package org.wordpress.android.modules;

import android.arch.lifecycle.ViewModel;
import android.arch.lifecycle.ViewModelProvider;

import org.wordpress.android.ui.JetpackRemoteInstallViewModel;
import org.wordpress.android.ui.reader.viewmodels.ReaderPostListViewModel;
import org.wordpress.android.ui.sitecreation.NewSiteCreationMainVM;
import org.wordpress.android.ui.sitecreation.segments.NewSiteCreationSegmentsViewModel;
import org.wordpress.android.ui.sitecreation.verticals.NewSiteCreationSiteInfoViewModel;
import org.wordpress.android.ui.sitecreation.verticals.NewSiteCreationVerticalsViewModel;
import org.wordpress.android.viewmodel.ViewModelFactory;
import org.wordpress.android.viewmodel.ViewModelKey;
import org.wordpress.android.viewmodel.activitylog.ActivityLogDetailViewModel;
import org.wordpress.android.viewmodel.activitylog.ActivityLogViewModel;
import org.wordpress.android.viewmodel.history.HistoryViewModel;
import org.wordpress.android.viewmodel.pages.PageListViewModel;
import org.wordpress.android.viewmodel.pages.PageParentViewModel;
import org.wordpress.android.viewmodel.pages.PagesViewModel;
import org.wordpress.android.viewmodel.pages.SearchListViewModel;
import org.wordpress.android.viewmodel.plugins.PluginBrowserViewModel;
import org.wordpress.android.viewmodel.quickstart.QuickStartViewModel;

import dagger.Binds;
import dagger.Module;
import dagger.multibindings.IntoMap;

@Module
abstract class ViewModelModule {
    @Binds
    @IntoMap
    @ViewModelKey(PluginBrowserViewModel.class)
    abstract ViewModel pluginBrowserViewModel(PluginBrowserViewModel viewModel);

    @Binds
    @IntoMap
    @ViewModelKey(ActivityLogViewModel.class)
    abstract ViewModel activityLogViewModel(ActivityLogViewModel viewModel);

    @Binds
    @IntoMap
    @ViewModelKey(ActivityLogDetailViewModel.class)
    abstract ViewModel activityLogDetailViewModel(ActivityLogDetailViewModel viewModel);

    @Binds
    @IntoMap
    @ViewModelKey(PagesViewModel.class)
    abstract ViewModel pagesViewModel(PagesViewModel viewModel);

    @Binds
    @IntoMap
    @ViewModelKey(SearchListViewModel.class)
    abstract ViewModel searchListViewModel(SearchListViewModel viewModel);

    @Binds
    @IntoMap
    @ViewModelKey(PageListViewModel.class)
    abstract ViewModel pageListViewModel(PageListViewModel viewModel);

    @Binds
    @IntoMap
    @ViewModelKey(PageParentViewModel.class)
    abstract ViewModel pageParentViewModel(PageParentViewModel viewModel);

    @Binds
    @IntoMap
    @ViewModelKey(ReaderPostListViewModel.class)
    abstract ViewModel readerPostListViewModel(ReaderPostListViewModel viewModel);

    @Binds
    @IntoMap
    @ViewModelKey(JetpackRemoteInstallViewModel.class)
    abstract ViewModel jetpackRemoteInstallViewModel(JetpackRemoteInstallViewModel viewModel);

    @Binds
    @IntoMap
    @ViewModelKey(QuickStartViewModel.class)
    abstract ViewModel quickStartViewModel(QuickStartViewModel viewModel);

    @Binds
    @IntoMap
    @ViewModelKey(HistoryViewModel.class)
    abstract ViewModel historyViewModel(HistoryViewModel viewModel);

    @Binds
    @IntoMap
    @ViewModelKey(NewSiteCreationSegmentsViewModel.class)
    abstract ViewModel siteCreationSegmentsViewModel(NewSiteCreationSegmentsViewModel viewModel);

    @Binds
    @IntoMap
    @ViewModelKey(NewSiteCreationVerticalsViewModel.class)
    abstract ViewModel siteCreationVerticalsViewModel(NewSiteCreationVerticalsViewModel viewModel);

    @Binds
    @IntoMap
<<<<<<< HEAD
    @ViewModelKey(NewSiteCreationSiteInfoViewModel.class)
    abstract ViewModel siteCreationSiteInfoViewModel(NewSiteCreationSiteInfoViewModel viewModel);
=======
    @ViewModelKey(NewSiteCreationMainVM.class)
    abstract ViewModel newSiteCreationMainVM(NewSiteCreationMainVM viewModel);
>>>>>>> d48674ad

    @Binds
    abstract ViewModelProvider.Factory provideViewModelFactory(ViewModelFactory viewModelFactory);
}<|MERGE_RESOLUTION|>--- conflicted
+++ resolved
@@ -94,13 +94,13 @@
 
     @Binds
     @IntoMap
-<<<<<<< HEAD
     @ViewModelKey(NewSiteCreationSiteInfoViewModel.class)
     abstract ViewModel siteCreationSiteInfoViewModel(NewSiteCreationSiteInfoViewModel viewModel);
-=======
+
+    @Binds
+    @IntoMap
     @ViewModelKey(NewSiteCreationMainVM.class)
     abstract ViewModel newSiteCreationMainVM(NewSiteCreationMainVM viewModel);
->>>>>>> d48674ad
 
     @Binds
     abstract ViewModelProvider.Factory provideViewModelFactory(ViewModelFactory viewModelFactory);
