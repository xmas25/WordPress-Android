package org.wordpress.android.modules;

import androidx.lifecycle.ViewModel;
import androidx.lifecycle.ViewModelProvider;

import org.wordpress.android.ui.JetpackRemoteInstallViewModel;
import org.wordpress.android.ui.domains.DomainRegistrationMainViewModel;
import org.wordpress.android.ui.plans.PlansViewModel;
import org.wordpress.android.ui.posts.EditPostPublishSettingsViewModel;
import org.wordpress.android.ui.posts.PostListMainViewModel;
import org.wordpress.android.ui.posts.editor.StorePostViewModel;
import org.wordpress.android.ui.reader.ReaderCommentListViewModel;
import org.wordpress.android.ui.reader.viewmodels.ReaderPostListViewModel;
import org.wordpress.android.ui.reader.viewmodels.SubfilterPageViewModel;
import org.wordpress.android.ui.sitecreation.SiteCreationMainVM;
import org.wordpress.android.ui.sitecreation.domains.SiteCreationDomainsViewModel;
import org.wordpress.android.ui.sitecreation.previews.SitePreviewViewModel;
import org.wordpress.android.ui.sitecreation.segments.SiteCreationSegmentsViewModel;
import org.wordpress.android.ui.stats.refresh.StatsViewModel;
import org.wordpress.android.ui.stats.refresh.lists.DaysListViewModel;
import org.wordpress.android.ui.stats.refresh.lists.InsightsListViewModel;
import org.wordpress.android.ui.stats.refresh.lists.MonthsListViewModel;
import org.wordpress.android.ui.stats.refresh.lists.WeeksListViewModel;
import org.wordpress.android.ui.stats.refresh.lists.YearsListViewModel;
import org.wordpress.android.ui.stats.refresh.lists.detail.DetailListViewModel;
import org.wordpress.android.ui.stats.refresh.lists.detail.StatsDetailViewModel;
import org.wordpress.android.ui.stats.refresh.lists.sections.insights.management.InsightsManagementViewModel;
import org.wordpress.android.ui.stats.refresh.lists.widget.configuration.StatsColorSelectionViewModel;
import org.wordpress.android.ui.stats.refresh.lists.widget.configuration.StatsDataTypeSelectionViewModel;
import org.wordpress.android.ui.stats.refresh.lists.widget.configuration.StatsSiteSelectionViewModel;
import org.wordpress.android.ui.stats.refresh.lists.widget.configuration.StatsWidgetConfigureViewModel;
import org.wordpress.android.ui.stats.refresh.lists.widget.minified.StatsMinifiedWidgetConfigureViewModel;
import org.wordpress.android.ui.whatsnew.FeatureAnnouncementViewModel;
import org.wordpress.android.viewmodel.ViewModelFactory;
import org.wordpress.android.viewmodel.ViewModelKey;
import org.wordpress.android.viewmodel.accounts.PostSignupInterstitialViewModel;
import org.wordpress.android.viewmodel.activitylog.ActivityLogDetailViewModel;
import org.wordpress.android.viewmodel.activitylog.ActivityLogViewModel;
import org.wordpress.android.viewmodel.domains.DomainRegistrationDetailsViewModel;
import org.wordpress.android.viewmodel.domains.DomainSuggestionsViewModel;
import org.wordpress.android.viewmodel.gif.GifPickerViewModel;
import org.wordpress.android.viewmodel.history.HistoryViewModel;
import org.wordpress.android.viewmodel.main.SitePickerViewModel;
import org.wordpress.android.viewmodel.main.WPMainActivityViewModel;
import org.wordpress.android.viewmodel.pages.PageListViewModel;
import org.wordpress.android.viewmodel.pages.PageParentSearchViewModel;
import org.wordpress.android.viewmodel.pages.PageParentViewModel;
import org.wordpress.android.viewmodel.pages.PagesViewModel;
import org.wordpress.android.viewmodel.pages.SearchListViewModel;
import org.wordpress.android.viewmodel.plugins.PluginBrowserViewModel;
import org.wordpress.android.viewmodel.posts.PostListViewModel;
import org.wordpress.android.viewmodel.quickstart.QuickStartViewModel;
import org.wordpress.android.viewmodel.wpwebview.WPWebViewViewModel;

import dagger.Binds;
import dagger.Module;
import dagger.multibindings.IntoMap;

@Module
abstract class ViewModelModule {
    @Binds
    @IntoMap
    @ViewModelKey(PluginBrowserViewModel.class)
    abstract ViewModel pluginBrowserViewModel(PluginBrowserViewModel viewModel);

    @Binds
    @IntoMap
    @ViewModelKey(ActivityLogViewModel.class)
    abstract ViewModel activityLogViewModel(ActivityLogViewModel viewModel);

    @Binds
    @IntoMap
    @ViewModelKey(ActivityLogDetailViewModel.class)
    abstract ViewModel activityLogDetailViewModel(ActivityLogDetailViewModel viewModel);

    @Binds
    @IntoMap
    @ViewModelKey(PagesViewModel.class)
    abstract ViewModel pagesViewModel(PagesViewModel viewModel);

    @Binds
    @IntoMap
    @ViewModelKey(SearchListViewModel.class)
    abstract ViewModel searchListViewModel(SearchListViewModel viewModel);

    @Binds
    @IntoMap
    @ViewModelKey(PageListViewModel.class)
    abstract ViewModel pageListViewModel(PageListViewModel viewModel);

    @Binds
    @IntoMap
    @ViewModelKey(PageParentViewModel.class)
    abstract ViewModel pageParentViewModel(PageParentViewModel viewModel);

    @Binds
    @IntoMap
    @ViewModelKey(ReaderPostListViewModel.class)
    abstract ViewModel readerPostListViewModel(ReaderPostListViewModel viewModel);

    @Binds
    @IntoMap
    @ViewModelKey(SubfilterPageViewModel.class)
    abstract ViewModel subfilterPageViewModel(SubfilterPageViewModel viewModel);

    @Binds
    @IntoMap
    @ViewModelKey(JetpackRemoteInstallViewModel.class)
    abstract ViewModel jetpackRemoteInstallViewModel(JetpackRemoteInstallViewModel viewModel);

    @Binds
    @IntoMap
    @ViewModelKey(QuickStartViewModel.class)
    abstract ViewModel quickStartViewModel(QuickStartViewModel viewModel);

    @Binds
    @IntoMap
    @ViewModelKey(InsightsListViewModel.class)
    abstract ViewModel insightsTabViewModel(InsightsListViewModel viewModel);

    @Binds
    @IntoMap
    @ViewModelKey(DaysListViewModel.class)
    abstract ViewModel daysTabViewModel(DaysListViewModel viewModel);

    @Binds
    @IntoMap
    @ViewModelKey(WeeksListViewModel.class)
    abstract ViewModel weeksTabViewModel(WeeksListViewModel viewModel);

    @Binds
    @IntoMap
    @ViewModelKey(MonthsListViewModel.class)
    abstract ViewModel monthsTabViewModel(MonthsListViewModel viewModel);

    @Binds
    @IntoMap
    @ViewModelKey(YearsListViewModel.class)
    abstract ViewModel yearsTabViewModel(YearsListViewModel viewModel);

    @Binds
    @IntoMap
    @ViewModelKey(StatsDetailViewModel.class)
    abstract ViewModel statsDetailViewModel(StatsDetailViewModel viewModel);

    @Binds
    @IntoMap
    @ViewModelKey(DetailListViewModel.class)
    abstract ViewModel detailListViewModel(DetailListViewModel viewModel);

    @Binds
    @IntoMap
    @ViewModelKey(StatsViewModel.class)
    abstract ViewModel statsViewModel(StatsViewModel viewModel);

    @Binds
    @IntoMap
    @ViewModelKey(StatsWidgetConfigureViewModel.class)
    abstract ViewModel statsViewsWidgetViewModel(StatsWidgetConfigureViewModel viewModel);

    @Binds
    @IntoMap
    @ViewModelKey(StatsSiteSelectionViewModel.class)
    abstract ViewModel statsSiteSelectionViewModel(StatsSiteSelectionViewModel viewModel);

    @Binds
    @IntoMap
    @ViewModelKey(StatsDataTypeSelectionViewModel.class)
    abstract ViewModel statsDataTypeSelectionViewModel(StatsDataTypeSelectionViewModel viewModel);

    @Binds
    @IntoMap
    @ViewModelKey(StatsMinifiedWidgetConfigureViewModel.class)
    abstract ViewModel statsMinifiedWidgetViewModel(StatsMinifiedWidgetConfigureViewModel viewModel);

    @Binds
    @IntoMap
    @ViewModelKey(StatsColorSelectionViewModel.class)
    abstract ViewModel statsColorSelectionViewModel(StatsColorSelectionViewModel viewModel);

    @Binds
    @IntoMap
    @ViewModelKey(InsightsManagementViewModel.class)
    abstract ViewModel insightsManagementViewModel(InsightsManagementViewModel viewModel);

    @Binds
    @IntoMap
    @ViewModelKey(HistoryViewModel.class)
    abstract ViewModel historyViewModel(HistoryViewModel viewModel);

    @Binds
    @IntoMap
    @ViewModelKey(SiteCreationSegmentsViewModel.class)
    abstract ViewModel siteCreationSegmentsViewModel(SiteCreationSegmentsViewModel viewModel);

    @Binds
    @IntoMap
    @ViewModelKey(SiteCreationDomainsViewModel.class)
    abstract ViewModel siteCreationDomainsViewModel(SiteCreationDomainsViewModel viewModel);

    @Binds
    @IntoMap
    @ViewModelKey(SiteCreationMainVM.class)
    abstract ViewModel siteCreationMainVM(SiteCreationMainVM viewModel);

    @Binds
    @IntoMap
    @ViewModelKey(SitePreviewViewModel.class)
    abstract ViewModel newSitePreviewViewModel(SitePreviewViewModel viewModel);

    @Binds
    @IntoMap
    @ViewModelKey(PostListViewModel.class)
    abstract ViewModel postListViewModel(PostListViewModel viewModel);

    @Binds
    @IntoMap
    @ViewModelKey(PostListMainViewModel.class)
    abstract ViewModel postListMainViewModel(PostListMainViewModel viewModel);

    @Binds
    @IntoMap
    @ViewModelKey(GifPickerViewModel.class)
    abstract ViewModel gifPickerViewModel(GifPickerViewModel viewModel);

    @Binds
    @IntoMap
    @ViewModelKey(PlansViewModel.class)
    abstract ViewModel plansViewModel(PlansViewModel viewModel);

    @Binds
    @IntoMap
    @ViewModelKey(DomainSuggestionsViewModel.class)
    abstract ViewModel domainSuggestionsViewModel(DomainSuggestionsViewModel viewModel);

    @Binds
    @IntoMap
    @ViewModelKey(WPWebViewViewModel.class)
    abstract ViewModel wpWebViewViewModel(WPWebViewViewModel viewModel);

    @Binds
    @IntoMap
    @ViewModelKey(DomainRegistrationDetailsViewModel.class)
    abstract ViewModel domainRegistrationDetailsViewModel(DomainRegistrationDetailsViewModel viewModel);

    @Binds
    @IntoMap
    @ViewModelKey(DomainRegistrationMainViewModel.class)
    abstract ViewModel domainRegistrationMainViewModel(DomainRegistrationMainViewModel viewModel);

    @Binds
    @IntoMap
    @ViewModelKey(StorePostViewModel.class)
    abstract ViewModel storePostViewModel(StorePostViewModel viewModel);

    @Binds
    @IntoMap
    @ViewModelKey(EditPostPublishSettingsViewModel.class)
    abstract ViewModel editPostPublishedSettingsViewModel(EditPostPublishSettingsViewModel viewModel);

    @Binds
    @IntoMap
    @ViewModelKey(ReaderCommentListViewModel.class)
    abstract ViewModel readerCommentListViewModel(ReaderCommentListViewModel viewModel);

    @Binds
    @IntoMap
    @ViewModelKey(WPMainActivityViewModel.class)
    abstract ViewModel wpMainActivityViewModel(WPMainActivityViewModel viewModel);

    @Binds
    @IntoMap
    @ViewModelKey(PostSignupInterstitialViewModel.class)
    abstract ViewModel postSignupInterstitialViewModel(PostSignupInterstitialViewModel viewModel);

    @Binds
    @IntoMap
    @ViewModelKey(PageParentSearchViewModel.class)
    abstract ViewModel pageParentSearchViewModel(PageParentSearchViewModel viewModel);

    @Binds
    @IntoMap
<<<<<<< HEAD
    @ViewModelKey(SitePickerViewModel.class)
    abstract ViewModel sitePickerViewModel(SitePickerViewModel viewModel);
=======
    @ViewModelKey(FeatureAnnouncementViewModel.class)
    abstract ViewModel featureAnnouncementViewModel(FeatureAnnouncementViewModel viewModel);
>>>>>>> f9bb0e62

    @Binds
    abstract ViewModelProvider.Factory provideViewModelFactory(ViewModelFactory viewModelFactory);
}<|MERGE_RESOLUTION|>--- conflicted
+++ resolved
@@ -280,14 +280,14 @@
 
     @Binds
     @IntoMap
-<<<<<<< HEAD
+    @ViewModelKey(FeatureAnnouncementViewModel.class)
+    abstract ViewModel featureAnnouncementViewModel(FeatureAnnouncementViewModel viewModel);
+
+    @Binds
+    @IntoMap
     @ViewModelKey(SitePickerViewModel.class)
     abstract ViewModel sitePickerViewModel(SitePickerViewModel viewModel);
-=======
-    @ViewModelKey(FeatureAnnouncementViewModel.class)
-    abstract ViewModel featureAnnouncementViewModel(FeatureAnnouncementViewModel viewModel);
->>>>>>> f9bb0e62
-
+	
     @Binds
     abstract ViewModelProvider.Factory provideViewModelFactory(ViewModelFactory viewModelFactory);
 }