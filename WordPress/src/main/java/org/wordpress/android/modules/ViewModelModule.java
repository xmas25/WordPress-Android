--- conflicted
+++ resolved
@@ -332,33 +332,33 @@
 
     @Binds
     @IntoMap
-<<<<<<< HEAD
+    @ViewModelKey(PrepublishingViewModel.class)
+    abstract ViewModel prepublishingViewModel(PrepublishingViewModel viewModel);
+
+    @Binds
+    @IntoMap
+    @ViewModelKey(PrepublishingHomeViewModel.class)
+    abstract ViewModel prepublishingOptionsViewModel(PrepublishingHomeViewModel viewModel);
+
+    @Binds
+    @IntoMap
+    @ViewModelKey(PrepublishingTagsViewModel.class)
+    abstract ViewModel prepublishingTagsViewModel(PrepublishingTagsViewModel viewModel);
+
+    @Binds
+    @IntoMap
+    @ViewModelKey(PrepublishingPublishSettingsViewModel.class)
+    abstract ViewModel prepublishingPublishSettingsViewModel(PrepublishingPublishSettingsViewModel viewModel);
+
+    @Binds
+    @IntoMap
+    @ViewModelKey(PrepublishingVisibilityViewModel.class)
+    abstract ViewModel prepublishingVisibilityViewModel(PrepublishingVisibilityViewModel viewModel);
+
+    @Binds
+    @IntoMap
     @ViewModelKey(MeViewModel.class)
     abstract ViewModel meViewModel(MeViewModel viewModel);
-=======
-    @ViewModelKey(PrepublishingViewModel.class)
-    abstract ViewModel prepublishingViewModel(PrepublishingViewModel viewModel);
-
-    @Binds
-    @IntoMap
-    @ViewModelKey(PrepublishingHomeViewModel.class)
-    abstract ViewModel prepublishingOptionsViewModel(PrepublishingHomeViewModel viewModel);
-
-    @Binds
-    @IntoMap
-    @ViewModelKey(PrepublishingTagsViewModel.class)
-    abstract ViewModel prepublishingTagsViewModel(PrepublishingTagsViewModel viewModel);
-
-    @Binds
-    @IntoMap
-    @ViewModelKey(PrepublishingPublishSettingsViewModel.class)
-    abstract ViewModel prepublishingPublishSettingsViewModel(PrepublishingPublishSettingsViewModel viewModel);
-
-    @Binds
-    @IntoMap
-    @ViewModelKey(PrepublishingVisibilityViewModel.class)
-    abstract ViewModel prepublishingVisibilityViewModel(PrepublishingVisibilityViewModel viewModel);
->>>>>>> 8e55b05f
 
     @Binds
     abstract ViewModelProvider.Factory provideViewModelFactory(ViewModelFactory viewModelFactory);
