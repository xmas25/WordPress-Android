package org.wordpress.android.modules;

import androidx.lifecycle.ViewModel;
import androidx.lifecycle.ViewModelProvider;

import org.wordpress.android.ui.JetpackRemoteInstallViewModel;
import org.wordpress.android.ui.activitylog.list.filter.ActivityLogTypeFilterViewModel;
import org.wordpress.android.ui.domains.DomainRegistrationMainViewModel;
import org.wordpress.android.ui.main.MeViewModel;
import org.wordpress.android.ui.mediapicker.MediaPickerViewModel;
import org.wordpress.android.ui.mysite.MySiteViewModel;
import org.wordpress.android.ui.photopicker.PhotoPickerViewModel;
import org.wordpress.android.ui.plans.PlansViewModel;
import org.wordpress.android.ui.posts.EditPostPublishSettingsViewModel;
import org.wordpress.android.ui.posts.PostListMainViewModel;
import org.wordpress.android.ui.posts.PrepublishingAddCategoryViewModel;
import org.wordpress.android.ui.posts.PrepublishingCategoriesViewModel;
import org.wordpress.android.ui.posts.PrepublishingHomeViewModel;
import org.wordpress.android.ui.posts.PrepublishingTagsViewModel;
import org.wordpress.android.ui.posts.PrepublishingViewModel;
import org.wordpress.android.ui.posts.editor.StorePostViewModel;
import org.wordpress.android.ui.posts.prepublishing.PrepublishingPublishSettingsViewModel;
import org.wordpress.android.ui.prefs.homepage.HomepageSettingsViewModel;
import org.wordpress.android.ui.reader.ReaderCommentListViewModel;
import org.wordpress.android.ui.reader.discover.ReaderDiscoverViewModel;
import org.wordpress.android.ui.reader.discover.interests.ReaderInterestsViewModel;
import org.wordpress.android.ui.reader.subfilter.SubFilterViewModel;
import org.wordpress.android.ui.reader.viewmodels.ReaderPostDetailViewModel;
import org.wordpress.android.ui.reader.viewmodels.ReaderPostListViewModel;
import org.wordpress.android.ui.reader.viewmodels.ReaderViewModel;
import org.wordpress.android.ui.reader.viewmodels.SubfilterPageViewModel;
import org.wordpress.android.ui.sitecreation.SiteCreationMainVM;
import org.wordpress.android.ui.sitecreation.domains.SiteCreationDomainsViewModel;
import org.wordpress.android.ui.sitecreation.previews.SitePreviewViewModel;
import org.wordpress.android.ui.sitecreation.segments.SiteCreationSegmentsViewModel;
import org.wordpress.android.ui.sitecreation.theme.HomePagePickerViewModel;
import org.wordpress.android.ui.stats.refresh.StatsViewModel;
import org.wordpress.android.ui.stats.refresh.lists.DaysListViewModel;
import org.wordpress.android.ui.stats.refresh.lists.InsightsListViewModel;
import org.wordpress.android.ui.stats.refresh.lists.MonthsListViewModel;
import org.wordpress.android.ui.stats.refresh.lists.WeeksListViewModel;
import org.wordpress.android.ui.stats.refresh.lists.YearsListViewModel;
import org.wordpress.android.ui.stats.refresh.lists.detail.DetailListViewModel;
import org.wordpress.android.ui.stats.refresh.lists.detail.StatsDetailViewModel;
import org.wordpress.android.ui.stats.refresh.lists.sections.insights.management.InsightsManagementViewModel;
import org.wordpress.android.ui.stats.refresh.lists.widget.configuration.StatsColorSelectionViewModel;
import org.wordpress.android.ui.stats.refresh.lists.widget.configuration.StatsDataTypeSelectionViewModel;
import org.wordpress.android.ui.stats.refresh.lists.widget.configuration.StatsSiteSelectionViewModel;
import org.wordpress.android.ui.stats.refresh.lists.widget.configuration.StatsWidgetConfigureViewModel;
import org.wordpress.android.ui.stats.refresh.lists.widget.minified.StatsMinifiedWidgetConfigureViewModel;
import org.wordpress.android.ui.stories.StoryComposerViewModel;
import org.wordpress.android.ui.stories.intro.StoriesIntroViewModel;
import org.wordpress.android.ui.whatsnew.FeatureAnnouncementViewModel;
import org.wordpress.android.util.config.manual.ManualFeatureConfigViewModel;
import org.wordpress.android.viewmodel.ViewModelFactory;
import org.wordpress.android.viewmodel.ViewModelKey;
import org.wordpress.android.viewmodel.accounts.PostSignupInterstitialViewModel;
import org.wordpress.android.viewmodel.activitylog.ActivityLogDetailViewModel;
import org.wordpress.android.viewmodel.activitylog.ActivityLogViewModel;
import org.wordpress.android.viewmodel.domains.DomainRegistrationDetailsViewModel;
import org.wordpress.android.viewmodel.domains.DomainSuggestionsViewModel;
import org.wordpress.android.viewmodel.gif.GifPickerViewModel;
import org.wordpress.android.viewmodel.history.HistoryViewModel;
import org.wordpress.android.viewmodel.main.SitePickerViewModel;
import org.wordpress.android.viewmodel.main.WPMainActivityViewModel;
import org.wordpress.android.viewmodel.mlp.ModalLayoutPickerViewModel;
import org.wordpress.android.viewmodel.pages.PageListViewModel;
import org.wordpress.android.viewmodel.pages.PageParentSearchViewModel;
import org.wordpress.android.viewmodel.pages.PageParentViewModel;
import org.wordpress.android.viewmodel.pages.PagesViewModel;
import org.wordpress.android.viewmodel.pages.SearchListViewModel;
import org.wordpress.android.viewmodel.plugins.PluginBrowserViewModel;
import org.wordpress.android.viewmodel.posts.PostListCreateMenuViewModel;
import org.wordpress.android.viewmodel.posts.PostListViewModel;
import org.wordpress.android.viewmodel.quickstart.QuickStartViewModel;
import org.wordpress.android.viewmodel.wpwebview.WPWebViewViewModel;

import dagger.Binds;
import dagger.Module;
import dagger.multibindings.IntoMap;

@Module
abstract class ViewModelModule {
    @Binds
    @IntoMap
    @ViewModelKey(PluginBrowserViewModel.class)
    abstract ViewModel pluginBrowserViewModel(PluginBrowserViewModel viewModel);

    @Binds
    @IntoMap
    @ViewModelKey(ActivityLogViewModel.class)
    abstract ViewModel activityLogViewModel(ActivityLogViewModel viewModel);

    @Binds
    @IntoMap
    @ViewModelKey(ActivityLogDetailViewModel.class)
    abstract ViewModel activityLogDetailViewModel(ActivityLogDetailViewModel viewModel);

    @Binds
    @IntoMap
    @ViewModelKey(PagesViewModel.class)
    abstract ViewModel pagesViewModel(PagesViewModel viewModel);

    @Binds
    @IntoMap
    @ViewModelKey(SearchListViewModel.class)
    abstract ViewModel searchListViewModel(SearchListViewModel viewModel);

    @Binds
    @IntoMap
    @ViewModelKey(PageListViewModel.class)
    abstract ViewModel pageListViewModel(PageListViewModel viewModel);

    @Binds
    @IntoMap
    @ViewModelKey(PageParentViewModel.class)
    abstract ViewModel pageParentViewModel(PageParentViewModel viewModel);

    @Binds
    @IntoMap
    @ViewModelKey(ReaderPostListViewModel.class)
    abstract ViewModel readerPostListViewModel(ReaderPostListViewModel viewModel);

    @Binds
    @IntoMap
    @ViewModelKey(ReaderPostDetailViewModel.class)
    abstract ViewModel readerPostDetailViewModel(ReaderPostDetailViewModel viewModel);

    @Binds
    @IntoMap
    @ViewModelKey(SubFilterViewModel.class)
    abstract ViewModel readerSubFilterViewModel(SubFilterViewModel viewModel);

    @Binds
    @IntoMap
    @ViewModelKey(SubfilterPageViewModel.class)
    abstract ViewModel subfilterPageViewModel(SubfilterPageViewModel viewModel);

    @Binds
    @IntoMap
    @ViewModelKey(JetpackRemoteInstallViewModel.class)
    abstract ViewModel jetpackRemoteInstallViewModel(JetpackRemoteInstallViewModel viewModel);

    @Binds
    @IntoMap
    @ViewModelKey(QuickStartViewModel.class)
    abstract ViewModel quickStartViewModel(QuickStartViewModel viewModel);

    @Binds
    @IntoMap
    @ViewModelKey(InsightsListViewModel.class)
    abstract ViewModel insightsTabViewModel(InsightsListViewModel viewModel);

    @Binds
    @IntoMap
    @ViewModelKey(DaysListViewModel.class)
    abstract ViewModel daysTabViewModel(DaysListViewModel viewModel);

    @Binds
    @IntoMap
    @ViewModelKey(WeeksListViewModel.class)
    abstract ViewModel weeksTabViewModel(WeeksListViewModel viewModel);

    @Binds
    @IntoMap
    @ViewModelKey(MonthsListViewModel.class)
    abstract ViewModel monthsTabViewModel(MonthsListViewModel viewModel);

    @Binds
    @IntoMap
    @ViewModelKey(YearsListViewModel.class)
    abstract ViewModel yearsTabViewModel(YearsListViewModel viewModel);

    @Binds
    @IntoMap
    @ViewModelKey(StatsDetailViewModel.class)
    abstract ViewModel statsDetailViewModel(StatsDetailViewModel viewModel);

    @Binds
    @IntoMap
    @ViewModelKey(DetailListViewModel.class)
    abstract ViewModel detailListViewModel(DetailListViewModel viewModel);

    @Binds
    @IntoMap
    @ViewModelKey(StatsViewModel.class)
    abstract ViewModel statsViewModel(StatsViewModel viewModel);

    @Binds
    @IntoMap
    @ViewModelKey(StatsWidgetConfigureViewModel.class)
    abstract ViewModel statsViewsWidgetViewModel(StatsWidgetConfigureViewModel viewModel);

    @Binds
    @IntoMap
    @ViewModelKey(StatsSiteSelectionViewModel.class)
    abstract ViewModel statsSiteSelectionViewModel(StatsSiteSelectionViewModel viewModel);

    @Binds
    @IntoMap
    @ViewModelKey(StatsDataTypeSelectionViewModel.class)
    abstract ViewModel statsDataTypeSelectionViewModel(StatsDataTypeSelectionViewModel viewModel);

    @Binds
    @IntoMap
    @ViewModelKey(StatsMinifiedWidgetConfigureViewModel.class)
    abstract ViewModel statsMinifiedWidgetViewModel(StatsMinifiedWidgetConfigureViewModel viewModel);

    @Binds
    @IntoMap
    @ViewModelKey(StatsColorSelectionViewModel.class)
    abstract ViewModel statsColorSelectionViewModel(StatsColorSelectionViewModel viewModel);

    @Binds
    @IntoMap
    @ViewModelKey(InsightsManagementViewModel.class)
    abstract ViewModel insightsManagementViewModel(InsightsManagementViewModel viewModel);

    @Binds
    @IntoMap
    @ViewModelKey(HistoryViewModel.class)
    abstract ViewModel historyViewModel(HistoryViewModel viewModel);

    @Binds
    @IntoMap
    @ViewModelKey(SiteCreationSegmentsViewModel.class)
    abstract ViewModel siteCreationSegmentsViewModel(SiteCreationSegmentsViewModel viewModel);

    @Binds
    @IntoMap
    @ViewModelKey(SiteCreationDomainsViewModel.class)
    abstract ViewModel siteCreationDomainsViewModel(SiteCreationDomainsViewModel viewModel);

    @Binds
    @IntoMap
    @ViewModelKey(SiteCreationMainVM.class)
    abstract ViewModel siteCreationMainVM(SiteCreationMainVM viewModel);

    @Binds
    @IntoMap
    @ViewModelKey(SitePreviewViewModel.class)
    abstract ViewModel newSitePreviewViewModel(SitePreviewViewModel viewModel);

    @Binds
    @IntoMap
    @ViewModelKey(PostListViewModel.class)
    abstract ViewModel postListViewModel(PostListViewModel viewModel);

    @Binds
    @IntoMap
    @ViewModelKey(PostListMainViewModel.class)
    abstract ViewModel postListMainViewModel(PostListMainViewModel viewModel);

    @Binds
    @IntoMap
    @ViewModelKey(GifPickerViewModel.class)
    abstract ViewModel gifPickerViewModel(GifPickerViewModel viewModel);

    @Binds
    @IntoMap
    @ViewModelKey(PlansViewModel.class)
    abstract ViewModel plansViewModel(PlansViewModel viewModel);

    @Binds
    @IntoMap
    @ViewModelKey(DomainSuggestionsViewModel.class)
    abstract ViewModel domainSuggestionsViewModel(DomainSuggestionsViewModel viewModel);

    @Binds
    @IntoMap
    @ViewModelKey(WPWebViewViewModel.class)
    abstract ViewModel wpWebViewViewModel(WPWebViewViewModel viewModel);

    @Binds
    @IntoMap
    @ViewModelKey(DomainRegistrationDetailsViewModel.class)
    abstract ViewModel domainRegistrationDetailsViewModel(DomainRegistrationDetailsViewModel viewModel);

    @Binds
    @IntoMap
    @ViewModelKey(DomainRegistrationMainViewModel.class)
    abstract ViewModel domainRegistrationMainViewModel(DomainRegistrationMainViewModel viewModel);

    @Binds
    @IntoMap
    @ViewModelKey(StorePostViewModel.class)
    abstract ViewModel storePostViewModel(StorePostViewModel viewModel);

    @Binds
    @IntoMap
    @ViewModelKey(EditPostPublishSettingsViewModel.class)
    abstract ViewModel editPostPublishedSettingsViewModel(EditPostPublishSettingsViewModel viewModel);

    @Binds
    @IntoMap
    @ViewModelKey(ReaderCommentListViewModel.class)
    abstract ViewModel readerCommentListViewModel(ReaderCommentListViewModel viewModel);

    @Binds
    @IntoMap
    @ViewModelKey(WPMainActivityViewModel.class)
    abstract ViewModel wpMainActivityViewModel(WPMainActivityViewModel viewModel);

    @Binds
    @IntoMap
    @ViewModelKey(ModalLayoutPickerViewModel.class)
    abstract ViewModel mlpViewModel(ModalLayoutPickerViewModel viewModel);

    @Binds
    @IntoMap
    @ViewModelKey(HomePagePickerViewModel.class)
    abstract ViewModel hppViewModel(HomePagePickerViewModel viewModel);

    @Binds
    @IntoMap
    @ViewModelKey(PostSignupInterstitialViewModel.class)
    abstract ViewModel postSignupInterstitialViewModel(PostSignupInterstitialViewModel viewModel);

    @Binds
    @IntoMap
    @ViewModelKey(PageParentSearchViewModel.class)
    abstract ViewModel pageParentSearchViewModel(PageParentSearchViewModel viewModel);

    @Binds
    @IntoMap
    @ViewModelKey(FeatureAnnouncementViewModel.class)
    abstract ViewModel featureAnnouncementViewModel(FeatureAnnouncementViewModel viewModel);

    @Binds
    @IntoMap
    @ViewModelKey(SitePickerViewModel.class)
    abstract ViewModel sitePickerViewModel(SitePickerViewModel viewModel);

    @Binds
    @IntoMap
    @ViewModelKey(ReaderViewModel.class)
    abstract ViewModel readerParentPostListViewModel(ReaderViewModel viewModel);

    @Binds
    @IntoMap
    @ViewModelKey(ReaderDiscoverViewModel.class)
    abstract ViewModel readerDiscoverViewModel(ReaderDiscoverViewModel viewModel);

    @Binds
    @IntoMap
    @ViewModelKey(ReaderInterestsViewModel.class)
    abstract ViewModel readerInterestsViewModel(ReaderInterestsViewModel viewModel);

    @Binds
    @IntoMap
    @ViewModelKey(HomepageSettingsViewModel.class)
    abstract ViewModel homepageSettingsDialogViewModel(HomepageSettingsViewModel viewModel);

    @Binds
    @IntoMap
    @ViewModelKey(PrepublishingViewModel.class)
    abstract ViewModel prepublishingViewModel(PrepublishingViewModel viewModel);

    @Binds
    @IntoMap
    @ViewModelKey(PrepublishingHomeViewModel.class)
    abstract ViewModel prepublishingOptionsViewModel(PrepublishingHomeViewModel viewModel);

    @Binds
    @IntoMap
    @ViewModelKey(PrepublishingTagsViewModel.class)
    abstract ViewModel prepublishingTagsViewModel(PrepublishingTagsViewModel viewModel);

    @Binds
    @IntoMap
    @ViewModelKey(PrepublishingPublishSettingsViewModel.class)
    abstract ViewModel prepublishingPublishSettingsViewModel(PrepublishingPublishSettingsViewModel viewModel);

    @Binds
    @IntoMap
    @ViewModelKey(MeViewModel.class)
    abstract ViewModel meViewModel(MeViewModel viewModel);

    @Binds
    @IntoMap
    @ViewModelKey(PostListCreateMenuViewModel.class)
    abstract ViewModel postListCreateMenuViewModel(PostListCreateMenuViewModel postListCreateMenuViewModel);
    
    @Binds
    @IntoMap
    @ViewModelKey(StoryComposerViewModel.class)
    abstract ViewModel storyComposerViewModel(StoryComposerViewModel viewModel);

    @Binds
    @IntoMap
    @ViewModelKey(StoriesIntroViewModel.class)
    abstract ViewModel storiesIntroViewModel(StoriesIntroViewModel viewModel);

    @Binds
    @IntoMap
    @ViewModelKey(PhotoPickerViewModel.class)
    abstract ViewModel photoPickerViewModel(PhotoPickerViewModel viewModel);

    @Binds
    @IntoMap
    @ViewModelKey(MediaPickerViewModel.class)
    abstract ViewModel mediaPickerViewModel(MediaPickerViewModel viewModel);

    @Binds
    @IntoMap
    @ViewModelKey(ManualFeatureConfigViewModel.class)
    abstract ViewModel manualFeatureConfigViewModel(ManualFeatureConfigViewModel viewModel);

    @Binds
    @IntoMap
    @ViewModelKey(PrepublishingCategoriesViewModel.class)
    abstract ViewModel prepublishingCategoriesViewModel(PrepublishingCategoriesViewModel viewModel);

    @Binds
    @IntoMap
    @ViewModelKey(PrepublishingAddCategoryViewModel.class)
    abstract ViewModel prepublishingAddCategoryViewModel(PrepublishingAddCategoryViewModel viewModel);

    @Binds
    @IntoMap
<<<<<<< HEAD
    @ViewModelKey(MySiteViewModel.class)
    abstract ViewModel mySiteViewModel(MySiteViewModel viewModel);
=======
    @ViewModelKey(ActivityLogTypeFilterViewModel.class)
    abstract ViewModel activityLogTypeFilterViewModel(ActivityLogTypeFilterViewModel viewModel);
>>>>>>> bff07e27

    @Binds
    abstract ViewModelProvider.Factory provideViewModelFactory(ViewModelFactory viewModelFactory);
}<|MERGE_RESOLUTION|>--- conflicted
+++ resolved
@@ -418,13 +418,13 @@
 
     @Binds
     @IntoMap
-<<<<<<< HEAD
+    @ViewModelKey(ActivityLogTypeFilterViewModel.class)
+    abstract ViewModel activityLogTypeFilterViewModel(ActivityLogTypeFilterViewModel viewModel);
+
+    @Binds
+    @IntoMap
     @ViewModelKey(MySiteViewModel.class)
     abstract ViewModel mySiteViewModel(MySiteViewModel viewModel);
-=======
-    @ViewModelKey(ActivityLogTypeFilterViewModel.class)
-    abstract ViewModel activityLogTypeFilterViewModel(ActivityLogTypeFilterViewModel viewModel);
->>>>>>> bff07e27
 
     @Binds
     abstract ViewModelProvider.Factory provideViewModelFactory(ViewModelFactory viewModelFactory);
