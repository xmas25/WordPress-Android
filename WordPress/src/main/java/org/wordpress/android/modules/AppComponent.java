package org.wordpress.android.modules;

import org.wordpress.android.WordPress;
import org.wordpress.android.fluxc.module.AppContextModule;
import org.wordpress.android.fluxc.module.ReleaseBaseModule;
import org.wordpress.android.fluxc.module.ReleaseNetworkModule;
import org.wordpress.android.fluxc.module.ReleaseStoreModule;
import org.wordpress.android.fluxc.module.ReleaseToolsModule;
import org.wordpress.android.push.GCMMessageService;
import org.wordpress.android.push.GCMRegistrationIntentService;
import org.wordpress.android.push.NotificationsProcessingService;
import org.wordpress.android.ui.AddQuickPressShortcutActivity;
import org.wordpress.android.ui.DeepLinkingIntentReceiverActivity;
import org.wordpress.android.ui.ShareIntentReceiverActivity;
import org.wordpress.android.ui.WPWebViewActivity;
import org.wordpress.android.ui.accounts.HelpActivity;
import org.wordpress.android.ui.accounts.NewBlogFragment;
import org.wordpress.android.ui.accounts.NewUserFragment;
import org.wordpress.android.ui.accounts.SignInActivity;
import org.wordpress.android.ui.accounts.SignInDialogFragment;
import org.wordpress.android.ui.accounts.SignInFragment;
import org.wordpress.android.ui.comments.CommentAdapter;
import org.wordpress.android.ui.comments.CommentDetailFragment;
import org.wordpress.android.ui.comments.CommentsActivity;
import org.wordpress.android.ui.comments.CommentsListFragment;
import org.wordpress.android.ui.comments.EditCommentActivity;
import org.wordpress.android.ui.main.MeFragment;
import org.wordpress.android.ui.main.MySiteFragment;
import org.wordpress.android.ui.main.SitePickerActivity;
import org.wordpress.android.ui.main.SitePickerAdapter;
import org.wordpress.android.ui.main.WPMainActivity;
import org.wordpress.android.ui.media.MediaBrowserActivity;
import org.wordpress.android.ui.media.MediaEditFragment;
import org.wordpress.android.ui.media.MediaGalleryEditFragment;
import org.wordpress.android.ui.media.MediaGalleryPickerActivity;
import org.wordpress.android.ui.media.MediaGridFragment;
import org.wordpress.android.ui.media.MediaItemFragment;
import org.wordpress.android.ui.media.services.MediaDeleteService;
import org.wordpress.android.ui.media.services.MediaUploadService;
import org.wordpress.android.ui.notifications.NotificationsDetailActivity;
import org.wordpress.android.ui.notifications.NotificationsListFragment;
import org.wordpress.android.ui.notifications.receivers.NotificationsPendingDraftsReceiver;
import org.wordpress.android.ui.people.PeopleManagementActivity;
import org.wordpress.android.ui.people.PersonDetailFragment;
import org.wordpress.android.ui.plans.PlansActivity;
import org.wordpress.android.ui.posts.AddCategoryActivity;
import org.wordpress.android.ui.posts.EditPostActivity;
import org.wordpress.android.ui.posts.EditPostSettingsFragment;
import org.wordpress.android.ui.posts.PostPreviewActivity;
import org.wordpress.android.ui.posts.PostPreviewFragment;
import org.wordpress.android.ui.posts.PostsListActivity;
import org.wordpress.android.ui.posts.PostsListFragment;
import org.wordpress.android.ui.posts.SelectCategoriesActivity;
import org.wordpress.android.ui.posts.adapters.PostsListAdapter;
import org.wordpress.android.ui.posts.services.PostUploadService;
import org.wordpress.android.ui.prefs.AccountSettingsFragment;
import org.wordpress.android.ui.prefs.AppSettingsFragment;
import org.wordpress.android.ui.prefs.BlogPreferencesActivity;
import org.wordpress.android.ui.prefs.MyProfileActivity;
import org.wordpress.android.ui.prefs.MyProfileFragment;
import org.wordpress.android.ui.prefs.SiteSettingsFragment;
import org.wordpress.android.ui.prefs.notifications.NotificationsSettingsFragment;
import org.wordpress.android.ui.reader.ReaderCommentListActivity;
import org.wordpress.android.ui.reader.ReaderPostDetailFragment;
import org.wordpress.android.ui.reader.ReaderPostListFragment;
import org.wordpress.android.ui.reader.ReaderPostPagerActivity;
import org.wordpress.android.ui.reader.adapters.ReaderCommentAdapter;
import org.wordpress.android.ui.reader.adapters.ReaderPostAdapter;
import org.wordpress.android.ui.reader.services.ReaderUpdateService;
import org.wordpress.android.ui.reader.views.ReaderLikingUsersView;
import org.wordpress.android.ui.reader.views.ReaderSiteHeaderView;
import org.wordpress.android.ui.reader.views.ReaderTagHeaderView;
import org.wordpress.android.ui.reader.views.ReaderWebView;
import org.wordpress.android.ui.stats.StatsAbstractFragment;
import org.wordpress.android.ui.stats.StatsActivity;
import org.wordpress.android.ui.stats.StatsWidgetConfigureActivity;
import org.wordpress.android.ui.stats.StatsWidgetConfigureAdapter;
import org.wordpress.android.ui.stats.StatsWidgetProvider;
import org.wordpress.android.ui.stats.service.StatsService;
import org.wordpress.android.ui.themes.ThemeWebActivity;
import org.wordpress.android.util.WPWebViewClient;

import javax.inject.Singleton;

import dagger.Component;

@Singleton
@Component(modules = {
        AppContextModule.class,
        AppSecretsModule.class,
        ReleaseBaseModule.class,
        ReleaseNetworkModule.class,
        ReleaseStoreModule.class,
        LegacyModule.class,
        ReleaseToolsModule.class
})
public interface AppComponent {
    void inject(WordPress application);
    void inject(WPMainActivity object);
    void inject(SignInActivity object);
    void inject(SignInFragment object);
    void inject(NewBlogFragment object);
    void inject(SignInDialogFragment object);
    void inject(NewUserFragment object);

    void inject(StatsWidgetConfigureActivity object);
    void inject(StatsWidgetConfigureAdapter object);
    void inject(StatsActivity object);
    void inject(StatsAbstractFragment object);
    void inject(StatsService object);
    void inject(StatsWidgetProvider object);

    void inject(GCMMessageService object);
    void inject(GCMRegistrationIntentService object);
    void inject(DeepLinkingIntentReceiverActivity object);
    void inject(ShareIntentReceiverActivity object);
    void inject(AddQuickPressShortcutActivity object);

    void inject(HelpActivity object);

    void inject(CommentDetailFragment object);
    void inject(EditCommentActivity object);
    void inject(CommentAdapter object);
    void inject(CommentsListFragment object);
    void inject(CommentsActivity object);

    void inject(MeFragment object);
    void inject(MyProfileActivity object);
    void inject(MyProfileFragment object);
    void inject(AccountSettingsFragment object);
    void inject(MySiteFragment object);
    void inject(SitePickerActivity object);
    void inject(SitePickerAdapter object);
    void inject(SiteSettingsFragment object);
    void inject(BlogPreferencesActivity object);
    void inject(AppSettingsFragment object);
    void inject(PeopleManagementActivity object);
    void inject(PersonDetailFragment object);
    void inject(PlansActivity object);
    void inject(MediaBrowserActivity object);
    void inject(MediaGridFragment object);
    void inject(MediaItemFragment object);
    void inject(MediaEditFragment object);
    void inject(MediaGalleryEditFragment object);
    void inject(MediaGalleryPickerActivity object);

    void inject(EditPostActivity object);
    void inject(EditPostSettingsFragment object);

    void inject(PostPreviewActivity object);
    void inject(PostPreviewFragment object);

    void inject(PostsListActivity object);
    void inject(PostsListFragment object);
    void inject(PostsListAdapter object);

    void inject(NotificationsListFragment object);
    void inject(NotificationsSettingsFragment object);
    void inject(NotificationsDetailActivity object);
    void inject(NotificationsProcessingService object);
    void inject(NotificationsPendingDraftsReceiver object);

    void inject(ReaderCommentListActivity object);
    void inject(ReaderUpdateService object);
    void inject(ReaderPostDetailFragment object);
    void inject(ReaderPostListFragment object);
    void inject(ReaderCommentAdapter object);
    void inject(ReaderPostAdapter object);
    void inject(ReaderSiteHeaderView object);
    void inject(ReaderTagHeaderView object);
    void inject(ReaderLikingUsersView object);
    void inject(ReaderWebView object);
    void inject(ReaderPostPagerActivity object);

    void inject(WPWebViewActivity object);
    void inject(WPWebViewClient object);
    void inject(PostUploadService object);

    void inject(ThemeWebActivity object);

    void inject(MediaUploadService object);
    void inject(MediaDeleteService object);
<<<<<<< HEAD
=======
    void inject(PostMediaService object);
>>>>>>> 8c98a329

    void inject(NotificationsPendingDraftsService object);
    void inject(SelectCategoriesActivity object);
    void inject(AddCategoryActivity object);
}<|MERGE_RESOLUTION|>--- conflicted
+++ resolved
@@ -180,12 +180,7 @@
 
     void inject(MediaUploadService object);
     void inject(MediaDeleteService object);
-<<<<<<< HEAD
-=======
-    void inject(PostMediaService object);
->>>>>>> 8c98a329
 
-    void inject(NotificationsPendingDraftsService object);
     void inject(SelectCategoriesActivity object);
     void inject(AddCategoryActivity object);
 }