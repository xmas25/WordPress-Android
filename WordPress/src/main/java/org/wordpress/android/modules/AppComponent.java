--- conflicted
+++ resolved
@@ -175,11 +175,7 @@
 
     void inject(MediaUploadService object);
     void inject(MediaDeleteService object);
-<<<<<<< HEAD
-=======
-    void inject(PostMediaService object);
+
     void inject(NotificationsPendingDraftsService object);
->>>>>>> 8cb5052d
-
     void inject(SelectCategoriesActivity object);
 }