package org.wordpress.android.modules;

import android.app.Application;

import org.wordpress.android.WordPress;
import org.wordpress.android.fluxc.module.ReleaseBaseModule;
import org.wordpress.android.fluxc.module.ReleaseNetworkModule;
import org.wordpress.android.fluxc.module.ReleaseOkHttpClientModule;
import org.wordpress.android.fluxc.module.ReleaseToolsModule;
import org.wordpress.android.login.di.LoginFragmentModule;
import org.wordpress.android.login.di.LoginServiceModule;
import org.wordpress.android.push.GCMMessageService;
import org.wordpress.android.push.GCMRegistrationIntentService;
import org.wordpress.android.push.NotificationsProcessingService;
import org.wordpress.android.ui.AddQuickPressShortcutActivity;
import org.wordpress.android.ui.CommentFullScreenDialogFragment;
import org.wordpress.android.ui.DeepLinkingIntentReceiverActivity;
import org.wordpress.android.ui.JetpackConnectionResultActivity;
import org.wordpress.android.ui.JetpackRemoteInstallFragment;
import org.wordpress.android.ui.ShareIntentReceiverActivity;
import org.wordpress.android.ui.ShareIntentReceiverFragment;
import org.wordpress.android.ui.WPWebViewActivity;
import org.wordpress.android.ui.accounts.HelpActivity;
import org.wordpress.android.ui.accounts.LoginActivity;
import org.wordpress.android.ui.accounts.LoginEpilogueActivity;
import org.wordpress.android.ui.accounts.LoginMagicLinkInterceptActivity;
import org.wordpress.android.ui.accounts.PostSignupInterstitialActivity;
import org.wordpress.android.ui.accounts.SignupEpilogueActivity;
import org.wordpress.android.ui.accounts.login.LoginEpilogueFragment;
import org.wordpress.android.ui.accounts.login.LoginPrologueFragment;
import org.wordpress.android.ui.accounts.signup.SignupEpilogueFragment;
import org.wordpress.android.ui.activitylog.detail.ActivityLogDetailFragment;
import org.wordpress.android.ui.activitylog.list.ActivityLogListActivity;
import org.wordpress.android.ui.activitylog.list.ActivityLogListFragment;
import org.wordpress.android.ui.comments.CommentAdapter;
import org.wordpress.android.ui.comments.CommentDetailFragment;
import org.wordpress.android.ui.comments.CommentsActivity;
import org.wordpress.android.ui.comments.CommentsDetailActivity;
import org.wordpress.android.ui.comments.CommentsListFragment;
import org.wordpress.android.ui.comments.EditCommentActivity;
import org.wordpress.android.ui.domains.DomainRegistrationActivity;
import org.wordpress.android.ui.domains.DomainRegistrationDetailsFragment;
import org.wordpress.android.ui.domains.DomainSuggestionsFragment;
import org.wordpress.android.ui.gif.GifPickerActivity;
import org.wordpress.android.ui.history.HistoryAdapter;
import org.wordpress.android.ui.history.HistoryDetailContainerFragment;
import org.wordpress.android.ui.main.AddContentAdapter;
import org.wordpress.android.ui.main.MainBottomSheetFragment;
import org.wordpress.android.ui.main.MeFragment;
import org.wordpress.android.ui.main.MySiteFragment;
import org.wordpress.android.ui.main.SitePickerActivity;
import org.wordpress.android.ui.main.SitePickerAdapter;
import org.wordpress.android.ui.main.WPMainActivity;
import org.wordpress.android.ui.media.MediaBrowserActivity;
import org.wordpress.android.ui.media.MediaGridAdapter;
import org.wordpress.android.ui.media.MediaGridFragment;
import org.wordpress.android.ui.media.MediaPreviewActivity;
import org.wordpress.android.ui.media.MediaPreviewFragment;
import org.wordpress.android.ui.media.MediaSettingsActivity;
import org.wordpress.android.ui.media.services.MediaDeleteService;
import org.wordpress.android.ui.mediapicker.MediaPickerActivity;
import org.wordpress.android.ui.mediapicker.MediaPickerFragment;
import org.wordpress.android.ui.mlp.LayoutsAdapter;
import org.wordpress.android.ui.mlp.ModalLayoutPickerFragment;
import org.wordpress.android.ui.notifications.NotificationsDetailActivity;
import org.wordpress.android.ui.notifications.NotificationsDetailListFragment;
import org.wordpress.android.ui.notifications.NotificationsListFragment;
import org.wordpress.android.ui.notifications.NotificationsListFragmentPage;
import org.wordpress.android.ui.notifications.adapters.NotesAdapter;
import org.wordpress.android.ui.notifications.receivers.NotificationsPendingDraftsReceiver;
import org.wordpress.android.ui.pages.PageListFragment;
import org.wordpress.android.ui.pages.PageParentFragment;
import org.wordpress.android.ui.pages.PageParentSearchFragment;
import org.wordpress.android.ui.pages.PagesActivity;
import org.wordpress.android.ui.pages.PagesFragment;
import org.wordpress.android.ui.pages.SearchListFragment;
import org.wordpress.android.ui.people.PeopleInviteFragment;
import org.wordpress.android.ui.people.PeopleListFragment;
import org.wordpress.android.ui.people.PeopleManagementActivity;
import org.wordpress.android.ui.people.PersonDetailFragment;
import org.wordpress.android.ui.people.RoleChangeDialogFragment;
import org.wordpress.android.ui.people.RoleSelectDialogFragment;
import org.wordpress.android.ui.photopicker.PhotoPickerActivity;
import org.wordpress.android.ui.photopicker.PhotoPickerFragment;
import org.wordpress.android.ui.plans.PlanDetailsFragment;
import org.wordpress.android.ui.plans.PlansActivity;
import org.wordpress.android.ui.plans.PlansListAdapter;
import org.wordpress.android.ui.plans.PlansListFragment;
import org.wordpress.android.ui.plugins.PluginBrowserActivity;
import org.wordpress.android.ui.plugins.PluginDetailActivity;
import org.wordpress.android.ui.plugins.PluginListFragment;
import org.wordpress.android.ui.posts.AddCategoryFragment;
import org.wordpress.android.ui.posts.EditPostActivity;
import org.wordpress.android.ui.posts.EditPostPublishSettingsFragment;
import org.wordpress.android.ui.posts.EditPostSettingsFragment;
import org.wordpress.android.ui.posts.HistoryListFragment;
import org.wordpress.android.ui.posts.PostDatePickerDialogFragment;
import org.wordpress.android.ui.posts.PostListCreateMenuFragment;
import org.wordpress.android.ui.posts.PostListFragment;
import org.wordpress.android.ui.posts.PostNotificationScheduleTimeDialogFragment;
import org.wordpress.android.ui.posts.PostSettingsTagsFragment;
import org.wordpress.android.ui.posts.PostTimePickerDialogFragment;
import org.wordpress.android.ui.posts.PostsListActivity;
import org.wordpress.android.ui.posts.PrepublishingAddCategoryFragment;
import org.wordpress.android.ui.posts.PrepublishingBottomSheetFragment;
import org.wordpress.android.ui.posts.PrepublishingCategoriesFragment;
import org.wordpress.android.ui.posts.PrepublishingHomeAdapter;
import org.wordpress.android.ui.posts.PrepublishingHomeFragment;
import org.wordpress.android.ui.posts.PrepublishingTagsFragment;
import org.wordpress.android.ui.posts.PublishNotificationReceiver;
import org.wordpress.android.ui.posts.SelectCategoriesActivity;
import org.wordpress.android.ui.posts.adapters.AuthorSelectionAdapter;
import org.wordpress.android.ui.posts.prepublishing.PrepublishingPublishSettingsFragment;
import org.wordpress.android.ui.posts.services.AztecVideoLoader;
import org.wordpress.android.ui.prefs.AccountSettingsFragment;
import org.wordpress.android.ui.prefs.AppSettingsActivity;
import org.wordpress.android.ui.prefs.AppSettingsFragment;
import org.wordpress.android.ui.prefs.BlogPreferencesActivity;
import org.wordpress.android.ui.prefs.MyProfileActivity;
import org.wordpress.android.ui.prefs.MyProfileFragment;
import org.wordpress.android.ui.prefs.ReleaseNotesActivity;
import org.wordpress.android.ui.prefs.SiteSettingsFragment;
import org.wordpress.android.ui.prefs.SiteSettingsInterface;
import org.wordpress.android.ui.prefs.SiteSettingsTagDetailFragment;
import org.wordpress.android.ui.prefs.SiteSettingsTagListActivity;
import org.wordpress.android.ui.prefs.homepage.HomepageSettingsDialog;
import org.wordpress.android.ui.prefs.notifications.NotificationsSettingsFragment;
import org.wordpress.android.ui.publicize.PublicizeAccountChooserListAdapter;
import org.wordpress.android.ui.publicize.PublicizeButtonPrefsFragment;
import org.wordpress.android.ui.publicize.PublicizeDetailFragment;
import org.wordpress.android.ui.publicize.PublicizeListActivity;
import org.wordpress.android.ui.publicize.PublicizeListFragment;
import org.wordpress.android.ui.publicize.PublicizeWebViewFragment;
import org.wordpress.android.ui.publicize.adapters.PublicizeConnectionAdapter;
import org.wordpress.android.ui.publicize.adapters.PublicizeServiceAdapter;
import org.wordpress.android.ui.quickstart.QuickStartFullScreenDialogFragment;
import org.wordpress.android.ui.quickstart.QuickStartReminderReceiver;
import org.wordpress.android.ui.reader.ReaderCommentListActivity;
import org.wordpress.android.ui.reader.ReaderFragment;
import org.wordpress.android.ui.reader.ReaderPostDetailFragment;
import org.wordpress.android.ui.reader.ReaderPostListActivity;
import org.wordpress.android.ui.reader.ReaderPostListFragment;
import org.wordpress.android.ui.reader.ReaderPostPagerActivity;
import org.wordpress.android.ui.reader.ReaderSearchActivity;
import org.wordpress.android.ui.reader.ReaderSubsActivity;
import org.wordpress.android.ui.reader.SubfilterBottomSheetFragment;
import org.wordpress.android.ui.reader.adapters.ReaderBlogAdapter;
import org.wordpress.android.ui.reader.adapters.ReaderCommentAdapter;
import org.wordpress.android.ui.reader.adapters.ReaderPostAdapter;
import org.wordpress.android.ui.reader.adapters.ReaderTagAdapter;
import org.wordpress.android.ui.reader.adapters.ReaderUserAdapter;
import org.wordpress.android.ui.reader.discover.ReaderDiscoverFragment;
import org.wordpress.android.ui.reader.discover.interests.ReaderInterestsFragment;
import org.wordpress.android.ui.reader.services.discover.ReaderDiscoverJobService;
import org.wordpress.android.ui.reader.services.discover.ReaderDiscoverLogic;
import org.wordpress.android.ui.reader.services.discover.ReaderDiscoverService;
import org.wordpress.android.ui.reader.services.update.ReaderUpdateLogic;
import org.wordpress.android.ui.reader.views.ReaderExpandableTagsView;
import org.wordpress.android.ui.reader.views.ReaderLikingUsersView;
import org.wordpress.android.ui.reader.views.ReaderPostDetailHeaderView;
import org.wordpress.android.ui.reader.views.ReaderSiteHeaderView;
import org.wordpress.android.ui.reader.views.ReaderTagHeaderView;
import org.wordpress.android.ui.reader.views.ReaderWebView;
import org.wordpress.android.ui.sitecreation.SiteCreationActivity;
import org.wordpress.android.ui.sitecreation.domains.SiteCreationDomainsFragment;
import org.wordpress.android.ui.sitecreation.previews.SiteCreationPreviewFragment;
import org.wordpress.android.ui.sitecreation.segments.SiteCreationSegmentsFragment;
import org.wordpress.android.ui.sitecreation.services.SiteCreationService;
import org.wordpress.android.ui.sitecreation.theme.HomePagePickerFragment;
import org.wordpress.android.ui.stats.StatsConnectJetpackActivity;
import org.wordpress.android.ui.stats.refresh.StatsActivity;
import org.wordpress.android.ui.stats.refresh.StatsModule;
import org.wordpress.android.ui.stats.refresh.lists.StatsListFragment;
import org.wordpress.android.ui.stats.refresh.lists.widget.alltime.AllTimeWidgetBlockListProviderFactory;
import org.wordpress.android.ui.stats.refresh.lists.widget.alltime.AllTimeWidgetListProvider;
import org.wordpress.android.ui.stats.refresh.lists.widget.alltime.StatsAllTimeWidget;
import org.wordpress.android.ui.stats.refresh.lists.widget.minified.StatsMinifiedWidget;
import org.wordpress.android.ui.stats.refresh.lists.widget.today.StatsTodayWidget;
import org.wordpress.android.ui.stats.refresh.lists.widget.today.TodayWidgetBlockListProviderFactory;
import org.wordpress.android.ui.stats.refresh.lists.widget.today.TodayWidgetListProvider;
import org.wordpress.android.ui.stats.refresh.lists.widget.views.StatsViewsWidget;
import org.wordpress.android.ui.stats.refresh.lists.widget.views.ViewsWidgetListProvider;
import org.wordpress.android.ui.stockmedia.StockMediaPickerActivity;
import org.wordpress.android.ui.stories.StoryComposerActivity;
import org.wordpress.android.ui.stories.intro.StoriesIntroDialogFragment;
import org.wordpress.android.ui.suggestion.adapters.SuggestionAdapter;
import org.wordpress.android.ui.themes.ThemeBrowserActivity;
import org.wordpress.android.ui.themes.ThemeBrowserFragment;
import org.wordpress.android.ui.uploads.MediaUploadHandler;
import org.wordpress.android.ui.uploads.MediaUploadReadyProcessor;
import org.wordpress.android.ui.uploads.PostUploadHandler;
import org.wordpress.android.ui.uploads.UploadService;
import org.wordpress.android.ui.whatsnew.FeatureAnnouncementDialogFragment;
import org.wordpress.android.ui.whatsnew.FeatureAnnouncementListAdapter;
import org.wordpress.android.util.CrashLogging;
import org.wordpress.android.util.HtmlToSpannedConverter;
import org.wordpress.android.util.WPWebViewClient;
import org.wordpress.android.util.image.getters.WPCustomImageGetter;

import javax.inject.Singleton;

import dagger.BindsInstance;
import dagger.Component;
import dagger.android.AndroidInjector;
import dagger.android.support.AndroidSupportInjectionModule;

@Singleton
@Component(modules = {
        ApplicationModule.class,
        AppConfigModule.class,
        ReleaseBaseModule.class,
        ReleaseOkHttpClientModule.class,
        ReleaseNetworkModule.class,
        LegacyModule.class,
        ReleaseToolsModule.class,
        AndroidSupportInjectionModule.class,
        ViewModelModule.class,
        StatsModule.class,
        SupportModule.class,
        ThreadModule.class,
        TrackerModule.class,
        // Login flow library
        LoginAnalyticsModule.class,
        LoginFragmentModule.class,
        LoginServiceModule.class
})
public interface AppComponent extends AndroidInjector<WordPress> {
    @Override
    void inject(WordPress instance);

    void inject(WPMainActivity object);

    void inject(SiteCreationService object);

    void inject(UploadService object);

    void inject(MediaUploadHandler object);

    void inject(PostUploadHandler object);

    void inject(LoginActivity object);

    void inject(LoginEpilogueActivity object);

    void inject(LoginEpilogueFragment object);

    void inject(LoginMagicLinkInterceptActivity object);

    void inject(SignupEpilogueActivity object);

    void inject(SignupEpilogueFragment object);

    void inject(PostSignupInterstitialActivity object);

    void inject(SiteCreationActivity object);

    void inject(SiteCreationSegmentsFragment object);

    void inject(SiteCreationDomainsFragment object);

    void inject(SiteCreationPreviewFragment object);

    void inject(JetpackConnectionResultActivity object);

    void inject(StatsConnectJetpackActivity object);

    void inject(GCMMessageService object);

    void inject(GCMRegistrationIntentService object);

    void inject(DeepLinkingIntentReceiverActivity object);

    void inject(ShareIntentReceiverActivity object);

    void inject(ShareIntentReceiverFragment object);

    void inject(AddQuickPressShortcutActivity object);

    void inject(HelpActivity object);

    void inject(CommentDetailFragment object);

    void inject(CommentFullScreenDialogFragment object);

    void inject(EditCommentActivity object);

    void inject(CommentAdapter object);

    void inject(CommentsListFragment object);

    void inject(CommentsActivity object);

    void inject(CommentsDetailActivity object);

    void inject(MeFragment object);

    void inject(MyProfileActivity object);

    void inject(MyProfileFragment object);

    void inject(AccountSettingsFragment object);

    void inject(MySiteFragment object);

    void inject(SitePickerActivity object);

    void inject(SitePickerAdapter object);

    void inject(SiteSettingsFragment object);

    void inject(SiteSettingsInterface object);

    void inject(BlogPreferencesActivity object);

    void inject(AppSettingsFragment object);

    void inject(PeopleManagementActivity object);

    void inject(PeopleListFragment object);

    void inject(PersonDetailFragment object);

    void inject(RoleChangeDialogFragment object);

    void inject(PeopleInviteFragment object);

    void inject(RoleSelectDialogFragment object);

    void inject(PlansActivity object);

    void inject(MediaBrowserActivity object);

    void inject(MediaGridFragment object);

    void inject(MediaPreviewActivity object);

    void inject(MediaPreviewFragment object);

    void inject(MediaSettingsActivity object);

    void inject(PhotoPickerActivity object);

    void inject(StockMediaPickerActivity object);

    void inject(SiteSettingsTagListActivity object);

    void inject(SiteSettingsTagDetailFragment object);

    void inject(PublicizeListActivity object);

    void inject(PublicizeWebViewFragment object);

    void inject(PublicizeDetailFragment object);

    void inject(PublicizeListFragment object);

    void inject(PublicizeButtonPrefsFragment object);

    void inject(EditPostActivity object);

    void inject(EditPostSettingsFragment object);

    void inject(PostsListActivity object);

    void inject(PagesActivity object);

    void inject(AuthorSelectionAdapter object);

    void inject(PostListFragment object);

    void inject(HistoryListFragment object);

    void inject(HistoryAdapter object);

    void inject(HistoryDetailContainerFragment object);

    void inject(NotificationsListFragment object);

    void inject(NotificationsListFragmentPage object);

    void inject(NotificationsSettingsFragment object);

    void inject(NotificationsDetailActivity object);

    void inject(NotificationsProcessingService object);

    void inject(NotificationsPendingDraftsReceiver object);

    void inject(NotificationsDetailListFragment notificationsDetailListFragment);

    void inject(ReaderCommentListActivity object);

    void inject(ReaderSubsActivity object);

    void inject(ReaderUpdateLogic object);

    void inject(ReaderPostDetailFragment object);

    void inject(ReaderPostListFragment object);

    void inject(ReaderCommentAdapter object);

    void inject(ReaderPostAdapter object);

    void inject(ReaderTagAdapter object);

    void inject(PlansListFragment object);

    void inject(ReaderSiteHeaderView object);

    void inject(ReaderTagHeaderView object);

    void inject(ReaderPostDetailHeaderView object);

    void inject(ReaderExpandableTagsView object);

    void inject(ReaderLikingUsersView object);

    void inject(ReaderWebView object);

    void inject(ReaderPostPagerActivity object);

    void inject(ReaderPostListActivity object);

    void inject(ReaderBlogAdapter object);

    void inject(ReleaseNotesActivity object);

    void inject(WPWebViewActivity object);

    void inject(WPWebViewClient object);

    void inject(ThemeBrowserActivity object);

    void inject(NotesAdapter object);

    void inject(ThemeBrowserFragment object);

    void inject(MediaDeleteService object);

    void inject(SelectCategoriesActivity object);

    void inject(ReaderUserAdapter object);

    void inject(AddCategoryFragment object);

    void inject(HtmlToSpannedConverter object);

    void inject(PluginBrowserActivity object);

    void inject(ActivityLogListActivity object);

    void inject(ActivityLogListFragment object);

    void inject(ActivityLogDetailFragment object);

    void inject(PluginListFragment object);

    void inject(PluginDetailActivity object);

    void inject(SuggestionAdapter object);

    void inject(WordPressGlideModule object);

    void inject(QuickStartFullScreenDialogFragment object);

    void inject(QuickStartReminderReceiver object);

    void inject(MediaGridAdapter object);

    void inject(PagesFragment object);

    void inject(PageListFragment object);

    void inject(SearchListFragment object);

    void inject(PageParentFragment object);

    void inject(WPCustomImageGetter object);

    void inject(PublicizeAccountChooserListAdapter object);

    void inject(PublicizeConnectionAdapter object);

    void inject(PublicizeServiceAdapter object);

    void inject(JetpackRemoteInstallFragment jetpackRemoteInstallFragment);

    void inject(GifPickerActivity object);

    void inject(PlansListAdapter object);

    void inject(PlanDetailsFragment object);

    void inject(DomainSuggestionsFragment object);

    void inject(DomainRegistrationDetailsFragment object);

    void inject(StatsViewsWidget object);

    void inject(StatsAllTimeWidget object);

    void inject(StatsTodayWidget object);

    void inject(StatsMinifiedWidget object);

    void inject(ViewsWidgetListProvider object);

    void inject(AllTimeWidgetListProvider object);

    void inject(AllTimeWidgetBlockListProviderFactory object);

    void inject(TodayWidgetListProvider object);

    void inject(TodayWidgetBlockListProviderFactory object);

    void inject(StatsActivity object);

    void inject(StatsListFragment object);

    void inject(DomainRegistrationActivity object);

    void inject(EditPostPublishSettingsFragment object);

    void inject(PostDatePickerDialogFragment object);

    void inject(PostTimePickerDialogFragment object);

    void inject(PostNotificationScheduleTimeDialogFragment object);

    void inject(PublishNotificationReceiver object);

    void inject(MainBottomSheetFragment object);

    void inject(ModalLayoutPickerFragment object);

    void inject(HomePagePickerFragment object);

    void inject(SubfilterBottomSheetFragment object);

    void inject(AddContentAdapter object);

    void inject(LayoutsAdapter object);

    void inject(PageParentSearchFragment object);

    void inject(PrepublishingBottomSheetFragment object);

    void inject(PrepublishingHomeFragment object);

    void inject(PrepublishingHomeAdapter object);

    void inject(PrepublishingTagsFragment object);

    void inject(PostSettingsTagsFragment object);

    void inject(PrepublishingPublishSettingsFragment object);

    void inject(AppSettingsActivity object);

    void inject(FeatureAnnouncementDialogFragment object);

    void inject(FeatureAnnouncementListAdapter object);

    void inject(StoryComposerActivity object);

    void inject(StoriesIntroDialogFragment object);

    void inject(ReaderFragment object);

    void inject(ReaderDiscoverFragment object);

    void inject(ReaderSearchActivity object);

    void inject(ReaderInterestsFragment object);

    void inject(HomepageSettingsDialog object);

    void inject(CrashLogging object);

    void inject(AztecVideoLoader object);

    void inject(PhotoPickerFragment object);

    void inject(LoginPrologueFragment object);

    void inject(ReaderDiscoverLogic object);

    void inject(PostListCreateMenuFragment object);

    void inject(ReaderDiscoverJobService object);

    void inject(ReaderDiscoverService object);

    void inject(MediaPickerActivity object);

    void inject(MediaPickerFragment object);

<<<<<<< HEAD
    void inject(MediaUploadReadyProcessor object);
=======
    void inject(PrepublishingCategoriesFragment object);

    void inject(PrepublishingAddCategoryFragment object);
>>>>>>> f027b590

    // Allows us to inject the application without having to instantiate any modules, and provides the Application
    // in the app graph
    @Component.Builder
    interface Builder {
        @BindsInstance
        AppComponent.Builder application(Application application);

        AppComponent build();
    }
}<|MERGE_RESOLUTION|>--- conflicted
+++ resolved
@@ -596,13 +596,11 @@
 
     void inject(MediaPickerFragment object);
 
-<<<<<<< HEAD
     void inject(MediaUploadReadyProcessor object);
-=======
+
     void inject(PrepublishingCategoriesFragment object);
 
     void inject(PrepublishingAddCategoryFragment object);
->>>>>>> f027b590
 
     // Allows us to inject the application without having to instantiate any modules, and provides the Application
     // in the app graph
