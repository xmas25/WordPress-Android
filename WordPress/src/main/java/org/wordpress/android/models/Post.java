--- conflicted
+++ resolved
@@ -494,15 +494,15 @@
         return !(getContent().isEmpty() && getPostExcerpt().isEmpty() && getTitle().isEmpty());
     }
 
-<<<<<<< HEAD
     public boolean hasEmptyContentFields() {
         return TextUtils.isEmpty(this.getTitle()) && TextUtils.isEmpty(this.getContent());
-=======
+    }
+
     public int getFeaturedImageId() {
         return featuredImageId;
     }
+
     public void setFeaturedImageId(int id) {
         this.featuredImageId = id;
->>>>>>> bf321382
     }
 }