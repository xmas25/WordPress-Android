--- conflicted
+++ resolved
@@ -19,11 +19,8 @@
     public boolean isFollowing;
     public boolean isNotificationsEnabled;
     public int numSubscribers;
-<<<<<<< HEAD
+    public int organizationId;
     public int numUnseenPosts;
-=======
-    public int organizationId;
->>>>>>> af3f2690
 
     private String mName;
     private String mDescription;
