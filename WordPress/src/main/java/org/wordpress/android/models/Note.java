--- conflicted
+++ resolved
@@ -5,8 +5,6 @@
 
 import android.text.Spannable;
 import android.text.TextUtils;
-import android.util.Base64;
-import android.util.Log;
 
 import org.apache.commons.lang.time.DateUtils;
 import org.json.JSONArray;
@@ -18,19 +16,9 @@
 import org.wordpress.android.util.JSONUtils;
 import org.wordpress.android.util.StringUtils;
 
-<<<<<<< HEAD
 import java.util.Comparator;
 import java.util.Date;
 import java.util.EnumSet;
-=======
-import java.io.UnsupportedEncodingException;
-import java.util.ArrayList;
-import java.util.Date;
-import java.util.EnumSet;
-import java.util.List;
-import java.util.zip.DataFormatException;
-import java.util.zip.Inflater;
->>>>>>> 3a1344a5
 
 public class Note {
     private static final String TAG = "NoteModel";
@@ -305,13 +293,6 @@
         } catch (JSONException e){
             AppLog.e(AppLog.T.NOTIFS, "Failed to set unread property", e);
         }
-<<<<<<< HEAD
-=======
-
-        if (getBucket() != null) {
-            save();
-        }
->>>>>>> 3a1344a5
     }
 
     /**
@@ -501,10 +482,6 @@
         return !(jsonActions == null || jsonActions.length() == 0) && jsonActions.optBoolean(ACTION_KEY_LIKE);
     }
 
-    private JSONObject getJSON() {
-        return mNoteJSON;
-    }
-
     public String getUrl() {
         return queryJSON("url", "");
     }
@@ -546,123 +523,4 @@
 
         return new Reply(String.format("%s/replies/new", restPath), content);
     }
-<<<<<<< HEAD
-=======
-
-    /**
-     * Simperium Schema
-     */
-    public static class Schema extends BucketSchema<Note> {
-
-        static public final String NAME = "note20";
-        static public final String TIMESTAMP_INDEX = "timestamp";
-        static public final String SUBJECT_INDEX = "subject";
-        static public final String SNIPPET_INDEX = "snippet";
-        static public final String UNREAD_INDEX = "unread";
-        static public final String NOTICON_INDEX = "noticon";
-        static public final String ICON_URL_INDEX = "icon";
-        static public final String IS_UNAPPROVED_INDEX = "unapproved";
-        static public final String COMMENT_SUBJECT_NOTICON = "comment_subject_noticon";
-        static public final String LOCAL_STATUS = "local_status";
-        static public final String TYPE_INDEX = "type";
-
-        private static final Indexer<Note> sNoteIndexer = new Indexer<Note>() {
-
-            @Override
-            public List<Index> index(Note note) {
-                List<Index> indexes = new ArrayList<>();
-                try {
-                    indexes.add(new Index(TIMESTAMP_INDEX, note.getTimestamp()));
-                } catch (NumberFormatException e) {
-                    // note will not have an indexed timestamp so it will
-                    // show up at the end of a query sorting by timestamp
-                    android.util.Log.e("WordPress", "Failed to index timestamp", e);
-                }
-
-                indexes.add(new Index(SUBJECT_INDEX, Html.toHtml(note.getFormattedSubject())));
-                indexes.add(new Index(SNIPPET_INDEX, note.getCommentSubject()));
-                indexes.add(new Index(UNREAD_INDEX, note.isUnread()));
-                indexes.add(new Index(NOTICON_INDEX, note.getNoticonCharacter()));
-                indexes.add(new Index(ICON_URL_INDEX, note.getIconURL()));
-                indexes.add(new Index(IS_UNAPPROVED_INDEX, note.getCommentStatus() == CommentStatus.UNAPPROVED));
-                indexes.add(new Index(COMMENT_SUBJECT_NOTICON, note.getCommentSubjectNoticon()));
-                indexes.add(new Index(LOCAL_STATUS, note.getLocalStatus()));
-                indexes.add(new Index(TYPE_INDEX, note.getType()));
-
-                return indexes;
-            }
-
-        };
-
-        public Schema() {
-            addIndex(sNoteIndexer);
-        }
-
-        @Override
-        public String getRemoteName() {
-            return NAME;
-        }
-
-        @Override
-        public Note build(String key, JSONObject properties) {
-            return new Note(key, properties);
-        }
-
-        public Note buildFromBase64EncodedData(String noteId, String base64FullNoteData){
-            Note note = null;
-
-            if (base64FullNoteData == null) return null;
-
-            byte[] b64DecodedPayload = Base64.decode(base64FullNoteData, Base64.DEFAULT);
-
-            // Decompress the payload
-            Inflater decompresser = new Inflater();
-            decompresser.setInput(b64DecodedPayload, 0, b64DecodedPayload.length);
-            byte[] result = new byte[4096]; //max length an Android PN payload can have
-            int resultLength = 0;
-            try {
-                resultLength = decompresser.inflate(result);
-                decompresser.end();
-            } catch (DataFormatException e) {
-                AppLog.e(AppLog.T.NOTIFS, e.getMessage());
-            }
-
-
-            String out = null;
-            try {
-                out = new String(result, 0, resultLength, "UTF-8");
-            }
-            catch(UnsupportedEncodingException e) {
-                AppLog.e(AppLog.T.NOTIFS, e.getMessage());
-            }
-
-            if (out != null) {
-                try {
-                    JSONObject jsonObject = new JSONObject(out);
-                    if (jsonObject.has("notes")) {
-                        JSONArray jsonArray = jsonObject.getJSONArray("notes");
-                        if (jsonArray != null && jsonArray.length() == 1) {
-                            jsonObject = jsonArray.getJSONObject(0);
-                        }
-                    }
-                    note = build(noteId, jsonObject);
-
-                } catch (JSONException e) {
-                    AppLog.e(AppLog.T.NOTIFS, e.getMessage());
-                }
-            }
-
-            return note;
-        }
-
-        public void update(Note note, JSONObject properties) {
-            note.updateJSON(properties);
-        }
-
-        public static JSONObject getJSON(Note note) {
-            return note.getJSON();
-        }
-
-    }
->>>>>>> 3a1344a5
 }