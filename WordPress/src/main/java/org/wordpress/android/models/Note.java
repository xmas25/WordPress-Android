--- conflicted
+++ resolved
@@ -44,11 +44,8 @@
     private JSONObject mActions;
     private JSONObject mNoteJSON;
 
-<<<<<<< HEAD
     private final Object mSyncLock = new Object();
-=======
     private String mLocalStatus;
->>>>>>> 39baee5a
 
     public static enum EnabledActions {
         ACTION_REPLY,
