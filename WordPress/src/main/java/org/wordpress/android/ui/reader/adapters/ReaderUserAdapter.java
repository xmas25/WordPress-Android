package org.wordpress.android.ui.reader.adapters;

import android.content.Context;
import android.support.v7.widget.RecyclerView;
import android.view.LayoutInflater;
import android.view.View;
import android.view.ViewGroup;
import android.widget.TextView;

import org.wordpress.android.R;
import org.wordpress.android.models.ReaderUser;
import org.wordpress.android.models.ReaderUserList;
import org.wordpress.android.ui.reader.ReaderActivityLauncher;
import org.wordpress.android.ui.reader.ReaderInterfaces.DataLoadedListener;
import org.wordpress.android.util.GravatarUtils;
import org.wordpress.android.widgets.WPNetworkImageView;

/**
 * owner must call setUsers() with the list of
 * users to display
 */
public class ReaderUserAdapter extends RecyclerView.Adapter<ReaderUserAdapter.UserViewHolder> {
    private final ReaderUserList mUsers = new ReaderUserList();
    private DataLoadedListener mDataLoadedListener;
    private final int mAvatarSz;

    public ReaderUserAdapter(Context context) {
        super();
        mAvatarSz = context.getResources().getDimensionPixelSize(R.dimen.avatar_sz_small);
        setHasStableIds(true);
    }

    public void setDataLoadedListener(DataLoadedListener listener) {
        mDataLoadedListener = listener;
    }

    @Override
    public int getItemCount() {
        return mUsers.size();
    }

    private boolean isEmpty() {
        return (getItemCount() == 0);
    }

    @Override
    public UserViewHolder onCreateViewHolder(ViewGroup parent, int viewType) {
        View view = LayoutInflater.from(parent.getContext()).inflate(R.layout.reader_listitem_user, parent, false);
        return new UserViewHolder(view);
    }

    @Override
    public void onBindViewHolder(UserViewHolder holder, int position) {
        final ReaderUser user = mUsers.get(position);

        holder.mTxtName.setText(user.getDisplayName());
        if (user.hasUrl()) {
<<<<<<< HEAD
            holder.txtUrl.setVisibility(View.VISIBLE);
            holder.txtUrl.setText(user.getUrlDomain());
            if (user.hasBlogId()) {
                holder.itemView.setOnClickListener(new View.OnClickListener() {
                    @Override
                    public void onClick(View v) {
                        ReaderActivityLauncher.showReaderBlogPreview(v.getContext(), user.blogId);
=======
            holder.mTxtUrl.setVisibility(View.VISIBLE);
            holder.mTxtUrl.setText(user.getUrlDomain());
            holder.itemView.setOnClickListener(new View.OnClickListener() {
                @Override
                public void onClick(View v) {
                    if (user.hasBlogId()) {
                        ReaderActivityLauncher.showReaderBlogPreview(
                                v.getContext(),
                                user.blogId);
>>>>>>> ee735e9e
                    }
                });
                holder.rootView.setEnabled(true);
            } else {
                holder.itemView.setOnClickListener(null);
                holder.rootView.setEnabled(false);
            }
        } else {
<<<<<<< HEAD
            holder.rootView.setEnabled(false);
            holder.txtUrl.setVisibility(View.GONE);
=======
            holder.mTxtUrl.setVisibility(View.GONE);
>>>>>>> ee735e9e
            holder.itemView.setOnClickListener(null);
        }

        if (user.hasAvatarUrl()) {
            holder.mImgAvatar.setImageUrl(
                    GravatarUtils.fixGravatarUrl(user.getAvatarUrl(), mAvatarSz),
                    WPNetworkImageView.ImageType.AVATAR);
        } else {
            holder.mImgAvatar.showDefaultGravatarImageAndNullifyUrl();
        }
    }

    @Override
    public long getItemId(int position) {
        return mUsers.get(position).userId;
    }

    class UserViewHolder extends RecyclerView.ViewHolder {
<<<<<<< HEAD
        private final TextView txtName;
        private final TextView txtUrl;
        private final WPNetworkImageView imgAvatar;
        private final View rootView;
=======
        private final TextView mTxtName;
        private final TextView mTxtUrl;
        private final WPNetworkImageView mImgAvatar;
>>>>>>> ee735e9e

        UserViewHolder(View view) {
            super(view);
<<<<<<< HEAD
            rootView = view;
            txtName = (TextView) view.findViewById(R.id.text_name);
            txtUrl = (TextView) view.findViewById(R.id.text_url);
            imgAvatar = (WPNetworkImageView) view.findViewById(R.id.image_avatar);
=======
            mTxtName = (TextView) view.findViewById(R.id.text_name);
            mTxtUrl = (TextView) view.findViewById(R.id.text_url);
            mImgAvatar = (WPNetworkImageView) view.findViewById(R.id.image_avatar);
>>>>>>> ee735e9e
        }
    }

    public void setUsers(final ReaderUserList users) {
        mUsers.clear();
        if (users != null && users.size() > 0) {
            mUsers.addAll(users);
        }
        notifyDataSetChanged();
        if (mDataLoadedListener != null) {
            mDataLoadedListener.onDataLoaded(isEmpty());
        }
    }
}<|MERGE_RESOLUTION|>--- conflicted
+++ resolved
@@ -55,39 +55,23 @@
 
         holder.mTxtName.setText(user.getDisplayName());
         if (user.hasUrl()) {
-<<<<<<< HEAD
-            holder.txtUrl.setVisibility(View.VISIBLE);
-            holder.txtUrl.setText(user.getUrlDomain());
+            holder.mTxtUrl.setVisibility(View.VISIBLE);
+            holder.mTxtUrl.setText(user.getUrlDomain());
             if (user.hasBlogId()) {
                 holder.itemView.setOnClickListener(new View.OnClickListener() {
                     @Override
                     public void onClick(View v) {
                         ReaderActivityLauncher.showReaderBlogPreview(v.getContext(), user.blogId);
-=======
-            holder.mTxtUrl.setVisibility(View.VISIBLE);
-            holder.mTxtUrl.setText(user.getUrlDomain());
-            holder.itemView.setOnClickListener(new View.OnClickListener() {
-                @Override
-                public void onClick(View v) {
-                    if (user.hasBlogId()) {
-                        ReaderActivityLauncher.showReaderBlogPreview(
-                                v.getContext(),
-                                user.blogId);
->>>>>>> ee735e9e
                     }
                 });
-                holder.rootView.setEnabled(true);
+                holder.mRootView.setEnabled(true);
             } else {
                 holder.itemView.setOnClickListener(null);
-                holder.rootView.setEnabled(false);
+                holder.mRootView.setEnabled(false);
             }
         } else {
-<<<<<<< HEAD
-            holder.rootView.setEnabled(false);
-            holder.txtUrl.setVisibility(View.GONE);
-=======
+            holder.mRootView.setEnabled(false);
             holder.mTxtUrl.setVisibility(View.GONE);
->>>>>>> ee735e9e
             holder.itemView.setOnClickListener(null);
         }
 
@@ -106,29 +90,17 @@
     }
 
     class UserViewHolder extends RecyclerView.ViewHolder {
-<<<<<<< HEAD
-        private final TextView txtName;
-        private final TextView txtUrl;
-        private final WPNetworkImageView imgAvatar;
-        private final View rootView;
-=======
         private final TextView mTxtName;
         private final TextView mTxtUrl;
         private final WPNetworkImageView mImgAvatar;
->>>>>>> ee735e9e
+        private final View mRootView;
 
         UserViewHolder(View view) {
             super(view);
-<<<<<<< HEAD
-            rootView = view;
-            txtName = (TextView) view.findViewById(R.id.text_name);
-            txtUrl = (TextView) view.findViewById(R.id.text_url);
-            imgAvatar = (WPNetworkImageView) view.findViewById(R.id.image_avatar);
-=======
+            mRootView = view;
             mTxtName = (TextView) view.findViewById(R.id.text_name);
             mTxtUrl = (TextView) view.findViewById(R.id.text_url);
             mImgAvatar = (WPNetworkImageView) view.findViewById(R.id.image_avatar);
->>>>>>> ee735e9e
         }
     }
 
