--- conflicted
+++ resolved
@@ -202,7 +202,6 @@
 sealed class SegmentsContentUiState(val visible: Boolean) {
     open val items: List<ItemUiState> = emptyList()
 
-<<<<<<< HEAD
     internal object Hidden : SegmentsContentUiState(false)
     internal data class Visible(override val items: List<ItemUiState>) : SegmentsContentUiState(true)
 }
@@ -237,20 +236,9 @@
         val title: String,
         val subtitle: String,
         val iconUrl: String,
+        val iconColor: String,
         val showDivider: Boolean
     ) : ItemUiState() {
         var onItemTapped: (() -> Unit)? = null
-=======
-        data class SegmentUiState(
-            val segmentId: Long,
-            val title: String,
-            val subtitle: String,
-            val iconUrl: String,
-            val iconColor: String,
-            val showDivider: Boolean
-        ) : ItemUiState() {
-            var onItemTapped: (() -> Unit)? = null
-        }
->>>>>>> d48674ad
     }
 }