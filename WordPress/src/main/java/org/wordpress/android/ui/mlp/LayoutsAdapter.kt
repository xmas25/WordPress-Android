--- conflicted
+++ resolved
@@ -28,28 +28,7 @@
 
     override fun onCreateViewHolder(parent: ViewGroup, viewType: Int) = LayoutViewHolder(parent)
 
-<<<<<<< HEAD
-    override fun onBindViewHolder(
-        holder: ViewHolder,
-        position: Int
-    ) {
-        val layout = layouts[position]
-        imageManager.load(holder.preview, ImageType.THEME, layout.preview, FIT_CENTER)
-        holder.selected.setVisible(layout.selected)
-        holder.preview.contentDescription = if (layout.selected) context.getString(
-                R.string.mlp_layout_selected,
-                layout.title
-        ) else layout.title
-        holder.container.setOnClickListener {
-            selectionListener.layoutTapped(layout)
-        }
-        selectionListener.selectedLayoutData.observe(selectionListener.lifecycleOwner, Observer {
-            holder.selected.setVisible(it == layout.slug)
-        })
-    }
-=======
     override fun getItemCount(): Int = layouts.size
->>>>>>> 7d32770e
 
     override fun onBindViewHolder(holder: LayoutViewHolder, position: Int) {
         holder.onBind(layouts[position], imageManager)
