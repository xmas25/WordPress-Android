package org.wordpress.android.ui.jetpack.backup.download

import android.annotation.SuppressLint
import android.os.Bundle
import android.os.Parcelable
import androidx.annotation.VisibleForTesting
import androidx.lifecycle.LiveData
import androidx.lifecycle.MediatorLiveData
import androidx.lifecycle.MutableLiveData
import androidx.lifecycle.Observer
import kotlinx.android.parcel.Parcelize
import kotlinx.coroutines.CoroutineDispatcher
import kotlinx.coroutines.flow.collect
import kotlinx.coroutines.launch
import org.wordpress.android.R.string
import org.wordpress.android.fluxc.model.SiteModel
import org.wordpress.android.fluxc.store.ActivityLogStore.BackupDownloadRequestTypes
import org.wordpress.android.modules.UI_THREAD
import org.wordpress.android.ui.jetpack.backup.download.BackupDownloadNavigationEvents.DownloadFile
import org.wordpress.android.ui.jetpack.backup.download.BackupDownloadNavigationEvents.ShareLink
import org.wordpress.android.ui.jetpack.backup.download.BackupDownloadRequestState.Complete
import org.wordpress.android.ui.jetpack.backup.download.BackupDownloadRequestState.Empty
import org.wordpress.android.ui.jetpack.backup.download.BackupDownloadRequestState.Failure.NetworkUnavailable
import org.wordpress.android.ui.jetpack.backup.download.BackupDownloadRequestState.Failure.OtherRequestRunning
import org.wordpress.android.ui.jetpack.backup.download.BackupDownloadRequestState.Failure.RemoteRequestFailure
import org.wordpress.android.ui.jetpack.backup.download.BackupDownloadRequestState.Progress
import org.wordpress.android.ui.jetpack.backup.download.BackupDownloadRequestState.Success
import org.wordpress.android.ui.jetpack.backup.download.BackupDownloadStep.COMPLETE
import org.wordpress.android.ui.jetpack.backup.download.BackupDownloadStep.DETAILS
import org.wordpress.android.ui.jetpack.backup.download.BackupDownloadStep.ERROR
import org.wordpress.android.ui.jetpack.backup.download.BackupDownloadStep.PROGRESS
import org.wordpress.android.ui.jetpack.backup.download.BackupDownloadUiState.ContentState.CompleteState
import org.wordpress.android.ui.jetpack.backup.download.BackupDownloadUiState.ContentState.DetailsState
import org.wordpress.android.ui.jetpack.backup.download.BackupDownloadUiState.ContentState.ProgressState
import org.wordpress.android.ui.jetpack.backup.download.BackupDownloadUiState.ErrorState
import org.wordpress.android.ui.jetpack.backup.download.BackupDownloadViewModel.BackupDownloadWizardState.BackupDownloadCanceled
import org.wordpress.android.ui.jetpack.backup.download.BackupDownloadViewModel.BackupDownloadWizardState.BackupDownloadCompleted
import org.wordpress.android.ui.jetpack.backup.download.BackupDownloadViewModel.BackupDownloadWizardState.BackupDownloadInProgress
import org.wordpress.android.ui.jetpack.backup.download.builders.BackupDownloadStateListItemBuilder
import org.wordpress.android.ui.jetpack.backup.download.usecases.GetBackupDownloadStatusUseCase
import org.wordpress.android.ui.jetpack.backup.download.usecases.PostBackupDownloadUseCase
import org.wordpress.android.ui.jetpack.common.JetpackListItemState
import org.wordpress.android.ui.jetpack.common.JetpackListItemState.CheckboxState
import org.wordpress.android.ui.jetpack.common.ViewType
import org.wordpress.android.ui.jetpack.common.ViewType.CHECKBOX
import org.wordpress.android.ui.jetpack.common.providers.JetpackAvailableItemsProvider
import org.wordpress.android.ui.jetpack.common.providers.JetpackAvailableItemsProvider.JetpackAvailableItemType
import org.wordpress.android.ui.jetpack.common.providers.JetpackAvailableItemsProvider.JetpackAvailableItemType.CONTENTS
import org.wordpress.android.ui.jetpack.common.providers.JetpackAvailableItemsProvider.JetpackAvailableItemType.MEDIA_UPLOADS
import org.wordpress.android.ui.jetpack.common.providers.JetpackAvailableItemsProvider.JetpackAvailableItemType.PLUGINS
import org.wordpress.android.ui.jetpack.common.providers.JetpackAvailableItemsProvider.JetpackAvailableItemType.ROOTS
import org.wordpress.android.ui.jetpack.common.providers.JetpackAvailableItemsProvider.JetpackAvailableItemType.SQLS
import org.wordpress.android.ui.jetpack.common.providers.JetpackAvailableItemsProvider.JetpackAvailableItemType.THEMES
import org.wordpress.android.ui.jetpack.usecases.GetActivityLogItemUseCase
import org.wordpress.android.ui.pages.SnackbarMessageHolder
import org.wordpress.android.ui.utils.UiString.UiStringRes
import org.wordpress.android.ui.utils.UiString.UiStringResWithParams
import org.wordpress.android.ui.utils.UiString.UiStringText
import org.wordpress.android.util.wizard.WizardManager
import org.wordpress.android.util.wizard.WizardNavigationTarget
import org.wordpress.android.util.wizard.WizardState
import org.wordpress.android.viewmodel.Event
import org.wordpress.android.viewmodel.ScopedViewModel
import java.util.Date
import javax.inject.Inject
import javax.inject.Named

const val KEY_BACKUP_DOWNLOAD_ACTIVITY_ID_KEY = "key_backup_download_activity_id_key"
const val KEY_BACKUP_DOWNLOAD_CURRENT_STEP = "key_backup_download_current_step"
const val KEY_BACKUP_DOWNLOAD_STATE = "key_backup_download_state"

@Parcelize
@SuppressLint("ParcelCreator")
data class BackupDownloadState(
    val siteId: Long? = null,
    val activityId: String? = null,
    val rewindId: String? = null,
    val downloadId: Long? = null,
    val published: Date? = null,
    val url: String? = null,
    val errorType: Int? = null
) : WizardState, Parcelable

typealias NavigationTarget = WizardNavigationTarget<BackupDownloadStep, BackupDownloadState>

class BackupDownloadViewModel @Inject constructor(
    private val wizardManager: WizardManager<BackupDownloadStep>,
    private val availableItemsProvider: JetpackAvailableItemsProvider,
    private val getActivityLogItemUseCase: GetActivityLogItemUseCase,
    private val stateListItemBuilder: BackupDownloadStateListItemBuilder,
    private val postBackupDownloadUseCase: PostBackupDownloadUseCase,
    private val getBackupDownloadStatusUseCase: GetBackupDownloadStatusUseCase,
    @Named(UI_THREAD) private val mainDispatcher: CoroutineDispatcher
) : ScopedViewModel(mainDispatcher) {
    private var isStarted = false
    private lateinit var site: SiteModel
    private lateinit var activityId: String

    private lateinit var backupDownloadState: BackupDownloadState
    private val progressStart = 0

    private val _wizardFinishedObservable = MutableLiveData<Event<BackupDownloadWizardState>>()
    val wizardFinishedObservable: LiveData<Event<BackupDownloadWizardState>> = _wizardFinishedObservable

    private val _snackbarEvents = MediatorLiveData<Event<SnackbarMessageHolder>>()
    val snackbarEvents: LiveData<Event<SnackbarMessageHolder>> = _snackbarEvents

    private val _navigationEvents = MediatorLiveData<Event<BackupDownloadNavigationEvents>>()
    val navigationEvents: LiveData<Event<BackupDownloadNavigationEvents>> = _navigationEvents

    private val _uiState = MutableLiveData<BackupDownloadUiState>()
    val uiState: LiveData<BackupDownloadUiState> = _uiState

    private val wizardObserver = Observer { data: BackupDownloadStep? ->
        data?.let {
            clearOldBackupDownloadState(it)
            showStep(NavigationTarget(it, backupDownloadState))
        }
    }

    fun start(site: SiteModel, activityId: String, savedInstanceState: Bundle?) {
        if (isStarted) return
        isStarted = true

        this.site = site
        this.activityId = activityId

        wizardManager.navigatorLiveData.observeForever(wizardObserver)

        if (savedInstanceState == null) {
            backupDownloadState = BackupDownloadState()
            // Show the next step only if it's a fresh activity so we can handle the navigation
            wizardManager.showNextStep()
        } else {
            backupDownloadState = requireNotNull(savedInstanceState.getParcelable(KEY_BACKUP_DOWNLOAD_STATE))
            val currentStepIndex = savedInstanceState.getInt(KEY_BACKUP_DOWNLOAD_CURRENT_STEP)
            wizardManager.setCurrentStepIndex(currentStepIndex)
        }
    }

    fun onBackPressed() {
        when (wizardManager.currentStep) {
            DETAILS.id -> _wizardFinishedObservable.value = Event(BackupDownloadCanceled)
            PROGRESS.id -> constructProgressEvent()
            COMPLETE.id -> _wizardFinishedObservable.value = Event(BackupDownloadCompleted)
            ERROR.id -> _wizardFinishedObservable.value = Event(BackupDownloadCanceled)
        }
    }

    private fun constructProgressEvent() {
        _wizardFinishedObservable.value = if (backupDownloadState.downloadId != null) {
            Event(
                    BackupDownloadInProgress(
                            backupDownloadState.rewindId as String,
                            backupDownloadState.downloadId as Long
                    )
            )
        } else {
            Event(BackupDownloadCanceled)
        }
    }

    fun writeToBundle(outState: Bundle) {
        outState.putInt(KEY_BACKUP_DOWNLOAD_CURRENT_STEP, wizardManager.currentStep)
        outState.putParcelable(KEY_BACKUP_DOWNLOAD_STATE, backupDownloadState)
    }

    private fun buildDetails() {
        launch {
            val availableItems = availableItemsProvider.getAvailableItems()
            val activityLogModel = getActivityLogItemUseCase.get(activityId)
            if (activityLogModel != null) {
                _uiState.value = DetailsState(
                        activityLogModel = activityLogModel,
                        items = stateListItemBuilder.buildDetailsListStateItems(
                                availableItems = availableItems,
                                published = activityLogModel.published,
                                onCreateDownloadClick = this@BackupDownloadViewModel::onCreateDownloadClick,
                                onCheckboxItemClicked = this@BackupDownloadViewModel::onCheckboxItemClicked
                        ),
                        type = StateType.DETAILS
                )
            } else {
                transitionToError(BackupDownloadErrorTypes.GenericFailure)
            }
        }
    }

    private fun buildProgress() {
        _uiState.value = ProgressState(
                items = stateListItemBuilder.buildProgressListStateItems(
                        progress = progressStart,
                        published = backupDownloadState.published as Date,
                        onNotifyMeClick = this@BackupDownloadViewModel::onNotifyMeClick
                ),
                type = StateType.PROGRESS
        )
        queryStatus()
    }

    private fun buildComplete() {
        _uiState.value = CompleteState(
                items = stateListItemBuilder.buildCompleteListStateItems(
                        published = backupDownloadState.published as Date,
                        onDownloadFileClick = this@BackupDownloadViewModel::onDownloadFileClick,
                        onShareLinkClick = this@BackupDownloadViewModel::onShareLinkClick
                ), type = StateType.COMPLETE
        )
    }

    private fun buildError(errorType: BackupDownloadErrorTypes) {
        _uiState.value = ErrorState(
                errorType = errorType,
                items = stateListItemBuilder.buildErrorListStateErrorItems(
                        errorType = errorType,
                        onDoneClick = this@BackupDownloadViewModel::onDoneClick
                )
        )
    }

    @VisibleForTesting(otherwise = VisibleForTesting.PRIVATE)
    fun showStep(target: WizardNavigationTarget<BackupDownloadStep, BackupDownloadState>) {
        when (target.wizardStep) {
            DETAILS -> buildDetails()
            PROGRESS -> buildProgress()
            COMPLETE -> buildComplete()
            ERROR -> buildError(
                    BackupDownloadErrorTypes.fromInt(
                            target.wizardState.errorType ?: BackupDownloadErrorTypes.GenericFailure.id
                    )
            )
        }
    }

    private fun transitionToError(errorType: BackupDownloadErrorTypes) {
        backupDownloadState = backupDownloadState.copy(errorType = errorType.id)
        wizardManager.setCurrentStepIndex(BackupDownloadStep.indexForErrorTransition())
        wizardManager.showNextStep()
    }

    private fun getParams(): Pair<String?, BackupDownloadRequestTypes> {
        val rewindId = (_uiState.value as? DetailsState)?.activityLogModel?.rewindID
        val items = _uiState.value?.items ?: mutableListOf()
        val types = buildBackupDownloadRequestTypes(items)
        return rewindId to types
    }

    private fun buildBackupDownloadRequestTypes(items: List<JetpackListItemState>): BackupDownloadRequestTypes {
        val checkboxes = items.filterIsInstance(CheckboxState::class.java)

        return BackupDownloadRequestTypes(
                themes = checkboxes.firstOrNull { it.availableItemType == THEMES }?.checked ?: true,
                plugins = checkboxes.firstOrNull { it.availableItemType == PLUGINS }?.checked
                        ?: true,
                uploads = checkboxes.firstOrNull { it.availableItemType == MEDIA_UPLOADS }?.checked
                        ?: true,
                sqls = checkboxes.firstOrNull { it.availableItemType == SQLS }?.checked ?: true,
                roots = checkboxes.firstOrNull { it.availableItemType == ROOTS }?.checked ?: true,
                contents = checkboxes.firstOrNull { it.availableItemType == CONTENTS }?.checked
                        ?: true
        )
    }

    private fun handleBackupDownloadRequestResult(result: BackupDownloadRequestState) {
        when (result) {
            is NetworkUnavailable -> _snackbarEvents.postValue(Event(NetworkUnavailableMsg))
            is RemoteRequestFailure -> _snackbarEvents.postValue(Event(GenericFailureMsg))
            is Success -> handleBackupDownloadRequestSuccess(result)
            is OtherRequestRunning -> _snackbarEvents.postValue(Event(OtherRequestRunningMsg))
            else -> Unit // Do nothing
        }
    }

    private fun handleBackupDownloadRequestSuccess(result: Success) {
        backupDownloadState = backupDownloadState.copy(
                rewindId = result.rewindId,
                downloadId = result.downloadId,
                published = extractPublishedDate()
        )
        wizardManager.showNextStep()
    }

    private fun extractPublishedDate(): Date {
        return (_uiState.value as? DetailsState)?.activityLogModel?.published as Date
    }

    private fun queryStatus() {
        launch {
            getBackupDownloadStatusUseCase.getBackupDownloadStatus(site, backupDownloadState.downloadId as Long)
                    .collect { state -> handleQueryStatus(state) }
        }
    }

    private fun handleQueryStatus(state: BackupDownloadRequestState) {
        when (state) {
<<<<<<< HEAD
            is NetworkUnavailable -> {
                transitionToError(BackupDownloadErrorTypes.RemoteRequestFailure)
            }
            is RemoteRequestFailure -> {
                transitionToError(BackupDownloadErrorTypes.RemoteRequestFailure)
            }
            is Progress -> {
                (_uiState.value as? ProgressState)?.let { content ->
                    val updatedList = content.items.map { contentState ->
                        if (contentState.type == ViewType.PROGRESS) {
                            contentState as JetpackListItemState.ProgressState
                            contentState.copy(
                                    progress = state.progress ?: 0,
                                    progressLabel = UiStringResWithParams(
                                            string.backup_download_progress_label,
                                            listOf(UiStringText(state.progress?.toString() ?: "0"))
                                    )
=======
            is NetworkUnavailable -> transitionToError(BackupDownloadErrorTypes.NetworkUnavailable)
            is RemoteRequestFailure -> transitionToError(BackupDownloadErrorTypes.RemoteRequestFailure)
            is Progress -> transitionToProgress(state)
            is Complete -> transitionToComplete(state)
            is Empty -> transitionToError(BackupDownloadErrorTypes.RemoteRequestFailure)
            else -> Unit // Do nothing
        }
    }

    private fun transitionToProgress(state: Progress) {
        (_uiState.value as? ProgressState)?.let { content ->
            val updatedList = content.items.map { contentState ->
                if (contentState.type == ViewType.PROGRESS) {
                    contentState as JetpackListItemState.ProgressState
                    contentState.copy(
                            progress = state.progress ?: 0,
                            progressLabel = UiStringResWithParams(
                                    string.backup_download_progress_label,
                                    listOf(UiStringText(state.progress?.toString() ?: "0"))
>>>>>>> 0d43fa42
                            )
                    )
                } else {
                    contentState
                }
            }
            _uiState.postValue(content.copy(items = updatedList))
        }
    }

    private fun transitionToComplete(state: Complete) {
        backupDownloadState = backupDownloadState.copy(url = state.url)
        wizardManager.showNextStep()
    }

    private fun clearOldBackupDownloadState(wizardStep: BackupDownloadStep) {
        if (wizardStep == DETAILS) {
            backupDownloadState = backupDownloadState.copy(
                    rewindId = null,
                    downloadId = null,
                    url = null,
                    errorType = null
            )
        }
    }

    private fun onCheckboxItemClicked(itemType: JetpackAvailableItemType) {
        (_uiState.value as? DetailsState)?.let { details ->
            val updatedList = details.items.map { contentState ->
                if (contentState.type == CHECKBOX) {
                    contentState as CheckboxState
                    if (contentState.availableItemType == itemType) {
                        contentState.copy(checked = !contentState.checked)
                    } else {
                        contentState
                    }
                } else {
                    contentState
                }
            }
            _uiState.postValue(details.copy(items = updatedList))
        }
    }

    private fun onCreateDownloadClick() {
        val (rewindId, types) = getParams()
        if (rewindId == null) {
            transitionToError(BackupDownloadErrorTypes.GenericFailure)
        } else {
            launch {
                val result = postBackupDownloadUseCase.postBackupDownloadRequest(
                        rewindId,
                        site,
                        types
                )
                handleBackupDownloadRequestResult(result)
            }
        }
    }

    private fun onNotifyMeClick() {
        _wizardFinishedObservable.value = Event(
                BackupDownloadInProgress(
                        backupDownloadState.rewindId as String,
                        backupDownloadState.downloadId as Long
                )
        )
    }

    private fun onDownloadFileClick() {
        backupDownloadState.url?.let { _navigationEvents.postValue(Event(DownloadFile(it))) }
    }

    private fun onShareLinkClick() {
        backupDownloadState.url?.let { _navigationEvents.postValue(Event(ShareLink(it))) }
    }

    private fun onDoneClick() {
        _wizardFinishedObservable.value = Event(BackupDownloadCanceled)
    }

    override fun onCleared() {
        super.onCleared()
        wizardManager.navigatorLiveData.removeObserver(wizardObserver)
    }

    companion object {
        private val NetworkUnavailableMsg = SnackbarMessageHolder(UiStringRes(string.error_network_connection))
        private val GenericFailureMsg = SnackbarMessageHolder(UiStringRes(string.backup_download_generic_failure))
        private val OtherRequestRunningMsg = SnackbarMessageHolder(
                UiStringRes(string.backup_download_another_download_running)
        )
    }

    sealed class BackupDownloadWizardState : Parcelable {
        @Parcelize
        object BackupDownloadCanceled : BackupDownloadWizardState()

        @Parcelize
        data class BackupDownloadInProgress(
            val rewindId: String,
            val downloadId: Long
        ) : BackupDownloadWizardState()

        @Parcelize
        object BackupDownloadCompleted : BackupDownloadWizardState()
    }
}<|MERGE_RESOLUTION|>--- conflicted
+++ resolved
@@ -293,26 +293,7 @@
 
     private fun handleQueryStatus(state: BackupDownloadRequestState) {
         when (state) {
-<<<<<<< HEAD
-            is NetworkUnavailable -> {
-                transitionToError(BackupDownloadErrorTypes.RemoteRequestFailure)
-            }
-            is RemoteRequestFailure -> {
-                transitionToError(BackupDownloadErrorTypes.RemoteRequestFailure)
-            }
-            is Progress -> {
-                (_uiState.value as? ProgressState)?.let { content ->
-                    val updatedList = content.items.map { contentState ->
-                        if (contentState.type == ViewType.PROGRESS) {
-                            contentState as JetpackListItemState.ProgressState
-                            contentState.copy(
-                                    progress = state.progress ?: 0,
-                                    progressLabel = UiStringResWithParams(
-                                            string.backup_download_progress_label,
-                                            listOf(UiStringText(state.progress?.toString() ?: "0"))
-                                    )
-=======
-            is NetworkUnavailable -> transitionToError(BackupDownloadErrorTypes.NetworkUnavailable)
+            is NetworkUnavailable -> transitionToError(BackupDownloadErrorTypes.RemoteRequestFailure)
             is RemoteRequestFailure -> transitionToError(BackupDownloadErrorTypes.RemoteRequestFailure)
             is Progress -> transitionToProgress(state)
             is Complete -> transitionToComplete(state)
@@ -331,7 +312,6 @@
                             progressLabel = UiStringResWithParams(
                                     string.backup_download_progress_label,
                                     listOf(UiStringText(state.progress?.toString() ?: "0"))
->>>>>>> 0d43fa42
                             )
                     )
                 } else {
