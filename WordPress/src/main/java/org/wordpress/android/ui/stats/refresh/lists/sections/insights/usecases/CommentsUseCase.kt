package org.wordpress.android.ui.stats.refresh.lists.sections.insights.usecases

import kotlinx.coroutines.CoroutineDispatcher
import org.wordpress.android.R
import org.wordpress.android.R.string
import org.wordpress.android.analytics.AnalyticsTracker
import org.wordpress.android.fluxc.model.stats.CommentsModel
import org.wordpress.android.fluxc.model.stats.LimitMode
import org.wordpress.android.fluxc.store.StatsStore.InsightsTypes.COMMENTS
import org.wordpress.android.fluxc.store.stats.insights.CommentsStore
import org.wordpress.android.modules.UI_THREAD
import org.wordpress.android.ui.stats.refresh.NavigationTarget.ViewCommentsStats
import org.wordpress.android.ui.stats.refresh.lists.sections.BaseStatsUseCase.StatefulUseCase
import org.wordpress.android.ui.stats.refresh.lists.sections.BaseStatsUseCase.UseCaseMode.BLOCK
import org.wordpress.android.ui.stats.refresh.lists.sections.BaseStatsUseCase.UseCaseMode.VIEW_ALL
import org.wordpress.android.ui.stats.refresh.lists.sections.BlockListItem
import org.wordpress.android.ui.stats.refresh.lists.sections.BlockListItem.Empty
import org.wordpress.android.ui.stats.refresh.lists.sections.BlockListItem.Header
import org.wordpress.android.ui.stats.refresh.lists.sections.BlockListItem.Link
import org.wordpress.android.ui.stats.refresh.lists.sections.BlockListItem.ListItem
import org.wordpress.android.ui.stats.refresh.lists.sections.BlockListItem.ListItemWithIcon
import org.wordpress.android.ui.stats.refresh.lists.sections.BlockListItem.ListItemWithIcon.IconStyle.AVATAR
import org.wordpress.android.ui.stats.refresh.lists.sections.BlockListItem.NavigationAction
import org.wordpress.android.ui.stats.refresh.lists.sections.BlockListItem.TabsItem
import org.wordpress.android.ui.stats.refresh.lists.sections.BlockListItem.Title
<<<<<<< HEAD
import org.wordpress.android.ui.stats.refresh.lists.sections.insights.InsightUseCaseFactory
=======
import org.wordpress.android.ui.stats.refresh.utils.StatsSiteProvider
>>>>>>> 15cd63a0
import org.wordpress.android.ui.stats.refresh.utils.toFormattedString
import org.wordpress.android.util.analytics.AnalyticsTrackerWrapper
import javax.inject.Inject
import javax.inject.Named

typealias SelectedTabUiState = Int

private const val BLOCK_ITEM_COUNT = 6

class CommentsUseCase
@Inject constructor(
    @Named(UI_THREAD) private val mainDispatcher: CoroutineDispatcher,
<<<<<<< HEAD
    private val commentsStore: CommentsStore,
    private val analyticsTracker: AnalyticsTrackerWrapper,
    private val useCaseMode: UseCaseMode
) : StatefulUseCase<CommentsModel, SelectedTabUiState>(COMMENTS, mainDispatcher, 0) {
    override suspend fun fetchRemoteData(site: SiteModel, forced: Boolean): State<CommentsModel> {
        val fetchMode = if (useCaseMode == VIEW_ALL) LimitMode.All else LimitMode.Top(BLOCK_ITEM_COUNT)
        val response = commentsStore.fetchComments(site, fetchMode, forced)
=======
    private val insightsStore: InsightsStore,
    private val statsSiteProvider: StatsSiteProvider,
    private val analyticsTracker: AnalyticsTrackerWrapper
) : StatefulUseCase<CommentsModel, SelectedTabUiState>(COMMENTS, mainDispatcher, 0) {
    override suspend fun fetchRemoteData(forced: Boolean): State<CommentsModel> {
        val response = insightsStore.fetchComments(statsSiteProvider.siteModel, PAGE_SIZE, forced)
>>>>>>> 15cd63a0
        val model = response.model
        val error = response.error

        return when {
            error != null -> State.Error(error.message ?: error.type.name)
            model != null && (model.authors.isNotEmpty() || model.posts.isNotEmpty()) -> State.Data(model)
            else -> State.Empty()
        }
    }

<<<<<<< HEAD
    override suspend fun loadCachedData(site: SiteModel): CommentsModel? {
        val cacheMode = if (useCaseMode == VIEW_ALL) LimitMode.All else LimitMode.Top(BLOCK_ITEM_COUNT)
        return commentsStore.getComments(site, cacheMode)
=======
    override suspend fun loadCachedData(): CommentsModel? {
        return insightsStore.getComments(statsSiteProvider.siteModel, PAGE_SIZE)
>>>>>>> 15cd63a0
    }

    override fun buildLoadingItem(): List<BlockListItem> = listOf(Title(R.string.stats_view_comments))

    override fun buildStatefulUiModel(model: CommentsModel, uiState: Int): List<BlockListItem> {
        val items = mutableListOf<BlockListItem>()

        if (useCaseMode == BLOCK) {
            items.add(Title(string.stats_view_comments))
        }

        if (model.authors.isNotEmpty() || model.posts.isNotEmpty()) {
            items.add(
                    TabsItem(
                            listOf(R.string.stats_comments_authors, R.string.stats_comments_posts_and_pages),
                            uiState
                    ) { selectedTabPosition -> onUiState(selectedTabPosition) }
            )

            if (uiState == 0) {
                items.addAll(buildAuthorsTab(model.authors))
            } else {
                items.addAll(buildPostsTab(model.posts))
            }

            if (model.hasMoreAuthors && uiState == 0 || model.hasMorePosts && uiState == 1) {
                items.add(
                        Link(
                                text = string.stats_insights_view_more,
                                navigateAction = NavigationAction.create(uiState, this::onLinkClick)
                        )
                )
            }
        } else {
            items.add(Empty())
        }
        return items
    }

    private fun buildAuthorsTab(authors: List<CommentsModel.Author>): List<BlockListItem> {
        val mutableItems = mutableListOf<BlockListItem>()
        if (authors.isNotEmpty()) {
            mutableItems.add(Header(R.string.stats_comments_author_label, R.string.stats_comments_label))
            mutableItems.addAll(authors.mapIndexed { index, author ->
                ListItemWithIcon(
                        iconUrl = author.gravatar,
                        iconStyle = AVATAR,
                        text = author.name,
                        value = author.comments.toFormattedString(),
                        showDivider = index < authors.size - 1
                )
            })
        } else {
            mutableItems.add(Empty())
        }
        return mutableItems
    }

    private fun buildPostsTab(posts: List<CommentsModel.Post>): List<BlockListItem> {
        val mutableItems = mutableListOf<BlockListItem>()
        if (posts.isNotEmpty()) {
            mutableItems.add(Header(R.string.stats_comments_title_label, R.string.stats_comments_label))
            mutableItems.addAll(posts.mapIndexed { index, post ->
                ListItem(
                        post.name,
                        post.comments.toFormattedString(),
                        index < posts.size - 1
                )
            })
        } else {
            mutableItems.add(Empty())
        }
        return mutableItems
    }

    private fun onLinkClick(selectedTab: Int) {
        analyticsTracker.track(AnalyticsTracker.Stat.STATS_COMMENTS_VIEW_MORE_TAPPED)
<<<<<<< HEAD
        navigateTo(ViewCommentsStats(selectedTab))
    }

    class CommentsUseCaseFactory
    @Inject constructor(
        @Named(UI_THREAD) private val mainDispatcher: CoroutineDispatcher,
        private val commentsStore: CommentsStore,
        private val analyticsTracker: AnalyticsTrackerWrapper
    ) : InsightUseCaseFactory {
        override fun build(useCaseMode: UseCaseMode) =
                CommentsUseCase(
                        mainDispatcher,
                        commentsStore,
                        analyticsTracker,
                        useCaseMode
                )
=======
        navigateTo(ViewCommentsStats(statsSiteProvider.siteModel))
>>>>>>> 15cd63a0
    }
}<|MERGE_RESOLUTION|>--- conflicted
+++ resolved
@@ -23,11 +23,8 @@
 import org.wordpress.android.ui.stats.refresh.lists.sections.BlockListItem.NavigationAction
 import org.wordpress.android.ui.stats.refresh.lists.sections.BlockListItem.TabsItem
 import org.wordpress.android.ui.stats.refresh.lists.sections.BlockListItem.Title
-<<<<<<< HEAD
 import org.wordpress.android.ui.stats.refresh.lists.sections.insights.InsightUseCaseFactory
-=======
 import org.wordpress.android.ui.stats.refresh.utils.StatsSiteProvider
->>>>>>> 15cd63a0
 import org.wordpress.android.ui.stats.refresh.utils.toFormattedString
 import org.wordpress.android.util.analytics.AnalyticsTrackerWrapper
 import javax.inject.Inject
@@ -40,22 +37,14 @@
 class CommentsUseCase
 @Inject constructor(
     @Named(UI_THREAD) private val mainDispatcher: CoroutineDispatcher,
-<<<<<<< HEAD
     private val commentsStore: CommentsStore,
+    private val statsSiteProvider: StatsSiteProvider,
     private val analyticsTracker: AnalyticsTrackerWrapper,
     private val useCaseMode: UseCaseMode
 ) : StatefulUseCase<CommentsModel, SelectedTabUiState>(COMMENTS, mainDispatcher, 0) {
-    override suspend fun fetchRemoteData(site: SiteModel, forced: Boolean): State<CommentsModel> {
+    override suspend fun fetchRemoteData(forced: Boolean): State<CommentsModel> {
         val fetchMode = if (useCaseMode == VIEW_ALL) LimitMode.All else LimitMode.Top(BLOCK_ITEM_COUNT)
-        val response = commentsStore.fetchComments(site, fetchMode, forced)
-=======
-    private val insightsStore: InsightsStore,
-    private val statsSiteProvider: StatsSiteProvider,
-    private val analyticsTracker: AnalyticsTrackerWrapper
-) : StatefulUseCase<CommentsModel, SelectedTabUiState>(COMMENTS, mainDispatcher, 0) {
-    override suspend fun fetchRemoteData(forced: Boolean): State<CommentsModel> {
-        val response = insightsStore.fetchComments(statsSiteProvider.siteModel, PAGE_SIZE, forced)
->>>>>>> 15cd63a0
+        val response = commentsStore.fetchComments(statsSiteProvider.siteModel, fetchMode, forced)
         val model = response.model
         val error = response.error
 
@@ -66,14 +55,9 @@
         }
     }
 
-<<<<<<< HEAD
-    override suspend fun loadCachedData(site: SiteModel): CommentsModel? {
+    override suspend fun loadCachedData(): CommentsModel? {
         val cacheMode = if (useCaseMode == VIEW_ALL) LimitMode.All else LimitMode.Top(BLOCK_ITEM_COUNT)
-        return commentsStore.getComments(site, cacheMode)
-=======
-    override suspend fun loadCachedData(): CommentsModel? {
-        return insightsStore.getComments(statsSiteProvider.siteModel, PAGE_SIZE)
->>>>>>> 15cd63a0
+        return commentsStore.getComments(statsSiteProvider.siteModel, cacheMode)
     }
 
     override fun buildLoadingItem(): List<BlockListItem> = listOf(Title(R.string.stats_view_comments))
@@ -151,7 +135,6 @@
 
     private fun onLinkClick(selectedTab: Int) {
         analyticsTracker.track(AnalyticsTracker.Stat.STATS_COMMENTS_VIEW_MORE_TAPPED)
-<<<<<<< HEAD
         navigateTo(ViewCommentsStats(selectedTab))
     }
 
@@ -159,17 +142,16 @@
     @Inject constructor(
         @Named(UI_THREAD) private val mainDispatcher: CoroutineDispatcher,
         private val commentsStore: CommentsStore,
+        private val statsSiteProvider: StatsSiteProvider,
         private val analyticsTracker: AnalyticsTrackerWrapper
     ) : InsightUseCaseFactory {
         override fun build(useCaseMode: UseCaseMode) =
                 CommentsUseCase(
                         mainDispatcher,
                         commentsStore,
+                        statsSiteProvider,
                         analyticsTracker,
                         useCaseMode
                 )
-=======
-        navigateTo(ViewCommentsStats(statsSiteProvider.siteModel))
->>>>>>> 15cd63a0
     }
 }