--- conflicted
+++ resolved
@@ -120,7 +120,6 @@
                 else -> R.layout.stats_views_widget_light
             }
             val views = RemoteViews(context.packageName, layout)
-<<<<<<< HEAD
             val siteIconUrl = siteModel?.iconUrl
             val awt = AppWidgetTarget(context, R.id.widget_site_icon, views, appWidgetId)
             imageManager.load(awt, context, ICON, siteIconUrl ?: "", FIT_START)
@@ -128,29 +127,15 @@
                 views.setOnClickPendingIntent(R.id.widget_title, getPendingSelfIntent(context, siteModel.id))
                 views.setPendingIntentTemplate(R.id.widget_list, getPendingTemplate(context))
             }
-            val svcIntent = Intent(context, WidgetService::class.java)
-            svcIntent.putExtra(AppWidgetManager.EXTRA_APPWIDGET_ID, appWidgetId)
-            svcIntent.putExtra(SHOW_CHANGE_VALUE_KEY, showChangeColumn)
-            svcIntent.putExtra(COLOR_MODE_KEY, colorModeId)
-            svcIntent.putExtra(SITE_ID_KEY, siteId)
-            svcIntent.data = Uri.parse(
-                    svcIntent.toUri(Intent.URI_INTENT_SCHEME)
-            )
-            views.setRemoteAdapter(R.id.widget_list, svcIntent)
-=======
-            val siteIconUrl = siteStore.getSiteBySiteId(appPrefsWrapper.getAppWidgetSiteId(appWidgetId))?.iconUrl
-            val awt = AppWidgetTarget(context, id.widget_site_icon, views, appWidgetId)
-            imageManager.load(awt, context, ICON, siteIconUrl ?: "")
             val listIntent = Intent(context, WidgetService::class.java)
             listIntent.putExtra(AppWidgetManager.EXTRA_APPWIDGET_ID, appWidgetId)
             listIntent.putExtra(SHOW_CHANGE_VALUE_KEY, showChangeColumn)
-            listIntent.putExtra(COLOR_MODE_KEY, appPrefsWrapper.getAppWidgetColorModeId(appWidgetId))
-            listIntent.putExtra(SITE_ID_KEY, appPrefsWrapper.getAppWidgetSiteId(appWidgetId))
+            listIntent.putExtra(COLOR_MODE_KEY, colorModeId)
+            listIntent.putExtra(SITE_ID_KEY, siteId)
             listIntent.data = Uri.parse(
                     listIntent.toUri(Intent.URI_INTENT_SCHEME)
             )
-            views.setRemoteAdapter(id.widget_list, listIntent)
->>>>>>> 103adb26
+            views.setRemoteAdapter(R.id.widget_list, listIntent)
             appWidgetManager.updateAppWidget(appWidgetId, views)
         }
 
