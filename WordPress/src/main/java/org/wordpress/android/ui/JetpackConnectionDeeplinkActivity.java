package org.wordpress.android.ui;

import android.content.Intent;
import android.net.Uri;
import android.os.Bundle;
import android.support.v7.app.ActionBar;
import android.support.v7.app.AppCompatActivity;
import android.support.v7.widget.Toolbar;
import android.text.TextUtils;

import org.wordpress.android.R;
import org.wordpress.android.WordPress;
import org.wordpress.android.analytics.AnalyticsTracker.Stat;
import org.wordpress.android.fluxc.Dispatcher;
import org.wordpress.android.fluxc.generated.SiteActionBuilder;
import org.wordpress.android.fluxc.model.SiteModel;
import org.wordpress.android.fluxc.store.AccountStore;
import org.wordpress.android.login.LoginMode;
import org.wordpress.android.ui.JetpackConnectionWebViewActivity.Source;
import org.wordpress.android.ui.accounts.LoginActivity;
import org.wordpress.android.util.AnalyticsUtils;
import org.wordpress.android.util.AppLog;
import org.wordpress.android.util.ToastUtils;

import javax.inject.Inject;

import static org.wordpress.android.WordPress.SITE;
import static org.wordpress.android.ui.JetpackUtils.trackWithSource;
import static org.wordpress.android.ui.RequestCodes.JETPACK_LOGIN;

/**
 * An activity to handle Jetpack deeplink
 * <p>
 * wordpress://jetpack-connection?reason={error}
 * <p>
 * Redirects users to the stats activity if the jetpack connection was succesful
 */
public class JetpackConnectionDeeplinkActivity extends AppCompatActivity {
    private String mReason;
    private Source mSource;

    @Inject AccountStore mAccountStore;
    @Inject Dispatcher mDispatcher;

    @Override
    protected void onCreate(Bundle savedInstanceState) {
        super.onCreate(savedInstanceState);
        ((WordPress) getApplication()).component().inject(this);

        setContentView(R.layout.stats_loading_activity);


        Toolbar toolbar = findViewById(R.id.toolbar);
        setSupportActionBar(toolbar);

        ActionBar actionBar = getSupportActionBar();
        if (actionBar != null) {
            actionBar.setElevation(0);
            actionBar.setTitle(R.string.stats);
            actionBar.setDisplayShowTitleEnabled(true);
            actionBar.setDisplayHomeAsUpEnabled(true);
        }

        String action = getIntent().getAction();
        Uri uri = getIntent().getData();

        AnalyticsUtils.trackWithDeepLinkData(Stat.DEEP_LINKED, action, uri);

        // check if this intent is started via custom scheme link
        if (Intent.ACTION_VIEW.equals(action) && uri != null) {
<<<<<<< HEAD

            //Non-empty reason does not mean we're not connected to Jetpack
            //- one of the errors is "already-connected"
            reason = uri.getQueryParameter("reason");
            source = Source.fromString(uri.getQueryParameter("source"));
            if (mAccountStore.hasAccessToken()) {
                // if user is signed in wpcom show the stats or notifications right away
                trackResult();
                finishAndGoBackToSource();
=======
            mReason = uri.getQueryParameter("reason");
            mSource = Source.fromString(uri.getQueryParameter("source"));

            // if user is signed in wpcom show the post right away - otherwise show welcome activity
            // and then show the post once the user has signed in
            if (mAccountStore.hasAccessToken()) {
                if (mSource == Source.STATS) {
                    showStats();
                } else {
                    finish();
                }
>>>>>>> 3384327f
            } else {
                // An edgecase when the user is logged out in the app but logged in in webview
                Intent loginIntent = new Intent(this, LoginActivity.class);
                LoginMode.JETPACK_STATS.putInto(loginIntent);
                this.startActivityForResult(loginIntent, JETPACK_LOGIN);
            }
        } else {
            finish();
        }
    }

    @Override
    protected void onActivityResult(int requestCode, int resultCode, Intent data) {
        super.onActivityResult(requestCode, resultCode, data);
        if (requestCode == RequestCodes.JETPACK_LOGIN && resultCode == RESULT_OK) {
            trackResult();
        }
        finishAndGoBackToSource();
    }

    @Override
    public void onBackPressed() {
        super.onBackPressed();
        finishAndGoBackToSource();
    }

<<<<<<< HEAD
    private void trackResult() {
        if (!TextUtils.isEmpty(reason)) {
            AppLog.e(AppLog.T.API, "Could not connect to Jetpack, reason: "+reason);
            ToastUtils.showToast(this, reason);
=======
    @Override
    protected void onActivityResult(int requestCode, int resultCode, Intent data) {
        super.onActivityResult(requestCode, resultCode, data);
        if (requestCode == RequestCodes.JETPACK_LOGIN && resultCode == RESULT_OK && mSource == Source.STATS) {
            showStats();
>>>>>>> 3384327f
        } else {
            trackWithSource(Stat.SIGNED_INTO_JETPACK, source);
        }
    }

<<<<<<< HEAD
    private void finishAndGoBackToSource() {
        if (source == Source.STATS) {
=======
    private void showStats() {
        if (!TextUtils.isEmpty(mReason)) {
            ToastUtils.showToast(this, mReason);
            finish();
        } else {
>>>>>>> 3384327f
            SiteModel site = (SiteModel) getIntent().getSerializableExtra(SITE);
            mDispatcher.dispatch(SiteActionBuilder.newFetchSiteAction(site));
            ActivityLauncher.viewBlogStatsAfterJetpackSetup(this, site);
        }
        finish();
    }
}<|MERGE_RESOLUTION|>--- conflicted
+++ resolved
@@ -68,29 +68,15 @@
 
         // check if this intent is started via custom scheme link
         if (Intent.ACTION_VIEW.equals(action) && uri != null) {
-<<<<<<< HEAD
 
             //Non-empty reason does not mean we're not connected to Jetpack
             //- one of the errors is "already-connected"
-            reason = uri.getQueryParameter("reason");
-            source = Source.fromString(uri.getQueryParameter("source"));
+            mReason = uri.getQueryParameter("reason");
+            mSource = Source.fromString(uri.getQueryParameter("source"));
             if (mAccountStore.hasAccessToken()) {
                 // if user is signed in wpcom show the stats or notifications right away
                 trackResult();
                 finishAndGoBackToSource();
-=======
-            mReason = uri.getQueryParameter("reason");
-            mSource = Source.fromString(uri.getQueryParameter("source"));
-
-            // if user is signed in wpcom show the post right away - otherwise show welcome activity
-            // and then show the post once the user has signed in
-            if (mAccountStore.hasAccessToken()) {
-                if (mSource == Source.STATS) {
-                    showStats();
-                } else {
-                    finish();
-                }
->>>>>>> 3384327f
             } else {
                 // An edgecase when the user is logged out in the app but logged in in webview
                 Intent loginIntent = new Intent(this, LoginActivity.class);
@@ -117,33 +103,17 @@
         finishAndGoBackToSource();
     }
 
-<<<<<<< HEAD
     private void trackResult() {
-        if (!TextUtils.isEmpty(reason)) {
-            AppLog.e(AppLog.T.API, "Could not connect to Jetpack, reason: "+reason);
-            ToastUtils.showToast(this, reason);
-=======
-    @Override
-    protected void onActivityResult(int requestCode, int resultCode, Intent data) {
-        super.onActivityResult(requestCode, resultCode, data);
-        if (requestCode == RequestCodes.JETPACK_LOGIN && resultCode == RESULT_OK && mSource == Source.STATS) {
-            showStats();
->>>>>>> 3384327f
+        if (!TextUtils.isEmpty(mReason)) {
+            AppLog.e(AppLog.T.API, "Could not connect to Jetpack, reason: "+mReason);
+            ToastUtils.showToast(this, mReason);
         } else {
-            trackWithSource(Stat.SIGNED_INTO_JETPACK, source);
+            trackWithSource(Stat.SIGNED_INTO_JETPACK, mSource);
         }
     }
 
-<<<<<<< HEAD
     private void finishAndGoBackToSource() {
-        if (source == Source.STATS) {
-=======
-    private void showStats() {
-        if (!TextUtils.isEmpty(mReason)) {
-            ToastUtils.showToast(this, mReason);
-            finish();
-        } else {
->>>>>>> 3384327f
+        if (mSource == Source.STATS) {
             SiteModel site = (SiteModel) getIntent().getSerializableExtra(SITE);
             mDispatcher.dispatch(SiteActionBuilder.newFetchSiteAction(site));
             ActivityLauncher.viewBlogStatsAfterJetpackSetup(this, site);
