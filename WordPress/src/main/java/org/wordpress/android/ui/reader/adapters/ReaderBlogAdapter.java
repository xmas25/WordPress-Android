--- conflicted
+++ resolved
@@ -158,14 +158,6 @@
         }
     }
 
-<<<<<<< HEAD
-        // show the correct following status
-        ReaderUtils.showFollowStatus(holder.txtFollow, isFollowing);
-        holder.txtFollow.setOnClickListener(new View.OnClickListener() {
-            @Override
-            public void onClick(View v) {
-                changeFollowStatus((TextView) v, position, !isFollowing);
-=======
     @Override
     public void onBindViewHolder(RecyclerView.ViewHolder holder, final int position) {
         if (holder instanceof BlogViewHolder) {
@@ -197,7 +189,6 @@
                 default:
                     isFollowing = false;
                     break;
->>>>>>> a54ef226
             }
 
             ReaderUtils.showFollowStatus(blogHolder.txtFollow, isFollowing);
@@ -313,20 +304,11 @@
             }
         };
 
-<<<<<<< HEAD
-        ReaderAnim.animateFollowButton(txtFollow, isAskingToFollow);
-
-=======
->>>>>>> a54ef226
         if (ReaderBlogActions.performFollowAction(blogId, blogUrl, isAskingToFollow, actionListener)) {
             if (getBlogType() == ReaderBlogType.FOLLOWED) {
                 mFollowedBlogs.get(position).isFollowing = isAskingToFollow;
             }
-<<<<<<< HEAD
-            notifyDataSetChanged(); // <-- required for getView() to know correct follow status
-=======
             notifyItemChanged(position);
->>>>>>> a54ef226
             if (mFollowListener != null) {
                 mFollowListener.onFollowBlogChanged();
             }
