package org.wordpress.android.ui.reader;

import android.app.Activity;
import android.app.Fragment;
import android.app.FragmentManager;
import android.content.Intent;
import android.os.Bundle;
import android.os.Parcelable;
import android.support.v13.app.FragmentStatePagerAdapter;
import android.support.v4.view.ViewPager;
import android.support.v7.app.ActionBarActivity;
import android.support.v7.widget.Toolbar;
import android.text.TextUtils;
import android.util.SparseArray;
import android.view.MenuItem;
import android.view.View;
import android.view.ViewGroup;
import android.widget.PopupMenu;
import android.widget.ProgressBar;

import com.cocosw.undobar.UndoBarController;

import org.wordpress.android.R;
import org.wordpress.android.analytics.AnalyticsTracker;
import org.wordpress.android.datasets.ReaderPostTable;
import org.wordpress.android.models.ReaderPost;
import org.wordpress.android.models.ReaderTag;
import org.wordpress.android.ui.RequestCodes;
import org.wordpress.android.ui.reader.ReaderAnim.AnimationEndListener;
import org.wordpress.android.ui.reader.ReaderAnim.Duration;
import org.wordpress.android.ui.reader.ReaderTypes.ReaderPostListType;
import org.wordpress.android.ui.reader.actions.ReaderActions;
import org.wordpress.android.ui.reader.actions.ReaderBlogActions;
import org.wordpress.android.ui.reader.actions.ReaderBlogActions.BlockedBlogResult;
import org.wordpress.android.ui.reader.models.ReaderBlogIdPostId;
import org.wordpress.android.ui.reader.models.ReaderBlogIdPostIdList;
<<<<<<< HEAD
=======
import org.wordpress.android.ui.reader.services.ReaderPostService;
import org.wordpress.android.ui.reader.views.ReaderViewPager;
>>>>>>> 6d32a79c
import org.wordpress.android.util.AppLog;
import org.wordpress.android.util.NetworkUtils;
import org.wordpress.android.util.ToastUtils;
import org.wordpress.android.widgets.WPMainViewPager;

import javax.annotation.Nonnull;

import de.greenrobot.event.EventBus;

/*
 * shows reader post detail fragments in a ViewPager - primarily used for easy swiping between
 * posts with a specific tag or in a specific blog, but can also be used to show a single
 * post detail
 */
public class ReaderPostPagerActivity extends ActionBarActivity
        implements ReaderInterfaces.OnPostPopupListener,
                   ReaderInterfaces.AutoHideToolbarListener {

    private Toolbar mToolbar;
    private WPMainViewPager mViewPager;
    private ProgressBar mProgress;

    private ReaderTag mCurrentTag;
    private long mBlogId;
    private long mPostId;
    private ReaderPostListType mPostListType;

    private boolean mIsRequestingMorePosts;
    private boolean mIsSinglePostView;

    private static final String ARG_IS_SINGLE_POST = "is_single_post";

    @Override
    public void onCreate(Bundle savedInstanceState) {
        super.onCreate(savedInstanceState);
        setContentView(R.layout.reader_activity_post_pager);

        mToolbar = (Toolbar) findViewById(R.id.toolbar);
        setSupportActionBar(mToolbar);
        mToolbar.setNavigationOnClickListener(new View.OnClickListener() {
            @Override
            public void onClick(View v) {
                onBackPressed();
            }
        });
        getSupportActionBar().setDisplayShowTitleEnabled(true);
        getSupportActionBar().setDisplayHomeAsUpEnabled(true);

        mViewPager = (WPMainViewPager) findViewById(R.id.viewpager);
        mProgress = (ProgressBar) findViewById(R.id.progress_loading);

        final String title;
        if (savedInstanceState != null) {
            title = savedInstanceState.getString(ReaderConstants.ARG_TITLE);
            mBlogId = savedInstanceState.getLong(ReaderConstants.ARG_BLOG_ID);
            mPostId = savedInstanceState.getLong(ReaderConstants.ARG_POST_ID);
            mIsSinglePostView = savedInstanceState.getBoolean(ARG_IS_SINGLE_POST);
            if (savedInstanceState.containsKey(ReaderConstants.ARG_POST_LIST_TYPE)) {
                mPostListType = (ReaderPostListType) savedInstanceState.getSerializable(ReaderConstants.ARG_POST_LIST_TYPE);
            }
            if (savedInstanceState.containsKey(ReaderConstants.ARG_TAG)) {
                mCurrentTag = (ReaderTag) savedInstanceState.getSerializable(ReaderConstants.ARG_TAG);
            }
        } else {
            title = getIntent().getStringExtra(ReaderConstants.ARG_TITLE);
            mBlogId = getIntent().getLongExtra(ReaderConstants.ARG_BLOG_ID, 0);
            mPostId = getIntent().getLongExtra(ReaderConstants.ARG_POST_ID, 0);
            mIsSinglePostView = getIntent().getBooleanExtra(ARG_IS_SINGLE_POST, false);
            if (getIntent().hasExtra(ReaderConstants.ARG_POST_LIST_TYPE)) {
                mPostListType = (ReaderPostListType) getIntent().getSerializableExtra(ReaderConstants.ARG_POST_LIST_TYPE);
            }
            if (getIntent().hasExtra(ReaderConstants.ARG_TAG)) {
                mCurrentTag = (ReaderTag) getIntent().getSerializableExtra(ReaderConstants.ARG_TAG);
            }
        }

        if (mPostListType == null) {
            mPostListType = ReaderPostListType.TAG_FOLLOWED;
        }

        if (!TextUtils.isEmpty(title)) {
            this.setTitle(title);
        }

        mViewPager.setOnPageChangeListener(new ViewPager.SimpleOnPageChangeListener() {
            @Override
            public void onPageSelected(int position) {
                super.onPageSelected(position);
                AnalyticsTracker.track(AnalyticsTracker.Stat.READER_OPENED_ARTICLE);
                onShowHideToolbar(true);
            }

            @Override
            public void onPageScrollStateChanged(int state) {
                super.onPageScrollStateChanged(state);
                if (state == ViewPager.SCROLL_STATE_DRAGGING) {
                    // pause the active web view when the user starts scrolling - important
                    // because otherwise embedded content in the web view will continue to play
                    ReaderPostDetailFragment fragment = getActiveDetailFragment();
                    if (fragment != null) {
                        fragment.pauseWebView();
                    }
                }
            }
        });

        mViewPager.setPageTransformer(false,
                new ReaderViewPagerTransformer(ReaderViewPagerTransformer.TransformType.SLIDE_OVER));
    }

    @Override
    protected void onResume() {
        super.onResume();
        EventBus.getDefault().register(this);
        if (!hasPagerAdapter()) {
            loadPosts(mBlogId, mPostId);
        }
    }

    @Override
    protected void onPause() {
        super.onPause();
        EventBus.getDefault().unregister(this);
    }

    private boolean hasPagerAdapter() {
        return (mViewPager != null && mViewPager.getAdapter() != null);
    }

    private PostPagerAdapter getPagerAdapter() {
        if (mViewPager != null && mViewPager.getAdapter() != null) {
            return (PostPagerAdapter) mViewPager.getAdapter();
        } else {
            return null;
        }
    }

    @Override
    protected void onSaveInstanceState(@Nonnull Bundle outState) {
        outState.putString(ReaderConstants.ARG_TITLE, (String) this.getTitle());
        outState.putBoolean(ARG_IS_SINGLE_POST, mIsSinglePostView);

        if (hasCurrentTag()) {
            outState.putSerializable(ReaderConstants.ARG_TAG, getCurrentTag());
        }
        if (getPostListType() != null) {
            outState.putSerializable(ReaderConstants.ARG_POST_LIST_TYPE, getPostListType());
        }

        if (hasPagerAdapter()) {
            ReaderBlogIdPostId id = getPagerAdapter().getCurrentBlogIdPostId();
            if (id != null) {
                outState.putLong(ReaderConstants.ARG_BLOG_ID, id.getBlogId());
                outState.putLong(ReaderConstants.ARG_POST_ID, id.getPostId());
            }
        }

        super.onSaveInstanceState(outState);
    }

    @Override
    public void onBackPressed() {
        ReaderPostDetailFragment fragment = getActiveDetailFragment();
        if (fragment != null && fragment.isCustomViewShowing()) {
            // if full screen video is showing, hide the custom view rather than navigate back
            fragment.hideCustomView();
        } else {
            super.onBackPressed();
        }
    }

    /*
     * loads the blogId/postId pairs used to populate the pager adapter - passed blogId/postId will
     * be made active after loading unless gotoNext=true, in which case the post after the passed
     * one will be made active
     */
    private void loadPosts(final long blogId, final long postId) {
        new Thread() {
            @Override
            public void run() {
                final ReaderBlogIdPostIdList idList;
                if (mIsSinglePostView) {
                    idList = new ReaderBlogIdPostIdList();
                    idList.add(new ReaderBlogIdPostId(blogId, postId));
                } else {
                    int maxPosts = ReaderConstants.READER_MAX_POSTS_TO_DISPLAY;
                    switch (getPostListType()) {
                        case TAG_FOLLOWED:
                        case TAG_PREVIEW:
                            idList = ReaderPostTable.getBlogIdPostIdsWithTag(getCurrentTag(), maxPosts);
                            break;
                        case BLOG_PREVIEW:
                            idList = ReaderPostTable.getBlogIdPostIdsInBlog(blogId, maxPosts);
                            break;
                        default:
                            return;
                    }
                }

                final int currentPosition = mViewPager.getCurrentItem();
                final int newPosition = idList.indexOf(blogId, postId);

                runOnUiThread(new Runnable() {
                    @Override
                    public void run() {
                        AppLog.d(AppLog.T.READER, "reader pager > creating adapter");
                        PostPagerAdapter adapter =
                                new PostPagerAdapter(getFragmentManager(), idList);
                        mViewPager.setAdapter(adapter);
                        if (adapter.isValidPosition(newPosition)) {
                            mViewPager.setCurrentItem(newPosition);
                        } else if (adapter.isValidPosition(currentPosition)) {
                            mViewPager.setCurrentItem(currentPosition);
                        }
                    }
                });
            }
        }.start();
    }

    private ReaderTag getCurrentTag() {
        return mCurrentTag;
    }

    private boolean hasCurrentTag() {
        return mCurrentTag != null;
    }

    @Override
    public void onActivityResult(int requestCode, int resultCode, Intent data) {
        super.onActivityResult(requestCode, resultCode, data);

        boolean isResultOK = (resultCode == Activity.RESULT_OK);
        if (isResultOK && requestCode == RequestCodes.READER_REBLOG) {
            // update the reblog status in the detail view if the user returned
            // from the reblog activity after successfully reblogging
            ReaderPostDetailFragment fragment = getActiveDetailFragment();
            if (fragment != null) {
                fragment.doPostReblogged();
            }
        }
    }

    ReaderPostListType getPostListType() {
        return mPostListType;
    }

    private Fragment getActivePagerFragment() {
        if (hasPagerAdapter()) {
            return getPagerAdapter().getActiveFragment();
        } else {
            return null;
        }
    }

    private ReaderPostDetailFragment getActiveDetailFragment() {
        Fragment fragment = getActivePagerFragment();
        if (fragment instanceof ReaderPostDetailFragment) {
            return (ReaderPostDetailFragment) fragment;
        } else {
            return null;
        }
    }

    /*
     * user tapped the dropdown arrow to the right of the title on a detail fragment
     */
    @Override
    public void onShowPostPopup(View view, final ReaderPost post) {
        if (view == null || post == null) {
            return;
        }

        PopupMenu popup = new PopupMenu(this, view);
        MenuItem menuItem = popup.getMenu().add(getString(R.string.reader_menu_block_blog));
        menuItem.setOnMenuItemClickListener(new MenuItem.OnMenuItemClickListener() {
            @Override
            public boolean onMenuItemClick(MenuItem item) {
                blockBlogForPost(post.blogId, post.postId);
                return true;
            }
        });
        popup.show();
    }

    /*
     * blocks the blog associated with the passed post and removes all posts in that blog
     */
    private void blockBlogForPost(final long blogId, final long postId) {
        if (!NetworkUtils.checkConnection(this)) {
            return;
        }

        Fragment fragment = getActivePagerFragment();
        if (fragment == null) {
            return;
        }

        // perform call to block this blog - returns list of posts deleted by blocking so
        // they can be restored if the user undoes the block
        ReaderActions.ActionListener actionListener = new ReaderActions.ActionListener() {
            @Override
            public void onActionResult(boolean succeeded) {
                if (!succeeded && !isFinishing()) {
                    hideUndoBar();
                    ToastUtils.showToast(
                            ReaderPostPagerActivity.this,
                            R.string.reader_toast_err_block_blog,
                            ToastUtils.Duration.LONG);
                }
            }
        };
        final BlockedBlogResult blockResult = ReaderBlogActions.blockBlogFromReader(blogId, actionListener);
        AnalyticsTracker.track(AnalyticsTracker.Stat.READER_BLOCKED_BLOG);

        // animate out the active fragment
        AnimationEndListener animEndListener = new AnimationEndListener() {
            @Override
            public void onAnimationEnd() {
                blockBlogForPostCompleted(blogId, postId, blockResult);
            }
        };
        ReaderAnim.scaleOut(fragment.getView(), View.INVISIBLE, Duration.SHORT, animEndListener);
    }

    /*
     * called after successfully blocking a blog and animating out the active fragment
     */
    private void blockBlogForPostCompleted(final long blogId,
                                           final long postId,
                                           final BlockedBlogResult blockResult) {
        if (isFinishing()) {
            return;
        }

        // show the undo bar - on undo we restore the deleted posts, and reselect the
        // one the blog was blocked from
        UndoBarController.UndoListener undoListener = new UndoBarController.UndoListener() {
            @Override
            public void onUndo(Parcelable parcelable) {
                ReaderBlogActions.undoBlockBlogFromReader(blockResult);
                loadPosts(blogId, postId);
            }
        };
        new UndoBarController.UndoBar(ReaderPostPagerActivity.this)
                .message(getString(R.string.reader_toast_blog_blocked))
                .listener(undoListener)
                .translucent(true)
                .show();

        // reload the adapter and move to the best post not in the blocked blog
        int position = mViewPager.getCurrentItem();
        ReaderBlogIdPostId newId = (hasPagerAdapter() ? getPagerAdapter().getBestIdNotInBlog(position, blogId) : null);
        long newBlogId = (newId != null ? newId.getBlogId() : 0);
        long newPostId = (newId != null ? newId.getPostId() : 0);
        loadPosts(newBlogId, newPostId);
    }

    private void hideUndoBar() {
        if (!isFinishing()) {
            UndoBarController.clear(this);
        }
    }

    /*
     * called by detail fragment to show/hide the toolbar when user scrolls
     */
    @Override
    public void onShowHideToolbar(boolean show) {
        if (!isFinishing()) {
            ReaderAnim.animateTopBar(mToolbar, show);
        }
    }

    /*
     * called when user scrolls towards the last posts - requests older posts with the
     * current tag or in the current blog
     */
    private void requestMorePosts() {
        if (mIsRequestingMorePosts) return;

        AppLog.d(AppLog.T.READER, "reader pager > requesting older posts");
        switch (getPostListType()) {
            case TAG_PREVIEW:
            case TAG_FOLLOWED:
                ReaderPostService.startServiceForTag(
                        this,
                        getCurrentTag(),
                        ReaderPostService.UpdateAction.REQUEST_OLDER);
                break;

            case BLOG_PREVIEW:
                ReaderPostService.startServiceForBlog(
                        this,
                        mBlogId,
                        ReaderPostService.UpdateAction.REQUEST_OLDER);
                break;
        }
    }

    @SuppressWarnings("unused")
    public void onEventMainThread(ReaderEvents.UpdatePostsStarted event) {
        if (isFinishing()) return;

        mIsRequestingMorePosts = true;
        mProgress.setVisibility(View.VISIBLE);
    }

    @SuppressWarnings("unused")
    public void onEventMainThread(ReaderEvents.UpdatePostsEnded event) {
        if (isFinishing() || !hasPagerAdapter()) {
            return;
        }

        mIsRequestingMorePosts = false;
        mProgress.setVisibility(View.GONE);

        if (event.getResult() == ReaderActions.UpdateResult.HAS_NEW) {
            AppLog.d(AppLog.T.READER, "reader pager > older posts received");
            // remember which post to keep active
            ReaderBlogIdPostId id = getPagerAdapter().getCurrentBlogIdPostId();
            long blogId = (id != null ? id.getBlogId() : 0);
            long postId = (id != null ? id.getPostId() : 0);
            loadPosts(blogId, postId);
        } else {
            AppLog.d(AppLog.T.READER, "reader pager > all posts loaded");
            getPagerAdapter().mAllPostsLoaded = true;
        }
    }

    /**
     * pager adapter containing post detail fragments
     **/
    private class PostPagerAdapter extends FragmentStatePagerAdapter {
        private ReaderBlogIdPostIdList mIdList = new ReaderBlogIdPostIdList();
        private boolean mAllPostsLoaded;

        // this is used to retain created fragments so we can access them in
        // getFragmentAtPosition() - necessary because the pager provides no
        // built-in way to do this - note that destroyItem() removes fragments
        // from this map when they're removed from the adapter, so this doesn't
        // retain *every* fragment
        private final SparseArray<Fragment> mFragmentMap = new SparseArray<>();

        PostPagerAdapter(FragmentManager fm, ReaderBlogIdPostIdList ids) {
            super(fm);
            mIdList = (ReaderBlogIdPostIdList)ids.clone();
        }

        @Override
        public void restoreState(Parcelable state, ClassLoader loader) {
            // work around "Fragement no longer exists for key" Android bug
            // by catching the IllegalStateException
            // https://code.google.com/p/android/issues/detail?id=42601
            try {
                AppLog.d(AppLog.T.READER, "reader pager > adapter restoreState");
                super.restoreState(state, loader);
            } catch (IllegalStateException e) {
                AppLog.e(AppLog.T.READER, e);
            }
        }

        @Override
        public Parcelable saveState() {
            AppLog.d(AppLog.T.READER, "reader pager > adapter saveState");
            return super.saveState();
        }

        private boolean canRequestMostPosts() {
            return !mAllPostsLoaded
                && !mIsSinglePostView
                && mIdList.size() < ReaderConstants.READER_MAX_POSTS_TO_DISPLAY
                && NetworkUtils.isNetworkAvailable(ReaderPostPagerActivity.this);
        }

        boolean isValidPosition(int position) {
            return (position >= 0 && position < getCount());
        }

        @Override
        public int getCount() {
            return mIdList.size();
        }

        @Override
        public Fragment getItem(int position) {
            if ((position == getCount() - 1) && canRequestMostPosts()) {
                requestMorePosts();
            }

            boolean disableBlockBlog = mIsSinglePostView;
            return ReaderPostDetailFragment.newInstance(
                    mIdList.get(position).getBlogId(),
                    mIdList.get(position).getPostId(),
                    disableBlockBlog,
                    getPostListType());
        }

        @Override
        public Object instantiateItem(ViewGroup container, int position) {
            Object item = super.instantiateItem(container, position);
            if (item instanceof Fragment) {
                mFragmentMap.put(position, (Fragment) item);
            }
            return item;
        }

        @Override
        public void destroyItem(ViewGroup container, int position, Object object) {
            mFragmentMap.remove(position);
            super.destroyItem(container, position, object);
        }

        private Fragment getActiveFragment() {
            return getFragmentAtPosition(mViewPager.getCurrentItem());
        }

        private Fragment getFragmentAtPosition(int position) {
            if (isValidPosition(position)) {
                return mFragmentMap.get(position);
            } else {
                return null;
            }
        }

        private ReaderBlogIdPostId getCurrentBlogIdPostId() {
            int position = mViewPager.getCurrentItem();
            if (isValidPosition(position)) {
                return mIdList.get(position);
            } else {
                return null;
            }
        }

        /*
         * returns the id pair of the previous/next post that isn't in the same blog
         * as the one at the passed position
         */
        private ReaderBlogIdPostId getBestIdNotInBlog(int position, long blogId) {
            if (!isValidPosition(position)) {
                return null;
            }

            // search backwards
            if (position > 0) {
                for (int index = position - 1; index >= 0; index--) {
                    if (mIdList.get(index).getBlogId() != blogId) {
                        return mIdList.get(index);
                    }
                }
            }

            // search forwards
            if (position < getCount() - 1) {
                for (int index = position + 1; index < getCount(); index++) {
                    if (mIdList.get(index).getBlogId() != blogId) {
                        return mIdList.get(index);
                    }
                }
            }

            return null;
        }
    }
}<|MERGE_RESOLUTION|>--- conflicted
+++ resolved
@@ -25,7 +25,6 @@
 import org.wordpress.android.datasets.ReaderPostTable;
 import org.wordpress.android.models.ReaderPost;
 import org.wordpress.android.models.ReaderTag;
-import org.wordpress.android.ui.RequestCodes;
 import org.wordpress.android.ui.reader.ReaderAnim.AnimationEndListener;
 import org.wordpress.android.ui.reader.ReaderAnim.Duration;
 import org.wordpress.android.ui.reader.ReaderTypes.ReaderPostListType;
@@ -34,15 +33,11 @@
 import org.wordpress.android.ui.reader.actions.ReaderBlogActions.BlockedBlogResult;
 import org.wordpress.android.ui.reader.models.ReaderBlogIdPostId;
 import org.wordpress.android.ui.reader.models.ReaderBlogIdPostIdList;
-<<<<<<< HEAD
-=======
 import org.wordpress.android.ui.reader.services.ReaderPostService;
 import org.wordpress.android.ui.reader.views.ReaderViewPager;
->>>>>>> 6d32a79c
 import org.wordpress.android.util.AppLog;
 import org.wordpress.android.util.NetworkUtils;
 import org.wordpress.android.util.ToastUtils;
-import org.wordpress.android.widgets.WPMainViewPager;
 
 import javax.annotation.Nonnull;
 
@@ -58,7 +53,7 @@
                    ReaderInterfaces.AutoHideToolbarListener {
 
     private Toolbar mToolbar;
-    private WPMainViewPager mViewPager;
+    private ReaderViewPager mViewPager;
     private ProgressBar mProgress;
 
     private ReaderTag mCurrentTag;
@@ -87,7 +82,7 @@
         getSupportActionBar().setDisplayShowTitleEnabled(true);
         getSupportActionBar().setDisplayHomeAsUpEnabled(true);
 
-        mViewPager = (WPMainViewPager) findViewById(R.id.viewpager);
+        mViewPager = (ReaderViewPager) findViewById(R.id.viewpager);
         mProgress = (ProgressBar) findViewById(R.id.progress_loading);
 
         final String title;
@@ -207,6 +202,7 @@
             fragment.hideCustomView();
         } else {
             super.onBackPressed();
+            overridePendingTransition(R.anim.reader_activity_scale_in, R.anim.reader_activity_slide_out);
         }
     }
 
@@ -272,7 +268,7 @@
         super.onActivityResult(requestCode, resultCode, data);
 
         boolean isResultOK = (resultCode == Activity.RESULT_OK);
-        if (isResultOK && requestCode == RequestCodes.READER_REBLOG) {
+        if (isResultOK && requestCode == ReaderConstants.INTENT_READER_REBLOG) {
             // update the reblog status in the detail view if the user returned
             // from the reblog activity after successfully reblogging
             ReaderPostDetailFragment fragment = getActiveDetailFragment();
