package org.wordpress.android.ui.accounts;

import android.content.Context;
import android.content.Intent;
import android.os.Bundle;
import android.support.v7.app.ActionBar;
import android.support.v7.app.AppCompatActivity;
import android.view.MenuItem;
import android.view.View;
import android.view.View.OnClickListener;

import org.wordpress.android.R;
import org.wordpress.android.WordPress;
import org.wordpress.android.fluxc.store.AccountStore;
import org.wordpress.android.fluxc.store.SiteStore;
import org.wordpress.android.ui.ActivityId;
import org.wordpress.android.ui.AppLogViewerActivity;
import org.wordpress.android.util.HelpshiftHelper;
import org.wordpress.android.util.HelpshiftHelper.MetadataKey;
import org.wordpress.android.util.HelpshiftHelper.Tag;
import org.wordpress.android.util.LocaleManager;
import org.wordpress.android.widgets.WPTextView;

import javax.inject.Inject;

public class HelpActivity extends AppCompatActivity {
    @Inject AccountStore mAccountStore;
    @Inject SiteStore mSiteStore;

    @Override
    protected void attachBaseContext(Context newBase) {
        super.attachBaseContext(LocaleManager.setLocale(newBase));
    }

    @Override
    protected void onCreate(Bundle savedInstanceState) {
        super.onCreate(savedInstanceState);
        ((WordPress) getApplication()).component().inject(this);

        initHelpshiftLayout();

        ActionBar actionBar = getSupportActionBar();
        if (actionBar != null) {
            actionBar.setHomeAsUpIndicator(R.drawable.ic_cross_white_24dp);
            actionBar.setHomeButtonEnabled(true);
            actionBar.setDisplayHomeAsUpEnabled(true);
<<<<<<< HEAD
            actionBar.setElevation(0); //remove shadow
            actionBar.setDisplayShowTitleEnabled(false);
        }

        // Init common elements
        WPTextView version = findViewById(R.id.nux_help_version);
        version.setText(getString(R.string.version) + " " + WordPress.versionName);
=======
            actionBar.setElevation(0); // remove shadow
        }

        // Init common elements
        WPTextView version = (WPTextView) findViewById(R.id.nux_help_version);
        version.setText(getString(R.string.version_with_name_param, WordPress.versionName));
>>>>>>> ee735e9e

        WPTextView applogButton = findViewById(R.id.applog_button);
        applogButton.setOnClickListener(new OnClickListener() {
            @Override
            public void onClick(View v) {
                startActivity(new Intent(v.getContext(), AppLogViewerActivity.class));
            }
        });
    }

    @Override
    protected void onResume() {
        super.onResume();
        ActivityId.trackLastActivity(ActivityId.HELP_SCREEN);
    }

    @Override
    public boolean onOptionsItemSelected(final MenuItem item) {
        if (item.getItemId() == android.R.id.home) {
            onBackPressed();
            return true;
        }
        return super.onOptionsItemSelected(item);
    }

    private void initHelpshiftLayout() {
        setContentView(R.layout.help_activity_with_helpshift);

<<<<<<< HEAD
        WPTextView version = findViewById(R.id.nux_help_version);
        version.setText(getString(R.string.version) + " " + WordPress.versionName);
        WPTextView contactUsButton = findViewById(R.id.contact_us_button);
=======
        WPTextView version = (WPTextView) findViewById(R.id.nux_help_version);
        version.setText(getString(R.string.version_with_name_param, WordPress.versionName));
        WPTextView contactUsButton = (WPTextView) findViewById(R.id.contact_us_button);
>>>>>>> ee735e9e
        contactUsButton.setOnClickListener(new OnClickListener() {
            @Override
            public void onClick(View v) {
                Bundle extras = getIntent().getExtras();
                Tag origin = Tag.ORIGIN_UNKNOWN;
                Tag[] extraTags = null;
                if (extras != null) {
                    // This could be moved to WelcomeFragmentSignIn directly, but better to have all Helpshift
                    // related code at the same place (Note: value can be null).
                    HelpshiftHelper.getInstance().addMetaData(MetadataKey.USER_ENTERED_URL, extras.getString(
                            HelpshiftHelper.ENTERED_URL_KEY));
                    HelpshiftHelper.getInstance().addMetaData(MetadataKey.USER_ENTERED_USERNAME, extras.getString(
                            HelpshiftHelper.ENTERED_USERNAME_KEY));
                    HelpshiftHelper.getInstance().addMetaData(MetadataKey.USER_ENTERED_EMAIL, extras.getString(
                            HelpshiftHelper.ENTERED_EMAIL_KEY));
                    origin = (Tag) extras.get(HelpshiftHelper.ORIGIN_KEY);
                    extraTags = (Tag[]) extras.get(HelpshiftHelper.EXTRA_TAGS_KEY);
                }

                HelpshiftHelper.getInstance().showConversation(HelpActivity.this, mSiteStore, origin,
                                                               mAccountStore.getAccount().getUserName(), extraTags);
            }
        });

        WPTextView faqbutton = findViewById(R.id.faq_button);
        faqbutton.setOnClickListener(new OnClickListener() {
            @Override
            public void onClick(View v) {
                Bundle extras = getIntent().getExtras();
                Tag origin = Tag.ORIGIN_UNKNOWN;
                Tag[] extraTags = null;
                if (extras != null) {
                    origin = (Tag) extras.get(HelpshiftHelper.ORIGIN_KEY);
                    extraTags = (Tag[]) extras.get(HelpshiftHelper.EXTRA_TAGS_KEY);
                }
                HelpshiftHelper.getInstance().showFAQ(HelpActivity.this, mSiteStore, origin,
                                                      mAccountStore.getAccount().getUserName(), extraTags);
            }
        });
    }
}<|MERGE_RESOLUTION|>--- conflicted
+++ resolved
@@ -44,22 +44,13 @@
             actionBar.setHomeAsUpIndicator(R.drawable.ic_cross_white_24dp);
             actionBar.setHomeButtonEnabled(true);
             actionBar.setDisplayHomeAsUpEnabled(true);
-<<<<<<< HEAD
-            actionBar.setElevation(0); //remove shadow
+            actionBar.setElevation(0); // remove shadow
             actionBar.setDisplayShowTitleEnabled(false);
         }
 
         // Init common elements
         WPTextView version = findViewById(R.id.nux_help_version);
-        version.setText(getString(R.string.version) + " " + WordPress.versionName);
-=======
-            actionBar.setElevation(0); // remove shadow
-        }
-
-        // Init common elements
-        WPTextView version = (WPTextView) findViewById(R.id.nux_help_version);
         version.setText(getString(R.string.version_with_name_param, WordPress.versionName));
->>>>>>> ee735e9e
 
         WPTextView applogButton = findViewById(R.id.applog_button);
         applogButton.setOnClickListener(new OnClickListener() {
@@ -88,15 +79,9 @@
     private void initHelpshiftLayout() {
         setContentView(R.layout.help_activity_with_helpshift);
 
-<<<<<<< HEAD
         WPTextView version = findViewById(R.id.nux_help_version);
-        version.setText(getString(R.string.version) + " " + WordPress.versionName);
+        version.setText(getString(R.string.version_with_name_param, WordPress.versionName));
         WPTextView contactUsButton = findViewById(R.id.contact_us_button);
-=======
-        WPTextView version = (WPTextView) findViewById(R.id.nux_help_version);
-        version.setText(getString(R.string.version_with_name_param, WordPress.versionName));
-        WPTextView contactUsButton = (WPTextView) findViewById(R.id.contact_us_button);
->>>>>>> ee735e9e
         contactUsButton.setOnClickListener(new OnClickListener() {
             @Override
             public void onClick(View v) {
