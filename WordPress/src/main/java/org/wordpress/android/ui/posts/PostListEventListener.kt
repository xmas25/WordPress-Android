package org.wordpress.android.ui.posts

import androidx.lifecycle.Lifecycle
import androidx.lifecycle.LifecycleObserver
import androidx.lifecycle.OnLifecycleEvent
import org.greenrobot.eventbus.EventBus
import org.greenrobot.eventbus.Subscribe
import org.greenrobot.eventbus.ThreadMode.BACKGROUND
import org.wordpress.android.R
import org.wordpress.android.fluxc.Dispatcher
import org.wordpress.android.fluxc.model.CauseOfOnPostChanged
import org.wordpress.android.fluxc.model.CauseOfOnPostChanged.DeletePost
import org.wordpress.android.fluxc.model.CauseOfOnPostChanged.RemoteAutoSavePost
import org.wordpress.android.fluxc.model.CauseOfOnPostChanged.RemovePost
import org.wordpress.android.fluxc.model.CauseOfOnPostChanged.RestorePost
import org.wordpress.android.fluxc.model.CauseOfOnPostChanged.RemoteAutoSavePost
import org.wordpress.android.fluxc.model.LocalOrRemoteId.LocalId
import org.wordpress.android.fluxc.model.PostModel
import org.wordpress.android.fluxc.model.SiteModel
import org.wordpress.android.fluxc.store.MediaStore.OnMediaChanged
import org.wordpress.android.fluxc.store.MediaStore.OnMediaUploaded
import org.wordpress.android.fluxc.store.PostStore
import org.wordpress.android.fluxc.store.PostStore.OnPostChanged
import org.wordpress.android.fluxc.store.PostStore.OnPostUploaded
import org.wordpress.android.fluxc.store.PostStore.PostDeleteActionType.DELETE
import org.wordpress.android.fluxc.store.PostStore.PostDeleteActionType.TRASH
import org.wordpress.android.ui.posts.PostUploadAction.MediaUploadedSnackbar
import org.wordpress.android.ui.posts.PostUploadAction.PostRemotePreviewSnackbarError
import org.wordpress.android.ui.posts.PostUploadAction.PostUploadedSnackbar
import org.wordpress.android.ui.uploads.PostEvents
import org.wordpress.android.ui.uploads.UploadService
import org.wordpress.android.ui.uploads.VideoOptimizer
import org.wordpress.android.util.AppLog
import org.wordpress.android.util.AppLog.T
import javax.inject.Inject
import org.wordpress.android.fluxc.generated.UploadActionBuilder
import org.wordpress.android.fluxc.model.PostModel
import org.wordpress.android.fluxc.store.PostStore.RemotePostPayload

/**
 * This is a temporary class to make the PostListViewModel more manageable. Please feel free to refactor it any way
 * you see fit.
 */
class PostListEventListener(
    private val lifecycle: Lifecycle,
    private val dispatcher: Dispatcher,
    private val postStore: PostStore,
    private val site: SiteModel,
    private val postActionHandler: PostActionHandler,
    private val handlePostUpdatedWithoutError: () -> Unit,
    private val handlePostUploadedWithoutError: (LocalId) -> Unit,
    private val triggerPostUploadAction: (PostUploadAction) -> Unit,
    private val invalidateUploadStatus: (List<Int>) -> Unit,
    private val invalidateFeaturedMedia: (List<Long>) -> Unit,
    private val triggerPreviewStateUpdate: (PostListRemotePreviewState, PostInfoType) -> Unit,
    private val isRemotePreviewingFromPostsList: () -> Boolean,
    private val hasRemoteAutoSavePreviewError: () -> Boolean
) : LifecycleObserver {
    init {
        dispatcher.register(this)
        EventBus.getDefault().register(this)
        lifecycle.addObserver(this)
    }

    private fun handleRemoteAutoSave(post: PostModel, isError: Boolean) {
        if (isError || hasRemoteAutoSavePreviewError.invoke()) {
            triggerPreviewStateUpdate(
                    PostListRemotePreviewState.REMOTE_AUTO_SAVE_PREVIEW_ERROR,
                    PostInfoType.PostNoInfo
            )
            triggerPostUploadAction.invoke(PostRemotePreviewSnackbarError(R.string.remote_preview_operation_error))
        } else {
            triggerPreviewStateUpdate(
                    PostListRemotePreviewState.PREVIEWING,
                    PostInfoType.PostInfo(post = post, hasError = isError)
            )
        }
        uploadStatusChanged(post.id)
        if (!isError) {
            handlePostUploadedWithoutError.invoke(LocalId(post.id))
        }
    }

    /**
     * Handles the [Lifecycle.Event.ON_DESTROY] event to cleanup the registration for dispatcher and removing the
     * observer for lifecycle.
     */
    @OnLifecycleEvent(Lifecycle.Event.ON_DESTROY)
    private fun onDestroy() {
        lifecycle.removeObserver(this)
        dispatcher.unregister(this)
        EventBus.getDefault().unregister(this)
    }

    @Suppress("unused")
    @Subscribe(threadMode = BACKGROUND)
    fun onPostChanged(event: OnPostChanged) {
        when (event.causeOfChange) {
            // Fetched post list event will be handled by OnListChanged
            is CauseOfOnPostChanged.UpdatePost -> {
                if (event.isError) {
                    AppLog.e(
                            T.POSTS,
                            "Error updating the post with type: ${event.error.type} and message: ${event.error.message}"
                    )
                } else {
                    handlePostUpdatedWithoutError.invoke()
                }
            }
            is CauseOfOnPostChanged.DeletePost -> {
                val deletePostCauseOfChange = event.causeOfChange as DeletePost
                val localPostId = LocalId(deletePostCauseOfChange.localPostId)
                when (deletePostCauseOfChange.postDeleteActionType) {
                    TRASH -> postActionHandler.handlePostTrashed(localPostId = localPostId, isError = event.isError)
                    DELETE -> postActionHandler.handlePostDeletedOrRemoved(
                            localPostId = localPostId,
                            isRemoved = false,
                            isError = event.isError
                    )
                }
            }
            is CauseOfOnPostChanged.RestorePost -> {
                val localPostId = LocalId((event.causeOfChange as RestorePost).localPostId)
                postActionHandler.handlePostRestored(localPostId = localPostId, isError = event.isError)
            }
            is CauseOfOnPostChanged.RemovePost -> {
                val localPostId = LocalId((event.causeOfChange as RemovePost).localPostId)
                postActionHandler.handlePostDeletedOrRemoved(
                        localPostId = localPostId,
                        isRemoved = true,
                        isError = event.isError
                )
            }
            is CauseOfOnPostChanged.RemoteAutoSavePost -> {
                if (isRemotePreviewingFromPostsList.invoke()) {
                    val post = postStore.getPostByLocalPostId((event.causeOfChange as RemoteAutoSavePost).localPostId)
                    if (event.isError) {
                        AppLog.d(T.POSTS, "REMOTE_AUTO_SAVE_POST failed: " +
                                event.error.type + " - " + event.error.message)
<<<<<<< HEAD
                        triggerPreviewStateUpdate(
                                PostListRemotePreviewState.REMOTE_AUTO_SAVE_PREVIEW_ERROR,
                                PostInfoType.PostNoInfo
                        )
                    }
                    val payload = RemotePostPayload(post, site)
                    dispatcher.dispatch(UploadActionBuilder.newPushedPostAction(payload))
=======
                    }
                    handleRemoteAutoSave(post, event.isError)
>>>>>>> 786d85cd
                }
            }
        }
    }

    @Suppress("unused")
    @Subscribe(threadMode = BACKGROUND)
    fun onMediaChanged(event: OnMediaChanged) {
        if (!event.isError && event.mediaList != null) {
            featuredMediaChanged(*event.mediaList.map { it.mediaId }.toLongArray())
            uploadStatusChanged(*event.mediaList.map { it.localPostId }.toIntArray())
        }
    }

    @Suppress("unused")
    @Subscribe(threadMode = BACKGROUND)
    fun onPostUploaded(event: OnPostUploaded) {
        if (event.post != null && event.post.localSiteId == site.id) {
            if (!isRemotePreviewingFromPostsList.invoke() && !isRemotePreviewingFromEditor(event.post)) {
                triggerPostUploadAction.invoke(PostUploadedSnackbar(dispatcher, site, event.post, event.isError, null))
            }

            uploadStatusChanged(event.post.id)
            if (!event.isError) {
                handlePostUploadedWithoutError.invoke(LocalId(event.post.id))
            }

            if (isRemotePreviewingFromPostsList.invoke()) {
<<<<<<< HEAD
                if (event.isError || hasRemoteAutoSavePreviewError.invoke()) {
                    triggerPreviewStateUpdate(PostListRemotePreviewState.NONE, PostInfoType.PostNoInfo)
                    triggerPostUploadAction.invoke(
                            PostRemotePreviewSnackbarError(R.string.remote_preview_operation_error)
                    )
                } else {
                    triggerPreviewStateUpdate(
                            PostListRemotePreviewState.PREVIEWING,
                            PostInfoType.PostInfo(
                                    post = event.post,
                                    hasError = event.isError
                            )
                    )
                }
=======
                handleRemoteAutoSave(event.post, event.isError)
>>>>>>> 786d85cd
            }
        }
    }

    @Suppress("unused")
    @Subscribe(threadMode = BACKGROUND)
    fun onMediaUploaded(event: OnMediaUploaded) {
        if (event.isError || event.canceled) {
            return
        }
        if (event.media == null || event.media.localPostId == 0 || site.id != event.media.localSiteId) {
            // Not interested in media not attached to posts or not belonging to the current site
            return
        }
        featuredMediaChanged(event.media.mediaId)
        uploadStatusChanged(event.media.localPostId)
    }

    // EventBus Events

    @Suppress("unused")
    @Subscribe(threadMode = BACKGROUND)
    fun onEventBackgroundThread(event: UploadService.UploadErrorEvent) {
        EventBus.getDefault().removeStickyEvent(event)
        if (event.post != null) {
            triggerPostUploadAction.invoke(PostUploadedSnackbar(dispatcher, site, event.post, true, event.errorMessage))
        } else if (event.mediaModelList != null && !event.mediaModelList.isEmpty()) {
            triggerPostUploadAction.invoke(MediaUploadedSnackbar(site, event.mediaModelList, true, event.errorMessage))
        }
    }

    @Suppress("unused")
    @Subscribe(threadMode = BACKGROUND)
    fun onEventBackgroundThread(event: UploadService.UploadMediaSuccessEvent) {
        EventBus.getDefault().removeStickyEvent(event)
        if (event.mediaModelList != null && !event.mediaModelList.isEmpty()) {
            triggerPostUploadAction.invoke(
                    MediaUploadedSnackbar(site, event.mediaModelList, false, event.successMessage)
            )
        }
    }

    /**
     * Upload started, reload so correct status on uploading post appears
     */
    @Suppress("unused")
    @Subscribe(threadMode = BACKGROUND)
    fun onEventBackgroundThread(event: PostEvents.PostUploadStarted) {
        if (site.id == event.post.localSiteId) {
            uploadStatusChanged(event.post.id)
        }
    }

    /**
     * Upload cancelled (probably due to failed media), reload so correct status on uploading post appears
     */
    @Suppress("unused")
    @Subscribe(threadMode = BACKGROUND)
    fun onEventBackgroundThread(event: PostEvents.PostUploadCanceled) {
        if (site.id == event.post.localSiteId) {
            uploadStatusChanged(event.post.id)
        }
    }

    @Suppress("unused")
    @Subscribe(threadMode = BACKGROUND)
    fun onEventBackgroundThread(event: VideoOptimizer.ProgressEvent) {
        uploadStatusChanged(event.media.localPostId)
    }

    @Suppress("unused")
    @Subscribe(threadMode = BACKGROUND)
    fun onEventBackgroundThread(event: UploadService.UploadMediaRetryEvent) {
        if (event.mediaModelList != null && !event.mediaModelList.isEmpty()) {
            // if there' a Post to which the retried media belongs, clear their status
            val postsToRefresh = PostUtils.getPostsThatIncludeAnyOfTheseMedia(postStore, event.mediaModelList)
            uploadStatusChanged(*postsToRefresh.map { it.id }.toIntArray())
        }
    }

    private fun isRemotePreviewingFromEditor(post: PostModel?): Boolean {
        val previewedPost = EventBus.getDefault().getStickyEvent(PostEvents.PostPreviewingInEditor::class.java)
        return previewedPost != null && post != null &&
                post.localSiteId == previewedPost.localSiteId &&
                post.id == previewedPost.postId
    }

    private fun uploadStatusChanged(vararg localPostIds: Int) {
        invalidateUploadStatus.invoke(localPostIds.toList())
    }

    private fun featuredMediaChanged(vararg featuredImageIds: Long) {
        invalidateFeaturedMedia.invoke(featuredImageIds.toList())
    }

    class Factory @Inject constructor() {
        fun createAndStartListening(
            lifecycle: Lifecycle,
            dispatcher: Dispatcher,
            postStore: PostStore,
            site: SiteModel,
            postActionHandler: PostActionHandler,
            handlePostUpdatedWithoutError: () -> Unit,
            handlePostUploadedWithoutError: (LocalId) -> Unit,
            triggerPostUploadAction: (PostUploadAction) -> Unit,
            invalidateUploadStatus: (List<Int>) -> Unit,
            invalidateFeaturedMedia: (List<Long>) -> Unit,
            triggerPreviewStateUpdate: (PostListRemotePreviewState, PostInfoType) -> Unit,
            isRemotePreviewingFromPostsList: () -> Boolean,
            hasRemoteAutoSavePreviewError: () -> Boolean
        ) {
            PostListEventListener(
                    lifecycle = lifecycle,
                    dispatcher = dispatcher,
                    postStore = postStore,
                    site = site,
                    postActionHandler = postActionHandler,
                    handlePostUpdatedWithoutError = handlePostUpdatedWithoutError,
                    handlePostUploadedWithoutError = handlePostUploadedWithoutError,
                    triggerPostUploadAction = triggerPostUploadAction,
                    invalidateUploadStatus = invalidateUploadStatus,
                    invalidateFeaturedMedia = invalidateFeaturedMedia,
                    triggerPreviewStateUpdate = triggerPreviewStateUpdate,
                    isRemotePreviewingFromPostsList = isRemotePreviewingFromPostsList,
                    hasRemoteAutoSavePreviewError = hasRemoteAutoSavePreviewError)
        }
    }
}<|MERGE_RESOLUTION|>--- conflicted
+++ resolved
@@ -13,7 +13,6 @@
 import org.wordpress.android.fluxc.model.CauseOfOnPostChanged.RemoteAutoSavePost
 import org.wordpress.android.fluxc.model.CauseOfOnPostChanged.RemovePost
 import org.wordpress.android.fluxc.model.CauseOfOnPostChanged.RestorePost
-import org.wordpress.android.fluxc.model.CauseOfOnPostChanged.RemoteAutoSavePost
 import org.wordpress.android.fluxc.model.LocalOrRemoteId.LocalId
 import org.wordpress.android.fluxc.model.PostModel
 import org.wordpress.android.fluxc.model.SiteModel
@@ -33,9 +32,6 @@
 import org.wordpress.android.util.AppLog
 import org.wordpress.android.util.AppLog.T
 import javax.inject.Inject
-import org.wordpress.android.fluxc.generated.UploadActionBuilder
-import org.wordpress.android.fluxc.model.PostModel
-import org.wordpress.android.fluxc.store.PostStore.RemotePostPayload
 
 /**
  * This is a temporary class to make the PostListViewModel more manageable. Please feel free to refactor it any way
@@ -137,18 +133,8 @@
                     if (event.isError) {
                         AppLog.d(T.POSTS, "REMOTE_AUTO_SAVE_POST failed: " +
                                 event.error.type + " - " + event.error.message)
-<<<<<<< HEAD
-                        triggerPreviewStateUpdate(
-                                PostListRemotePreviewState.REMOTE_AUTO_SAVE_PREVIEW_ERROR,
-                                PostInfoType.PostNoInfo
-                        )
-                    }
-                    val payload = RemotePostPayload(post, site)
-                    dispatcher.dispatch(UploadActionBuilder.newPushedPostAction(payload))
-=======
                     }
                     handleRemoteAutoSave(post, event.isError)
->>>>>>> 786d85cd
                 }
             }
         }
@@ -177,24 +163,7 @@
             }
 
             if (isRemotePreviewingFromPostsList.invoke()) {
-<<<<<<< HEAD
-                if (event.isError || hasRemoteAutoSavePreviewError.invoke()) {
-                    triggerPreviewStateUpdate(PostListRemotePreviewState.NONE, PostInfoType.PostNoInfo)
-                    triggerPostUploadAction.invoke(
-                            PostRemotePreviewSnackbarError(R.string.remote_preview_operation_error)
-                    )
-                } else {
-                    triggerPreviewStateUpdate(
-                            PostListRemotePreviewState.PREVIEWING,
-                            PostInfoType.PostInfo(
-                                    post = event.post,
-                                    hasError = event.isError
-                            )
-                    )
-                }
-=======
                 handleRemoteAutoSave(event.post, event.isError)
->>>>>>> 786d85cd
             }
         }
     }
