--- conflicted
+++ resolved
@@ -8,6 +8,7 @@
 import android.content.Context;
 import android.content.DialogInterface;
 import android.content.Intent;
+import android.content.pm.PackageManager;
 import android.content.res.Resources;
 import android.graphics.Color;
 import android.graphics.Outline;
@@ -15,6 +16,7 @@
 import android.os.AsyncTask;
 import android.os.Build;
 import android.os.Bundle;
+import android.support.annotation.NonNull;
 import android.support.v4.content.ContextCompat;
 import android.text.TextUtils;
 import android.view.Gravity;
@@ -53,13 +55,12 @@
 import org.wordpress.android.util.GravatarUtils;
 import org.wordpress.android.util.HelpshiftHelper.Tag;
 import org.wordpress.android.util.MediaUtils;
+import org.wordpress.android.util.PermissionUtils;
 import org.wordpress.android.util.StringUtils;
-<<<<<<< HEAD
-=======
 import org.wordpress.android.util.ToastUtils;
 import org.wordpress.android.util.WPPermissionUtils;
->>>>>>> e32dff50
 import org.wordpress.android.widgets.WPNetworkImageView;
+import org.wordpress.passcodelock.AppLockManager;
 
 import java.io.DataInputStream;
 import java.io.File;
@@ -67,7 +68,11 @@
 import java.io.IOException;
 import java.lang.ref.WeakReference;
 import java.text.SimpleDateFormat;
+import java.util.ArrayList;
 import java.util.Date;
+import java.util.HashMap;
+import java.util.List;
+import java.util.Map;
 import java.util.TreeMap;
 
 import javax.inject.Inject;
@@ -77,6 +82,8 @@
 public class MeFragment extends Fragment {
     private static final String IS_DISCONNECTING = "IS_DISCONNECTING";
     private static final String IS_UPDATING_GRAVATAR = "IS_UPDATING_GRAVATAR";
+
+    private static final int CAMERA_AND_MEDIA_PERMISSION_REQUEST_CODE = 1;
 
     private ViewGroup mAvatarFrame;
     private View mProgressBar;
@@ -199,7 +206,12 @@
                 // and no need to promote the feature any more
                 AppPrefs.setGravatarChangePromoRequired(false);
 
-                ActivityLauncher.showPhotoPickerForResult(getActivity());
+                if (PermissionUtils.checkAndRequestCameraAndStoragePermissions(MeFragment.this,
+                        CAMERA_AND_MEDIA_PERMISSION_REQUEST_CODE)) {
+                    showPhotoPickerForGravatar();
+                } else {
+                    AppLockManager.getInstance().setExtendedTimeout();
+                }
             }
         });
         mMyProfileView.setOnClickListener(new View.OnClickListener() {
@@ -428,8 +440,6 @@
     }
 
     @Override
-<<<<<<< HEAD
-=======
     public void onRequestPermissionsResult(int requestCode, @NonNull String permissions[], @NonNull int[]
             grantResults) {
         WPPermissionUtils.setPermissionListAsked(permissions);
@@ -468,7 +478,6 @@
     }
 
     @Override
->>>>>>> e32dff50
     public void onActivityResult(int requestCode, int resultCode, Intent data) {
         super.onActivityResult(requestCode, resultCode, data);
 
@@ -517,6 +526,10 @@
         }
     }
 
+    private void showPhotoPickerForGravatar() {
+        ActivityLauncher.showPhotoPickerForResult(getActivity());
+    }
+
     private void startCropActivity(Uri uri) {
         final Context context = getActivity();
 
