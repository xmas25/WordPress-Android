--- conflicted
+++ resolved
@@ -36,13 +36,9 @@
     private val insightsAllTimeUseCase: InsightsAllTimeUseCase,
     private val latestPostSummaryUseCase: LatestPostSummaryUseCase,
     private val todayStatsUseCase: TodayStatsUseCase,
-<<<<<<< HEAD
+    private val commentsUseCase: CommentsUseCase,
     private val followersUseCase: FollowersUseCase,
     private val mostPopularUseCase: InsightsMostPopularUseCase
-=======
-    private val commentsUseCase: CommentsUseCase,
-    private val followersUseCase: FollowersUseCase
->>>>>>> 9ea57eb1
 ) {
     private val _data = MutableLiveData<List<InsightsItem>>()
     val data: LiveData<List<InsightsItem>> = _data
@@ -59,12 +55,8 @@
             LATEST_POST_SUMMARY -> latestPostSummaryUseCase.loadLatestPostSummary(site, refresh, forced)
             TODAY_STATS -> todayStatsUseCase.loadTodayStats(site, refresh, forced)
             FOLLOWERS -> followersUseCase.loadFollowers(site, refresh, forced)
-<<<<<<< HEAD
+            COMMENTS -> commentsUseCase.loadComments(site, forced)
             MOST_POPULAR_DAY_AND_HOUR -> mostPopularUseCase.loadMostPopularInsights(site, refresh, forced)
-=======
-            COMMENTS -> commentsUseCase.loadComments(site, forced)
-            MOST_POPULAR_DAY_AND_HOUR,
->>>>>>> 9ea57eb1
             FOLLOWER_TOTALS,
             TAGS_AND_CATEGORIES,
             ANNUAL_SITE_STATS,
