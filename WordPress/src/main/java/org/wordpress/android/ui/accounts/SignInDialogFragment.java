--- conflicted
+++ resolved
@@ -23,6 +23,8 @@
 import org.wordpress.android.widgets.WPTextView;
 
 import javax.inject.Inject;
+
+import static com.android.volley.Request.Method.HEAD;
 
 public class SignInDialogFragment extends DialogFragment {
     private static String ARG_TITLE = "title";
@@ -192,13 +194,9 @@
                         SignInFragment.ENTERED_URL_KEY));
                 HelpshiftHelper.getInstance().addMetaData(MetadataKey.USER_ENTERED_USERNAME, arguments.getString(
                         SignInFragment.ENTERED_USERNAME_KEY));
-<<<<<<< HEAD
+                Tag origin = (Tag) arguments.getSerializable(HelpshiftHelper.ORIGIN_KEY);
                 HelpshiftHelper.getInstance().showConversation(getActivity(), mSiteStore,
-                        Tag.ORIGIN_LOGIN_SCREEN_ERROR, mAccountStore.getAccount().getUserName());
-=======
-                Tag origin = (Tag) arguments.getSerializable(HelpshiftHelper.ORIGIN_KEY);
-                HelpshiftHelper.getInstance().showConversation(getActivity(), origin);
->>>>>>> eadd170c
+                        origin, mAccountStore.getAccount().getUserName());
                 dismissAllowingStateLoss();
                 break;
             case ACTION_OPEN_APPLICATION_LOG:
