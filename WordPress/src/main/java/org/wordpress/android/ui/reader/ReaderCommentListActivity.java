package org.wordpress.android.ui.reader;

import android.app.Activity;
import android.content.Intent;
import android.os.Bundle;
import android.support.annotation.NonNull;
import android.support.design.widget.Snackbar;
import android.support.v7.app.ActionBar;
import android.support.v7.app.AppCompatActivity;
import android.support.v7.widget.LinearLayoutManager;
import android.support.v7.widget.Toolbar;
import android.text.TextUtils;
import android.view.KeyEvent;
import android.view.View;
import android.view.ViewGroup;
import android.view.inputmethod.EditorInfo;
import android.widget.ProgressBar;
import android.widget.TextView;

import org.wordpress.android.R;
import org.wordpress.android.WordPress;
import org.wordpress.android.analytics.AnalyticsTracker;
import org.wordpress.android.datasets.ReaderCommentTable;
import org.wordpress.android.datasets.ReaderPostTable;
import org.wordpress.android.datasets.SuggestionTable;
import org.wordpress.android.fluxc.store.AccountStore;
import org.wordpress.android.models.ReaderComment;
import org.wordpress.android.models.ReaderPost;
import org.wordpress.android.models.Suggestion;
import org.wordpress.android.ui.ActivityLauncher;
import org.wordpress.android.ui.RequestCodes;
import org.wordpress.android.ui.reader.ReaderPostPagerActivity.DirectOperation;
import org.wordpress.android.ui.reader.actions.ReaderActions;
import org.wordpress.android.ui.reader.actions.ReaderCommentActions;
import org.wordpress.android.ui.reader.actions.ReaderPostActions;
import org.wordpress.android.ui.reader.adapters.ReaderCommentAdapter;
import org.wordpress.android.ui.reader.services.ReaderCommentService;
import org.wordpress.android.ui.reader.views.ReaderRecyclerView;
import org.wordpress.android.ui.suggestion.adapters.SuggestionAdapter;
import org.wordpress.android.ui.suggestion.service.SuggestionEvents;
import org.wordpress.android.ui.suggestion.util.SuggestionServiceConnectionManager;
import org.wordpress.android.ui.suggestion.util.SuggestionUtils;
import org.wordpress.android.util.AnalyticsUtils;
import org.wordpress.android.util.AppLog;
import org.wordpress.android.util.AppLog.T;
import org.wordpress.android.util.DisplayUtils;
import org.wordpress.android.util.EditTextUtils;
import org.wordpress.android.util.NetworkUtils;
import org.wordpress.android.util.ToastUtils;
import org.wordpress.android.util.WPActivityUtils;
import org.wordpress.android.util.helpers.SwipeToRefreshHelper;
import org.wordpress.android.util.widgets.CustomSwipeRefreshLayout;
import org.wordpress.android.widgets.RecyclerItemDecoration;
import org.wordpress.android.widgets.SuggestionAutoCompleteText;

import java.util.List;
import java.util.Locale;

import javax.inject.Inject;

import de.greenrobot.event.EventBus;

public class ReaderCommentListActivity extends AppCompatActivity {

    private static final String KEY_REPLY_TO_COMMENT_ID = "reply_to_comment_id";
    private static final String KEY_HAS_UPDATED_COMMENTS = "has_updated_comments";

    private long mPostId;
    private long mBlogId;
    private ReaderPost mPost;
    private ReaderCommentAdapter mCommentAdapter;
    private SuggestionAdapter mSuggestionAdapter;
    private SuggestionServiceConnectionManager mSuggestionServiceConnectionManager;

    private SwipeToRefreshHelper mSwipeToRefreshHelper;
    private ReaderRecyclerView mRecyclerView;
    private SuggestionAutoCompleteText mEditComment;
    private View mSubmitReplyBtn;
    private ViewGroup mCommentBox;

    private boolean mIsUpdatingComments;
    private boolean mHasUpdatedComments;
    private boolean mIsSubmittingComment;
    private DirectOperation mDirectOperation;
    private long mReplyToCommentId;
    private long mCommentId;
    private int mRestorePosition;
    private String mInterceptedUri;

    private boolean mBackFromLogin;

    @Inject AccountStore mAccountStore;

    @Override
    public void onCreate(Bundle savedInstanceState) {
        super.onCreate(savedInstanceState);
        ((WordPress) getApplication()).component().inject(this);
        setContentView(R.layout.reader_activity_comment_list);

        Toolbar toolbar = (Toolbar) findViewById(R.id.toolbar);
        if (toolbar != null) {
            setSupportActionBar(toolbar);
            toolbar.setNavigationOnClickListener(new View.OnClickListener() {
                @Override
                public void onClick(View v) {
                    onBackPressed();
                }
            });
        }

        ActionBar actionBar = getSupportActionBar();
        if (actionBar != null) {
            actionBar.setDisplayShowTitleEnabled(true);
            actionBar.setDisplayHomeAsUpEnabled(true);
        }

        if (savedInstanceState != null) {
            mBlogId = savedInstanceState.getLong(ReaderConstants.ARG_BLOG_ID);
            mPostId = savedInstanceState.getLong(ReaderConstants.ARG_POST_ID);
            mRestorePosition = savedInstanceState.getInt(ReaderConstants.KEY_RESTORE_POSITION);
            mHasUpdatedComments = savedInstanceState.getBoolean(KEY_HAS_UPDATED_COMMENTS);
            mInterceptedUri = savedInstanceState.getString(ReaderConstants.ARG_INTERCEPTED_URI);
        } else {
            mBlogId = getIntent().getLongExtra(ReaderConstants.ARG_BLOG_ID, 0);
            mPostId = getIntent().getLongExtra(ReaderConstants.ARG_POST_ID, 0);
            mDirectOperation = (DirectOperation) getIntent()
                    .getSerializableExtra(ReaderConstants.ARG_DIRECT_OPERATION);
            mCommentId = getIntent().getLongExtra(ReaderConstants.ARG_COMMENT_ID, 0);
            mInterceptedUri = getIntent().getStringExtra(ReaderConstants.ARG_INTERCEPTED_URI);
            // we need to re-request comments every time this activity is shown in order to
            // correctly reflect deletions and nesting changes - skipped when there's no
            // connection so we can show existing comments while offline
            if (NetworkUtils.isNetworkAvailable(this)) {
                ReaderCommentTable.purgeCommentsForPost(mBlogId, mPostId);
            }
        }


        mSwipeToRefreshHelper = new SwipeToRefreshHelper(this,
                (CustomSwipeRefreshLayout) findViewById(R.id.swipe_to_refresh),
                new SwipeToRefreshHelper.RefreshListener() {
                    @Override
                    public void onRefreshStarted() {
                        updatePostAndComments();
                    }
                });

        mRecyclerView = (ReaderRecyclerView) findViewById(R.id.recycler_view);
        int spacingHorizontal = 0;
        int spacingVertical = DisplayUtils.dpToPx(this, 1);
        mRecyclerView.addItemDecoration(new RecyclerItemDecoration(spacingHorizontal, spacingVertical));

        mCommentBox = (ViewGroup) findViewById(R.id.layout_comment_box);
        mEditComment = (SuggestionAutoCompleteText) mCommentBox.findViewById(R.id.edit_comment);
        mEditComment.getAutoSaveTextHelper().setUniqueId(String.format(Locale.US, "%d%d", mPostId, mBlogId));
        mSubmitReplyBtn = mCommentBox.findViewById(R.id.btn_submit_reply);

        if (!loadPost()) {
            ToastUtils.showToast(this, R.string.reader_toast_err_get_post);
            finish();
            return;
        }

        mRecyclerView.setAdapter(getCommentAdapter());

        if (savedInstanceState != null) {
            setReplyToCommentId(savedInstanceState.getLong(KEY_REPLY_TO_COMMENT_ID), false);
        }

<<<<<<< HEAD
        refreshComments();

        mSuggestionServiceConnectionManager = new SuggestionServiceConnectionManager(this, mBlogId);
        mSuggestionAdapter = SuggestionUtils.setupSuggestions(mBlogId, this, mSuggestionServiceConnectionManager,
=======
        mSuggestionServiceConnectionManager = new SuggestionServiceConnectionManager(this, (int) mBlogId);
        mSuggestionAdapter = SuggestionUtils.setupSuggestions((int) mBlogId, this, mSuggestionServiceConnectionManager,
>>>>>>> 2c07d15f
                mPost.isWP());
        if (mSuggestionAdapter != null) {
            mEditComment.setAdapter(mSuggestionAdapter);
        }

        AnalyticsUtils.trackWithReaderPostDetails(AnalyticsTracker.Stat.READER_ARTICLE_COMMENTS_OPENED, mPost);
    }

    private final View.OnClickListener mSignInClickListener = new View.OnClickListener() {
        @Override
        public void onClick(View v) {
            if (isFinishing()) return;

            AnalyticsUtils.trackWithInterceptedUri(AnalyticsTracker.Stat.READER_SIGN_IN_INITIATED, mInterceptedUri);
            ActivityLauncher.loginWithoutMagicLink(ReaderCommentListActivity.this);
        }
    };

    private void updatePostAndComments() {
        //to do a complete refresh we need to get updated post and new comments
        ReaderPostActions.updatePost(mPost, new ReaderActions.UpdateResultListener() {
            @Override
            public void onUpdateResult(ReaderActions.UpdateResult result) {
                if (isFinishing()) {
                    return;
                }

                if (result.isNewOrChanged()) {
                    getCommentAdapter().setPost(mPost); //pass updated post to the adapter
                    ReaderCommentTable.purgeCommentsForPost(mBlogId, mPostId); //clear all the previous comments
                    updateComments(false, false); //load first page of comments
                } else {
                    setRefreshing(false);
                }
            }
        });
    }

    @Override
    public void onResume() {
        super.onResume();
        EventBus.getDefault().register(this);

        if (mBackFromLogin) {
            if (NetworkUtils.isNetworkAvailable(this)) {
                // purge and reload the comments since logged in changes some info (example: isLikedByCurrentUser)
                ReaderCommentTable.purgeCommentsForPost(mBlogId, mPostId);
                updatePostAndComments();
            }

            // clear up the back-from-login flag anyway
            mBackFromLogin = false;
        }

        refreshComments();
    }

    @SuppressWarnings("unused")
    public void onEventMainThread(SuggestionEvents.SuggestionNameListUpdated event) {
        // check if the updated suggestions are for the current blog and update the suggestions
        if (event.mRemoteBlogId != 0 && event.mRemoteBlogId == mBlogId && mSuggestionAdapter != null) {
            List<Suggestion> suggestions = SuggestionTable.getSuggestionsForSite(event.mRemoteBlogId);
            mSuggestionAdapter.setSuggestionList(suggestions);
        }
    }

    @Override
    public void onPause() {
        super.onPause();
        EventBus.getDefault().unregister(this);
    }

    private void setReplyToCommentId(long commentId, boolean doFocus) {
        mReplyToCommentId = commentId;
        mEditComment.setHint(mReplyToCommentId == 0 ?
                R.string.reader_hint_comment_on_post : R.string.reader_hint_comment_on_comment);

        if (doFocus) {
            mEditComment.postDelayed(new Runnable() {
                @Override
                public void run() {
                    final boolean isFocusableInTouchMode = mEditComment.isFocusableInTouchMode();

                    mEditComment.setFocusableInTouchMode(true);
                    EditTextUtils.showSoftInput(mEditComment);

                    mEditComment.setFocusableInTouchMode(isFocusableInTouchMode);

                    setupReplyToComment();
                }
            }, 200);
        } else {
            setupReplyToComment();
        }
    }

    private void setupReplyToComment() {
        // if a comment is being replied to, highlight it and scroll it to the top so the user can
        // see which comment they're replying to - note that scrolling is delayed to give time for
        // listView to reposition due to soft keyboard appearing
        if (mReplyToCommentId != 0) {
            getCommentAdapter().setHighlightCommentId(mReplyToCommentId, false);
            getCommentAdapter().notifyDataSetChanged();
            mRecyclerView.postDelayed(new Runnable() {
                @Override
                public void run() {
                    scrollToCommentId(mReplyToCommentId);
                }
            }, 300);

            // reset to replying to the post when user hasn't entered any text and hits
            // the back button in the editText to hide the soft keyboard
            mEditComment.setOnBackListener(new SuggestionAutoCompleteText.OnEditTextBackListener() {
                @Override
                public void onEditTextBack() {
                    if (EditTextUtils.isEmpty(mEditComment)) {
                        setReplyToCommentId(0, false);
                    }
                }
            });
        } else {
            mEditComment.setOnBackListener(null);
        }
    }

    @Override
    public void onSaveInstanceState(@NonNull Bundle outState) {
        outState.putLong(ReaderConstants.ARG_BLOG_ID, mBlogId);
        outState.putLong(ReaderConstants.ARG_POST_ID, mPostId);
        outState.putInt(ReaderConstants.KEY_RESTORE_POSITION, getCurrentPosition());
        outState.putLong(KEY_REPLY_TO_COMMENT_ID, mReplyToCommentId);
        outState.putBoolean(KEY_HAS_UPDATED_COMMENTS, mHasUpdatedComments);
        outState.putString(ReaderConstants.ARG_INTERCEPTED_URI, mInterceptedUri);

        super.onSaveInstanceState(outState);
    }

    private void showCommentsClosedMessage(boolean show) {
        TextView txtCommentsClosed = (TextView) findViewById(R.id.text_comments_closed);
        if (txtCommentsClosed != null) {
            txtCommentsClosed.setVisibility(show ? View.VISIBLE : View.GONE);
        }
    }

    private boolean loadPost() {
        mPost = ReaderPostTable.getBlogPost(mBlogId, mPostId, true);
        if (mPost == null) {
            return false;
        }

        TextView txtCommentsClosed = (TextView) findViewById(R.id.text_comments_closed);
        if (!mAccountStore.hasAccessToken()) {
            mCommentBox.setVisibility(View.GONE);
            showCommentsClosedMessage(false);
        } else if (mPost.isCommentsOpen) {
            mCommentBox.setVisibility(View.VISIBLE);
            showCommentsClosedMessage(false);

            mEditComment.setOnEditorActionListener(new TextView.OnEditorActionListener() {
                @Override
                public boolean onEditorAction(TextView v, int actionId, KeyEvent event) {
                    if (actionId == EditorInfo.IME_ACTION_DONE || actionId == EditorInfo.IME_ACTION_SEND) {
                        submitComment();
                    }
                    return false;
                }
            });

            mSubmitReplyBtn.setOnClickListener(new View.OnClickListener() {
                @Override
                public void onClick(View v) {
                    submitComment();
                }
            });
        } else {
            mCommentBox.setVisibility(View.GONE);
            mEditComment.setEnabled(false);
            showCommentsClosedMessage(true);
        }

        return true;
    }

    @Override
    public void onDestroy() {
        if (mSuggestionServiceConnectionManager != null) {
            mSuggestionServiceConnectionManager.unbindFromService();
        }
        super.onDestroy();
    }

    private boolean hasCommentAdapter() {
        return (mCommentAdapter != null);
    }

    private ReaderCommentAdapter getCommentAdapter() {
        if (mCommentAdapter == null) {
            mCommentAdapter = new ReaderCommentAdapter(WPActivityUtils.getThemedContext(this), getPost());

            // adapter calls this when user taps reply icon
            mCommentAdapter.setReplyListener(new ReaderCommentAdapter.RequestReplyListener() {
                @Override
                public void onRequestReply(long commentId) {
                    setReplyToCommentId(commentId, true);
                }
            });

            // Enable post title click if we came here directly from notifications or deep linking
            if (mDirectOperation != null) {
                mCommentAdapter.enableHeaderClicks();
            }

            // adapter calls this when data has been loaded & displayed
            mCommentAdapter.setDataLoadedListener(new ReaderInterfaces.DataLoadedListener() {
                @Override
                public void onDataLoaded(boolean isEmpty) {
                    if (!isFinishing()) {
                        if (isEmpty || !mHasUpdatedComments) {
                            updateComments(isEmpty, false);
                        } else if (mCommentId > 0 || mDirectOperation != null) {
                            if (mCommentId > 0) {
                                // Scroll to the commentId once if it was passed to this activity
                                smoothScrollToCommentId(mCommentId);
                            }

                            doDirectOperation();
                        } else if (mRestorePosition > 0) {
                            mRecyclerView.scrollToPosition(mRestorePosition);
                        }
                        mRestorePosition = 0;
                        checkEmptyView();
                    }
                }
            });

            // adapter uses this to request more comments from server when it reaches the end and
            // detects that more comments exist on the server than are stored locally
            mCommentAdapter.setDataRequestedListener(new ReaderActions.DataRequestedListener() {
                @Override
                public void onRequestData() {
                    if (!mIsUpdatingComments) {
                        AppLog.i(T.READER, "reader comments > requesting next page of comments");
                        updateComments(true, true);
                    }
                }
            });
        }
        return mCommentAdapter;
    }

    private void doDirectOperation() {
        if (mDirectOperation != null) {
            switch (mDirectOperation) {
                case COMMENT_JUMP:
                    mCommentAdapter.setHighlightCommentId(mCommentId, false);

                    // clear up the direct operation vars. Only performing it once.
                    mDirectOperation = null;
                    mCommentId = 0;
                    break;
                case COMMENT_REPLY:
                    setReplyToCommentId(mCommentId, mAccountStore.hasAccessToken());

                    // clear up the direct operation vars. Only performing it once.
                    mDirectOperation = null;
                    mCommentId = 0;
                    break;
                case COMMENT_LIKE:
                    getCommentAdapter().setHighlightCommentId(mCommentId, false);
                    if (!mAccountStore.hasAccessToken()) {
                        Snackbar.make(mRecyclerView,
                                R.string.reader_snackbar_err_cannot_like_post_logged_out,
                                Snackbar.LENGTH_INDEFINITE)
                                .setAction(R.string.sign_in, mSignInClickListener)
                                .show();
                    } else {
                        ReaderComment comment = ReaderCommentTable.getComment(mPost.blogId, mPost.postId, mCommentId);
                        if (comment == null) {
                            ToastUtils.showToast(ReaderCommentListActivity.this,
                                    R.string.reader_toast_err_comment_not_found);
                        } else if (comment.isLikedByCurrentUser) {
                            ToastUtils.showToast(ReaderCommentListActivity.this,
                                    R.string.reader_toast_err_already_liked);

                        } else {
                            long wpComUserId = mAccountStore.getAccount().getUserId();
                            if (ReaderCommentActions.performLikeAction(comment, true, wpComUserId) &&
                                    getCommentAdapter().refreshComment(mCommentId)) {
                                getCommentAdapter().setAnimateLikeCommentId(mCommentId);

                                AnalyticsUtils.trackWithReaderPostDetails(
                                        AnalyticsTracker.Stat.READER_ARTICLE_COMMENT_LIKED, mPost);
                            } else {
                                ToastUtils.showToast(ReaderCommentListActivity.this,
                                        R.string.reader_toast_err_generic);
                            }
                        }

                        // clear up the direct operation vars. Only performing it once.
                        mDirectOperation = null;
                    }
                    break;
                case POST_LIKE:
                    // nothing special to do in this case
                    break;
            }
        } else {
            mCommentId = 0;
        }
    }

    private ReaderPost getPost() {
        return mPost;
    }

    private void showProgress() {
        ProgressBar progress = (ProgressBar) findViewById(R.id.progress_loading);
        if (progress != null) {
            progress.setVisibility(View.VISIBLE);
        }
    }

    private void hideProgress() {
        ProgressBar progress = (ProgressBar) findViewById(R.id.progress_loading);
        if (progress != null) {
            progress.setVisibility(View.GONE);
        }
    }

    @SuppressWarnings("unused")
    public void onEventMainThread(ReaderEvents.UpdateCommentsStarted event) {
        mIsUpdatingComments = true;
    }

    @SuppressWarnings("unused")
    public void onEventMainThread(ReaderEvents.UpdateCommentsEnded event) {
        if (isFinishing()) return;

        mIsUpdatingComments = false;
        mHasUpdatedComments = true;
        hideProgress();

        if (event.getResult().isNewOrChanged()) {
            mRestorePosition = getCurrentPosition();
            refreshComments();
        } else {
            checkEmptyView();
        }

        setRefreshing(false);
    }

    /*
     * request comments for this post
     */
    private void updateComments(boolean showProgress, boolean requestNextPage) {
        if (mIsUpdatingComments) {
            AppLog.w(T.READER, "reader comments > already updating comments");
            setRefreshing(false);
            return;
        }
        if (!NetworkUtils.isNetworkAvailable(this)) {
            AppLog.w(T.READER, "reader comments > no connection, update canceled");
            setRefreshing(false);
            return;
        }

        if (showProgress) {
            showProgress();
        }
        ReaderCommentService.startService(this, mPost.blogId, mPost.postId, requestNextPage);
    }

    private void checkEmptyView() {
        TextView txtEmpty = (TextView) findViewById(R.id.text_empty);
        if (txtEmpty == null) return;

        boolean isEmpty = hasCommentAdapter()
                && getCommentAdapter().isEmpty()
                && !mIsSubmittingComment;
        if (isEmpty && !NetworkUtils.isNetworkAvailable(this)) {
            txtEmpty.setText(R.string.no_network_message);
            txtEmpty.setVisibility(View.VISIBLE);
        } else if (isEmpty && mHasUpdatedComments) {
            txtEmpty.setText(R.string.reader_empty_comments);
            txtEmpty.setVisibility(View.VISIBLE);
        } else {
            txtEmpty.setVisibility(View.GONE);
        }
    }

    /*
     * refresh adapter so latest comments appear
     */
    private void refreshComments() {
        AppLog.d(T.READER, "reader comments > refreshComments");
        getCommentAdapter().refreshComments();
    }

    /*
     * scrolls the passed comment to the top of the listView
     */
    private void scrollToCommentId(long commentId) {
        int position = getCommentAdapter().positionOfCommentId(commentId);
        if (position > -1) {
            mRecyclerView.scrollToPosition(position);
        }
    }

    /*
     * Smoothly scrolls the passed comment to the top of the listView
     */
    private void smoothScrollToCommentId(long commentId) {
        int position = getCommentAdapter().positionOfCommentId(commentId);
        if (position > -1) {
            mRecyclerView.smoothScrollToPosition(position);
        }
    }

    /*
     * submit the text typed into the comment box as a comment on the current post
     */
    private void submitComment() {
        final String commentText = EditTextUtils.getText(mEditComment);
        if (TextUtils.isEmpty(commentText)) {
            return;
        }

        if (!NetworkUtils.checkConnection(this)) {
            return;
        }

        AnalyticsUtils.trackWithReaderPostDetails(
                AnalyticsTracker.Stat.READER_ARTICLE_COMMENTED_ON, mPost);

        mSubmitReplyBtn.setEnabled(false);
        mEditComment.setEnabled(false);
        mIsSubmittingComment = true;

        // generate a "fake" comment id to assign to the new comment so we can add it to the db
        // and reflect it in the adapter before the API call returns
        final long fakeCommentId = ReaderCommentActions.generateFakeCommentId();

        ReaderActions.CommentActionListener actionListener = new ReaderActions.CommentActionListener() {
            @Override
            public void onActionResult(boolean succeeded, ReaderComment newComment) {
                if (isFinishing()) {
                    return;
                }
                mIsSubmittingComment = false;
                mSubmitReplyBtn.setEnabled(true);
                mEditComment.setEnabled(true);
                if (succeeded) {
                    // stop highlighting the fake comment and replace it with the real one
                    getCommentAdapter().setHighlightCommentId(0, false);
                    getCommentAdapter().replaceComment(fakeCommentId, newComment);
                    setReplyToCommentId(0, false);
                    mEditComment.getAutoSaveTextHelper().clearSavedText(mEditComment);
                } else {
                    mEditComment.setText(commentText);
                    getCommentAdapter().removeComment(fakeCommentId);
                    ToastUtils.showToast(
                            ReaderCommentListActivity.this, R.string.reader_toast_err_comment_failed, ToastUtils.Duration.LONG);
                }
                checkEmptyView();
            }
        };

        long wpComUserId = mAccountStore.getAccount().getUserId();
        ReaderComment newComment = ReaderCommentActions.submitPostComment(
                getPost(),
                fakeCommentId,
                commentText,
                mReplyToCommentId,
                actionListener,
                wpComUserId);

        if (newComment != null) {
            mEditComment.setText(null);
            // add the "fake" comment to the adapter, highlight it, and show a progress bar
            // next to it while it's submitted
            getCommentAdapter().setHighlightCommentId(newComment.commentId, true);
            getCommentAdapter().addComment(newComment);
            // make sure it's scrolled into view
            scrollToCommentId(fakeCommentId);
            checkEmptyView();
        }
    }

    private int getCurrentPosition() {
        if (mRecyclerView != null && hasCommentAdapter()) {
            return ((LinearLayoutManager) mRecyclerView.getLayoutManager()).findFirstVisibleItemPosition();
        } else {
            return 0;
        }
    }

    private void setRefreshing(boolean refreshing) {
        mSwipeToRefreshHelper.setRefreshing(refreshing);
    }

    @Override
    protected void onActivityResult(int requestCode, int resultCode, Intent data) {
        super.onActivityResult(requestCode, resultCode, data);

        if (requestCode == RequestCodes.DO_LOGIN && resultCode == Activity.RESULT_OK) {
            mBackFromLogin = true;
        }
    }
}<|MERGE_RESOLUTION|>--- conflicted
+++ resolved
@@ -167,15 +167,10 @@
             setReplyToCommentId(savedInstanceState.getLong(KEY_REPLY_TO_COMMENT_ID), false);
         }
 
-<<<<<<< HEAD
         refreshComments();
 
         mSuggestionServiceConnectionManager = new SuggestionServiceConnectionManager(this, mBlogId);
         mSuggestionAdapter = SuggestionUtils.setupSuggestions(mBlogId, this, mSuggestionServiceConnectionManager,
-=======
-        mSuggestionServiceConnectionManager = new SuggestionServiceConnectionManager(this, (int) mBlogId);
-        mSuggestionAdapter = SuggestionUtils.setupSuggestions((int) mBlogId, this, mSuggestionServiceConnectionManager,
->>>>>>> 2c07d15f
                 mPost.isWP());
         if (mSuggestionAdapter != null) {
             mEditComment.setAdapter(mSuggestionAdapter);
