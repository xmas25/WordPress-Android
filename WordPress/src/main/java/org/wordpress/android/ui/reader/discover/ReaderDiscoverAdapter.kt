--- conflicted
+++ resolved
@@ -5,24 +5,16 @@
 import androidx.recyclerview.widget.RecyclerView.Adapter
 import org.wordpress.android.ui.reader.discover.ReaderCardUiState.ReaderInterestsCardUiState
 import org.wordpress.android.ui.reader.discover.ReaderCardUiState.ReaderPostUiState
-<<<<<<< HEAD
-import org.wordpress.android.ui.reader.discover.ReaderCardUiState.ReaderWelcomeBannerCardUiState
-=======
 import org.wordpress.android.ui.reader.discover.viewholders.ReaderInterestsCardViewHolder
->>>>>>> 6049bc07
 import org.wordpress.android.ui.reader.discover.viewholders.ReaderPostViewHolder
 import org.wordpress.android.ui.reader.discover.viewholders.ReaderViewHolder
 import org.wordpress.android.ui.reader.discover.viewholders.WelcomeBannerViewHolder
 import org.wordpress.android.ui.utils.UiHelpers
 import org.wordpress.android.util.image.ImageManager
 
-<<<<<<< HEAD
 private const val welcomeBannerViewType: Int = 1
 private const val postViewType: Int = 2
-=======
-private const val postViewType: Int = 1
-private const val interestViewType: Int = 2
->>>>>>> 6049bc07
+private const val interestViewType: Int = 3
 
 class ReaderDiscoverAdapter(
     private val uiHelpers: UiHelpers,
@@ -74,13 +66,10 @@
                 return false
             }
             return when (oldItem) {
-                is ReaderWelcomeBannerCardUiState -> {
-                    oldItem == newItem
-                }
                 is ReaderPostUiState -> {
                     oldItem.postId == (newItem as ReaderPostUiState).postId && oldItem.blogId == newItem.blogId
                 }
-
+                is ReaderWelcomeBannerCardUiState,
                 is ReaderInterestsCardUiState -> {
                     oldItem == newItem
                 }
