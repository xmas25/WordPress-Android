package org.wordpress.android.ui.comments;

import android.graphics.drawable.Drawable;
import android.os.Bundle;
import android.text.TextUtils;
import android.view.LayoutInflater;
import android.view.Menu;
import android.view.MenuInflater;
import android.view.MenuItem;
import android.view.View;
import android.view.ViewGroup;

import androidx.annotation.NonNull;
import androidx.annotation.StringRes;
import androidx.appcompat.app.AlertDialog;
import androidx.appcompat.app.AppCompatActivity;
import androidx.appcompat.view.ActionMode;
import androidx.fragment.app.Fragment;
import androidx.recyclerview.widget.DividerItemDecoration;

import com.google.android.material.appbar.AppBarLayout;
import com.google.android.material.dialog.MaterialAlertDialogBuilder;

import org.greenrobot.eventbus.Subscribe;
import org.greenrobot.eventbus.ThreadMode;
import org.wordpress.android.R;
import org.wordpress.android.WordPress;
import org.wordpress.android.fluxc.Dispatcher;
import org.wordpress.android.fluxc.action.CommentAction;
import org.wordpress.android.fluxc.generated.CommentActionBuilder;
import org.wordpress.android.fluxc.model.CommentModel;
import org.wordpress.android.fluxc.model.CommentStatus;
import org.wordpress.android.fluxc.model.SiteModel;
import org.wordpress.android.fluxc.store.CommentStore;
import org.wordpress.android.fluxc.store.CommentStore.FetchCommentsPayload;
import org.wordpress.android.fluxc.store.CommentStore.OnCommentChanged;
import org.wordpress.android.fluxc.store.CommentStore.RemoteCommentPayload;
import org.wordpress.android.models.CommentList;
import org.wordpress.android.models.FilterCriteria;
import org.wordpress.android.ui.ActionableEmptyView;
import org.wordpress.android.ui.EmptyViewMessageType;
import org.wordpress.android.ui.FilteredRecyclerView;
import org.wordpress.android.ui.prefs.AppPrefs;
import org.wordpress.android.util.AppLog;
import org.wordpress.android.util.NetworkUtils;
import org.wordpress.android.util.SmartToast;
import org.wordpress.android.util.ToastUtils;

import java.util.ArrayList;
import java.util.Collections;
import java.util.List;

import javax.inject.Inject;

public class CommentsListFragment extends Fragment {
    static final int COMMENTS_PER_PAGE = 30;

    interface OnCommentSelectedListener {
        void onCommentSelected(long commentId, CommentStatus statusFilter);
    }

    public enum CommentStatusCriteria implements FilterCriteria {
        ALL(R.string.comment_status_all),
        UNAPPROVED(R.string.comment_status_unapproved),
        APPROVED(R.string.comment_status_approved),
        TRASH(R.string.comment_status_trash),
        SPAM(R.string.comment_status_spam),
        DELETE(R.string.comment_status_trash);

        private final int mLabelResId;

        CommentStatusCriteria(@StringRes int labelResId) {
            mLabelResId = labelResId;
        }

        @Override
        public String getLabel() {
            return WordPress.getContext().getString(mLabelResId);
        }

        public static CommentStatusCriteria fromCommentStatus(CommentStatus status) {
            return valueOf(status.name());
        }

        public CommentStatus toCommentStatus() {
            return CommentStatus.fromString(name());
        }
    }

    private boolean mIsUpdatingComments = false;
    private boolean mCanLoadMoreComments = true;
    boolean mHasAutoRefreshedComments = false;

    private final CommentStatusCriteria[] mCommentStatuses = {
            CommentStatusCriteria.ALL, CommentStatusCriteria.UNAPPROVED, CommentStatusCriteria.APPROVED,
            CommentStatusCriteria.TRASH, CommentStatusCriteria.SPAM};

    private EmptyViewMessageType mEmptyViewMessageType = EmptyViewMessageType.NO_CONTENT;
    private FilteredRecyclerView mFilteredCommentsView;
    private CommentAdapter mAdapter;
    private ActionMode mActionMode;
    private CommentStatusCriteria mCommentStatusFilter = CommentStatusCriteria.ALL;
    private ActionableEmptyView mActionableEmptyView;
    private SiteModel mSite;

    @Inject Dispatcher mDispatcher;
    @Inject CommentStore mCommentStore;

    @Override
    public void onCreate(Bundle savedInstanceState) {
        super.onCreate(savedInstanceState);
        ((WordPress) getActivity().getApplication()).component().inject(this);
        mDispatcher.register(this);
        updateSiteOrFinishActivity(savedInstanceState);
        if (savedInstanceState == null) {
            SmartToast.show(getActivity(), SmartToast.SmartToastType.COMMENTS_LONG_PRESS);
        }
    }

    @Override
    public void onDestroy() {
        mDispatcher.unregister(this);
        super.onDestroy();
    }

    private void updateSiteOrFinishActivity(Bundle savedInstanceState) {
        if (savedInstanceState == null) {
            if (getArguments() != null) {
                mSite = (SiteModel) getArguments().getSerializable(WordPress.SITE);
            } else {
                mSite = (SiteModel) getActivity().getIntent().getSerializableExtra(WordPress.SITE);
            }
        } else {
            mSite = (SiteModel) savedInstanceState.getSerializable(WordPress.SITE);
        }

        if (mSite == null) {
            ToastUtils.showToast(getActivity(), R.string.blog_not_found, ToastUtils.Duration.SHORT);
            getActivity().finish();
        }
    }

    private CommentAdapter getAdapter() {
        if (mAdapter == null) {
            // called after comments have been loaded
            CommentAdapter.OnDataLoadedListener dataLoadedListener = isEmpty -> {
                if (!isAdded()) {
                    return;
                }

                if (!isEmpty) {
                    // Hide the empty view if there are already some displayed comments
                    mFilteredCommentsView.hideEmptyView();
                    mFilteredCommentsView.setToolbarScrollFlags(AppBarLayout.LayoutParams.SCROLL_FLAG_SCROLL
                                                                | AppBarLayout.LayoutParams.SCROLL_FLAG_ENTER_ALWAYS);
                    mActionableEmptyView.setVisibility(View.GONE);
                } else if (!mIsUpdatingComments) {
                    // Change LOADING to NO_CONTENT message
                    mFilteredCommentsView.updateEmptyView(EmptyViewMessageType.NO_CONTENT);
                }
            };

            // adapter calls this to request more comments from server when it reaches the end
            CommentAdapter.OnLoadMoreListener loadMoreListener = () -> {
                if (mCanLoadMoreComments && !mIsUpdatingComments) {
                    updateComments(true);
                }
            };

            // adapter calls this when selected comments have changed (CAB)
            CommentAdapter.OnSelectedItemsChangeListener changeListener =
                    () -> {
                        if (mActionMode != null) {
                            if (getSelectedCommentCount() == 0) {
                                mActionMode.finish();
                            } else {
                                updateActionModeTitle();
                                // must invalidate to ensure onPrepareActionMode is called
                                mActionMode.invalidate();
                            }
                        }
                    };

            CommentAdapter.OnCommentPressedListener pressedListener = new CommentAdapter.OnCommentPressedListener() {
                @Override
                public void onCommentPressed(int position, View view) {
                    CommentModel comment = getAdapter().getItem(position);
                    if (comment == null) {
                        return;
                    }
                    if (mActionMode == null) {
                        mFilteredCommentsView.invalidate();
                        if (getActivity() instanceof OnCommentSelectedListener) {
                            ((OnCommentSelectedListener) getActivity()).onCommentSelected(comment.getRemoteCommentId(),
                                    mCommentStatusFilter
                                            .toCommentStatus());
                        }
                    } else {
                        getAdapter().toggleItemSelected(position, view);
                    }
                }

                @Override
                public void onCommentLongPressed(int position, View view) {
                    // enable CAB if it's not already enabled
                    if (mActionMode == null) {
                        if (getActivity() instanceof AppCompatActivity) {
                            ((AppCompatActivity) getActivity()).startSupportActionMode(new ActionModeCallback());
                            getAdapter().setEnableSelection(true);
                            getAdapter().setItemSelected(position, true, view);
                        }
                    } else {
                        getAdapter().toggleItemSelected(position, view);
                    }
                }
            };

            mAdapter = new CommentAdapter(getActivity(), mSite);
            mAdapter.setOnCommentPressedListener(pressedListener);
            mAdapter.setOnDataLoadedListener(dataLoadedListener);
            mAdapter.setOnLoadMoreListener(loadMoreListener);
            mAdapter.setOnSelectedItemsChangeListener(changeListener);
        }

        return mAdapter;
    }

    private boolean hasAdapter() {
        return (mAdapter != null);
    }

    private int getSelectedCommentCount() {
        return getAdapter().getSelectedCommentCount();
    }

    void removeComment(CommentModel comment) {
        if (hasAdapter() && comment != null) {
            getAdapter().removeComment(comment);
        }
        // Show the empty view if the comment count drop to zero
        updateEmptyView();
    }

    @Override
    public void onActivityCreated(Bundle savedInstanceState) {
        super.onActivityCreated(savedInstanceState);

        Bundle extras = getActivity().getIntent().getExtras();
        if (extras != null) {
            mHasAutoRefreshedComments = extras.getBoolean(CommentsActivity.KEY_AUTO_REFRESHED);
            mEmptyViewMessageType = EmptyViewMessageType.getEnumFromString(extras.getString(
                    CommentsActivity.KEY_EMPTY_VIEW_MESSAGE));
        } else {
            mHasAutoRefreshedComments = false;
            mEmptyViewMessageType = EmptyViewMessageType.NO_CONTENT;
        }

        if (!NetworkUtils.isNetworkAvailable(getActivity())) {
            mFilteredCommentsView.updateEmptyView(EmptyViewMessageType.NETWORK_ERROR);
            return;
        }

        // Restore the empty view's message
        mFilteredCommentsView.updateEmptyView(mEmptyViewMessageType);

        if (!mHasAutoRefreshedComments) {
            updateComments(false);
            mHasAutoRefreshedComments = true;
        }
    }

    @Override
    public View onCreateView(@NonNull LayoutInflater inflater, ViewGroup container, Bundle savedInstanceState) {
        View view = inflater.inflate(R.layout.comment_list_fragment, container, false);

        mActionableEmptyView = view.findViewById(R.id.actionable_empty_view);
        mFilteredCommentsView = view.findViewById(R.id.filtered_recycler_view);
        mFilteredCommentsView
                .addItemDecoration(new DividerItemDecoration(view.getContext(), DividerItemDecoration.VERTICAL));
        mFilteredCommentsView.setLogT(AppLog.T.COMMENTS);
        mFilteredCommentsView.setFilterListener(new FilteredRecyclerView.FilterListener() {
            @Override
            public List<FilterCriteria> onLoadFilterCriteriaOptions(boolean refresh) {
                @SuppressWarnings("unchecked")
                ArrayList<FilterCriteria> criteria = new ArrayList();
                Collections.addAll(criteria, mCommentStatuses);
                return criteria;
            }

            @Override
            public void onLoadFilterCriteriaOptionsAsync(
                    FilteredRecyclerView.FilterCriteriaAsyncLoaderListener listener,
                    boolean refresh) {
            }

            @Override
            public void onLoadData(boolean forced) {
                updateComments(false);
            }

            @Override
            public void onFilterSelected(int position, FilterCriteria criteria) {
                AppPrefs.setCommentsStatusFilter((CommentStatusCriteria) criteria);
                mCommentStatusFilter = (CommentStatusCriteria) criteria;
            }

            @Override
            public FilterCriteria onRecallSelection() {
                mCommentStatusFilter = AppPrefs.getCommentsStatusFilter();
                return mCommentStatusFilter;
            }

            @Override
            public String onShowEmptyViewMessage(EmptyViewMessageType emptyViewMsgType) {
                if (emptyViewMsgType == EmptyViewMessageType.NO_CONTENT) {
                    FilterCriteria filter = mFilteredCommentsView.getCurrentFilter();
                    String title;

                    if (filter == null || filter == CommentStatusCriteria.ALL) {
                        title = getString(R.string.comments_empty_list);
                    } else {
                        switch (mCommentStatusFilter) {
                            case APPROVED:
                                title = getString(R.string.comments_empty_list_filtered_approved);
                                break;
                            case UNAPPROVED:
                                title = getString(R.string.comments_empty_list_filtered_pending);
                                break;
                            case SPAM:
                                title = getString(R.string.comments_empty_list_filtered_spam);
                                break;
                            case TRASH:
                                title = getString(R.string.comments_empty_list_filtered_trashed);
                                break;
                            default:
                                title = getString(R.string.comments_empty_list);
                        }
                    }

                    mActionableEmptyView.title.setText(title);
                    mActionableEmptyView.setVisibility(View.VISIBLE);
                    mFilteredCommentsView.setToolbarScrollFlags(0);
                    return "";
                } else {
                    int stringId = 0;
                    switch (emptyViewMsgType) {
                        case LOADING:
                            stringId = R.string.comments_fetching;
                            break;
                        case NETWORK_ERROR:
                            stringId = R.string.no_network_message;
                            break;
                        case PERMISSION_ERROR:
                            stringId = R.string.error_refresh_unauthorized_comments;
                            break;
                        case GENERIC_ERROR:
                            stringId = R.string.error_refresh_comments;
                            break;
                    }

                    mActionableEmptyView.setVisibility(View.GONE);
                    mFilteredCommentsView.setToolbarScrollFlags(AppBarLayout.LayoutParams.SCROLL_FLAG_SCROLL
                                                                | AppBarLayout.LayoutParams.SCROLL_FLAG_ENTER_ALWAYS);
                    return getString(stringId);
                }
            }

            @Override
            public void onShowCustomEmptyView(EmptyViewMessageType emptyViewMsgType) {
            }
        });

        mFilteredCommentsView.setToolbarSpinnerDrawable(R.drawable.ic_dropdown_primary_30_24dp);
        mFilteredCommentsView.setToolbarLeftAndRightPadding(
                getResources().getDimensionPixelSize(R.dimen.margin_filter_spinner),
                getResources().getDimensionPixelSize(R.dimen.margin_none));

        return view;
    }

    @Override
    public void onResume() {
        super.onResume();
        if (mFilteredCommentsView.getAdapter() == null) {
            mFilteredCommentsView.setAdapter(getAdapter());
            if (!NetworkUtils.isNetworkAvailable(getActivity())) {
                ToastUtils.showToast(getActivity(), getString(R.string.error_refresh_comments_showing_older));
            }
            getAdapter().loadComments(mCommentStatusFilter.toCommentStatus());
        }
    }

    void setCommentStatusFilter(CommentStatus statusFilter) {
        mCommentStatusFilter = CommentStatusCriteria.fromCommentStatus(statusFilter);
    }

    private void dismissDialog(int id) {
        if (!isAdded()) {
            return;
        }
        try {
            getActivity().dismissDialog(id);
        } catch (IllegalArgumentException e) {
            // raised when dialog wasn't created
        }
    }

    private void moderateSelectedComments(final CommentStatus newStatus) {
        final CommentList selectedComments = getAdapter().getSelectedComments();
        final CommentList updateComments = new CommentList();

        // build list of comments whose status is different than passed
        for (CommentModel comment : selectedComments) {
            if (CommentStatus.fromString(comment.getStatus()) != newStatus) {
                updateComments.add(comment);
            }
        }
        if (updateComments.size() == 0) {
            return;
        }

        if (!NetworkUtils.checkConnection(getActivity())) {
            return;
        }

        getAdapter().clearSelectedComments();
        finishActionMode();

        moderateComments(updateComments, newStatus);
    }

    private void confirmDeleteComments() {
        if (mCommentStatusFilter == CommentStatusCriteria.TRASH) {
            AlertDialog.Builder dialogBuilder = new MaterialAlertDialogBuilder(getActivity());
            dialogBuilder.setTitle(getResources().getText(R.string.delete));
            int resId = getAdapter().getSelectedCommentCount() > 1 ? R.string.dlg_sure_to_delete_comments
                    : R.string.dlg_sure_to_delete_comment;
            dialogBuilder.setMessage(getResources().getText(resId));
            dialogBuilder.setPositiveButton(getResources().getText(R.string.yes),
                    (dialog, whichButton) -> deleteSelectedComments(true));
            dialogBuilder.setNegativeButton(getResources().getText(R.string.no), null);
            dialogBuilder.setCancelable(true);
            dialogBuilder.create().show();
        } else {
            AlertDialog.Builder builder = new MaterialAlertDialogBuilder(getActivity());
            builder.setMessage(R.string.dlg_confirm_trash_comments);
            builder.setTitle(R.string.trash);
            builder.setCancelable(true);
<<<<<<< HEAD
            builder.setPositiveButton(R.string.trash_yes, (dialog, id) -> deleteSelectedComments(false));
            builder.setNegativeButton(R.string.trash_no, (dialog, id) -> dialog.cancel());
=======
            builder.setPositiveButton(R.string.dlg_confirm_action_trash, new DialogInterface.OnClickListener() {
                @Override
                public void onClick(DialogInterface dialog, int id) {
                    deleteSelectedComments(false);
                }
            });
            builder.setNegativeButton(R.string.dlg_cancel_action_dont_trash, new DialogInterface.OnClickListener() {
                @Override
                public void onClick(DialogInterface dialog, int id) {
                    dialog.cancel();
                }
            });
>>>>>>> cea762c0
            AlertDialog alert = builder.create();
            alert.show();
        }
    }

    private void deleteSelectedComments(boolean deletePermanently) {
        if (!NetworkUtils.checkConnection(getActivity())) {
            return;
        }
        final int dlgId = deletePermanently ? CommentDialogs.ID_COMMENT_DLG_DELETING
                : CommentDialogs.ID_COMMENT_DLG_TRASHING;
        final CommentList selectedComments = getAdapter().getSelectedComments();
        CommentStatus newStatus = CommentStatus.TRASH;
        if (deletePermanently) {
            newStatus = CommentStatus.DELETED;
        }
        dismissDialog(dlgId);
        finishActionMode();
        moderateComments(selectedComments, newStatus);
    }

    private boolean shouldRemoveCommentFromList(CommentModel comment) {
        CommentStatus status = CommentStatus.fromString(comment.getStatus());
        switch (mCommentStatusFilter) {
            case ALL:
                return status != CommentStatus.APPROVED && status != CommentStatus.UNAPPROVED;
            case UNAPPROVED:
                return status != CommentStatus.UNAPPROVED;
            case APPROVED:
                return status != CommentStatus.APPROVED;
            case TRASH:
                return status != CommentStatus.TRASH;
            case SPAM:
                return status != CommentStatus.SPAM;
            case DELETE:
            default:
                return true;
        }
    }

    private void moderateComments(CommentList comments, CommentStatus status) {
        for (CommentModel comment : comments) {
            // Preemptive update
            comment.setStatus(status.toString());
            if (shouldRemoveCommentFromList(comment)) {
                removeComment(comment);
            }
            if (status == CommentStatus.DELETED) {
                // For deletion, we need to dispatch a specific action.
                mDispatcher.dispatch(CommentActionBuilder.newDeleteCommentAction(
                        new RemoteCommentPayload(mSite, comment)));
            } else {
                // Dispatch the update
                mDispatcher.dispatch(CommentActionBuilder.newPushCommentAction(
                        new RemoteCommentPayload(mSite, comment)));
            }
        }
    }

    void loadComments() {
        // this is called from CommentsActivity when a comment was changed in the detail view,
        // and the change will already be in SQLite so simply reload the comment adapter
        // to show the change
        getAdapter().loadComments(mCommentStatusFilter.toCommentStatus());
    }

    void updateEmptyView() {
        // this is called from CommentsActivity in the case the last moment for a given type has been changed from that
        // status, leaving the list empty, so we need to update the empty view. The method inside FilteredRecyclerView
        // does the handling itself, so we only check for null here.
        if (mFilteredCommentsView != null) {
            mFilteredCommentsView.updateEmptyView(EmptyViewMessageType.NO_CONTENT);
        }
    }

    /*
     * get latest comments from server, or pass loadMore=true to get comments beyond the
     * existing ones
     */
    private void updateComments(boolean loadMore) {
        if (mIsUpdatingComments) {
            AppLog.w(AppLog.T.COMMENTS, "update comments task already running");
            return;
        } else if (!NetworkUtils.isNetworkAvailable(getActivity())) {
            mFilteredCommentsView.updateEmptyView(EmptyViewMessageType.NETWORK_ERROR);
            mFilteredCommentsView.setRefreshing(false);
            ToastUtils.showToast(getActivity(), getString(R.string.error_refresh_comments_showing_older));
            // we're offline, load/refresh whatever we have in our local db
            getAdapter().loadComments(mCommentStatusFilter.toCommentStatus());
            return;
        }

        // immediately load/refresh whatever we have in our local db as we wait for the API call to get latest results
        if (!loadMore) {
            getAdapter().loadComments(mCommentStatusFilter.toCommentStatus());
        }

        mFilteredCommentsView.updateEmptyView(EmptyViewMessageType.LOADING);

        int offset = 0;
        if (loadMore) {
            offset = getAdapter().getItemCount();
            mFilteredCommentsView.showLoadingProgress();
        }
        mFilteredCommentsView.setRefreshing(true);

        mDispatcher.dispatch(CommentActionBuilder.newFetchCommentsAction(
                new FetchCommentsPayload(mSite, mCommentStatusFilter.toCommentStatus(), COMMENTS_PER_PAGE, offset)));
    }


    String getEmptyViewMessage() {
        return mEmptyViewMessageType.name();
    }

    @Override
    public void onSaveInstanceState(@NonNull Bundle outState) {
        outState.putSerializable(WordPress.SITE, mSite);
        super.onSaveInstanceState(outState);
    }

    /****
     * Contextual ActionBar (CAB) routines
     ***/
    private void updateActionModeTitle() {
        if (mActionMode == null) {
            return;
        }
        int numSelected = getSelectedCommentCount();
        if (numSelected > 0) {
            mActionMode.setTitle(Integer.toString(numSelected));
        } else {
            mActionMode.setTitle("");
        }
    }

    private void finishActionMode() {
        if (mActionMode != null) {
            mActionMode.finish();
        }
    }

    private final class ActionModeCallback implements ActionMode.Callback {
        @Override
        public boolean onCreateActionMode(ActionMode actionMode, Menu menu) {
            mActionMode = actionMode;
            MenuInflater inflater = actionMode.getMenuInflater();
            inflater.inflate(R.menu.menu_comments_cab, menu);
            mFilteredCommentsView.setSwipeToRefreshEnabled(false);
            SmartToast.disableSmartToast(SmartToast.SmartToastType.COMMENTS_LONG_PRESS);
            return true;
        }

        private void setItemEnabled(Menu menu, int menuId, boolean isEnabled, boolean isVisible) {
            final MenuItem item = menu.findItem(menuId);
            if (item == null || (item.isEnabled() == isEnabled && item.isVisible() == isVisible)) {
                return;
            }
            item.setVisible(isVisible);
            item.setEnabled(isEnabled);
            if (item.getIcon() != null) {
                // must mutate the drawable to avoid affecting other instances of it
                Drawable icon = item.getIcon().mutate();
                icon.setAlpha(isEnabled ? 255 : 128);
                item.setIcon(icon);
            }
        }

        @Override
        public boolean onPrepareActionMode(ActionMode actionMode, Menu menu) {
            final CommentList selectedComments = getAdapter().getSelectedComments();

            boolean hasSelection = (selectedComments.size() > 0);
            boolean hasApproved = hasSelection && selectedComments.hasAnyWithStatus(CommentStatus.APPROVED);
            boolean hasUnapproved = hasSelection && selectedComments.hasAnyWithStatus(CommentStatus.UNAPPROVED);
            boolean hasSpam = hasSelection && selectedComments.hasAnyWithStatus(CommentStatus.SPAM);
            boolean hasAnyNonSpam = hasSelection && selectedComments.hasAnyWithoutStatus(CommentStatus.SPAM);
            boolean hasTrash = hasSelection && selectedComments.hasAnyWithStatus(CommentStatus.TRASH);

            setItemEnabled(menu, R.id.menu_approve, hasUnapproved || hasSpam || hasTrash, true);
            setItemEnabled(menu, R.id.menu_unapprove, hasApproved, true);
            setItemEnabled(menu, R.id.menu_spam, hasAnyNonSpam, hasAnyNonSpam);
            setItemEnabled(menu, R.id.menu_unspam, hasSpam && !hasAnyNonSpam, hasSpam && !hasAnyNonSpam);
            setItemEnabled(menu, R.id.menu_trash, hasSelection, true);

            final MenuItem trashItem = menu.findItem(R.id.menu_trash);
            if (trashItem != null && mCommentStatusFilter == CommentStatusCriteria.TRASH) {
                trashItem.setTitle(R.string.mnu_comment_delete_permanently);
            }
            return true;
        }

        @Override
        public boolean onActionItemClicked(ActionMode actionMode, MenuItem menuItem) {
            int numSelected = getSelectedCommentCount();
            if (numSelected == 0) {
                return false;
            }

            int i = menuItem.getItemId();
            if (i == R.id.menu_approve) {
                moderateSelectedComments(CommentStatus.APPROVED);
                return true;
            } else if (i == R.id.menu_unapprove) {
                moderateSelectedComments(CommentStatus.UNAPPROVED);
                return true;
            } else if (i == R.id.menu_unspam) {
                moderateSelectedComments(CommentStatus.APPROVED);
                return true;
            } else if (i == R.id.menu_spam) {
                moderateSelectedComments(CommentStatus.SPAM);
                return true;
            } else if (i == R.id.menu_trash) {
                // unlike the other status changes, we ask the user to confirm trashing
                confirmDeleteComments();
                return true;
            } else {
                return false;
            }
        }

        @Override
        public void onDestroyActionMode(ActionMode mode) {
            getAdapter().setEnableSelection(false);
            mFilteredCommentsView.setSwipeToRefreshEnabled(true);
            mActionMode = null;
        }
    }

    @SuppressWarnings("unused")
    @Subscribe(threadMode = ThreadMode.MAIN)
    public void onCommentChanged(OnCommentChanged event) {
        mFilteredCommentsView.hideLoadingProgress();
        mFilteredCommentsView.setRefreshing(false);

        // Don't refresh the list on push, we already updated comments
        if (event.causeOfChange != CommentAction.PUSH_COMMENT) {
            loadComments();
        }
        if (event.isError()) {
            if (!TextUtils.isEmpty(event.error.message)) {
                ToastUtils.showToast(getActivity(), event.error.message);
            }
            // Reload the comment list in case of an error, we want to revert the UI to the previous state.
            loadComments();
        }
    }
}<|MERGE_RESOLUTION|>--- conflicted
+++ resolved
@@ -446,23 +446,9 @@
             builder.setMessage(R.string.dlg_confirm_trash_comments);
             builder.setTitle(R.string.trash);
             builder.setCancelable(true);
-<<<<<<< HEAD
-            builder.setPositiveButton(R.string.trash_yes, (dialog, id) -> deleteSelectedComments(false));
-            builder.setNegativeButton(R.string.trash_no, (dialog, id) -> dialog.cancel());
-=======
-            builder.setPositiveButton(R.string.dlg_confirm_action_trash, new DialogInterface.OnClickListener() {
-                @Override
-                public void onClick(DialogInterface dialog, int id) {
-                    deleteSelectedComments(false);
-                }
-            });
-            builder.setNegativeButton(R.string.dlg_cancel_action_dont_trash, new DialogInterface.OnClickListener() {
-                @Override
-                public void onClick(DialogInterface dialog, int id) {
-                    dialog.cancel();
-                }
-            });
->>>>>>> cea762c0
+            builder.setPositiveButton(R.string.dlg_confirm_action_trash, (dialog, id) -> deleteSelectedComments(false));
+            builder.setNegativeButton(R.string.dlg_cancel_action_dont_trash, (dialog, id) -> dialog.cancel());
+
             AlertDialog alert = builder.create();
             alert.show();
         }
