package org.wordpress.android.ui.posts.editor

import android.content.Intent
import android.graphics.Bitmap
import android.net.Uri
import android.text.TextUtils
import android.util.ArrayMap
import androidx.appcompat.app.AppCompatActivity
import kotlinx.coroutines.CoroutineDispatcher
import org.wordpress.android.R
import org.wordpress.android.analytics.AnalyticsTracker.Stat
import org.wordpress.android.editor.EditorMediaUtils
import org.wordpress.android.fluxc.Dispatcher
import org.wordpress.android.fluxc.generated.MediaActionBuilder
import org.wordpress.android.fluxc.model.MediaModel
import org.wordpress.android.fluxc.model.MediaModel.MediaUploadState
import org.wordpress.android.fluxc.model.SiteModel
import org.wordpress.android.fluxc.store.MediaStore
import org.wordpress.android.fluxc.store.MediaStore.CancelMediaPayload
import org.wordpress.android.fluxc.store.MediaStore.FetchMediaListPayload
import org.wordpress.android.modules.BG_THREAD
import org.wordpress.android.modules.UI_THREAD
import org.wordpress.android.ui.posts.EditPostActivity.AfterSavePostListener
import org.wordpress.android.ui.posts.EditPostActivity.NEW_MEDIA_POST_EXTRA_IDS
import org.wordpress.android.ui.posts.editor.media.OptimizeAndAddMediaToEditorUseCase
import org.wordpress.android.ui.uploads.UploadService
import org.wordpress.android.util.AppLog
import org.wordpress.android.util.AppLog.T
import org.wordpress.android.util.CrashLoggingUtils
import org.wordpress.android.util.FluxCUtils
import org.wordpress.android.util.ImageUtils
import org.wordpress.android.util.ListUtils
import org.wordpress.android.util.MediaUtils
import org.wordpress.android.util.NetworkUtils
import org.wordpress.android.util.ToastUtils
import org.wordpress.android.util.ToastUtils.Duration
import org.wordpress.android.util.WPMediaUtils
import org.wordpress.android.util.analytics.AnalyticsUtils
import org.wordpress.android.util.helpers.MediaFile
import java.io.File
import java.io.FileOutputStream
import java.io.IOException
import java.util.ArrayList
import javax.inject.Named

data class EditorMediaPostData(val localPostId: Int, val remotePostId: Long, val isLocalDraft: Boolean)

interface EditorMediaListener {
    fun showOverlayFromEditorMedia(animate: Boolean)
    fun hideOverlayFromEditorMedia()
    fun appendMediaFiles(mediaMap: ArrayMap<String, MediaFile>)
    fun appendMediaFile(mediaFile: MediaFile, imageUrl: String)
    fun editorMediaPostData(): EditorMediaPostData
    fun savePostAsyncFromEditorMedia(listener: AfterSavePostListener? = null)
}

class EditorMedia(
    private val activity: AppCompatActivity,
    private val site: SiteModel,
    private val editorMediaListener: EditorMediaListener,
    private val dispatcher: Dispatcher,
    private val mediaStore: MediaStore,
    @Named(UI_THREAD) private val mainDispatcher: CoroutineDispatcher,
    @Named(BG_THREAD) private val bgDispatcher: CoroutineDispatcher
) {
<<<<<<< HEAD
    private var addMediaToEditorUseCase: OptimizeAndAddMediaToEditorUseCase? = null
=======
    private var addMediaListThread: AddMediaListThread? = null
    var allowMultipleSelection: Boolean = false

    // for keeping the media uri while asking for permissions
    var droppedMediaUris: ArrayList<Uri>? = null
    val fetchMediaRunnable = Runnable {
        droppedMediaUris?.let {
            droppedMediaUris = null
            addMediaList(it, false)
        }
    }
>>>>>>> f89f32f0

    enum class AddExistingMediaSource {
        WP_MEDIA_LIBRARY,
        STOCK_PHOTO_LIBRARY
    }

    /**
     * Analytics about media already available in the blog's library.
     * @param source where the media is being added from
     * @param media media being added
     */
    private fun trackAddMediaEvent(source: AddExistingMediaSource, media: MediaModel) {
        val stat = when (source) {
            AddExistingMediaSource.WP_MEDIA_LIBRARY -> if (media.isVideo) {
                Stat.EDITOR_ADDED_VIDEO_VIA_WP_MEDIA_LIBRARY
            } else {
                Stat.EDITOR_ADDED_PHOTO_VIA_WP_MEDIA_LIBRARY
            }
            AddExistingMediaSource.STOCK_PHOTO_LIBRARY -> Stat.EDITOR_ADDED_PHOTO_VIA_STOCK_MEDIA_LIBRARY
        }
        AnalyticsUtils.trackWithSiteDetails(stat, site, null)
    }

    fun addMedia(mediaUri: Uri?, isNew: Boolean): Boolean {
        mediaUri?.let {
            addMediaList(listOf(it), isNew)
            return true
        }
        return false
    }

    fun addMediaList(uriList: List<Uri>, isNew: Boolean) {
        // fetch any shared media first - must be done on the main thread
        val fetchedUriList = fetchMediaList(uriList)
<<<<<<< HEAD
        addMediaToEditorUseCase = OptimizeAndAddMediaToEditorUseCase(activity, mainDispatcher, bgDispatcher)
        addMediaToEditorUseCase!!.optimizeAndAddAsync(
                fetchedUriList,
                site,
                isNew,
                editorMediaListener,
                this@EditorMedia
        )
=======
        AddMediaListThread(fetchedUriList, isNew, allowMultipleSelection).let {
            addMediaListThread = it
            it.start()
        }
>>>>>>> f89f32f0
    }

    fun cancelAddMediaListThread() {
        addMediaToEditorUseCase?.cancel()
    }

    /*
     * called before we add media to make sure we have access to any media shared from another app (Google Photos, etc.)
     */
    private fun fetchMediaList(uriList: List<Uri>): List<Uri> {
        var didAnyFail = false
        val fetchedUriList = ArrayList<Uri>()
        for (mediaUri in uriList) {
            if (!MediaUtils.isInMediaStore(mediaUri)) {
                // Do not download the file in async task. See
                // https://github.com/wordpress-mobile/WordPress-Android/issues/5818
                var fetchedUri: Uri? = null
                try {
                    fetchedUri = MediaUtils.downloadExternalMedia(activity, mediaUri)
                } catch (e: IllegalStateException) {
                    // Ref: https://github.com/wordpress-mobile/WordPress-Android/issues/5823
                    AppLog.e(T.UTILS, "Can't download the image at: $mediaUri", e)
                    CrashLoggingUtils
                            .logException(
                                    e,
                                    T.MEDIA,
                                    "Can't download the image at: " + mediaUri.toString()
                                            + " See issue #5823"
                            )
                    didAnyFail = true
                }

                if (fetchedUri != null) {
                    fetchedUriList.add(fetchedUri)
                } else {
                    didAnyFail = true
                }
            } else {
                fetchedUriList.add(mediaUri)
            }
        }

        if (didAnyFail) {
            ToastUtils.showToast(activity, R.string.error_downloading_image, Duration.SHORT)
        }

        return fetchedUriList
    }

    fun addMediaItemGroupOrSingleItem(data: Intent) {
        val clipData = data.clipData
        if (clipData != null) {
            val uriList = ArrayList<Uri>()
            for (i in 0 until clipData.itemCount) {
                val item = clipData.getItemAt(i)
                uriList.add(item.uri)
            }
            addMediaList(uriList, false)
        } else {
            addMedia(data.data, false)
        }
    }

    fun advertiseImageOptimisationAndAddMedia(data: Intent) {
        if (WPMediaUtils.shouldAdvertiseImageOptimization(activity)) {
            WPMediaUtils.advertiseImageOptimization(
                    activity
            ) { addMediaItemGroupOrSingleItem(data) }
        } else {
            addMediaItemGroupOrSingleItem(data)
        }
    }

    fun addExistingMediaToEditor(source: AddExistingMediaSource, mediaId: Long): Boolean {
        val media = mediaStore.getSiteMediaWithId(site, mediaId)
        if (media == null) {
            AppLog.w(T.MEDIA, "Cannot add null media to post")
            return false
        }

        trackAddMediaEvent(source, media)

        val mediaFile = FluxCUtils.mediaFileFromMediaModel(media)
        editorMediaListener.appendMediaFile(mediaFile, media.urlToUse)
        return true
    }

    fun addExistingMediaToEditor(source: AddExistingMediaSource, mediaIdList: List<Long>) {
        val mediaMap = ArrayMap<String, MediaFile>()
        for (mediaId in mediaIdList) {
            val media = mediaStore.getSiteMediaWithId(site, mediaId)
            if (media == null) {
                AppLog.w(T.MEDIA, "Cannot add null media to post")
            } else {
                trackAddMediaEvent(source, media)

                mediaMap[media.urlToUse] = FluxCUtils.mediaFileFromMediaModel(media)
            }
        }
        editorMediaListener.appendMediaFiles(mediaMap)
    }

    /**
     * Queues a media file for upload and starts the UploadService. Toasts will alert the user
     * if there are issues with the file.
     */
    fun queueFileForUpload(uri: Uri): MediaModel? {
        return queueFileForUpload(uri, MediaUploadState.QUEUED)
    }

    fun queueFileForUpload(
        uri: Uri,
        startingState: MediaUploadState
    ): MediaModel? {
        val mimeType = activity.contentResolver.getType(uri)
        val path = MediaUtils.getRealPathFromURI(activity, uri)

        // Invalid file path
        if (TextUtils.isEmpty(path)) {
            ToastUtils.showToast(activity, R.string.editor_toast_invalid_path, Duration.SHORT)
            return null
        }

        // File not found
        val file = File(path)
        if (!file.exists()) {
            ToastUtils.showToast(activity, R.string.file_not_found, Duration.SHORT)
            return null
        }

        // we need to update media with the local post Id
        val media = buildMediaModel(uri, mimeType, startingState)
        if (media == null) {
            ToastUtils.showToast(activity, R.string.file_not_found, Duration.SHORT)
            return null
        }
        media.localPostId = editorMediaListener.editorMediaPostData().localPostId
        dispatcher.dispatch(MediaActionBuilder.newUpdateMediaAction(media))

        startUploadService(listOf(media))

        return media
    }

    private fun buildMediaModel(
        uri: Uri,
        mimeType: String?,
        startingState: MediaUploadState
    ): MediaModel? {
        val media = FluxCUtils.mediaModelFromLocalUri(
                activity,
                uri,
                mimeType,
                mediaStore,
                site.id
        ) ?: return null
        if (org.wordpress.android.fluxc.utils.MediaUtils.isVideoMimeType(media.mimeType)) {
            val path = MediaUtils.getRealPathFromURI(activity, uri)
            media.thumbnailUrl = getVideoThumbnail(path)
        }

        media.setUploadState(startingState)
        editorMediaListener.editorMediaPostData().let {
            if (!it.isLocalDraft) {
                media.postId = it.remotePostId
            }
        }

        return media
    }

    private fun getVideoThumbnail(videoPath: String): String? {
        var thumbnailPath: String? = null
        try {
            val outputFile = File.createTempFile("thumb", ".png", activity.cacheDir)
            val outputStream = FileOutputStream(outputFile)
            val thumb = ImageUtils.getVideoFrameFromVideo(
                    videoPath,
                    EditorMediaUtils.getMaximumThumbnailSizeForEditor(activity)
            )
            if (thumb != null) {
                thumb.compress(Bitmap.CompressFormat.PNG, 75, outputStream)
                thumbnailPath = outputFile.absolutePath
            }
        } catch (e: IOException) {
            AppLog.i(T.MEDIA, "Can't create thumbnail for video: $videoPath")
        }

        return thumbnailPath
    }

    fun prepareMediaPost() {
        val idsArray = activity.intent.getLongArrayExtra(NEW_MEDIA_POST_EXTRA_IDS)
        ListUtils.fromLongArray(idsArray)?.forEach { id ->
            addExistingMediaToEditor(AddExistingMediaSource.WP_MEDIA_LIBRARY, id)
        }
        editorMediaListener.savePostAsyncFromEditorMedia()
    }

    /**
     * Start the [UploadService] to upload the given `mediaModels`.
     *
     * Only [MediaModel] objects that have `MediaUploadState.QUEUED` statuses will be uploaded. .
     */
    fun startUploadService(mediaModels: List<MediaModel>) {
        // make sure we only pass items with the QUEUED state to the UploadService
        val queuedMediaModels = mediaModels.filter { media ->
            MediaUploadState.fromString(media.uploadState) == MediaUploadState.QUEUED
        }

        // before starting the service, we need to update the posts' contents so we are sure the service
        // can retrieve it from there on
        editorMediaListener.savePostAsyncFromEditorMedia(AfterSavePostListener {
            UploadService.uploadMediaFromEditor(
                    activity,
                    ArrayList(queuedMediaModels)
            )
        })
    }

    fun cancelMediaUpload(localMediaId: Int, delete: Boolean) {
        val mediaModel = mediaStore.getMediaWithLocalId(localMediaId)
        if (mediaModel != null) {
            val payload = CancelMediaPayload(site, mediaModel, delete)
            dispatcher.dispatch(MediaActionBuilder.newCancelMediaUploadAction(payload))
        }
    }

    fun refreshBlogMedia() {
        if (NetworkUtils.isNetworkAvailable(activity)) {
            val payload = FetchMediaListPayload(site, MediaStore.DEFAULT_NUM_MEDIA_PER_FETCH, false)
            dispatcher.dispatch(MediaActionBuilder.newFetchMediaListAction(payload))
        } else {
            ToastUtils.showToast(
                    activity,
                    R.string.error_media_refresh_no_connection,
                    Duration.SHORT
            )
        }
    }
}

private val MediaModel.urlToUse
    get() = if (url.isNullOrBlank()) filePath else url<|MERGE_RESOLUTION|>--- conflicted
+++ resolved
@@ -63,11 +63,7 @@
     @Named(UI_THREAD) private val mainDispatcher: CoroutineDispatcher,
     @Named(BG_THREAD) private val bgDispatcher: CoroutineDispatcher
 ) {
-<<<<<<< HEAD
     private var addMediaToEditorUseCase: OptimizeAndAddMediaToEditorUseCase? = null
-=======
-    private var addMediaListThread: AddMediaListThread? = null
-    var allowMultipleSelection: Boolean = false
 
     // for keeping the media uri while asking for permissions
     var droppedMediaUris: ArrayList<Uri>? = null
@@ -77,7 +73,6 @@
             addMediaList(it, false)
         }
     }
->>>>>>> f89f32f0
 
     enum class AddExistingMediaSource {
         WP_MEDIA_LIBRARY,
@@ -112,21 +107,16 @@
     fun addMediaList(uriList: List<Uri>, isNew: Boolean) {
         // fetch any shared media first - must be done on the main thread
         val fetchedUriList = fetchMediaList(uriList)
-<<<<<<< HEAD
-        addMediaToEditorUseCase = OptimizeAndAddMediaToEditorUseCase(activity, mainDispatcher, bgDispatcher)
-        addMediaToEditorUseCase!!.optimizeAndAddAsync(
-                fetchedUriList,
-                site,
-                isNew,
-                editorMediaListener,
-                this@EditorMedia
-        )
-=======
-        AddMediaListThread(fetchedUriList, isNew, allowMultipleSelection).let {
-            addMediaListThread = it
-            it.start()
-        }
->>>>>>> f89f32f0
+        OptimizeAndAddMediaToEditorUseCase(activity, mainDispatcher, bgDispatcher).let {
+            addMediaToEditorUseCase = it
+            it.optimizeAndAddAsync(
+                    fetchedUriList,
+                    site,
+                    isNew,
+                    editorMediaListener,
+                    this@EditorMedia
+            )
+        }
     }
 
     fun cancelAddMediaListThread() {
