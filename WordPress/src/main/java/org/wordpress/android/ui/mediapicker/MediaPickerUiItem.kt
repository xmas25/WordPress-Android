package org.wordpress.android.ui.mediapicker

import org.wordpress.android.ui.mediapicker.MediaItem.Identifier
import org.wordpress.android.ui.mediapicker.MediaPickerUiItem.Type.FILE
import org.wordpress.android.ui.mediapicker.MediaPickerUiItem.Type.NEXT_PAGE_LOADER
import org.wordpress.android.ui.mediapicker.MediaPickerUiItem.Type.PHOTO
import org.wordpress.android.ui.mediapicker.MediaPickerUiItem.Type.VIDEO
import org.wordpress.android.util.UriWrapper

sealed class MediaPickerUiItem(
<<<<<<< HEAD
    val type: Type,
    open val identifier: Identifier,
    open val isSelected: Boolean,
    open val selectedOrder: Int?,
    open val showOrderCounter: Boolean,
    open val toggleAction: ToggleAction,
    open val clickAction: ClickAction
) {
    data class PhotoItem(
        val url: String,
        override val identifier: Identifier,
        override val isSelected: Boolean = false,
        override val selectedOrder: Int? = null,
        override val showOrderCounter: Boolean = false,
        override val toggleAction: ToggleAction,
        override val clickAction: ClickAction
    ) : MediaPickerUiItem(PHOTO, identifier, isSelected, selectedOrder, showOrderCounter, toggleAction, clickAction)

    data class VideoItem(
        val url: String,
        override val identifier: Identifier,
        override val isSelected: Boolean = false,
        override val selectedOrder: Int? = null,
        override val showOrderCounter: Boolean = false,
        override val toggleAction: ToggleAction,
        override val clickAction: ClickAction
    ) : MediaPickerUiItem(VIDEO, identifier, isSelected, selectedOrder, showOrderCounter, toggleAction, clickAction)

    data class FileItem(
        val fileName: String,
        val fileExtension: String? = null,
        override val identifier: Identifier,
        override val isSelected: Boolean = false,
        override val selectedOrder: Int? = null,
        override val showOrderCounter: Boolean = false,
        override val toggleAction: ToggleAction,
        override val clickAction: ClickAction
    ) : MediaPickerUiItem(FILE, identifier, isSelected, selectedOrder, showOrderCounter, toggleAction, clickAction)
=======
    open val type: Type
) {
    data class PhotoItem(
        val uri: UriWrapper? = null,
        val isSelected: Boolean = false,
        val selectedOrder: Int? = null,
        val showOrderCounter: Boolean = false,
        val toggleAction: ToggleAction,
        val clickAction: ClickAction
    ) : MediaPickerUiItem(PHOTO)

    data class VideoItem(
        val uri: UriWrapper? = null,
        val isSelected: Boolean = false,
        val selectedOrder: Int? = null,
        val showOrderCounter: Boolean = false,
        val toggleAction: ToggleAction,
        val clickAction: ClickAction
    ) : MediaPickerUiItem(VIDEO)

    data class FileItem(
        val uri: UriWrapper? = null,
        val fileName: String,
        val fileExtension: String? = null,
        val isSelected: Boolean = false,
        val selectedOrder: Int? = null,
        val showOrderCounter: Boolean = false,
        val toggleAction: ToggleAction,
        val clickAction: ClickAction
    ) : MediaPickerUiItem(FILE)

    data class NextPageLoader(val isLoading: Boolean, val error: String? = null, val retryAction: () -> Unit) :
            MediaPickerUiItem(NEXT_PAGE_LOADER)
>>>>>>> bceb18d9

    data class ToggleAction(
        val identifier: Identifier,
        val canMultiselect: Boolean,
        private val toggleSelected: (identifier: Identifier, canMultiselect: Boolean) -> Unit
    ) {
        fun toggle() = toggleSelected(identifier, canMultiselect)
    }

    data class ClickAction(
        val identifier: Identifier,
        val isVideo: Boolean,
        private val clickItem: (identifier: Identifier, isVideo: Boolean) -> Unit
    ) {
        fun click() = clickItem(identifier, isVideo)
    }

    enum class Type {
        PHOTO, VIDEO, FILE, NEXT_PAGE_LOADER
    }
}<|MERGE_RESOLUTION|>--- conflicted
+++ resolved
@@ -5,53 +5,13 @@
 import org.wordpress.android.ui.mediapicker.MediaPickerUiItem.Type.NEXT_PAGE_LOADER
 import org.wordpress.android.ui.mediapicker.MediaPickerUiItem.Type.PHOTO
 import org.wordpress.android.ui.mediapicker.MediaPickerUiItem.Type.VIDEO
-import org.wordpress.android.util.UriWrapper
 
 sealed class MediaPickerUiItem(
-<<<<<<< HEAD
-    val type: Type,
-    open val identifier: Identifier,
-    open val isSelected: Boolean,
-    open val selectedOrder: Int?,
-    open val showOrderCounter: Boolean,
-    open val toggleAction: ToggleAction,
-    open val clickAction: ClickAction
+    open val type: Type
 ) {
     data class PhotoItem(
         val url: String,
-        override val identifier: Identifier,
-        override val isSelected: Boolean = false,
-        override val selectedOrder: Int? = null,
-        override val showOrderCounter: Boolean = false,
-        override val toggleAction: ToggleAction,
-        override val clickAction: ClickAction
-    ) : MediaPickerUiItem(PHOTO, identifier, isSelected, selectedOrder, showOrderCounter, toggleAction, clickAction)
-
-    data class VideoItem(
-        val url: String,
-        override val identifier: Identifier,
-        override val isSelected: Boolean = false,
-        override val selectedOrder: Int? = null,
-        override val showOrderCounter: Boolean = false,
-        override val toggleAction: ToggleAction,
-        override val clickAction: ClickAction
-    ) : MediaPickerUiItem(VIDEO, identifier, isSelected, selectedOrder, showOrderCounter, toggleAction, clickAction)
-
-    data class FileItem(
-        val fileName: String,
-        val fileExtension: String? = null,
-        override val identifier: Identifier,
-        override val isSelected: Boolean = false,
-        override val selectedOrder: Int? = null,
-        override val showOrderCounter: Boolean = false,
-        override val toggleAction: ToggleAction,
-        override val clickAction: ClickAction
-    ) : MediaPickerUiItem(FILE, identifier, isSelected, selectedOrder, showOrderCounter, toggleAction, clickAction)
-=======
-    open val type: Type
-) {
-    data class PhotoItem(
-        val uri: UriWrapper? = null,
+        val identifier: Identifier,
         val isSelected: Boolean = false,
         val selectedOrder: Int? = null,
         val showOrderCounter: Boolean = false,
@@ -60,7 +20,8 @@
     ) : MediaPickerUiItem(PHOTO)
 
     data class VideoItem(
-        val uri: UriWrapper? = null,
+        val url: String,
+        val identifier: Identifier,
         val isSelected: Boolean = false,
         val selectedOrder: Int? = null,
         val showOrderCounter: Boolean = false,
@@ -69,7 +30,7 @@
     ) : MediaPickerUiItem(VIDEO)
 
     data class FileItem(
-        val uri: UriWrapper? = null,
+        val identifier: Identifier,
         val fileName: String,
         val fileExtension: String? = null,
         val isSelected: Boolean = false,
@@ -81,7 +42,6 @@
 
     data class NextPageLoader(val isLoading: Boolean, val error: String? = null, val retryAction: () -> Unit) :
             MediaPickerUiItem(NEXT_PAGE_LOADER)
->>>>>>> bceb18d9
 
     data class ToggleAction(
         val identifier: Identifier,
