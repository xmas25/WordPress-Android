package org.wordpress.android.ui.stats;

import android.app.Activity;
import android.content.Context;
import android.graphics.Color;
import android.os.Bundle;
import android.os.Handler;
import android.support.v7.app.ActionBar;
import android.support.v7.app.AppCompatActivity;
import android.util.SparseBooleanArray;
import android.view.LayoutInflater;
import android.view.MenuItem;
import android.view.View;
import android.view.ViewGroup;
import android.widget.BaseExpandableListAdapter;
import android.widget.LinearLayout;
import android.widget.RelativeLayout;
import android.widget.TextView;

import com.android.volley.NoConnectionError;
import com.android.volley.VolleyError;
import com.jjoe64.graphview.GraphView;
import com.jjoe64.graphview.GraphViewSeries;
import com.wordpress.rest.RestRequest;

import org.json.JSONException;
import org.json.JSONObject;
import org.wordpress.android.R;
import org.wordpress.android.WordPress;
import org.wordpress.android.analytics.AnalyticsTracker;
import org.wordpress.android.networking.RestClientUtils;
import org.wordpress.android.ui.ActivityId;
import org.wordpress.android.ui.stats.models.PostViewsModel;
import org.wordpress.android.ui.stats.models.VisitModel;
import org.wordpress.android.util.AccessibilityUtils;
import org.wordpress.android.util.AnalyticsUtils;
import org.wordpress.android.util.AppLog;
import org.wordpress.android.util.DisplayUtils;
import org.wordpress.android.util.FormatUtils;
import org.wordpress.android.util.LocaleManager;
import org.wordpress.android.util.NetworkUtils;
import org.wordpress.android.util.StringUtils;
import org.wordpress.android.util.ToastUtils;
import org.wordpress.android.util.helpers.SwipeToRefreshHelper;
import org.wordpress.android.util.widgets.CustomSwipeRefreshLayout;

import java.lang.ref.WeakReference;
import java.util.List;
import java.util.concurrent.Executors;
import java.util.concurrent.ThreadPoolExecutor;

import static org.wordpress.android.util.WPSwipeToRefreshHelper.buildSwipeToRefreshHelper;

/**
 * Single item details activity.
 */
public class StatsSingleItemDetailsActivity extends AppCompatActivity
        implements StatsBarGraph.OnGestureListener {
    public static final String ARG_REMOTE_BLOG_ID = "ARG_REMOTE_BLOG_ID";
    public static final String ARG_REMOTE_ITEM_ID = "ARG_REMOTE_ITEM_ID";
    public static final String ARG_REMOTE_ITEM_TYPE = "ARG_REMOTE_ITEM_TYPE";
    public static final String ARG_ITEM_TITLE = "ARG_ITEM_TITLE";
    public static final String ARG_ITEM_URL = "ARG_ITEM_URL";
    private static final String ARG_REST_RESPONSE = "ARG_REST_RESPONSE";
    private static final String ARG_SELECTED_GRAPH_BAR = "ARG_SELECTED_GRAPH_BAR";
    private static final String ARG_PREV_NUMBER_OF_BARS = "ARG_PREV_NUMBER_OF_BARS";
    private static final String SAVED_STATS_SCROLL_POSITION = "SAVED_STATS_SCROLL_POSITION";

    private boolean mIsUpdatingStats;
    private SwipeToRefreshHelper mSwipeToRefreshHelper;
    private ScrollViewExt mOuterScrollView;

    private final Handler mHandler = new Handler();

    private LinearLayout mGraphContainer;
    private TextView mStatsViewsLabel;
    private TextView mStatsViewsTotals;

    private LinearLayout mMonthsAndYearsModule;
    private LinearLayout mMonthsAndYearsList;
    private RelativeLayout mMonthsAndYearsHeader;
    private LinearLayout mMonthsAndYearsEmptyPlaceholder;

    private LinearLayout mAveragesModule;
    private LinearLayout mAveragesList;
    private RelativeLayout mAveragesHeader;
    private LinearLayout mAveragesEmptyPlaceholder;

    private LinearLayout mRecentWeeksModule;
    private LinearLayout mRecentWeeksList;
    private RelativeLayout mRecentWeeksHeader;
    private LinearLayout mRecentWeeksEmptyPlaceholder;
    private long mRemoteBlogID;
    private String mRemoteItemID, mRemoteItemType, mItemTitle, mItemURL;
    private PostViewsModel mRestResponseParsed;
    private int mSelectedBarGraphIndex = -1;
    private int mPrevNumberOfBarsGraph = -1;

    private SparseBooleanArray mYearsIdToExpandedMap;
    private SparseBooleanArray mAveragesIdToExpandedMap;
    private SparseBooleanArray mRecentWeeksIdToExpandedMap;

    private static final String ARG_YEARS_EXPANDED_ROWS = "ARG_YEARS_EXPANDED_ROWS";
    private static final String ARG_AVERAGES_EXPANDED_ROWS = "ARG_AVERAGES_EXPANDED_ROWS";
    private static final String ARG_RECENT_EXPANDED_ROWS = "ARG_RECENT_EXPANDED_ROWS";

    @Override
    protected void attachBaseContext(Context newBase) {
        super.attachBaseContext(LocaleManager.setLocale(newBase));
    }

    @Override
    public void onCreate(Bundle savedInstanceState) {
        super.onCreate(savedInstanceState);

        setContentView(R.layout.stats_activity_single_post_details);

        ActionBar actionBar = getSupportActionBar();
        if (actionBar != null) {
            actionBar.setDisplayHomeAsUpEnabled(true);
        }

        // pull to refresh setup
        mSwipeToRefreshHelper = buildSwipeToRefreshHelper(
                (CustomSwipeRefreshLayout) findViewById(R.id.ptr_layout),
                new SwipeToRefreshHelper.RefreshListener() {
                    @Override
                    public void onRefreshStarted() {
                        if (!NetworkUtils.checkConnection(getBaseContext())) {
                            mSwipeToRefreshHelper.setRefreshing(false);
                            return;
                        }
                        refreshStats();
                    }
                }
                                                         );

        TextView mStatsForLabel = (TextView) findViewById(R.id.stats_summary_title);
        mGraphContainer = (LinearLayout) findViewById(R.id.stats_bar_chart_fragment_container);
        mStatsViewsLabel = (TextView) findViewById(R.id.stats_views_label);
        mStatsViewsTotals = (TextView) findViewById(R.id.stats_views_totals);

        mMonthsAndYearsModule = (LinearLayout) findViewById(R.id.stats_months_years_module);
        mMonthsAndYearsHeader = (RelativeLayout) findViewById(R.id.stats_months_years_header);
        mMonthsAndYearsList = (LinearLayout) findViewById(R.id.stats_months_years_list_linearlayout);
        mMonthsAndYearsEmptyPlaceholder = (LinearLayout) findViewById(R.id.stats_months_years_empty_module_placeholder);

        mAveragesModule = (LinearLayout) findViewById(R.id.stats_averages_module);
        mAveragesHeader = (RelativeLayout) findViewById(R.id.stats_averages_list_header);
        mAveragesList = (LinearLayout) findViewById(R.id.stats_averages_list_linearlayout);
        mAveragesEmptyPlaceholder = (LinearLayout) findViewById(R.id.stats_averages_empty_module_placeholder);

        mRecentWeeksModule = (LinearLayout) findViewById(R.id.stats_recent_weeks_module);
        mRecentWeeksHeader = (RelativeLayout) findViewById(R.id.stats_recent_weeks_list_header);
        mRecentWeeksList = (LinearLayout) findViewById(R.id.stats_recent_weeks_list_linearlayout);
        mRecentWeeksEmptyPlaceholder = (LinearLayout) findViewById(R.id.stats_recent_weeks_empty_module_placeholder);

        mYearsIdToExpandedMap = new SparseBooleanArray();
        mAveragesIdToExpandedMap = new SparseBooleanArray();
        mRecentWeeksIdToExpandedMap = new SparseBooleanArray();

        setTitle(R.string.stats);
        mOuterScrollView = (ScrollViewExt) findViewById(R.id.scroll_view_stats);

        if (savedInstanceState != null) {
            mRemoteItemID = savedInstanceState.getString(ARG_REMOTE_ITEM_ID);
            mRemoteBlogID = savedInstanceState.getLong(ARG_REMOTE_BLOG_ID, 0);
            mRemoteItemType = savedInstanceState.getString(ARG_REMOTE_ITEM_TYPE);
            mItemTitle = savedInstanceState.getString(ARG_ITEM_TITLE);
            mItemURL = savedInstanceState.getString(ARG_ITEM_URL);
            mRestResponseParsed = (PostViewsModel) savedInstanceState.getSerializable(ARG_REST_RESPONSE);
            mSelectedBarGraphIndex = savedInstanceState.getInt(ARG_SELECTED_GRAPH_BAR, -1);
            mPrevNumberOfBarsGraph = savedInstanceState.getInt(ARG_PREV_NUMBER_OF_BARS, -1);

            final int yScrollPosition = savedInstanceState.getInt(SAVED_STATS_SCROLL_POSITION);
            if (yScrollPosition != 0) {
                mOuterScrollView.postDelayed(new Runnable() {
                    public void run() {
                        if (!isFinishing()) {
                            mOuterScrollView.scrollTo(0, yScrollPosition);
                        }
                    }
                }, StatsConstants.STATS_SCROLL_TO_DELAY);
            }
            if (savedInstanceState.containsKey(ARG_AVERAGES_EXPANDED_ROWS)) {
                mAveragesIdToExpandedMap = savedInstanceState.getParcelable(ARG_AVERAGES_EXPANDED_ROWS);
            }
            if (savedInstanceState.containsKey(ARG_RECENT_EXPANDED_ROWS)) {
                mRecentWeeksIdToExpandedMap = savedInstanceState.getParcelable(ARG_RECENT_EXPANDED_ROWS);
            }
            if (savedInstanceState.containsKey(ARG_YEARS_EXPANDED_ROWS)) {
                mYearsIdToExpandedMap = savedInstanceState.getParcelable(ARG_YEARS_EXPANDED_ROWS);
            }
        } else if (getIntent() != null && getIntent().getExtras() != null) {
            Bundle extras = getIntent().getExtras();
            mRemoteItemID = extras.getString(ARG_REMOTE_ITEM_ID);
            mRemoteBlogID = extras.getLong(ARG_REMOTE_BLOG_ID, 0);
            mRemoteItemType = extras.getString(ARG_REMOTE_ITEM_TYPE);
            mItemTitle = extras.getString(ARG_ITEM_TITLE);
            mItemURL = extras.getString(ARG_ITEM_URL);
            mRestResponseParsed = (PostViewsModel) extras.getSerializable(ARG_REST_RESPONSE);
            mSelectedBarGraphIndex = extras.getInt(ARG_SELECTED_GRAPH_BAR, -1);
        }

        if (mRemoteBlogID == 0 || mRemoteItemID == null) {
            ToastUtils.showToast(this, R.string.stats_generic_error, ToastUtils.Duration.LONG);
            finish();
            return;
        }

        if (savedInstanceState == null) {
            AnalyticsUtils.trackWithSiteId(AnalyticsTracker.Stat.STATS_SINGLE_POST_ACCESSED, mRemoteBlogID);
        }

        // Setup the main top label that opens the post in the Reader where possible
        if (mItemTitle != null || mItemURL != null) {
            mStatsForLabel.setVisibility(View.VISIBLE);
            mStatsForLabel.setText(mItemTitle != null ? mItemTitle : mItemURL);
            // make the label clickable if the URL is available
            if (mItemURL != null) {
                mStatsForLabel.setTextColor(getResources().getColor(R.color.stats_link_text_color));
                mStatsForLabel.setOnClickListener(new View.OnClickListener() {
                    @Override
                    public void onClick(View v) {
                        final Context ctx = v.getContext();
                        StatsUtils.openPostInReaderOrInAppWebview(ctx,
                                mRemoteBlogID,
                                mRemoteItemID,
                                mRemoteItemType,
                                mItemURL);
                    }
                });
            } else {
                mStatsForLabel.setTextColor(getResources().getColor(R.color.grey_darken_20));
            }
        } else {
            mStatsForLabel.setVisibility(View.GONE);
        }
    }

    @Override
    protected void onSaveInstanceState(Bundle outState) {
        outState.putInt(ARG_SELECTED_GRAPH_BAR, mSelectedBarGraphIndex);
        outState.putInt(ARG_PREV_NUMBER_OF_BARS, mPrevNumberOfBarsGraph);
        outState.putLong(ARG_REMOTE_BLOG_ID, mRemoteBlogID);
        outState.putString(ARG_REMOTE_ITEM_ID, mRemoteItemID);
        outState.putString(ARG_REMOTE_ITEM_TYPE, mRemoteItemType);
        outState.putString(ARG_ITEM_TITLE, mItemTitle);
        outState.putString(ARG_ITEM_URL, mItemURL);

        outState.putSerializable(ARG_REST_RESPONSE, mRestResponseParsed);
        if (mOuterScrollView.getScrollY() != 0) {
            outState.putInt(SAVED_STATS_SCROLL_POSITION, mOuterScrollView.getScrollY());
        }

        if (mAveragesIdToExpandedMap.size() > 0) {
            outState.putParcelable(ARG_AVERAGES_EXPANDED_ROWS,
                    new SparseBooleanArrayParcelable(mAveragesIdToExpandedMap));
        }
        if (mRecentWeeksIdToExpandedMap.size() > 0) {
            outState.putParcelable(ARG_RECENT_EXPANDED_ROWS,
                    new SparseBooleanArrayParcelable(mRecentWeeksIdToExpandedMap));
        }
        if (mYearsIdToExpandedMap.size() > 0) {
            outState.putParcelable(ARG_YEARS_EXPANDED_ROWS, new SparseBooleanArrayParcelable(mYearsIdToExpandedMap));
        }

        super.onSaveInstanceState(outState);
    }

    @Override
    protected void onResume() {
        super.onResume();
        if (mRestResponseParsed == null) {
            // check if network is available, if not shows the empty UI immediately
            if (!NetworkUtils.checkConnection(this)) {
                mSwipeToRefreshHelper.setRefreshing(false);
                setupEmptyUI();
            } else {
                setupEmptyGraph("");
                showHideEmptyModulesIndicator(true);
                refreshStats();
            }
        } else {
            updateUI();
        }
        ActivityId.trackLastActivity(ActivityId.STATS_POST_DETAILS);
    }

    @Override
    protected void onPause() {
        super.onPause();
        mIsUpdatingStats = false;
        mSwipeToRefreshHelper.setRefreshing(false);
    }

    @Override
    public boolean onOptionsItemSelected(final MenuItem item) {
        switch (item.getItemId()) {
            case android.R.id.home:
                onBackPressed();
                return true;
            default:
                return super.onOptionsItemSelected(item);
        }
    }

    private void refreshStats() {
        if (mIsUpdatingStats) {
            AppLog.w(AppLog.T.STATS, "stats details are already updating for the following postID "
                                     + mRemoteItemID + ", refresh cancelled.");
            return;
        }

        if (!NetworkUtils.checkConnection(this)) {
            mSwipeToRefreshHelper.setRefreshing(false);
            return;
        }

        final RestClientUtils restClientUtils = WordPress.getRestClientUtilsV1_1();


        // View and visitor counts for a site
        final String singlePostRestPath = String.format(
                "/sites/%s/stats/post/%s", mRemoteBlogID, mRemoteItemID);

        AppLog.d(AppLog.T.STATS, "Enqueuing the following Stats request " + singlePostRestPath);

        RestBatchCallListener vListener = new RestBatchCallListener(this);
        restClientUtils.get(singlePostRestPath, vListener, vListener);

        mIsUpdatingStats = true;
        mSwipeToRefreshHelper.setRefreshing(true);
    }

    private void showHideEmptyModulesIndicator(boolean show) {
        if (isFinishing()) {
            return;
        }

        mMonthsAndYearsModule.setVisibility(View.VISIBLE);
        mRecentWeeksModule.setVisibility(View.VISIBLE);
        mAveragesModule.setVisibility(View.VISIBLE);

        mMonthsAndYearsHeader.setVisibility(show ? View.GONE : View.VISIBLE);
        mRecentWeeksHeader.setVisibility(show ? View.GONE : View.VISIBLE);
        mAveragesHeader.setVisibility(show ? View.GONE : View.VISIBLE);

        mMonthsAndYearsList.setVisibility(show ? View.GONE : View.VISIBLE);
        mAveragesList.setVisibility(show ? View.GONE : View.VISIBLE);
        mRecentWeeksList.setVisibility(show ? View.GONE : View.VISIBLE);

        mMonthsAndYearsEmptyPlaceholder.setVisibility(show ? View.VISIBLE : View.GONE);
        mRecentWeeksEmptyPlaceholder.setVisibility(show ? View.VISIBLE : View.GONE);
        mAveragesEmptyPlaceholder.setVisibility(show ? View.VISIBLE : View.GONE);
    }

    private void setupEmptyUI() {
        if (isFinishing()) {
            return;
        }

        setupEmptyGraph(null);

        mMonthsAndYearsModule.setVisibility(View.GONE);
        mRecentWeeksModule.setVisibility(View.GONE);
        mAveragesModule.setVisibility(View.GONE);

        mRecentWeeksIdToExpandedMap.clear();
        mAveragesIdToExpandedMap.clear();
        mYearsIdToExpandedMap.clear();
    }

    private void setupEmptyGraph(String emptyLabel) {
        if (isFinishing()) {
            return;
        }
        Context context = mGraphContainer.getContext();
        if (context != null) {
            LayoutInflater inflater = LayoutInflater.from(context);
            View emptyBarGraphView = inflater.inflate(R.layout.stats_bar_graph_empty, mGraphContainer, false);
            if (emptyLabel != null) {
                final TextView emptyLabelField =
                        (TextView) emptyBarGraphView.findViewById(R.id.stats_bar_graph_empty_label);
                emptyLabelField.setText(emptyLabel);
            }
            mGraphContainer.removeAllViews();
            mGraphContainer.addView(emptyBarGraphView);
        }
        mStatsViewsLabel.setText("");
        mStatsViewsTotals.setText("");
    }

    private VisitModel[] getDataToShowOnGraph() {
        if (mRestResponseParsed == null) {
            return new VisitModel[0];
        }

        final VisitModel[] dayViews = mRestResponseParsed.getDayViews();
        if (dayViews == null) {
            return new VisitModel[0];
        }

        int numPoints = Math.min(StatsUIHelper.getNumOfBarsToShow(), dayViews.length);
        int currentPointIndex = numPoints - 1;
        VisitModel[] visitModels = new VisitModel[numPoints];

        for (int i = dayViews.length - 1; i >= 0 && currentPointIndex >= 0; i--) {
            visitModels[currentPointIndex] = dayViews[i];
            currentPointIndex--;
        }

        return visitModels;
    }

    private void updateUI() {
        if (isFinishing()) {
            return;
        }
        final VisitModel[] dataToShowOnGraph = getDataToShowOnGraph();

        if (dataToShowOnGraph == null || dataToShowOnGraph.length == 0) {
            setupEmptyUI();
            return;
        }

        final String[] horLabels = new String[dataToShowOnGraph.length];
        String[] mStatsDate = new String[dataToShowOnGraph.length];
        GraphView.GraphViewData[] views = new GraphView.GraphViewData[dataToShowOnGraph.length];

        for (int i = 0; i < dataToShowOnGraph.length; i++) {
            int currentItemValue = dataToShowOnGraph[i].getViews();
            views[i] = new GraphView.GraphViewData(i, currentItemValue);

            String currentItemStatsDate = dataToShowOnGraph[i].getPeriod();
            horLabels[i] = StatsUtils.parseDateToLocalizedFormat(
                    currentItemStatsDate,
                    StatsConstants.STATS_INPUT_DATE_FORMAT,
                    StatsConstants.STATS_OUTPUT_DATE_MONTH_SHORT_DAY_SHORT_FORMAT);
            mStatsDate[i] = currentItemStatsDate;
        }

        GraphViewSeries mCurrentSeriesOnScreen = new GraphViewSeries(views);
        mCurrentSeriesOnScreen.getStyle().color = getResources().getColor(R.color.stats_bar_graph_main_series);
        mCurrentSeriesOnScreen.getStyle().highlightColor =
                getResources().getColor(R.color.stats_bar_graph_main_series_highlight);
        mCurrentSeriesOnScreen.getStyle().outerhighlightColor =
                getResources().getColor(R.color.stats_bar_graph_outer_highlight);
        mCurrentSeriesOnScreen.getStyle().padding = DisplayUtils.dpToPx(this, 5);

        StatsBarGraph mGraphView;
        if (mGraphContainer.getChildCount() >= 1 && mGraphContainer.getChildAt(0) instanceof GraphView) {
            mGraphView = (StatsBarGraph) mGraphContainer.getChildAt(0);
        } else {
            mGraphContainer.removeAllViews();
            mGraphView = new StatsBarGraph(this);
            mGraphContainer.addView(mGraphView);
        }


        mGraphView.removeAllSeries();
        mGraphView.addSeries(mCurrentSeriesOnScreen);
        // mGraphView.getGraphViewStyle().setNumHorizontalLabels(getNumOfHorizontalLabels(dataToShowOnGraph.length));
        mGraphView.getGraphViewStyle().setNumHorizontalLabels(dataToShowOnGraph.length);
        mGraphView.getGraphViewStyle().setMaxColumnWidth(
                DisplayUtils.dpToPx(this, StatsConstants.STATS_GRAPH_BAR_MAX_COLUMN_WIDTH_DP));
        mGraphView.setHorizontalLabels(horLabels);
        mGraphView.setAccessibleHorizontalLabels(horLabels);
        mGraphView.setGestureListener(this);

        // Reset the bar selected upon rotation of the device when the no. of bars can change with orientation.
        // Only happens on 720DP tablets
        if (mPrevNumberOfBarsGraph != -1 && mPrevNumberOfBarsGraph != dataToShowOnGraph.length) {
            mSelectedBarGraphIndex = dataToShowOnGraph.length - 1;
        } else {
            mSelectedBarGraphIndex =
                    (mSelectedBarGraphIndex != -1) ? mSelectedBarGraphIndex : dataToShowOnGraph.length - 1;
        }

        mGraphView.highlightBar(mSelectedBarGraphIndex);
        mPrevNumberOfBarsGraph = dataToShowOnGraph.length;

        setMainViewsLabel(StatsUtils.parseDateToLocalizedFormat(mStatsDate[mSelectedBarGraphIndex],
                StatsConstants.STATS_INPUT_DATE_FORMAT,
                StatsConstants.STATS_OUTPUT_DATE_MONTH_LONG_DAY_SHORT_FORMAT),
                dataToShowOnGraph[mSelectedBarGraphIndex].getViews());

        showHideEmptyModulesIndicator(false);

        mMonthsAndYearsList.setVisibility(View.VISIBLE);
        List<PostViewsModel.Year> years = mRestResponseParsed.getYears();
        MonthsAndYearsListAdapter monthsAndYearsListAdapter =
                new MonthsAndYearsListAdapter(this, years, mRestResponseParsed.getHighestMonth());
        StatsUIHelper.reloadGroupViews(this, monthsAndYearsListAdapter, mYearsIdToExpandedMap, mMonthsAndYearsList);

        mAveragesList.setVisibility(View.VISIBLE);
        List<PostViewsModel.Year> averages = mRestResponseParsed.getAverages();
        MonthsAndYearsListAdapter averagesListAdapter =
                new MonthsAndYearsListAdapter(this, averages, mRestResponseParsed.getHighestDayAverage());
        StatsUIHelper.reloadGroupViews(this, averagesListAdapter, mAveragesIdToExpandedMap, mAveragesList);

        mRecentWeeksList.setVisibility(View.VISIBLE);
        List<PostViewsModel.Week> recentWeeks = mRestResponseParsed.getWeeks();
        RecentWeeksListAdapter recentWeeksListAdapter =
                new RecentWeeksListAdapter(this, recentWeeks, mRestResponseParsed.getHighestWeekAverage());
        StatsUIHelper.reloadGroupViews(this, recentWeeksListAdapter, mRecentWeeksIdToExpandedMap, mRecentWeeksList);
    }

    private void setMainViewsLabel(String dateFormatted, int totals) {
        mStatsViewsLabel.setText(getString(R.string.stats_views_with_date_param, dateFormatted));
        mStatsViewsTotals.setText(FormatUtils.formatDecimal(totals));
    }


    private class RecentWeeksListAdapter extends BaseExpandableListAdapter {
        public static final String GROUP_DATE_FORMAT = "MMM dd";
        public final LayoutInflater inflater;
        private final List<PostViewsModel.Week> mGroups;
        private final int maxReachedValue;

        RecentWeeksListAdapter(Context context, List<PostViewsModel.Week> groups, int maxReachedValue) {
            mGroups = groups;
            this.inflater = LayoutInflater.from(context);
            this.maxReachedValue = maxReachedValue;
        }

        @Override
        public Object getChild(int groupPosition, int childPosition) {
            PostViewsModel.Week currentWeek = mGroups.get(groupPosition);
            return currentWeek.getDays().get(childPosition);
        }

        @Override
        public long getChildId(int groupPosition, int childPosition) {
            return 0;
        }

        @Override
        public View getChildView(int groupPosition, final int childPosition,
                                 boolean isLastChild, View convertView, ViewGroup parent) {
            final PostViewsModel.Day currentDay = (PostViewsModel.Day) getChild(groupPosition, childPosition);

            final StatsViewHolder holder;
            if (convertView == null) {
                convertView = inflater.inflate(R.layout.stats_list_cell, parent, false);
                holder = new StatsViewHolder(convertView);
                convertView.setTag(holder);
            } else {
                holder = (StatsViewHolder) convertView.getTag();
            }

            holder.setEntryText(StatsUtils.parseDateToLocalizedFormat(
                    currentDay.getDay(),
                    StatsConstants.STATS_INPUT_DATE_FORMAT,
                    "EEE, MMM dd"));

<<<<<<< HEAD
            if(AccessibilityUtils.isAccessibilityEnabled(holder.rowContent.getContext())){
                holder.rowContent.setClickable(false);
            }else{
                // Intercept clicks at row level and eat the event. We don't want to show the ripple here.
                holder.rowContent.setOnClickListener(
                        new View.OnClickListener() {
                            @Override
                            public void onClick(View view) {
                            }
                        });
            }
=======
            // Intercept clicks at row level and eat the event. We don't want to show the ripple here.
            holder.rowContent.setOnClickListener(
                    new View.OnClickListener() {
                        @Override
                        public void onClick(View view) {
                        }
                    });
>>>>>>> ee735e9e
            holder.rowContent.setBackgroundColor(Color.TRANSPARENT);

            // totals
            holder.totalsTextView.setText(FormatUtils.formatDecimal(currentDay.getCount()));
            holder.totalsTextView.setContentDescription(
                    StringUtils.getQuantityString(
                            holder.totalsTextView.getContext(),
                            R.string.stats_views_zero_desc,
                            R.string.stats_views_one_desc,
                            R.string.stats_views_many_desc,
                            currentDay.getCount()));


            // show the trophy indicator if the value is the maximum reached
            if (currentDay.getCount() == maxReachedValue && maxReachedValue > 0) {
                holder.imgMore.setVisibility(View.VISIBLE);
                holder.imgMore.setImageDrawable(getResources().getDrawable(R.drawable.ic_trophy_alert_yellow_32dp));
                holder.imgMore.setBackgroundColor(Color.TRANSPARENT); // Hide the default click indicator
            } else {
                holder.imgMore.setVisibility(View.GONE);
            }

            holder.imgMore.setImportantForAccessibility(View.IMPORTANT_FOR_ACCESSIBILITY_NO);

            holder.networkImageView.setVisibility(View.GONE);
            return convertView;
        }

        @Override
        public int getChildrenCount(int groupPosition) {
            PostViewsModel.Week week = mGroups.get(groupPosition);
            return week.getDays().size();
        }

        @Override
        public Object getGroup(int groupPosition) {
            return mGroups.get(groupPosition);
        }

        @Override
        public int getGroupCount() {
            return mGroups.size();
        }


        @Override
        public long getGroupId(int groupPosition) {
            return 0;
        }

        @Override
        public View getGroupView(final int groupPosition, boolean isExpanded,
                                 View convertView, ViewGroup parent) {
            final StatsViewHolder holder;
            if (convertView == null) {
                convertView = inflater.inflate(R.layout.stats_list_cell, parent, false);
                holder = new StatsViewHolder(convertView);
                convertView.setTag(holder);
            } else {
                holder = (StatsViewHolder) convertView.getTag();
            }

            PostViewsModel.Week week = (PostViewsModel.Week) getGroup(groupPosition);

            int total = week.getTotal();

            // change the color of the text if one of its childs has reached maximum value
            int numberOfChilds = getChildrenCount(groupPosition);
            boolean shouldShowTheTrophyIcon = false;
            if (maxReachedValue > 0) {
                for (int i = 0; i < numberOfChilds; i++) {
                    PostViewsModel.Day currentChild = (PostViewsModel.Day) getChild(groupPosition, i);
                    if (currentChild.getCount() == maxReachedValue) {
                        shouldShowTheTrophyIcon = true;
                    }
                }
            }

            // Build the label to show on the group
            String name;
            PostViewsModel.Day firstChild = (PostViewsModel.Day) getChild(groupPosition, 0);
            if (numberOfChilds > 1) {
                PostViewsModel.Day lastChild =
                        (PostViewsModel.Day) getChild(groupPosition, getChildrenCount(groupPosition) - 1);
                name = StatsUtils.parseDateToLocalizedFormat(firstChild.getDay(),
                        StatsConstants.STATS_INPUT_DATE_FORMAT, GROUP_DATE_FORMAT)
                       + " - " + StatsUtils.parseDateToLocalizedFormat(lastChild.getDay(),
                        StatsConstants.STATS_INPUT_DATE_FORMAT, GROUP_DATE_FORMAT);
            } else {
                name = StatsUtils.parseDateToLocalizedFormat(firstChild.getDay(),
                        StatsConstants.STATS_INPUT_DATE_FORMAT, GROUP_DATE_FORMAT);
            }

            holder.setEntryText(name, getResources().getColor(R.color.stats_link_text_color));

            holder.networkImageView.setVisibility(View.GONE);

            // totals
            holder.totalsTextView.setText(FormatUtils.formatDecimal(total));
            holder.totalsTextView.setContentDescription(
                    StringUtils.getQuantityString(
                            holder.totalsTextView.getContext(),
                            R.string.stats_views_zero_desc,
                            R.string.stats_views_one_desc,
                            R.string.stats_views_many_desc,
                            total));
            if (shouldShowTheTrophyIcon) {
                holder.imgMore.setVisibility(View.VISIBLE);
                holder.imgMore.setImageDrawable(getResources().getDrawable(R.drawable.ic_trophy_alert_yellow_32dp));
                holder.imgMore.setBackgroundColor(Color.TRANSPARENT); // Hide the default click indicator
            } else {
                holder.imgMore.setVisibility(View.GONE);
            }

            holder.imgMore.setImportantForAccessibility(View.IMPORTANT_FOR_ACCESSIBILITY_NO);

            // expand/collapse chevron
            holder.chevronImageView.setVisibility(numberOfChilds > 0 ? View.VISIBLE : View.GONE);
            return convertView;
        }

        @Override
        public boolean hasStableIds() {
            return false;
        }

        @Override
        public boolean isChildSelectable(int groupPosition, int childPosition) {
            return false;
        }
    }


    private class MonthsAndYearsListAdapter extends BaseExpandableListAdapter {
        public final LayoutInflater inflater;
        private final List<PostViewsModel.Year> mGroups;
        private final int maxReachedValue;

        MonthsAndYearsListAdapter(Context context, List<PostViewsModel.Year> groups, int maxReachedValue) {
            mGroups = groups;
            this.inflater = LayoutInflater.from(context);
            this.maxReachedValue = maxReachedValue;
        }

        @Override
        public Object getChild(int groupPosition, int childPosition) {
            PostViewsModel.Year currentYear = mGroups.get(groupPosition);
            return currentYear.getMonths().get(childPosition);
        }

        @Override
        public long getChildId(int groupPosition, int childPosition) {
            return 0;
        }

        @Override
        public View getChildView(int groupPosition, final int childPosition,
                                 boolean isLastChild, View convertView, ViewGroup parent) {
            final PostViewsModel.Month currentMonth = (PostViewsModel.Month) getChild(groupPosition, childPosition);

            final StatsViewHolder holder;
            if (convertView == null) {
                convertView = inflater.inflate(R.layout.stats_list_cell, parent, false);
                holder = new StatsViewHolder(convertView);
                convertView.setTag(holder);
            } else {
                holder = (StatsViewHolder) convertView.getTag();
            }

            holder.setEntryText(StatsUtils.parseDateToLocalizedFormat(currentMonth.getMonth(), "MM",
                    StatsConstants.STATS_OUTPUT_DATE_MONTH_LONG_FORMAT));

<<<<<<< HEAD
            if(AccessibilityUtils.isAccessibilityEnabled(holder.rowContent.getContext())){
                holder.rowContent.setClickable(false);
            }else{
                // Intercept clicks at row level and eat the event. We don't want to show the ripple here.
                holder.rowContent.setOnClickListener(
                        new View.OnClickListener() {
                            @Override
                            public void onClick(View view) {
                            }
                        });
            }

=======
            // Intercept clicks at row level and eat the event. We don't want to show the ripple here.
            holder.rowContent.setOnClickListener(
                    new View.OnClickListener() {
                        @Override
                        public void onClick(View view) {
                        }
                    });
>>>>>>> ee735e9e
            holder.rowContent.setBackgroundColor(Color.TRANSPARENT);

            // totals
            holder.totalsTextView.setText(FormatUtils.formatDecimal(currentMonth.getCount()));
            holder.totalsTextView.setContentDescription(
                    StringUtils.getQuantityString(
                            holder.totalsTextView.getContext(),
                            R.string.stats_views_zero_desc,
                            R.string.stats_views_one_desc,
                            R.string.stats_views_many_desc,
                            currentMonth.getCount()));

            // show the trophy indicator if the value is the maximum reached
            if (currentMonth.getCount() == maxReachedValue && maxReachedValue > 0) {
                holder.imgMore.setVisibility(View.VISIBLE);
                holder.imgMore.setImageDrawable(getResources().getDrawable(R.drawable.ic_trophy_alert_yellow_32dp));
                holder.imgMore.setBackgroundColor(Color.TRANSPARENT); // Hide the default click indicator
            } else {
                holder.imgMore.setVisibility(View.GONE);
            }

            holder.imgMore.setImportantForAccessibility(View.IMPORTANT_FOR_ACCESSIBILITY_NO);

            holder.networkImageView.setVisibility(View.GONE);
            return convertView;
        }

        @Override
        public int getChildrenCount(int groupPosition) {
            PostViewsModel.Year currentYear = mGroups.get(groupPosition);
            return currentYear.getMonths().size();
        }

        @Override
        public Object getGroup(int groupPosition) {
            return mGroups.get(groupPosition);
        }

        @Override
        public int getGroupCount() {
            return mGroups.size();
        }


        @Override
        public long getGroupId(int groupPosition) {
            return 0;
        }

        @Override
        public View getGroupView(final int groupPosition, boolean isExpanded,
                                 View convertView, ViewGroup parent) {
            final StatsViewHolder holder;
            if (convertView == null) {
                convertView = inflater.inflate(R.layout.stats_list_cell, parent, false);
                holder = new StatsViewHolder(convertView);
                convertView.setTag(holder);
            } else {
                holder = (StatsViewHolder) convertView.getTag();
            }

            PostViewsModel.Year year = (PostViewsModel.Year) getGroup(groupPosition);

            String name = year.getLabel();
            int total = year.getTotal();

            // change the color of the text if one of its childs has reached maximum value
            int numberOfChilds = getChildrenCount(groupPosition);
            boolean shouldShowTheTrophyIcon = false;
            if (maxReachedValue > 0) {
                for (int i = 0; i < numberOfChilds; i++) {
                    PostViewsModel.Month currentChild = (PostViewsModel.Month) getChild(groupPosition, i);
                    if (currentChild.getCount() == maxReachedValue) {
                        shouldShowTheTrophyIcon = true;
                        break;
                    }
                }
            }

            holder.setEntryText(name, getResources().getColor(R.color.stats_link_text_color));

            if (shouldShowTheTrophyIcon) {
                holder.imgMore.setVisibility(View.VISIBLE);
                holder.imgMore.setImageDrawable(getResources().getDrawable(R.drawable.ic_trophy_alert_yellow_32dp));
                holder.imgMore.setBackgroundColor(Color.TRANSPARENT); // Hide the default click indicator
            } else {
                holder.imgMore.setVisibility(View.GONE);
            }

            // totals
            holder.totalsTextView.setText(FormatUtils.formatDecimal(total));
            holder.totalsTextView.setContentDescription(
                    StringUtils.getQuantityString(
                            holder.totalsTextView.getContext(),
                            R.string.stats_views_zero_desc,
                            R.string.stats_views_one_desc,
                            R.string.stats_views_many_desc,
                            total));

            holder.networkImageView.setVisibility(View.GONE);

            // expand/collapse chevron
            holder.chevronImageView.setVisibility(numberOfChilds > 0 ? View.VISIBLE : View.GONE);
            return convertView;
        }

        @Override
        public boolean hasStableIds() {
            return false;
        }

        @Override
        public boolean isChildSelectable(int groupPosition, int childPosition) {
            return false;
        }
    }


    private class RestBatchCallListener implements RestRequest.Listener, RestRequest.ErrorListener {
        private final WeakReference<Activity> mActivityRef;

        RestBatchCallListener(Activity activity) {
            mActivityRef = new WeakReference<>(activity);
        }

        @Override
        public void onResponse(final JSONObject response) {
            if (mActivityRef.get() == null || mActivityRef.get().isFinishing()) {
                return;
            }
            mIsUpdatingStats = false;
            mSwipeToRefreshHelper.setRefreshing(false);
            // single background thread used to parse the response in BG.
            ThreadPoolExecutor parseResponseExecutor = (ThreadPoolExecutor) Executors.newFixedThreadPool(1);
            parseResponseExecutor.submit(new Thread() {
                @Override
                public void run() {
                    // AppLog.d(AppLog.T.STATS, "The REST response: " + response.toString());
                    mSelectedBarGraphIndex = -1;
                    try {
                        mRestResponseParsed = new PostViewsModel(response);
                    } catch (JSONException e) {
                        AppLog.e(AppLog.T.STATS, "Cannot parse the JSON response", e);
                        resetModelVariables();
                    }

                    // Update the UI
                    mHandler.post(new Runnable() {
                        @Override
                        public void run() {
                            updateUI();
                        }
                    });
                }
            });
        }

        @Override
        public void onErrorResponse(final VolleyError volleyError) {
            StatsUtils.logVolleyErrorDetails(volleyError);
            if (mActivityRef.get() == null || mActivityRef.get().isFinishing()) {
                return;
            }
            resetModelVariables();

            String label = mActivityRef.get().getString(R.string.error_refresh_stats);
            if (volleyError instanceof NoConnectionError) {
                label += "\n" + mActivityRef.get().getString(R.string.no_network_message);
            }

            ToastUtils.showToast(mActivityRef.get(), label, ToastUtils.Duration.LONG);
            mIsUpdatingStats = false;
            mSwipeToRefreshHelper.setRefreshing(false);

            // Update the UI
            mHandler.post(new Runnable() {
                @Override
                public void run() {
                    updateUI();
                }
            });
        }
    }

    private void resetModelVariables() {
        mRestResponseParsed = null;
        mSelectedBarGraphIndex = -1;
        mAveragesIdToExpandedMap.clear();
        mYearsIdToExpandedMap.clear();
    }

    @Override
    public void onBarTapped(int tappedBar) {
        mSelectedBarGraphIndex = tappedBar;
        final VisitModel[] dataToShowOnGraph = getDataToShowOnGraph();
        String currentItemStatsDate = dataToShowOnGraph[mSelectedBarGraphIndex].getPeriod();
        currentItemStatsDate = StatsUtils.parseDateToLocalizedFormat(
                currentItemStatsDate,
                StatsConstants.STATS_INPUT_DATE_FORMAT,
                StatsConstants.STATS_OUTPUT_DATE_MONTH_LONG_DAY_SHORT_FORMAT);
        setMainViewsLabel(currentItemStatsDate, dataToShowOnGraph[mSelectedBarGraphIndex].getViews());
        mGraphContainer.announceForAccessibility(
                StringUtils.getQuantityString(this,
                        R.string.stats_views_zero_desc,
                        R.string.stats_views_one_desc,
                        R.string.stats_views_many_desc,
                        dataToShowOnGraph[mSelectedBarGraphIndex].getViews()));
    }
}<|MERGE_RESOLUTION|>--- conflicted
+++ resolved
@@ -554,10 +554,9 @@
                     StatsConstants.STATS_INPUT_DATE_FORMAT,
                     "EEE, MMM dd"));
 
-<<<<<<< HEAD
-            if(AccessibilityUtils.isAccessibilityEnabled(holder.rowContent.getContext())){
+            if (AccessibilityUtils.isAccessibilityEnabled(holder.rowContent.getContext())) {
                 holder.rowContent.setClickable(false);
-            }else{
+            } else {
                 // Intercept clicks at row level and eat the event. We don't want to show the ripple here.
                 holder.rowContent.setOnClickListener(
                         new View.OnClickListener() {
@@ -566,15 +565,6 @@
                             }
                         });
             }
-=======
-            // Intercept clicks at row level and eat the event. We don't want to show the ripple here.
-            holder.rowContent.setOnClickListener(
-                    new View.OnClickListener() {
-                        @Override
-                        public void onClick(View view) {
-                        }
-                    });
->>>>>>> ee735e9e
             holder.rowContent.setBackgroundColor(Color.TRANSPARENT);
 
             // totals
@@ -747,10 +737,9 @@
             holder.setEntryText(StatsUtils.parseDateToLocalizedFormat(currentMonth.getMonth(), "MM",
                     StatsConstants.STATS_OUTPUT_DATE_MONTH_LONG_FORMAT));
 
-<<<<<<< HEAD
-            if(AccessibilityUtils.isAccessibilityEnabled(holder.rowContent.getContext())){
+            if (AccessibilityUtils.isAccessibilityEnabled(holder.rowContent.getContext())) {
                 holder.rowContent.setClickable(false);
-            }else{
+            } else {
                 // Intercept clicks at row level and eat the event. We don't want to show the ripple here.
                 holder.rowContent.setOnClickListener(
                         new View.OnClickListener() {
@@ -760,15 +749,6 @@
                         });
             }
 
-=======
-            // Intercept clicks at row level and eat the event. We don't want to show the ripple here.
-            holder.rowContent.setOnClickListener(
-                    new View.OnClickListener() {
-                        @Override
-                        public void onClick(View view) {
-                        }
-                    });
->>>>>>> ee735e9e
             holder.rowContent.setBackgroundColor(Color.TRANSPARENT);
 
             // totals
