package org.wordpress.android.ui.uploads;

import androidx.annotation.Nullable;

import org.wordpress.android.WordPress;
import org.wordpress.android.editor.AztecEditorFragment;
import org.wordpress.android.fluxc.model.PostModel;
import org.wordpress.android.ui.media.services.MediaUploadReadyListener;
import org.wordpress.android.ui.posts.PostUtils;
import org.wordpress.android.ui.prefs.AppPrefs;
import org.wordpress.android.ui.stories.SaveStoryGutenbergBlockUseCase;
import org.wordpress.android.util.helpers.MediaFile;

import javax.inject.Inject;


public class MediaUploadReadyProcessor implements MediaUploadReadyListener {
    @Inject SaveStoryGutenbergBlockUseCase mSaveStoryGutenbergBlockUseCase;

    @Inject public MediaUploadReadyProcessor() {
        ((WordPress) WordPress.getContext().getApplicationContext()).component().inject(this);
    }

    @Override
    public PostModel replaceMediaFileWithUrlInPost(@Nullable PostModel post, String localMediaId, MediaFile mediaFile,
                                                   String siteUrl) {
        if (post != null) {
            boolean showAztecEditor = AppPrefs.isAztecEditorEnabled();
            boolean showGutenbergEditor = AppPrefs.isGutenbergEditorEnabled();

            if (PostUtils.contentContainsWPStoryGutenbergBlocks(post.getContent())) {
<<<<<<< HEAD
                SaveStoryGutenbergBlockUseCase saveStoryGutenbergBlockUseCase = new SaveStoryGutenbergBlockUseCase(
                        new StoriesPrefs(WordPress.getContext())
                );
                saveStoryGutenbergBlockUseCase
                        .replaceLocalMediaIdsWithRemoteMediaIdsInPost(WordPress.getContext(), post, mediaFile);
=======
                mSaveStoryGutenbergBlockUseCase
                    .replaceLocalMediaIdsWithRemoteMediaIdsInPost(post, mediaFile);
>>>>>>> cadf22b4
            } else if (showGutenbergEditor && PostUtils.contentContainsGutenbergBlocks(post.getContent())) {
                post.setContent(
                        PostUtils.replaceMediaFileWithUrlInGutenbergPost(post.getContent(), localMediaId, mediaFile,
                                siteUrl));
            } else if (showAztecEditor) {
                post.setContent(AztecEditorFragment.replaceMediaFileWithUrl(WordPress.getContext(), post.getContent(),
                                                                            localMediaId, mediaFile));
            }
        }

        return post;
    }

    @Override
    public PostModel markMediaUploadFailedInPost(@Nullable PostModel post, String localMediaId,
                                                 final MediaFile mediaFile) {
        if (post != null) {
            boolean showAztecEditor = AppPrefs.isAztecEditorEnabled();
            boolean showGutenbergEditor = AppPrefs.isGutenbergEditorEnabled();

            if (showGutenbergEditor) {
                // TODO check if anything needs be done in Gutenberg
            } else if (showAztecEditor) {
                post.setContent(AztecEditorFragment.markMediaFailed(WordPress.getContext(), post.getContent(),
                                                                    localMediaId, mediaFile));
            }
        }

        return post;
    }
}<|MERGE_RESOLUTION|>--- conflicted
+++ resolved
@@ -29,16 +29,8 @@
             boolean showGutenbergEditor = AppPrefs.isGutenbergEditorEnabled();
 
             if (PostUtils.contentContainsWPStoryGutenbergBlocks(post.getContent())) {
-<<<<<<< HEAD
-                SaveStoryGutenbergBlockUseCase saveStoryGutenbergBlockUseCase = new SaveStoryGutenbergBlockUseCase(
-                        new StoriesPrefs(WordPress.getContext())
-                );
-                saveStoryGutenbergBlockUseCase
-                        .replaceLocalMediaIdsWithRemoteMediaIdsInPost(WordPress.getContext(), post, mediaFile);
-=======
                 mSaveStoryGutenbergBlockUseCase
                     .replaceLocalMediaIdsWithRemoteMediaIdsInPost(post, mediaFile);
->>>>>>> cadf22b4
             } else if (showGutenbergEditor && PostUtils.contentContainsGutenbergBlocks(post.getContent())) {
                 post.setContent(
                         PostUtils.replaceMediaFileWithUrlInGutenbergPost(post.getContent(), localMediaId, mediaFile,
