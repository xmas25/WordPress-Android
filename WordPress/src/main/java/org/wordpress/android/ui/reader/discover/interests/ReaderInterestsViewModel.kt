--- conflicted
+++ resolved
@@ -8,12 +8,8 @@
 import androidx.lifecycle.viewModelScope
 import kotlinx.coroutines.launch
 import org.wordpress.android.R
-<<<<<<< HEAD
 import org.wordpress.android.analytics.AnalyticsTracker.Stat.SELECT_INTERESTS_PICKED
-import org.wordpress.android.analytics.AnalyticsTracker.Stat.SELECT_INTERESTS_SHOWN
-=======
 import org.wordpress.android.R.string
->>>>>>> ccd840fe
 import org.wordpress.android.models.ReaderTag
 import org.wordpress.android.models.ReaderTagList
 import org.wordpress.android.ui.pages.SnackbarMessageHolder
@@ -31,11 +27,8 @@
 import org.wordpress.android.ui.reader.repository.ReaderRepositoryCommunication.SuccessWithData
 import org.wordpress.android.ui.reader.repository.ReaderTagRepository
 import org.wordpress.android.ui.reader.viewmodels.ReaderViewModel
-<<<<<<< HEAD
 import org.wordpress.android.util.analytics.AnalyticsTrackerWrapper
-=======
 import org.wordpress.android.ui.utils.UiString.UiStringRes
->>>>>>> ccd840fe
 import org.wordpress.android.viewmodel.Event
 import javax.inject.Inject
 
@@ -156,19 +149,11 @@
                 is Error -> {
                     if (result is NetworkUnavailable) {
                         _snackbarEvents.postValue(
-<<<<<<< HEAD
-                                Event(SnackbarMessageHolder(R.string.no_network_message))
-                        )
-                    } else if (result is RemoteRequestFailure) {
-                        _snackbarEvents.postValue(
-                                Event(SnackbarMessageHolder(R.string.reader_error_request_failed_title))
-=======
                             Event(SnackbarMessageHolder(UiStringRes(string.no_network_message)))
                         )
                     } else if (result is RemoteRequestFailure) {
                         _snackbarEvents.postValue(
                             Event(SnackbarMessageHolder(UiStringRes(R.string.reader_error_request_failed_title)))
->>>>>>> ccd840fe
                         )
                     }
                     updateUiState(
