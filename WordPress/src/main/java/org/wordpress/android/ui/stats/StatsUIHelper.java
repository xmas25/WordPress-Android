package org.wordpress.android.ui.stats;

import android.app.Activity;
import android.content.Context;
import android.graphics.Color;
import android.graphics.Point;
import android.support.v4.view.ViewCompat;
import android.text.Spannable;
import android.text.style.URLSpan;
import android.util.SparseBooleanArray;
import android.view.Display;
import android.view.View;
import android.view.ViewGroup;
import android.view.animation.AccelerateInterpolator;
import android.view.animation.Animation;
import android.view.animation.Interpolator;
import android.view.animation.RotateAnimation;
import android.view.animation.ScaleAnimation;
import android.widget.ExpandableListAdapter;
import android.widget.ImageView;
import android.widget.LinearLayout;
import android.widget.ListAdapter;

import org.wordpress.android.R;
import org.wordpress.android.WordPress;
import org.wordpress.android.util.DisplayUtils;
import org.wordpress.android.util.RtlUtils;

class StatsUIHelper {
    // Max number of rows to show in a stats fragment
    private static final int STATS_GROUP_MAX_ITEMS = 10;
    private static final int STATS_CHILD_MAX_ITEMS = 50;
    private static final int ANIM_DURATION = 150;

    // Used for tablet UI
    private static final int TABLET_720DP = 720;
    private static final int TABLET_600DP = 600;

    private static boolean isInLandscape(Activity act) {
        Display display = act.getWindowManager().getDefaultDisplay();
        Point point = new Point();
        display.getSize(point);
        return (point.y < point.x);
    }

    // Load more bars for 720DP tablets
    private static boolean shouldLoadMoreBars() {
        return (StatsUtils.getSmallestWidthDP() >= TABLET_720DP);
    }

    public static void reloadLinearLayout(Context ctx, ListAdapter adapter, LinearLayout linearLayout,
                                          int maxNumberOfItemsToshow) {
        if (ctx == null || linearLayout == null || adapter == null) {
            return;
        }

        // limit number of items to show otherwise it would cause performance issues on the LinearLayout
        int count = Math.min(adapter.getCount(), maxNumberOfItemsToshow);

        if (count == 0) {
            linearLayout.removeAllViews();
            return;
        }

        int numExistingViews = linearLayout.getChildCount();
        // remove excess views
        if (count < numExistingViews) {
            int numToRemove = numExistingViews - count;
            linearLayout.removeViews(count, numToRemove);
            numExistingViews = count;
        }

        int bgColor = Color.TRANSPARENT;
        for (int i = 0; i < count; i++) {
            final View view;
            // reuse existing view when possible
            if (i < numExistingViews) {
                View convertView = linearLayout.getChildAt(i);
                view = adapter.getView(i, convertView, linearLayout);
                view.setBackgroundColor(bgColor);
                setViewBackgroundWithoutResettingPadding(view, i == 0 ? 0 : R.drawable.stats_list_item_background);
            } else {
                view = adapter.getView(i, null, linearLayout);
                view.setBackgroundColor(bgColor);
                setViewBackgroundWithoutResettingPadding(view, i == 0 ? 0 : R.drawable.stats_list_item_background);
                linearLayout.addView(view);
            }
        }
        linearLayout.invalidate();
    }

    /**
     * Padding information are reset when changing the background Drawable on a View.
     * The reason why setting an image resets the padding is because 9-patch images can encode padding.
     * <p>
     * See http://stackoverflow.com/a/10469121 and
     * http://www.mail-archive.com/android-developers@googlegroups.com/msg09595.html
     *
     * @param v               The view to apply the background resource
     * @param backgroundResId The resource ID
     */
    private static void setViewBackgroundWithoutResettingPadding(final View v, final int backgroundResId) {
        final int paddingBottom = v.getPaddingBottom(), paddingLeft = ViewCompat.getPaddingStart(v);
        final int paddingRight = ViewCompat.getPaddingEnd(v), paddingTop = v.getPaddingTop();
        v.setBackgroundResource(backgroundResId);
        ViewCompat.setPaddingRelative(v, paddingLeft, paddingTop, paddingRight, paddingBottom);
    }

    public static void reloadLinearLayout(Context ctx, ListAdapter adapter, LinearLayout linearLayout) {
        reloadLinearLayout(ctx, adapter, linearLayout, STATS_GROUP_MAX_ITEMS);
    }

    public static void reloadGroupViews(final Context ctx,
                                        final ExpandableListAdapter mAdapter,
                                        final SparseBooleanArray mGroupIdToExpandedMap,
                                        final LinearLayout mLinearLayout) {
        reloadGroupViews(ctx, mAdapter, mGroupIdToExpandedMap, mLinearLayout, STATS_GROUP_MAX_ITEMS);
    }

    public static void reloadGroupViews(final Context ctx,
                                        final ExpandableListAdapter mAdapter,
                                        final SparseBooleanArray mGroupIdToExpandedMap,
                                        final LinearLayout mLinearLayout,
                                        final int maxNumberOfItemsToshow) {
        if (ctx == null || mLinearLayout == null || mAdapter == null || mGroupIdToExpandedMap == null) {
            return;
        }

        int groupCount = Math.min(mAdapter.getGroupCount(), maxNumberOfItemsToshow);
        if (groupCount == 0) {
            mLinearLayout.removeAllViews();
            return;
        }

        int numExistingGroupViews = mLinearLayout.getChildCount();

        // remove excess views
        if (groupCount < numExistingGroupViews) {
            int numToRemove = numExistingGroupViews - groupCount;
            mLinearLayout.removeViews(groupCount, numToRemove);
            numExistingGroupViews = groupCount;
        }

        int bgColor = Color.TRANSPARENT;

        // add each group
        for (int i = 0; i < groupCount; i++) {
            boolean isExpanded = mGroupIdToExpandedMap.get(i);

            // reuse existing view when possible
            final View groupView;
            if (i < numExistingGroupViews) {
                View convertView = mLinearLayout.getChildAt(i);
                groupView = mAdapter.getGroupView(i, isExpanded, convertView, mLinearLayout);
                groupView.setBackgroundColor(bgColor);
                setViewBackgroundWithoutResettingPadding(groupView, i == 0 ? 0 : R.drawable.stats_list_item_background);
            } else {
                groupView = mAdapter.getGroupView(i, isExpanded, null, mLinearLayout);
                groupView.setBackgroundColor(bgColor);
                setViewBackgroundWithoutResettingPadding(groupView, i == 0 ? 0 : R.drawable.stats_list_item_background);
                mLinearLayout.addView(groupView);
            }

            // groupView is recycled, we need to reset it to the original state.
            ViewGroup childContainer = (ViewGroup) groupView.findViewById(R.id.layout_child_container);
            if (childContainer != null) {
                childContainer.setVisibility(View.GONE);
            }
            // Remove any other prev animations set on the chevron
            final ImageView chevron = (ImageView) groupView.findViewById(R.id.stats_list_cell_chevron);
            if (chevron != null) {
                chevron.clearAnimation();
                chevron.setImageResource(R.drawable.ic_chevron_right_blue_wordpress_24dp);
            }

            // add children if this group is expanded
            if (isExpanded) {
                StatsUIHelper.showChildViews(mAdapter, mLinearLayout, i, groupView, false);
            }

            // toggle expand/collapse when group view is tapped
            final int groupPosition = i;
            groupView.setOnClickListener(new View.OnClickListener() {
                @Override
                public void onClick(View v) {
                    if (mAdapter.getChildrenCount(groupPosition) == 0) {
                        return;
                    }
                    boolean shouldExpand = !mGroupIdToExpandedMap.get(groupPosition);
                    mGroupIdToExpandedMap.put(groupPosition, shouldExpand);
                    if (shouldExpand) {
                        StatsUIHelper.showChildViews(mAdapter, mLinearLayout, groupPosition, groupView, true);
                    } else {
                        StatsUIHelper.hideChildViews(groupView, groupPosition, true);
                    }
                }
            });
        }
    }

    /*
     * interpolator for all expand/collapse animations
    */
    private static Interpolator getInterpolator() {
        return new AccelerateInterpolator();
    }

    private static void hideChildViews(View groupView, int groupPosition, boolean animate) {
        final ViewGroup childContainer = (ViewGroup) groupView.findViewById(R.id.layout_child_container);
        if (childContainer == null) {
            return;
        }

        if (childContainer.getVisibility() != View.GONE) {
            if (animate) {
                Animation expand = new ScaleAnimation(1.0f, 1.0f, 1.0f, 0.0f);
                expand.setDuration(ANIM_DURATION);
                expand.setInterpolator(getInterpolator());
                expand.setAnimationListener(new Animation.AnimationListener() {
                    @Override
                    public void onAnimationStart(Animation animation) {
                    }

                    @Override
                    public void onAnimationEnd(Animation animation) {
                        childContainer.setVisibility(View.GONE);
                    }

                    @Override
                    public void onAnimationRepeat(Animation animation) {
                    }
                });
                childContainer.startAnimation(expand);
            } else {
                childContainer.setVisibility(View.GONE);
            }
        }
        StatsUIHelper.setGroupChevron(false, groupView, groupPosition, animate);
    }

    /*
     * shows the correct up/down chevron for the passed group
     */
    private static void setGroupChevron(final boolean isGroupExpanded, View groupView, int groupPosition,
                                        boolean animate) {
        final ImageView chevron = (ImageView) groupView.findViewById(R.id.stats_list_cell_chevron);
        if (chevron == null) {
            return;
        }
        if (isGroupExpanded) {
            // change the background of the parent
            setViewBackgroundWithoutResettingPadding(groupView, R.drawable.stats_list_item_expanded_background);
        } else {
            setViewBackgroundWithoutResettingPadding(groupView,
                                                     groupPosition == 0 ? 0 : R.drawable.stats_list_item_background);
        }

        chevron.clearAnimation(); // Remove any other prev animations set on the chevron
        if (animate) {
            // make sure we start with the correct chevron for the prior state before animating it
            chevron.setImageResource(isGroupExpanded ? R.drawable.ic_chevron_right_blue_wordpress_24dp
                                             : R.drawable.ic_chevron_down_blue_wordpress_24dp);
            float start = (isGroupExpanded ? 0.0f : 0.0f);
            float end = (isGroupExpanded ? 90.0f : -90.0f) * (RtlUtils.isRtl(groupView.getContext()) ? -1 : 1);
            Animation rotate = new RotateAnimation(start, end, Animation.RELATIVE_TO_SELF, 0.5f,
                                                   Animation.RELATIVE_TO_SELF, 0.5f);
            rotate.setDuration(ANIM_DURATION);
            rotate.setInterpolator(getInterpolator());
            rotate.setFillAfter(true);
            chevron.startAnimation(rotate);
        } else {
            chevron.setImageResource(isGroupExpanded ? R.drawable.ic_chevron_down_blue_wordpress_24dp
                                             : R.drawable.ic_chevron_right_blue_wordpress_24dp);
        }
    }

    private static void showChildViews(ExpandableListAdapter mAdapter, LinearLayout mLinearLayout,
                                       int groupPosition, View groupView, boolean animate) {
        int childCount = Math.min(mAdapter.getChildrenCount(groupPosition), STATS_CHILD_MAX_ITEMS);
        if (childCount == 0) {
            return;
        }

        final ViewGroup childContainer = (ViewGroup) groupView.findViewById(R.id.layout_child_container);
        if (childContainer == null) {
            return;
        }

        int numExistingViews = childContainer.getChildCount();
        if (childCount < numExistingViews) {
            int numToRemove = numExistingViews - childCount;
            childContainer.removeViews(childCount, numToRemove);
            numExistingViews = childCount;
        }

        for (int i = 0; i < childCount; i++) {
            boolean isLastChild = (i == childCount - 1);
            if (i < numExistingViews) {
                View convertView = childContainer.getChildAt(i);
                mAdapter.getChildView(groupPosition, i, isLastChild, convertView, mLinearLayout);
            } else {
                View childView = mAdapter.getChildView(groupPosition, i, isLastChild, null, mLinearLayout);
                // remove the right/left padding so the child total aligns to left
                childView.setPadding(0,
                                     childView.getPaddingTop(),
                                     0,
                                     isLastChild ? 0 : childView.getPaddingBottom()); // No padding bottom on last child
                setViewBackgroundWithoutResettingPadding(childView, R.drawable.stats_list_item_child_background);
                childContainer.addView(childView);
            }
        }

        if (childContainer.getVisibility() != View.VISIBLE) {
            if (animate) {
                Animation expand = new ScaleAnimation(1.0f, 1.0f, 0.0f, 1.0f);
                expand.setDuration(ANIM_DURATION);
                expand.setInterpolator(getInterpolator());
                childContainer.startAnimation(expand);
            }
            childContainer.setVisibility(View.VISIBLE);
        }

        StatsUIHelper.setGroupChevron(true, groupView, groupPosition, animate);
    }

    /**
     * Removes URL underlines in a string by replacing URLSpan occurrences by
     * URLSpanNoUnderline objects.
     *
     * @param pText A Spannable object. For example, a TextView casted as
<<<<<<< HEAD
     * Spannable.
=======
     *              Spannable.
>>>>>>> f8b4c7ef
     */
    public static void removeUnderlines(Spannable pText) {
        URLSpan[] spans = pText.getSpans(0, pText.length(), URLSpan.class);

        for (URLSpan span : spans) {
            int start = pText.getSpanStart(span);
            int end = pText.getSpanEnd(span);
            pText.removeSpan(span);
            span = new URLSpanNoUnderline(span.getURL());
            pText.setSpan(span, start, end, 0);
        }
    }

    public static int getNumOfBarsToShow() {
        if (StatsUtils.getSmallestWidthDP() >= TABLET_720DP && DisplayUtils.isLandscape(WordPress.getContext())) {
            return 15;
        } else if (StatsUtils.getSmallestWidthDP() >= TABLET_600DP) {
            return 10;
        } else {
            return 7;
        }
    }
}<|MERGE_RESOLUTION|>--- conflicted
+++ resolved
@@ -48,8 +48,7 @@
         return (StatsUtils.getSmallestWidthDP() >= TABLET_720DP);
     }
 
-    public static void reloadLinearLayout(Context ctx, ListAdapter adapter, LinearLayout linearLayout,
-                                          int maxNumberOfItemsToshow) {
+    public static void reloadLinearLayout(Context ctx, ListAdapter adapter, LinearLayout linearLayout, int maxNumberOfItemsToshow) {
         if (ctx == null || linearLayout == null || adapter == null) {
             return;
         }
@@ -96,7 +95,7 @@
      * See http://stackoverflow.com/a/10469121 and
      * http://www.mail-archive.com/android-developers@googlegroups.com/msg09595.html
      *
-     * @param v               The view to apply the background resource
+     * @param v The view to apply the background resource
      * @param backgroundResId The resource ID
      */
     private static void setViewBackgroundWithoutResettingPadding(final View v, final int backgroundResId) {
@@ -241,8 +240,7 @@
     /*
      * shows the correct up/down chevron for the passed group
      */
-    private static void setGroupChevron(final boolean isGroupExpanded, View groupView, int groupPosition,
-                                        boolean animate) {
+    private static void setGroupChevron(final boolean isGroupExpanded, View groupView, int groupPosition, boolean animate) {
         final ImageView chevron = (ImageView) groupView.findViewById(R.id.stats_list_cell_chevron);
         if (chevron == null) {
             return;
@@ -251,26 +249,23 @@
             // change the background of the parent
             setViewBackgroundWithoutResettingPadding(groupView, R.drawable.stats_list_item_expanded_background);
         } else {
-            setViewBackgroundWithoutResettingPadding(groupView,
-                                                     groupPosition == 0 ? 0 : R.drawable.stats_list_item_background);
+            setViewBackgroundWithoutResettingPadding(groupView, groupPosition == 0 ? 0 : R.drawable.stats_list_item_background);
         }
 
         chevron.clearAnimation(); // Remove any other prev animations set on the chevron
         if (animate) {
             // make sure we start with the correct chevron for the prior state before animating it
-            chevron.setImageResource(isGroupExpanded ? R.drawable.ic_chevron_right_blue_wordpress_24dp
-                                             : R.drawable.ic_chevron_down_blue_wordpress_24dp);
+            chevron.setImageResource(isGroupExpanded ? R.drawable.ic_chevron_right_blue_wordpress_24dp : R.drawable.ic_chevron_down_blue_wordpress_24dp);
             float start = (isGroupExpanded ? 0.0f : 0.0f);
             float end = (isGroupExpanded ? 90.0f : -90.0f) * (RtlUtils.isRtl(groupView.getContext()) ? -1 : 1);
             Animation rotate = new RotateAnimation(start, end, Animation.RELATIVE_TO_SELF, 0.5f,
-                                                   Animation.RELATIVE_TO_SELF, 0.5f);
+                    Animation.RELATIVE_TO_SELF, 0.5f);
             rotate.setDuration(ANIM_DURATION);
             rotate.setInterpolator(getInterpolator());
             rotate.setFillAfter(true);
             chevron.startAnimation(rotate);
         } else {
-            chevron.setImageResource(isGroupExpanded ? R.drawable.ic_chevron_down_blue_wordpress_24dp
-                                             : R.drawable.ic_chevron_right_blue_wordpress_24dp);
+            chevron.setImageResource(isGroupExpanded ? R.drawable.ic_chevron_down_blue_wordpress_24dp : R.drawable.ic_chevron_right_blue_wordpress_24dp);
         }
     }
 
@@ -302,9 +297,9 @@
                 View childView = mAdapter.getChildView(groupPosition, i, isLastChild, null, mLinearLayout);
                 // remove the right/left padding so the child total aligns to left
                 childView.setPadding(0,
-                                     childView.getPaddingTop(),
-                                     0,
-                                     isLastChild ? 0 : childView.getPaddingBottom()); // No padding bottom on last child
+                        childView.getPaddingTop(),
+                        0,
+                        isLastChild ? 0 : childView.getPaddingBottom()); // No padding bottom on last child
                 setViewBackgroundWithoutResettingPadding(childView, R.drawable.stats_list_item_child_background);
                 childContainer.addView(childView);
             }
@@ -328,11 +323,7 @@
      * URLSpanNoUnderline objects.
      *
      * @param pText A Spannable object. For example, a TextView casted as
-<<<<<<< HEAD
      * Spannable.
-=======
-     *              Spannable.
->>>>>>> f8b4c7ef
      */
     public static void removeUnderlines(Spannable pText) {
         URLSpan[] spans = pText.getSpans(0, pText.length(), URLSpan.class);
