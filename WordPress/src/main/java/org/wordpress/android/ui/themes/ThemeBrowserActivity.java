package org.wordpress.android.ui.themes;

import android.app.AlertDialog;
import android.app.FragmentManager;
import android.app.FragmentTransaction;
import android.content.DialogInterface;
import android.content.Intent;
import android.os.Bundle;
import android.support.annotation.NonNull;
import android.support.v7.app.ActionBar;
import android.support.v7.app.AppCompatActivity;
import android.support.v7.widget.Toolbar;
import android.text.TextUtils;
import android.view.MenuItem;
import android.view.View;

import org.greenrobot.eventbus.Subscribe;
import org.greenrobot.eventbus.ThreadMode;
import org.wordpress.android.R;
import org.wordpress.android.WordPress;
import org.wordpress.android.analytics.AnalyticsTracker.Stat;
import org.wordpress.android.fluxc.Dispatcher;
import org.wordpress.android.fluxc.action.ThemeAction;
import org.wordpress.android.fluxc.generated.ThemeActionBuilder;
import org.wordpress.android.fluxc.model.SiteModel;
import org.wordpress.android.fluxc.model.ThemeModel;
import org.wordpress.android.fluxc.store.ThemeStore;
<<<<<<< HEAD
import org.wordpress.android.fluxc.store.ThemeStore.ActivateThemePayload;
import org.wordpress.android.fluxc.store.ThemeStore.SearchThemesPayload;
=======
import org.wordpress.android.fluxc.store.ThemeStore.SiteThemePayload;
>>>>>>> 1ceaa3db
import org.wordpress.android.ui.ActivityId;
import org.wordpress.android.ui.prefs.AppPrefs;
import org.wordpress.android.ui.themes.ThemeBrowserFragment.ThemeBrowserFragmentCallback;
import org.wordpress.android.util.AnalyticsUtils;
import org.wordpress.android.util.AppLog;
import org.wordpress.android.util.AppLog.T;
import org.wordpress.android.util.NetworkUtils;
import org.wordpress.android.util.ToastUtils;

import java.util.HashMap;
import java.util.Map;

import javax.inject.Inject;

public class ThemeBrowserActivity extends AppCompatActivity implements ThemeBrowserFragmentCallback {
    public static boolean isAccessible(SiteModel site) {
        // themes are only accessible to admin wordpress.com users
        return site != null && site.isUsingWpComRestApi() && site.getHasCapabilityEditThemeOptions();
    }

    public static final int ACTIVATE_THEME = 1;
    public static final String THEME_ID = "theme_id";

    // refresh WP.com themes every 3 days
    private static final long WP_COM_THEMES_SYNC_TIMEOUT = 1000 * 60 * 60 * 24 * 3;

    private static final String IS_IN_SEARCH_MODE = "is_in_search_mode";
    private static final String ALERT_TAB = "alert";

    private boolean mIsRunning;
    private ThemeBrowserFragment mThemeBrowserFragment;
    private ThemeSearchFragment mThemeSearchFragment;
    private ThemeModel mCurrentTheme;
    private boolean mIsInSearchMode;
    private boolean mIsFetchingInstalledThemes;
    private SiteModel mSite;

    @Inject ThemeStore mThemeStore;
    @Inject Dispatcher mDispatcher;

    @Override
    public void onCreate(Bundle savedInstanceState) {
        super.onCreate(savedInstanceState);
        ((WordPress) getApplication()).component().inject(this);
        mDispatcher.register(this);

        if (savedInstanceState == null) {
            mSite = (SiteModel) getIntent().getSerializableExtra(WordPress.SITE);
        } else {
            mSite = (SiteModel) savedInstanceState.getSerializable(WordPress.SITE);
        }
        if (mSite == null) {
            ToastUtils.showToast(this, R.string.blog_not_found, ToastUtils.Duration.SHORT);
            finish();
            return;
        }

        setContentView(R.layout.theme_browser_activity);

        if (savedInstanceState == null) {
            AnalyticsUtils.trackWithSiteDetails(Stat.THEMES_ACCESSED_THEMES_BROWSER, mSite);
            addBrowserFragment();
        } else {
            mThemeBrowserFragment = (ThemeBrowserFragment) getFragmentManager().findFragmentByTag(ThemeBrowserFragment.TAG);
            mThemeSearchFragment = (ThemeSearchFragment) getFragmentManager().findFragmentByTag(ThemeSearchFragment.TAG);
            setIsInSearchMode(savedInstanceState.getBoolean(IS_IN_SEARCH_MODE));
        }

        // fetch most recent themes data
        if (!mIsInSearchMode) {
            fetchInstalledThemesIfJetpackSite();
            fetchWpComThemesIfSyncTimedOut(false);
        }

        showToolbar();
    }

    @Override
    protected void onResume() {
        super.onResume();
        showCorrectToolbar();
        mIsRunning = true;
        ActivityId.trackLastActivity(ActivityId.THEMES);
        fetchCurrentTheme();
    }

    @Override
    protected void onPause() {
        super.onPause();
        mIsRunning = false;
    }

    @Override
    protected void onSaveInstanceState(Bundle outState) {
        super.onSaveInstanceState(outState);
        outState.putBoolean(IS_IN_SEARCH_MODE, mIsInSearchMode);
        outState.putSerializable(WordPress.SITE, mSite);
    }

    @Override
    public boolean onOptionsItemSelected(MenuItem item) {
        int i = item.getItemId();
        if (i == android.R.id.home) {
            onBackPressed();
            return true;
        }

        return super.onOptionsItemSelected(item);
    }

    @Override
    public void onBackPressed() {
        FragmentManager fm = getFragmentManager();
        if (fm.getBackStackEntryCount() > 0) {
            fm.popBackStack();
        } else {
            super.onBackPressed();
        }
    }

    @Override
    protected void onActivityResult(int requestCode, int resultCode, Intent data) {
        if (requestCode == ACTIVATE_THEME && resultCode == RESULT_OK && data != null) {
            String themeId = data.getStringExtra(THEME_ID);
            if (!TextUtils.isEmpty(themeId)) {
                activateTheme(themeId);
            }
        }
    }

    @Override
    public void onDestroy() {
        super.onDestroy();
        mDispatcher.unregister(this);
    }

    @Override
    public void onActivateSelected(String themeId) {
        activateTheme(themeId);
    }

    @Override
    public void onTryAndCustomizeSelected(String themeId) {
        startWebActivity(themeId, ThemeWebActivity.ThemeWebActivityType.PREVIEW);
    }

    @Override
    public void onViewSelected(String themeId) {
        startWebActivity(themeId, ThemeWebActivity.ThemeWebActivityType.DEMO);
    }

    @Override
    public void onDetailsSelected(String themeId) {
        startWebActivity(themeId, ThemeWebActivity.ThemeWebActivityType.DETAILS);
    }

    @Override
    public void onSupportSelected(String themeId) {
        startWebActivity(themeId, ThemeWebActivity.ThemeWebActivityType.SUPPORT);
    }

    @Override
    public void onSearchClicked() {
        setIsInSearchMode(true);
        AnalyticsUtils.trackWithSiteDetails(Stat.THEMES_ACCESSED_SEARCH, mSite);
        showSearchFragment();
    }

    @Override
    public void onSearchRequested(String searchTerm) {
        searchThemes(searchTerm);
    }

    @Override
    public void onSearchClosed() {
        setIsInSearchMode(false);
        showToolbar();
        getFragmentManager().popBackStack();
    }

    @Override
    public void onSwipeToRefresh() {
        fetchInstalledThemesIfJetpackSite();
        fetchWpComThemesIfSyncTimedOut(true);
    }

    @SuppressWarnings("unused")
    @Subscribe(threadMode = ThreadMode.MAIN)
    public void onWpComThemesChanged(ThemeStore.OnWpComThemesChanged event) {
        // always unset refreshing status to remove progress indicator
        if (mThemeBrowserFragment != null) {
            mThemeBrowserFragment.setRefreshing(false);
            mThemeBrowserFragment.refreshView();
        }

        if (event.isError()) {
            AppLog.e(T.THEMES, "Error fetching themes: " + event.error.message);
            ToastUtils.showToast(this, R.string.theme_fetch_failed, ToastUtils.Duration.SHORT);
        } else {
            AppLog.d(T.THEMES, "WordPress.com Theme fetch successful!");
        }
        AppPrefs.setLastWpComThemeSync(System.currentTimeMillis());
    }


    @SuppressWarnings("unused")
    @Subscribe(threadMode = ThreadMode.MAIN)
    public void onSiteThemesChanged(ThemeStore.OnSiteThemesChanged event) {
        if (event.origin == ThemeAction.FETCH_INSTALLED_THEMES) {
            // always unset refreshing status to remove progress indicator
            if (mThemeBrowserFragment != null) {
                mThemeBrowserFragment.setRefreshing(false);
                mThemeBrowserFragment.refreshView();
            }

            mIsFetchingInstalledThemes = false;

            if (event.isError()) {
                AppLog.e(T.THEMES, "Error fetching themes: " + event.error.message);
                ToastUtils.showToast(this, R.string.theme_fetch_failed, ToastUtils.Duration.SHORT);
            } else {
                AppLog.d(T.THEMES, "Installed themes fetch successful!");
            }
        } else if (event.origin == ThemeAction.REMOVE_SITE_THEMES){
            // Since this is a logout event, we don't need to do anything
            AppLog.d(T.THEMES, "Site themes removed for site: " + event.site.getDisplayName());
        }
    }

    @SuppressWarnings("unused")
    @Subscribe(threadMode = ThreadMode.MAIN)
    public void onCurrentThemeFetched(ThemeStore.OnCurrentThemeFetched event) {
        if (event.isError()) {
            AppLog.e(T.THEMES, "Error fetching current theme: " + event.error.message);
            ToastUtils.showToast(this, R.string.theme_fetch_failed, ToastUtils.Duration.SHORT);

            // set the new current theme to update header
            if (mCurrentTheme != null && mThemeBrowserFragment != null) {
                if (mThemeBrowserFragment.getCurrentThemeTextView() != null) {
                    mThemeBrowserFragment.getCurrentThemeTextView().setText(mCurrentTheme.getName());
                    mThemeBrowserFragment.setCurrentThemeId(mCurrentTheme.getThemeId());
                }
            }
        } else {
            AppLog.d(T.THEMES, "Current Theme fetch successful!");
            mCurrentTheme = mThemeStore.getActiveThemeForSite(event.site);
            AppLog.d(T.THEMES, "Current theme is " + mCurrentTheme.getName());
            updateCurrentThemeView();

            if (mThemeSearchFragment != null && mThemeSearchFragment.isVisible()) {
                mThemeSearchFragment.setRefreshing(false);
            }
        }
    }

    @SuppressWarnings("unused")
    @Subscribe(threadMode = ThreadMode.MAIN)
    public void onThemeInstalled(ThemeStore.OnThemeInstalled event) {
        if (event.isError()) {
            AppLog.e(T.THEMES, "Error installing theme: " + event.error.message);
        } else {
            AppLog.d(T.THEMES, "Theme installation successful! Installed theme: " + event.theme.getName());
            activateTheme(event.theme.getThemeId());
        }
    }

    @SuppressWarnings("unused")
    @Subscribe(threadMode = ThreadMode.MAIN)
    public void onThemeActivated(ThemeStore.OnThemeActivated event) {
        if (event.isError()) {
            AppLog.e(T.THEMES, "Error activating theme: " + event.error.message);
            ToastUtils.showToast(this, R.string.theme_activation_error, ToastUtils.Duration.SHORT);
        } else {
            AppLog.d(T.THEMES, "Theme activation successful! New theme: " + event.theme.getName());

            mCurrentTheme = mThemeStore.getActiveThemeForSite(event.site);
            updateCurrentThemeView();

            Map<String, Object> themeProperties = new HashMap<>();
            themeProperties.put(THEME_ID, mCurrentTheme.getThemeId());
            AnalyticsUtils.trackWithSiteDetails(Stat.THEMES_CHANGED_THEME, mSite, themeProperties);

            if (!isFinishing()) {
                showAlertDialogOnNewSettingNewTheme(mCurrentTheme);
            }
        }
    }

    private void updateCurrentThemeView() {
        if (mCurrentTheme != null && mThemeBrowserFragment != null && mThemeBrowserFragment.getCurrentThemeTextView() != null) {
            String text = TextUtils.isEmpty(mCurrentTheme.getName()) ? getString(R.string.unknown) : mCurrentTheme.getName();
            mThemeBrowserFragment.getCurrentThemeTextView().setText(text);
            mThemeBrowserFragment.setCurrentThemeId(mCurrentTheme.getThemeId());
        }
    }

    private void setIsInSearchMode(boolean isInSearchMode) {
        mIsInSearchMode = isInSearchMode;
    }

    private void searchThemes(String searchTerm) {
        if (TextUtils.isEmpty(searchTerm)) {
            return;
        }
        // TODO: implement local theme search
    }

    private void fetchCurrentTheme() {
        mDispatcher.dispatch(ThemeActionBuilder.newFetchCurrentThemeAction(mSite));
    }

    private void fetchWpComThemesIfSyncTimedOut(boolean force) {
        long currentTime = System.currentTimeMillis();
        if (force || currentTime - AppPrefs.getLastWpComThemeSync() > WP_COM_THEMES_SYNC_TIMEOUT) {
            mDispatcher.dispatch(ThemeActionBuilder.newFetchWpComThemesAction());
        }
    }

    private void fetchInstalledThemesIfJetpackSite() {
        if (mSite.isJetpackConnected() && mSite.isUsingWpComRestApi() && !mIsFetchingInstalledThemes) {
            mDispatcher.dispatch(ThemeActionBuilder.newFetchInstalledThemesAction(mSite));
            mIsFetchingInstalledThemes = true;
        }
    }

    private void activateTheme(String themeId) {
        if (!mSite.isUsingWpComRestApi()) {
            AppLog.i(T.THEMES, "Theme activation requires a site using WP.com REST API. Aborting request.");
            return;
        }

        ThemeModel theme = mThemeStore.getInstalledThemeByThemeId(mSite, themeId);
        if (theme == null) {
            theme = mThemeStore.getWpComThemeByThemeId(themeId);
            if (theme == null) {
                AppLog.w(T.THEMES, "Theme unavailable to activate. Fetch it and try again.");
                return;
            }

            if (mSite.isJetpackConnected()) {
                // first install the theme, then activate it
                mDispatcher.dispatch(ThemeActionBuilder.newInstallThemeAction(new SiteThemePayload(mSite, theme)));
                return;
            }
        }

        mDispatcher.dispatch(ThemeActionBuilder.newActivateThemeAction(new SiteThemePayload(mSite, theme)));
    }

    private void showToolbar() {
        Toolbar toolbar = findViewById(R.id.toolbar);
        setSupportActionBar(toolbar);

        ActionBar actionBar = getSupportActionBar();
        if (actionBar != null) {
            actionBar.setDisplayShowTitleEnabled(true);
            actionBar.setDisplayHomeAsUpEnabled(true);
            actionBar.setTitle(R.string.themes);
            findViewById(R.id.toolbar).setVisibility(View.VISIBLE);
            findViewById(R.id.toolbar_search).setVisibility(View.GONE);
        }
    }

    private void showCorrectToolbar() {
        if (mIsInSearchMode) {
            showSearchToolbar();
        } else {
            hideSearchToolbar();
        }
    }

    private void showSearchToolbar() {
        Toolbar toolbarSearch = findViewById(R.id.toolbar_search);
        setSupportActionBar(toolbarSearch);
        toolbarSearch.setTitle("");
        findViewById(R.id.toolbar).setVisibility(View.GONE);
        findViewById(R.id.toolbar_search).setVisibility(View.VISIBLE);
    }

    private void hideSearchToolbar() {
        findViewById(R.id.toolbar).setVisibility(View.VISIBLE);
        findViewById(R.id.toolbar_search).setVisibility(View.GONE);
    }

    private void addBrowserFragment() {
        mThemeBrowserFragment = ThemeBrowserFragment.newInstance(mSite);
        showToolbar();
        getFragmentManager().beginTransaction()
                .add(R.id.theme_browser_container, mThemeBrowserFragment, ThemeBrowserFragment.TAG)
                .commit();
    }

    private void showSearchFragment() {
        if (mThemeSearchFragment == null) {
            mThemeSearchFragment = ThemeSearchFragment.newInstance(mSite);
        }
        showSearchToolbar();
        getFragmentManager().beginTransaction()
                .replace(R.id.theme_browser_container, mThemeSearchFragment, ThemeSearchFragment.TAG)
                .addToBackStack(null)
                .commit();
    }

    private void showAlertDialogOnNewSettingNewTheme(ThemeModel newTheme) {
        AlertDialog.Builder dialogBuilder = new AlertDialog.Builder(this);

        String thanksMessage = String.format(getString(R.string.theme_prompt), newTheme.getName());
        if (!TextUtils.isEmpty(newTheme.getAuthorName())) {
            String append = String.format(getString(R.string.theme_by_author_prompt_append), newTheme.getAuthorName());
            thanksMessage = thanksMessage + " " + append;
        }

        dialogBuilder.setMessage(thanksMessage);
        dialogBuilder.setNegativeButton(R.string.theme_done, null);
        dialogBuilder.setPositiveButton(R.string.theme_manage_site, new DialogInterface.OnClickListener() {
            @Override
            public void onClick(DialogInterface dialog, int which) {
                finish();
            }
        });

        AlertDialog alertDialog = dialogBuilder.create();
        alertDialog.show();
    }

    private void startWebActivity(String themeId, ThemeWebActivity.ThemeWebActivityType type) {
        String toastText = getString(R.string.no_network_message);

        if (NetworkUtils.isNetworkAvailable(this)) {
            ThemeModel theme = TextUtils.isEmpty(themeId) ? null : mThemeStore.getWpComThemeByThemeId(themeId.replace("-wpcom", ""));
            if (theme != null) {
                Map<String, Object> themeProperties = new HashMap<>();
                themeProperties.put(THEME_ID, themeId);
                theme.setActive(isActiveThemeForSite(theme.getThemeId()));

                switch (type) {
                    case PREVIEW:
                        AnalyticsUtils.trackWithSiteDetails(Stat.THEMES_PREVIEWED_SITE, mSite, themeProperties);
                        break;
                    case DEMO:
                        AnalyticsUtils.trackWithSiteDetails(Stat.THEMES_DEMO_ACCESSED, mSite, themeProperties);
                        break;
                    case DETAILS:
                        AnalyticsUtils.trackWithSiteDetails(Stat.THEMES_DETAILS_ACCESSED, mSite, themeProperties);
                        break;
                    case SUPPORT:
                        AnalyticsUtils.trackWithSiteDetails(Stat.THEMES_SUPPORT_ACCESSED, mSite, themeProperties);
                        break;
                }
                ThemeWebActivity.openTheme(this, mSite, theme, type);
                return;
            } else {
                toastText = getString(R.string.could_not_load_theme);
            }
        }

        ToastUtils.showToast(this, toastText, ToastUtils.Duration.SHORT);
    }

    private boolean isActiveThemeForSite(@NonNull String themeId) {
        final ThemeModel storedActiveTheme = mThemeStore.getActiveThemeForSite(mSite);
        return storedActiveTheme != null && themeId.equals(storedActiveTheme.getThemeId().replace("-wpcom", ""));
    }
}<|MERGE_RESOLUTION|>--- conflicted
+++ resolved
@@ -25,12 +25,7 @@
 import org.wordpress.android.fluxc.model.SiteModel;
 import org.wordpress.android.fluxc.model.ThemeModel;
 import org.wordpress.android.fluxc.store.ThemeStore;
-<<<<<<< HEAD
-import org.wordpress.android.fluxc.store.ThemeStore.ActivateThemePayload;
-import org.wordpress.android.fluxc.store.ThemeStore.SearchThemesPayload;
-=======
 import org.wordpress.android.fluxc.store.ThemeStore.SiteThemePayload;
->>>>>>> 1ceaa3db
 import org.wordpress.android.ui.ActivityId;
 import org.wordpress.android.ui.prefs.AppPrefs;
 import org.wordpress.android.ui.themes.ThemeBrowserFragment.ThemeBrowserFragmentCallback;
@@ -79,9 +74,17 @@
 
         if (savedInstanceState == null) {
             mSite = (SiteModel) getIntent().getSerializableExtra(WordPress.SITE);
+            if (mSite != null) {
+                AnalyticsUtils.trackWithSiteDetails(Stat.THEMES_ACCESSED_THEMES_BROWSER, mSite);
+                mThemeBrowserFragment = ThemeBrowserFragment.newInstance(mSite);
+                mThemeSearchFragment = ThemeSearchFragment.newInstance(mSite);
+                addBrowserFragment();
+            }
         } else {
             mSite = (SiteModel) savedInstanceState.getSerializable(WordPress.SITE);
-        }
+            setIsInSearchMode(savedInstanceState.getBoolean(IS_IN_SEARCH_MODE));
+        }
+
         if (mSite == null) {
             ToastUtils.showToast(this, R.string.blog_not_found, ToastUtils.Duration.SHORT);
             finish();
@@ -89,15 +92,6 @@
         }
 
         setContentView(R.layout.theme_browser_activity);
-
-        if (savedInstanceState == null) {
-            AnalyticsUtils.trackWithSiteDetails(Stat.THEMES_ACCESSED_THEMES_BROWSER, mSite);
-            addBrowserFragment();
-        } else {
-            mThemeBrowserFragment = (ThemeBrowserFragment) getFragmentManager().findFragmentByTag(ThemeBrowserFragment.TAG);
-            mThemeSearchFragment = (ThemeSearchFragment) getFragmentManager().findFragmentByTag(ThemeSearchFragment.TAG);
-            setIsInSearchMode(savedInstanceState.getBoolean(IS_IN_SEARCH_MODE));
-        }
 
         // fetch most recent themes data
         if (!mIsInSearchMode) {
@@ -114,7 +108,6 @@
         showCorrectToolbar();
         mIsRunning = true;
         ActivityId.trackLastActivity(ActivityId.THEMES);
-        fetchCurrentTheme();
     }
 
     @Override
@@ -196,25 +189,7 @@
     public void onSearchClicked() {
         setIsInSearchMode(true);
         AnalyticsUtils.trackWithSiteDetails(Stat.THEMES_ACCESSED_SEARCH, mSite);
-        showSearchFragment();
-    }
-
-    @Override
-    public void onSearchRequested(String searchTerm) {
-        searchThemes(searchTerm);
-    }
-
-    @Override
-    public void onSearchClosed() {
-        setIsInSearchMode(false);
-        showToolbar();
-        getFragmentManager().popBackStack();
-    }
-
-    @Override
-    public void onSwipeToRefresh() {
-        fetchInstalledThemesIfJetpackSite();
-        fetchWpComThemesIfSyncTimedOut(true);
+        addSearchFragment();
     }
 
     @SuppressWarnings("unused")
@@ -327,36 +302,36 @@
         }
     }
 
-    private void setIsInSearchMode(boolean isInSearchMode) {
+    public void setIsInSearchMode(boolean isInSearchMode) {
         mIsInSearchMode = isInSearchMode;
     }
 
-    private void searchThemes(String searchTerm) {
+    public void searchThemes(String searchTerm) {
         if (TextUtils.isEmpty(searchTerm)) {
             return;
         }
         // TODO: implement local theme search
     }
 
-    private void fetchCurrentTheme() {
+    public void fetchCurrentTheme() {
         mDispatcher.dispatch(ThemeActionBuilder.newFetchCurrentThemeAction(mSite));
     }
 
-    private void fetchWpComThemesIfSyncTimedOut(boolean force) {
+    public void fetchWpComThemesIfSyncTimedOut(boolean force) {
         long currentTime = System.currentTimeMillis();
         if (force || currentTime - AppPrefs.getLastWpComThemeSync() > WP_COM_THEMES_SYNC_TIMEOUT) {
             mDispatcher.dispatch(ThemeActionBuilder.newFetchWpComThemesAction());
         }
     }
 
-    private void fetchInstalledThemesIfJetpackSite() {
+    public void fetchInstalledThemesIfJetpackSite() {
         if (mSite.isJetpackConnected() && mSite.isUsingWpComRestApi() && !mIsFetchingInstalledThemes) {
             mDispatcher.dispatch(ThemeActionBuilder.newFetchInstalledThemesAction(mSite));
             mIsFetchingInstalledThemes = true;
         }
     }
 
-    private void activateTheme(String themeId) {
+    public void activateTheme(String themeId) {
         if (!mSite.isUsingWpComRestApi()) {
             AppLog.i(T.THEMES, "Theme activation requires a site using WP.com REST API. Aborting request.");
             return;
@@ -380,8 +355,16 @@
         mDispatcher.dispatch(ThemeActionBuilder.newActivateThemeAction(new SiteThemePayload(mSite, theme)));
     }
 
-    private void showToolbar() {
-        Toolbar toolbar = findViewById(R.id.toolbar);
+    protected void setThemeBrowserFragment(ThemeBrowserFragment themeBrowserFragment) {
+        mThemeBrowserFragment = themeBrowserFragment;
+    }
+
+    protected void setThemeSearchFragment(ThemeSearchFragment themeSearchFragment) {
+        mThemeSearchFragment = themeSearchFragment;
+    }
+
+    protected void showToolbar() {
+        Toolbar toolbar = (Toolbar) findViewById(R.id.toolbar);
         setSupportActionBar(toolbar);
 
         ActionBar actionBar = getSupportActionBar();
@@ -403,7 +386,7 @@
     }
 
     private void showSearchToolbar() {
-        Toolbar toolbarSearch = findViewById(R.id.toolbar_search);
+        Toolbar toolbarSearch = (Toolbar) findViewById(R.id.toolbar_search);
         setSupportActionBar(toolbarSearch);
         toolbarSearch.setTitle("");
         findViewById(R.id.toolbar).setVisibility(View.GONE);
@@ -416,22 +399,24 @@
     }
 
     private void addBrowserFragment() {
-        mThemeBrowserFragment = ThemeBrowserFragment.newInstance(mSite);
+        if (mThemeBrowserFragment == null) {
+            mThemeBrowserFragment = new ThemeBrowserFragment();
+        }
         showToolbar();
-        getFragmentManager().beginTransaction()
-                .add(R.id.theme_browser_container, mThemeBrowserFragment, ThemeBrowserFragment.TAG)
-                .commit();
-    }
-
-    private void showSearchFragment() {
+        FragmentTransaction fragmentTransaction = getFragmentManager().beginTransaction();
+        fragmentTransaction.add(R.id.theme_browser_container, mThemeBrowserFragment);
+        fragmentTransaction.commit();
+    }
+
+    private void addSearchFragment() {
         if (mThemeSearchFragment == null) {
             mThemeSearchFragment = ThemeSearchFragment.newInstance(mSite);
         }
         showSearchToolbar();
-        getFragmentManager().beginTransaction()
-                .replace(R.id.theme_browser_container, mThemeSearchFragment, ThemeSearchFragment.TAG)
-                .addToBackStack(null)
-                .commit();
+        FragmentTransaction fragmentTransaction = getFragmentManager().beginTransaction();
+        fragmentTransaction.replace(R.id.theme_browser_container, mThemeSearchFragment);
+        fragmentTransaction.addToBackStack(null);
+        fragmentTransaction.commit();
     }
 
     private void showAlertDialogOnNewSettingNewTheme(ThemeModel newTheme) {
