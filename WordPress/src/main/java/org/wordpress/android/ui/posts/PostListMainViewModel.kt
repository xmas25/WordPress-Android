package org.wordpress.android.ui.posts

import android.arch.lifecycle.Lifecycle
import android.arch.lifecycle.LifecycleOwner
import android.arch.lifecycle.LifecycleRegistry
import android.arch.lifecycle.LiveData
import android.arch.lifecycle.MutableLiveData
import android.arch.lifecycle.ViewModel
import android.content.Intent
import kotlinx.coroutines.CoroutineDispatcher
import kotlinx.coroutines.CoroutineScope
import kotlinx.coroutines.Job
import kotlinx.coroutines.delay
import kotlinx.coroutines.launch
import kotlinx.coroutines.withContext
import org.wordpress.android.R.string
import org.wordpress.android.fluxc.Dispatcher
import org.wordpress.android.fluxc.generated.ListActionBuilder
import org.wordpress.android.fluxc.model.LocalOrRemoteId.LocalId
import org.wordpress.android.fluxc.model.SiteModel
import org.wordpress.android.fluxc.model.list.PostListDescriptor
import org.wordpress.android.fluxc.model.post.PostStatus
import org.wordpress.android.fluxc.store.AccountStore
import org.wordpress.android.fluxc.store.MediaStore
import org.wordpress.android.fluxc.store.PostStore
import org.wordpress.android.fluxc.store.UploadStore
import org.wordpress.android.modules.BG_THREAD
import org.wordpress.android.modules.UI_THREAD
import org.wordpress.android.ui.pages.SnackbarMessageHolder
import org.wordpress.android.ui.posts.PostListType.DRAFTS
import org.wordpress.android.ui.posts.PostListType.PUBLISHED
import org.wordpress.android.ui.posts.PostListType.SCHEDULED
import org.wordpress.android.ui.posts.PostListType.TRASHED
import org.wordpress.android.ui.posts.ViewLayoutType.COMPACT
import org.wordpress.android.ui.posts.ViewLayoutType.Companion
import org.wordpress.android.ui.posts.ViewLayoutType.STANDARD
import org.wordpress.android.ui.prefs.AppPrefsWrapper
import org.wordpress.android.util.NetworkUtilsWrapper
import org.wordpress.android.util.ToastUtils.Duration
import org.wordpress.android.viewmodel.SingleLiveEvent
import org.wordpress.android.viewmodel.helpers.DialogHolder
import org.wordpress.android.viewmodel.helpers.ToastMessageHolder
import org.wordpress.android.viewmodel.posts.PostFetcher
import org.wordpress.android.viewmodel.posts.PostListItemIdentifier.LocalPostId
import org.wordpress.android.viewmodel.posts.PostListViewModelConnector
import javax.inject.Inject
import javax.inject.Named
import kotlin.coroutines.CoroutineContext

private const val SCROLL_TO_DELAY = 50L
private val FAB_VISIBLE_POST_LIST_PAGES = listOf(PUBLISHED, DRAFTS)
val POST_LIST_PAGES = listOf(PUBLISHED, DRAFTS, SCHEDULED, TRASHED)

class PostListMainViewModel @Inject constructor(
    private val dispatcher: Dispatcher,
    private val postStore: PostStore,
    private val accountStore: AccountStore,
    uploadStore: UploadStore,
    mediaStore: MediaStore,
    private val networkUtilsWrapper: NetworkUtilsWrapper,
    private val prefs: AppPrefsWrapper,
    @Named(UI_THREAD) private val mainDispatcher: CoroutineDispatcher,
    @Named(BG_THREAD) private val bgDispatcher: CoroutineDispatcher
) : ViewModel(), LifecycleOwner, CoroutineScope {
    private val lifecycleRegistry = LifecycleRegistry(this)
    override fun getLifecycle(): Lifecycle = lifecycleRegistry

    private val scrollToTargetPostJob: Job = Job()
    override val coroutineContext: CoroutineContext
        get() = bgDispatcher + scrollToTargetPostJob

    private lateinit var site: SiteModel

    private val _viewState = MutableLiveData<PostListMainViewState>()
    val viewState: LiveData<PostListMainViewState> = _viewState

    private val _postListAction = SingleLiveEvent<PostListAction>()
    val postListAction: LiveData<PostListAction> = _postListAction

    private val _updatePostsPager = SingleLiveEvent<AuthorFilterSelection>()
    val updatePostsPager = _updatePostsPager

    private val _selectTab = SingleLiveEvent<Int>()
    val selectTab = _selectTab as LiveData<Int>

    private val _scrollToLocalPostId = SingleLiveEvent<LocalPostId>()
    val scrollToLocalPostId = _scrollToLocalPostId as LiveData<LocalPostId>

    private val _snackBarMessage = SingleLiveEvent<SnackbarMessageHolder>()
    val snackBarMessage = _snackBarMessage as LiveData<SnackbarMessageHolder>

    private val _toastMessage = SingleLiveEvent<ToastMessageHolder>()
    val toastMessage: LiveData<ToastMessageHolder> = _toastMessage

    private val _dialogAction = SingleLiveEvent<DialogHolder>()
    val dialogAction: LiveData<DialogHolder> = _dialogAction

    private val _postUploadAction = SingleLiveEvent<PostUploadAction>()
    val postUploadAction: LiveData<PostUploadAction> = _postUploadAction

    private val _viewLayoutType = MutableLiveData<ViewLayoutType>()
    val viewLayoutType: LiveData<ViewLayoutType> = _viewLayoutType

    private val uploadStatusTracker = PostListUploadStatusTracker(uploadStore = uploadStore)
    private val featuredImageTracker = PostListFeaturedImageTracker(dispatcher = dispatcher, mediaStore = mediaStore)

    private val postFetcher by lazy {
        PostFetcher(lifecycle, dispatcher)
    }

    private val postListDialogHelper: PostListDialogHelper by lazy {
        PostListDialogHelper(
                showDialog = { _dialogAction.postValue(it) },
                checkNetworkConnection = this::checkNetworkConnection
        )
    }

    private val postConflictResolver: PostConflictResolver by lazy {
        PostConflictResolver(
                dispatcher = dispatcher,
                site = site,
                getPostByLocalPostId = postStore::getPostByLocalPostId,
                invalidateList = this::invalidateAllLists,
                checkNetworkConnection = this::checkNetworkConnection,
                showSnackbar = { _snackBarMessage.postValue(it) },
                showToast = { _toastMessage.postValue(it) }
        )
    }

    private val postActionHandler: PostActionHandler by lazy {
        PostActionHandler(
                dispatcher = dispatcher,
                site = site,
                postStore = postStore,
                postListDialogHelper = postListDialogHelper,
                doesPostHaveUnhandledConflict = postConflictResolver::doesPostHaveUnhandledConflict,
                triggerPostListAction = { _postListAction.postValue(it) },
                triggerPostUploadAction = { _postUploadAction.postValue(it) },
                invalidateList = this::invalidateAllLists,
                checkNetworkConnection = this::checkNetworkConnection,
                showSnackbar = { _snackBarMessage.postValue(it) },
                showToast = { _toastMessage.postValue(it) }
        )
    }

    /**
     * Filtering by author is disable on:
     * 1) Self-hosted sites - The XMLRPC api doesn't support filtering by author.
     * 2) Jetpack sites - we need to pass in the self-hosted user id to be able to filter for authors
     * which we currently can't
     * 3) Sites on which the user doesn't have permissions to edit posts of other users.
     *
     * This behavior is consistent with Calypso as of 11/4/2019.
     */
    private val isFilteringByAuthorSupported: Boolean by lazy {
        site.isWPCom && site.hasCapabilityEditOthersPosts
    }

    init {
        lifecycleRegistry.markState(Lifecycle.State.CREATED)
        _viewLayoutType.value = prefs.postListViewLayoutType
    }

    fun start(site: SiteModel) {
        this.site = site

        val authorFilterSelection: AuthorFilterSelection = if (isFilteringByAuthorSupported) {
            prefs.postListAuthorSelection
        } else {
            AuthorFilterSelection.EVERYONE
        }

        listenForPostListEvents(
                lifecycle = lifecycle,
                dispatcher = dispatcher,
                postStore = postStore,
                site = site,
                postActionHandler = postActionHandler,
                handlePostUpdatedWithoutError = postConflictResolver::onPostSuccessfullyUpdated,
                handlePostUploadedWithoutError = {
                    refreshAllLists()
                },
                triggerPostUploadAction = { _postUploadAction.postValue(it) },
                invalidateUploadStatus = {
                    uploadStatusTracker.invalidateUploadStatus(it)
                    invalidateAllLists()
                },
                invalidateFeaturedMedia = {
                    featuredImageTracker.invalidateFeaturedMedia(it)
                    invalidateAllLists()
                }
        )
        _updatePostsPager.value = authorFilterSelection
        _viewState.value = PostListMainViewState(
                isFabVisible = FAB_VISIBLE_POST_LIST_PAGES.contains(POST_LIST_PAGES.first()),
                isAuthorFilterVisible = isFilteringByAuthorSupported,
                authorFilterSelection = authorFilterSelection,
                authorFilterItems = getAuthorFilterItems(authorFilterSelection, accountStore.account?.avatarUrl)
        )
        lifecycleRegistry.markState(Lifecycle.State.STARTED)
    }

    override fun onCleared() {
        lifecycleRegistry.markState(Lifecycle.State.DESTROYED)
        scrollToTargetPostJob.cancel() // cancels all coroutines with the default coroutineContext
        super.onCleared()
    }

    /*
     * FUTURE_REFACTOR: We shouldn't need to pass the AuthorFilterSelection to fragments and get it back, we have that
     * info already
     */
    fun getPostListViewModelConnector(
        authorFilter: AuthorFilterSelection,
        postListType: PostListType
    ): PostListViewModelConnector {
        return PostListViewModelConnector(
                site = site,
                postListType = postListType,
                authorFilter = authorFilter,
                postActionHandler = postActionHandler,
                getUploadStatus = uploadStatusTracker::getUploadStatus,
                doesPostHaveUnhandledConflict = postConflictResolver::doesPostHaveUnhandledConflict,
                getFeaturedImageUrl = featuredImageTracker::getFeaturedImageUrl,
<<<<<<< HEAD
                viewLayoutType = this.viewLayoutType.value ?: Companion.defaultValue
=======
                postFetcher = postFetcher
>>>>>>> 2ff116d8
        )
    }

    fun newPost() {
        postActionHandler.newPost()
    }

    fun updateAuthorFilterSelection(selectionId: Long) {
        val selection = AuthorFilterSelection.fromId(selectionId)

        updateViewStateTriggerPagerChange(
                authorFilterSelection = selection,
                authorFilterItems = getAuthorFilterItems(selection, accountStore.account?.avatarUrl)
        )
        if (isFilteringByAuthorSupported) {
            prefs.postListAuthorSelection = selection
        }
    }

    fun onTabChanged(position: Int) {
        val currentPage = POST_LIST_PAGES[position]
        updateViewStateTriggerPagerChange(isFabVisible = FAB_VISIBLE_POST_LIST_PAGES.contains(currentPage))
    }

    fun showTargetPost(targetPostId: Int) {
        val postModel = postStore.getPostByLocalPostId(targetPostId)
        if (postModel == null) {
            _snackBarMessage.value = SnackbarMessageHolder(string.error_post_does_not_exist)
        } else {
            launch(mainDispatcher) {
                val targetTab = PostListType.fromPostStatus(PostStatus.fromPost(postModel))
                _selectTab.value = POST_LIST_PAGES.indexOf(targetTab)
                // we need to make sure the ViewPager initializes the targetTab fragment before we can propagate
                // the targetPostId to it
                withContext(bgDispatcher) {
                    delay(SCROLL_TO_DELAY)
                }
                _scrollToLocalPostId.value = LocalPostId(LocalId(postModel.id))
            }
        }
    }

    fun handleEditPostResult(data: Intent?) {
        postActionHandler.handleEditPostResult(data)
    }

    // BasicFragmentDialog Events

    fun onPositiveClickedForBasicDialog(instanceTag: String) {
        postListDialogHelper.onPositiveClickedForBasicDialog(
                instanceTag = instanceTag,
                trashPostWithLocalChanges = postActionHandler::trashPostWithLocalChanges,
                deletePost = postActionHandler::deletePost,
                publishPost = postActionHandler::publishPost,
                updateConflictedPostWithRemoteVersion = postConflictResolver::updateConflictedPostWithRemoteVersion
        )
    }

    fun onNegativeClickedForBasicDialog(instanceTag: String) {
        postListDialogHelper.onNegativeClickedForBasicDialog(
                instanceTag = instanceTag,
                updateConflictedPostWithLocalVersion = postConflictResolver::updateConflictedPostWithLocalVersion
        )
    }

    fun onDismissByOutsideTouchForBasicDialog(instanceTag: String) {
        postListDialogHelper.onDismissByOutsideTouchForBasicDialog(
                instanceTag = instanceTag,
                updateConflictedPostWithLocalVersion = postConflictResolver::updateConflictedPostWithLocalVersion
        )
    }

    /**
     * Only the non-null variables will be changed in the current state
     */
    private fun updateViewStateTriggerPagerChange(
        isFabVisible: Boolean? = null,
        isAuthorFilterVisible: Boolean? = null,
        authorFilterSelection: AuthorFilterSelection? = null,
        authorFilterItems: List<AuthorFilterListItemUIState>? = null
    ) {
        val currentState = requireNotNull(viewState.value) {
            "updateViewStateTriggerPagerChange should not be called before the initial state is set"
        }

        _viewState.value = PostListMainViewState(
                isFabVisible ?: currentState.isFabVisible,
                isAuthorFilterVisible ?: currentState.isAuthorFilterVisible,
                authorFilterSelection ?: currentState.authorFilterSelection,
                authorFilterItems ?: currentState.authorFilterItems
        )

        if (authorFilterSelection != null && currentState.authorFilterSelection != authorFilterSelection) {
            _updatePostsPager.value = authorFilterSelection
        }
    }

    private fun invalidateAllLists() {
        val listTypeIdentifier = PostListDescriptor.calculateTypeIdentifier(site.id)
        dispatcher.dispatch(ListActionBuilder.newListDataInvalidatedAction(listTypeIdentifier))
    }

    private fun refreshAllLists() {
        val listTypeIdentifier = PostListDescriptor.calculateTypeIdentifier(site.id)
        dispatcher.dispatch(ListActionBuilder.newListRequiresRefreshAction(listTypeIdentifier))
    }

    private fun checkNetworkConnection(): Boolean =
            if (networkUtilsWrapper.isNetworkAvailable()) {
                true
            } else {
                _toastMessage.postValue(ToastMessageHolder(string.no_network_message, Duration.SHORT))
                false
            }

    fun toggleViewLayout() {
        val currentLayoutType = viewLayoutType.value ?: ViewLayoutType.defaultValue
        val toggledValue = when (currentLayoutType) {
            STANDARD -> COMPACT
            COMPACT -> STANDARD
        }
        prefs.postListViewLayoutType = toggledValue
        _viewLayoutType.value = toggledValue
    }
}<|MERGE_RESOLUTION|>--- conflicted
+++ resolved
@@ -222,11 +222,8 @@
                 getUploadStatus = uploadStatusTracker::getUploadStatus,
                 doesPostHaveUnhandledConflict = postConflictResolver::doesPostHaveUnhandledConflict,
                 getFeaturedImageUrl = featuredImageTracker::getFeaturedImageUrl,
-<<<<<<< HEAD
                 viewLayoutType = this.viewLayoutType.value ?: Companion.defaultValue
-=======
                 postFetcher = postFetcher
->>>>>>> 2ff116d8
         )
     }
 
