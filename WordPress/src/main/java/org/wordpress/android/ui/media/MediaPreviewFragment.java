package org.wordpress.android.ui.media;

import android.app.Fragment;
import android.graphics.Bitmap;
import android.graphics.BitmapFactory;
import android.media.AudioManager;
import android.media.MediaPlayer;
import android.net.Uri;
import android.os.AsyncTask;
import android.os.Bundle;
import android.support.annotation.NonNull;
import android.support.annotation.Nullable;
import android.text.TextUtils;
import android.view.LayoutInflater;
import android.view.View;
import android.view.ViewGroup;
import android.widget.ImageView;
import android.widget.MediaController;
import android.widget.TextView;
import android.widget.VideoView;

import com.android.volley.VolleyError;
import com.android.volley.toolbox.ImageLoader;

import org.wordpress.android.R;
import org.wordpress.android.WordPress;
import org.wordpress.android.fluxc.model.MediaModel;
import org.wordpress.android.fluxc.model.SiteModel;
import org.wordpress.android.fluxc.store.MediaStore;
import org.wordpress.android.fluxc.tools.FluxCImageLoader;
import org.wordpress.android.util.AppLog;
import org.wordpress.android.util.DisplayUtils;
import org.wordpress.android.util.ImageUtils;
import org.wordpress.android.util.MediaUtils;
import org.wordpress.android.util.PhotonUtils;
import org.wordpress.android.util.SiteUtils;

import javax.inject.Inject;

import uk.co.senab.photoview.PhotoViewAttacher;

public class MediaPreviewFragment extends Fragment implements MediaController.MediaPlayerControl {
    public static final String TAG = "media_preview_fragment";

    static final String ARG_MEDIA_CONTENT_URI = "content_uri";
    static final String ARG_MEDIA_ID = "media_id";
    private static final String ARG_TITLE = "title";
    private static final String ARG_POSITION = "position";
    private static final String ARG_AUTOPLAY = "autoplay";
    private static final String ARG_VIDEO_THUMB = "video_thumb";

    public interface OnMediaTappedListener {
        void onMediaTapped();
    }

    private String mContentUri;
    private String mVideoThumbnailUrl;
    private String mTitle;
    private boolean mIsVideo;
    private boolean mIsAudio;
    private boolean mFragmentWasPaused;
    private boolean mAutoPlay;
    private int mPosition;

    private SiteModel mSite;

    private ImageView mImageView;
    private VideoView mVideoView;
    private ViewGroup mVideoFrame;
    private ViewGroup mAudioFrame;

    private MediaPlayer mAudioPlayer;
    private MediaController mControls;

    private OnMediaTappedListener mMediaTapListener;

    @Inject MediaStore mMediaStore;
    @Inject FluxCImageLoader mImageLoader;

    /**
     * @param site optional site this media is associated with
     * @param contentUri URI of media - can be local or remote
     */
    public static MediaPreviewFragment newInstance(
            @Nullable SiteModel site,
            @NonNull String contentUri) {
        Bundle args = new Bundle();
        args.putString(ARG_MEDIA_CONTENT_URI, contentUri);
        if (site != null) {
            args.putSerializable(WordPress.SITE, site);
        }

        MediaPreviewFragment fragment = new MediaPreviewFragment();
        fragment.setArguments(args);
        return fragment;
    }

    /**
     * @param site optional site this media is associated with
     * @param media media model
     * @param autoPlay true = play video/audio after fragment is created
     */
    public static MediaPreviewFragment newInstance(
            @Nullable SiteModel site,
            @NonNull MediaModel media,
            boolean autoPlay) {
        Bundle args = new Bundle();
        args.putString(ARG_MEDIA_CONTENT_URI, media.getUrl());
        args.putString(ARG_TITLE, media.getTitle());
        args.putBoolean(ARG_AUTOPLAY, autoPlay);
        if (site != null) {
            args.putSerializable(WordPress.SITE, site);
        }
        if (media.isVideo() && !TextUtils.isEmpty(media.getThumbnailUrl())) {
            args.putString(ARG_VIDEO_THUMB, media.getThumbnailUrl());
        }

        MediaPreviewFragment fragment = new MediaPreviewFragment();
        fragment.setArguments(args);
        return fragment;
    }

    @Override
    public void onCreate(@Nullable Bundle savedInstanceState) {
        super.onCreate(savedInstanceState);
        ((WordPress) getActivity().getApplication()).component().inject(this);

        Bundle args = getArguments();
        mSite = (SiteModel) args.getSerializable(WordPress.SITE);
        mContentUri = args.getString(ARG_MEDIA_CONTENT_URI);
        mTitle = args.getString(ARG_TITLE);
        mAutoPlay = args.getBoolean(ARG_AUTOPLAY);
        mVideoThumbnailUrl = args.getString(ARG_VIDEO_THUMB);

        mIsVideo = MediaUtils.isVideo(mContentUri);
        mIsAudio = MediaUtils.isAudio(mContentUri);

        if (savedInstanceState != null) {
            mPosition = savedInstanceState.getInt(ARG_POSITION, 0);
        }
    }

    @Override
    public View onCreateView(LayoutInflater inflater, ViewGroup container, Bundle savedInstanceState) {
        super.onCreateView(inflater, container, savedInstanceState);

        View view = inflater.inflate(R.layout.media_preview_fragment, container, false);

        mImageView = (ImageView) view.findViewById(R.id.image_preview);
        mVideoView = (VideoView) view.findViewById(R.id.video_preview);

        mVideoFrame = (ViewGroup) view.findViewById(R.id.frame_video);
        mAudioFrame = (ViewGroup) view.findViewById(R.id.frame_audio);

        mVideoFrame.setVisibility(mIsVideo ? View.VISIBLE : View.GONE);
        mAudioFrame.setVisibility(mIsAudio ? View.VISIBLE : View.GONE);

        if (mIsAudio && !TextUtils.isEmpty(mTitle)) {
            TextView txtAudioTitle = (TextView) view.findViewById(R.id.text_audio_title);
            txtAudioTitle.setText(mTitle);
            txtAudioTitle.setVisibility(View.VISIBLE);
        }

        if (mIsVideo || mIsAudio) {
            View.OnClickListener listener = new View.OnClickListener() {
                @Override
                public void onClick(View v) {
                    if (mControls != null) {
                        mControls.show();
                    }
                    if (mMediaTapListener != null) {
                        mMediaTapListener.onMediaTapped();
                    }
                }
            };
            mVideoFrame.setOnClickListener(listener);
            mAudioFrame.setOnClickListener(listener);
        }

        return view;
    }

    @Override
    public void onPause() {
        mFragmentWasPaused = true;
        if (mIsAudio || mIsVideo) {
            pauseMedia();
        }
        super.onPause();
    }

    @Override
    public void onResume() {
        super.onResume();

        if (mFragmentWasPaused) {
            mFragmentWasPaused = false;
        } else if (mIsAudio || mIsVideo) {
            if (mAutoPlay) {
                playMedia();
            } else if (mIsVideo && !TextUtils.isEmpty(mVideoThumbnailUrl)) {
                loadImage(mVideoThumbnailUrl);
            }
        } else {
            loadImage(mContentUri);
        }
    }

    void playMedia() {
        if (mIsVideo) {
            playVideo(mContentUri, mPosition);
        } else if (mIsAudio) {
            playAudio(mContentUri, mPosition);
        }
    }

    @Override
    public void onDestroy() {
        if (mAudioPlayer != null) {
            mAudioPlayer.release();
            mAudioPlayer = null;
        }
        if (mVideoView.isPlaying()) {
            mVideoView.stopPlayback();
            mVideoView.setMediaController(null);
        }
        super.onDestroy();
    }

    @Override
    public void onSaveInstanceState(Bundle outState) {
        super.onSaveInstanceState(outState);

        if (mIsVideo) {
            outState.putInt(ARG_POSITION, mVideoView.getCurrentPosition());
        } else if (mIsAudio && mAudioPlayer != null) {
            outState.putInt(ARG_POSITION, mAudioPlayer.getCurrentPosition());
        }
    }

    void pauseMedia() {
        if (mControls != null) {
            mControls.hide();
        }
        if (mAudioPlayer != null && mAudioPlayer.isPlaying()) {
            mPosition = mAudioPlayer.getCurrentPosition();
            mAudioPlayer.pause();
        }
        if (mVideoView.isPlaying()) {
            mPosition = mVideoView.getCurrentPosition();
            mVideoView.pause();
        }
    }

    void setOnMediaTappedListener(OnMediaTappedListener listener) {
        mMediaTapListener = listener;
    }

    private void showProgress(boolean show) {
        if (isAdded()) {
            getView().findViewById(R.id.progress).setVisibility(show ? View.VISIBLE : View.GONE);
        }
    }

    private void showLoadingError() {
        if (isAdded()) {
            getView().findViewById(R.id.text_error).setVisibility(View.VISIBLE);
        }
    }

    /*
     * loads and displays a remote or local image
     */
    private void loadImage(String mediaUri) {
        if (TextUtils.isEmpty(mediaUri)) {
            showLoadingError();
            return;
        }

        mImageView.setVisibility(View.VISIBLE);

        int width = DisplayUtils.getDisplayPixelWidth(getActivity());
        int height = DisplayUtils.getDisplayPixelHeight(getActivity());
        int size = Math.max(width, height);

        if (mediaUri.startsWith("http")) {
            showProgress(true);
            String imageUrl = mediaUri;
<<<<<<< HEAD
            if (mSite != null && SiteUtils.isPhotonCapable(mSite)) {
=======
            if (mSite == null || SiteUtils.isPhotonCapable(mSite)) {
>>>>>>> 6749d8cb
                imageUrl = PhotonUtils.getPhotonImageUrl(mediaUri, size, 0);
            }
            mImageLoader.get(imageUrl, new ImageLoader.ImageListener() {
                @Override
                public void onResponse(ImageLoader.ImageContainer response, boolean isImmediate) {
                    if (isAdded() && response.getBitmap() != null) {
                        showProgress(false);
                        setBitmap(response.getBitmap());
                    }
                }

                @Override
                public void onErrorResponse(VolleyError error) {
                    AppLog.e(AppLog.T.MEDIA, error);
                    if (isAdded()) {
                        showProgress(false);
                        showLoadingError();
                    }
                }
            }, size, 0);
        } else {
            new LocalImageTask(mediaUri, size).executeOnExecutor(AsyncTask.THREAD_POOL_EXECUTOR);
        }
    }

    private class LocalImageTask extends AsyncTask<Void, Void, Bitmap> {
        private final String mMediaUri;
        private final int mSize;

        LocalImageTask(@NonNull String mediaUri, int size) {
            mMediaUri = mediaUri;
            mSize = size;
        }

        @Override
        protected void onPreExecute() {
            super.onPreExecute();
            showProgress(true);
        }

        @Override
        protected Bitmap doInBackground(Void... params) {
            int orientation = ImageUtils.getImageOrientation(getActivity(), mMediaUri);
            byte[] bytes = ImageUtils.createThumbnailFromUri(
                    getActivity(), Uri.parse(mMediaUri), mSize, null, orientation);
            if (bytes != null) {
                return BitmapFactory.decodeByteArray(bytes, 0, bytes.length);
            }
            return null;
        }

        @Override
        protected void onPostExecute(Bitmap bitmap) {
            if (isAdded()) {
                if (bitmap != null) {
                    setBitmap(bitmap);
                } else {
                    showLoadingError();
                }
                showProgress(false);
            }
        }
    }

    private void setBitmap(@NonNull Bitmap bmp) {
        // assign the photo attacher to enable pinch/zoom - must come before setImageBitmap
        // for it to be correctly resized upon loading
        PhotoViewAttacher attacher = new PhotoViewAttacher(mImageView);
        attacher.setOnViewTapListener(new PhotoViewAttacher.OnViewTapListener() {
            @Override
            public void onViewTap(View view, float x, float y) {
                if (mMediaTapListener != null) {
                    mMediaTapListener.onMediaTapped();
                }
            }
        });
        mImageView.setImageBitmap(bmp);
    }

    /*
     * initialize the media controls (audio/video only)
     */
    private void initControls() {
        mControls = new MediaController(getActivity());
        if (mIsVideo) {
            mControls.setAnchorView(mVideoFrame);
            mControls.setMediaPlayer(mVideoView);
        } else if (mIsAudio) {
            mControls.setAnchorView(mAudioFrame);
            mControls.setMediaPlayer(this);
        }
    }

    private void playVideo(@NonNull String mediaUri, final int position) {
        mVideoView.setOnErrorListener(new MediaPlayer.OnErrorListener() {
            @Override
            public boolean onError(MediaPlayer mp, int what, int extra) {
                return false;
            }
        });

        showProgress(true);
        mVideoView.setOnPreparedListener(new MediaPlayer.OnPreparedListener() {
            @Override
            public void onPrepared(MediaPlayer mp) {
                if (isAdded()) {
                    showProgress(false);
                    mImageView.setVisibility(View.GONE);
                    mp.start();
                    if (position > 0) {
                        mp.seekTo(position);
                    }
                    mControls.show();
                }
            }
        });

        initControls();
        mVideoView.setVideoURI(Uri.parse(mediaUri));
        mVideoView.requestFocus();
    }

    private void playAudio(@NonNull String mediaUri, final int position) {
        mAudioPlayer = new MediaPlayer();
        mAudioPlayer.setAudioStreamType(AudioManager.STREAM_MUSIC);
        try {
            mAudioPlayer.setDataSource(getActivity(), Uri.parse(mediaUri));
        } catch (Exception e) {
            AppLog.e(AppLog.T.MEDIA, e);
            showLoadingError();
            return;
        }

        mAudioPlayer.setOnPreparedListener(new MediaPlayer.OnPreparedListener() {
            @Override
            public void onPrepared(MediaPlayer mp) {
                if (isAdded()) {
                    showProgress(false);
                    mp.start();
                    if (position > 0) {
                        mp.seekTo(position);
                    }
                    mControls.show();
                }
            }
        });
        mAudioPlayer.setOnErrorListener(new MediaPlayer.OnErrorListener() {
            @Override
            public boolean onError(MediaPlayer mp, int what, int extra) {
                return false;
            }
        });

        initControls();
        showProgress(true);
        mAudioPlayer.prepareAsync();
    }

    /*
     * MediaController.MediaPlayerControl - for audio playback only
     */
    @Override
    public void start() {
        if (mAudioPlayer != null) {
            mAudioPlayer.start();
        }
    }

    @Override
    public void pause() {
        if (mAudioPlayer != null) {
            mAudioPlayer.pause();
        }
    }

    @Override
    public int getDuration() {
        if (mAudioPlayer != null) {
            return mAudioPlayer.getDuration();
        }
        return 0;
    }

    @Override
    public int getCurrentPosition() {
        if (mAudioPlayer != null) {
            return mAudioPlayer.getCurrentPosition();
        }
        return 0;
    }

    @Override
    public void seekTo(int pos) {
        if (mAudioPlayer != null) {
            mAudioPlayer.seekTo(pos);
        }
    }

    @Override
    public boolean isPlaying() {
        return mAudioPlayer != null && mAudioPlayer.isPlaying();
    }

    @Override
    public int getBufferPercentage() {
        return 0;
    }

    @Override
    public boolean canPause() {
        return true;
    }

    @Override
    public boolean canSeekBackward() {
        return true;
    }

    @Override
    public boolean canSeekForward() {
        return true;
    }

    @Override
    public int getAudioSessionId() {
        return 0;
    }
}<|MERGE_RESOLUTION|>--- conflicted
+++ resolved
@@ -286,11 +286,7 @@
         if (mediaUri.startsWith("http")) {
             showProgress(true);
             String imageUrl = mediaUri;
-<<<<<<< HEAD
-            if (mSite != null && SiteUtils.isPhotonCapable(mSite)) {
-=======
             if (mSite == null || SiteUtils.isPhotonCapable(mSite)) {
->>>>>>> 6749d8cb
                 imageUrl = PhotonUtils.getPhotonImageUrl(mediaUri, size, 0);
             }
             mImageLoader.get(imageUrl, new ImageLoader.ImageListener() {
