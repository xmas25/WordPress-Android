--- conflicted
+++ resolved
@@ -335,20 +335,12 @@
                     dialogBuilder.setTitle(getResources().getText(R.string.delete));
                     dialogBuilder.setMessage(getResources().getText(R.string.dlg_sure_to_delete_comment));
                     dialogBuilder.setPositiveButton(getResources().getText(R.string.yes),
-<<<<<<< HEAD
                             new DialogInterface.OnClickListener() {
                                 public void onClick(DialogInterface dialog, int whichButton) {
                                     moderateComment(CommentStatus.DELETED);
-                                    announceCommentStatusChangeForAccessibility(CommentStatus.DELETED);
+                                announceCommentStatusChangeForAccessibility(CommentStatus.DELETED);
                                 }
                             });
-=======
-                                                    new DialogInterface.OnClickListener() {
-                                                        public void onClick(DialogInterface dialog, int whichButton) {
-                                                            moderateComment(CommentStatus.DELETED);
-                                                        }
-                                                    });
->>>>>>> ee735e9e
                     dialogBuilder.setNegativeButton(
                             getResources().getText(R.string.no),
                             null);
@@ -1019,7 +1011,8 @@
         if (currentStatus == CommentStatus.APPROVED) {
             newStatus = CommentStatus.UNAPPROVED;
         }
-        announceCommentStatusChangeForAccessibility(currentStatus == CommentStatus.TRASH ? CommentStatus.UNTRASH : newStatus);
+        announceCommentStatusChangeForAccessibility(
+                currentStatus == CommentStatus.TRASH ? CommentStatus.UNTRASH : newStatus);
 
         mComment.setStatus(newStatus.toString());
         setModerateButtonForStatus(newStatus);
@@ -1155,7 +1148,8 @@
         }
         mDispatcher.dispatch(CommentActionBuilder.newLikeCommentAction(
                 new RemoteLikeCommentPayload(mSite, mComment, mBtnLikeComment.isActivated())));
-        mBtnLikeComment.announceForAccessibility(getText(mBtnLikeComment.isActivated() ? R.string.comment_liked_talkback : R.string.comment_unliked_talkback));
+        mBtnLikeComment.announceForAccessibility(getText(mBtnLikeComment.isActivated() ? R.string.comment_liked_talkback
+                : R.string.comment_unliked_talkback));
     }
 
     private void toggleLikeButton(boolean isLiked) {
@@ -1307,9 +1301,11 @@
                 // ignore
                 break;
             default:
-                AppLog.w(T.COMMENTS, "AnnounceCommentStatusChangeForAccessibility - Missing switch branch for comment status: " + newStatus);
-        }
-        if (resId != -1) {
+                AppLog.w(T.COMMENTS,
+                        "AnnounceCommentStatusChangeForAccessibility - Missing switch branch for comment status: "
+                        + newStatus);
+        }
+        if (resId != -1 && getView() != null) {
             getView().announceForAccessibility(getText(resId));
         }
     }
