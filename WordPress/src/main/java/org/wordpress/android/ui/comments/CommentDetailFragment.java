--- conflicted
+++ resolved
@@ -112,12 +112,9 @@
     private String mRestoredNoteId;
     private boolean mIsUsersBlog = false;
     private boolean mShouldFocusReplyField;
-<<<<<<< HEAD
     private boolean mShouldLikeInstantly;
     private boolean mShouldApproveInstantly;
 
-=======
->>>>>>> 8726084f
     /*
          * Used to request a comment from a note using its site and comment ids, rather than build
          * the comment with the content in the note. See showComment()
