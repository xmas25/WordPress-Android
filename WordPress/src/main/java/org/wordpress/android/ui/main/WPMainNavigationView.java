--- conflicted
+++ resolved
@@ -1,12 +1,10 @@
 package org.wordpress.android.ui.main;
 
-import android.annotation.SuppressLint;
 import android.app.Fragment;
 import android.app.FragmentManager;
 import android.content.Context;
 import android.support.annotation.IdRes;
 import android.support.annotation.NonNull;
-import android.support.annotation.StringRes;
 import android.support.design.internal.BottomNavigationItemView;
 import android.support.design.internal.BottomNavigationMenuView;
 import android.support.design.widget.BottomNavigationView;
@@ -17,11 +15,6 @@
 import android.view.LayoutInflater;
 import android.view.MenuItem;
 import android.view.View;
-<<<<<<< HEAD
-import android.view.ViewGroup;
-import android.view.animation.Animation;
-=======
->>>>>>> 857f90eb
 
 import org.wordpress.android.R;
 import org.wordpress.android.ui.main.WPMainActivity.OnScrollToTopListener;
@@ -30,9 +23,6 @@
 import org.wordpress.android.util.AniUtils;
 import org.wordpress.android.util.AniUtils.Duration;
 import org.wordpress.android.util.AppLog;
-import org.wordpress.android.util.AppLog.T;
-
-import java.lang.reflect.Field;
 
 import static android.app.FragmentTransaction.TRANSIT_FRAGMENT_FADE;
 
@@ -42,23 +32,20 @@
  */
 public class WPMainNavigationView extends BottomNavigationView
         implements OnNavigationItemSelectedListener, OnNavigationItemReselectedListener {
-    private static final int NUM_PAGES = 5;
+    private static final int NUM_PAGES = 4;
 
     static final int PAGE_MY_SITE = 0;
     static final int PAGE_READER = 1;
-    static final int PAGE_NEW_POST = 2;
-    static final int PAGE_ME = 3;
-    static final int PAGE_NOTIFS = 4;
+    static final int PAGE_ME = 2;
+    static final int PAGE_NOTIFS = 3;
 
     private NavAdapter mNavAdapter;
     private FragmentManager mFragmentManager;
     private View mBadgeView;
     private OnPageListener mListener;
-    private int mPrevPosition = -1;
 
     interface OnPageListener {
         void onPageChanged(int position);
-        void onNewPostButtonClicked();
     }
 
     public WPMainNavigationView(Context context) {
@@ -79,51 +66,15 @@
 
         mNavAdapter = new NavAdapter();
         assignNavigationListeners(true);
-        disableShiftMode();
-
-        // we only show a title for the selected item so remove all the titles (note we can't do this in
-        // xml because it results in a warning)
-        for (int i = 0; i < getMenu().size(); i++) {
-            getMenu().getItem(i).setTitle(null);
-        }
-
+
+        // add the notification badge to the notification menu item
         BottomNavigationMenuView menuView = (BottomNavigationMenuView) getChildAt(0);
+        View notifView = menuView.getChildAt(PAGE_NOTIFS);
+        BottomNavigationItemView itemView = (BottomNavigationItemView) notifView;
         LayoutInflater inflater = LayoutInflater.from(getContext());
-
-        // add a larger icon to the post button
-        BottomNavigationItemView postView = (BottomNavigationItemView) menuView.getChildAt(PAGE_NEW_POST);
-        View postIcon = inflater.inflate(R.layout.new_post_navigation_item, menuView, false);
-        postView.addView(postIcon);
-
-        // add the notification badge to the notification menu item
-        BottomNavigationItemView notifView = (BottomNavigationItemView) menuView.getChildAt(PAGE_NOTIFS);
         mBadgeView = inflater.inflate(R.layout.badge_layout, menuView, false);
-        notifView.addView(mBadgeView);
+        itemView.addView(mBadgeView);
         mBadgeView.setVisibility(View.GONE);
-    }
-
-    /*
-     * uses reflection to disable "shift mode" so the item are equal width
-     */
-    @SuppressLint("RestrictedApi")
-    private void disableShiftMode() {
-        BottomNavigationMenuView menuView = (BottomNavigationMenuView) getChildAt(0);
-        try {
-            Field shiftingMode = menuView.getClass().getDeclaredField("mShiftingMode");
-            shiftingMode.setAccessible(true);
-            shiftingMode.setBoolean(menuView, false);
-            shiftingMode.setAccessible(false);
-            for (int i = 0; i < menuView.getChildCount(); i++) {
-                BottomNavigationItemView item = (BottomNavigationItemView) menuView.getChildAt(i);
-                item.setShiftingMode(false);
-                // force the view to update
-                item.setChecked(item.getItemData().isChecked());
-            }
-        } catch (NoSuchFieldException e) {
-            AppLog.e(T.MAIN, "Unable to disable shift mode", e);
-        } catch (IllegalAccessException e) {
-            AppLog.e(T.MAIN, "Unable to disable shift mode", e);
-        }
     }
 
     private void assignNavigationListeners(boolean assign) {
@@ -134,47 +85,18 @@
     @Override
     public boolean onNavigationItemSelected(@NonNull MenuItem item) {
         int position = getPositionForItemId(item.getItemId());
-        if (position == PAGE_NEW_POST) {
-            handlePostButtonClicked();
-            return false;
-        } else {
-            setCurrentPosition(position, false);
-            mListener.onPageChanged(position);
-            return true;
-        }
-    }
-
-    private void handlePostButtonClicked() {
-        BottomNavigationMenuView menuView = (BottomNavigationMenuView) getChildAt(0);
-        View postView = menuView.getChildAt(PAGE_NEW_POST);
-
-        // animate the button before telling the listener the post button was clicked - this way
-        // the user sees the animation before the editor appears
-        AniUtils.startAnimation(postView, R.anim.notifications_button_scale, new Animation.AnimationListener() {
-            @Override
-            public void onAnimationStart(Animation animation) {
-                // noop
-            }
-            @Override
-            public void onAnimationEnd(Animation animation) {
-                mListener.onNewPostButtonClicked();
-            }
-            @Override
-            public void onAnimationRepeat(Animation animation) {
-                // noop
-            }
-        });
+        setCurrentPosition(position, false);
+        mListener.onPageChanged(position);
+        return true;
     }
 
     @Override
     public void onNavigationItemReselected(@NonNull MenuItem item) {
         // scroll the active fragment's contents to the top when user re-taps the current item
         int position = getPositionForItemId(item.getItemId());
-        if (position != PAGE_NEW_POST) {
-            Fragment fragment = mNavAdapter.getFragment(position);
-            if (fragment instanceof OnScrollToTopListener) {
-                ((OnScrollToTopListener) fragment).onScrollToTop();
-            }
+        Fragment fragment = mNavAdapter.getFragment(position);
+        if (fragment instanceof OnScrollToTopListener) {
+            ((OnScrollToTopListener) fragment).onScrollToTop();
         }
     }
 
@@ -182,14 +104,12 @@
         return mNavAdapter.getFragment(getCurrentPosition());
     }
 
-    private int getPositionForItemId(@IdRes int itemId) {
+    private int getPositionForItemId(int itemId) {
         switch (itemId) {
             case R.id.nav_sites:
                 return PAGE_MY_SITE;
             case R.id.nav_reader:
                 return PAGE_READER;
-            case R.id.nav_write:
-                return PAGE_NEW_POST;
             case R.id.nav_me:
                 return PAGE_ME;
             default:
@@ -203,8 +123,6 @@
                 return R.id.nav_sites;
             case PAGE_READER:
                 return R.id.nav_reader;
-            case PAGE_NEW_POST:
-                return R.id.nav_write;
             case PAGE_ME:
                 return R.id.nav_me;
             default:
@@ -221,18 +139,6 @@
     }
 
     private void setCurrentPosition(int position, boolean ensureSelected) {
-        // new post page can't be selected, only tapped
-        if (position == PAGE_NEW_POST) {
-            return;
-        }
-
-        // remove the title from the previous position then set it for the new one
-        if (mPrevPosition > -1) {
-            getMenu().getItem(mPrevPosition).setTitle(null);
-        }
-        getMenu().getItem(position).setTitle(getMenuTitleForPosition(position));
-        mPrevPosition = position;
-
         if (ensureSelected) {
             // temporarily disable the nav listeners so they don't fire when we change the selected page
             assignNavigationListeners(false);
@@ -254,25 +160,9 @@
     }
 
     CharSequence getMenuTitleForPosition(int position) {
-        @StringRes int idRes;
-        switch (position) {
-            case PAGE_MY_SITE:
-                idRes = R.string.my_site_section_screen_title;
-                break;
-            case PAGE_READER:
-                idRes = R.string.reader_screen_title;
-                break;
-            case PAGE_NEW_POST:
-                idRes = R.string.write_post;
-                break;
-            case PAGE_ME:
-                idRes = R.string.me_section_screen_title;
-                break;
-            default:
-                idRes = R.string.notifications_screen_title;
-                break;
-        }
-        return getContext().getString(idRes);
+        int itemId = getItemIdForPosition(position);
+        MenuItem item = getMenu().findItem(itemId);
+        return item.getTitle();
     }
 
     /*
@@ -310,14 +200,7 @@
         }
     }
 
-<<<<<<< HEAD
-    /*
-     * TODO: at a later stage we should convert this to android.support.v4.app.FragmentStatePagerAdapter
-     */
-    private class NavAdapter extends FragmentStatePagerAdapter {
-=======
     private class NavAdapter {
->>>>>>> 857f90eb
         private final SparseArray<Fragment> mFragments = new SparseArray<>(NUM_PAGES);
 
         boolean isValidPosition(int position) {
