package org.wordpress.android.ui.stats.refresh.usecases

import kotlinx.coroutines.experimental.CoroutineDispatcher
import org.wordpress.android.R
import org.wordpress.android.R.string
import org.wordpress.android.fluxc.model.SiteModel
import org.wordpress.android.fluxc.model.stats.CommentsModel
import org.wordpress.android.fluxc.store.InsightsStore
import org.wordpress.android.fluxc.store.StatsStore.InsightsTypes.COMMENTS
import org.wordpress.android.modules.UI_THREAD
import org.wordpress.android.ui.stats.refresh.BlockListItem
import org.wordpress.android.ui.stats.refresh.BlockListItem.Empty
import org.wordpress.android.ui.stats.refresh.BlockListItem.Label
import org.wordpress.android.ui.stats.refresh.BlockListItem.Link
import org.wordpress.android.ui.stats.refresh.BlockListItem.ListItem
import org.wordpress.android.ui.stats.refresh.BlockListItem.TabsItem
import org.wordpress.android.ui.stats.refresh.BlockListItem.TabsItem.Tab
import org.wordpress.android.ui.stats.refresh.BlockListItem.Title
import org.wordpress.android.ui.stats.refresh.BlockListItem.UserItem
import org.wordpress.android.ui.stats.refresh.InsightsItem
import org.wordpress.android.ui.stats.refresh.NavigationTarget.ViewCommentsStats
import org.wordpress.android.ui.stats.refresh.toFormattedString
import javax.inject.Inject
import javax.inject.Named

private const val PAGE_SIZE = 6

class CommentsUseCase
@Inject constructor(
    @Named(UI_THREAD) private val mainDispatcher: CoroutineDispatcher,
    private val insightsStore: InsightsStore
) : BaseInsightsUseCase(COMMENTS, mainDispatcher) {
    override suspend fun fetchRemoteData(site: SiteModel, forced: Boolean): InsightsItem? {
        val response = insightsStore.fetchComments(site, PAGE_SIZE, forced)
        val model = response.model
        val error = response.error

        return when {
            error != null -> createFailedItem(
                    string.stats_view_comments,
                    error.message ?: error.type.name
            )
            else -> model?.let { loadComments(site, model) }
        }
    }

    override suspend fun loadCachedData(site: SiteModel): InsightsItem? {
        val dbModel = insightsStore.getComments(site, PAGE_SIZE)
        return dbModel?.let { loadComments(site, dbModel) }
    }

    private fun loadComments(site: SiteModel, model: CommentsModel): InsightsItem {
        val items = mutableListOf<BlockListItem>()
        items.add(Title(string.stats_view_comments))
        items.add(TabsItem(listOf(buildAuthorsTab(model.authors), buildPostsTab(model.posts))))
<<<<<<< HEAD
        items.add(Link(text = string.stats_insights_view_more) {
            navigateTo(ViewCommentsStats(site.siteId))
        })
        return createDataItem(items)
=======
        if (model.hasMoreAuthors || model.hasMorePosts) {
            items.add(Link(text = string.stats_insights_view_more) {
                navigateTo(ViewCommentsStats(site.siteId))
            })
        }
        return dataItem(items)
>>>>>>> 03ab6718
    }

    private fun buildAuthorsTab(authors: List<CommentsModel.Author>): Tab {
        val mutableItems = mutableListOf<BlockListItem>()
        if (authors.isNotEmpty()) {
            mutableItems.add(Label(R.string.stats_comments_author_label, R.string.stats_comments_label))
            mutableItems.addAll(authors.take(PAGE_SIZE).mapIndexed { index, author ->
                UserItem(
                        author.gravatar,
                        author.name,
                        author.comments.toFormattedString(),
                        index < authors.size - 1
                )
            })
        } else {
            mutableItems.add(Empty)
        }
        return Tab(R.string.stats_comments_authors, mutableItems)
    }

    private fun buildPostsTab(posts: List<CommentsModel.Post>): Tab {
        val mutableItems = mutableListOf<BlockListItem>()
        if (posts.isNotEmpty()) {
            mutableItems.add(Label(R.string.stats_comments_title_label, R.string.stats_comments_label))
            mutableItems.addAll(posts.take(PAGE_SIZE).mapIndexed { index, post ->
                ListItem(
                        post.name,
                        post.comments.toFormattedString(),
                        index < posts.size - 1
                )
            })
        } else {
            mutableItems.add(Empty)
        }
        return Tab(R.string.stats_comments_posts_and_pages, mutableItems)
    }
}<|MERGE_RESOLUTION|>--- conflicted
+++ resolved
@@ -53,19 +53,12 @@
         val items = mutableListOf<BlockListItem>()
         items.add(Title(string.stats_view_comments))
         items.add(TabsItem(listOf(buildAuthorsTab(model.authors), buildPostsTab(model.posts))))
-<<<<<<< HEAD
-        items.add(Link(text = string.stats_insights_view_more) {
-            navigateTo(ViewCommentsStats(site.siteId))
-        })
-        return createDataItem(items)
-=======
         if (model.hasMoreAuthors || model.hasMorePosts) {
             items.add(Link(text = string.stats_insights_view_more) {
                 navigateTo(ViewCommentsStats(site.siteId))
             })
         }
-        return dataItem(items)
->>>>>>> 03ab6718
+        return createDataItem(items)
     }
 
     private fun buildAuthorsTab(authors: List<CommentsModel.Author>): Tab {
