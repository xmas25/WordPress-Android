--- conflicted
+++ resolved
@@ -1,13 +1,7 @@
 package org.wordpress.android.ui.plugins;
 
-<<<<<<< HEAD
 import android.arch.lifecycle.Observer;
 import android.arch.lifecycle.ViewModelProviders;
-=======
-import android.app.Fragment;
-import android.app.FragmentManager;
-import android.app.FragmentTransaction;
->>>>>>> 78dd6a4a
 import android.content.Context;
 import android.content.Intent;
 import android.os.Bundle;
@@ -17,6 +11,7 @@
 import android.support.annotation.Nullable;
 import android.support.annotation.StringRes;
 import android.support.v4.app.Fragment;
+import android.support.v4.app.FragmentManager;
 import android.support.v4.app.FragmentTransaction;
 import android.support.v7.app.ActionBar;
 import android.support.v7.app.AppCompatActivity;
@@ -54,14 +49,7 @@
 
 public class PluginBrowserActivity extends AppCompatActivity
         implements SearchView.OnQueryTextListener,
-<<<<<<< HEAD
         MenuItem.OnActionExpandListener {
-=======
-        MenuItem.OnActionExpandListener,
-        PluginListFragment.PluginListFragmentListener {
-
-    private static final String KEY_SAVED_SEARCH_QUERY = "search_query";
->>>>>>> 78dd6a4a
 
     public enum PluginListType {
         SITE,
@@ -89,11 +77,6 @@
     private RecyclerView mPopularPluginsRecycler;
     private RecyclerView mNewPluginsRecycler;
 
-<<<<<<< HEAD
-=======
-    private String mSearchQuery;
-    private String mSavedSearchQuery;
->>>>>>> 78dd6a4a
     private MenuItem mSearchMenuItem;
     private SearchView mSearchView;
 
@@ -118,14 +101,7 @@
         }
 
         if (savedInstanceState == null) {
-<<<<<<< HEAD
             mViewModel.setSite((SiteModel) getIntent().getSerializableExtra(WordPress.SITE));
-=======
-            mSite = (SiteModel) getIntent().getSerializableExtra(WordPress.SITE);
-        } else {
-            mSite = (SiteModel) savedInstanceState.getSerializable(WordPress.SITE);
-            mSavedSearchQuery = savedInstanceState.getString(KEY_SAVED_SEARCH_QUERY);
->>>>>>> 78dd6a4a
         }
 
         if (mViewModel.getSite() == null) {
@@ -158,6 +134,15 @@
             }
         });
 
+        getSupportFragmentManager().addOnBackStackChangedListener(new FragmentManager.OnBackStackChangedListener() {
+            @Override
+            public void onBackStackChanged() {
+                if (getSupportFragmentManager().getBackStackEntryCount() == 0) {
+                    setTitle(R.string.plugins);
+                }
+            }
+        });
+
         configureRecycler(mSitePluginsRecycler);
         configureRecycler(mPopularPluginsRecycler);
         configureRecycler(mNewPluginsRecycler);
@@ -166,7 +151,6 @@
         setupObservers();
     }
 
-<<<<<<< HEAD
     private void setupObservers() {
         mViewModel.getSitePlugins().observe(this, new Observer<List<SitePluginModel>>() {
             @Override
@@ -206,19 +190,6 @@
             public void onChanged(@Nullable String slug) {
                 if (!TextUtils.isEmpty(slug)) {
                     reloadPluginWithSlug(slug);
-=======
-        if (savedInstanceState == null) {
-            fetchPlugins(PluginListType.SITE, false);
-            fetchPlugins(PluginListType.POPULAR, false);
-            fetchPlugins(PluginListType.NEW, false);
-        }
-
-        getFragmentManager().addOnBackStackChangedListener(new FragmentManager.OnBackStackChangedListener() {
-            @Override
-            public void onBackStackChanged() {
-                if (getFragmentManager().getBackStackEntryCount() == 0) {
-                    setTitle(R.string.plugins);
->>>>>>> 78dd6a4a
                 }
             }
         });
@@ -248,18 +219,10 @@
         mSearchMenuItem = menu.findItem(R.id.menu_search);
         mSearchView = (SearchView) mSearchMenuItem.getActionView();
 
-<<<<<<< HEAD
         if (!TextUtils.isEmpty(mViewModel.getSearchQuery())) {
             mSearchMenuItem.expandActionView();
             mSearchView.setQuery(mViewModel.getSearchQuery(), false);
             mSearchView.setOnQueryTextListener(this);
-=======
-        if (!TextUtils.isEmpty(mSavedSearchQuery)) {
-            mSearchMenuItem.expandActionView();
-            mSearchView.setQuery(mSavedSearchQuery, false);
-            fetchPlugins(PluginListType.SEARCH, false);
-            mSavedSearchQuery = null;
->>>>>>> 78dd6a4a
         }
 
         mSearchMenuItem.setOnActionExpandListener(this);
@@ -277,18 +240,6 @@
     }
 
     @Override
-<<<<<<< HEAD
-=======
-    public void onSaveInstanceState(Bundle outState) {
-        super.onSaveInstanceState(outState);
-        outState.putSerializable(WordPress.SITE, mSite);
-        if (mSearchMenuItem != null && mSearchMenuItem.isActionViewExpanded()) {
-            outState.putString(KEY_SAVED_SEARCH_QUERY, mSearchView.getQuery().toString());
-        }
-    }
-
-    @Override
->>>>>>> 78dd6a4a
     protected void onActivityResult(int requestCode, int resultCode, Intent data) {
         super.onActivityResult(requestCode, resultCode, data);
         if (requestCode == RequestCodes.PLUGIN_DETAIL) {
