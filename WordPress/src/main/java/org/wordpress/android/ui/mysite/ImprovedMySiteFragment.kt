--- conflicted
+++ resolved
@@ -15,13 +15,10 @@
 import androidx.recyclerview.widget.LinearLayoutManager
 import com.google.android.material.appbar.AppBarLayout.OnOffsetChangedListener
 import com.google.android.material.snackbar.Snackbar
-<<<<<<< HEAD
 import com.yalantis.ucrop.UCrop
 import com.yalantis.ucrop.UCrop.Options
 import com.yalantis.ucrop.UCropActivity
-=======
 import kotlinx.android.synthetic.main.me_action_layout.*
->>>>>>> 58d75ee9
 import kotlinx.android.synthetic.main.media_picker_fragment.*
 import kotlinx.android.synthetic.main.new_my_site_fragment.*
 import org.wordpress.android.R
@@ -31,13 +28,10 @@
 import org.wordpress.android.ui.RequestCodes
 import org.wordpress.android.ui.TextInputDialogFragment
 import org.wordpress.android.ui.main.WPMainActivity
-<<<<<<< HEAD
+import org.wordpress.android.ui.main.utils.MeGravatarLoader
 import org.wordpress.android.ui.mysite.MySiteViewModel.NavigationAction.OpenCropActivity
 import org.wordpress.android.ui.mysite.MySiteViewModel.NavigationAction.OpenMediaPicker
-=======
-import org.wordpress.android.ui.main.utils.MeGravatarLoader
 import org.wordpress.android.ui.mysite.MySiteViewModel.NavigationAction.OpenMeScreen
->>>>>>> 58d75ee9
 import org.wordpress.android.ui.mysite.MySiteViewModel.NavigationAction.OpenSite
 import org.wordpress.android.ui.mysite.MySiteViewModel.NavigationAction.OpenSitePicker
 import org.wordpress.android.ui.mysite.SiteIconUploadViewModel.ItemUploadedModel
@@ -59,11 +53,8 @@
 import org.wordpress.android.util.UriWrapper
 import org.wordpress.android.util.getColorFromAttribute
 import org.wordpress.android.util.image.ImageManager
-<<<<<<< HEAD
+import org.wordpress.android.util.image.ImageType.USER
 import java.io.File
-=======
-import org.wordpress.android.util.image.ImageType.USER
->>>>>>> 58d75ee9
 import javax.inject.Inject
 
 class ImprovedMySiteFragment : Fragment(),
@@ -71,13 +62,10 @@
     @Inject lateinit var viewModelFactory: ViewModelProvider.Factory
     @Inject lateinit var imageManager: ImageManager
     @Inject lateinit var snackbarSequencer: SnackbarSequencer
-<<<<<<< HEAD
+    @Inject lateinit var meGravatarLoader: MeGravatarLoader
     @Inject lateinit var mediaPickerLauncher: MediaPickerLauncher
     @Inject lateinit var selectedSiteRepository: SelectedSiteRepository
     @Inject lateinit var uploadUtilsWrapper: UploadUtilsWrapper
-=======
-    @Inject lateinit var meGravatarLoader: MeGravatarLoader
->>>>>>> 58d75ee9
     private lateinit var viewModel: MySiteViewModel
     private lateinit var siteIconUploadViewModel: SiteIconUploadViewModel
     private lateinit var dialogViewModel: BasicDialogViewModel
@@ -251,13 +239,9 @@
 
     override fun onResume() {
         super.onResume()
-<<<<<<< HEAD
         selectedSiteRepository.updateSite((activity as? WPMainActivity)?.selectedSite)
         selectedSiteRepository.updateSiteSettingsIfNecessary()
-=======
-        viewModel.updateSite((activity as? WPMainActivity)?.selectedSite)
         viewModel.refreshAccountAvatarUrl()
->>>>>>> 58d75ee9
     }
 
     override fun onSaveInstanceState(outState: Bundle) {
@@ -267,53 +251,6 @@
         }
     }
 
-<<<<<<< HEAD
-    override fun onActivityResult(requestCode: Int, resultCode: Int, data: Intent?) {
-        super.onActivityResult(requestCode, resultCode, data)
-        if (data == null) {
-            return
-        }
-        when (requestCode) {
-            RequestCodes.SITE_ICON_PICKER -> {
-                if (resultCode != Activity.RESULT_OK) {
-                    return
-                }
-                when {
-                    data.hasExtra(MediaPickerConstants.EXTRA_MEDIA_ID) -> {
-                        val mediaId = data.getLongExtra(MediaPickerConstants.EXTRA_MEDIA_ID, 0).toInt()
-                        selectedSiteRepository.updateSiteIconMediaId(mediaId, true)
-                    }
-                    data.hasExtra(MediaPickerConstants.EXTRA_MEDIA_URIS) -> {
-                        val mediaUriStringsArray = data.getStringArrayExtra(
-                                MediaPickerConstants.EXTRA_MEDIA_URIS
-                        ) ?: return
-
-                        val source = PhotoPickerMediaSource.fromString(
-                                data.getStringExtra(MediaPickerConstants.EXTRA_MEDIA_SOURCE)
-                        )
-                        val iconUrl = mediaUriStringsArray.getOrNull(0) ?: return
-                        viewModel.handleTakenSiteIcon(iconUrl, source)
-                    }
-                    else -> {
-                        AppLog.e(
-                                UTILS,
-                                "Can't resolve picked or captured image"
-                        )
-                    }
-                }
-            }
-            UCrop.REQUEST_CROP -> {
-                if (resultCode == UCrop.RESULT_ERROR) {
-                    AppLog.e(
-                            MAIN,
-                            "Image cropping failed!",
-                            UCrop.getError(data!!)
-                    )
-                }
-                viewModel.handleCropResult(UCrop.getOutput(data), resultCode == Activity.RESULT_OK)
-            }
-        }
-=======
     private fun loadGravatar(avatarUrl: String) = avatar?.let {
         meGravatarLoader.load(
                 false,
@@ -323,7 +260,53 @@
                 USER,
                 null
         )
->>>>>>> 58d75ee9
+    }
+
+    override fun onActivityResult(requestCode: Int, resultCode: Int, data: Intent?) {
+        super.onActivityResult(requestCode, resultCode, data)
+        if (data == null) {
+            return
+        }
+        when (requestCode) {
+            RequestCodes.SITE_ICON_PICKER -> {
+                if (resultCode != Activity.RESULT_OK) {
+                    return
+                }
+                when {
+                    data.hasExtra(MediaPickerConstants.EXTRA_MEDIA_ID) -> {
+                        val mediaId = data.getLongExtra(MediaPickerConstants.EXTRA_MEDIA_ID, 0).toInt()
+                        selectedSiteRepository.updateSiteIconMediaId(mediaId, true)
+                    }
+                    data.hasExtra(MediaPickerConstants.EXTRA_MEDIA_URIS) -> {
+                        val mediaUriStringsArray = data.getStringArrayExtra(
+                                MediaPickerConstants.EXTRA_MEDIA_URIS
+                        ) ?: return
+
+                        val source = PhotoPickerMediaSource.fromString(
+                                data.getStringExtra(MediaPickerConstants.EXTRA_MEDIA_SOURCE)
+                        )
+                        val iconUrl = mediaUriStringsArray.getOrNull(0) ?: return
+                        viewModel.handleTakenSiteIcon(iconUrl, source)
+                    }
+                    else -> {
+                        AppLog.e(
+                                UTILS,
+                                "Can't resolve picked or captured image"
+                        )
+                    }
+                }
+            }
+            UCrop.REQUEST_CROP -> {
+                if (resultCode == UCrop.RESULT_ERROR) {
+                    AppLog.e(
+                            MAIN,
+                            "Image cropping failed!",
+                            UCrop.getError(data!!)
+                    )
+                }
+                viewModel.handleCropResult(UCrop.getOutput(data), resultCode == Activity.RESULT_OK)
+            }
+        }
     }
 
     private fun loadData(items: List<MySiteItem>) {
