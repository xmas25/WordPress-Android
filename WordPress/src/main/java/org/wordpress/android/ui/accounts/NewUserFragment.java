package org.wordpress.android.ui.accounts;

import android.app.Activity;
import android.content.Context;
import android.content.Intent;
import android.os.Bundle;
import android.support.v4.view.ViewCompat;
import android.text.Editable;
import android.text.Html;
import android.text.TextUtils;
import android.text.TextWatcher;
import android.util.Patterns;
import android.view.KeyEvent;
import android.view.LayoutInflater;
import android.view.View;
import android.view.View.OnClickListener;
import android.view.ViewGroup;
import android.widget.ArrayAdapter;
import android.widget.AutoCompleteTextView;
import android.widget.EditText;
import android.widget.ImageView;
import android.widget.RelativeLayout;
import android.widget.TextView;

import org.greenrobot.eventbus.Subscribe;
import org.greenrobot.eventbus.ThreadMode;
import org.wordpress.android.R;
import org.wordpress.android.WordPress;
import org.wordpress.android.analytics.AnalyticsTracker;
import org.wordpress.android.fluxc.Dispatcher;
import org.wordpress.android.fluxc.action.AccountAction;
import org.wordpress.android.fluxc.generated.AccountActionBuilder;
import org.wordpress.android.fluxc.generated.AuthenticationActionBuilder;
import org.wordpress.android.fluxc.generated.SiteActionBuilder;
import org.wordpress.android.fluxc.network.rest.wpcom.site.DomainSuggestionResponse;
import org.wordpress.android.fluxc.store.AccountStore;
import org.wordpress.android.fluxc.store.AccountStore.AuthenticatePayload;
import org.wordpress.android.fluxc.store.AccountStore.NewAccountPayload;
import org.wordpress.android.fluxc.store.AccountStore.NewUserErrorType;
import org.wordpress.android.fluxc.store.AccountStore.OnAccountChanged;
import org.wordpress.android.fluxc.store.AccountStore.OnAuthenticationChanged;
import org.wordpress.android.fluxc.store.AccountStore.OnNewUserCreated;
import org.wordpress.android.fluxc.store.SiteStore;
import org.wordpress.android.fluxc.store.SiteStore.NewSiteErrorType;
import org.wordpress.android.fluxc.store.SiteStore.NewSitePayload;
import org.wordpress.android.fluxc.store.SiteStore.OnNewSiteCreated;
import org.wordpress.android.fluxc.store.SiteStore.OnSiteChanged;
import org.wordpress.android.fluxc.store.SiteStore.OnSuggestedDomains;
import org.wordpress.android.fluxc.store.SiteStore.SiteVisibility;
import org.wordpress.android.fluxc.store.SiteStore.SuggestDomainsPayload;
import org.wordpress.android.ui.ActivityLauncher;
import org.wordpress.android.ui.accounts.login.LoginListener;
import org.wordpress.android.ui.notifications.services.NotificationsUpdateService;
import org.wordpress.android.ui.prefs.AppPrefs;
import org.wordpress.android.ui.reader.services.ReaderUpdateService;
import org.wordpress.android.ui.reader.services.ReaderUpdateService.UpdateTask;
import org.wordpress.android.util.AlertUtils;
import org.wordpress.android.util.AnalyticsUtils;
import org.wordpress.android.util.AppLog;
import org.wordpress.android.util.AppLog.T;
import org.wordpress.android.util.EditTextUtils;
import org.wordpress.android.util.HelpshiftHelper;
import org.wordpress.android.util.LanguageUtils;
import org.wordpress.android.util.ToastUtils;
import org.wordpress.android.util.ToastUtils.Duration;
import org.wordpress.android.util.UserEmailUtils;
import org.wordpress.android.widgets.WPTextView;
import org.wordpress.emailchecker2.EmailChecker;
import org.wordpress.persistentedittext.PersistentEditTextHelper;

import java.util.EnumSet;
import java.util.regex.Matcher;
import java.util.regex.Pattern;

import javax.inject.Inject;

public class NewUserFragment extends AbstractFragment {
    public static final String TAG = "new_user_fragment_tag";

    public static final int NEW_USER = 1;
    private AutoCompleteTextView mSiteUrlTextField;
    private ArrayAdapter<String> mSiteUrlSuggestionAdapter;

    private EditText mEmailTextField;
    private EditText mPasswordTextField;
    private EditText mUsernameTextField;
    private WPTextView mSignupButton;
    private WPTextView mProgressTextSignIn;
    private RelativeLayout mProgressBarSignIn;
    private boolean mEmailAutoCorrected;

    private LoginListener mLoginListener;

    protected @Inject SiteStore mSiteStore;
    protected @Inject AccountStore mAccountStore;
    protected @Inject Dispatcher mDispatcher;

    public static NewUserFragment newInstance() {
        return new NewUserFragment();
    }


    private boolean fieldsFilled() {
        return EditTextUtils.getText(mEmailTextField).trim().length() > 0
                && EditTextUtils.getText(mPasswordTextField).trim().length() > 0
                && EditTextUtils.getText(mUsernameTextField).trim().length() > 0
                && EditTextUtils.getText(mSiteUrlTextField).trim().length() > 0;
    }

    protected void startProgress(String message) {
        mProgressBarSignIn.setVisibility(View.VISIBLE);
        mProgressTextSignIn.setVisibility(View.VISIBLE);
        mSignupButton.setVisibility(View.GONE);
        mProgressBarSignIn.setEnabled(false);
        mProgressTextSignIn.setText(message);
        mEmailTextField.setEnabled(false);
        mPasswordTextField.setEnabled(false);
        mUsernameTextField.setEnabled(false);
        mSiteUrlTextField.setEnabled(false);
    }

    protected void updateProgress(String message) {
        mProgressTextSignIn.setText(message);
    }

    protected void endProgress() {
        mProgressBarSignIn.setVisibility(View.GONE);
        mProgressTextSignIn.setVisibility(View.GONE);
        mSignupButton.setVisibility(View.VISIBLE);
        mEmailTextField.setEnabled(true);
        mPasswordTextField.setEnabled(true);
        mUsernameTextField.setEnabled(true);
        mSiteUrlTextField.setEnabled(true);
    }

    protected void clearErrors() {
        mEmailTextField.setError(null);
        mUsernameTextField.setError(null);
        mPasswordTextField.setError(null);
        mSiteUrlTextField.setError(null);
    }

    protected boolean isUserDataValid() {
        // try to create the user
        final String email = EditTextUtils.getText(mEmailTextField).trim();
        final String password = EditTextUtils.getText(mPasswordTextField).trim();
        final String username = EditTextUtils.getText(mUsernameTextField).trim();
        final String siteUrl = EditTextUtils.getText(mSiteUrlTextField).trim();
        boolean retValue = true;

        if (email.equals("")) {
            showEmailError(getString(R.string.required_field));
            retValue = false;
        }

        final Pattern emailRegExPattern = Patterns.EMAIL_ADDRESS;
        Matcher matcher = emailRegExPattern.matcher(email);
        if (!matcher.find() || email.length() > 100) {
            showEmailError(getString(R.string.invalid_email_message));
            retValue = false;
        }

        if (username.equals("")) {
            showUsernameError(getString(R.string.required_field));
            retValue = false;
        }

        if (username.length() < 4) {
            showUsernameError(getString(R.string.invalid_username_too_short));
            retValue = false;
        }

        if (username.length() > 60) {
            showUsernameError(getString(R.string.invalid_username_too_long));
            retValue = false;
        }

        if (username.contains(" ")) {
            showUsernameError(getString(R.string.invalid_username_no_spaces));
            retValue = false;
        }

        if (siteUrl.contains(" ")) {
            showSiteUrlError(getString(R.string.blog_name_no_spaced_allowed));
            retValue = false;
        }

        if (siteUrl.length() < 4) {
            showSiteUrlError(getString(R.string.blog_name_must_be_at_least_four_characters));
            retValue = false;
        }

        if (password.equals("")) {
            showPasswordError(getString(R.string.required_field));
            retValue = false;
        }

        if (password.length() < 4) {
            showPasswordError(getString(R.string.invalid_password_message));
            retValue = false;
        }

        return retValue;
    }

    protected void onDoneAction() {
        validateAndCreateUserAndBlog();
    }

    private final OnClickListener mSignupClickListener = new OnClickListener() {
        @Override
        public void onClick(View v) {
            validateAndCreateUserAndBlog();
        }
    };

    private final TextView.OnEditorActionListener mEditorAction = new TextView.OnEditorActionListener() {
        @Override
        public boolean onEditorAction(TextView v, int actionId, KeyEvent event) {
            return onDoneEvent(actionId, event);
        }
    };

    private String siteUrlToSiteName(String siteUrl) {
        return siteUrl;
    }

    private void showPasswordError(String message) {
        mPasswordTextField.setError(message);
        mPasswordTextField.requestFocus();
    }

    private void showEmailError(String message) {
        mEmailTextField.setError(message);
        mEmailTextField.requestFocus();
    }

    private void showUsernameError(String message) {
        mUsernameTextField.setError(message);
        mUsernameTextField.requestFocus();
    }

    private void showSiteUrlError(String message) {
        mSiteUrlTextField.setError(message);
        mSiteUrlTextField.requestFocus();
    }

    private void showSiteError(NewSiteErrorType newUserError, String message) {
        if (!isAdded()) {
            return;
        }
        switch (newUserError) {
            case SITE_NAME_REQUIRED:
                showSiteUrlError(getString(R.string.blog_name_required));
                break;
            case SITE_NAME_NOT_ALLOWED:
                showSiteUrlError(getString(R.string.blog_name_not_allowed));
                break;
            case SITE_NAME_MUST_BE_AT_LEAST_FOUR_CHARACTERS:
                showSiteUrlError(getString(R.string.blog_name_must_be_at_least_four_characters));
                break;
            case SITE_NAME_MUST_BE_LESS_THAN_SIXTY_FOUR_CHARACTERS:
                showSiteUrlError(getString(R.string.blog_name_must_be_less_than_sixty_four_characters));
                break;
            case SITE_NAME_CONTAINS_INVALID_CHARACTERS:
                showSiteUrlError(getString(R.string.blog_name_contains_invalid_characters));
                break;
            case SITE_NAME_CANT_BE_USED:
                showSiteUrlError(getString(R.string.blog_name_cant_be_used));
                break;
            case SITE_NAME_ONLY_LOWERCASE_LETTERS_AND_NUMBERS:
                showSiteUrlError(getString(R.string.blog_name_only_lowercase_letters_and_numbers));
                break;
            case SITE_NAME_MUST_INCLUDE_LETTERS:
                showSiteUrlError(getString(R.string.blog_name_must_include_letters));
                break;
            case SITE_NAME_EXISTS:
                showSiteUrlError(getString(R.string.blog_name_exists));
                break;
            case SITE_NAME_RESERVED:
                showSiteUrlError(getString(R.string.blog_name_reserved));
                break;
            case SITE_NAME_RESERVED_BUT_MAY_BE_AVAILABLE:
                showSiteUrlError(getString(R.string.blog_name_reserved_but_may_be_available));
                break;
            case SITE_NAME_INVALID:
                showSiteUrlError(getString(R.string.blog_name_invalid));
                break;
            case SITE_TITLE_INVALID:
                showSiteUrlError(getString(R.string.blog_title_invalid));
                break;
            default:
            case GENERIC_ERROR:
                // Show other errors on the URL field
                showSiteUrlError(message);
                break;
        }
    }

    private void showUserError(NewUserErrorType newUserError, String message) {
        if (!isAdded()) {
            return;
        }
        switch (newUserError) {
            case USERNAME_ONLY_LOWERCASE_LETTERS_AND_NUMBERS:
                showUsernameError(getString(R.string.username_only_lowercase_letters_and_numbers));
                break;
            case USERNAME_REQUIRED:
                showUsernameError(getString(R.string.username_required));
                break;
            case USERNAME_NOT_ALLOWED:
                showUsernameError(getString(R.string.username_not_allowed));
                break;
            case USERNAME_MUST_BE_AT_LEAST_FOUR_CHARACTERS:
                showUsernameError(getString(R.string.username_must_be_at_least_four_characters));
                break;
            case USERNAME_CONTAINS_INVALID_CHARACTERS:
                showUsernameError(getString(R.string.username_contains_invalid_characters));
                break;
            case USERNAME_MUST_INCLUDE_LETTERS:
                showUsernameError(getString(R.string.username_must_include_letters));
                break;
            case USERNAME_RESERVED_BUT_MAY_BE_AVAILABLE:
                showUsernameError(getString(R.string.username_reserved_but_may_be_available));
                break;
            case USERNAME_INVALID:
                showUsernameError(getString(R.string.username_invalid));
                break;
            case USERNAME_EXISTS:
                showUsernameError(getString(R.string.username_exists));
                AnalyticsTracker.track(AnalyticsTracker.Stat.CREATE_ACCOUNT_USERNAME_EXISTS);
                break;
            case PASSWORD_INVALID:
                showPasswordError(getString(R.string.password_invalid));
                break;
            case EMAIL_CANT_BE_USED_TO_SIGNUP:
                showEmailError(getString(R.string.email_cant_be_used_to_signup));
                break;
            case EMAIL_INVALID:
                showEmailError(getString(R.string.email_invalid));
                break;
            case EMAIL_NOT_ALLOWED:
                showEmailError(getString(R.string.email_not_allowed));
                break;
            case EMAIL_RESERVED:
                showEmailError(getString(R.string.email_reserved));
                break;
            case EMAIL_EXISTS:
                showEmailError(getString(R.string.email_exists));
                AnalyticsTracker.track(AnalyticsTracker.Stat.CREATE_ACCOUNT_EMAIL_EXISTS);
                break;
            default:
            case GENERIC_ERROR:
                // Show other errors on the first field (email)
                showEmailError(message);
                break;
        }
    }


    private void validateAndCreateUserAndBlog() {
        if (mSystemService.getActiveNetworkInfo() == null) {
            AlertUtils.showAlert(getActivity(), R.string.no_network_title, R.string.no_network_message);
            return;
        }
        if (!isUserDataValid()) {
            return;
        }

        // Prevent double tapping of the "done" btn in keyboard for those clients that don't dismiss the keyboard.
        // Samsung S4 for example
        if (View.VISIBLE == mProgressBarSignIn.getVisibility()) {
            return;
        }

        startProgress(getString(R.string.validating_user_data));
        clearErrors();

        String username = getUsername();
        String email = getEmail();
        NewAccountPayload newAccountPayload = new NewAccountPayload(username, getPassword(), getEmail(), true);

        mDispatcher.dispatch(AccountActionBuilder.newCreateNewAccountAction(newAccountPayload));
        updateProgress(getString(R.string.validating_site_data));

        AppLog.i(T.NUX, "User starts account creation, username: " + username + ", email: " + email
                + ", site title: " + getSiteTitle() + ", site URL: " + getSiteUrl());
    }

    private String getSiteUrl() {
        return EditTextUtils.getText(mSiteUrlTextField).trim();
    }

    private String getSiteTitle() {
        return siteUrlToSiteName(getSiteUrl());
    }

    private String getUsername() {
        return EditTextUtils.getText(mUsernameTextField).trim();
    }

    private String getPassword() {
        return EditTextUtils.getText(mPasswordTextField).trim();
    }

    private String getEmail() {
        return EditTextUtils.getText(mEmailTextField).trim();
    }

    private void finishCurrentActivity() {
        if (!isAdded()) {
            return;
        }

        if (AppPrefs.isLoginWizardStyleActivated()) {
            if (mLoginListener != null) {
                mLoginListener.loggedInViaSigUp();
            }
        } else {
            getActivity().setResult(Activity.RESULT_OK);
            getActivity().finish();
        }

        PersistentEditTextHelper persistentEditTextHelper = new PersistentEditTextHelper(getActivity());
        persistentEditTextHelper.clearSavedText(mEmailTextField, null);
        persistentEditTextHelper.clearSavedText(mUsernameTextField, null);
        persistentEditTextHelper.clearSavedText(mSiteUrlTextField, null);
    }

    /**
     * In case an error happened after the user creation steps, we don't want to show the sign up screen.
     * Show the log in screen with username and password prefilled, plus a toast message to explain what happened.
     *
     * Note: this should be called only if the user has been created.
     */
    private void finishAndShowSignInScreen() {
        if (!isAdded()) {
            return;
        }
<<<<<<< HEAD
        endProgress();
=======
>>>>>>> 93f22a98

        if (AppPrefs.isLoginWizardStyleActivated()) {
            if (mLoginListener != null) {
                mLoginListener.newUserCreatedButErrored(getEmail(), getPassword());
            }
        } else {
            Intent intent = new Intent();
            intent.putExtra("username", getUsername());
            intent.putExtra("password", getPassword());
            getTargetFragment().onActivityResult(getTargetRequestCode(), Activity.RESULT_OK, intent);
            try {
                getFragmentManager().popBackStack();
            } catch (IllegalStateException e) {
                // Catch the ISE exception, because we can't check for the fragment state here
                // finishAndShowSignInScreen will be called in an Network onError callback so we can't guarantee, the
                // fragment transaction will be executed. In that case the user already is back on the Log In screen.
                AppLog.e(T.NUX, e);
            }
        }

        ToastUtils.showToast(getActivity(), R.string.signup_succeed_signin_failed, Duration.LONG);
    }

    private void autocorrectEmail() {
        if (mEmailAutoCorrected) {
            return;
        }
        final String email = EditTextUtils.getText(mEmailTextField).trim();
        String suggest = EmailChecker.suggestDomainCorrection(email);
        if (suggest.compareTo(email) != 0) {
            mEmailAutoCorrected = true;
            mEmailTextField.setText(suggest);
            mEmailTextField.setSelection(suggest.length());
        }
    }

    private void initInfoButton(View rootView) {
        ImageView infoButton = (ImageView) rootView.findViewById(R.id.info_button);
        infoButton.setOnClickListener(new OnClickListener() {
            @Override
            public void onClick(View v) {
                Intent newAccountIntent = new Intent(getActivity(), HelpActivity.class);
                newAccountIntent.putExtra(HelpshiftHelper.ORIGIN_KEY, HelpshiftHelper.Tag.ORIGIN_SIGNUP_SCREEN);
                startActivity(newAccountIntent);
            }
        });
    }

    @Override
    public void onAttach(Context context) {
        super.onAttach(context);
<<<<<<< HEAD

=======
>>>>>>> 93f22a98
        if (AppPrefs.isLoginWizardStyleActivated()) {
            if (context instanceof LoginListener) {
                mLoginListener = (LoginListener) context;
            } else {
                throw new RuntimeException(context.toString() + " must implement LoginListener");
            }
        }
    }

    @Override
    public void onDetach() {
        super.onDetach();
<<<<<<< HEAD

=======
>>>>>>> 93f22a98
        mLoginListener = null;
    }

    @Override
    public void onDestroy() {
        mDispatcher.unregister(this);
        super.onDestroy();
    }

    @Override
    public void onCreate(Bundle savedInstanceState) {
        super.onCreate(savedInstanceState);
        ((WordPress) getActivity().getApplication()).component().inject(this);
        mDispatcher.register(this);
    }

    @Override
    public View onCreateView(LayoutInflater inflater, ViewGroup container,
                             Bundle savedInstanceState) {
        // Inflate the layout containing a title and body text.
        ViewGroup rootView = (ViewGroup) inflater.inflate(R.layout.new_account_user_fragment_screen, container, false);

        WPTextView termsOfServiceTextView = (WPTextView) rootView.findViewById(R.id.l_agree_terms_of_service);
        termsOfServiceTextView.setText(Html.fromHtml(String.format(getString(R.string.agree_terms_of_service), "<u>",
                "</u>")));
        termsOfServiceTextView.setOnClickListener(new OnClickListener() {
                                                      @Override
                                                      public void onClick(View v) {
                                                          ActivityLauncher.openUrlExternal(getContext(),
                                                                  getString(R.string.wordpresscom_tos_url));
                                                      }
                                                  }
        );

        mSignupButton = (WPTextView) rootView.findViewById(R.id.signup_button);
        mSignupButton.setOnClickListener(mSignupClickListener);
        mSignupButton.setEnabled(false);

        mProgressTextSignIn = (WPTextView) rootView.findViewById(R.id.nux_sign_in_progress_text);
        mProgressBarSignIn = (RelativeLayout) rootView.findViewById(R.id.nux_sign_in_progress_bar);

        mEmailTextField = (EditText) rootView.findViewById(R.id.email_address);
        mEmailTextField.setText(UserEmailUtils.getPrimaryEmail(getActivity()));
        mEmailTextField.setSelection(EditTextUtils.getText(mEmailTextField).length());
        mPasswordTextField = (EditText) rootView.findViewById(R.id.password);
        mUsernameTextField = (EditText) rootView.findViewById(R.id.username);
        mSiteUrlTextField = (AutoCompleteTextView) rootView.findViewById(R.id.site_url);
        mSiteUrlSuggestionAdapter = new ArrayAdapter<>(getActivity(), R.layout.domain_suggestion_dropdown);
        mSiteUrlTextField.setAdapter(mSiteUrlSuggestionAdapter);

        mEmailTextField.addTextChangedListener(mCheckFieldsFilledWatcher);
        mPasswordTextField.addTextChangedListener(mCheckFieldsFilledWatcher);
        mSiteUrlTextField.setOnEditorActionListener(mEditorAction);

        mUsernameTextField.addTextChangedListener(new TextWatcher() {
            @Override
            public void beforeTextChanged(CharSequence s, int start, int count, int after) {
            }

            @Override
            public void onTextChanged(CharSequence s, int start, int before, int count) {
                checkIfFieldsFilled();
            }

            @Override
            public void afterTextChanged(Editable editable) {
                mSiteUrlSuggestionAdapter.clear();
                mSiteUrlSuggestionAdapter.notifyDataSetChanged();
            }
        });

        mSiteUrlTextField.addTextChangedListener(new TextWatcher() {
            @Override
            public void beforeTextChanged(CharSequence s, int start, int count, int after) {
            }

            @Override
            public void onTextChanged(CharSequence s, int start, int before, int count) {
                checkIfFieldsFilled();
            }

            @Override
            public void afterTextChanged(Editable editable) {
                lowerCaseEditable(editable);
            }
        });

        mUsernameTextField.setOnFocusChangeListener(new View.OnFocusChangeListener() {
            @Override
            public void onFocusChange(View v, boolean hasFocus) {
                if (!hasFocus && isAdded()) {
                    getDomainSuggestionsFromTitle();
                }
            }
        });

        mSiteUrlTextField.setOnFocusChangeListener(new View.OnFocusChangeListener() {
            @Override
            public void onFocusChange(View v, boolean hasFocus) {
                if (hasFocus && isAdded() && getView() != null && ViewCompat.isAttachedToWindow(getView())) {
                    mSiteUrlTextField.showDropDown();
                }
            }
        });

        mEmailTextField.setOnFocusChangeListener(new View.OnFocusChangeListener() {
            public void onFocusChange(View v, boolean hasFocus) {
                if (!hasFocus && isAdded()) {
                    autocorrectEmail();
                }
            }
        });
        initPasswordVisibilityButton(rootView, mPasswordTextField);
        initInfoButton(rootView);
        return rootView;
    }

    private final TextWatcher mCheckFieldsFilledWatcher = new TextWatcher() {
        @Override
        public void beforeTextChanged(CharSequence s, int start, int count, int after) {
        }

        @Override
        public void onTextChanged(CharSequence s, int start, int before, int count) {
            checkIfFieldsFilled();
        }

        @Override
        public void afterTextChanged(Editable s) {
        }
    };

    private void checkIfFieldsFilled() {
        if (fieldsFilled()) {
            mSignupButton.setEnabled(true);
        } else {
            mSignupButton.setEnabled(false);
        }
    }

    private SmartLockHelper getSmartLockHelper() {
        if (getActivity() != null && getActivity() instanceof SignInActivity) {
            return ((SignInActivity) getActivity()).getSmartLockHelper();
        }
        return null;
    }

    private void fetchSiteAndAccount() {
        // User has been created. From this point, all errors should close this screen and display the
        // sign in screen
        AnalyticsUtils.refreshMetadataNewUser(getUsername(), getEmail());
        AnalyticsTracker.track(AnalyticsTracker.Stat.CREATED_ACCOUNT);
        // Save credentials to smart lock
        SmartLockHelper smartLockHelper = getSmartLockHelper();
        if (smartLockHelper != null) {
            smartLockHelper.saveCredentialsInSmartLock(getUsername(), getPassword(), getUsername(), null);
        }
        // Fetch user infos
        mDispatcher.dispatch(AccountActionBuilder.newFetchAccountAction());
    }

    private void getDomainSuggestionsFromTitle() {
        String username = EditTextUtils.getText(mUsernameTextField);
        if (!TextUtils.isEmpty(username)) {
            SuggestDomainsPayload payload = new SuggestDomainsPayload(username, true, false, 5);
            mDispatcher.dispatch(SiteActionBuilder.newSuggestDomainsAction(payload));
        }
    }

    // OnChanged events

    @SuppressWarnings("unused")
    @Subscribe(threadMode = ThreadMode.MAIN)
    public void onAuthenticationChanged(OnAuthenticationChanged event) {
        if (event.isError()) {
            endProgress();
            finishAndShowSignInScreen();
            return;
        }
        if (mAccountStore.hasAccessToken()) {
            // Account created and user authenticated, now create the site
            updateProgress(getString(R.string.creating_your_site));
            String deviceLanguage = LanguageUtils.getPatchedCurrentDeviceLanguage(getActivity());
            NewSitePayload newSitePayload = new NewSitePayload(getSiteUrl(), getSiteUrl(), deviceLanguage,
                    SiteVisibility.PUBLIC, false);
            mDispatcher.dispatch(SiteActionBuilder.newCreateNewSiteAction(newSitePayload));

            // Get reader tags so they're available as soon as the Reader is accessed - done for
            // both wp.com and self-hosted (self-hosted = "logged out" reader) - note that this
            // uses the application context since the activity is finished immediately below
            ReaderUpdateService.startService(getActivity().getApplicationContext(),
                    EnumSet.of(UpdateTask.TAGS));

            // Start the notification service
            NotificationsUpdateService.startService(getActivity().getApplicationContext());
        }
    }

    @SuppressWarnings("unused")
    @Subscribe(threadMode = ThreadMode.MAIN)
    public void onNewUserCreated(OnNewUserCreated event) {
        if (event.isError()) {
            endProgress();
            AnalyticsTracker.track(AnalyticsTracker.Stat.CREATE_ACCOUNT_FAILED);
            showUserError(event.error.type, event.error.message);
            return;
        }
        if (event.dryRun) {
            // User Validated, now try to validate site creation
            String deviceLanguage = LanguageUtils.getPatchedCurrentDeviceLanguage(getActivity());
            NewSitePayload newSitePayload = new NewSitePayload(getSiteUrl(), getSiteUrl(), deviceLanguage,
                    SiteVisibility.PUBLIC, true);
            mDispatcher.dispatch(SiteActionBuilder.newCreateNewSiteAction(newSitePayload));
            updateProgress(getString(R.string.validating_site_data));
            return;
        }
        // User created, now authenticate the newly created user
        AuthenticatePayload payload = new AuthenticatePayload(getUsername(), getPassword());
        mDispatcher.dispatch(AuthenticationActionBuilder.newAuthenticateAction(payload));
    }

    @SuppressWarnings("unused")
    @Subscribe(threadMode = ThreadMode.MAIN)
    public void onNewSiteCreated(OnNewSiteCreated event) {
        if (event.isError()) {
            endProgress();
            AnalyticsTracker.track(AnalyticsTracker.Stat.CREATE_ACCOUNT_FAILED);
            showSiteError(event.error.type, event.error.message);
            return;
        }
        if (event.dryRun) {
            // User and Site validated, dispatch the same actions with dryRun disabled
            updateProgress(getString(R.string.creating_your_account));
            NewAccountPayload newAccountPayload = new NewAccountPayload(getUsername(), getPassword(), getEmail(),
                    false);
            mDispatcher.dispatch(AccountActionBuilder.newCreateNewAccountAction(newAccountPayload));
            return;
        }
        AnalyticsTracker.track(AnalyticsTracker.Stat.CREATED_SITE);
        // Site created, time to wrap up
        fetchSiteAndAccount();
    }

    @SuppressWarnings("unused")
    @Subscribe(threadMode = ThreadMode.MAIN)
    public void onAccountChanged(OnAccountChanged event) {
        if (event.causeOfChange == AccountAction.FETCH_ACCOUNT) {
            // The user's account info has been fetched and stored - next, fetch the user's settings
            mDispatcher.dispatch(AccountActionBuilder.newFetchSettingsAction());
        } else if (event.causeOfChange == AccountAction.FETCH_SETTINGS) {
            // The user's account settings have also been fetched and stored - now we can fetch the user's sites
            mDispatcher.dispatch(SiteActionBuilder.newFetchSitesAction());
        }
    }

    @SuppressWarnings("unused")
    @Subscribe(threadMode = ThreadMode.MAIN)
    public void onSiteChanged(OnSiteChanged event) {
        // Fetching the sites is the last step of sign in
        finishCurrentActivity();
    }

    @SuppressWarnings("unused")
    @Subscribe(threadMode = ThreadMode.MAIN)
    public void onSuggestedDomains(OnSuggestedDomains event) {
        if (!isAdded() || event.isError()) {
            return;
        }

        mSiteUrlSuggestionAdapter.clear();
        for (DomainSuggestionResponse suggestion : event.suggestions) {
            // Only add free suggestions ending by .wordpress.com
            if (suggestion.is_free && !TextUtils.isEmpty(suggestion.domain_name)
                    && suggestion.domain_name.endsWith(".wordpress.com")) {
                mSiteUrlSuggestionAdapter.add(suggestion.domain_name.replace(".wordpress.com", ""));
            }
        }
        if (!mSiteUrlSuggestionAdapter.isEmpty() && mSiteUrlTextField.hasFocus()) {
            mSiteUrlTextField.showDropDown();
        }
    }
}<|MERGE_RESOLUTION|>--- conflicted
+++ resolved
@@ -437,10 +437,6 @@
         if (!isAdded()) {
             return;
         }
-<<<<<<< HEAD
-        endProgress();
-=======
->>>>>>> 93f22a98
 
         if (AppPrefs.isLoginWizardStyleActivated()) {
             if (mLoginListener != null) {
@@ -492,10 +488,6 @@
     @Override
     public void onAttach(Context context) {
         super.onAttach(context);
-<<<<<<< HEAD
-
-=======
->>>>>>> 93f22a98
         if (AppPrefs.isLoginWizardStyleActivated()) {
             if (context instanceof LoginListener) {
                 mLoginListener = (LoginListener) context;
@@ -508,10 +500,6 @@
     @Override
     public void onDetach() {
         super.onDetach();
-<<<<<<< HEAD
-
-=======
->>>>>>> 93f22a98
         mLoginListener = null;
     }
 
