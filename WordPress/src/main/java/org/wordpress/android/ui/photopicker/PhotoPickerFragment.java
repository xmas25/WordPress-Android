--- conflicted
+++ resolved
@@ -684,17 +684,4 @@
         properties.put("is_video", isVideo);
         AnalyticsTracker.track(stat, properties);
     }
-<<<<<<< HEAD
-
-    private ArrayList<EditImageData.InputData> createListOfEditImageInputData(List<Uri> uris) {
-        ArrayList<EditImageData.InputData> inputData = new ArrayList<>(uris.size());
-        for (Uri uri : uris) {
-            String stringUri = uri.toString();
-            String outputFileExtension = MimeTypeMap.getFileExtensionFromUrl(stringUri);
-            inputData.add(new EditImageData.InputData(stringUri, null, outputFileExtension));
-        }
-        return inputData;
-    }
-=======
->>>>>>> 39074c2c
 }