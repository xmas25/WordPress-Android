--- conflicted
+++ resolved
@@ -5,11 +5,7 @@
 import android.view.MenuItem
 import kotlinx.android.synthetic.main.toolbar_main.*
 import org.wordpress.android.R
-<<<<<<< HEAD
-=======
 import org.wordpress.android.WordPress
-import org.wordpress.android.ui.ActivityLauncher
->>>>>>> 7920a920
 import org.wordpress.android.ui.LocaleAwareActivity
 import org.wordpress.android.ui.RequestCodes
 import org.wordpress.android.ui.posts.BasicFragmentDialog
@@ -56,13 +52,6 @@
     }
 
     override fun onNegativeClicked(instanceTag: String) {
-<<<<<<< HEAD
-=======
-        // todo: annmarie - this is temporary to expose backup feature
-        if (backupFeatureConfig.isEnabled()) {
-            ActivityLauncher.showBackupDownload(this)
-        }
->>>>>>> 7920a920
     }
 
     private fun passRewindConfirmation(rewindId: String) {
