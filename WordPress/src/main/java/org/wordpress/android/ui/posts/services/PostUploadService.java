--- conflicted
+++ resolved
@@ -1,12 +1,5 @@
 package org.wordpress.android.ui.posts.services;
 
-<<<<<<< HEAD
-=======
-import android.app.Notification;
-import android.support.v4.app.NotificationCompat;
-import android.support.v4.app.NotificationManagerCompat;
-import android.app.PendingIntent;
->>>>>>> 7dae000b
 import android.app.Service;
 import android.content.Context;
 import android.content.Intent;
@@ -565,163 +558,12 @@
         return File.createTempFile("wp-", fileExtension, mContext.getCacheDir());
     }
 
-<<<<<<< HEAD
     /**
      * Returns an error message string for a failed post upload.
      */
     private String buildErrorMessage(PostModel post, PostError error) {
         // TODO: We should interpret event.error.type and pass our own string rather than use event.error.message
         String postType = mContext.getResources().getText(post.isPage() ? R.string.page : R.string.post).toString().toLowerCase();
-=======
-    private class PostUploadNotifier {
-        private final NotificationManagerCompat mNotificationManager;
-        private final NotificationCompat.Builder mNotificationBuilder;
-        private final int mNotificationId;
-        private int mNotificationErrorId = 0;
-        private int mTotalMediaItems;
-        private int mCurrentMediaItem;
-        private float mItemProgressSize;
-
-        public PostUploadNotifier(Post post, String title, String message) {
-            // add the uploader to the notification bar
-            mNotificationManager = NotificationManagerCompat.from(PostUploadService.this);
-
-            mNotificationBuilder = new NotificationCompat.Builder(getApplicationContext());
-            mNotificationBuilder.setSmallIcon(android.R.drawable.stat_sys_upload);
-            if (title != null) {
-                mNotificationBuilder.setContentTitle(title);
-            }
-            if (message != null) {
-                mNotificationBuilder.setContentText(message);
-            }
-            mNotificationId = (new Random()).nextInt() + post.getLocalTableBlogId();
-            startForeground(mNotificationId, mNotificationBuilder.build());
-        }
-
-        public void updateNotificationIcon(Bitmap icon) {
-            if (icon != null) {
-                mNotificationBuilder.setLargeIcon(icon);
-            }
-            doNotify(mNotificationId, mNotificationBuilder.build());
-        }
-
-        public void cancelNotification() {
-            mNotificationManager.cancel(mNotificationId);
-        }
-
-        public void updateNotificationSuccess(Post post, Bitmap largeIcon, boolean isFirstPublishing) {
-            AppLog.d(T.POSTS, "updateNotificationSuccess");
-
-            // Get the sharableUrl
-            String sharableUrl = WPMeShortlinks.getPostShortlink(post);
-            if (sharableUrl == null && !TextUtils.isEmpty(post.getPermaLink())) {
-                    sharableUrl = post.getPermaLink();
-            }
-
-            // Notification builder
-            NotificationCompat.Builder notificationBuilder = new NotificationCompat.Builder(getApplicationContext());
-            String notificationTitle = (String) (post.isPage() ? mContext.getResources().getText(R.string
-                    .page_published) : mContext.getResources().getText(R.string.post_published));
-            if (!isFirstPublishing) {
-                notificationTitle = (String) (post.isPage() ? mContext.getResources().getText(R.string
-                        .page_updated) : mContext.getResources().getText(R.string.post_updated));
-            }
-            notificationBuilder.setSmallIcon(android.R.drawable.stat_sys_upload_done);
-            if (largeIcon == null) {
-                notificationBuilder.setLargeIcon(BitmapFactory.decodeResource(getApplicationContext().getResources(),
-                        R.mipmap.app_icon));
-            } else {
-                notificationBuilder.setLargeIcon(largeIcon);
-            }
-            notificationBuilder.setContentTitle(notificationTitle);
-            notificationBuilder.setContentText(post.getTitle());
-            notificationBuilder.setStyle(new NotificationCompat.BigTextStyle().bigText(post.getTitle()));
-            notificationBuilder.setAutoCancel(true);
-
-            // Tap notification intent (open the post list)
-            Intent notificationIntent = new Intent(mContext, PostsListActivity.class);
-            notificationIntent.addFlags(Intent.FLAG_ACTIVITY_SINGLE_TOP);
-            notificationIntent.addFlags(Intent.FLAG_ACTIVITY_NEW_TASK);
-            notificationIntent.putExtra(PostsListActivity.EXTRA_BLOG_LOCAL_ID, post.getLocalTableBlogId());
-            notificationIntent.putExtra(PostsListActivity.EXTRA_VIEW_PAGES, post.isPage());
-            PendingIntent pendingIntentPost = PendingIntent.getActivity(mContext, 0,
-                    notificationIntent, PendingIntent.FLAG_UPDATE_CURRENT);
-            notificationBuilder.setContentIntent(pendingIntentPost);
-
-            // Share intent - started if the user tap the share link button - only if the link exist
-            int notificationId = getNotificationIdForPost(post);
-            if (sharableUrl != null && post.getStatusEnum() == PostStatus.PUBLISHED) {
-                Intent shareIntent = new Intent(mContext, ShareAndDismissNotificationReceiver.class);
-                shareIntent.putExtra(ShareAndDismissNotificationReceiver.NOTIFICATION_ID_KEY, notificationId);
-                shareIntent.putExtra(Intent.EXTRA_TEXT, sharableUrl);
-                shareIntent.putExtra(Intent.EXTRA_SUBJECT, post.getTitle());
-                PendingIntent pendingIntent = PendingIntent.getBroadcast(mContext, 0, shareIntent,
-                        PendingIntent.FLAG_CANCEL_CURRENT);
-                notificationBuilder.addAction(R.drawable.ic_share_white_24dp, getString(R.string.share_action),
-                        pendingIntent);
-            }
-            doNotify(notificationId, notificationBuilder.build());
-        }
-
-        private int getNotificationIdForPost(Post post) {
-            int remotePostId = StringUtils.stringToInt(post.getRemotePostId());
-            // We can't use the local table post id here because it can change between first post (local draft) to
-            // first edit (post pulled from the server)
-            return post.getLocalTableBlogId() + remotePostId;
-        }
-
-        public void updateNotificationError(String mErrorMessage, boolean isMediaError, boolean isPage) {
-            AppLog.d(T.POSTS, "updateNotificationError: " + mErrorMessage);
-
-            NotificationCompat.Builder notificationBuilder = new NotificationCompat.Builder(getApplicationContext());
-            String postOrPage = (String) (isPage ? mContext.getResources().getText(R.string.page_id)
-                    : mContext.getResources().getText(R.string.post_id));
-            Intent notificationIntent = new Intent(mContext, PostsListActivity.class);
-            notificationIntent.addFlags(Intent.FLAG_ACTIVITY_SINGLE_TOP);
-            notificationIntent.putExtra(PostsListActivity.EXTRA_VIEW_PAGES, isPage);
-            notificationIntent.putExtra(PostsListActivity.EXTRA_ERROR_MSG, mErrorMessage);
-            notificationIntent.addFlags(Intent.FLAG_ACTIVITY_NEW_TASK);
-            PendingIntent pendingIntent = PendingIntent.getActivity(mContext, 0,
-                    notificationIntent, PendingIntent.FLAG_UPDATE_CURRENT);
-
-            String errorText = mContext.getResources().getText(R.string.upload_failed).toString();
-            if (isMediaError) {
-                errorText = mContext.getResources().getText(R.string.media) + " "
-                        + mContext.getResources().getText(R.string.error);
-            }
-
-            String message = (isMediaError) ? mErrorMessage : postOrPage + " " + errorText
-                    + ": " + mErrorMessage;
-            notificationBuilder.setSmallIcon(android.R.drawable.stat_notify_error);
-            notificationBuilder.setContentTitle((isMediaError) ? errorText :
-                    mContext.getResources().getText(R.string.upload_failed));
-            notificationBuilder.setContentText(message);
-            notificationBuilder.setStyle(new NotificationCompat.BigTextStyle().bigText(message));
-            notificationBuilder.setContentIntent(pendingIntent);
-            notificationBuilder.setAutoCancel(true);
-            if (mNotificationErrorId == 0) {
-                mNotificationErrorId = mNotificationId + (new Random()).nextInt();
-            }
-            doNotify(mNotificationErrorId, notificationBuilder.build());
-        }
-
-        public void updateNotificationProgress(float progress) {
-            if (mTotalMediaItems == 0) {
-                return;
-            }
-
-            // Simple way to show progress of entire post upload
-            // Would be better if we could get total bytes for all media items.
-            double currentChunkProgress = (mItemProgressSize * progress) / 100;
-
-            if (mCurrentMediaItem > 1) {
-                currentChunkProgress += mItemProgressSize * (mCurrentMediaItem - 1);
-            }
-
-            mNotificationBuilder.setProgress(100, (int)Math.ceil(currentChunkProgress), false);
-            doNotify(mNotificationId, mNotificationBuilder.build());
-        }
->>>>>>> 7dae000b
 
         String errorMessage = String.format(mContext.getResources().getText(R.string.error_upload).toString(), postType);
         errorMessage += ": " + error.message;
