--- conflicted
+++ resolved
@@ -8,21 +8,10 @@
 
 class WidgetService : RemoteViewsService() {
     override fun onGetViewFactory(intent: Intent): RemoteViewsFactory {
-<<<<<<< HEAD
-        val viewTypeOrdinal = intent.getIntExtra(VIEW_TYPE_KEY, -1)
-        return if (viewTypeOrdinal > -1 && viewTypeOrdinal < ViewType.values().size) {
-            when (ViewType.values()[viewTypeOrdinal]) {
-                WEEK_VIEWS -> ViewsWidgetListProvider(this.applicationContext, intent)
-                ALL_TIME_VIEWS -> AllTimeWidgetListProvider(this.applicationContext, intent)
-                TODAY_VIEWS -> TodayWidgetListProvider(this.applicationContext, intent)
-            }
-        } else {
-            ViewsWidgetListProvider(this.applicationContext, intent)
-=======
         return when (intent.getViewType()) {
             WEEK_VIEWS -> ViewsWidgetListProvider(this.applicationContext, intent)
             ALL_TIME_VIEWS -> AllTimeWidgetListProvider(this.applicationContext, intent)
->>>>>>> 0bec33f4
+            TODAY_VIEWS -> TodayWidgetListProvider(this.applicationContext, intent)
         }
     }
 }