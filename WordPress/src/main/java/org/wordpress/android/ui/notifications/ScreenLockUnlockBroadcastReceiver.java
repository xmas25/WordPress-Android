--- conflicted
+++ resolved
@@ -14,20 +14,16 @@
     public void onReceive(final Context context, Intent intent) {
         final String action = intent.getAction();
         if (Intent.ACTION_SCREEN_OFF.equals(action) || Intent.ACTION_USER_PRESENT.equals(action)) {
-<<<<<<< HEAD
-            new Thread(new Runnable() {
-                @Override
-                public void run() {
-                    GCMMessageService.rebuildAndUpdateNotifsOnSystemBarForRemainingNote(context);
-                }
-             }).start();
-=======
             // only rebuild notifications if WPpin not enabled, notifications don't need be updated
             // if quick actions are to remain the same
             if (GCMMessageService.isWPPinLockEnabled(context)) {
-                GCMMessageService.rebuildAndUpdateNotifsOnSystemBarForRemainingNote(context);
+                new Thread(new Runnable() {
+                    @Override
+                    public void run() {
+                        GCMMessageService.rebuildAndUpdateNotifsOnSystemBarForRemainingNote(context);
+                    }
+                }).start();
             }
->>>>>>> 14a39b7d
         }
     }
 }