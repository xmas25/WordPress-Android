package org.wordpress.android.ui.jetpack.backup.details

import android.os.Bundle
import android.view.LayoutInflater
import android.view.View
import android.view.ViewGroup
import androidx.fragment.app.Fragment
import androidx.lifecycle.Observer
import androidx.lifecycle.ViewModelProvider
<<<<<<< HEAD
import androidx.lifecycle.ViewModelProviders
import androidx.recyclerview.widget.LinearLayoutManager
import androidx.recyclerview.widget.RecyclerView
import kotlinx.android.synthetic.main.backup_download_details_fragment.*
=======
>>>>>>> f7af37b0
import org.wordpress.android.R
import org.wordpress.android.WordPress
import org.wordpress.android.ui.jetpack.backup.BackupDownloadViewModel
import org.wordpress.android.ui.jetpack.backup.details.BackupDownloadDetailsViewModel.UiState.Content
import org.wordpress.android.ui.jetpack.backup.details.BackupDownloadDetailsViewModel.UiState.Loading
import org.wordpress.android.ui.utils.UiHelpers
import org.wordpress.android.util.ToastUtils
import javax.inject.Inject

class BackupDownloadDetailsFragment : Fragment() {
    @Inject lateinit var viewModelFactory: ViewModelProvider.Factory
    @Inject lateinit var uiHelpers: UiHelpers
    private lateinit var parentViewModel: BackupDownloadViewModel
    private lateinit var viewModel: BackupDownloadDetailsViewModel
    override fun onCreateView(
        inflater: LayoutInflater,
        container: ViewGroup?,
        savedInstanceState: Bundle?
    ): View? {
        return inflater.inflate(R.layout.backup_download_details_fragment, container, false)
    }

    override fun onViewCreated(view: View, savedInstanceState: Bundle?) {
        super.onViewCreated(view, savedInstanceState)

        val nonNullActivity = requireActivity()
        (nonNullActivity.application as WordPress).component().inject(this)

<<<<<<< HEAD
        initRecyclerView()
        initViewModel()
    }

    private fun initRecyclerView() {
        recycler_view.layoutManager = LinearLayoutManager(context, RecyclerView.VERTICAL, false)
        initAdapter()
    }

    private fun initAdapter() {
        recycler_view.adapter = BackupDownloadDetailsAdapter(uiHelpers)
    }

    private fun initViewModel() {
        parentViewModel = ViewModelProviders.of(requireActivity(), viewModelFactory)
=======
        parentViewModel = ViewModelProvider(requireActivity(), viewModelFactory)
>>>>>>> f7af37b0
                .get(BackupDownloadViewModel::class.java)

        viewModel = ViewModelProvider(this, viewModelFactory)
                .get(BackupDownloadDetailsViewModel::class.java)

        viewModel.uiState.observe(viewLifecycleOwner, Observer { uiState ->
            when (uiState) {
                is Loading -> ToastUtils.showToast(requireContext(), "Implement loading")
                is Content -> showContent(uiState)
                is Error -> ToastUtils.showToast(requireContext(), "Implement Error")
            }
        })

        viewModel.start()
    }

    private fun showContent(content: Content) {
        ((recycler_view.adapter) as BackupDownloadDetailsAdapter).update(content.items)
    }

    companion object {
        const val TAG = "BACKUP_DOWNLOAD_DETAILS_FRAGMENT"
        fun newInstance(): BackupDownloadDetailsFragment {
            return BackupDownloadDetailsFragment()
        }
    }
}<|MERGE_RESOLUTION|>--- conflicted
+++ resolved
@@ -7,13 +7,9 @@
 import androidx.fragment.app.Fragment
 import androidx.lifecycle.Observer
 import androidx.lifecycle.ViewModelProvider
-<<<<<<< HEAD
-import androidx.lifecycle.ViewModelProviders
 import androidx.recyclerview.widget.LinearLayoutManager
 import androidx.recyclerview.widget.RecyclerView
 import kotlinx.android.synthetic.main.backup_download_details_fragment.*
-=======
->>>>>>> f7af37b0
 import org.wordpress.android.R
 import org.wordpress.android.WordPress
 import org.wordpress.android.ui.jetpack.backup.BackupDownloadViewModel
@@ -42,7 +38,6 @@
         val nonNullActivity = requireActivity()
         (nonNullActivity.application as WordPress).component().inject(this)
 
-<<<<<<< HEAD
         initRecyclerView()
         initViewModel()
     }
@@ -57,10 +52,7 @@
     }
 
     private fun initViewModel() {
-        parentViewModel = ViewModelProviders.of(requireActivity(), viewModelFactory)
-=======
         parentViewModel = ViewModelProvider(requireActivity(), viewModelFactory)
->>>>>>> f7af37b0
                 .get(BackupDownloadViewModel::class.java)
 
         viewModel = ViewModelProvider(this, viewModelFactory)
