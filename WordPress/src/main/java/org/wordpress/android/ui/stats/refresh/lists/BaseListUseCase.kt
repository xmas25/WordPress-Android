--- conflicted
+++ resolved
@@ -7,13 +7,8 @@
 import org.wordpress.android.fluxc.model.SiteModel
 import org.wordpress.android.fluxc.store.StatsStore.StatsTypes
 import org.wordpress.android.ui.stats.refresh.lists.sections.BaseStatsUseCase
-<<<<<<< HEAD
 import org.wordpress.android.ui.stats.refresh.lists.sections.BaseStatsUseCase.UseCaseModel
-=======
-import org.wordpress.android.util.AppLog
-import org.wordpress.android.util.AppLog.T
 import org.wordpress.android.util.DistinctMutableLiveData
->>>>>>> d4cb5994
 import org.wordpress.android.util.PackageUtils
 import org.wordpress.android.util.combineMap
 import org.wordpress.android.util.distinct
@@ -29,13 +24,8 @@
     private val blockListData = combineMap(
             useCases.associateBy { it.type }.mapValues { entry -> entry.value.liveData }
     )
-<<<<<<< HEAD
-    private val statsTypes = MutableLiveData<List<StatsTypes>>()
+    private val statsTypes = DistinctMutableLiveData<List<StatsTypes>>(listOf())
     val data: LiveData<List<UseCaseModel>> = mergeNotNull(statsTypes, blockListData) { insights, map ->
-=======
-    private val statsTypes = DistinctMutableLiveData<List<StatsTypes>>(listOf())
-    val data: LiveData<List<StatsBlock>> = mergeNotNull(statsTypes, blockListData) { insights, map ->
->>>>>>> d4cb5994
         insights.mapNotNull {
             if (map.containsKey(it)) {
                 map[it]
