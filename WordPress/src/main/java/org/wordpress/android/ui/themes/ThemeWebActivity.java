package org.wordpress.android.ui.themes;

import android.app.Activity;
import android.content.Intent;
import android.text.TextUtils;
import android.view.Menu;
import android.view.MenuItem;

import org.wordpress.android.R;
import org.wordpress.android.fluxc.model.SiteModel;
import org.wordpress.android.fluxc.model.ThemeModel;
import org.wordpress.android.ui.ActivityLauncher;
import org.wordpress.android.ui.WPWebViewActivity;
import org.wordpress.android.util.AppLog;
import org.wordpress.android.util.ToastUtils;
import org.wordpress.android.util.UrlUtils;

public class ThemeWebActivity extends WPWebViewActivity {
    public static final String IS_CURRENT_THEME = "is_current_theme";
    public static final String IS_PREMIUM_THEME = "is_premium_theme";
    public static final String THEME_NAME = "theme_name";
    public static final String THEME_HTTP_PREFIX = "http";
    public static final String THEME_HTTPS_PROTOCOL = "https://";

    private static final String THEME_DOMAIN_PUBLIC = "pub";
    private static final String THEME_DOMAIN_PREMIUM = "premium";
    private static final String THEME_URL_PREVIEW = "https://wordpress.com/customize/%s?theme=%s/%s&hide_close=true";
    private static final String THEME_URL_SUPPORT = "https://wordpress.com/theme/%s/support/?preview=true&iframe=true";
    private static final String THEME_URL_DETAILS = "https://wordpress.com/theme/%s/?preview=true&iframe=true";
    private static final String THEME_URL_DEMO_PARAMETER = "demo=true&iframe=true&theme_preview=true";

    enum ThemeWebActivityType {
        PREVIEW,
        DEMO,
        DETAILS,
        SUPPORT
    }

    public static String getSiteLoginUrl(SiteModel site) {
        if (site.isJetpackConnected()) {
            return WPCOM_LOGIN_URL;
        }
        return WPWebViewActivity.getSiteLoginUrl(site);
    }

    public static void openTheme(Activity activity, SiteModel site, ThemeModel theme, ThemeWebActivityType type) {
        String url = getUrl(site, theme, type, false);
        if (type == ThemeWebActivityType.PREVIEW) {
            // Do not open the Customizer with the in-app browser.
            // Customizer may need to access local files (mostly pictures) on the device storage,
            // and our internal webview doesn't handle this feature yet.
            // Ref: https://github.com/wordpress-mobile/WordPress-Android/issues/4934
            ActivityLauncher.openUrlExternal(activity, url);
        } else {
            openWPCOMURL(activity, url, theme, site);
        }
    }

    private static void openWPCOMURL(Activity activity, String url, ThemeModel theme, SiteModel site) {
        if (activity == null) {
            AppLog.e(AppLog.T.UTILS, "ThemeWebActivity requires a non-null activity");
            return;
        } else if (TextUtils.isEmpty(url)) {
            AppLog.e(AppLog.T.UTILS, "ThemeWebActivity requires non-empty URL");
            ToastUtils.showToast(activity, R.string.invalid_site_url_message, ToastUtils.Duration.SHORT);
            return;
        }

        String authURL = ThemeWebActivity.getSiteLoginUrl(site);
        Intent intent = new Intent(activity, ThemeWebActivity.class);
        intent.putExtra(WPWebViewActivity.URL_TO_LOAD, url);
        intent.putExtra(WPWebViewActivity.AUTHENTICATION_URL, authURL);
        intent.putExtra(WPWebViewActivity.LOCAL_BLOG_ID, site.getId());
        intent.putExtra(WPWebViewActivity.USE_GLOBAL_WPCOM_USER, true);
        intent.putExtra(IS_PREMIUM_THEME, theme.getPrice() > 0.f);
        intent.putExtra(IS_CURRENT_THEME, theme.getActive());
        intent.putExtra(THEME_NAME, theme.getName());
        intent.putExtra(ThemeBrowserActivity.THEME_ID, theme.getThemeId());
        activity.startActivityForResult(intent, ThemeBrowserActivity.ACTIVATE_THEME);
    }

    public static String getUrl(SiteModel site, ThemeModel theme, ThemeWebActivityType type, boolean isPremium) {
        switch (type) {
            case PREVIEW:
                String domain = isPremium ? THEME_DOMAIN_PREMIUM : THEME_DOMAIN_PUBLIC;
                return String.format(THEME_URL_PREVIEW, UrlUtils.getHost(site.getUrl()), domain, theme.getThemeId());
            case DEMO:
                String url = theme.getDemoUrl();
                if (url.contains("?")) {
                    return url + "&" + THEME_URL_DEMO_PARAMETER;
                } else {
                    return url + "?" + THEME_URL_DEMO_PARAMETER;
                }
            case DETAILS:
<<<<<<< HEAD
                return String.format(THEME_URL_DETAILS, theme.getThemeId());
=======
                String currentURL = homeURL.replaceFirst(THEME_HTTPS_PROTOCOL, "");
                return String.format(THEME_URL_DETAILS, currentURL, theme.getThemeId());
>>>>>>> 20aeb7dc
            case SUPPORT:
                return String.format(THEME_URL_SUPPORT, theme.getThemeId());
            default:
                return "";
        }
    }

    @Override
    public boolean onCreateOptionsMenu(Menu menu) {
        if (shouldShowActivateMenuItem()) {
            getMenuInflater().inflate(R.menu.theme_web, menu);
        }
        return true;
    }

    @Override
    public boolean onOptionsItemSelected(MenuItem item) {
        if (item.getItemId() == R.id.action_activate) {
            Intent returnIntent = new Intent();
            setResult(RESULT_OK, returnIntent);
            returnIntent.putExtra(ThemeBrowserActivity.THEME_ID,
                    getIntent().getStringExtra(ThemeBrowserActivity.THEME_ID));
            finish();
            return true;
        }
        return super.onOptionsItemSelected(item);
    }

    @Override
    public void configureView() {
        setContentView(R.layout.theme_web_activity);
        setActionBarTitleToThemeName();
    }

    private void setActionBarTitleToThemeName() {
        String themeName = getIntent().getStringExtra(THEME_NAME);
        if (getSupportActionBar() != null && themeName != null) {
            getSupportActionBar().setTitle(themeName);
        }
    }

    /** Show Activate in the Action Bar menu if the theme is free and not the current theme. */
    private boolean shouldShowActivateMenuItem() {
        Boolean isPremiumTheme = getIntent().getBooleanExtra(IS_PREMIUM_THEME, false);
        Boolean isCurrentTheme = getIntent().getBooleanExtra(IS_CURRENT_THEME, false);
        return !isCurrentTheme && !isPremiumTheme;
    }
}<|MERGE_RESOLUTION|>--- conflicted
+++ resolved
@@ -92,12 +92,7 @@
                     return url + "?" + THEME_URL_DEMO_PARAMETER;
                 }
             case DETAILS:
-<<<<<<< HEAD
                 return String.format(THEME_URL_DETAILS, theme.getThemeId());
-=======
-                String currentURL = homeURL.replaceFirst(THEME_HTTPS_PROTOCOL, "");
-                return String.format(THEME_URL_DETAILS, currentURL, theme.getThemeId());
->>>>>>> 20aeb7dc
             case SUPPORT:
                 return String.format(THEME_URL_SUPPORT, theme.getThemeId());
             default:
