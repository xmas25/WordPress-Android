--- conflicted
+++ resolved
@@ -103,13 +103,8 @@
         insertPostsIntoDb(cards.filterIsInstance<ReaderPostCard>().map { it.post })
 
         // Simplify the json. The simplified version is used in the upper layers to load the data from the db.
-<<<<<<< HEAD
-        val simplifiedCardsJson = simplifyJson(fullCardsJson)
+        val simplifiedCardsJson = createSimplifiedJson(fullCardsJson)
         insertCardsJsonIntoDb(simplifiedCardsJson)
-=======
-        val simplifiedCardsJson = createSimplifiedJson(fullCardsJson)
-        // TODO malinjir Save simplified json into db
->>>>>>> 1e25d376
 
         val nextPageHandle = parseNextPageHandle(json)
         // TODO malinjir save next page handle into shared preferences
