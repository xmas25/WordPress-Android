--- conflicted
+++ resolved
@@ -10,11 +10,7 @@
 import org.wordpress.android.R
 import org.wordpress.android.ui.reader.subfilter.SubfilterListItem
 import org.wordpress.android.ui.utils.UiHelpers
-<<<<<<< HEAD
 import org.wordpress.android.util.getColorFromAttribute
-=======
-import org.wordpress.android.util.getColorResIdFromAttribute
->>>>>>> a00a51a3
 
 open class SubfilterListItemViewHolder(
     internal val parent: ViewGroup,
@@ -27,20 +23,15 @@
         }
         val itemText: TextView? = this.itemView.findViewById(R.id.item_title)
         itemText?.let {
-<<<<<<< HEAD
-            if (filter.isSelected) {
-                it.setTextColor(parent.context.getColorFromAttribute(R.attr.colorPrimary))
-            }
-=======
-            it.setTextColor(ContextCompat.getColor(
-                    parent.context,
-                    if (filter.isSelected) {
-                        R.color.primary
-                    } else {
-                        parent.context.getColorResIdFromAttribute(R.attr.wpColorText)
-                    }
-            ))
->>>>>>> a00a51a3
+            it.setTextColor(
+                    parent.context.getColorFromAttribute(
+                            if (filter.isSelected) {
+                                R.attr.colorPrimary
+                            } else {
+                                R.attr.colorOnSurface
+                            }
+                    )
+            )
         }
 
         this.itemView.setOnClickListener {
