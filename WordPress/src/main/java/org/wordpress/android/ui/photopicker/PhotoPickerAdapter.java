package org.wordpress.android.ui.photopicker;

import android.annotation.TargetApi;
import android.content.Context;
import android.database.Cursor;
import android.graphics.Outline;
import android.net.Uri;
import android.os.AsyncTask;
import android.os.Build;
import android.os.Handler;
import android.provider.MediaStore;
import android.support.annotation.NonNull;
import android.support.v7.widget.RecyclerView;
import android.view.LayoutInflater;
import android.view.View;
import android.view.ViewGroup;
import android.view.ViewOutlineProvider;
import android.widget.ImageView;
import android.widget.TextView;

import org.wordpress.android.R;
import org.wordpress.android.analytics.AnalyticsTracker;
import org.wordpress.android.ui.media.MediaPreviewActivity;
import org.wordpress.android.util.AnalyticsUtils;
import org.wordpress.android.util.AniUtils;
import org.wordpress.android.util.AppLog;
import org.wordpress.android.util.DisplayUtils;
import org.wordpress.android.util.SqlUtils;
import org.wordpress.android.util.ViewUtils;

import java.util.ArrayList;
import java.util.Collections;
import java.util.Comparator;
import java.util.Map;

import static android.support.v7.widget.RecyclerView.NO_POSITION;
import static org.wordpress.android.ui.photopicker.PhotoPickerFragment.NUM_COLUMNS;

class PhotoPickerAdapter extends RecyclerView.Adapter<PhotoPickerAdapter.ThumbnailViewHolder> {

    private static final float SCALE_NORMAL = 1.0f;
    private static final float SCALE_SELECTED = .8f;

    /*
     * used by this adapter to communicate with the owning fragment
     */
    protected interface PhotoPickerAdapterListener {
        void onItemTapped(Uri mediaUri);
        void onSelectedCountChanged(int count);
        void onAdapterLoaded(boolean isEmpty);
    }

    private class PhotoPickerItem {
        private long _id;
        private Uri uri;
        private boolean isVideo;
    }

    class UriList extends ArrayList<Uri> {
        private int indexOfUri(Uri imageUri) {
            for (int i = 0; i < size(); i++) {
                if (get(i).equals(imageUri)) {
                    return i;
                }
            }
            return -1;
        }
    }

    private final UriList mSelectedUris = new UriList();

    private final Context mContext;
    private int mThumbWidth;
    private int mThumbHeight;

    private boolean mAllowMultiSelect;
    private boolean mIsMultiSelectEnabled;
    private boolean mPhotosOnly;
    private boolean mIsListTaskRunning;
    private boolean mDisableImageReset;
    private boolean mLoadThumbnails = true;

    private final ThumbnailLoader mThumbnailLoader;
    private final PhotoPickerAdapterListener mListener;
    private final LayoutInflater mInflater;

    private final ArrayList<PhotoPickerItem> mMediaList = new ArrayList<>();

    public PhotoPickerAdapter(Context context,
                              PhotoPickerAdapterListener listener) {
        super();
        mContext = context;
        mListener = listener;
        mInflater = LayoutInflater.from(context);
        mThumbnailLoader = new ThumbnailLoader(context);

        setHasStableIds(true);
    }

    void refresh(boolean forceReload) {
        if (mIsListTaskRunning) {
            AppLog.w(AppLog.T.MEDIA, "photo picker > build list task already running");
            return;
        }

        int displayWidth = DisplayUtils.getDisplayPixelWidth(mContext);
        int thumbWidth = displayWidth / NUM_COLUMNS;
        int thumbHeight = (int) (thumbWidth * 0.75f);
        boolean sizeChanged = thumbWidth != mThumbWidth || thumbHeight != mThumbHeight;

        // if thumb sizes have changed (due to device rotation, or never being set), we must
        // reload from scratch - otherwise we can do a refresh so the adapter is only loaded
        // if there are changes
        boolean mustReload;
        if (sizeChanged) {
            mThumbWidth = thumbWidth;
            mThumbHeight = thumbHeight;
            mustReload = true;
        } else {
            mustReload = forceReload;
        }

        new BuildDeviceMediaListTask(mustReload).executeOnExecutor(AsyncTask.THREAD_POOL_EXECUTOR);
    }

    @Override
    public int getItemCount() {
        return mMediaList.size();
    }

    @Override
    public long getItemId(int position) {
        if (isValidPosition(position)) {
            return getItemAtPosition(position)._id;
        } else {
            return NO_POSITION;
        }
    }

    public boolean isEmpty() {
        return mMediaList.size() == 0;
    }

    void setLoadThumbnails(boolean loadThumbnails) {
        if (loadThumbnails != mLoadThumbnails) {
            mLoadThumbnails = loadThumbnails;
            AppLog.d(AppLog.T.MEDIA, "PhotoPickerAdapter > loadThumbnails = " + loadThumbnails);
            if (mLoadThumbnails) {
                notifyDataSetChangedInternal();
            }
        }
    }

    @Override
    public ThumbnailViewHolder onCreateViewHolder(ViewGroup parent, int viewType) {
        View view = mInflater.inflate(R.layout.photo_picker_thumbnail, parent, false);
        return new ThumbnailViewHolder(view);
    }

    @Override
    public void onBindViewHolder(ThumbnailViewHolder holder, int position) {
        PhotoPickerItem item = getItemAtPosition(position);
        if (item == null) {
            return;
        }

        int selectedIndex = mIsMultiSelectEnabled ? mSelectedUris.indexOfUri(item.uri) : -1;
<<<<<<< HEAD
        if (selectedIndex > -1) {
            holder.txtSelectionCount.setSelected(true);
            holder.txtSelectionCount.setText(Integer.toString(selectedIndex + 1));
=======
        if (mAllowMultiSelect) {
            if (selectedIndex > -1) {
                holder.txtSelectionCount.setSelected(true);
                holder.txtSelectionCount.setText(Integer.toString(selectedIndex + 1));
            } else {
                holder.txtSelectionCount.setSelected(false);
                holder.txtSelectionCount.setText(null);
            }
>>>>>>> 837fbc4d
        } else {
            holder.txtSelectionCount.setSelected(false);
            holder.txtSelectionCount.setText(null);
        }

<<<<<<< HEAD
        // make sure the thumbnail scale reflects its selection state
        float scale = selectedIndex > -1 ? SCALE_SELECTED : SCALE_NORMAL;
        if (holder.imgThumbnail.getScaleX() != scale) {
            holder.imgThumbnail.setScaleX(scale);
            holder.imgThumbnail.setScaleY(scale);
        }

=======
>>>>>>> 837fbc4d
        holder.videoOverlay.setVisibility(item.isVideo ? View.VISIBLE : View.GONE);

        if (!mDisableImageReset) {
            holder.imgThumbnail.setImageDrawable(null);
        }

        if (mLoadThumbnails) {
            boolean animate = !mDisableImageReset;
            mThumbnailLoader.loadThumbnail(
                    holder.imgThumbnail,
                    item._id,
                    item.isVideo,
                    animate,
                    mThumbWidth);
        }
    }

    @Override
    public void onViewRecycled(ThumbnailViewHolder holder) {
        super.onViewRecycled(holder);
        holder.imgThumbnail.setImageDrawable(null);
        holder.imgThumbnail.setTag(null);
    }

    private PhotoPickerItem getItemAtPosition(int position) {
        if (!isValidPosition(position)) {
            AppLog.w(AppLog.T.POSTS, "photo picker > invalid position in getItemAtPosition");
            return null;
        }
        return mMediaList.get(position);
    }

    private boolean isValidPosition(int position) {
        return position >= 0 && position < mMediaList.size();
    }

    void setAllowMultiSelect(boolean allow) {
        mAllowMultiSelect = allow;
    }

    void setShowPhotosOnly(boolean value) {
        mPhotosOnly = value;
    }

    void setMultiSelectEnabled(boolean enabled) {
        if (mIsMultiSelectEnabled == enabled) return;

        mIsMultiSelectEnabled = enabled;

        if (!enabled && mSelectedUris.size() > 0) {
            mSelectedUris.clear();
            notifyDataSetChangedInternal();
        }
    }

    /*
     * toggles the selection state of the item at the passed position
     */
    private void toggleSelection(ThumbnailViewHolder holder, int position) {
        PhotoPickerItem item = getItemAtPosition(position);
        if (item == null) {
            return;
        }

        boolean isSelected;
        int selectedIndex = mSelectedUris.indexOfUri(item.uri);
        if (selectedIndex > -1) {
            mSelectedUris.remove(selectedIndex);
            isSelected = false;
            holder.txtSelectionCount.setText(null);
        } else {
            mSelectedUris.add(item.uri);
            isSelected = true;
            holder.txtSelectionCount.setText(Integer.toString(mSelectedUris.size()));
        }
        holder.txtSelectionCount.setSelected(isSelected);

        // animate the count
        AniUtils.startAnimation(holder.txtSelectionCount, R.anim.pop);

        // scale the thumbnail
        if (isSelected) {
            AniUtils.scale(holder.imgThumbnail, SCALE_NORMAL, SCALE_SELECTED, AniUtils.Duration.SHORT);
        } else {
            AniUtils.scale(holder.imgThumbnail, SCALE_SELECTED, SCALE_NORMAL, AniUtils.Duration.SHORT);
        }

        if (mListener != null) {
            mListener.onSelectedCountChanged(getNumSelected());
        }

        // redraw the grid after the scale animation completes
        long delayMs = AniUtils.Duration.SHORT.toMillis(mContext);
        new Handler().postDelayed(new Runnable() {
            @Override
            public void run() {
                notifyDataSetChangedInternal();
            }
        }, delayMs);
    }

    @NonNull
    ArrayList<Uri> getSelectedURIs() {
        //noinspection unchecked
        return (ArrayList<Uri>)mSelectedUris.clone();
    }

    int getNumSelected() {
        return mIsMultiSelectEnabled ? mSelectedUris.size() : 0;
    }

    /*
     * wrapper for notifyDataSetChanged() that prevents/reduces flicker
     */
    private void notifyDataSetChangedInternal() {
        mDisableImageReset = true;
        notifyDataSetChanged();

        new Handler().postDelayed(new Runnable() {
            @Override
            public void run() {
                mDisableImageReset = false;
            }
        }, 500);
    }

    /*
     * ViewHolder containing a device thumbnail
     */
    class ThumbnailViewHolder extends RecyclerView.ViewHolder {
        private final ImageView imgThumbnail;
        private final TextView txtSelectionCount;
        private final ImageView videoOverlay;

        public ThumbnailViewHolder(View view) {
            super(view);

            imgThumbnail = (ImageView) view.findViewById(R.id.image_thumbnail);
            txtSelectionCount = (TextView) view.findViewById(R.id.text_selection_count);
            videoOverlay = (ImageView) view.findViewById(R.id.image_video_overlay);

            imgThumbnail.getLayoutParams().width = mThumbWidth;
            imgThumbnail.getLayoutParams().height = mThumbHeight;

            imgThumbnail.setOnClickListener(new View.OnClickListener() {
                @Override
                public void onClick(View v) {
                    int position = getAdapterPosition();
                    if (isValidPosition(position)) {
                        if (mAllowMultiSelect) {
                            if (!mIsMultiSelectEnabled) {
                                setMultiSelectEnabled(true);
                            }
                            toggleSelection(ThumbnailViewHolder.this, position);
                        } else if (mListener != null) {
                            Uri uri = getItemAtPosition(position).uri;
                            mListener.onItemTapped(uri);
                        }
                    }
                }
            });

            imgThumbnail.setOnClickListener(new View.OnClickListener() {
                @Override
                public void onClick(View v) {
                    int position = getAdapterPosition();
<<<<<<< HEAD
                    if (isValidPosition(position) && mAllowMultiSelect) {
                        if (!mIsMultiSelectEnabled) {
                            setMultiSelectEnabled(true);
                        }
                        toggleSelection(ThumbnailViewHolder.this, position);
                    }
                }
            });
            imgThumbnail.setOnLongClickListener(new View.OnLongClickListener() {
                @Override
                public boolean onLongClick(View v) {
                    int position = getAdapterPosition();
=======
>>>>>>> 837fbc4d
                    showPreview(position);
                    return true;
                }
            });

            videoOverlay.setOnClickListener(new View.OnClickListener() {
                @Override
                public void onClick(View v) {
                    int position = getAdapterPosition();
                    showPreview(position);
                }
            });

<<<<<<< HEAD
            ViewUtils.addCircularShadowOutline(txtSelectionCount);
=======
            addShadow(txtSelectionCount);
        }

        /**
         * adds an inset circular shadow outline to the selection count (Lollipop+ only)
         */
        @TargetApi(Build.VERSION_CODES.LOLLIPOP)
        private void addShadow(@NonNull View view) {
            if (Build.VERSION.SDK_INT >= Build.VERSION_CODES.LOLLIPOP) {
                view.setOutlineProvider(new ViewOutlineProvider() {
                    @Override
                    public void getOutline(View view, Outline outline) {
                        outline.setOval(0, 0, view.getWidth(), view.getHeight());
                    }
                });
            }
>>>>>>> 837fbc4d
        }
    }

    private void showPreview(int position) {
        PhotoPickerItem item = getItemAtPosition(position);
        if (item != null) {
            trackOpenPreviewScreenEvent(item);
            MediaPreviewActivity.showPreview(
                    mContext,
                    null,
                    item.uri.toString());
        }
    }

    private void trackOpenPreviewScreenEvent(final PhotoPickerItem item) {
        if (item == null) {
            return;
        }

        new Thread(new Runnable() {
            public void run() {
                Map<String, Object> properties = AnalyticsUtils.getMediaProperties(mContext, item.isVideo, item.uri, null);
                properties.put("is_video", item.isVideo);
                AnalyticsTracker.track(AnalyticsTracker.Stat.MEDIA_PICKER_PREVIEW_OPENED, properties);
            }
        }).start();
    }

    /*
     * builds the list of media items from the device
     */
    private class BuildDeviceMediaListTask extends AsyncTask<Void, Void, Boolean> {
        private final ArrayList<PhotoPickerItem> tmpList = new ArrayList<>();
        private final boolean reload;
        private static final String ID_COL = MediaStore.Images.Media._ID;

        BuildDeviceMediaListTask(boolean mustReload) {
            super();
            reload = mustReload;
        }

        @Override
        protected Boolean doInBackground(Void... params) {
            // images
            addMedia(MediaStore.Images.Media.EXTERNAL_CONTENT_URI, false);

            // videos
            if (!mPhotosOnly) {
                addMedia(MediaStore.Video.Media.EXTERNAL_CONTENT_URI, true);
            }

            // sort by id in reverse (newest first)
            Collections.sort(tmpList, new Comparator<PhotoPickerItem>() {
                @Override
                public int compare(PhotoPickerItem o1, PhotoPickerItem o2) {
                    long id1 = o1._id;
                    long id2 = o2._id;
                    return (id2 < id1) ? -1 : ((id1 == id2) ? 0 : 1);
                }
            });

            // if we're reloading then return true so the adapter is updated, otherwise only
            // return true if changes are detected
            return reload || !isSameMediaList();
        }

        private void addMedia(Uri baseUri, boolean isVideo) {
            String[] projection = { ID_COL };
            Cursor cursor = null;
            try {
                cursor = mContext.getContentResolver().query(
                        baseUri,
                        projection,
                        null,
                        null,
                        null);
            } catch (SecurityException e) {
                AppLog.e(AppLog.T.MEDIA, e);
            }

            if (cursor == null) {
                return;
            }

            try {
                int idIndex = cursor.getColumnIndexOrThrow(ID_COL);
                while (cursor.moveToNext()) {
                    PhotoPickerItem item = new PhotoPickerItem();
                    item._id = cursor.getLong(idIndex);
                    item.uri = Uri.withAppendedPath(baseUri, "" + item._id);
                    item.isVideo = isVideo;
                    tmpList.add(item);
                }
            } finally {
                SqlUtils.closeCursor(cursor);
            }
        }

        // returns true if the media list built here is the same as the existing one
        private boolean isSameMediaList() {
            if (tmpList.size() != mMediaList.size()) {
                return false;
            }
            for (int i = 0; i < tmpList.size(); i++) {
                if (!isValidPosition(i)) {
                    return false;
                }
                if (tmpList.get(i)._id != mMediaList.get(i)._id) {
                    return false;
                }
            }
            return true;
        }

        @Override
        protected void onPreExecute() {
            super.onPreExecute();
            mIsListTaskRunning = true;
        }

        @Override
        protected void onCancelled() {
            super.onCancelled();
            mIsListTaskRunning = false;
        }

        @Override
        protected void onPostExecute(Boolean result) {
            if (result) {
                mMediaList.clear();
                mMediaList.addAll(tmpList);
                notifyDataSetChanged();
            }
            if (mListener != null) {
                mListener.onAdapterLoaded(isEmpty());
            }
            mIsListTaskRunning = false;
        }
    }
}<|MERGE_RESOLUTION|>--- conflicted
+++ resolved
@@ -165,11 +165,6 @@
         }
 
         int selectedIndex = mIsMultiSelectEnabled ? mSelectedUris.indexOfUri(item.uri) : -1;
-<<<<<<< HEAD
-        if (selectedIndex > -1) {
-            holder.txtSelectionCount.setSelected(true);
-            holder.txtSelectionCount.setText(Integer.toString(selectedIndex + 1));
-=======
         if (mAllowMultiSelect) {
             if (selectedIndex > -1) {
                 holder.txtSelectionCount.setSelected(true);
@@ -178,22 +173,10 @@
                 holder.txtSelectionCount.setSelected(false);
                 holder.txtSelectionCount.setText(null);
             }
->>>>>>> 837fbc4d
         } else {
-            holder.txtSelectionCount.setSelected(false);
-            holder.txtSelectionCount.setText(null);
-        }
-
-<<<<<<< HEAD
-        // make sure the thumbnail scale reflects its selection state
-        float scale = selectedIndex > -1 ? SCALE_SELECTED : SCALE_NORMAL;
-        if (holder.imgThumbnail.getScaleX() != scale) {
-            holder.imgThumbnail.setScaleX(scale);
-            holder.imgThumbnail.setScaleY(scale);
-        }
-
-=======
->>>>>>> 837fbc4d
+            holder.txtSelectionCount.setVisibility(View.GONE);
+        }
+
         holder.videoOverlay.setVisibility(item.isVideo ? View.VISIBLE : View.GONE);
 
         if (!mDisableImageReset) {
@@ -356,25 +339,10 @@
                 }
             });
 
-            imgThumbnail.setOnClickListener(new View.OnClickListener() {
-                @Override
-                public void onClick(View v) {
-                    int position = getAdapterPosition();
-<<<<<<< HEAD
-                    if (isValidPosition(position) && mAllowMultiSelect) {
-                        if (!mIsMultiSelectEnabled) {
-                            setMultiSelectEnabled(true);
-                        }
-                        toggleSelection(ThumbnailViewHolder.this, position);
-                    }
-                }
-            });
             imgThumbnail.setOnLongClickListener(new View.OnLongClickListener() {
                 @Override
                 public boolean onLongClick(View v) {
                     int position = getAdapterPosition();
-=======
->>>>>>> 837fbc4d
                     showPreview(position);
                     return true;
                 }
@@ -388,26 +356,7 @@
                 }
             });
 
-<<<<<<< HEAD
             ViewUtils.addCircularShadowOutline(txtSelectionCount);
-=======
-            addShadow(txtSelectionCount);
-        }
-
-        /**
-         * adds an inset circular shadow outline to the selection count (Lollipop+ only)
-         */
-        @TargetApi(Build.VERSION_CODES.LOLLIPOP)
-        private void addShadow(@NonNull View view) {
-            if (Build.VERSION.SDK_INT >= Build.VERSION_CODES.LOLLIPOP) {
-                view.setOutlineProvider(new ViewOutlineProvider() {
-                    @Override
-                    public void getOutline(View view, Outline outline) {
-                        outline.setOval(0, 0, view.getWidth(), view.getHeight());
-                    }
-                });
-            }
->>>>>>> 837fbc4d
         }
     }
 
