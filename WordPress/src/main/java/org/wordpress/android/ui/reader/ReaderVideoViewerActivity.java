package org.wordpress.android.ui.reader;

import android.graphics.Color;
import android.os.Bundle;
import android.support.annotation.NonNull;
import android.view.View;
import android.webkit.WebChromeClient;
import android.webkit.WebView;
import android.widget.ProgressBar;

import org.wordpress.android.BaseActivity;
import org.wordpress.android.R;
import org.wordpress.android.WordPress;

/**
 * Full screen landscape video player for the reader
 */

<<<<<<< HEAD
public class ReaderVideoViewerActivity extends BaseActivity {

=======
public class ReaderVideoViewerActivity extends AppCompatActivity {
>>>>>>> 02725d75
    private String mVideoUrl;
    private WebView mWebView;
    private ProgressBar mProgress;

    @Override
    public void onCreate(Bundle savedInstanceState) {
        super.onCreate(savedInstanceState);
        setContentView(R.layout.reader_activity_video_player);

        mWebView = (WebView) findViewById(R.id.web_view);
        mProgress = (ProgressBar) findViewById(R.id.progress);

        mWebView.setBackgroundColor(Color.TRANSPARENT);
        mWebView.getSettings().setJavaScriptEnabled(true);
        mWebView.getSettings().setUserAgentString(WordPress.getUserAgent());

        mWebView.setWebChromeClient(new WebChromeClient() {
            public void onProgressChanged(WebView view, int progress) {
                if (progress == 100) {
                    mProgress.setVisibility(View.GONE);
                } else {
                    mProgress.setProgress(progress);
                    if (mProgress.getVisibility() != View.VISIBLE) {
                        mProgress.setVisibility(View.VISIBLE);
                    }
                }
            }
        });

        if (savedInstanceState == null) {
            mVideoUrl = getIntent().getStringExtra(ReaderConstants.ARG_VIDEO_URL);
            mWebView.loadUrl(mVideoUrl);
        } else {
            mVideoUrl = savedInstanceState.getString(ReaderConstants.ARG_VIDEO_URL);
            mWebView.restoreState(savedInstanceState);
        }
    }

    @Override
    protected void onDestroy() {
        // the video must be paused here or else the audio will continue to play
        // even though the activity has been destroyed
        mWebView.onPause();
        super.onDestroy();
    }

    @Override
    public void onSaveInstanceState(@NonNull Bundle outState) {
        outState.putString(ReaderConstants.ARG_VIDEO_URL, mVideoUrl);
        mWebView.saveState(outState);
        super.onSaveInstanceState(outState);
    }
}<|MERGE_RESOLUTION|>--- conflicted
+++ resolved
@@ -15,13 +15,7 @@
 /**
  * Full screen landscape video player for the reader
  */
-
-<<<<<<< HEAD
 public class ReaderVideoViewerActivity extends BaseActivity {
-
-=======
-public class ReaderVideoViewerActivity extends AppCompatActivity {
->>>>>>> 02725d75
     private String mVideoUrl;
     private WebView mWebView;
     private ProgressBar mProgress;
