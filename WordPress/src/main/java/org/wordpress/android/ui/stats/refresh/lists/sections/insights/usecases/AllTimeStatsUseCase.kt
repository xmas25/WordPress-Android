--- conflicted
+++ resolved
@@ -25,22 +25,12 @@
 ) : StatelessUseCase<InsightsAllTimeModel>(ALL_TIME_STATS, mainDispatcher) {
     override fun buildLoadingItem(): List<BlockListItem> = listOf(Title(R.string.stats_insights_all_time_stats))
 
-<<<<<<< HEAD
-    override suspend fun loadCachedData(site: SiteModel) {
-        val dbModel = allTimeStore.getAllTimeInsights(site)
-        dbModel?.let { onModel(it) }
-    }
-
-    override suspend fun fetchRemoteData(site: SiteModel, forced: Boolean) {
-        val response = allTimeStore.fetchAllTimeInsights(site, forced)
-=======
     override suspend fun loadCachedData(site: SiteModel): InsightsAllTimeModel? {
-        return insightsStore.getAllTimeInsights(site)
+        return allTimeStore.getAllTimeInsights(site)
     }
 
     override suspend fun fetchRemoteData(site: SiteModel, forced: Boolean): State<InsightsAllTimeModel> {
-        val response = insightsStore.fetchAllTimeInsights(site, forced)
->>>>>>> c20af842
+        val response = allTimeStore.fetchAllTimeInsights(site, forced)
         val model = response.model
         val error = response.error
 
