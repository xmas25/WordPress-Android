--- conflicted
+++ resolved
@@ -202,13 +202,8 @@
             if (!pushActionWasDispatched) {
                 // This block only runs if the PUSH_POST action was never dispatched - if it was dispatched, any error
                 // will be handled in OnPostChanged instead of here
-<<<<<<< HEAD
-                mPostUploadNotifier.incrementUploadedPostCountFromForegroundNotificationOrFinish(mPost);
+                mPostUploadNotifier.incrementUploadedPostCountFromForegroundNotification(mPost);
                 mPostUploadNotifier.updateNotificationErrorForPost(mPost, mSite, mErrorMessage);
-=======
-                mPostUploadNotifier.incrementUploadedPostCountFromForegroundNotification(mPost);
-                mPostUploadNotifier.updateNotificationError(mPost, mSite, mErrorMessage);
->>>>>>> 6aa56207
                 finishUpload();
             }
         }
@@ -619,13 +614,8 @@
             String errorMessage = UploadUtils.getErrorMessageFromMediaError(context, event.media, event.error);
             String notificationMessage =
                     UploadUtils.getErrorMessage(context, sCurrentUploadingPost, errorMessage, true);
-<<<<<<< HEAD
-            mPostUploadNotifier.incrementUploadedPostCountFromForegroundNotificationOrFinish(sCurrentUploadingPost);
+            mPostUploadNotifier.incrementUploadedPostCountFromForegroundNotification(sCurrentUploadingPost);
             mPostUploadNotifier.updateNotificationErrorForPost(sCurrentUploadingPost, site, notificationMessage);
-=======
-            mPostUploadNotifier.incrementUploadedPostCountFromForegroundNotification(sCurrentUploadingPost);
-            mPostUploadNotifier.updateNotificationError(sCurrentUploadingPost, site, notificationMessage);
->>>>>>> 6aa56207
             sFirstPublishPosts.remove(sCurrentUploadingPost.getId());
             finishUpload();
             return;
