--- conflicted
+++ resolved
@@ -25,11 +25,8 @@
 import org.wordpress.android.ui.stats.refresh.lists.sections.BlockListItem.Type.LIST_ITEM_WITH_ICON
 import org.wordpress.android.ui.stats.refresh.lists.sections.BlockListItem.Type.LOADING_ITEM
 import org.wordpress.android.ui.stats.refresh.lists.sections.BlockListItem.Type.MAP
-<<<<<<< HEAD
+import org.wordpress.android.ui.stats.refresh.lists.sections.BlockListItem.Type.REFERRED_ITEM
 import org.wordpress.android.ui.stats.refresh.lists.sections.BlockListItem.Type.QUICK_SCAN_ITEM
-=======
-import org.wordpress.android.ui.stats.refresh.lists.sections.BlockListItem.Type.REFERRED_ITEM
->>>>>>> ccda23e7
 import org.wordpress.android.ui.stats.refresh.lists.sections.BlockListItem.Type.TABS
 import org.wordpress.android.ui.stats.refresh.lists.sections.BlockListItem.Type.TEXT
 import org.wordpress.android.ui.stats.refresh.lists.sections.BlockListItem.Type.TITLE
@@ -66,11 +63,8 @@
                 LOADING_ITEM,
                 MAP,
                 CHART_LEGEND,
-<<<<<<< HEAD
+                REFERRED_ITEM,
                 QUICK_SCAN_ITEM,
-=======
-                REFERRED_ITEM,
->>>>>>> ccda23e7
                 EMPTY -> oldItem == newItem
             }
         } else {
