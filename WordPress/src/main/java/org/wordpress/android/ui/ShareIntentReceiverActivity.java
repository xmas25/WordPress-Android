--- conflicted
+++ resolved
@@ -10,41 +10,26 @@
 import android.support.v4.app.TaskStackBuilder;
 import android.support.v7.app.AppCompatActivity;
 import android.widget.Toast;
-import java.util.ArrayList;
-import javax.inject.Inject;
+
 import org.wordpress.android.R;
 import org.wordpress.android.WordPress;
-<<<<<<< HEAD
-=======
 import org.wordpress.android.analytics.AnalyticsTracker;
-import org.wordpress.android.fluxc.model.SiteModel;
->>>>>>> b0618b1f
 import org.wordpress.android.fluxc.store.AccountStore;
 import org.wordpress.android.fluxc.store.SiteStore;
 import org.wordpress.android.ui.ShareIntentReceiverFragment.ShareAction;
 import org.wordpress.android.ui.ShareIntentReceiverFragment.ShareIntentFragmentListener;
 import org.wordpress.android.ui.main.WPMainActivity;
 import org.wordpress.android.ui.media.MediaBrowserActivity;
-<<<<<<< HEAD
-=======
-import org.wordpress.android.ui.posts.EditPostActivity;
-import org.wordpress.android.ui.prefs.AppPrefs;
 import org.wordpress.android.util.AnalyticsUtils;
->>>>>>> b0618b1f
 import org.wordpress.android.util.FluxCUtils;
 import org.wordpress.android.util.PermissionUtils;
 import org.wordpress.android.util.WPPermissionUtils;
 
-<<<<<<< HEAD
-=======
 import java.util.ArrayList;
 import java.util.HashMap;
-import java.util.List;
 import java.util.Map;
-
 import javax.inject.Inject;
 
->>>>>>> b0618b1f
 /**
  * An activity to handle share intents, since there are multiple actions possible.
  * If the user is not logged in, redirects the user to the LoginFlow. When the user is logged in,
@@ -139,6 +124,7 @@
     @Override
     public void share(ShareAction shareAction, int selectedSiteLocalId) {
         if (checkAndRequestPermissions()) {
+            bumpAnalytics(shareAction, selectedSiteLocalId);
             Intent intent = new Intent(this, shareAction.targetClass);
             startActivityAndFinish(intent, selectedSiteLocalId);
         } else {
@@ -191,40 +177,25 @@
         finish();
     }
 
-<<<<<<< HEAD
     private void startActivityWithSyntheticBackstack(@NonNull Intent intent) {
         Intent parentIntent = new Intent(this, WPMainActivity.class);
         parentIntent.addFlags(Intent.FLAG_ACTIVITY_NEW_TASK);
         parentIntent.addFlags(Intent.FLAG_ACTIVITY_CLEAR_TASK);
         TaskStackBuilder.create(this).addNextIntent(parentIntent).addNextIntent(intent).startActivities();
-=======
-    /**
-     * Start the correct activity if permissions are granted.
-     */
-    private void shareIt() {
-        if (!isSharingText()) {
-            // If we're sharing media, we must check we have Storage permission (needed for media upload).
-            if (!PermissionUtils.checkAndRequestStoragePermission(this, WPPermissionUtils.SHARE_MEDIA_PERMISSION_REQUEST_CODE)) {
-                return;
-            }
-        }
-
-        // bump analytics about usage here. We may want to track failures in a future iteration.
-        bumpAnalytics();
-
-        if (mActionIndex == ADD_TO_NEW_POST) {
-            startActivityAndFinish(new Intent(this, EditPostActivity.class));
-        } else if (mActionIndex == ADD_TO_MEDIA_LIBRARY) {
-            startActivityAndFinish(new Intent(this, MediaBrowserActivity.class));
-        } else {
-            ToastUtils.showToast(this, R.string.cant_share_unknown_action);
-            finish();
-        }
->>>>>>> b0618b1f
-    }
-
-    private void bumpAnalytics() {
+    }
+
+    private void bumpAnalytics(ShareAction shareAction, int selectedSiteLocalId) {
         Map<String, Object> analyticsProperties = new HashMap<>();
+        analyticsProperties.put("number_of_media_shared", countMedia());
+        analyticsProperties.put("share_to", shareAction.analyticsName);
+
+        AnalyticsUtils.trackWithSiteDetails(AnalyticsTracker.Stat.SHARE_TO_WP_SUCCEEDED,
+            mSiteStore.getSiteByLocalId(selectedSiteLocalId),
+            analyticsProperties);
+
+    }
+
+    private int countMedia() {
         int mediaShared = 0;
         if (!isSharingText()) {
             String action = getIntent().getAction();
@@ -238,20 +209,8 @@
                 mediaShared = 1;
             }
         }
-        analyticsProperties.put("number_of_media_shared", mediaShared);
-
-        String target = "unknown";
-        if (mActionIndex == ADD_TO_NEW_POST) {
-            target = "new_post";
-        } else if (mActionIndex == ADD_TO_MEDIA_LIBRARY) {
-            target = "media_library";
-        }
-        analyticsProperties.put("share_to", target);
-
-        AnalyticsUtils.trackWithSiteDetails(AnalyticsTracker.Stat.SHARE_TO_WP_SUCCEEDED,
-                mSiteStore.getSiteByLocalId(mSelectedSiteLocalId),
-                analyticsProperties);
-
-    }
+        return mediaShared;
+    }
+
 
 }