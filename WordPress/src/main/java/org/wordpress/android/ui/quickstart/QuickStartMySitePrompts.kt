--- conflicted
+++ resolved
@@ -18,41 +18,22 @@
             R.id.my_site_scroll_view_root,
             R.id.row_view_site,
             R.string.quick_start_dialog_view_site_message_short,
-<<<<<<< HEAD
             R.drawable.ic_globe_white_24dp
     ),
-=======
-            R.drawable.ic_globe_white_24dp,
-            R.string.quick_start_dialog_view_site_title,
-            R.string.quick_start_dialog_view_site_message),
->>>>>>> 2935257d
     CHOSE_THEME_TUTORIAL(
             QuickStartTask.CHOOSE_THEME,
             R.id.my_site_scroll_view_root,
             R.id.row_themes,
-<<<<<<< HEAD
             R.string.quick_start_dialog_browse_themes_message_short,
             R.drawable.ic_themes_white_24dp
     ),
-=======
-            R.string.quick_start_dialog_choose_theme_message_short,
-            R.drawable.ic_themes_white_24dp,
-            R.string.quick_start_dialog_choose_theme_title,
-            R.string.quick_start_dialog_choose_theme_message),
->>>>>>> 2935257d
     CUSTOMIZE_SITE_TUTORIAL(
             QuickStartTask.CUSTOMIZE_SITE,
             R.id.my_site_scroll_view_root,
             R.id.row_themes,
             R.string.quick_start_dialog_customize_site_message_short_themes,
-<<<<<<< HEAD
             R.drawable.ic_themes_white_24dp
     ),
-=======
-            R.drawable.ic_themes_white_24dp,
-            R.string.quick_start_dialog_customize_site_title,
-            R.string.quick_start_dialog_customize_site_message),
->>>>>>> 2935257d
     SHARE_SITE_TUTORIAL(
             QuickStartTask.ENABLE_POST_SHARING,
             R.id.my_site_scroll_view_root,
@@ -72,8 +53,7 @@
             R.id.root_view_main,
             R.id.bottom_nav_reader_button,
             R.string.quick_start_dialog_follow_sites_message_short_reader,
-<<<<<<< HEAD
-            R.drawable.ic_reader_white_32dp
+            R.drawable.ic_reader_white_24dp
     ),
     UPLOAD_SITE_ICON(
             QuickStartTask.UPLOAD_SITE_ICON,
@@ -103,11 +83,6 @@
             R.string.quick_start_dialog_explore_plans_message_short,
             R.drawable.ic_plans_white_24dp
     );
-=======
-            R.drawable.ic_reader_white_24dp,
-            R.string.quick_start_dialog_follow_sites_title,
-            R.string.quick_start_dialog_follow_sites_message);
->>>>>>> 2935257d
 
     companion object {
         const val KEY = "my_site_tutorial_prompts"
