package org.wordpress.android.ui.stats.refresh.lists.widget.views

import androidx.annotation.LayoutRes
import kotlinx.coroutines.runBlocking
import org.wordpress.android.R
import org.wordpress.android.fluxc.model.stats.LimitMode
import org.wordpress.android.fluxc.model.stats.LimitMode.Top
import org.wordpress.android.fluxc.model.stats.time.VisitsAndViewsModel.PeriodData
import org.wordpress.android.fluxc.network.utils.StatsGranularity.DAYS
import org.wordpress.android.fluxc.store.SiteStore
import org.wordpress.android.fluxc.store.stats.time.VisitsAndViewsStore
import org.wordpress.android.ui.stats.refresh.lists.sections.BlockListItem.ValueItem.State.NEGATIVE
import org.wordpress.android.ui.stats.refresh.lists.sections.BlockListItem.ValueItem.State.NEUTRAL
import org.wordpress.android.ui.stats.refresh.lists.sections.BlockListItem.ValueItem.State.POSITIVE
import org.wordpress.android.ui.stats.refresh.lists.sections.granular.usecases.OVERVIEW_ITEMS_TO_LOAD
import org.wordpress.android.ui.stats.refresh.lists.sections.granular.usecases.OverviewMapper
import org.wordpress.android.ui.stats.refresh.lists.widget.configuration.StatsWidgetConfigureViewModel.Color
import org.wordpress.android.ui.stats.refresh.utils.MILLION
import org.wordpress.android.ui.stats.refresh.utils.ONE_THOUSAND
import org.wordpress.android.ui.stats.refresh.utils.StatsDateFormatter
import org.wordpress.android.viewmodel.ResourceProvider
import java.util.Date
import javax.inject.Inject

const val LIST_ITEM_COUNT = 7

class ViewsWidgetListViewModel
@Inject constructor(
    private val siteStore: SiteStore,
    private val visitsAndViewsStore: VisitsAndViewsStore,
    private val overviewMapper: OverviewMapper,
    private val resourceProvider: ResourceProvider,
    private val statsDateFormatter: StatsDateFormatter
) {
<<<<<<< HEAD
    private var siteId: Long? = null
    private var colorMode: Color = Color.LIGHT
    private var wideView: Boolean = true
    private var appWidgetId: Int? = null
    private val mutableData = mutableListOf<ListItemUiModel>()
    val data: List<ListItemUiModel> = mutableData
    fun start(siteId: Long, colorMode: Color, wideView: Boolean, appWidgetId: Int) {
=======
    private var siteId: Int? = null
    private var colorModeId: Int? = null
    private var showChangeColumn: Boolean = true
    private var appWidgetId: Int? = null
    private val mutableData = mutableListOf<ListItemUiModel>()
    val data: List<ListItemUiModel> = mutableData
    fun start(siteId: Int, colorModeId: Int, showChangeColumn: Boolean, appWidgetId: Int) {
>>>>>>> fb4e3745
        this.siteId = siteId
        this.colorMode = colorMode
        this.wideView = wideView
        this.appWidgetId = appWidgetId
    }

    fun onDataSetChanged(onError: (appWidgetId: Int) -> Unit) {
        siteId?.apply {
            val site = siteStore.getSiteByLocalId(this)
            if (site != null) {
                val currentDate = Date()
                runBlocking {
                    visitsAndViewsStore.fetchVisits(site, DAYS, Top(OVERVIEW_ITEMS_TO_LOAD), currentDate)
                }
                val visitsAndViewsModel = visitsAndViewsStore.getVisits(
                        site,
                        DAYS,
                        LimitMode.All,
                        currentDate
                )
                val periods = visitsAndViewsModel?.dates?.asReversed() ?: listOf()
                val uiModels = periods.mapIndexed { index, periodData ->
                    buildListItemUiModel(index, periodData, periods, site.id)
                }.take(LIST_ITEM_COUNT)
                if (uiModels != data) {
                    mutableData.clear()
                    mutableData.addAll(uiModels)
                }
            } else {
                appWidgetId?.let { nonNullAppWidgetId ->
                    onError(nonNullAppWidgetId)
                }
            }
        }
    }

    private fun buildListItemUiModel(
        position: Int,
        selectedItem: PeriodData,
        periods: List<PeriodData>,
        localSiteId: Int
    ): ListItemUiModel {
        val layout = when (colorMode) {
            Color.DARK -> R.layout.stats_views_widget_item_dark
            Color.LIGHT -> R.layout.stats_views_widget_item_light
        }
        val previousItem = periods.getOrNull(position + 1)
        val isCurrentDay = position == 0
        val startValue = if (wideView) MILLION else ONE_THOUSAND
        val uiModel = overviewMapper.buildTitle(selectedItem, previousItem, 0, isCurrentDay, startValue)

        val key = if (isCurrentDay) {
            resourceProvider.getString(R.string.stats_insights_today_stats)
        } else {
            statsDateFormatter.printDate(periods[position].period)
        }
        val isPositiveChangeVisible = uiModel.state == POSITIVE && wideView && !uiModel.change.isNullOrEmpty()
        val isNegativeChangeVisible = uiModel.state == NEGATIVE && wideView && !uiModel.change.isNullOrEmpty()
        val isNeutralChangeVisible = uiModel.state == NEUTRAL && wideView && !uiModel.change.isNullOrEmpty()
        return ListItemUiModel(
                layout,
                key,
                uiModel.value,
                isPositiveChangeVisible,
                isNegativeChangeVisible,
                isNeutralChangeVisible,
                uiModel.change,
                selectedItem.period,
                localSiteId
        )
    }

    data class ListItemUiModel(
        @LayoutRes val layout: Int,
        val key: String,
        val value: String,
        val isPositiveChangeVisible: Boolean,
        val isNegativeChangeVisible: Boolean,
        val isNeutralChangeVisible: Boolean,
        val change: String? = null,
        val period: String,
        val localSiteId: Int,
        val showDivider: Boolean = !isPositiveChangeVisible && !isNegativeChangeVisible && !isNeutralChangeVisible
    )
}<|MERGE_RESOLUTION|>--- conflicted
+++ resolved
@@ -32,23 +32,13 @@
     private val resourceProvider: ResourceProvider,
     private val statsDateFormatter: StatsDateFormatter
 ) {
-<<<<<<< HEAD
-    private var siteId: Long? = null
+    private var siteId: Int? = null
     private var colorMode: Color = Color.LIGHT
     private var wideView: Boolean = true
     private var appWidgetId: Int? = null
     private val mutableData = mutableListOf<ListItemUiModel>()
     val data: List<ListItemUiModel> = mutableData
-    fun start(siteId: Long, colorMode: Color, wideView: Boolean, appWidgetId: Int) {
-=======
-    private var siteId: Int? = null
-    private var colorModeId: Int? = null
-    private var showChangeColumn: Boolean = true
-    private var appWidgetId: Int? = null
-    private val mutableData = mutableListOf<ListItemUiModel>()
-    val data: List<ListItemUiModel> = mutableData
-    fun start(siteId: Int, colorModeId: Int, showChangeColumn: Boolean, appWidgetId: Int) {
->>>>>>> fb4e3745
+    fun start(siteId: Int, colorMode: Color, wideView: Boolean, appWidgetId: Int) {
         this.siteId = siteId
         this.colorMode = colorMode
         this.wideView = wideView
