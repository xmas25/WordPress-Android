--- conflicted
+++ resolved
@@ -39,15 +39,11 @@
 import org.wordpress.android.ui.stats.refresh.lists.StatsListViewModel.StatsSection.MONTHS
 import org.wordpress.android.ui.stats.refresh.lists.StatsListViewModel.StatsSection.WEEKS
 import org.wordpress.android.ui.stats.refresh.lists.StatsListViewModel.StatsSection.YEARS
-<<<<<<< HEAD
 import org.wordpress.android.ui.stats.refresh.utils.StatsNavigator
-=======
 import org.wordpress.android.ui.stats.refresh.utils.StatsSiteProvider
->>>>>>> 2d20deb2
 import org.wordpress.android.util.WPSwipeToRefreshHelper
 import org.wordpress.android.util.helpers.SwipeToRefreshHelper
 import org.wordpress.android.widgets.WPSnackbar
-import org.wordpress.android.util.observeEvent
 import javax.inject.Inject
 
 private val statsSections = listOf(INSIGHTS, DAYS, WEEKS, MONTHS, YEARS)
@@ -97,14 +93,11 @@
         initializeViews(nonNullActivity)
     }
 
-<<<<<<< HEAD
-=======
     override fun onSaveInstanceState(outState: Bundle) {
         outState.putInt(WordPress.LOCAL_SITE_ID, activity?.intent?.getIntExtra(WordPress.LOCAL_SITE_ID, 0) ?: 0)
         super.onSaveInstanceState(outState)
     }
 
->>>>>>> 2d20deb2
     private fun initializeViews(activity: FragmentActivity) {
         statsPager.adapter = StatsPagerAdapter(activity, childFragmentManager)
         tabLayout.setupWithViewPager(statsPager)
@@ -212,10 +205,11 @@
             }
         })
 
-        viewModel.navigationTarget.observeEvent(this) { target ->
-            navigator.navigate(activity, target)
-            return@observeEvent true
-        }
+        viewModel.navigationTarget.observe(this, Observer { event ->
+            event?.getContentIfNotHandled()?.let { target ->
+                navigator.navigate(activity, target)
+            }
+        })
     }
 }
 
