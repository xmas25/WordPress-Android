package org.wordpress.android.ui.mysite

<<<<<<< HEAD
import org.wordpress.android.ui.mysite.MySiteItem.Type.QUICK_ACTIONS_BLOCK
=======
import androidx.annotation.DrawableRes
import org.wordpress.android.ui.mysite.MySiteItem.Type.CATEGORY_HEADER
import org.wordpress.android.ui.mysite.MySiteItem.Type.LIST_ITEM
>>>>>>> 95b15937
import org.wordpress.android.ui.mysite.MySiteItem.Type.SITE_INFO_BLOCK
import org.wordpress.android.ui.utils.ListItemInteraction
import org.wordpress.android.ui.utils.UiString

sealed class MySiteItem(val type: Type) {
    enum class Type {
<<<<<<< HEAD
        SITE_INFO_BLOCK,
        QUICK_ACTIONS_BLOCK,
        HEADER,
        LIST_ITEM
=======
        SITE_INFO_BLOCK, CATEGORY_HEADER, LIST_ITEM
>>>>>>> 95b15937
    }

    data class SiteInfoBlock(
        val title: String,
        val url: String,
        val iconState: IconState,
        val onTitleClick: ListItemInteraction? = null,
        val onIconClick: ListItemInteraction,
        val onUrlClick: ListItemInteraction,
        val onSwitchSiteClick: ListItemInteraction
    ) : MySiteItem(SITE_INFO_BLOCK) {
        sealed class IconState {
            object Progress : IconState()
            data class Visible(val url: String? = null) : IconState()
        }
    }

<<<<<<< HEAD
    data class QuickActionsBlock(
        val onStatsClick: ListItemInteraction,
        val onPagesClick: ListItemInteraction,
        val onPostsClick: ListItemInteraction,
        val onMediaClick: ListItemInteraction,
        val showPages: Boolean = true
    ) : MySiteItem(QUICK_ACTIONS_BLOCK)
=======
    data class CategoryHeader(val title: UiString) : MySiteItem(CATEGORY_HEADER)

    data class ListItem(
        @DrawableRes val primaryIcon: Int,
        val primaryText: UiString,
        @DrawableRes val secondaryIcon: Int? = null,
        val secondaryText: UiString? = null,
        val onClick: ListItemInteraction
    ) : MySiteItem(LIST_ITEM)
>>>>>>> 95b15937
}<|MERGE_RESOLUTION|>--- conflicted
+++ resolved
@@ -1,26 +1,19 @@
 package org.wordpress.android.ui.mysite
 
-<<<<<<< HEAD
-import org.wordpress.android.ui.mysite.MySiteItem.Type.QUICK_ACTIONS_BLOCK
-=======
 import androidx.annotation.DrawableRes
 import org.wordpress.android.ui.mysite.MySiteItem.Type.CATEGORY_HEADER
 import org.wordpress.android.ui.mysite.MySiteItem.Type.LIST_ITEM
->>>>>>> 95b15937
+import org.wordpress.android.ui.mysite.MySiteItem.Type.QUICK_ACTIONS_BLOCK
 import org.wordpress.android.ui.mysite.MySiteItem.Type.SITE_INFO_BLOCK
 import org.wordpress.android.ui.utils.ListItemInteraction
 import org.wordpress.android.ui.utils.UiString
 
 sealed class MySiteItem(val type: Type) {
     enum class Type {
-<<<<<<< HEAD
         SITE_INFO_BLOCK,
         QUICK_ACTIONS_BLOCK,
-        HEADER,
+        CATEGORY_HEADER,
         LIST_ITEM
-=======
-        SITE_INFO_BLOCK, CATEGORY_HEADER, LIST_ITEM
->>>>>>> 95b15937
     }
 
     data class SiteInfoBlock(
@@ -38,7 +31,6 @@
         }
     }
 
-<<<<<<< HEAD
     data class QuickActionsBlock(
         val onStatsClick: ListItemInteraction,
         val onPagesClick: ListItemInteraction,
@@ -46,7 +38,7 @@
         val onMediaClick: ListItemInteraction,
         val showPages: Boolean = true
     ) : MySiteItem(QUICK_ACTIONS_BLOCK)
-=======
+
     data class CategoryHeader(val title: UiString) : MySiteItem(CATEGORY_HEADER)
 
     data class ListItem(
@@ -56,5 +48,4 @@
         val secondaryText: UiString? = null,
         val onClick: ListItemInteraction
     ) : MySiteItem(LIST_ITEM)
->>>>>>> 95b15937
 }