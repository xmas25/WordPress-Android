package org.wordpress.android.ui.mysite

import androidx.annotation.ColorRes
import androidx.annotation.DrawableRes
import org.wordpress.android.fluxc.store.QuickStartStore.QuickStartTask
import org.wordpress.android.ui.mysite.MySiteItem.Type.CATEGORY_HEADER
import org.wordpress.android.ui.mysite.MySiteItem.Type.DOMAIN_REGISTRATION_BLOCK
import org.wordpress.android.ui.mysite.MySiteItem.Type.LIST_ITEM
import org.wordpress.android.ui.mysite.MySiteItem.Type.QUICK_ACTIONS_BLOCK
import org.wordpress.android.ui.mysite.MySiteItem.Type.QUICK_START_CARD
import org.wordpress.android.ui.mysite.MySiteItem.Type.SITE_INFO_BLOCK
import org.wordpress.android.ui.utils.ListItemInteraction
import org.wordpress.android.ui.utils.UiString
import org.wordpress.android.ui.utils.UiString.UiStringRes

sealed class MySiteItem(val type: Type) {
    enum class Type {
        SITE_INFO_BLOCK,
        QUICK_ACTIONS_BLOCK,
        DOMAIN_REGISTRATION_BLOCK,
        QUICK_START_CARD,
        CATEGORY_HEADER,
        LIST_ITEM
    }

    data class SiteInfoBlock(
        val title: String,
        val url: String,
        val iconState: IconState,
        val showTitleFocusPoint: Boolean,
        val onTitleClick: ListItemInteraction? = null,
        val onIconClick: ListItemInteraction,
        val onUrlClick: ListItemInteraction,
        val onSwitchSiteClick: ListItemInteraction
    ) : MySiteItem(SITE_INFO_BLOCK) {
        sealed class IconState {
            object Progress : IconState()
            data class Visible(val url: String? = null) : IconState()
        }
    }

    data class QuickActionsBlock(
        val onStatsClick: ListItemInteraction,
        val onPagesClick: ListItemInteraction,
        val onPostsClick: ListItemInteraction,
        val onMediaClick: ListItemInteraction,
        val showPages: Boolean = true
    ) : MySiteItem(QUICK_ACTIONS_BLOCK)

    data class DomainRegistrationBlock(val onClick: ListItemInteraction) : MySiteItem(DOMAIN_REGISTRATION_BLOCK)

    data class QuickStartCard(
        val id: String,
        val title: UiString,
        val taskCards: List<QuickStartTaskCard>,
        @ColorRes val accentColor: Int,
        val progress: Int,
        val onMoreClick: ListItemInteraction? = null
    ) : MySiteItem(QUICK_START_CARD) {
        data class QuickStartTaskCard(
            val id: QuickStartTask,
            val title: UiString,
            val description: UiString,
<<<<<<< HEAD
            val done: Boolean = false,
            val onItemClick: ListItemInteraction
=======
            @DrawableRes val illustration: Int,
            @ColorRes val accentColor: Int,
            val done: Boolean = false,
            val onClick: ListItemInteraction
>>>>>>> 9e35b275
        )
    }

    data class CategoryHeader(val title: UiString) : MySiteItem(CATEGORY_HEADER)

    data class ListItem(
        @DrawableRes val primaryIcon: Int,
        val primaryText: UiString,
        @DrawableRes val secondaryIcon: Int? = null,
        val secondaryText: UiString? = null,
        val onClick: ListItemInteraction
    ) : MySiteItem(LIST_ITEM)
}<|MERGE_RESOLUTION|>--- conflicted
+++ resolved
@@ -61,15 +61,10 @@
             val id: QuickStartTask,
             val title: UiString,
             val description: UiString,
-<<<<<<< HEAD
-            val done: Boolean = false,
-            val onItemClick: ListItemInteraction
-=======
             @DrawableRes val illustration: Int,
             @ColorRes val accentColor: Int,
             val done: Boolean = false,
             val onClick: ListItemInteraction
->>>>>>> 9e35b275
         )
     }
 
