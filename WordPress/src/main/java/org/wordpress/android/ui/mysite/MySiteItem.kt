package org.wordpress.android.ui.mysite

import androidx.annotation.ColorRes
import androidx.annotation.DrawableRes
import org.wordpress.android.fluxc.store.QuickStartStore.QuickStartTask
import org.wordpress.android.ui.mysite.MySiteItem.Type.CATEGORY_HEADER
import org.wordpress.android.ui.mysite.MySiteItem.Type.DOMAIN_REGISTRATION_BLOCK
import org.wordpress.android.ui.mysite.MySiteItem.Type.LIST_ITEM
import org.wordpress.android.ui.mysite.MySiteItem.Type.QUICK_ACTIONS_BLOCK
import org.wordpress.android.ui.mysite.MySiteItem.Type.QUICK_START_CARD
import org.wordpress.android.ui.mysite.MySiteItem.Type.SITE_INFO_BLOCK
import org.wordpress.android.ui.utils.ListItemInteraction
import org.wordpress.android.ui.utils.UiString
import org.wordpress.android.ui.utils.UiString.UiStringRes

sealed class MySiteItem(val type: Type) {
    enum class Type {
        SITE_INFO_BLOCK,
        QUICK_ACTIONS_BLOCK,
        DOMAIN_REGISTRATION_BLOCK,
        QUICK_START_CARD,
        CATEGORY_HEADER,
        LIST_ITEM
    }

    data class SiteInfoBlock(
        val title: String,
        val url: String,
        val iconState: IconState,
        val onTitleClick: ListItemInteraction? = null,
        val onIconClick: ListItemInteraction,
        val onUrlClick: ListItemInteraction,
        val onSwitchSiteClick: ListItemInteraction
    ) : MySiteItem(SITE_INFO_BLOCK) {
        sealed class IconState {
            object Progress : IconState()
            data class Visible(val url: String? = null) : IconState()
        }
    }

    data class QuickActionsBlock(
        val onStatsClick: ListItemInteraction,
        val onPagesClick: ListItemInteraction,
        val onPostsClick: ListItemInteraction,
        val onMediaClick: ListItemInteraction,
        val showPages: Boolean = true
    ) : MySiteItem(QUICK_ACTIONS_BLOCK)

    data class DomainRegistrationBlock(val onClick: ListItemInteraction) : MySiteItem(DOMAIN_REGISTRATION_BLOCK)

    data class QuickStartCard(
        val id: String,
<<<<<<< HEAD
        val title: UiStringRes,
        val tasks: List<QuickStartTaskItem>,
=======
        val title: UiString,
        val taskCards: List<QuickStartTaskCard>,
>>>>>>> a7eff166
        @ColorRes val accentColor: Int,
        val progress: Int,
        val onMoreClick: ListItemInteraction? = null
    ) : MySiteItem(QUICK_START_CARD) {
<<<<<<< HEAD
        data class QuickStartTaskItem(
            val task: QuickStartTask,
            val title: UiString,
            val description: UiString,
            val done: Boolean = false
=======
        val doneTaskCards = taskCards.filter { it.done }
        val progress = if (taskCards.isNotEmpty()) (doneTaskCards.size * 100f / taskCards.size).roundToInt() else 0

        data class QuickStartTaskCard(
            val id: String,
            val title: UiString,
            val description: UiString,
            @DrawableRes val illustration: Int,
            @ColorRes val accentColor: Int,
            val done: Boolean = false,
            val onClick: ListItemInteraction
>>>>>>> a7eff166
        )
    }

    data class CategoryHeader(val title: UiString) : MySiteItem(CATEGORY_HEADER)

    data class ListItem(
        @DrawableRes val primaryIcon: Int,
        val primaryText: UiString,
        @DrawableRes val secondaryIcon: Int? = null,
        val secondaryText: UiString? = null,
        val onClick: ListItemInteraction
    ) : MySiteItem(LIST_ITEM)
}<|MERGE_RESOLUTION|>--- conflicted
+++ resolved
@@ -50,36 +50,21 @@
 
     data class QuickStartCard(
         val id: String,
-<<<<<<< HEAD
-        val title: UiStringRes,
-        val tasks: List<QuickStartTaskItem>,
-=======
         val title: UiString,
         val taskCards: List<QuickStartTaskCard>,
->>>>>>> a7eff166
         @ColorRes val accentColor: Int,
         val progress: Int,
         val onMoreClick: ListItemInteraction? = null
     ) : MySiteItem(QUICK_START_CARD) {
-<<<<<<< HEAD
-        data class QuickStartTaskItem(
-            val task: QuickStartTask,
-            val title: UiString,
-            val description: UiString,
-            val done: Boolean = false
-=======
-        val doneTaskCards = taskCards.filter { it.done }
-        val progress = if (taskCards.isNotEmpty()) (doneTaskCards.size * 100f / taskCards.size).roundToInt() else 0
 
         data class QuickStartTaskCard(
-            val id: String,
+            val id: QuickStartTask,
             val title: UiString,
             val description: UiString,
             @DrawableRes val illustration: Int,
             @ColorRes val accentColor: Int,
             val done: Boolean = false,
             val onClick: ListItemInteraction
->>>>>>> a7eff166
         )
     }
 
