--- conflicted
+++ resolved
@@ -17,11 +17,6 @@
 import android.view.View
 import android.view.ViewGroup
 import dagger.android.support.DaggerFragment
-<<<<<<< HEAD
-import kotlinx.android.synthetic.main.stats_date_selector.*
-import kotlinx.android.synthetic.main.stats_date_selector.view.*
-=======
->>>>>>> f499bd1c
 import kotlinx.android.synthetic.main.stats_view_all_fragment.*
 import org.wordpress.android.R
 import org.wordpress.android.R.dimen
@@ -54,23 +49,10 @@
 
     private val listStateKey = "list_state"
 
-<<<<<<< HEAD
-=======
     companion object {
         const val SELECTED_TAB_KEY = "selected_tab_key"
-
-        private const val typeKey = "type_key"
-
-        fun newInstance(statsType: StatsViewType): StatsViewAllFragment {
-            val fragment = StatsViewAllFragment()
-            val bundle = Bundle()
-            bundle.putSerializable(typeKey, statsType)
-            fragment.arguments = bundle
-            return fragment
-        }
-    }
-
->>>>>>> f499bd1c
+    }
+
     override fun onCreateView(inflater: LayoutInflater, container: ViewGroup?, savedInstanceState: Bundle?): View? {
         return inflater.inflate(R.layout.stats_view_all_fragment, container, false)
     }
@@ -99,12 +81,13 @@
     }
 
     private fun initializeViews(savedInstanceState: Bundle?) {
-        recyclerView.layoutManager = LinearLayoutManager(activity, LinearLayoutManager.VERTICAL, false)
+        val layoutManager = LinearLayoutManager(activity, LinearLayoutManager.VERTICAL, false)
 
         savedInstanceState?.getParcelable<Parcelable>(listStateKey)?.let {
-            recyclerView.layoutManager.onRestoreInstanceState(it)
-        }
-
+            layoutManager.onRestoreInstanceState(it)
+        }
+
+        recyclerView.layoutManager = layoutManager
         recyclerView.addItemDecoration(
                 StatsListItemDecoration(
                         resources.getDimensionPixelSize(dimen.stats_list_card_horizontal_spacing),
@@ -119,13 +102,6 @@
         swipeToRefreshHelper = WPSwipeToRefreshHelper.buildSwipeToRefreshHelper(pullToRefresh) {
             viewModel.onPullToRefresh()
         }
-
-        select_next_date.setOnClickListener {
-            viewModel.onNextDateSelected()
-        }
-        select_previous_date.setOnClickListener {
-            viewModel.onPreviousDateSelected()
-        }
     }
 
     override fun onViewCreated(view: View, savedInstanceState: Bundle?) {
@@ -168,7 +144,7 @@
         val viewModelType = StatsViewAllViewModel.get(type, granularity)
         viewModel = ViewModelProviders.of(activity, viewModelFactory).get(viewModelType)
         setupObservers(site, activity)
-        viewModel.start(site, granularity)
+        viewModel.start(site)
     }
 
     private fun setupObservers(site: SiteModel, activity: FragmentActivity) {
@@ -210,26 +186,6 @@
             navigator.navigate(site, activity, target)
             return@observeEvent true
         }
-
-        viewModel.dateSelectorUiModel.observe(this, Observer { dateSelectorUiModel ->
-            val dateSelectorVisibility = if (dateSelectorUiModel?.isVisible == true) View.VISIBLE else View.GONE
-            if (dateSelectionToolbar.visibility != dateSelectorVisibility) {
-                dateSelectionToolbar.visibility = dateSelectorVisibility
-            }
-            selected_date.text = dateSelectorUiModel?.date ?: ""
-            val enablePreviousButton = dateSelectorUiModel?.enableSelectPrevious == true
-            if (dateSelectionToolbar.select_previous_date.isEnabled != enablePreviousButton) {
-                dateSelectionToolbar.select_previous_date.isEnabled = enablePreviousButton
-            }
-            val enableNextButton = dateSelectorUiModel?.enableSelectNext == true
-            if (dateSelectionToolbar.select_next_date.isEnabled != enableNextButton) {
-                dateSelectionToolbar.select_next_date.isEnabled = enableNextButton
-            }
-        })
-
-        viewModel.selectedDateChanged.observe(this, Observer {
-            viewModel.onSelectedDateChange()
-        })
     }
 
     private fun displayData(statsBlock: StatsBlock) {
@@ -241,12 +197,6 @@
         } else {
             adapter = recyclerView.adapter as StatsBlockAdapter
         }
-<<<<<<< HEAD
-
-        val recyclerViewState = recyclerView?.layoutManager?.onSaveInstanceState()
-        adapter.update(statsState)
-        recyclerView?.layoutManager?.onRestoreInstanceState(recyclerViewState)
-=======
         val layoutManager = recyclerView?.layoutManager
         val recyclerViewState = layoutManager?.onSaveInstanceState()
 
@@ -254,7 +204,6 @@
 
         adapter.update(data)
         layoutManager?.onRestoreInstanceState(recyclerViewState)
->>>>>>> f499bd1c
     }
 
     private fun prepareLayout(statsBlock: StatsBlock): List<StatsBlock> {
