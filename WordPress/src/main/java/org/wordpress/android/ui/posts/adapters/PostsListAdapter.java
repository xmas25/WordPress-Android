--- conflicted
+++ resolved
@@ -161,16 +161,12 @@
     }
 
     @Override
-<<<<<<< HEAD
-    public void onBindViewHolder(PostViewHolder holder, int position) {
-=======
     public void onBindViewHolder(RecyclerView.ViewHolder holder, final int position) {
         // nothing to do if this is the static endlist indicator
         if (getItemViewType(position) == VIEW_TYPE_ENDLIST_INDICATOR) {
             return;
         }
 
->>>>>>> 506c2423
         final PostsListPost post = mPosts.get(position);
         Context context = holder.itemView.getContext();
 
@@ -254,8 +250,9 @@
         holder.itemView.setOnClickListener(new View.OnClickListener() {
             @Override
             public void onClick(View v) {
-                if (mOnPostSelectedListener != null) {
-                    mOnPostSelectedListener.onPostSelected(post);
+                PostsListPost selectedPost = getItem(position);
+                if (mOnPostSelectedListener != null && selectedPost != null) {
+                    mOnPostSelectedListener.onPostSelected(selectedPost);
                 }
             }
         });
