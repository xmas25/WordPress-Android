--- conflicted
+++ resolved
@@ -214,48 +214,6 @@
         return mNotesAdapter;
     }
 
-    // TODO: Maybe reintroduce infinite scrolling later.
-    /*
-    private final NotesAdapter.OnLoadMoreListener mOnLoadMoreListener = new NotesAdapter.OnLoadMoreListener() {
-        @Override
-        public void onLoadMore(long noteTimestamp) {
-            Map<String, String> params = new HashMap<>();
-            AppLog.d(AppLog.T.NOTIFS, String.format("Requesting more notes before %s", noteTimestamp));
-            params.put("before", String.valueOf(noteTimestamp));
-            NotesResponseHandler notesHandler = new NotesResponseHandler() {
-                @Override
-                public void onNotes(List<Note> notes) {
-                    // API returns 'on or before' timestamp, so remove first item
-                    if (notes.size() >= 1) {
-                        notes.remove(0);
-                    }
-                    //mNotesAdapter.setAllNotesLoaded(notes.size() == 0);
-                    mNotesAdapter.addAll(notes, false);
-                }
-            };
-            WordPress.getRestClientUtilsV1_1().getNotifications(params, notesHandler, notesHandler);
-
-<<<<<<< HEAD
-<<<<<<< HEAD
-            if (mRecyclerView.getAdapter() == null) {
-                mRecyclerView.setAdapter(mNotesAdapter);
-            }
-        } else {
-            if (!mAccountStore.hasAccessToken()) {
-                // let user know that notifications require a wp.com account and enable sign-in
-                showEmptyView(R.string.notifications_account_required, 0, R.string.sign_in);
-                mFilterRadioGroup.setVisibility(View.GONE);
-            } else {
-                // failed for some other reason
-                showEmptyView(R.string.error_refresh_notifications);
-            }
-=======
->>>>>>> develop
-=======
->>>>>>> develop
-        }
-    };
-*/
     private final OnNoteClickListener mOnNoteClickListener = new OnNoteClickListener() {
         @Override
         public void onClickNote(String noteId) {
