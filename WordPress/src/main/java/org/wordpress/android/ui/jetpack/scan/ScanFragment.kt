--- conflicted
+++ resolved
@@ -5,10 +5,7 @@
 import androidx.fragment.app.Fragment
 import androidx.lifecycle.Observer
 import androidx.lifecycle.ViewModelProvider
-<<<<<<< HEAD
 import androidx.recyclerview.widget.DividerItemDecoration
-=======
->>>>>>> 48b1a138
 import kotlinx.android.synthetic.main.scan_fragment.*
 import org.wordpress.android.R
 import org.wordpress.android.R.drawable
@@ -17,12 +14,9 @@
 import org.wordpress.android.ui.jetpack.scan.ScanViewModel.UiState.Content
 import org.wordpress.android.ui.jetpack.scan.adapters.ScanAdapter
 import org.wordpress.android.ui.utils.UiHelpers
-<<<<<<< HEAD
 import org.wordpress.android.util.AppLog
 import org.wordpress.android.util.AppLog.T.SCAN
-=======
 import org.wordpress.android.util.image.ImageManager
->>>>>>> 48b1a138
 import javax.inject.Inject
 
 class ScanFragment : Fragment(R.layout.scan_fragment) {
@@ -56,14 +50,8 @@
     }
 
     private fun initAdapter() {
-<<<<<<< HEAD
-        val scanAdapter = ScanAdapter(uiHelpers)
-        scanAdapter.setHasStableIds(true)
-        recycler_view.adapter = scanAdapter
+        recycler_view.adapter = ScanAdapter(imageManager, uiHelpers)
         recycler_view.itemAnimator = null
-=======
-        recycler_view.adapter = ScanAdapter(imageManager, uiHelpers)
->>>>>>> 48b1a138
     }
 
     private fun initViewModel(site: SiteModel) {
@@ -74,12 +62,12 @@
 
     private fun setupObservers() {
         viewModel.uiState.observe(
-            viewLifecycleOwner,
-            Observer { uiState ->
-                if (uiState is Content) {
-                    refreshContentScreen(uiState)
+                viewLifecycleOwner,
+                Observer { uiState ->
+                    if (uiState is Content) {
+                        refreshContentScreen(uiState)
+                    }
                 }
-            }
         )
     }
 
