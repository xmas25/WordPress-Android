--- conflicted
+++ resolved
@@ -13,11 +13,7 @@
 import org.wordpress.android.WordPress
 import org.wordpress.android.fluxc.model.SiteModel
 import org.wordpress.android.ui.ActivityLauncher
-<<<<<<< HEAD
-=======
-import org.wordpress.android.ui.RequestCodes
 import org.wordpress.android.ui.accounts.HelpActivity.Origin.SCAN_SCREEN_HELP
->>>>>>> cc6c71bd
 import org.wordpress.android.ui.jetpack.scan.ScanNavigationEvents.OpenFixThreatsConfirmationDialog
 import org.wordpress.android.ui.jetpack.scan.ScanNavigationEvents.ShowContactSupport
 import org.wordpress.android.ui.jetpack.scan.ScanNavigationEvents.ShowThreatDetails
@@ -98,16 +94,13 @@
                 it.applyIfNotHandled {
                     when (this) {
                         is OpenFixThreatsConfirmationDialog -> showFixThreatsConfirmationDialog(this)
-<<<<<<< HEAD
+
                         is ShowThreatDetails -> ActivityLauncher.viewThreatDetails(
-=======
-
-                        is ShowThreatDetails -> ActivityLauncher.viewThreatDetailsForResult(
->>>>>>> cc6c71bd
                             this@ScanFragment,
                             siteModel,
                             threatId
                         )
+
                         is ShowContactSupport ->
                             ActivityLauncher.viewHelpAndSupport(requireContext(), SCAN_SCREEN_HELP, this.site, null)
                     }
