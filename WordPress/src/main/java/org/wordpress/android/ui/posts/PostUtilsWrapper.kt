package org.wordpress.android.ui.posts

import dagger.Reusable
import org.wordpress.android.fluxc.model.PostImmutableModel
import org.wordpress.android.fluxc.model.SiteModel
import org.wordpress.android.fluxc.model.post.PostStatus
import javax.inject.Inject

/**
 * Injectable wrapper around PostUtils.
 *
 * PostUtils interface is consisted of static methods, which make the client code difficult to test/mock. Main purpose
 * of this wrapper is to make testing easier.
 *
 */
@Reusable
class PostUtilsWrapper @Inject constructor() {
    fun isPublishable(post: PostImmutableModel) = PostUtils.isPublishable(post)

    fun isPostInConflictWithRemote(post: PostImmutableModel) =
            PostUtils.isPostInConflictWithRemote(post)

    fun isPostCurrentlyBeingEdited(post: PostImmutableModel) =
            PostUtils.isPostCurrentlyBeingEdited(post)

    fun shouldPublishImmediately(postStatus: PostStatus, dateCreated: String) =
            PostUtils.shouldPublishImmediately(postStatus, dateCreated)

    fun postHasEdits(oldPost: PostImmutableModel?, newPost: PostImmutableModel) =
            PostUtils.postHasEdits(oldPost, newPost)

<<<<<<< HEAD
    fun trackSavePostAnalytics(post: PostImmutableModel?, site: SiteModel) =
            PostUtils.trackSavePostAnalytics(post, site)
=======
    fun isMediaInGutenbergPostBody(postContent: String, localMediaId: String) =
            PostUtils.isMediaInGutenbergPostBody(postContent, localMediaId)

    fun contentContainsGutenbergBlocks(postContent: String): Boolean =
            PostUtils.contentContainsGutenbergBlocks(postContent)
>>>>>>> 1f26edd3
}<|MERGE_RESOLUTION|>--- conflicted
+++ resolved
@@ -29,14 +29,12 @@
     fun postHasEdits(oldPost: PostImmutableModel?, newPost: PostImmutableModel) =
             PostUtils.postHasEdits(oldPost, newPost)
 
-<<<<<<< HEAD
-    fun trackSavePostAnalytics(post: PostImmutableModel?, site: SiteModel) =
-            PostUtils.trackSavePostAnalytics(post, site)
-=======
     fun isMediaInGutenbergPostBody(postContent: String, localMediaId: String) =
             PostUtils.isMediaInGutenbergPostBody(postContent, localMediaId)
 
     fun contentContainsGutenbergBlocks(postContent: String): Boolean =
             PostUtils.contentContainsGutenbergBlocks(postContent)
->>>>>>> 1f26edd3
+
+    fun trackSavePostAnalytics(post: PostImmutableModel?, site: SiteModel) =
+            PostUtils.trackSavePostAnalytics(post, site)
 }