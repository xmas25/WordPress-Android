--- conflicted
+++ resolved
@@ -35,12 +35,8 @@
 import org.wordpress.android.R;
 import org.wordpress.android.WordPress;
 import org.wordpress.android.analytics.AnalyticsTracker;
-<<<<<<< HEAD
 import org.wordpress.android.fluxc.model.CommentStatus;
-=======
 import org.wordpress.android.datasets.NotificationsTable;
-import org.wordpress.android.models.CommentStatus;
->>>>>>> 159aa9ad
 import org.wordpress.android.models.Note;
 import org.wordpress.android.push.GCMMessageService;
 import org.wordpress.android.ui.comments.CommentActionResult;
@@ -441,12 +437,9 @@
                 if (mSnackbarDidUndo) {
                     return;
                 }
-<<<<<<< HEAD
-
-=======
                 // Delete the notifications from the local DB as soon as the undo bar fades away.
                 NotificationsTable.deleteNoteById(note.getId());
->>>>>>> 159aa9ad
+                // FIXME: replace the following
                 CommentActions.moderateCommentForNote(note, status,
                         new CommentActions.CommentActionListener() {
                             @Override
@@ -471,6 +464,7 @@
         if (newStatus == CommentStatus.APPROVED || newStatus == CommentStatus.UNAPPROVED) {
             note.setLocalStatus(CommentStatus.toRESTString(newStatus));
             EventBus.getDefault().postSticky(new NoteModerationStatusChanged(note.getId(), true));
+            // FIXME: replace the following
             CommentActions.moderateCommentForNote(note, newStatus,
                     new CommentActions.CommentActionListener() {
                         @Override
