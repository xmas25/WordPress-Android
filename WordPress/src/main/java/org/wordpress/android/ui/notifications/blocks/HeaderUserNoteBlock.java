package org.wordpress.android.ui.notifications.blocks;

import android.content.Context;
import android.text.TextUtils;
import android.view.MotionEvent;
import android.view.View;
import android.view.animation.DecelerateInterpolator;
import android.widget.TextView;

import org.json.JSONArray;
import org.json.JSONObject;
import org.wordpress.android.R;
<<<<<<< HEAD
import org.wordpress.android.util.JSONUtils;
import org.wordpress.android.util.PhotonUtils;
=======
import org.wordpress.android.util.GravatarUtils;
import org.wordpress.android.util.JSONUtil;
>>>>>>> 9b90bb2c
import org.wordpress.android.widgets.WPNetworkImageView;

// Note header, displayed at top of detail view
public class HeaderUserNoteBlock extends NoteBlock {

    private final JSONArray mHeaderArray;

    private final UserNoteBlock.OnGravatarClickedListener mGravatarClickedListener;
    private Boolean mIsComment;
    private int mAvatarSize;

    public HeaderUserNoteBlock(Context context, JSONArray headerArray,
                               OnNoteBlockTextClickListener onNoteBlockTextClickListener,
                               UserNoteBlock.OnGravatarClickedListener onGravatarClickedListener) {
        super(new JSONObject(), onNoteBlockTextClickListener);

        mHeaderArray = headerArray;
        mGravatarClickedListener = onGravatarClickedListener;

        if (context != null) {
            mAvatarSize = context.getResources().getDimensionPixelSize(R.dimen.avatar_sz_small);
        }
    }

    @Override
    public BlockType getBlockType() {
        return BlockType.USER_HEADER;
    }

    public int getLayoutResourceId() {
        return R.layout.note_block_user_header;
    }

    @Override
    public View configureView(View view) {
        final NoteHeaderBlockHolder noteBlockHolder = (NoteHeaderBlockHolder)view.getTag();

        noteBlockHolder.nameTextView.setText(getUserName());
        noteBlockHolder.avatarImageView.setImageUrl(getAvatarUrl(), WPNetworkImageView.ImageType.AVATAR);
        if (!TextUtils.isEmpty(getUserUrl())) {
            noteBlockHolder.avatarImageView.setOnTouchListener(mOnGravatarTouchListener);
        } else {
            noteBlockHolder.avatarImageView.setOnTouchListener(null);
        }

        noteBlockHolder.snippetTextView.setText(getSnippet());

        if (mIsComment) {
            View footerView = view.findViewById(R.id.header_footer);
            View footerCommentView = view.findViewById(R.id.header_footer_comment);
            footerView.setVisibility(View.GONE);
            footerCommentView.setVisibility(View.VISIBLE);
        }

        return view;
    }

    private final View.OnClickListener mOnClickListener = new View.OnClickListener() {
        @Override
        public void onClick(View v) {
            if (getOnNoteBlockTextClickListener() != null) {
                getOnNoteBlockTextClickListener().showDetailForNoteIds();
            }
        }
    };

    private String getUserName() {
        return JSONUtils.queryJSON(mHeaderArray, "[0].text", "");
    }

    private String getAvatarUrl() {
<<<<<<< HEAD
        return PhotonUtils.fixAvatar(JSONUtils.queryJSON(mHeaderArray, "[0].media[0].url", ""), mAvatarSize);
=======
        return GravatarUtils.fixGravatarUrl(JSONUtil.queryJSON(mHeaderArray, "[0].media[0].url", ""), mAvatarSize);
>>>>>>> 9b90bb2c
    }

    private String getUserUrl() {
        return JSONUtils.queryJSON(mHeaderArray, "[0].ranges[0].url", "");
    }

    private String getSnippet() {
        return JSONUtils.queryJSON(mHeaderArray, "[1].text", "");
    }

    @Override
    public Object getViewHolder(View view) {
        return new NoteHeaderBlockHolder(view);
    }

    public void setIsComment(Boolean isComment) {
        mIsComment = isComment;
    }

    private class NoteHeaderBlockHolder {
        private final TextView nameTextView;
        private final TextView snippetTextView;
        private final WPNetworkImageView avatarImageView;

        public NoteHeaderBlockHolder(View view) {
            View rootView = view.findViewById(R.id.header_root_view);
            rootView.setOnClickListener(mOnClickListener);
            nameTextView = (TextView)view.findViewById(R.id.header_user);
            snippetTextView = (TextView)view.findViewById(R.id.header_snippet);
            avatarImageView = (WPNetworkImageView)view.findViewById(R.id.header_avatar);
        }
    }

    private final View.OnTouchListener mOnGravatarTouchListener = new View.OnTouchListener() {
        @Override
        public boolean onTouch(View v, MotionEvent event) {

            int animationDuration = 150;

            if (event.getAction() == MotionEvent.ACTION_DOWN) {
                v.animate()
                        .scaleX(0.9f)
                        .scaleY(0.9f)
                        .alpha(0.5f)
                        .setDuration(animationDuration)
                        .setInterpolator(new DecelerateInterpolator());
            } else if (event.getActionMasked() == MotionEvent.ACTION_UP
                    || event.getActionMasked() == MotionEvent.ACTION_CANCEL) {
                v.animate()
                        .scaleX(1.0f)
                        .scaleY(1.0f)
                        .alpha(1.0f)
                        .setDuration(animationDuration)
                        .setInterpolator(new DecelerateInterpolator());

                if (event.getActionMasked() == MotionEvent.ACTION_UP && mGravatarClickedListener != null) {
                    // Fire the listener, which will load the site preview for the user's site
                    // In the future we can use this to load a 'profile view' (currently in R&D)
                    long siteId = Long.valueOf(JSONUtils.queryJSON(mHeaderArray, "[0].ranges[0].site_id", 0));
                    long userId = Long.valueOf(JSONUtils.queryJSON(mHeaderArray, "[0].ranges[0].id", 0));
                    String siteUrl = getUserUrl();
                    if (siteId > 0 && userId > 0) {
                        mGravatarClickedListener.onGravatarClicked(siteId, userId, siteUrl);
                    }
                }
            }

            return true;
        }
    };
}<|MERGE_RESOLUTION|>--- conflicted
+++ resolved
@@ -10,13 +10,8 @@
 import org.json.JSONArray;
 import org.json.JSONObject;
 import org.wordpress.android.R;
-<<<<<<< HEAD
 import org.wordpress.android.util.JSONUtils;
-import org.wordpress.android.util.PhotonUtils;
-=======
 import org.wordpress.android.util.GravatarUtils;
-import org.wordpress.android.util.JSONUtil;
->>>>>>> 9b90bb2c
 import org.wordpress.android.widgets.WPNetworkImageView;
 
 // Note header, displayed at top of detail view
@@ -88,11 +83,7 @@
     }
 
     private String getAvatarUrl() {
-<<<<<<< HEAD
-        return PhotonUtils.fixAvatar(JSONUtils.queryJSON(mHeaderArray, "[0].media[0].url", ""), mAvatarSize);
-=======
-        return GravatarUtils.fixGravatarUrl(JSONUtil.queryJSON(mHeaderArray, "[0].media[0].url", ""), mAvatarSize);
->>>>>>> 9b90bb2c
+        return GravatarUtils.fixGravatarUrl(JSONUtils.queryJSON(mHeaderArray, "[0].media[0].url", ""), mAvatarSize);
     }
 
     private String getUserUrl() {
