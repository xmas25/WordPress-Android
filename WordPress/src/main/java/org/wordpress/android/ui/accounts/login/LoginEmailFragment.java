package org.wordpress.android.ui.accounts.login;

import android.app.ProgressDialog;
import android.content.Context;
import android.content.DialogInterface;
import android.os.Bundle;
import android.support.annotation.Nullable;
import android.support.design.widget.TextInputLayout;
import android.support.v4.app.Fragment;
import android.support.v7.app.ActionBar;
import android.support.v7.app.AppCompatActivity;
import android.support.v7.widget.Toolbar;
import android.text.Editable;
import android.text.TextUtils;
import android.text.TextWatcher;
import android.util.Patterns;
import android.view.KeyEvent;
import android.view.LayoutInflater;
import android.view.Menu;
import android.view.MenuInflater;
import android.view.MenuItem;
import android.view.View;
import android.view.View.OnClickListener;
import android.view.ViewGroup;
import android.widget.Button;
import android.widget.EditText;
import android.widget.TextView;

import org.greenrobot.eventbus.Subscribe;
import org.greenrobot.eventbus.ThreadMode;
import org.wordpress.android.BuildConfig;
import org.wordpress.android.R;
import org.wordpress.android.WordPress;
import org.wordpress.android.fluxc.Dispatcher;
import org.wordpress.android.fluxc.generated.AccountActionBuilder;
import org.wordpress.android.fluxc.store.AccountStore.OnAvailabilityChecked;
import org.wordpress.android.ui.accounts.LoginMode;
import org.wordpress.android.util.AppLog;
import org.wordpress.android.util.AppLog.T;
import org.wordpress.android.util.EditTextUtils;
import org.wordpress.android.util.NetworkUtils;

import java.util.regex.Matcher;
import java.util.regex.Pattern;

import javax.inject.Inject;

public class LoginEmailFragment extends Fragment implements TextWatcher {
    private static final String KEY_IN_PROGRESS = "KEY_IN_PROGRESS";
    private static final String KEY_REQUESTED_EMAIL = "KEY_REQUESTED_EMAIL";

    public static final String TAG = "login_email_fragment_tag";
    public static final int MAX_EMAIL_LENGTH = 100;

    private TextInputLayout mEmailEditTextLayout;
    private EditText mEmailEditText;
    private Button mNextButton;
    private ProgressDialog mProgressDialog;

    private LoginListener mLoginListener;

    private boolean mInProgress;
    private String mRequestedEmail;

    @Inject Dispatcher mDispatcher;

    @Override
    public void onCreate(Bundle savedInstanceState) {
        super.onCreate(savedInstanceState);
        ((WordPress) getActivity().getApplication()).component().inject(this);

        setHasOptionsMenu(true);
    }

    @Override
    public View onCreateView(LayoutInflater inflater, ViewGroup container, Bundle savedInstanceState) {
        ViewGroup rootView = (ViewGroup) inflater.inflate(R.layout.login_email_screen, container, false);

        mEmailEditText = (EditText) rootView.findViewById(R.id.login_email);
        mEmailEditText.addTextChangedListener(this);

        mEmailEditTextLayout = (TextInputLayout) rootView.findViewById(R.id.login_email_layout);

        mNextButton = (Button) rootView.findViewById(R.id.login_email_next_button);
        mNextButton.setOnClickListener(new OnClickListener() {
            public void onClick(View v) {
                next(getCleanedEmail());
            }
        });

        autoFillFromBuildConfig();

        mEmailEditText.setOnEditorActionListener(new TextView.OnEditorActionListener() {
            @Override
            public boolean onEditorAction(TextView v, int actionId, KeyEvent event) {
                if (event != null
                        && event.getAction() == KeyEvent.ACTION_UP
                        && event.getKeyCode() == KeyEvent.KEYCODE_ENTER) {
                    next(getCleanedEmail());
                }

                // always consume the event so the focus stays in the EditText
                return true;
            }
        });

<<<<<<< HEAD
        View loginViaSiteAddressView = rootView.findViewById(R.id.login_site_address);
=======
        TextView loginViaSiteAddressView = (TextView) rootView.findViewById(R.id.login_site_address);
>>>>>>> f44cb2e4
        loginViaSiteAddressView.setOnClickListener(new OnClickListener() {
            @Override
            public void onClick(View v) {
                if (mLoginListener != null) {
                    if (mLoginListener.getLoginMode() == LoginMode.JETPACK_STATS) {
                        mLoginListener.loginViaWpcomUsernameInstead();
                    } else {
                        mLoginListener.loginViaSiteAddress();
                    }
                }
            }
        });

<<<<<<< HEAD
        switch (mLoginListener.getLoginMode()) {
            case FULL:
                // all features enabled and with typical values
                break;
            case JETPACK_STATS:
                ((TextView) rootView.findViewById(R.id.label))
                        .setText(R.string.stats_sign_in_jetpack_different_com_account);
                loginViaSiteAddressView.setVisibility(View.GONE);
                break;
            case WPCOM_LOGIN_DEEPLINK:
                loginViaSiteAddressView.setVisibility(View.GONE);
                break;
=======
        if (mLoginListener.getLoginMode() == LoginMode.JETPACK_STATS) {
            ((TextView) rootView.findViewById(R.id.label)).setText(R.string.stats_sign_in_jetpack_different_com_account);
            loginViaSiteAddressView.setText(R.string.enter_username_instead);
>>>>>>> f44cb2e4
        }

        return rootView;
    }

    @Override
    public void onViewCreated(View view, @Nullable Bundle savedInstanceState) {
        super.onViewCreated(view, savedInstanceState);

        Toolbar toolbar = (Toolbar) view.findViewById(R.id.toolbar);
        ((AppCompatActivity) getActivity()).setSupportActionBar(toolbar);

        ActionBar actionBar = ((AppCompatActivity) getActivity()).getSupportActionBar();
        if (actionBar != null) {
            actionBar.setDisplayShowTitleEnabled(false);
            actionBar.setDisplayHomeAsUpEnabled(true);
        }
    }

    @Override
    public void onActivityCreated(@Nullable Bundle savedInstanceState) {
        super.onActivityCreated(savedInstanceState);

        if (savedInstanceState != null) {
            mInProgress = savedInstanceState.getBoolean(KEY_IN_PROGRESS);
            mRequestedEmail = savedInstanceState.getString(KEY_REQUESTED_EMAIL);

            if (mInProgress) {
                showEmailCheckProgressDialog();
            }
        }
    }

    @Override
    public void onAttach(Context context) {
        super.onAttach(context);
        if (context instanceof LoginListener) {
            mLoginListener = (LoginListener) context;
        } else {
            throw new RuntimeException(context.toString() + " must implement LoginListener");
        }
    }

    @Override
    public void onDetach() {
        super.onDetach();
        mLoginListener = null;
    }

    @Override
    public void onSaveInstanceState(Bundle outState) {
        super.onSaveInstanceState(outState);

        outState.putBoolean(KEY_IN_PROGRESS, mInProgress);
        outState.putString(KEY_REQUESTED_EMAIL, mRequestedEmail);
    }

    @Override
    public void onCreateOptionsMenu(Menu menu, MenuInflater inflater) {
        inflater.inflate(R.menu.menu_login, menu);
    }

    @Override
    public boolean onOptionsItemSelected(MenuItem item) {
        if (item.getItemId() == R.id.help) {
            mLoginListener.help();
            return true;
        }

        return false;
    }

    /*
     * auto-fill the username and password from BuildConfig/gradle.properties (developer feature,
     * only enabled for DEBUG releases)
     */
    private void autoFillFromBuildConfig() {
        if (!BuildConfig.DEBUG) return;

        String email = (String) WordPress.getBuildConfigValue(getActivity().getApplication(),
                "DEBUG_DOTCOM_LOGIN_EMAIL");
        if (!TextUtils.isEmpty(email)) {
            mEmailEditText.setText(email);
            AppLog.d(T.NUX, "Auto-filled email from build config");
        }
    }


    protected void next(String email) {
        if (!NetworkUtils.checkConnection(getActivity())) {
            return;
        }

        if (isValidEmail(email)) {
            showEmailCheckProgressDialog();
            mRequestedEmail = email;
            mDispatcher.dispatch(AccountActionBuilder.newIsAvailableEmailAction(email));
        } else {
            showEmailError(R.string.email_invalid);
        }
    }

    private String getCleanedEmail() {
        return EditTextUtils.getText(mEmailEditText).trim();
    }

    private boolean isValidEmail(String email) {
        Pattern emailRegExPattern = Patterns.EMAIL_ADDRESS;
        Matcher matcher = emailRegExPattern.matcher(email);

        return matcher.find() && email.length() <= MAX_EMAIL_LENGTH;
    }

    @Override
    public void afterTextChanged(Editable s) {
    }

    @Override
    public void beforeTextChanged(CharSequence s, int start, int count, int after) {
    }

    @Override
    public void onTextChanged(CharSequence s, int start, int before, int count) {
        updateNextButton();
        mEmailEditTextLayout.setError(null);
    }

    private void updateNextButton() {
        mNextButton.setEnabled(getCleanedEmail().length() > 0);
    }

    private void showEmailError(int messageId) {
        mEmailEditTextLayout.setError(getString(messageId));
    }

    @Override
    public void onStart() {
        super.onStart();
        mDispatcher.register(this);
    }

    @Override
    public void onStop() {
        super.onStop();
        mDispatcher.unregister(this);
    }

    private void showEmailCheckProgressDialog() {
        mNextButton.setEnabled(false);
        mProgressDialog =
                ProgressDialog.show(getActivity(), "", getActivity().getString(R.string.checking_email), true, true,
                        new DialogInterface.OnCancelListener() {
                            @Override
                            public void onCancel(DialogInterface dialogInterface) {
                                if (mInProgress) {
                                    endProgress();
                                }
                            }
                        });
        mInProgress = true;
    }

    private void endProgress() {
        mInProgress = false;

        if (mProgressDialog != null) {
            mProgressDialog.cancel();
            mProgressDialog = null;
        }

        mRequestedEmail = null;

        updateNextButton();
    }

    // OnChanged events

    @SuppressWarnings("unused")
    @Subscribe(threadMode = ThreadMode.MAIN)
    public void onAvailabilityChecked(OnAvailabilityChecked event) {
        if (mRequestedEmail == null || !mRequestedEmail.equalsIgnoreCase(event.value)) {
            // bail if user canceled or a different email request is outstanding
            return;
        }

        if (mInProgress) {
            endProgress();
        }

        if (event.isError()) {
            // report the error but don't bail yet.
            AppLog.e(T.API, "OnAvailabilityChecked has error: " + event.error.type + " - " + event.error.message);
            showEmailError(R.string.login_error_while_checking_email);
            return;
        }

        switch (event.type) {
            case EMAIL:
                if (event.isAvailable) {
                    // email address is available on wpcom, so apparently the user can't login with that one.
                    showEmailError(R.string.email_not_registered_wpcom);
                } else if (mLoginListener != null) {
                    EditTextUtils.hideSoftInput(mEmailEditText);
                    mLoginListener.gotWpcomEmail(event.value);
                }
                break;
            default:
                AppLog.e(T.API, "OnAvailabilityChecked unhandled event type: " + event.error.type);
                break;
        }
    }
}<|MERGE_RESOLUTION|>--- conflicted
+++ resolved
@@ -104,11 +104,7 @@
             }
         });
 
-<<<<<<< HEAD
-        View loginViaSiteAddressView = rootView.findViewById(R.id.login_site_address);
-=======
         TextView loginViaSiteAddressView = (TextView) rootView.findViewById(R.id.login_site_address);
->>>>>>> f44cb2e4
         loginViaSiteAddressView.setOnClickListener(new OnClickListener() {
             @Override
             public void onClick(View v) {
@@ -122,7 +118,11 @@
             }
         });
 
-<<<<<<< HEAD
+        if (mLoginListener.getLoginMode() == LoginMode.JETPACK_STATS) {
+            ((TextView) rootView.findViewById(R.id.label)).setText(R.string.stats_sign_in_jetpack_different_com_account);
+            loginViaSiteAddressView.setText(R.string.enter_username_instead);
+        }
+
         switch (mLoginListener.getLoginMode()) {
             case FULL:
                 // all features enabled and with typical values
@@ -135,11 +135,6 @@
             case WPCOM_LOGIN_DEEPLINK:
                 loginViaSiteAddressView.setVisibility(View.GONE);
                 break;
-=======
-        if (mLoginListener.getLoginMode() == LoginMode.JETPACK_STATS) {
-            ((TextView) rootView.findViewById(R.id.label)).setText(R.string.stats_sign_in_jetpack_different_com_account);
-            loginViaSiteAddressView.setText(R.string.enter_username_instead);
->>>>>>> f44cb2e4
         }
 
         return rootView;
