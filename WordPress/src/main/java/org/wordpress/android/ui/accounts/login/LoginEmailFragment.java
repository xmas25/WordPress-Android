--- conflicted
+++ resolved
@@ -54,8 +54,24 @@
 
     @Override
     protected void setupLabel(TextView label) {
+        switch (mLoginListener.getLoginMode()) {
+            case WPCOM_LOGIN_DEEPLINK:
+                // fall through to FULL
+            case FULL:
+                label.setText(R.string.enter_email_wordpress_com);
+                break;
+            case JETPACK_STATS:
+                label.setText(R.string.stats_sign_in_jetpack_different_com_account);
+                break;
+            case WPCOM_REAUTHENTICATE:
+                label.setText(R.string.auth_required);
+                break;
+        }
+
         if (mLoginListener.getLoginMode() == LoginMode.JETPACK_STATS) {
             label.setText(R.string.stats_sign_in_jetpack_different_com_account);
+        } else if (mLoginListener.getLoginMode() == LoginMode.JETPACK_STATS) {
+
         } else {
             label.setText(R.string.enter_email_wordpress_com);
         }
@@ -99,35 +115,19 @@
             }
         });
 
-<<<<<<< HEAD
-=======
-        TextView label = ((TextView) rootView.findViewById(R.id.label));
-
-        if (mLoginListener.getLoginMode() == LoginMode.JETPACK_STATS) {
-            label.setText(R.string.stats_sign_in_jetpack_different_com_account);
-            loginViaSiteAddressView.setText(R.string.enter_username_instead);
-        }
-
->>>>>>> 4463d5dd
         switch (mLoginListener.getLoginMode()) {
             case FULL:
                 // all features enabled and with typical values
                 secondaryButton.setText(R.string.enter_site_address_instead);
                 break;
             case JETPACK_STATS:
-<<<<<<< HEAD
                 secondaryButton.setText(R.string.enter_username_instead);
-=======
-                label.setText(R.string.stats_sign_in_jetpack_different_com_account);
-                loginViaSiteAddressView.setVisibility(View.GONE);
->>>>>>> 4463d5dd
                 break;
             case WPCOM_LOGIN_DEEPLINK:
                 secondaryButton.setVisibility(View.GONE);
                 break;
             case WPCOM_REAUTHENTICATE:
-                label.setText(R.string.auth_required);
-                loginViaSiteAddressView.setVisibility(View.GONE);
+                secondaryButton.setVisibility(View.GONE);
                 break;
         }
 
