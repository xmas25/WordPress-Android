package org.wordpress.android.ui.people.utils;

import com.android.volley.VolleyError;
import com.wordpress.rest.RestRequest;

import org.json.JSONArray;
import org.json.JSONException;
import org.json.JSONObject;
import org.wordpress.android.WordPress;
import org.wordpress.android.models.Person;
import org.wordpress.android.ui.people.utils.PeopleUtils.ValidateUsernameCallback.ValidationResult;
import org.wordpress.android.util.AppLog;
import org.wordpress.android.util.AppLog.T;

import java.util.ArrayList;
import java.util.HashMap;
import java.util.LinkedHashMap;
import java.util.List;
import java.util.Map;

public class PeopleUtils {
    // We limit followers we display to 1000 to avoid API performance issues
    public static int FOLLOWER_PAGE_LIMIT = 500;
    public static int FETCH_LIMIT = 20;

    public static void fetchUsers(final String blogId, final int localTableBlogId, final int offset,
                                  final FetchUsersCallback callback) {
        com.wordpress.rest.RestRequest.Listener listener = new RestRequest.Listener() {
            @Override
            public void onResponse(JSONObject jsonObject) {
                if (jsonObject != null && callback != null) {
                    try {
                        JSONArray jsonArray = jsonObject.getJSONArray("users");
<<<<<<< HEAD
                        List<Person> people = peopleListFromJSON(jsonArray, blogId, localTableBlogId, false, false,
                                false);
=======
                        List<Person> people = peopleListFromJSON(jsonArray, localTableBlogId, false, false);
>>>>>>> 55229162
                        int numberOfUsers = jsonObject.optInt("found");
                        boolean isEndOfList = (people.size() + offset) >= numberOfUsers;
                        callback.onSuccess(people, isEndOfList);
                    }
                    catch (JSONException e) {
                        AppLog.e(T.API, "JSON exception occurred while parsing the response for sites/%s/users: " + e);
                        callback.onError();
                    }
                }
            }
        };

        RestRequest.ErrorListener errorListener = new RestRequest.ErrorListener() {
            @Override
            public void onErrorResponse(VolleyError volleyError) {
                AppLog.e(T.API, volleyError);
                if (callback != null) {
                    callback.onError();
                }
            }
        };

        Map<String, String> params = new HashMap<>();
        params.put("number", Integer.toString(PeopleUtils.FETCH_LIMIT));
        params.put("offset", Integer.toString(offset));
        params.put("order_by", "display_name");
        params.put("order", "ASC");
        String path = String.format("sites/%s/users", blogId);
        WordPress.getRestClientUtilsV1_1().get(path, params, null, listener, errorListener);
    }

    public static void fetchFollowers(final String blogId, final int localTableBlogId, final int page,
                                      final FetchFollowersCallback callback) {
        fetchFollowers(blogId, localTableBlogId, page, callback, false);
    }

    public static void fetchEmailFollowers(final String blogId, final int localTableBlogId, final int page,
                                           final FetchFollowersCallback callback) {
        fetchFollowers(blogId, localTableBlogId, page, callback, true);
    }

    private static void fetchFollowers(final String blogId, final int localTableBlogId, final int page,
                                       final FetchFollowersCallback callback, final boolean isEmailFollower) {
        com.wordpress.rest.RestRequest.Listener listener = new RestRequest.Listener() {
            @Override
            public void onResponse(JSONObject jsonObject) {
                if (jsonObject != null && callback != null) {
                    try {
                        JSONArray jsonArray = jsonObject.getJSONArray("subscribers");
<<<<<<< HEAD
                        List<Person> people = peopleListFromJSON(jsonArray, blogId, localTableBlogId, !isEmailFollower,
                                isEmailFollower, false);
=======
                        List<Person> people = peopleListFromJSON(jsonArray, localTableBlogId, !isEmailFollower,
                                isEmailFollower);
>>>>>>> 55229162
                        int pageFetched = jsonObject.optInt("page");
                        int numberOfPages = jsonObject.optInt("pages");
                        boolean isEndOfList = page >= numberOfPages || page >= FOLLOWER_PAGE_LIMIT;
                        callback.onSuccess(people, pageFetched, isEndOfList);
                    }
                    catch (JSONException e) {
                        AppLog.e(T.API, "JSON exception occurred while parsing the response for " +
                                "sites/%s/stats/followers: " + e);
                        callback.onError();
                    }
                }
            }
        };

        RestRequest.ErrorListener errorListener = new RestRequest.ErrorListener() {
            @Override
            public void onErrorResponse(VolleyError volleyError) {
                AppLog.e(T.API, volleyError);
                if (callback != null) {
                    callback.onError();
                }
            }
        };

        Map<String, String> params = new HashMap<>();
        params.put("max", Integer.toString(FETCH_LIMIT));
        params.put("page", Integer.toString(page));
        params.put("type", isEmailFollower ? "email" : "wp_com");
        String path = String.format("sites/%s/stats/followers", blogId);
        WordPress.getRestClientUtilsV1_1().get(path, params, null, listener, errorListener);
    }

    private static void fetchViewers(final String blogId, final int localTableBlogId, final int offset,
                                     final FetchViewersCallback callback) {
        com.wordpress.rest.RestRequest.Listener listener = new RestRequest.Listener() {
            @Override
            public void onResponse(JSONObject jsonObject) {
                if (jsonObject != null && callback != null) {
                    try {
                        JSONArray jsonArray = jsonObject.getJSONArray("viewers");
                        List<Person> people = peopleListFromJSON(jsonArray, blogId, localTableBlogId, false, false,
                                true);
                        int numberOfUsers = jsonObject.optInt("found");
                        boolean isEndOfList = (people.size() + offset) >= numberOfUsers;
                        callback.onSuccess(people, isEndOfList);
                    }
                    catch (JSONException e) {
                        AppLog.e(T.API, "JSON exception occurred while parsing the response for " +
                                "sites/%s/viewers: " + e);
                        callback.onError();
                    }
                }
            }
        };

        RestRequest.ErrorListener errorListener = new RestRequest.ErrorListener() {
            @Override
            public void onErrorResponse(VolleyError volleyError) {
                AppLog.e(T.API, volleyError);
                if (callback != null) {
                    callback.onError();
                }
            }
        };

        int page = (int) Math.floor(offset / FETCH_LIMIT) + 1;
        Map<String, String> params = new HashMap<>();
        params.put("number", Integer.toString(FETCH_LIMIT));
        params.put("page", Integer.toString(page));
        String path = String.format("sites/%s/viewers", blogId);
        WordPress.getRestClientUtilsV1_1().get(path, params, null, listener, errorListener);
    }

    public static void updateRole(final String blogId, long personID, String newRole, final int localTableBlogId,
                                  final UpdateUserCallback callback) {
        com.wordpress.rest.RestRequest.Listener listener = new RestRequest.Listener() {
            @Override
            public void onResponse(JSONObject jsonObject) {
                if (jsonObject != null && callback != null) {
                    try {
                        Person person = Person.userFromJSON(jsonObject, localTableBlogId);
                        if (person != null) {
                            callback.onSuccess(person);
                        } else {
                            AppLog.e(T.API, "Couldn't map jsonObject + " + jsonObject + " to person model.");
                            callback.onError();
                        }
                    } catch (JSONException e) {
                        callback.onError();
                    }
                }
            }
        };

        RestRequest.ErrorListener errorListener = new RestRequest.ErrorListener() {
            @Override
            public void onErrorResponse(VolleyError volleyError) {
                AppLog.e(T.API, volleyError);
                if (callback != null) {
                    callback.onError();
                }
            }
        };

        Map<String, String> params = new HashMap<>();
        params.put("roles", newRole.toLowerCase());
        String path = String.format("sites/%s/users/%d", blogId, personID);
        WordPress.getRestClientUtilsV1_1().post(path, params, null, listener, errorListener);
    }

    public static void removeUser(String blogId, final long personID, final int localTableBlogId,
                                  final RemoveUserCallback callback) {
        com.wordpress.rest.RestRequest.Listener listener = new RestRequest.Listener() {
            @Override
            public void onResponse(JSONObject jsonObject) {
                if (jsonObject != null && callback != null) {
                    // check if the call was successful
                    boolean success = jsonObject.optBoolean("success");
                    if (success) {
                        callback.onSuccess(personID, localTableBlogId);
                    } else {
                        callback.onError();
                    }
                }
            }
        };

        RestRequest.ErrorListener errorListener = new RestRequest.ErrorListener() {
            @Override
            public void onErrorResponse(VolleyError volleyError) {
                AppLog.e(T.API, volleyError);
                if (callback != null) {
                    callback.onError();
                }
            }
        };

        String path = String.format("sites/%s/users/%d/delete", blogId, personID);
        WordPress.getRestClientUtilsV1_1().post(path, listener, errorListener);
    }

    public static void removeFollower(String blogId, final long personID, final int localTableBlogId,
                                      Person.PersonType personType, final RemoveUserCallback callback) {
        com.wordpress.rest.RestRequest.Listener listener = new RestRequest.Listener() {
            @Override
            public void onResponse(JSONObject jsonObject) {
                if (jsonObject != null && callback != null) {
                    // check if the call was successful
                    boolean success = jsonObject.optBoolean("deleted");
                    if (success) {
                        callback.onSuccess(personID, localTableBlogId);
                    } else {
                        callback.onError();
                    }
                }
            }
        };

        RestRequest.ErrorListener errorListener = new RestRequest.ErrorListener() {
            @Override
            public void onErrorResponse(VolleyError volleyError) {
                AppLog.e(T.API, volleyError);
                if (callback != null) {
                    callback.onError();
                }
            }
        };

        String path;
        if (personType == Person.PersonType.EMAIL_FOLLOWER) {
            path = String.format("sites/%s/email-followers/%d/delete", blogId, personID);
        } else {
            path = String.format("sites/%s/followers/%d/delete", blogId, personID);
        }
        WordPress.getRestClientUtilsV1_1().post(path, listener, errorListener);
    }

<<<<<<< HEAD
    private static List<Person> peopleListFromJSON(JSONArray jsonArray, String blogId, int localTableBlogId,
                                                   boolean isFollower, boolean isEmailFollower,
                                                   boolean isViewer) throws JSONException {
=======
    private static List<Person> peopleListFromJSON(JSONArray jsonArray, int localTableBlogId, boolean isFollower,
                                                   boolean isEmailFollower) throws JSONException {
>>>>>>> 55229162
        if (jsonArray == null) {
            return null;
        }

        ArrayList<Person> peopleList = new ArrayList<>(jsonArray.length());

        for (int i = 0; i < jsonArray.length(); i++) {
            Person person;
            if (isFollower || isEmailFollower) {
<<<<<<< HEAD
                person = Person.followerFromJSON(jsonArray.optJSONObject(i), blogId, localTableBlogId, isEmailFollower);
            } else if (isViewer) {
                person = Person.viewerFromJSON(jsonArray.optJSONObject(i), blogId, localTableBlogId);
=======
                person = Person.followerFromJSON(jsonArray.optJSONObject(i), localTableBlogId, isEmailFollower);
>>>>>>> 55229162
            } else {
                person = Person.userFromJSON(jsonArray.optJSONObject(i), localTableBlogId);
            }
            if (person != null) {
                peopleList.add(person);
            }
        }

        return peopleList;
    }

    public interface FetchUsersCallback extends Callback {
        void onSuccess(List<Person> peopleList, boolean isEndOfList);
    }

    public interface FetchFollowersCallback extends Callback {
        void onSuccess(List<Person> peopleList, int pageFetched, boolean isEndOfList);
    }

    public interface FetchViewersCallback extends Callback {
        void onSuccess(List<Person> peopleList, boolean isEndOfList);
    }

    public interface RemoveUserCallback extends Callback {
        void onSuccess(long personID, int localTableBlogId);
    }

    public interface UpdateUserCallback extends Callback {
        void onSuccess(Person person);
    }

    public interface Callback {
        void onError();
    }

    public static void validateUsernames(final List<String> usernames, String dotComBlogId, final
            ValidateUsernameCallback callback) {
        com.wordpress.rest.RestRequest.Listener listener = new RestRequest.Listener() {
            @Override
            public void onResponse(JSONObject jsonObject) {
                if (jsonObject != null && callback != null) {
                    JSONObject errors = jsonObject.optJSONObject("errors");

                    int errorredUsernameCount = 0;

                    if (errors != null) {
                        for (String username : usernames) {
                            JSONObject userError = errors.optJSONObject(username);

                            if (userError == null) {
                                continue;
                            }

                            errorredUsernameCount++;

                            switch (userError.optString("code")) {
                                case "invalid_input":
                                    switch (userError.optString("message")) {
                                        case "User not found":
                                            callback.onUsernameValidation(username, ValidationResult.USER_NOT_FOUND);
                                            continue;
                                        case "Invalid email":
                                            callback.onUsernameValidation(username, ValidationResult.INVALID_EMAIL);
                                            continue;
                                    }
                                    break;
                                case "invalid_input_has_role":
                                    callback.onUsernameValidation(username, ValidationResult.ALREADY_MEMBER);
                                    continue;
                            }

                            callback.onError();
                            callback.onValidationFinished();
                            return;
                        }
                    }

                    JSONArray succeededUsernames = jsonObject.optJSONArray("success");
                    if (succeededUsernames == null) {
                        callback.onError();
                        callback.onValidationFinished();
                        return;
                    }

                    int succeededUsernameCount = 0;

                    for (int i = 0; i < succeededUsernames.length(); i++) {
                        String username = succeededUsernames.optString(i);
                        if (usernames.contains(username)) {
                            succeededUsernameCount++;
                            callback.onUsernameValidation(username, ValidationResult.USER_FOUND);
                        }
                    }

                    if (errorredUsernameCount + succeededUsernameCount != usernames.size()) {
                        callback.onError();
                        callback.onValidationFinished();
                    }

                    callback.onValidationFinished();
                }
            }
        };

        RestRequest.ErrorListener errorListener = new RestRequest.ErrorListener() {
            @Override
            public void onErrorResponse(VolleyError volleyError) {
                AppLog.e(AppLog.T.API, volleyError);
                if (callback != null) {
                    callback.onError();
                }
            }
        };

        String path = String.format("sites/%s/invites/validate", dotComBlogId);
        Map<String, String> params = new HashMap<>();
        for (String username : usernames) {
            params.put("invitees[" + username + "]", username); // specify an array key so to make the map key unique
        }
        params.put("role", "follower"); // the specific role is not important, just needs to be a valid one
        WordPress.getRestClientUtilsV1_1().post(path, params, null, listener, errorListener);
    }

    public interface ValidateUsernameCallback {
        enum ValidationResult {
            USER_NOT_FOUND,
            ALREADY_MEMBER,
            INVALID_EMAIL,
            USER_FOUND
        }

        void onUsernameValidation(String username, ValidationResult validationResult);
        void onValidationFinished();
        void onError();
    }

    public static void sendInvitations(final List<String> usernames, String role, String message, String dotComBlogId,
                                       final InvitationsSendCallback callback) {
        com.wordpress.rest.RestRequest.Listener listener = new RestRequest.Listener() {
            @Override
            public void onResponse(JSONObject jsonObject) {
                if (callback == null) {
                    return;
                }

                if (jsonObject == null) {
                    callback.onError();
                    return;
                }

                Map<String, String> failedUsernames = new LinkedHashMap<>();

                JSONObject errors = jsonObject.optJSONObject("errors");
                if (errors != null) {
                    for (String username : usernames) {
                        JSONObject userError = errors.optJSONObject(username);

                        if (userError != null) {
                            failedUsernames.put(username, userError.optString("message"));
                        }
                    }
                }

                List<String> succeededUsernames = new ArrayList<>();
                JSONArray succeededUsernamesJson = jsonObject.optJSONArray("sent");
                if (succeededUsernamesJson == null) {
                    callback.onError();
                    return;
                }

                for (int i = 0; i < succeededUsernamesJson.length(); i++) {
                    String username = succeededUsernamesJson.optString(i);
                    if (usernames.contains(username)) {
                        succeededUsernames.add(username);
                    }
                }

                if (failedUsernames.size() + succeededUsernames.size() != usernames.size()) {
                    callback.onError();
                }

                callback.onSent(succeededUsernames, failedUsernames);
            }
        };

        RestRequest.ErrorListener errorListener = new RestRequest.ErrorListener() {
            @Override
            public void onErrorResponse(VolleyError volleyError) {
                AppLog.e(AppLog.T.API, volleyError);
                if (callback != null) {
                    callback.onError();
                }
            }
        };

        String path = String.format("sites/%s/invites/new", dotComBlogId);
        Map<String, String> params = new HashMap<>();
        for (String username : usernames) {
            params.put("invitees[" + username + "]", username); // specify an array key so to make the map key unique
        }
        params.put("role", role);
        params.put("message", message);
        WordPress.getRestClientUtilsV1_1().post(path, params, null, listener, errorListener);
    }

    public interface InvitationsSendCallback {
        void onSent(List<String> succeededUsernames, Map<String, String> failedUsernameErrors);
        void onError();
    }
}<|MERGE_RESOLUTION|>--- conflicted
+++ resolved
@@ -31,12 +31,7 @@
                 if (jsonObject != null && callback != null) {
                     try {
                         JSONArray jsonArray = jsonObject.getJSONArray("users");
-<<<<<<< HEAD
-                        List<Person> people = peopleListFromJSON(jsonArray, blogId, localTableBlogId, false, false,
-                                false);
-=======
                         List<Person> people = peopleListFromJSON(jsonArray, localTableBlogId, false, false);
->>>>>>> 55229162
                         int numberOfUsers = jsonObject.optInt("found");
                         boolean isEndOfList = (people.size() + offset) >= numberOfUsers;
                         callback.onSuccess(people, isEndOfList);
@@ -86,13 +81,8 @@
                 if (jsonObject != null && callback != null) {
                     try {
                         JSONArray jsonArray = jsonObject.getJSONArray("subscribers");
-<<<<<<< HEAD
-                        List<Person> people = peopleListFromJSON(jsonArray, blogId, localTableBlogId, !isEmailFollower,
-                                isEmailFollower, false);
-=======
                         List<Person> people = peopleListFromJSON(jsonArray, localTableBlogId, !isEmailFollower,
                                 isEmailFollower);
->>>>>>> 55229162
                         int pageFetched = jsonObject.optInt("page");
                         int numberOfPages = jsonObject.optInt("pages");
                         boolean isEndOfList = page >= numberOfPages || page >= FOLLOWER_PAGE_LIMIT;
@@ -270,14 +260,8 @@
         WordPress.getRestClientUtilsV1_1().post(path, listener, errorListener);
     }
 
-<<<<<<< HEAD
-    private static List<Person> peopleListFromJSON(JSONArray jsonArray, String blogId, int localTableBlogId,
-                                                   boolean isFollower, boolean isEmailFollower,
-                                                   boolean isViewer) throws JSONException {
-=======
     private static List<Person> peopleListFromJSON(JSONArray jsonArray, int localTableBlogId, boolean isFollower,
-                                                   boolean isEmailFollower) throws JSONException {
->>>>>>> 55229162
+                                                   boolean isEmailFollower, boolean isViewer) throws JSONException {
         if (jsonArray == null) {
             return null;
         }
@@ -287,13 +271,9 @@
         for (int i = 0; i < jsonArray.length(); i++) {
             Person person;
             if (isFollower || isEmailFollower) {
-<<<<<<< HEAD
-                person = Person.followerFromJSON(jsonArray.optJSONObject(i), blogId, localTableBlogId, isEmailFollower);
+                person = Person.followerFromJSON(jsonArray.optJSONObject(i), localTableBlogId, isEmailFollower);
             } else if (isViewer) {
-                person = Person.viewerFromJSON(jsonArray.optJSONObject(i), blogId, localTableBlogId);
-=======
-                person = Person.followerFromJSON(jsonArray.optJSONObject(i), localTableBlogId, isEmailFollower);
->>>>>>> 55229162
+                person = Person.viewerFromJSON(jsonArray.optJSONObject(i), localTableBlogId);
             } else {
                 person = Person.userFromJSON(jsonArray.optJSONObject(i), localTableBlogId);
             }
