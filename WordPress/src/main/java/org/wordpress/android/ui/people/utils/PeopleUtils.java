--- conflicted
+++ resolved
@@ -21,6 +21,7 @@
 import java.util.Locale;
 import java.util.Map;
 
+import static com.android.volley.Request.Method.HEAD;
 import static org.wordpress.android.R.id.usernames;
 
 public class PeopleUtils {
@@ -63,11 +64,7 @@
         params.put("offset", Integer.toString(offset));
         params.put("order_by", "display_name");
         params.put("order", "ASC");
-<<<<<<< HEAD
         String path = String.format(Locale.US, "sites/%d/users", site.getSiteId());
-=======
-        String path = String.format(Locale.US, "sites/%s/users", blogId);
->>>>>>> 98396b61
         WordPress.getRestClientUtilsV1_1().get(path, params, null, listener, errorListener);
     }
 
@@ -119,11 +116,7 @@
         params.put("max", Integer.toString(FETCH_LIMIT));
         params.put("page", Integer.toString(page));
         params.put("type", isEmailFollower ? "email" : "wp_com");
-<<<<<<< HEAD
         String path = String.format(Locale.US, "sites/%d/stats/followers", site.getSiteId());
-=======
-        String path = String.format(Locale.US, "sites/%s/stats/followers", blogId);
->>>>>>> 98396b61
         WordPress.getRestClientUtilsV1_1().get(path, params, null, listener, errorListener);
     }
 
@@ -162,11 +155,7 @@
         Map<String, String> params = new HashMap<>();
         params.put("number", Integer.toString(FETCH_LIMIT));
         params.put("page", Integer.toString(page));
-<<<<<<< HEAD
         String path = String.format(Locale.US, "sites/%d/viewers", site.getSiteId());
-=======
-        String path = String.format(Locale.US,"sites/%s/viewers", blogId);
->>>>>>> 98396b61
         WordPress.getRestClientUtilsV1_1().get(path, params, null, listener, errorListener);
     }
 
@@ -203,11 +192,7 @@
 
         Map<String, String> params = new HashMap<>();
         params.put("roles", newRole.toRESTString());
-<<<<<<< HEAD
         String path = String.format(Locale.US, "sites/%d/users/%d", site.getSiteId(), personID);
-=======
-        String path = String.format(Locale.US, "sites/%s/users/%d", blogId, personID);
->>>>>>> 98396b61
         WordPress.getRestClientUtilsV1_1().post(path, params, null, listener, errorListener);
     }
 
@@ -237,11 +222,7 @@
             }
         };
 
-<<<<<<< HEAD
         String path = String.format(Locale.US, "sites/%d/users/%d/delete", site.getSiteId(), personID);
-=======
-        String path = String.format(Locale.US, "sites/%s/users/%d/delete", blogId, personID);
->>>>>>> 98396b61
         WordPress.getRestClientUtilsV1_1().post(path, listener, errorListener);
     }
 
@@ -274,15 +255,9 @@
 
         String path;
         if (personType == Person.PersonType.EMAIL_FOLLOWER) {
-<<<<<<< HEAD
             path = String.format(Locale.US, "sites/%d/email-followers/%d/delete", site.getSiteId(), personID);
         } else {
             path = String.format(Locale.US, "sites/%d/followers/%d/delete", site.getSiteId(), personID);
-=======
-            path = String.format(Locale.US, "sites/%s/email-followers/%d/delete", blogId, personID);
-        } else {
-            path = String.format(Locale.US, "sites/%s/followers/%d/delete", blogId, personID);
->>>>>>> 98396b61
         }
         WordPress.getRestClientUtilsV1_1().post(path, listener, errorListener);
     }
@@ -313,11 +288,7 @@
             }
         };
 
-<<<<<<< HEAD
         String path = String.format(Locale.US, "sites/%d/viewers/%d/delete", site.getSiteId(), personID);
-=======
-        String path = String.format(Locale.US, "sites/%s/viewers/%d/delete", blogId, personID);
->>>>>>> 98396b61
         WordPress.getRestClientUtilsV1_1().post(path, listener, errorListener);
     }
 
@@ -456,11 +427,7 @@
             }
         };
 
-<<<<<<< HEAD
         String path = String.format(Locale.US, "sites/%d/invites/validate", dotComBlogId);
-=======
-        String path = String.format(Locale.US, "sites/%s/invites/validate", dotComBlogId);
->>>>>>> 98396b61
         Map<String, String> params = new HashMap<>();
         for (String username : usernames) {
             params.put("invitees[" + username + "]", username); // specify an array key so to make the map key unique
