--- conflicted
+++ resolved
@@ -115,10 +115,7 @@
         private val text = itemView.findViewById<TextView>(R.id.text)
         private val value = itemView.findViewById<TextView>(R.id.value)
         private val divider = itemView.findViewById<View>(R.id.divider)
-<<<<<<< HEAD
-=======
-
->>>>>>> 9ea57eb1
+
         fun bind(item: ListItem) {
             icon.visibility = GONE
             text.text = item.text
