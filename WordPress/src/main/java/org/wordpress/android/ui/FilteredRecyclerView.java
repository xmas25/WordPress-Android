package org.wordpress.android.ui;

import android.content.Context;
import android.support.annotation.MenuRes;
import android.support.design.widget.AppBarLayout;
import android.support.v4.view.ViewCompat;
import android.support.v7.widget.LinearLayoutManager;
import android.support.v7.widget.RecyclerView;
import android.support.v7.widget.Toolbar;
import android.util.AttributeSet;
import android.view.Gravity;
import android.view.LayoutInflater;
import android.view.Menu;
import android.view.View;
import android.view.ViewGroup;
import android.widget.AdapterView;
import android.widget.BaseAdapter;
import android.widget.ProgressBar;
import android.widget.RelativeLayout;
import android.widget.Spinner;
import android.widget.TextView;

import org.wordpress.android.R;
import org.wordpress.android.models.FilterCriteria;
import org.wordpress.android.util.AppLog;
import org.wordpress.android.util.DisplayUtils;
import org.wordpress.android.util.NetworkUtils;
import org.wordpress.android.util.helpers.SwipeToRefreshHelper;
import org.wordpress.android.util.widgets.CustomSwipeRefreshLayout;
import org.wordpress.android.widgets.RecyclerItemDecoration;

import java.util.ArrayList;
import java.util.List;

import static org.wordpress.android.util.WPSwipeToRefreshHelper.buildSwipeToRefreshHelper;


public class FilteredRecyclerView extends RelativeLayout {
    private ProgressBar mProgressLoadMore;
    private SwipeToRefreshHelper mSwipeToRefreshHelper;
    private Spinner mSpinner;
    private boolean mSelectingRememberedFilterOnCreate = false;

    private RecyclerView mRecyclerView;
    private TextView mEmptyView;
    private View mCustomEmptyView;
    private Toolbar mToolbar;
    private AppBarLayout mAppBarLayout;

    private List<FilterCriteria> mFilterCriteriaOptions;
    private FilterCriteria mCurrentFilter;
    private FilterListener mFilterListener;
    private SpinnerAdapter mSpinnerAdapter;
    private RecyclerView.Adapter<RecyclerView.ViewHolder> mAdapter;
    private int mSpinnerTextColor;
    private int mSpinnerDrawableRight;
    private AppLog.T mTAG;

    public FilteredRecyclerView(Context context) {
        super(context);
        init();
    }

    public FilteredRecyclerView(Context context, AttributeSet attrs) {
        super(context, attrs);
        init();
    }

    public FilteredRecyclerView(Context context, AttributeSet attrs, int defStyleAttr) {
        super(context, attrs, defStyleAttr);
        init();
    }

    public void setRefreshing(boolean refreshing) {
        mSwipeToRefreshHelper.setRefreshing(refreshing);
    }

    public boolean isRefreshing() {
        return mSwipeToRefreshHelper.isRefreshing();
    }

    public void setCurrentFilter(FilterCriteria filter) {
        mCurrentFilter = filter;
        int position = mSpinnerAdapter.getIndexOfCriteria(filter);
        if (position > -1 && position != mSpinner.getSelectedItemPosition()) {
            mSpinner.setSelection(position);
        }
    }

    public FilterCriteria getCurrentFilter() {
        return mCurrentFilter;
    }

    public void setFilterListener(FilterListener filterListener) {
        mFilterListener = filterListener;
        setup(false);
    }

    public void setAdapter(RecyclerView.Adapter<RecyclerView.ViewHolder> adapter) {
        mAdapter = adapter;
        mRecyclerView.setAdapter(mAdapter);
    }

    public RecyclerView.Adapter<RecyclerView.ViewHolder> getAdapter() {
        return mAdapter;
    }

    public void setSwipeToRefreshEnabled(boolean enable) {
        mSwipeToRefreshHelper.setEnabled(enable);
    }

    public void setLogT(AppLog.T tag) {
        mTAG = tag;
    }

    public void setCustomEmptyView(View v) {
        mCustomEmptyView = v;
    }

    private void init() {
        inflate(getContext(), R.layout.filtered_list_component, this);

        int spacingHorizontal = 0;
        int spacingVertical = DisplayUtils.dpToPx(getContext(), 1);
        mRecyclerView = (RecyclerView) findViewById(R.id.recycler_view);
        mRecyclerView.setLayoutManager(new LinearLayoutManager(getContext()));
        mRecyclerView.addItemDecoration(new RecyclerItemDecoration(spacingHorizontal, spacingVertical));

        mToolbar = (Toolbar) findViewById(R.id.toolbar_with_spinner);
        mAppBarLayout = (AppBarLayout) findViewById(R.id.app_bar_layout);

        mEmptyView = (TextView) findViewById(R.id.empty_view);

        // progress bar that appears when loading more items
        mProgressLoadMore = (ProgressBar) findViewById(R.id.progress_loading);
        mProgressLoadMore.setVisibility(View.GONE);

        mSwipeToRefreshHelper = buildSwipeToRefreshHelper(
                (CustomSwipeRefreshLayout) findViewById(R.id.ptr_layout),
                new SwipeToRefreshHelper.RefreshListener() {
                    @Override
                    public void onRefreshStarted() {
                        post(new Runnable() {
                            @Override
                            public void run() {
                                if (!NetworkUtils.checkConnection(getContext())) {
                                    mSwipeToRefreshHelper.setRefreshing(false);
                                    updateEmptyView(EmptyViewMessageType.NETWORK_ERROR);
                                    return;
                                }
                                if (mFilterListener != null) {
                                    mFilterListener.onLoadData();
                                }
                            }
                        });
                    }
                }
                                                         );

        if (mSpinner == null) {
            mSpinner = (Spinner) findViewById(R.id.filter_spinner);
        }
    }

    private void setup(boolean refresh) {
        List<FilterCriteria> criterias = mFilterListener.onLoadFilterCriteriaOptions(refresh);
        if (criterias != null) {
            mFilterCriteriaOptions = criterias;
        }
        if (criterias == null) {
            mFilterListener.onLoadFilterCriteriaOptionsAsync(new FilterCriteriaAsyncLoaderListener() {
                @Override
                public void onFilterCriteriasLoaded(List<FilterCriteria> criteriaList) {
                    if (criteriaList != null) {
                        mFilterCriteriaOptions = new ArrayList<FilterCriteria>();
                        mFilterCriteriaOptions.addAll(criteriaList);
                        initSpinnerAdapter();
                        setCurrentFilter(mFilterListener.onRecallSelection());
                    }
                }
            }, refresh);
        } else {
            initSpinnerAdapter();
            setCurrentFilter(mFilterListener.onRecallSelection());
        }
    }

    private void initSpinnerAdapter() {
        mSpinnerAdapter = new SpinnerAdapter(getContext(), mFilterCriteriaOptions);

        mSelectingRememberedFilterOnCreate = true;
        mSpinner.setAdapter(mSpinnerAdapter);
        mSpinner.setOnItemSelectedListener(new AdapterView.OnItemSelectedListener() {
            @Override
            public void onItemSelected(AdapterView<?> parent, View view, int position, long id) {
                if (mSelectingRememberedFilterOnCreate) {
                    mSelectingRememberedFilterOnCreate = false;
                    return;
                }

                FilterCriteria selectedCriteria =
                        (FilterCriteria) mSpinnerAdapter.getItem(position);

                if (mCurrentFilter == selectedCriteria) {
                    AppLog.d(mTAG, "The selected STATUS is already active: "
                                   + selectedCriteria.getLabel());
                    return;
                }

                AppLog.d(mTAG, "NEW STATUS : " + selectedCriteria.getLabel());
                setCurrentFilter(selectedCriteria);
                if (mFilterListener != null) {
                    mFilterListener.onFilterSelected(position, selectedCriteria);
                    setRefreshing(true);
                    mFilterListener.onLoadData();
                }
            }

            @Override
            public void onNothingSelected(AdapterView<?> parent) {
                // nop
            }
        });
    }

    private boolean hasAdapter() {
        return (mAdapter != null);
    }

    public boolean emptyViewIsVisible() {
        return (mEmptyView != null && mEmptyView.getVisibility() == View.VISIBLE);
    }

    public void hideEmptyView() {
        if (mEmptyView != null) {
            mEmptyView.setVisibility(View.GONE);
        }
    }

    public void updateEmptyView(EmptyViewMessageType emptyViewMessageType) {
        if (mEmptyView == null) {
            return;
        }

        if ((hasAdapter() && mAdapter.getItemCount() == 0) || !hasAdapter()) {
            if (mFilterListener != null) {
                if (mCustomEmptyView == null) {
                    String msg = mFilterListener.onShowEmptyViewMessage(emptyViewMessageType);
                    if (msg == null) {
                        msg = getContext().getString(R.string.empty_list_default);
                    }
                    mEmptyView.setText(msg);
                    mEmptyView.setVisibility(View.VISIBLE);
                } else {
                    mEmptyView.setVisibility(View.GONE);
                    mFilterListener.onShowCustomEmptyView(emptyViewMessageType);
                }
            }
        } else {
            mEmptyView.setVisibility(View.GONE);
        }
    }

    /**
     * show/hide progress bar which appears at the bottom when loading more items
     */
    public void showLoadingProgress() {
        if (mProgressLoadMore != null) {
            mProgressLoadMore.setVisibility(View.VISIBLE);
        }
    }

    public void hideLoadingProgress() {
        if (mProgressLoadMore != null) {
            mProgressLoadMore.setVisibility(View.GONE);
        }
    }

    /*
     * add a menu to the right side of the toolbar, returns the toolbar menu so the caller
     * can act upon it
     */
    public Menu addToolbarMenu(@MenuRes int menuResId) {
        mToolbar.inflateMenu(menuResId);
        return mToolbar.getMenu();
    }

    public void setToolbarBackgroundColor(int color) {
        mToolbar.setBackgroundColor(color);
    }

    public void setToolbarSpinnerTextColor(int color) {
        mSpinnerTextColor = color;
    }

    public void setToolbarSpinnerDrawable(int drawableResId) {
        mSpinnerDrawableRight = drawableResId;
    }

<<<<<<< HEAD
    public void setToolbarLeftPadding(int paddingLeft) {
        mToolbar.setPadding(paddingLeft,
                            mToolbar.getPaddingTop(),
                            mToolbar.getPaddingRight(),
                            mToolbar.getPaddingBottom());
    }

    public void setToolbarRightPadding(int paddingRight) {
        mToolbar.setPadding(
                mToolbar.getPaddingLeft(),
                mToolbar.getPaddingTop(),
                paddingRight,
                mToolbar.getPaddingBottom());
    }

    public void setToolbarLeftAndRightPadding(int paddingLeft, int paddingRight) {
        mToolbar.setPadding(
                paddingLeft,
                mToolbar.getPaddingTop(),
                paddingRight,
                mToolbar.getPaddingBottom());
=======
    public void setToolbarLeftPadding(int paddingLeft){
        ViewCompat.setPaddingRelative(mToolbar, paddingLeft, mToolbar.getPaddingTop(), ViewCompat.getPaddingEnd(mToolbar), mToolbar.getPaddingBottom());
    }

    public void setToolbarRightPadding(int paddingRight){
        ViewCompat.setPaddingRelative(mToolbar, ViewCompat.getPaddingStart(mToolbar), mToolbar.getPaddingTop(), paddingRight, mToolbar.getPaddingBottom());
    }

    public void setToolbarLeftAndRightPadding(int paddingLeft, int paddingRight){
        ViewCompat.setPaddingRelative(mToolbar, paddingLeft, mToolbar.getPaddingTop(), paddingRight, mToolbar.getPaddingBottom());
>>>>>>> f8b4c7ef
    }

    public void scrollRecycleViewToPosition(int position) {
        if (mRecyclerView == null) {
            return;
        }

        mRecyclerView.scrollToPosition(position);
    }

    public int getCurrentPosition() {
        if (mRecyclerView != null && mRecyclerView.getLayoutManager() != null) {
            return ((LinearLayoutManager) mRecyclerView.getLayoutManager()).findFirstVisibleItemPosition();
        } else {
            return -1;
        }
    }

    public void smoothScrollToPosition(int position) {
        if (mRecyclerView != null && mRecyclerView.getLayoutManager() != null) {
            mRecyclerView.getLayoutManager().smoothScrollToPosition(mRecyclerView, null, position);
        }
    }

    public void addItemDecoration(RecyclerView.ItemDecoration decor) {
        if (mRecyclerView == null) {
            return;
        }

        mRecyclerView.addItemDecoration(decor);
    }

    public void addOnScrollListener(RecyclerView.OnScrollListener listener) {
        if (mRecyclerView != null) {
            mRecyclerView.addOnScrollListener(listener);
        }
    }

    public void removeOnScrollListener(RecyclerView.OnScrollListener listener) {
        if (mRecyclerView != null) {
            mRecyclerView.removeOnScrollListener(listener);
        }
    }

    public void hideToolbar() {
        mAppBarLayout.setExpanded(false, true);
    }

    public void showToolbar() {
        mAppBarLayout.setExpanded(true, true);
    }

    /*
    * use this if you need to reload the criterias for this FilteredRecyclerView. The actual data loading goes
    * through the FilteredRecyclerView lifecycle using its listeners:
    *
    * - FilterCriteriaAsyncLoaderListener
    * and
    * - FilterListener.onLoadFilterCriteriaOptions
    * */
    public void refreshFilterCriteriaOptions() {
        setup(true);
    }

    /*
     * adapter used by the filter spinner
     */
    private class SpinnerAdapter extends BaseAdapter {
        private final List<FilterCriteria> mFilterValues;
        private final LayoutInflater mInflater;

        SpinnerAdapter(Context context, List<FilterCriteria> filterValues) {
            super();
            mInflater = (LayoutInflater) context.getSystemService(Context.LAYOUT_INFLATER_SERVICE);
            mFilterValues = filterValues;
        }

        @Override
        public int getCount() {
            return (mFilterValues != null ? mFilterValues.size() : 0);
        }

        @Override
        public Object getItem(int position) {
            return mFilterValues.get(position);
        }

        @Override
        public long getItemId(int position) {
            return position;
        }

        @Override
        public View getView(int position, View convertView, ViewGroup parent) {
            final View view;
            if (convertView == null) {
                view = mInflater.inflate(R.layout.filter_spinner_item, parent, false);

                final TextView text = (TextView) view.findViewById(R.id.text);
                FilterCriteria selectedCriteria = (FilterCriteria) getItem(position);
                text.setText(selectedCriteria.getLabel());
                if (mSpinnerTextColor != 0) {
                    text.setTextColor(mSpinnerTextColor);
                }

<<<<<<< HEAD
                if (mSpinnerDrawableRight != 0) {
                    text.setCompoundDrawablesWithIntrinsicBounds(0, 0, mSpinnerDrawableRight, 0);
=======
                if (mSpinnerDrawableRight != 0){
>>>>>>> f8b4c7ef
                    text.setCompoundDrawablePadding(getResources().getDimensionPixelSize(R.dimen.margin_medium));
                    text.setGravity(Gravity.CENTER_VERTICAL | Gravity.START);
                }
            } else {
                view = convertView;
            }

            return view;
        }

        @Override
        public View getDropDownView(int position, View convertView, ViewGroup parent) {
            FilterCriteria selectedCriteria = (FilterCriteria) getItem(position);
            final TagViewHolder holder;

            if (convertView == null) {
                convertView = mInflater.inflate(R.layout.toolbar_spinner_dropdown_item, parent, false);
                holder = new TagViewHolder(convertView);
                convertView.setTag(holder);
            } else {
                holder = (TagViewHolder) convertView.getTag();
            }

            holder.textView.setText(selectedCriteria.getLabel());
            return convertView;
        }

        private class TagViewHolder {
            private final TextView textView;

            TagViewHolder(View view) {
                textView = (TextView) view.findViewById(R.id.text);
            }
        }

        public int getIndexOfCriteria(FilterCriteria tm) {
            if (tm != null && mFilterValues != null) {
                for (int i = 0; i < mFilterValues.size(); i++) {
                    FilterCriteria criteria = mFilterValues.get(i);
                    if (criteria != null && criteria.equals(tm)) {
                        return i;
                    }
                }
            }
            return -1;
        }
    }

    /*
     * returns true if the first item is still visible in the RecyclerView - will return
     * false if the first item is scrolled out of view, or if the list is empty
     */
    public boolean isFirstItemVisible() {
        if (mRecyclerView == null
            || mRecyclerView.getLayoutManager() == null) {
            return false;
        }

        View child = mRecyclerView.getLayoutManager().getChildAt(0);
        return (child != null && mRecyclerView.getLayoutManager().getPosition(child) == 0);
    }


    /**
     * implement this interface to use FilterRecyclerView
     */
    public interface FilterListener {
        /**
         * Called upon initialization - provide an array of FilterCriterias here. These are the possible criterias
         * the Spinner is loaded with, and through which the data can be filtered.
         *
         * @param refresh "true"if the criterias need be refreshed
         * @return an array of FilterCriteria to be used on Spinner initialization, or null if going to use the
         * Async method below
         */
        List<FilterCriteria> onLoadFilterCriteriaOptions(boolean refresh);

        /**
         * Called upon initialization - you can use this callback to start an asynctask to build an array of
         * FilterCriterias here. Once the AsyncTask is done, it should call the provided listener
         * The Spinner is then loaded with such array of FilterCriterias, through which the main data can be filtered.
         *
         * @param listener to be called to pass the FilterCriteria array when done
         * @param refresh "true"if the criterias need be refreshed
         */
        void onLoadFilterCriteriaOptionsAsync(FilterCriteriaAsyncLoaderListener listener, boolean refresh);

        /**
         * Called upon initialization, right after onLoadFilterCriteriaOptions().
         * Once the criteria options are set up, use this callback to return the latest option selected on the
         * screen the last time the user visited it, or a default value for the filter Spinner to be initialized with.
         *
         * @return
         */
        FilterCriteria onRecallSelection();

        /**
         * When this method is called, you should load data into the FilteredRecyclerView adapter, using the
         * latest criteria passed to you in a previous onFilterSelected() call.
         * Within the FilteredRecyclerView lifecycle, this is triggered in three different moments:
         * 1 - upon initialisation
         * 2 - each time a screen refresh is requested
         * 3 - each time the user changes the filter spinner selection
         */
        void onLoadData();

        /**
         * Called each time the user changes the Spinner selection (i.e. changes the criteria on which to filter
         * the data). You should only take note of the change, and remember it, as a request to load data with
         * the newly selected filter shall always arrive through onLoadData().
         * The parameters passed in this callback can be used alternatively as per your convenience.
         *
         * @param position of the selected criteria within the array returned by onLoadFilterCriteriaOptions()
         * @param criteria the actual criteria selected
         */
        void onFilterSelected(int position, FilterCriteria criteria);

        /**
         * Called when there's no data to show.
         *
         * @param emptyViewMsgType this will hint you on the reason why no data is being shown, so you can return
         * a proper message to be displayed to the user
         * @return the message to be displayed to the user, or null if using a Custom Empty View (see below)
         */
        String onShowEmptyViewMessage(EmptyViewMessageType emptyViewMsgType);

        /**
         * Called when there's no data to show, and only if a custom EmptyView is set (onShowEmptyViewMessage will
         * be called otherwise).
         *
         * @param emptyViewMsgType this will hint you on the reason why no data is being shown, and
         * also here you should perform any actions on your custom empty view
         * @return nothing
         */
        void onShowCustomEmptyView(EmptyViewMessageType emptyViewMsgType);
    }

    /**
     * implement this interface to load filtering options (that is, an array of FilterCriteria) asynchronously
     */
    public interface FilterCriteriaAsyncLoaderListener {
        /**
         * Will be called during initialization of FilteredRecyclerView once you're ready building the FilterCriteria array
         *
         * @param criteriaList the array of FilterCriteria objects you just built
         */
        void onFilterCriteriasLoaded(List<FilterCriteria> criteriaList);
    }
}<|MERGE_RESOLUTION|>--- conflicted
+++ resolved
@@ -155,7 +155,7 @@
                         });
                     }
                 }
-                                                         );
+        );
 
         if (mSpinner == null) {
             mSpinner = (Spinner) findViewById(R.id.filter_spinner);
@@ -203,7 +203,7 @@
 
                 if (mCurrentFilter == selectedCriteria) {
                     AppLog.d(mTAG, "The selected STATUS is already active: "
-                                   + selectedCriteria.getLabel());
+                            + selectedCriteria.getLabel());
                     return;
                 }
 
@@ -238,9 +238,7 @@
     }
 
     public void updateEmptyView(EmptyViewMessageType emptyViewMessageType) {
-        if (mEmptyView == null) {
-            return;
-        }
+        if (mEmptyView == null) return;
 
         if ((hasAdapter() && mAdapter.getItemCount() == 0) || !hasAdapter()) {
             if (mFilterListener != null) {
@@ -251,7 +249,8 @@
                     }
                     mEmptyView.setText(msg);
                     mEmptyView.setVisibility(View.VISIBLE);
-                } else {
+                }
+                else {
                     mEmptyView.setVisibility(View.GONE);
                     mFilterListener.onShowCustomEmptyView(emptyViewMessageType);
                 }
@@ -297,46 +296,20 @@
         mSpinnerDrawableRight = drawableResId;
     }
 
-<<<<<<< HEAD
     public void setToolbarLeftPadding(int paddingLeft) {
-        mToolbar.setPadding(paddingLeft,
-                            mToolbar.getPaddingTop(),
-                            mToolbar.getPaddingRight(),
-                            mToolbar.getPaddingBottom());
+        ViewCompat.setPaddingRelative(mToolbar, paddingLeft, mToolbar.getPaddingTop(), ViewCompat.getPaddingEnd(mToolbar), mToolbar.getPaddingBottom());
     }
 
     public void setToolbarRightPadding(int paddingRight) {
-        mToolbar.setPadding(
-                mToolbar.getPaddingLeft(),
-                mToolbar.getPaddingTop(),
-                paddingRight,
-                mToolbar.getPaddingBottom());
+        ViewCompat.setPaddingRelative(mToolbar, ViewCompat.getPaddingStart(mToolbar), mToolbar.getPaddingTop(), paddingRight, mToolbar.getPaddingBottom());
     }
 
     public void setToolbarLeftAndRightPadding(int paddingLeft, int paddingRight) {
-        mToolbar.setPadding(
-                paddingLeft,
-                mToolbar.getPaddingTop(),
-                paddingRight,
-                mToolbar.getPaddingBottom());
-=======
-    public void setToolbarLeftPadding(int paddingLeft){
-        ViewCompat.setPaddingRelative(mToolbar, paddingLeft, mToolbar.getPaddingTop(), ViewCompat.getPaddingEnd(mToolbar), mToolbar.getPaddingBottom());
-    }
-
-    public void setToolbarRightPadding(int paddingRight){
-        ViewCompat.setPaddingRelative(mToolbar, ViewCompat.getPaddingStart(mToolbar), mToolbar.getPaddingTop(), paddingRight, mToolbar.getPaddingBottom());
-    }
-
-    public void setToolbarLeftAndRightPadding(int paddingLeft, int paddingRight){
         ViewCompat.setPaddingRelative(mToolbar, paddingLeft, mToolbar.getPaddingTop(), paddingRight, mToolbar.getPaddingBottom());
->>>>>>> f8b4c7ef
     }
 
     public void scrollRecycleViewToPosition(int position) {
-        if (mRecyclerView == null) {
-            return;
-        }
+        if (mRecyclerView == null) return;
 
         mRecyclerView.scrollToPosition(position);
     }
@@ -356,9 +329,7 @@
     }
 
     public void addItemDecoration(RecyclerView.ItemDecoration decor) {
-        if (mRecyclerView == null) {
-            return;
-        }
+        if (mRecyclerView == null) return;
 
         mRecyclerView.addItemDecoration(decor);
     }
@@ -436,12 +407,7 @@
                     text.setTextColor(mSpinnerTextColor);
                 }
 
-<<<<<<< HEAD
                 if (mSpinnerDrawableRight != 0) {
-                    text.setCompoundDrawablesWithIntrinsicBounds(0, 0, mSpinnerDrawableRight, 0);
-=======
-                if (mSpinnerDrawableRight != 0){
->>>>>>> f8b4c7ef
                     text.setCompoundDrawablePadding(getResources().getDimensionPixelSize(R.dimen.margin_medium));
                     text.setGravity(Gravity.CENTER_VERTICAL | Gravity.START);
                 }
@@ -471,7 +437,6 @@
 
         private class TagViewHolder {
             private final TextView textView;
-
             TagViewHolder(View view) {
                 textView = (TextView) view.findViewById(R.id.text);
             }
@@ -496,7 +461,7 @@
      */
     public boolean isFirstItemVisible() {
         if (mRecyclerView == null
-            || mRecyclerView.getLayoutManager() == null) {
+                || mRecyclerView.getLayoutManager() == null) {
             return false;
         }
 
@@ -582,7 +547,7 @@
     /**
      * implement this interface to load filtering options (that is, an array of FilterCriteria) asynchronously
      */
-    public interface FilterCriteriaAsyncLoaderListener {
+    public interface FilterCriteriaAsyncLoaderListener{
         /**
          * Will be called during initialization of FilteredRecyclerView once you're ready building the FilterCriteria array
          *
