package org.wordpress.android.ui.accounts;

import android.app.Activity;
import android.app.AlertDialog;
import android.app.FragmentTransaction;
import android.content.DialogInterface;
import android.content.Intent;
import android.content.SharedPreferences;
import android.content.res.Configuration;
import android.net.Uri;
import android.os.AsyncTask;
import android.os.Bundle;
import android.preference.PreferenceManager;
import android.text.Editable;
import android.text.TextUtils;
import android.text.TextWatcher;
import android.util.Patterns;
import android.view.KeyEvent;
import android.view.LayoutInflater;
import android.view.View;
import android.view.View.OnClickListener;
import android.view.ViewGroup;
import android.widget.EditText;
import android.widget.ImageView;
import android.widget.LinearLayout;
import android.widget.RelativeLayout;
import android.widget.TextView;

import com.wordpress.rest.RestRequest;

import org.json.JSONObject;
import org.wordpress.android.R;
import org.wordpress.android.WordPress;
import org.wordpress.android.WordPressDB;
import org.wordpress.android.analytics.AnalyticsTracker;
import org.wordpress.android.models.Blog;
import org.wordpress.android.networking.SSLCertsViewActivity;
import org.wordpress.android.networking.SelfSignedSSLCertsManager;
import org.wordpress.android.ui.reader.actions.ReaderUserActions;
import org.wordpress.android.ui.reader.services.ReaderUpdateService;
import org.wordpress.android.ui.reader.services.ReaderUpdateService.UpdateTask;
import org.wordpress.android.util.AppLog;
import org.wordpress.android.util.AppLog.T;
import org.wordpress.android.util.EditTextUtils;
import org.wordpress.android.util.StringUtils;
import org.wordpress.android.widgets.WPTextView;
import org.wordpress.emailchecker.EmailChecker;
import org.xmlrpc.android.ApiHelper;

import java.io.IOException;
import java.security.GeneralSecurityException;
import java.util.EnumSet;
import java.util.HashMap;
import java.util.List;
import java.util.Locale;
import java.util.Map;
import java.util.regex.Matcher;
import java.util.regex.Pattern;

public class WelcomeFragmentSignIn extends NewAccountAbstractPageFragment implements TextWatcher {
    private static final String DOT_COM_BASE_URL = "https://wordpress.com";
    private static final String FORGOT_PASSWORD_RELATIVE_URL = "/wp-login.php?action=lostpassword";
    private static final int WPCOM_ERRONEOUS_LOGIN_THRESHOLD = 3;
    public static final String ENTERED_URL_KEY = "ENTERED_URL_KEY";
    public static final String ENTERED_USERNAME_KEY = "ENTERED_USERNAME_KEY";
    public static final String FROM_LOGIN_SCREEN_KEY = "FROM_LOGIN_SCREEN_KEY";
    private EditText mUsernameEditText;
    private EditText mPasswordEditText;
    private EditText mUrlEditText;
    private boolean mSelfHosted;
    private WPTextView mSignInButton;
    private WPTextView mCreateAccountButton;
    private WPTextView mAddSelfHostedButton;
    private WPTextView mProgressTextSignIn;
    private WPTextView mForgotPassword;
    private LinearLayout mBottomButtonsLayout;
    private RelativeLayout mProgressBarSignIn;
    private RelativeLayout mUrlButtonLayout;
    private ImageView mInfoButton;
    private ImageView mInfoButtonSecondary;
    private EmailChecker mEmailChecker;
    private boolean mEmailAutoCorrected;
    private int mErroneousLogInCount;

    public WelcomeFragmentSignIn() {
        mEmailChecker = new EmailChecker();
    }

    @Override
    public View onCreateView(LayoutInflater inflater, ViewGroup container, Bundle savedInstanceState) {
        ViewGroup rootView = (ViewGroup) inflater.inflate(R.layout.nux_fragment_welcome, container, false);
        mUrlButtonLayout = (RelativeLayout) rootView.findViewById(R.id.url_button_layout);
        mUsernameEditText = (EditText) rootView.findViewById(R.id.nux_username);
        mUsernameEditText.addTextChangedListener(this);
        mPasswordEditText = (EditText) rootView.findViewById(R.id.nux_password);
        mPasswordEditText.addTextChangedListener(this);
        mUrlEditText = (EditText) rootView.findViewById(R.id.nux_url);
        mSignInButton = (WPTextView) rootView.findViewById(R.id.nux_sign_in_button);
        mSignInButton.setOnClickListener(mSignInClickListener);
        mProgressBarSignIn = (RelativeLayout) rootView.findViewById(R.id.nux_sign_in_progress_bar);
        mProgressTextSignIn = (WPTextView) rootView.findViewById(R.id.nux_sign_in_progress_text);
        mCreateAccountButton = (WPTextView) rootView.findViewById(R.id.nux_create_account_button);
        mCreateAccountButton.setOnClickListener(mCreateAccountListener);
        mAddSelfHostedButton = (WPTextView) rootView.findViewById(R.id.nux_add_selfhosted_button);
        mAddSelfHostedButton.setOnClickListener(new OnClickListener() {
            @Override
            public void onClick(View v) {
                if (mUrlButtonLayout.getVisibility() == View.VISIBLE) {
                    mUrlButtonLayout.setVisibility(View.GONE);
                    mAddSelfHostedButton.setText(getString(R.string.nux_add_selfhosted_blog));
                    mSelfHosted = false;
                } else {
                    mUrlButtonLayout.setVisibility(View.VISIBLE);
                    mAddSelfHostedButton.setText(getString(R.string.nux_oops_not_selfhosted_blog));
                    mSelfHosted = true;
                }
            }
        });
        mForgotPassword = (WPTextView) rootView.findViewById(R.id.forgot_password);
        mForgotPassword.setOnClickListener(mForgotPasswordListener);
        mUsernameEditText.setOnFocusChangeListener(new View.OnFocusChangeListener() {
            public void onFocusChange(View v, boolean hasFocus) {
                if (!hasFocus) {
                    autocorrectUsername();
                }
            }
        });
        mPasswordEditText.setOnEditorActionListener(mEditorAction);
        mUrlEditText.setOnEditorActionListener(mEditorAction);
        mBottomButtonsLayout = (LinearLayout) rootView.findViewById(R.id.nux_bottom_buttons);
        initPasswordVisibilityButton(rootView, mPasswordEditText);
        initInfoButtons(rootView);
        moveBottomButtons();



        return rootView;
    }

    /**
     * Hide toggle button "add self hosted / sign in with WordPress.com" and show self hosted URL
     * edit box
     */
    public void forceSelfHostedMode() {
        mUrlButtonLayout.setVisibility(View.VISIBLE);
        mAddSelfHostedButton.setVisibility(View.GONE);
        mCreateAccountButton.setVisibility(View.GONE);
        mSelfHosted = true;
    }

    @Override
    public void onConfigurationChanged(Configuration newConfig) {
        super.onConfigurationChanged(newConfig);
        moveBottomButtons();
    }

    private void initInfoButtons(View rootView) {
        OnClickListener infoButtonListener = new OnClickListener() {
            @Override
            public void onClick(View v) {
                Intent newAccountIntent = new Intent(getActivity(), NuxHelpActivity.class);
                // Used to pass data to an eventual support service
                newAccountIntent.putExtra(ENTERED_URL_KEY, EditTextUtils.getText(mUrlEditText));
                newAccountIntent.putExtra(ENTERED_USERNAME_KEY, EditTextUtils.getText(mUsernameEditText));
                newAccountIntent.putExtra(FROM_LOGIN_SCREEN_KEY, true);
                startActivity(newAccountIntent);
            }
        };
        mInfoButton = (ImageView) rootView.findViewById(R.id.info_button);
        mInfoButtonSecondary = (ImageView) rootView.findViewById(R.id.info_button_secondary);
        mInfoButton.setOnClickListener(infoButtonListener);
        mInfoButtonSecondary.setOnClickListener(infoButtonListener);
    }

    private void setSecondaryButtonVisible(boolean visible) {
        mInfoButtonSecondary.setVisibility(visible ? View.VISIBLE : View.GONE);
        mInfoButton.setVisibility(visible ? View.GONE : View.VISIBLE);
    }

    private void moveBottomButtons() {
        if (getResources().getConfiguration().orientation == Configuration.ORIENTATION_LANDSCAPE) {
            mBottomButtonsLayout.setOrientation(LinearLayout.HORIZONTAL);
            if (getResources().getInteger(R.integer.isSW600DP) == 0) {
                setSecondaryButtonVisible(true);
            } else {
                setSecondaryButtonVisible(false);
            }
        } else {
            mBottomButtonsLayout.setOrientation(LinearLayout.VERTICAL);
            setSecondaryButtonVisible(false);
        }
    }

    private void autocorrectUsername() {
        if (mEmailAutoCorrected) {
            return;
        }
        final String email = EditTextUtils.getText(mUsernameEditText).trim();
        // Check if the username looks like an email address
        final Pattern emailRegExPattern = Patterns.EMAIL_ADDRESS;
        Matcher matcher = emailRegExPattern.matcher(email);
        if (!matcher.find()) {
            return;
        }
        // It looks like an email address, then try to correct it
        String suggest = mEmailChecker.suggestDomainCorrection(email);
        if (suggest.compareTo(email) != 0) {
            mEmailAutoCorrected = true;
            mUsernameEditText.setText(suggest);
            mUsernameEditText.setSelection(suggest.length());
        }
    }

    private boolean isWPComLogin() {
        return !mSelfHosted || TextUtils.isEmpty(EditTextUtils.getText(mUrlEditText).trim());
    }

    private View.OnClickListener mCreateAccountListener = new View.OnClickListener() {
        @Override
        public void onClick(View v) {
            Intent newAccountIntent = new Intent(getActivity(), NewAccountActivity.class);
            Activity activity = getActivity();
            if (activity != null) {
                activity.startActivityForResult(newAccountIntent, WelcomeActivity.CREATE_ACCOUNT_REQUEST);
            }
        }
    };

    private View.OnClickListener mForgotPasswordListener = new View.OnClickListener() {
        @Override
        public void onClick(View v) {
            String baseUrl = DOT_COM_BASE_URL;
            if (!isWPComLogin()) {
                baseUrl = EditTextUtils.getText(mUrlEditText).trim();
                String lowerCaseBaseUrl = baseUrl.toLowerCase(Locale.getDefault());
                if (!lowerCaseBaseUrl.startsWith("https://") && !lowerCaseBaseUrl.startsWith("http://")) {
                    baseUrl = "http://" + baseUrl;
                }
            }
            Intent intent = new Intent(Intent.ACTION_VIEW, Uri.parse(baseUrl + FORGOT_PASSWORD_RELATIVE_URL));
            startActivity(intent);
        }
    };

    protected void onDoneAction() {
        signin();
    }

    private TextView.OnEditorActionListener mEditorAction = new TextView.OnEditorActionListener() {
        @Override
        public boolean onEditorAction(TextView v, int actionId, KeyEvent event) {
            if (mPasswordEditText == v) {
                if (mSelfHosted) {
                    mUrlEditText.requestFocus();
                    return true;
                } else {
                    return onDoneEvent(actionId, event);
                }
            }
            return onDoneEvent(actionId, event);
        }
    };

    private void signin() {
        if (!isUserDataValid()) {
            return;
        }
        new SetupBlogTask().execute();
    }

    private OnClickListener mSignInClickListener = new OnClickListener() {
        @Override
        public void onClick(View v) {
            signin();
        }
    };

    @Override
    public void afterTextChanged(Editable s) {
    }

    @Override
    public void beforeTextChanged(CharSequence s, int start, int count, int after) {
    }

    @Override
    public void onTextChanged(CharSequence s, int start, int before, int count) {
        if (fieldsFilled()) {
            mSignInButton.setEnabled(true);
        } else {
            mSignInButton.setEnabled(false);
        }
        mPasswordEditText.setError(null);
        mUsernameEditText.setError(null);
    }

    private boolean fieldsFilled() {
        return EditTextUtils.getText(mUsernameEditText).trim().length() > 0
               && EditTextUtils.getText(mPasswordEditText).trim().length() > 0;
    }

    protected boolean isUserDataValid() {
        final String username = EditTextUtils.getText(mUsernameEditText).trim();
        final String password = EditTextUtils.getText(mPasswordEditText).trim();
        boolean retValue = true;

        if (username.equals("")) {
            mUsernameEditText.setError(getString(R.string.required_field));
            mUsernameEditText.requestFocus();
            retValue = false;
        }

        if (password.equals("")) {
            mPasswordEditText.setError(getString(R.string.required_field));
            mPasswordEditText.requestFocus();
            retValue = false;
        }
        return retValue;
    }

    private boolean selfHostedFieldsFilled() {
        return fieldsFilled() && EditTextUtils.getText(mUrlEditText).trim().length() > 0;
    }

    private void showPasswordError(int messageId) {
        mPasswordEditText.setError(getString(messageId));
        mPasswordEditText.requestFocus();
    }

    private void showUsernameError(int messageId) {
        mUsernameEditText.setError(getString(messageId));
        mUsernameEditText.requestFocus();
    }

    private void showUrlError(int messageId) {
        mUrlEditText.setError(getString(messageId));
        mUrlEditText.requestFocus();
    }

    protected boolean specificShowError(int messageId) {
        switch (getErrorType(messageId)) {
            case USERNAME:
            case PASSWORD:
                showUsernameError(messageId);
                showPasswordError(messageId);
                return true;
            default:
                return false;
        }
    }

    public void signInDotComUser() {
        SharedPreferences settings = PreferenceManager.getDefaultSharedPreferences(
                getActivity().getApplicationContext());
        String username = settings.getString(WordPress.WPCOM_USERNAME_PREFERENCE, null);
        String password = WordPressDB.decryptPassword(settings.getString(WordPress.WPCOM_PASSWORD_PREFERENCE, null));
        if (username != null && password != null) {
            mUsernameEditText.setText(username);
            mPasswordEditText.setText(password);
            new SetupBlogTask().execute();
        }
    }

    protected void startProgress(String message) {
        mProgressBarSignIn.setVisibility(View.VISIBLE);
        mProgressTextSignIn.setVisibility(View.VISIBLE);
        mSignInButton.setVisibility(View.GONE);
        mProgressBarSignIn.setEnabled(false);
        mProgressTextSignIn.setText(message);
        mUsernameEditText.setEnabled(false);
        mPasswordEditText.setEnabled(false);
        mUrlEditText.setEnabled(false);
        mAddSelfHostedButton.setEnabled(false);
        mCreateAccountButton.setEnabled(false);
        mForgotPassword.setEnabled(false);
    }

    protected void endProgress() {
        mProgressBarSignIn.setVisibility(View.GONE);
        mProgressTextSignIn.setVisibility(View.GONE);
        mSignInButton.setVisibility(View.VISIBLE);
        mUsernameEditText.setEnabled(true);
        mPasswordEditText.setEnabled(true);
        mUrlEditText.setEnabled(true);
        mAddSelfHostedButton.setEnabled(true);
        mCreateAccountButton.setEnabled(true);
        mForgotPassword.setEnabled(true);
    }

    protected void askForSslTrust() {
        AlertDialog.Builder alert = new AlertDialog.Builder(getActivity());
        alert.setTitle(getString(R.string.ssl_certificate_error));
        alert.setMessage(getString(R.string.ssl_certificate_ask_trust));
        alert.setPositiveButton(R.string.ssl_certificate_trust, new DialogInterface.OnClickListener() {
            public void onClick(DialogInterface dialog, int which) {
                SetupBlogTask setupBlogTask = new SetupBlogTask();
                try {
                    SelfSignedSSLCertsManager selfSignedSSLCertsManager = SelfSignedSSLCertsManager.getInstance(
                            getActivity());
                    selfSignedSSLCertsManager.addCertificates(selfSignedSSLCertsManager.getLastFailureChain());
                } catch (IOException e) {
                    AppLog.e(T.NUX, e);
                } catch (GeneralSecurityException e) {
                    AppLog.e(T.NUX, e);
                }
                setupBlogTask.execute();
            }
        });
        alert.setNeutralButton(R.string.ssl_certificate_details, new DialogInterface.OnClickListener() {
            public void onClick(DialogInterface dialog, int which) {
                Intent intent = new Intent(getActivity(), SSLCertsViewActivity.class);
                try {
                    SelfSignedSSLCertsManager selfSignedSSLCertsManager = SelfSignedSSLCertsManager.getInstance(
                            getActivity());
                    String lastFailureChainDesc = "URL: " + EditTextUtils.getText(mUrlEditText).trim() + "<br/><br/>"
                                + selfSignedSSLCertsManager.getLastFailureChainDescription().replaceAll("\n", "<br/>");
                    intent.putExtra(SSLCertsViewActivity.CERT_DETAILS_KEYS, lastFailureChainDesc);
                    getActivity().startActivityForResult(intent, WelcomeActivity.SHOW_CERT_DETAILS);
                } catch (GeneralSecurityException e) {
                    AppLog.e(T.NUX, e);
                } catch (IOException e) {
                    AppLog.e(T.NUX, e);
                }
            }
        });
        alert.setNegativeButton(R.string.ssl_certificate_do_not_trust, new DialogInterface.OnClickListener() {
            public void onClick(DialogInterface dialog, int which) {
            }
        });
        alert.show();
        endProgress();
    }

    private class SetupBlogTask extends AsyncTask<Void, Void, List<Map<String, Object>>> {
        private SetupBlog mSetupBlog;
        private int mErrorMsgId;

        private void setHttpCredentials(String username, String password) {
            if (mSetupBlog == null) {
                mSetupBlog = new SetupBlog();
            }
            mSetupBlog.setHttpUsername(username);
            mSetupBlog.setHttpPassword(password);
        }

        @Override
        protected void onPreExecute() {
            if (mSetupBlog == null) {
                mSetupBlog = new SetupBlog();
            }
            mSetupBlog.setUsername(EditTextUtils.getText(mUsernameEditText).trim());
            mSetupBlog.setPassword(EditTextUtils.getText(mPasswordEditText).trim());
            if (mSelfHosted) {
                mSetupBlog.setSelfHostedURL(EditTextUtils.getText(mUrlEditText).trim());
            } else {
                mSetupBlog.setSelfHostedURL(null);
            }
            startProgress(selfHostedFieldsFilled() ? getString(R.string.attempting_configure) : getString(
                    R.string.connecting_wpcom));
        }

        private void refreshBlogContent(Map<String, Object> blogMap) {
            String blogId = blogMap.get("blogid").toString();
            String xmlRpcUrl = blogMap.get("xmlrpc").toString();
            int intBlogId = StringUtils.stringToInt(blogId, -1);
            if (intBlogId == -1) {
                AppLog.e(T.NUX, "Can't refresh blog content - invalid blogId: " + blogId);
                return;
            }
            int blogLocalId = WordPress.wpDB.getLocalTableBlogIdForRemoteBlogIdAndXmlRpcUrl(intBlogId, xmlRpcUrl);
            Blog firstBlog = WordPress.wpDB.instantiateBlogByLocalId(blogLocalId);
            new ApiHelper.RefreshBlogContentTask(getActivity(), firstBlog, null).executeOnExecutor(
                    AsyncTask.THREAD_POOL_EXECUTOR, false);
        }

        /**
         * Get first blog and call RefreshBlogContentTask. First blog will be autoselected when user login.
         * Also when a user add a new self hosted blog, userBlogList contains only one element.
         * TODO: when user's default blog autoselection is implemented, we should refresh the default one and
         * not the first one.
         * We don't want to refresh the whole list because it can be huge and each blog is refreshed when
         * user selects it.
         */
        private void refreshFirstBlogContent(List<Map<String, Object>> userBlogList) {
            if (userBlogList != null && !userBlogList.isEmpty()) {
                Map<String, Object> firstBlogMap = userBlogList.get(0);
                refreshBlogContent(firstBlogMap);
            }
        }

        @Override
        protected List<Map<String, Object>> doInBackground(Void... args) {
            List<Map<String, Object>> userBlogList = mSetupBlog.getBlogList();
            mErrorMsgId = mSetupBlog.getErrorMsgId();
            if (mErrorMsgId != 0) {
                return null;
            }
            if (userBlogList != null) {
                mSetupBlog.addBlogs(userBlogList);
            }
            mErrorMsgId = mSetupBlog.getErrorMsgId();
            if (mErrorMsgId != 0) {
                return null;
            }
            return userBlogList;
        }

        private void httpAuthRequired() {
            // Prompt for http credentials
            mSetupBlog.setHttpAuthRequired(false);
            AlertDialog.Builder alert = new AlertDialog.Builder(getActivity());
            alert.setTitle(R.string.http_authorization_required);

            View httpAuth = getActivity().getLayoutInflater().inflate(R.layout.alert_http_auth, null);
            final EditText usernameEditText = (EditText) httpAuth.findViewById(R.id.http_username);
            final EditText passwordEditText = (EditText) httpAuth.findViewById(R.id.http_password);
            alert.setView(httpAuth);
            alert.setPositiveButton(R.string.sign_in, new DialogInterface.OnClickListener() {
                public void onClick(DialogInterface dialog, int whichButton) {
                    SetupBlogTask setupBlogTask = new SetupBlogTask();
                    setupBlogTask.setHttpCredentials(EditTextUtils.getText(usernameEditText), EditTextUtils.getText(
                            passwordEditText));
                    setupBlogTask.execute();
                }
            });

            alert.setNegativeButton(R.string.cancel, new DialogInterface.OnClickListener() {
                public void onClick(DialogInterface dialog, int whichButton) {
                    // Canceled.
                }
            });

            alert.show();
            endProgress();
        }

        private void handleInvalidUsernameOrPassword() {
            mErroneousLogInCount += 1;
            if (mErroneousLogInCount >= WPCOM_ERRONEOUS_LOGIN_THRESHOLD) {
                // Clear previous errors
                mPasswordEditText.setError(null);
                mUsernameEditText.setError(null);
                // Show a dialog
                FragmentTransaction ft = getFragmentManager().beginTransaction();
                NUXDialogFragment nuxAlert = NUXDialogFragment.newInstance(getString(R.string.nux_cannot_log_in),
                        getString(R.string.username_or_password_incorrect_third_time), R.drawable.nux_icon_alert, 3,
                        getString(R.string.cancel), getString(R.string.faq_button), getString(R.string.contact_us),
                        NUXDialogFragment.ACTION_OPEN_FAQ, NUXDialogFragment.ACTION_OPEN_SUPPORT_CHAT);
                // Put entered url and entered username args, that could help our support team
                Bundle bundle = nuxAlert.getArguments();
                bundle.putString(ENTERED_URL_KEY, EditTextUtils.getText(mUrlEditText));
                bundle.putString(ENTERED_USERNAME_KEY, EditTextUtils.getText(mUsernameEditText));
                nuxAlert.setArguments(bundle);
                ft.add(nuxAlert, "alert");
                ft.commitAllowingStateLoss();
            } else {
                showUsernameError(mErrorMsgId);
                showPasswordError(mErrorMsgId);
            }
            mErrorMsgId = 0;
            endProgress();
        }

        private void signInError() {
            FragmentTransaction ft = getFragmentManager().beginTransaction();
            NUXDialogFragment nuxAlert;
            if (mErrorMsgId == R.string.account_two_step_auth_enabled) {
<<<<<<< HEAD
                nuxAlert = NUXDialogFragment.newInstance(getString(R.string.nux_cannot_log_in), getString(mErrorMsgId),
                        R.drawable.nux_icon_alert, 2, getString(R.string.cancel), getString(
                                R.string.visit_security_settings), "", NUXDialogFragment.ACTION_OPEN_URL, 0);
                Bundle bundle = nuxAlert.getArguments();
                bundle.putString(NUXDialogFragment.ARG_OPEN_URL_PARAM,
=======
                nuxAlert = NUXDialogFragment.newInstance(getString(R.string.nux_cannot_log_in), getString(
                                mErrorMsgId), getString(R.string.nux_tap_continue), R.drawable.noticon_alert_big, true,
                        getString(R.string.visit_security_settings), NUXDialogFragment.ACTION_OPEN_URL,
>>>>>>> bb4093f1
                        "https://wordpress.com/settings/security/?ssl=forced");
                nuxAlert.setArguments(bundle);
            } else {
                if (mErrorMsgId == R.string.username_or_password_incorrect) {
                    handleInvalidUsernameOrPassword();
                    return;
                } else if (mErrorMsgId == R.string.invalid_url_message) {
                    showUrlError(mErrorMsgId);
                    mErrorMsgId = 0;
                    endProgress();
                    return;
                } else {
                    nuxAlert = NUXDialogFragment.newInstance(getString(R.string.nux_cannot_log_in), getString(
<<<<<<< HEAD
                            mErrorMsgId), R.drawable.nux_icon_alert, getString(R.string.nux_tap_continue));
=======
                            mErrorMsgId), getString(R.string.nux_tap_continue), R.drawable.noticon_alert_big);
>>>>>>> bb4093f1
                }
            }
            ft.add(nuxAlert, "alert");
            ft.commitAllowingStateLoss();
            mErrorMsgId = 0;
            endProgress();
        }

        @Override
        protected void onPostExecute(final List<Map<String, Object>> userBlogList) {
            if (mSetupBlog.isErroneousSslCertificates() && isAdded()) {
                askForSslTrust();
                return;
            }

            if (mSetupBlog.isHttpAuthRequired() && isAdded()) {
                httpAuthRequired();
                return;
            }

            if (userBlogList == null && mErrorMsgId != 0 && isAdded()) {
                signInError();
                return;
            }

            Map<String, Boolean> properties = new HashMap<String, Boolean>();
            properties.put("dotcom_user", mSetupBlog.isDotComBlog());

            AnalyticsTracker.track(AnalyticsTracker.Stat.SIGNED_IN, properties);

            refreshFirstBlogContent(userBlogList);

            if (mSelfHosted) {
                AnalyticsTracker.track(AnalyticsTracker.Stat.ADDED_SELF_HOSTED_SITE);
            }

            // Update wp.com credentials
            if (mSetupBlog.getXmlrpcUrl() != null && mSetupBlog.getXmlrpcUrl().contains("wordpress.com")) {
                SharedPreferences settings = PreferenceManager.getDefaultSharedPreferences(WordPress.getContext());
                SharedPreferences.Editor editor = settings.edit();
                editor.putString(WordPress.WPCOM_USERNAME_PREFERENCE, mSetupBlog.getUsername());
                editor.putString(WordPress.WPCOM_PASSWORD_PREFERENCE, WordPressDB.encryptPassword(
                        mSetupBlog.getPassword()));
                editor.commit();
                // Fire off a request to get an access token
                WordPress.getRestClientUtils().get("me", new RestRequest.Listener() {
                    @Override
                    public void onResponse(JSONObject jsonObject) {
                        ReaderUserActions.setCurrentUser(jsonObject);
                    }
                }, null);
            }

            AnalyticsTracker.refreshMetadata();

            // get reader tags so they're available as soon as the Reader is accessed - note that
            // this uses the application context since the activity is finished immediately below
            if (!mSelfHosted && isAdded()) {
                ReaderUpdateService.startService(getActivity().getApplicationContext(), EnumSet.of(UpdateTask.TAGS));
            }

            if (userBlogList != null) {
                if (getActivity() != null) {
                    getActivity().setResult(Activity.RESULT_OK);
                    getActivity().finish();
                }
            } else {
                endProgress();
            }
        }
    }
}<|MERGE_RESOLUTION|>--- conflicted
+++ resolved
@@ -543,7 +543,7 @@
                 // Show a dialog
                 FragmentTransaction ft = getFragmentManager().beginTransaction();
                 NUXDialogFragment nuxAlert = NUXDialogFragment.newInstance(getString(R.string.nux_cannot_log_in),
-                        getString(R.string.username_or_password_incorrect_third_time), R.drawable.nux_icon_alert, 3,
+                        getString(R.string.username_or_password_incorrect_third_time), R.drawable.noticon_alert_big, 3,
                         getString(R.string.cancel), getString(R.string.faq_button), getString(R.string.contact_us),
                         NUXDialogFragment.ACTION_OPEN_FAQ, NUXDialogFragment.ACTION_OPEN_SUPPORT_CHAT);
                 // Put entered url and entered username args, that could help our support team
@@ -565,17 +565,11 @@
             FragmentTransaction ft = getFragmentManager().beginTransaction();
             NUXDialogFragment nuxAlert;
             if (mErrorMsgId == R.string.account_two_step_auth_enabled) {
-<<<<<<< HEAD
                 nuxAlert = NUXDialogFragment.newInstance(getString(R.string.nux_cannot_log_in), getString(mErrorMsgId),
-                        R.drawable.nux_icon_alert, 2, getString(R.string.cancel), getString(
+                        R.drawable.noticon_alert_big, 2, getString(R.string.cancel), getString(
                                 R.string.visit_security_settings), "", NUXDialogFragment.ACTION_OPEN_URL, 0);
                 Bundle bundle = nuxAlert.getArguments();
                 bundle.putString(NUXDialogFragment.ARG_OPEN_URL_PARAM,
-=======
-                nuxAlert = NUXDialogFragment.newInstance(getString(R.string.nux_cannot_log_in), getString(
-                                mErrorMsgId), getString(R.string.nux_tap_continue), R.drawable.noticon_alert_big, true,
-                        getString(R.string.visit_security_settings), NUXDialogFragment.ACTION_OPEN_URL,
->>>>>>> bb4093f1
                         "https://wordpress.com/settings/security/?ssl=forced");
                 nuxAlert.setArguments(bundle);
             } else {
@@ -589,11 +583,7 @@
                     return;
                 } else {
                     nuxAlert = NUXDialogFragment.newInstance(getString(R.string.nux_cannot_log_in), getString(
-<<<<<<< HEAD
-                            mErrorMsgId), R.drawable.nux_icon_alert, getString(R.string.nux_tap_continue));
-=======
-                            mErrorMsgId), getString(R.string.nux_tap_continue), R.drawable.noticon_alert_big);
->>>>>>> bb4093f1
+                            mErrorMsgId), R.drawable.noticon_alert_big, getString(R.string.nux_tap_continue));
                 }
             }
             ft.add(nuxAlert, "alert");
