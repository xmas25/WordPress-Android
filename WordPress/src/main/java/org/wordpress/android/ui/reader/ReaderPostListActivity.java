--- conflicted
+++ resolved
@@ -1,18 +1,22 @@
 package org.wordpress.android.ui.reader;
 
+import android.app.Activity;
 import android.app.Fragment;
+import android.content.BroadcastReceiver;
+import android.content.Context;
 import android.content.Intent;
-import android.os.Build;
+import android.content.IntentFilter;
 import android.os.Bundle;
-import android.support.v7.app.ActionBarActivity;
-import android.support.v7.widget.Toolbar;
+import android.support.v4.content.LocalBroadcastManager;
 import android.view.MenuItem;
+import android.view.View;
 
 import org.wordpress.android.R;
 import org.wordpress.android.analytics.AnalyticsTracker;
+import org.wordpress.android.datasets.ReaderDatabase;
+import org.wordpress.android.datasets.ReaderPostTable;
+import org.wordpress.android.datasets.ReaderTagTable;
 import org.wordpress.android.models.ReaderTag;
-<<<<<<< HEAD
-=======
 import org.wordpress.android.models.ReaderTagType;
 import org.wordpress.android.ui.WPDrawerActivity;
 import org.wordpress.android.ui.accounts.WPComLoginActivity;
@@ -32,41 +36,67 @@
 import java.util.concurrent.Executors;
 import java.util.concurrent.ScheduledExecutorService;
 import java.util.concurrent.TimeUnit;
->>>>>>> 9a1fd124
 
 import javax.annotation.Nonnull;
 
 /*
- * this activity serves as the host for ReaderPostListFragment when previewing
- * posts with a specific tag or in a specific blog
+ * this activity serves as the host for ReaderPostListFragment
  */
 
-public class ReaderPostListActivity extends ActionBarActivity {
+public class ReaderPostListActivity extends WPDrawerActivity
+                                    implements OnPostSelectedListener,
+                                               OnTagSelectedListener {
+
+    private static boolean mHasPerformedInitialUpdate;
+    private static boolean mHasPerformedPurge;
+
+    private final ScheduledExecutorService mUpdateScheduler = Executors.newScheduledThreadPool(1);
 
     private ReaderTypes.ReaderPostListType mPostListType;
 
     @Override
     public void onCreate(Bundle savedInstanceState) {
-        if (Build.VERSION.SDK_INT >= Build.VERSION_CODES.LOLLIPOP) {
-            getWindow().setStatusBarColor(getResources().getColor(R.color.color_status_bar));
-        }
-
         super.onCreate(savedInstanceState);
-        setContentView(R.layout.reader_activity_post_list);
-
-        Toolbar toolbar = (Toolbar) findViewById(R.id.toolbar);
-        if (toolbar != null) {
-            setSupportActionBar(toolbar);
-        }
-        getSupportActionBar().setDisplayShowTitleEnabled(true);
-        getSupportActionBar().setDisplayHomeAsUpEnabled(true);
-
-<<<<<<< HEAD
-        Intent intent = getIntent();
-        if (intent != null) {
-            if (intent.hasExtra(ReaderConstants.ARG_POST_LIST_TYPE)) {
-                mPostListType = (ReaderTypes.ReaderPostListType) intent.getSerializableExtra(ReaderConstants.ARG_POST_LIST_TYPE);
-=======
+        createMenuDrawer(R.layout.reader_activity_post_list);
+        readIntent(getIntent(), savedInstanceState);
+
+        // start updating tags & blogs after 500ms, then update them hourly
+        mUpdateScheduler.scheduleWithFixedDelay(
+                new Runnable() {
+                    public void run() {
+                        updateFollowedTagsAndBlogs();
+                    }
+                }, 500, (1000 * 60) * 60, TimeUnit.MILLISECONDS);
+    }
+
+    @Override
+    protected void onDestroy() {
+        mUpdateScheduler.shutdownNow();
+        super.onDestroy();
+    }
+
+    private void readIntent(Intent intent, Bundle savedInstanceState) {
+        if (intent == null) {
+            return;
+        }
+
+        if (intent.hasExtra(ReaderConstants.ARG_POST_LIST_TYPE)) {
+            mPostListType = (ReaderTypes.ReaderPostListType) intent.getSerializableExtra(ReaderConstants.ARG_POST_LIST_TYPE);
+        } else {
+            mPostListType = ReaderTypes.DEFAULT_POST_LIST_TYPE;
+        }
+
+        // hide drawer toggle and enable back arrow click if this is blog preview or tag preview
+        if (mPostListType.isPreviewType() && getDrawerToggle() != null) {
+            getDrawerToggle().setDrawerIndicatorEnabled(false);
+            getToolbar().setNavigationOnClickListener(new View.OnClickListener() {
+                @Override
+                public void onClick(View v) {
+                    onBackPressed();
+                }
+            });
+        }
+
         if (savedInstanceState == null) {
             AnalyticsTracker.track(AnalyticsTracker.Stat.READER_ACCESSED);
 
@@ -78,35 +108,66 @@
                 } else {
                     showListFragmentForBlog(blogId);
                 }
->>>>>>> 9a1fd124
             } else {
-                mPostListType = ReaderTypes.DEFAULT_POST_LIST_TYPE;
+                // get the tag name from the intent, if not there get it from prefs
+                ReaderTag tag;
+                if (intent.hasExtra(ReaderConstants.ARG_TAG)) {
+                    tag = (ReaderTag) intent.getSerializableExtra(ReaderConstants.ARG_TAG);
+                } else  {
+                    tag = AppPrefs.getReaderTag();
+                }
+                // if this is a followed tag and it doesn't exist, revert to default tag
+                if (mPostListType == ReaderTypes.ReaderPostListType.TAG_FOLLOWED && !ReaderTagTable.tagExists(tag)) {
+                    tag = ReaderTag.getDefaultTag();
+                }
+
+                showListFragmentForTag(tag, mPostListType);
             }
-
-            switch (mPostListType) {
-                case TAG_PREVIEW:
-                    setTitle(R.string.reader_title_tag_preview);
-                    break;
-                case BLOG_PREVIEW:
-                    setTitle(R.string.reader_title_blog_preview);
-                    break;
-            }
-        }
-
-        if (savedInstanceState == null) {
-            AnalyticsTracker.track(AnalyticsTracker.Stat.READER_ACCESSED);
-
-            switch (getPostListType()) {
-                case TAG_PREVIEW:
-                    ReaderTag tag = (ReaderTag) intent.getSerializableExtra(ReaderConstants.ARG_TAG);
-                    showListFragmentForTag(tag);
-                    break;
-                case BLOG_PREVIEW:
-                    long blogId = intent.getLongExtra(ReaderConstants.ARG_BLOG_ID, 0);
-                    String blogUrl = intent.getStringExtra(ReaderConstants.ARG_BLOG_URL);
-                    showListFragmentForBlog(blogId, blogUrl);
-                    break;
-            }
+        }
+
+        switch (mPostListType) {
+            case TAG_PREVIEW:
+                setTitle(R.string.reader_title_tag_preview);
+                break;
+            case BLOG_PREVIEW:
+                setTitle(R.string.reader_title_blog_preview);
+                break;
+            default:
+                break;
+        }
+
+        // hide the static drawer for blog/tag preview
+        if (isStaticMenuDrawer() && mPostListType.isPreviewType()) {
+            hideDrawer();
+        }
+    }
+
+    @Override
+    protected void onPause() {
+        LocalBroadcastManager.getInstance(this).unregisterReceiver(mReceiver);
+        super.onPause();
+    }
+
+    @Override
+    protected void onResume() {
+        super.onResume();
+        IntentFilter filter = new IntentFilter();
+        filter.addAction(ReaderUpdateService.ACTION_FOLLOWED_TAGS_CHANGED);
+        LocalBroadcastManager.getInstance(this).registerReceiver(mReceiver, filter);
+    }
+
+    @Override
+    protected void onStart() {
+        super.onStart();
+
+        // purge the database of older data at startup, but only if there's an active connection
+        // since we don't want to purge posts that the user would expect to see when offline
+        if (!mHasPerformedPurge && NetworkUtils.isNetworkAvailable(this)) {
+            mHasPerformedPurge = true;
+            ReaderDatabase.purgeAsync();
+        }
+        if (!mHasPerformedInitialUpdate) {
+            performInitialUpdate();
         }
     }
 
@@ -122,20 +183,29 @@
     public void onBackPressed() {
         ReaderPostListFragment fragment = getListFragment();
         if (fragment == null || !fragment.goBackInTagHistory()) {
+            setToolbarClickListener();
             super.onBackPressed();
         }
     }
 
     @Override
-    public boolean onOptionsItemSelected(MenuItem item) {
-        if (item.getItemId() == android.R.id.home) {
-            onBackPressed();
-            return true;
-        }
-
-<<<<<<< HEAD
-        return super.onOptionsItemSelected(item);
-=======
+    public boolean onOptionsItemSelected(final MenuItem item) {
+        switch (item.getItemId()) {
+            case R.id.menu_tags:
+                ReaderActivityLauncher.showReaderSubsForResult(this);
+                return true;
+            default:
+                return super.onOptionsItemSelected(item);
+        }
+    }
+
+    @Override
+    public void onActivityResult(int requestCode, int resultCode, Intent data) {
+        super.onActivityResult(requestCode, resultCode, data);
+
+        boolean isResultOK = (resultCode == Activity.RESULT_OK);
+        final ReaderPostListFragment listFragment = getListFragment();
+
         switch (requestCode) {
             // user just returned from the tags/subs activity
             case ReaderConstants.INTENT_READER_SUBS :
@@ -187,25 +257,30 @@
         // be removed or else it will continue to show the same articles - onResume() will take
         // care of re-displaying the correct fragment if necessary
         removeListFragment();
->>>>>>> 9a1fd124
     }
 
     ReaderTypes.ReaderPostListType getPostListType() {
         return (mPostListType != null ? mPostListType : ReaderTypes.DEFAULT_POST_LIST_TYPE);
     }
 
+    private void removeListFragment() {
+        Fragment listFragment = getListFragment();
+        if (listFragment != null) {
+            getFragmentManager()
+                    .beginTransaction()
+                    .remove(listFragment)
+                    .commit();
+        }
+    }
+
     /*
      * show fragment containing list of latest posts for a specific tag
      */
-    private void showListFragmentForTag(final ReaderTag tag) {
+    private void showListFragmentForTag(final ReaderTag tag, ReaderTypes.ReaderPostListType listType) {
         if (isFinishing()) {
             return;
         }
-<<<<<<< HEAD
-        Fragment fragment = ReaderPostListFragment.newInstance(tag, ReaderTypes.ReaderPostListType.TAG_PREVIEW);
-=======
         Fragment fragment = ReaderPostListFragment.newInstanceForTag(tag, listType);
->>>>>>> 9a1fd124
         getFragmentManager()
                 .beginTransaction()
                 .replace(R.id.fragment_container, fragment, getString(R.string.fragment_tag_reader_post_list))
@@ -244,4 +319,121 @@
         }
         return ((ReaderPostListFragment) fragment);
     }
+
+    private boolean hasListFragment() {
+        return (getListFragment() != null);
+    }
+
+    /*
+     * initial update performed the first time the user opens the reader
+     */
+    private void performInitialUpdate() {
+        if (!NetworkUtils.isNetworkAvailable(this)) {
+            return;
+        }
+
+        mHasPerformedInitialUpdate = true;
+
+        // update current user to ensure we have their user_id as well as their latest info
+        // in case they changed their avatar, name, etc. since last time
+        AppLog.d(T.READER, "reader post list > updating current user");
+        ReaderUserActions.updateCurrentUser(null);
+
+        // update cookies so that we can show authenticated images in WebViews
+        AppLog.d(T.READER, "reader post list > updating cookies");
+        ReaderAuthActions.updateCookies(ReaderPostListActivity.this);
+    }
+
+    /*
+     * start background service to get the latest followed tags and blogs
+     */
+    void updateFollowedTagsAndBlogs() {
+        AppLog.d(T.READER, "reader post list > updating tags and blogs");
+        ReaderUpdateService.startService(this,
+                EnumSet.of(UpdateTask.TAGS, UpdateTask.FOLLOWED_BLOGS));
+    }
+
+    /*
+     * user tapped a post in the list fragment
+     */
+    @Override
+    public void onPostSelected(long blogId, long postId) {
+        // skip if this activity no longer has the focus - this prevents the post detail from
+        // being shown multiple times if the user quickly taps a post more than once
+        if (!this.hasWindowFocus()) {
+            AppLog.w(T.READER, "reader post list > post selected when activity not focused");
+            return;
+        }
+
+        AnalyticsTracker.track(AnalyticsTracker.Stat.READER_OPENED_ARTICLE);
+
+        ReaderPostListFragment listFragment = getListFragment();
+        if (listFragment != null) {
+            switch (getPostListType()) {
+                case TAG_FOLLOWED:
+                case TAG_PREVIEW:
+                    ReaderActivityLauncher.showReaderPostPagerForTag(
+                            this,
+                            listFragment.getCurrentTag(),
+                            getPostListType(),
+                            blogId,
+                            postId);
+                    break;
+                case BLOG_PREVIEW:
+                    ReaderActivityLauncher.showReaderPostPagerForBlog(
+                            this,
+                            blogId,
+                            postId);
+                    break;
+            }
+        }
+    }
+
+    /*
+     * user tapped a tag in the list fragment
+     */
+    @Override
+    public void onTagSelected(String tagName) {
+        ReaderTag tag = new ReaderTag(tagName, ReaderTagType.FOLLOWED);
+        if (hasListFragment() && getListFragment().getPostListType().equals(ReaderTypes.ReaderPostListType.TAG_PREVIEW)) {
+            // user is already previewing a tag, so change current tag in existing preview
+            getListFragment().setCurrentTag(tag);
+        } else {
+            // user isn't previewing a tag, so open in tag preview
+            ReaderActivityLauncher.showReaderTagPreview(this, tag);
+        }
+    }
+
+    /*
+     * receiver which is notified when followed tags and/or blogs have changed
+     */
+    private final BroadcastReceiver mReceiver = new BroadcastReceiver() {
+        @Override
+        public void onReceive(Context context, Intent intent) {
+            if (isFinishing()) {
+                return;
+            }
+
+            String action = StringUtils.notNullStr(intent.getAction());
+            AppLog.d(T.READER, "reader post list > received broadcast " + action);
+
+            if (action.equals(ReaderUpdateService.ACTION_FOLLOWED_TAGS_CHANGED)) {
+                ReaderPostListFragment listFragment = getListFragment();
+                if (listFragment == null) {
+                    // list fragment doesn't exist yet (can happen if user signed out) - create
+                    // it now showing the default tag
+                    showListFragmentForTag(ReaderTag.getDefaultTag(), ReaderTypes.ReaderPostListType.TAG_FOLLOWED);
+                } else if (listFragment.getPostListType() == ReaderTypes.ReaderPostListType.TAG_FOLLOWED) {
+                    // list fragment is viewing followed tags, tell it to refresh the list of tags
+                    listFragment.refreshTags();
+                    // update the current tag if the list fragment is empty - this will happen if
+                    // the tag table was previously empty (ie: first run)
+                    if (listFragment.isPostAdapterEmpty()) {
+                        listFragment.updateCurrentTag();
+                    }
+                }
+            }
+        }
+    };
+
 }