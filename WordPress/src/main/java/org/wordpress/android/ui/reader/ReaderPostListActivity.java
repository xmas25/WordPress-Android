package org.wordpress.android.ui.reader;

import android.app.Activity;
import android.app.Fragment;
<<<<<<< HEAD
import android.content.BroadcastReceiver;
import android.content.Context;
=======
>>>>>>> 2d806504
import android.content.Intent;
import android.content.IntentFilter;
import android.os.Bundle;
import android.os.Handler;
<<<<<<< HEAD
import android.support.v4.content.LocalBroadcastManager;
=======
>>>>>>> 2d806504

import org.wordpress.android.R;
import org.wordpress.android.analytics.AnalyticsTracker;
import org.wordpress.android.datasets.ReaderDatabase;
import org.wordpress.android.datasets.ReaderPostTable;
import org.wordpress.android.datasets.ReaderTagTable;
import org.wordpress.android.models.ReaderTag;
import org.wordpress.android.models.ReaderTagType;
import org.wordpress.android.networking.NetworkUtils;
import org.wordpress.android.ui.WPActionBarActivity;
import org.wordpress.android.ui.accounts.WPComLoginActivity;
import org.wordpress.android.ui.prefs.UserPrefs;
<<<<<<< HEAD
import org.wordpress.android.ui.reader.ReaderPostListFragment.OnPostSelectedListener;
import org.wordpress.android.ui.reader.ReaderPostListFragment.OnTagSelectedListener;
import org.wordpress.android.ui.reader.ReaderTypes.ReaderPostListType;
=======
import org.wordpress.android.ui.reader.ReaderInterfaces.OnPostSelectedListener;
import org.wordpress.android.ui.reader.ReaderInterfaces.OnTagSelectedListener;
import org.wordpress.android.ui.reader.actions.ReaderActions;
>>>>>>> 2d806504
import org.wordpress.android.ui.reader.actions.ReaderActions.RequestDataAction;
import org.wordpress.android.ui.reader.actions.ReaderActions.UpdateResult;
import org.wordpress.android.ui.reader.actions.ReaderAuthActions;
<<<<<<< HEAD
import org.wordpress.android.ui.reader.actions.ReaderUserActions;
import org.wordpress.android.ui.reader.models.ReaderBlogIdPostIdList;
import org.wordpress.android.ui.reader.services.ReaderUpdateService;
import org.wordpress.android.ui.reader.services.ReaderUpdateService.UpdateTask;
=======
import org.wordpress.android.ui.reader.actions.ReaderBlogActions;
import org.wordpress.android.ui.reader.actions.ReaderTagActions;
import org.wordpress.android.ui.reader.actions.ReaderUserActions;
>>>>>>> 2d806504
import org.wordpress.android.util.AppLog;
import org.wordpress.android.util.AppLog.T;
import org.wordpress.android.util.StringUtils;

import java.util.EnumSet;

/*
 * this activity serves as the host for ReaderPostListFragment
 */

public class ReaderPostListActivity extends WPActionBarActivity
                                    implements OnPostSelectedListener,
                                               OnTagSelectedListener {

    private static boolean mHasPerformedInitialUpdate;
    private static boolean mHasPerformedPurge;

    private ReaderTypes.ReaderPostListType mPostListType;

    @Override
    public void onCreate(Bundle savedInstanceState) {
        super.onCreate(savedInstanceState);
        readIntent(getIntent(), savedInstanceState);
    }

    private void readIntent(Intent intent, Bundle savedInstanceState) {
        if (intent == null) {
            return;
        }

        if (intent.hasExtra(ReaderConstants.ARG_POST_LIST_TYPE)) {
            mPostListType = (ReaderTypes.ReaderPostListType) intent.getSerializableExtra(ReaderConstants.ARG_POST_LIST_TYPE);
        } else {
            mPostListType = ReaderTypes.DEFAULT_POST_LIST_TYPE;
        }

        // no menu drawer if this is blog preview or tag preview
        if (mPostListType.isPreviewType()) {
            setContentView(R.layout.reader_activity_post_list);
        } else {
            createMenuDrawer(R.layout.reader_activity_post_list);
        }

        switch (mPostListType) {
            case TAG_PREVIEW:
                setTitle(R.string.reader_title_tag_preview);
                break;
            case BLOG_PREVIEW:
                setTitle(R.string.reader_title_blog_preview);
                break;
            default:
                break;
        }

        if (savedInstanceState == null) {
            AnalyticsTracker.track(AnalyticsTracker.Stat.READER_ACCESSED);

            if (mPostListType == ReaderTypes.ReaderPostListType.BLOG_PREVIEW) {
                long blogId = intent.getLongExtra(ReaderConstants.ARG_BLOG_ID, 0);
                String blogUrl = intent.getStringExtra(ReaderConstants.ARG_BLOG_URL);
                showListFragmentForBlog(blogId, blogUrl);
            } else {
                // get the tag name from the intent, if not there get it from prefs
                ReaderTag tag;
                if (intent.hasExtra(ReaderConstants.ARG_TAG)) {
                    tag = (ReaderTag) intent.getSerializableExtra(ReaderConstants.ARG_TAG);
                } else  {
                    tag = UserPrefs.getReaderTag();
                }
                // if this is a followed tag and it doesn't exist, revert to default tag
                if (mPostListType == ReaderTypes.ReaderPostListType.TAG_FOLLOWED && !ReaderTagTable.tagExists(tag)) {
                    tag = ReaderTag.getDefaultTag();
                }

                showListFragmentForTag(tag, mPostListType);
            }
        }
    }

    @Override
<<<<<<< HEAD
    public void onSaveInstanceState(@Nonnull Bundle outState) {
        if (outState.isEmpty()) {
            outState.putBoolean("bug_19917_fix", true);
        }
        super.onSaveInstanceState(outState);
    }

    @Override
    protected void onPause() {
        LocalBroadcastManager.getInstance(this).unregisterReceiver(mReceiver);
        super.onPause();
    }

    @Override
    protected void onResume() {
        super.onResume();
        IntentFilter filter = new IntentFilter();
        filter.addAction(ReaderUpdateService.ACTION_FOLLOWED_TAGS_CHANGED);
        filter.addAction(ReaderUpdateService.ACTION_FOLLOWED_BLOGS_CHANGED);
        LocalBroadcastManager.getInstance(this).registerReceiver(mReceiver, filter);
    }

    @Override
=======
>>>>>>> 2d806504
    protected void onStart() {
        super.onStart();

        // at startup, purge the database of older data and perform an initial update - note that
        // these booleans are static
        if (!mHasPerformedPurge) {
            mHasPerformedPurge = true;
            ReaderDatabase.purgeAsync();
        }
        if (!mHasPerformedInitialUpdate) {
            performInitialUpdate();
        }
    }

    @Override
    public void onSaveInstanceState(Bundle outState) {
        if (outState.isEmpty()) {
            outState.putBoolean("bug_19917_fix", true);
        }
        super.onSaveInstanceState(outState);
    }

    @Override
    public void onBackPressed() {
        if (mMenuDrawer != null && mMenuDrawer.isMenuVisible()) {
            super.onBackPressed();
        } else {
            ReaderPostListFragment fragment = getListFragment();
            if (fragment == null || !fragment.goBackInTagHistory()) {
                super.onBackPressed();
            }
        }
    }

    @Override
    public void onActivityResult(int requestCode, int resultCode, Intent data) {
        super.onActivityResult(requestCode, resultCode, data);

        boolean isResultOK = (resultCode == Activity.RESULT_OK);
        final ReaderPostListFragment listFragment = getListFragment();

        switch (requestCode) {
            // user just returned from the tag editor
            case ReaderConstants.INTENT_READER_SUBS :
                if (isResultOK && listFragment != null && data != null) {
                    if (data.getBooleanExtra(ReaderSubsActivity.KEY_TAGS_CHANGED, false)) {
                        // reload tags if they were changed, and set the last tag added as the current one
                        String lastAddedTag = data.getStringExtra(ReaderSubsActivity.KEY_LAST_ADDED_TAG_NAME);
                        listFragment.doTagsChanged(lastAddedTag);
                    } else if (data.getBooleanExtra(ReaderSubsActivity.KEY_BLOGS_CHANGED, false)) {
                        // update posts if any blog was followed or unfollowed and user is viewing "Blogs I Follow"
                        if (listFragment.getPostListType().isTagType()
                                && ReaderTag.TAG_NAME_FOLLOWING.equals(listFragment.getCurrentTagName())) {
                            listFragment.updatePostsWithTag(
                                    listFragment.getCurrentTag(),
                                    RequestDataAction.LOAD_NEWER,
                                    ReaderTypes.RefreshType.AUTOMATIC);
                        }
                    }
                }
                break;

            // user just returned from reblogging activity, reload the displayed post if reblogging
            // succeeded
            case ReaderConstants.INTENT_READER_REBLOG:
                if (isResultOK && data != null && listFragment != null) {
                    long blogId = data.getLongExtra(ReaderConstants.ARG_BLOG_ID, 0);
                    long postId = data.getLongExtra(ReaderConstants.ARG_POST_ID, 0);
                    listFragment.reloadPost(ReaderPostTable.getPost(blogId, postId));
                }
                break;

            // user just returned from the login dialog, need to perform initial update again
            // since creds have changed
            case WPComLoginActivity.REQUEST_CODE:
                if (isResultOK) {
                    removeListFragment();
                    mHasPerformedInitialUpdate = false;
                    performInitialUpdate();
                }
                break;
        }
    }

    @Override
    public void onSignout() {
        super.onSignout();

        AppLog.i(T.READER, "reader post list > user signed out");
        mHasPerformedInitialUpdate = false;

        // reader database will have been cleared by the time this is called, but the fragment must
        // be removed or else they will continue to show the same articles
        removeListFragment();
    }

    ReaderTypes.ReaderPostListType getPostListType() {
        return (mPostListType != null ? mPostListType : ReaderTypes.DEFAULT_POST_LIST_TYPE);
    }

    private void removeListFragment() {
        Fragment listFragment = getListFragment();
        if (listFragment != null) {
            getFragmentManager()
                    .beginTransaction()
                    .remove(listFragment)
                    .commit();
        }
    }

    /*
     * show fragment containing list of latest posts for a specific tag
     */
    private void showListFragmentForTag(final ReaderTag tag, ReaderTypes.ReaderPostListType listType) {
        if (isFinishing()) {
            return;
        }
        Fragment fragment = ReaderPostListFragment.newInstance(tag, listType);
        getFragmentManager()
                .beginTransaction()
                .replace(R.id.fragment_container, fragment, getString(R.string.fragment_tag_reader_post_list))
                .commit();
    }

    /*
     * show fragment containing list of latest posts in a specific blog
     */
    private void showListFragmentForBlog(long blogId, String blogUrl) {
        if (isFinishing()) {
            return;
        }
        Fragment fragment = ReaderPostListFragment.newInstance(blogId, blogUrl);
        getFragmentManager()
                .beginTransaction()
                .replace(R.id.fragment_container, fragment, getString(R.string.fragment_tag_reader_post_list))
                .commit();
    }

    private ReaderPostListFragment getListFragment() {
        Fragment fragment = getFragmentManager().findFragmentByTag(getString(R.string.fragment_tag_reader_post_list));
        if (fragment == null) {
            return null;
        }
        return ((ReaderPostListFragment) fragment);
    }

    private boolean hasListFragment() {
        return (getListFragment() != null);
    }

    /*
     * is the list fragment showing posts with the passed tag?
<<<<<<< HEAD
     */
    private boolean isListFragmentForTagShowing(String tagName) {
        if (tagName == null) {
            return false;
        }
        ReaderPostListFragment listFragment = getListFragment();
        return listFragment != null
                && listFragment.getPostListType() == ReaderPostListType.TAG_FOLLOWED
                && listFragment.getCurrentTagName().equals(tagName);
    }


    /*
     * initial update performed at startup to ensure we have the latest reader-related info
     */
    private void performInitialUpdate() {
        if (!NetworkUtils.isNetworkAvailable(this)) {
            return;
        }

        // start background service to get the latest followed tags and blogs
        ReaderUpdateService.startService(this,
                EnumSet.of(UpdateTask.TAGS,
                           UpdateTask.FOLLOWED_BLOGS));
        mHasPerformedInitialUpdate = true;

        // update current user to ensure we have their user_id as well as their latest info
        // in case they changed their avatar, name, etc. since last time
        AppLog.d(T.READER, "reader post list > updating current user");
        ReaderUserActions.updateCurrentUser(null);

        // update cookies so that we can show authenticated images in WebViews
        AppLog.d(T.READER, "reader post list > updating cookies");
        ReaderAuthActions.updateCookies(ReaderPostListActivity.this);
    }

    /*
     * remove posts in blogs that are no longer followed
     */
    private void purgeUnfollowedPosts() {
        final Handler handler = new Handler();

        new Thread() {
            @Override
            public void run() {
                // purge in the background
                int numPurged = ReaderPostTable.purgeUnfollowedPosts();

                // if any posts were purged and we're showing posts in followed blogs, refresh the
                // list fragment so purged posts no longer appear
                if (numPurged > 0) {
                    handler.post(new Runnable() {
                        public void run() {
                            if (isListFragmentForTagShowing(ReaderTag.TAG_NAME_FOLLOWING)) {
                                getListFragment().refreshPosts();
                            }
                        }
                    });
                }
            }
        }.start();
    }


    /*
     * user tapped a post in the list fragment
     */
    @Override
    public void onPostSelected(long blogId, long postId) {
        // skip if this activity no longer has the focus - this prevents the post detail from
        // being shown multiple times if the user quickly taps a post more than once
        if (!this.hasWindowFocus()) {
            AppLog.w(T.READER, "reader post list > post selected when activity not focused");
            return;
=======
     */
    private boolean isListFragmentForTagShowing(String tagName) {
        if (tagName == null) {
            return false;
>>>>>>> 2d806504
        }
        ReaderPostListFragment listFragment = getListFragment();
        return listFragment != null
                && listFragment.getPostListType() == ReaderTypes.ReaderPostListType.TAG_FOLLOWED
                && listFragment.getCurrentTagName().equals(tagName);
    }


    /*
<<<<<<< HEAD
     * receiver which is notified when followed tags and/or blogs have changed
     */
    private final BroadcastReceiver mReceiver = new BroadcastReceiver() {
        @Override
        public void onReceive(Context context, Intent intent) {
            if (isFinishing()) {
                return;
            }

            String action = StringUtils.notNullStr(intent.getAction());
            AppLog.d(T.READER, "reader post list > received broadcast " + action);

            if (action.equals(ReaderUpdateService.ACTION_FOLLOWED_TAGS_CHANGED)) {
                ReaderPostListFragment listFragment = getListFragment();
                if (listFragment == null) {
                    // list fragment doesn't exist yet (can happen if user signed out) - create
                    // it now showing the default tag
                    showListFragmentForTag(ReaderTag.getDefaultTag(), ReaderPostListType.TAG_FOLLOWED);
                } else if (listFragment.getPostListType() == ReaderPostListType.TAG_FOLLOWED) {
                    // list fragment is viewing followed tags, tell it to refresh the list of tags
                    listFragment.refreshTags();
                }
            } else if (action.equals(ReaderUpdateService.ACTION_FOLLOWED_BLOGS_CHANGED)) {
                AppLog.d(T.READER, "reader post list > followed blogs have changed");
                // followed blogs have changed, so remove posts in blogs that are
                // no longer being followed
                purgeUnfollowedPosts();
            }
=======
     * initial update performed at startup to ensure we have the latest reader-related info
     */
    private void performInitialUpdate() {
        if (!NetworkUtils.isNetworkAvailable(this)) {
            return;
        }

        // remember whether we have any tags and posts before updating
        final boolean isTagTableEmpty = ReaderTagTable.isEmpty();
        final boolean isPostTableEmpty = ReaderPostTable.isEmpty();

        // request the list of tags first and don't perform other calls until it returns - this
        // way changes to tags can be shown as quickly as possible (esp. important when tags
        // don't already exist)
        ReaderActions.UpdateResultListener listener = new ReaderActions.UpdateResultListener() {
            @Override
            public void onUpdateResult(UpdateResult result) {
                if (isFinishing()) {
                    return;
                }
                if (result != UpdateResult.FAILED) {
                    mHasPerformedInitialUpdate = true;
                }
                if (result == UpdateResult.CHANGED) {
                    // if the post list fragment is viewing followed tags, tell it to refresh
                    // the list of tags
                    ReaderPostListFragment listFragment = getListFragment();
                    if (listFragment == null) {
                        // list fragment doesn't exist yet (can happen if user signed out) - create
                        // it now showing the default tag
                        showListFragmentForTag(ReaderTag.getDefaultTag(), ReaderTypes.ReaderPostListType.TAG_FOLLOWED);
                    } else if (listFragment.getPostListType() == ReaderTypes.ReaderPostListType.TAG_FOLLOWED) {
                        listFragment.refreshTags();
                        // if the tag and posts tables were empty (first run), tell the list
                        // fragment to get posts with the current tag now that we have tags
                        if (isTagTableEmpty && isPostTableEmpty) {
                            listFragment.updatePostsWithTag(
                                    listFragment.getCurrentTag(),
                                    RequestDataAction.LOAD_NEWER,
                                    ReaderTypes.RefreshType.AUTOMATIC);
                        }
                    }
                }

                // now that tags have been retrieved, perform the other requests - first update
                // the current user to ensure we have their user_id as well as their latest info
                // in case they changed their avatar, name, etc. since last time
                AppLog.d(T.READER, "reader post list > updating current user");
                ReaderUserActions.updateCurrentUser(null);

                // update followed blogs
                AppLog.d(T.READER, "reader post list > updating followed blogs");
                updateFollowedBlogs();

                // update cookies so that we can show authenticated images in WebViews
                AppLog.d(T.READER, "reader post list > updating cookies");
                ReaderAuthActions.updateCookies(ReaderPostListActivity.this);
            }
        };
        ReaderTagActions.updateTags(listener);
    }

    /*
     * request the latest list of blogs the user is following
     */
    private void updateFollowedBlogs() {
        ReaderActions.UpdateResultListener listener = new ReaderActions.UpdateResultListener() {
            @Override
            public void onUpdateResult(UpdateResult result) {
                if (!isFinishing() && result == UpdateResult.CHANGED) {
                    AppLog.d(T.READER, "reader post list > followed blogs have changed");
                    // if followed blogs have changed, remove posts in blogs that are
                    // no longer being followed
                    purgeUnfollowedPosts();
                }
            }
        };
        ReaderBlogActions.updateFollowedBlogs(listener);
    }

    /*
     * remove posts in blogs that are no longer followed
     */
    private void purgeUnfollowedPosts() {
        final Handler handler = new Handler();

        new Thread() {
            @Override
            public void run() {
                // purge in the background
                int numPurged = ReaderPostTable.purgeUnfollowedPosts();

                // if any posts were purged and we're showing posts in followed blogs, refresh the
                // list fragment so purged posts no longer appear
                if (numPurged > 0) {
                    handler.post(new Runnable() {
                        public void run() {
                            if (isListFragmentForTagShowing(ReaderTag.TAG_NAME_FOLLOWING)) {
                                getListFragment().refreshPosts();
                            }
                        }
                    });
                }
            }
        }.start();
    }


    /*
     * user tapped a post in the list fragment
     */
    @Override
    public void onPostSelected(long blogId, long postId) {
        // skip if this activity no longer has the focus - this prevents the post detail from
        // being shown multiple times if the user quickly taps a post more than once
        if (!this.hasWindowFocus()) {
            AppLog.w(T.READER, "reader post list > post selected when activity not focused");
            return;
        }

        ReaderPostListFragment listFragment = getListFragment();
        if (listFragment != null) {
            switch (getPostListType()) {
                case TAG_FOLLOWED:
                case TAG_PREVIEW:
                    ReaderActivityLauncher.showReaderPostPagerForTag(
                            this,
                            listFragment.getCurrentTag(),
                            getPostListType(),
                            blogId,
                            postId);
                    break;
                case BLOG_PREVIEW:
                    ReaderActivityLauncher.showReaderPostPagerForBlog(
                            this,
                            blogId,
                            postId);

                    break;
                default:
                    return;
            }
        }
    }

    /*
     * user tapped a tag in the list fragment
     */
    @Override
    public void onTagSelected(String tagName) {
        ReaderTag tag = new ReaderTag(tagName, ReaderTagType.FOLLOWED);
        if (hasListFragment() && getListFragment().getPostListType().equals(ReaderTypes.ReaderPostListType.TAG_PREVIEW)) {
            // user is already previewing a tag, so change current tag in existing preview
            getListFragment().setCurrentTag(tag);
        } else {
            // user isn't previewing a tag, so open in tag preview
            ReaderActivityLauncher.showReaderTagPreview(this, tag);
>>>>>>> 2d806504
        }
    };
}<|MERGE_RESOLUTION|>--- conflicted
+++ resolved
@@ -2,19 +2,13 @@
 
 import android.app.Activity;
 import android.app.Fragment;
-<<<<<<< HEAD
 import android.content.BroadcastReceiver;
 import android.content.Context;
-=======
->>>>>>> 2d806504
 import android.content.Intent;
 import android.content.IntentFilter;
 import android.os.Bundle;
 import android.os.Handler;
-<<<<<<< HEAD
 import android.support.v4.content.LocalBroadcastManager;
-=======
->>>>>>> 2d806504
 
 import org.wordpress.android.R;
 import org.wordpress.android.analytics.AnalyticsTracker;
@@ -27,33 +21,20 @@
 import org.wordpress.android.ui.WPActionBarActivity;
 import org.wordpress.android.ui.accounts.WPComLoginActivity;
 import org.wordpress.android.ui.prefs.UserPrefs;
-<<<<<<< HEAD
-import org.wordpress.android.ui.reader.ReaderPostListFragment.OnPostSelectedListener;
-import org.wordpress.android.ui.reader.ReaderPostListFragment.OnTagSelectedListener;
-import org.wordpress.android.ui.reader.ReaderTypes.ReaderPostListType;
-=======
 import org.wordpress.android.ui.reader.ReaderInterfaces.OnPostSelectedListener;
 import org.wordpress.android.ui.reader.ReaderInterfaces.OnTagSelectedListener;
-import org.wordpress.android.ui.reader.actions.ReaderActions;
->>>>>>> 2d806504
 import org.wordpress.android.ui.reader.actions.ReaderActions.RequestDataAction;
-import org.wordpress.android.ui.reader.actions.ReaderActions.UpdateResult;
 import org.wordpress.android.ui.reader.actions.ReaderAuthActions;
-<<<<<<< HEAD
 import org.wordpress.android.ui.reader.actions.ReaderUserActions;
-import org.wordpress.android.ui.reader.models.ReaderBlogIdPostIdList;
 import org.wordpress.android.ui.reader.services.ReaderUpdateService;
 import org.wordpress.android.ui.reader.services.ReaderUpdateService.UpdateTask;
-=======
-import org.wordpress.android.ui.reader.actions.ReaderBlogActions;
-import org.wordpress.android.ui.reader.actions.ReaderTagActions;
-import org.wordpress.android.ui.reader.actions.ReaderUserActions;
->>>>>>> 2d806504
 import org.wordpress.android.util.AppLog;
 import org.wordpress.android.util.AppLog.T;
 import org.wordpress.android.util.StringUtils;
 
 import java.util.EnumSet;
+
+import javax.annotation.Nonnull;
 
 /*
  * this activity serves as the host for ReaderPostListFragment
@@ -129,15 +110,6 @@
     }
 
     @Override
-<<<<<<< HEAD
-    public void onSaveInstanceState(@Nonnull Bundle outState) {
-        if (outState.isEmpty()) {
-            outState.putBoolean("bug_19917_fix", true);
-        }
-        super.onSaveInstanceState(outState);
-    }
-
-    @Override
     protected void onPause() {
         LocalBroadcastManager.getInstance(this).unregisterReceiver(mReceiver);
         super.onPause();
@@ -153,8 +125,6 @@
     }
 
     @Override
-=======
->>>>>>> 2d806504
     protected void onStart() {
         super.onStart();
 
@@ -170,7 +140,7 @@
     }
 
     @Override
-    public void onSaveInstanceState(Bundle outState) {
+    public void onSaveInstanceState(@Nonnull Bundle outState) {
         if (outState.isEmpty()) {
             outState.putBoolean("bug_19917_fix", true);
         }
@@ -247,7 +217,8 @@
         mHasPerformedInitialUpdate = false;
 
         // reader database will have been cleared by the time this is called, but the fragment must
-        // be removed or else they will continue to show the same articles
+        // be removed or else they will continue to show the same articles - onResume() will take
+        // care of re-displaying the correct fragment if necessary
         removeListFragment();
     }
 
@@ -307,7 +278,6 @@
 
     /*
      * is the list fragment showing posts with the passed tag?
-<<<<<<< HEAD
      */
     private boolean isListFragmentForTagShowing(String tagName) {
         if (tagName == null) {
@@ -315,14 +285,13 @@
         }
         ReaderPostListFragment listFragment = getListFragment();
         return listFragment != null
-                && listFragment.getPostListType() == ReaderPostListType.TAG_FOLLOWED
+                && listFragment.getPostListType() == ReaderTypes.ReaderPostListType.TAG_FOLLOWED
                 && listFragment.getCurrentTagName().equals(tagName);
     }
 
-
-    /*
-     * initial update performed at startup to ensure we have the latest reader-related info
-     */
+    /*
+       * initial update performed at startup to ensure we have the latest reader-related info
+       */
     private void performInitialUpdate() {
         if (!NetworkUtils.isNetworkAvailable(this)) {
             return;
@@ -342,169 +311,6 @@
         // update cookies so that we can show authenticated images in WebViews
         AppLog.d(T.READER, "reader post list > updating cookies");
         ReaderAuthActions.updateCookies(ReaderPostListActivity.this);
-    }
-
-    /*
-     * remove posts in blogs that are no longer followed
-     */
-    private void purgeUnfollowedPosts() {
-        final Handler handler = new Handler();
-
-        new Thread() {
-            @Override
-            public void run() {
-                // purge in the background
-                int numPurged = ReaderPostTable.purgeUnfollowedPosts();
-
-                // if any posts were purged and we're showing posts in followed blogs, refresh the
-                // list fragment so purged posts no longer appear
-                if (numPurged > 0) {
-                    handler.post(new Runnable() {
-                        public void run() {
-                            if (isListFragmentForTagShowing(ReaderTag.TAG_NAME_FOLLOWING)) {
-                                getListFragment().refreshPosts();
-                            }
-                        }
-                    });
-                }
-            }
-        }.start();
-    }
-
-
-    /*
-     * user tapped a post in the list fragment
-     */
-    @Override
-    public void onPostSelected(long blogId, long postId) {
-        // skip if this activity no longer has the focus - this prevents the post detail from
-        // being shown multiple times if the user quickly taps a post more than once
-        if (!this.hasWindowFocus()) {
-            AppLog.w(T.READER, "reader post list > post selected when activity not focused");
-            return;
-=======
-     */
-    private boolean isListFragmentForTagShowing(String tagName) {
-        if (tagName == null) {
-            return false;
->>>>>>> 2d806504
-        }
-        ReaderPostListFragment listFragment = getListFragment();
-        return listFragment != null
-                && listFragment.getPostListType() == ReaderTypes.ReaderPostListType.TAG_FOLLOWED
-                && listFragment.getCurrentTagName().equals(tagName);
-    }
-
-
-    /*
-<<<<<<< HEAD
-     * receiver which is notified when followed tags and/or blogs have changed
-     */
-    private final BroadcastReceiver mReceiver = new BroadcastReceiver() {
-        @Override
-        public void onReceive(Context context, Intent intent) {
-            if (isFinishing()) {
-                return;
-            }
-
-            String action = StringUtils.notNullStr(intent.getAction());
-            AppLog.d(T.READER, "reader post list > received broadcast " + action);
-
-            if (action.equals(ReaderUpdateService.ACTION_FOLLOWED_TAGS_CHANGED)) {
-                ReaderPostListFragment listFragment = getListFragment();
-                if (listFragment == null) {
-                    // list fragment doesn't exist yet (can happen if user signed out) - create
-                    // it now showing the default tag
-                    showListFragmentForTag(ReaderTag.getDefaultTag(), ReaderPostListType.TAG_FOLLOWED);
-                } else if (listFragment.getPostListType() == ReaderPostListType.TAG_FOLLOWED) {
-                    // list fragment is viewing followed tags, tell it to refresh the list of tags
-                    listFragment.refreshTags();
-                }
-            } else if (action.equals(ReaderUpdateService.ACTION_FOLLOWED_BLOGS_CHANGED)) {
-                AppLog.d(T.READER, "reader post list > followed blogs have changed");
-                // followed blogs have changed, so remove posts in blogs that are
-                // no longer being followed
-                purgeUnfollowedPosts();
-            }
-=======
-     * initial update performed at startup to ensure we have the latest reader-related info
-     */
-    private void performInitialUpdate() {
-        if (!NetworkUtils.isNetworkAvailable(this)) {
-            return;
-        }
-
-        // remember whether we have any tags and posts before updating
-        final boolean isTagTableEmpty = ReaderTagTable.isEmpty();
-        final boolean isPostTableEmpty = ReaderPostTable.isEmpty();
-
-        // request the list of tags first and don't perform other calls until it returns - this
-        // way changes to tags can be shown as quickly as possible (esp. important when tags
-        // don't already exist)
-        ReaderActions.UpdateResultListener listener = new ReaderActions.UpdateResultListener() {
-            @Override
-            public void onUpdateResult(UpdateResult result) {
-                if (isFinishing()) {
-                    return;
-                }
-                if (result != UpdateResult.FAILED) {
-                    mHasPerformedInitialUpdate = true;
-                }
-                if (result == UpdateResult.CHANGED) {
-                    // if the post list fragment is viewing followed tags, tell it to refresh
-                    // the list of tags
-                    ReaderPostListFragment listFragment = getListFragment();
-                    if (listFragment == null) {
-                        // list fragment doesn't exist yet (can happen if user signed out) - create
-                        // it now showing the default tag
-                        showListFragmentForTag(ReaderTag.getDefaultTag(), ReaderTypes.ReaderPostListType.TAG_FOLLOWED);
-                    } else if (listFragment.getPostListType() == ReaderTypes.ReaderPostListType.TAG_FOLLOWED) {
-                        listFragment.refreshTags();
-                        // if the tag and posts tables were empty (first run), tell the list
-                        // fragment to get posts with the current tag now that we have tags
-                        if (isTagTableEmpty && isPostTableEmpty) {
-                            listFragment.updatePostsWithTag(
-                                    listFragment.getCurrentTag(),
-                                    RequestDataAction.LOAD_NEWER,
-                                    ReaderTypes.RefreshType.AUTOMATIC);
-                        }
-                    }
-                }
-
-                // now that tags have been retrieved, perform the other requests - first update
-                // the current user to ensure we have their user_id as well as their latest info
-                // in case they changed their avatar, name, etc. since last time
-                AppLog.d(T.READER, "reader post list > updating current user");
-                ReaderUserActions.updateCurrentUser(null);
-
-                // update followed blogs
-                AppLog.d(T.READER, "reader post list > updating followed blogs");
-                updateFollowedBlogs();
-
-                // update cookies so that we can show authenticated images in WebViews
-                AppLog.d(T.READER, "reader post list > updating cookies");
-                ReaderAuthActions.updateCookies(ReaderPostListActivity.this);
-            }
-        };
-        ReaderTagActions.updateTags(listener);
-    }
-
-    /*
-     * request the latest list of blogs the user is following
-     */
-    private void updateFollowedBlogs() {
-        ReaderActions.UpdateResultListener listener = new ReaderActions.UpdateResultListener() {
-            @Override
-            public void onUpdateResult(UpdateResult result) {
-                if (!isFinishing() && result == UpdateResult.CHANGED) {
-                    AppLog.d(T.READER, "reader post list > followed blogs have changed");
-                    // if followed blogs have changed, remove posts in blogs that are
-                    // no longer being followed
-                    purgeUnfollowedPosts();
-                }
-            }
-        };
-        ReaderBlogActions.updateFollowedBlogs(listener);
     }
 
     /*
@@ -564,10 +370,7 @@
                             this,
                             blogId,
                             postId);
-
                     break;
-                default:
-                    return;
             }
         }
     }
@@ -584,7 +387,38 @@
         } else {
             // user isn't previewing a tag, so open in tag preview
             ReaderActivityLauncher.showReaderTagPreview(this, tag);
->>>>>>> 2d806504
+        }
+    }
+
+    /*
+     * receiver which is notified when followed tags and/or blogs have changed
+     */
+    private final BroadcastReceiver mReceiver = new BroadcastReceiver() {
+        @Override
+        public void onReceive(Context context, Intent intent) {
+            if (isFinishing()) {
+                return;
+            }
+
+            String action = StringUtils.notNullStr(intent.getAction());
+            AppLog.d(T.READER, "reader post list > received broadcast " + action);
+
+            if (action.equals(ReaderUpdateService.ACTION_FOLLOWED_TAGS_CHANGED)) {
+                ReaderPostListFragment listFragment = getListFragment();
+                if (listFragment == null) {
+                    // list fragment doesn't exist yet (can happen if user signed out) - create
+                    // it now showing the default tag
+                    showListFragmentForTag(ReaderTag.getDefaultTag(), ReaderTypes.ReaderPostListType.TAG_FOLLOWED);
+                } else if (listFragment.getPostListType() == ReaderTypes.ReaderPostListType.TAG_FOLLOWED) {
+                    // list fragment is viewing followed tags, tell it to refresh the list of tags
+                    listFragment.refreshTags();
+                }
+            } else if (action.equals(ReaderUpdateService.ACTION_FOLLOWED_BLOGS_CHANGED)) {
+                // followed blogs have changed, so remove posts in blogs that are
+                // no longer being followed
+                purgeUnfollowedPosts();
+            }
         }
     };
+
 }