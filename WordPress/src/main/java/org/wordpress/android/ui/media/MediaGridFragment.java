--- conflicted
+++ resolved
@@ -793,11 +793,6 @@
             inflater.inflate(R.menu.media_multiselect, menu);
             setSwipeToRefreshEnabled(false);
             getAdapter().setInMultiSelect(true);
-<<<<<<< HEAD
-            WPActivityUtils.setStatusBarColor(getActivity().getWindow(),
-                    getActivity().getResources().getColor(R.color.neutral_60));
-=======
->>>>>>> a9b32e65
             updateActionModeTitle(selectCount);
             return true;
         }
@@ -823,11 +818,6 @@
         public void onDestroyActionMode(ActionMode mode) {
             setSwipeToRefreshEnabled(true);
             getAdapter().setInMultiSelect(false);
-<<<<<<< HEAD
-            WPActivityUtils.setStatusBarColor(getActivity().getWindow(),
-                    getActivity().getResources().getColor(R.color.status_bar));
-=======
->>>>>>> a9b32e65
             mActionMode = null;
         }
     }
