package org.wordpress.android.ui.media;

import android.app.Activity;
import android.app.Fragment;
import android.database.Cursor;
import android.graphics.Bitmap;
import android.os.Bundle;
import android.view.LayoutInflater;
import android.view.Menu;
import android.view.MenuInflater;
import android.view.MenuItem;
import android.view.View;
import android.view.ViewGroup;
import android.view.ViewGroup.LayoutParams;
import android.widget.EditText;
import android.widget.FrameLayout;
import android.widget.ImageView;
import android.widget.ScrollView;
import android.widget.Toast;

import com.android.volley.toolbox.ImageLoader;
import com.android.volley.toolbox.NetworkImageView;

import org.wordpress.android.R;
import org.wordpress.android.WordPress;
import org.wordpress.android.WordPressDB;
import org.wordpress.android.fluxc.model.SiteModel;
import org.wordpress.android.util.ActivityUtils;
import org.wordpress.android.util.ImageUtils.BitmapWorkerCallback;
import org.wordpress.android.util.ImageUtils.BitmapWorkerTask;
import org.wordpress.android.util.MediaUtils;
<<<<<<< HEAD
import org.wordpress.android.util.ToastUtils;
=======
import org.wordpress.android.util.StringUtils;
>>>>>>> d8ace28a
import org.xmlrpc.android.ApiHelper;

/**
 * A fragment for editing media on the Media tab
 */
public class MediaEditFragment extends Fragment {
    private static final String ARGS_MEDIA_ID = "media_id";
    // also appears in the layouts, from the strings.xml
    public static final String TAG = "MediaEditFragment";

    private NetworkImageView mNetworkImageView;
    private ImageView mLocalImageView;
    private EditText mTitleView;
    private EditText mCaptionView;
    private EditText mDescriptionView;

    private String mTitleOriginal;
    private String mDescriptionOriginal;
    private String mCaptionOriginal;

    private MediaEditFragmentCallback mCallback;

    private boolean mIsMediaUpdating = false;

    private String mMediaId;
    private ScrollView mScrollView;
    private View mLinearLayout;
    private ImageLoader mImageLoader;

    private SiteModel mSite;

    public interface MediaEditFragmentCallback {
        void onResume(Fragment fragment);
        void setLookClosable();
        void onPause(Fragment fragment);
        void onSavedEdit(String mediaId, boolean result);
    }

    public static MediaEditFragment newInstance(SiteModel site, String mediaId) {
        MediaEditFragment fragment = new MediaEditFragment();
        Bundle args = new Bundle();
        args.putString(ARGS_MEDIA_ID, mediaId);
        args.putSerializable(WordPress.SITE, site);
        fragment.setArguments(args);
        return fragment;
    }

    @Override
    public void onCreate(Bundle savedInstanceState) {
        super.onCreate(savedInstanceState);

        if (savedInstanceState == null) {
            if (getArguments() != null) {
                mSite = (SiteModel) getArguments().getSerializable(WordPress.SITE);
            } else {
                mSite = (SiteModel) getActivity().getIntent().getSerializableExtra(WordPress.SITE);
            }
        } else {
            mSite = (SiteModel) savedInstanceState.getSerializable(WordPress.SITE);
        }

        if (mSite == null) {
            ToastUtils.showToast(getActivity(), R.string.blog_not_found, ToastUtils.Duration.SHORT);
            getActivity().finish();
        }

        setHasOptionsMenu(true);
        // TODO: We want to inject the image loader in this class instead of using a static field.
        mImageLoader = WordPress.imageLoader;

        // retain this fragment across configuration changes
        setRetainInstance(true);
    }

    @Override
    public void onAttach(Activity activity) {
        super.onAttach(activity);

        try {
            mCallback = (MediaEditFragmentCallback) activity;
        } catch (ClassCastException e) {
            throw new ClassCastException(activity.toString() + " must implement "
                                         + MediaEditFragmentCallback.class.getSimpleName());
        }
    }


    @Override
    public void onDetach() {
        super.onDetach();
        // set callback to null so we don't accidentally leak the activity instance
        mCallback = null;
    }

    private boolean hasCallback() {
        return (mCallback != null);
    }

    @Override
    public void onResume() {
        super.onResume();
        if (hasCallback()) {
            mCallback.onResume(this);
            mCallback.setLookClosable();
        }
    }

    @Override
    public void onPause() {
        super.onPause();
        if (hasCallback()) {
            mCallback.onPause(this);
        }
    }

    public String getMediaId() {
        if (mMediaId != null) {
            return mMediaId;
        } else if (getArguments() != null) {
            mMediaId = getArguments().getString(ARGS_MEDIA_ID);
            return mMediaId;
        } else {
            return null;
        }
    }

    @Override
    public View onCreateView(LayoutInflater inflater, ViewGroup container, Bundle savedInstanceState) {
        mScrollView = (ScrollView) inflater.inflate(R.layout.media_edit_fragment, container, false);

        mLinearLayout = mScrollView.findViewById(R.id.media_edit_linear_layout);
        mTitleView = (EditText) mScrollView.findViewById(R.id.media_edit_fragment_title);
        mCaptionView = (EditText) mScrollView.findViewById(R.id.media_edit_fragment_caption);
        mDescriptionView = (EditText) mScrollView.findViewById(R.id.media_edit_fragment_description);
        mLocalImageView = (ImageView) mScrollView.findViewById(R.id.media_edit_fragment_image_local);
        mNetworkImageView = (NetworkImageView) mScrollView.findViewById(R.id.media_edit_fragment_image_network);

        loadMedia(getMediaId());

        return mScrollView;
    }

<<<<<<< HEAD
=======
    private void disableEditingOnOldVersion() {
        if (WordPressMediaUtils.isWordPressVersionWithMediaEditingCapabilities()) {
            return;
        }

        mTitleView.setEnabled(false);
        mCaptionView.setEnabled(false);
        mDescriptionView.setEnabled(false);
    }

>>>>>>> d8ace28a
    @Override
    public void onSaveInstanceState(Bundle outState) {
        super.onSaveInstanceState(outState);
        outState.putSerializable(WordPress.SITE, mSite);
    }

    public void loadMedia(String mediaId) {
        mMediaId = mediaId;
        if (getActivity() != null) {
            String blogId = String.valueOf(mSite.getId());
            if (mMediaId != null) {
                Cursor cursor = WordPress.wpDB.getMediaFile(blogId, mMediaId);
                refreshViews(cursor);
                cursor.close();
            } else {
                refreshViews(null);
            }
        }
    }

    void editMedia() {
        ActivityUtils.hideKeyboard(getActivity());
        final String mediaId = this.getMediaId();
        final String title = mTitleView.getText().toString();
        final String description = mDescriptionView.getText().toString();
        final String caption = mCaptionView.getText().toString();

        ApiHelper.EditMediaItemTask task = new ApiHelper.EditMediaItemTask(mSite, mediaId, title,
                description, caption,
                new ApiHelper.GenericCallback() {
                    @Override
                    public void onSuccess() {
                        String blogId = String.valueOf(mSite.getId());
                        WordPress.wpDB.updateMediaFile(blogId, mediaId, title, description, caption);
                        if (getActivity() != null) {
                            Toast.makeText(getActivity(), R.string.media_edit_success, Toast.LENGTH_LONG).show();
                        }
                        mIsMediaUpdating = false;
                        if (hasCallback()) {
                            mCallback.onSavedEdit(mediaId, true);
                        }
                    }

                    @Override
                    public void onFailure(ApiHelper.ErrorType errorType, String errorMessage, Throwable throwable) {
                        if (getActivity() != null) {
                            Toast.makeText(getActivity(), R.string.media_edit_failure, Toast.LENGTH_LONG).show();
                            getActivity().invalidateOptionsMenu();
                        }
                        mIsMediaUpdating = false;
                        if (hasCallback()) {
                            mCallback.onSavedEdit(mediaId, false);
                        }
                    }
                }
        );

        if (!isMediaUpdating()) {
<<<<<<< HEAD
            setMediaUpdating(true);
            task.execute();
=======
            mIsMediaUpdating = true;
            task.execute(apiArgs);
>>>>>>> d8ace28a
        }
    }

    private boolean isMediaUpdating() {
        return mIsMediaUpdating;
    }

    private void refreshImageView(Cursor cursor, boolean isLocal) {
        final String imageUri;
        if (isLocal) {
            imageUri = cursor.getString(cursor.getColumnIndex(WordPressDB.COLUMN_NAME_FILE_PATH));
        } else {
            imageUri = cursor.getString(cursor.getColumnIndex(WordPressDB.COLUMN_NAME_FILE_URL));
        }
        if (MediaUtils.isValidImage(imageUri)) {
            int width = cursor.getInt(cursor.getColumnIndex(WordPressDB.COLUMN_NAME_WIDTH));
            int height = cursor.getInt(cursor.getColumnIndex(WordPressDB.COLUMN_NAME_HEIGHT));

            // differentiating between tablet and phone
            float screenWidth;
            if (this.isInLayout()) {
                screenWidth = mLinearLayout.getMeasuredWidth();
            } else {
                screenWidth = getActivity().getResources().getDisplayMetrics().widthPixels;
            }
            float screenHeight = getActivity().getResources().getDisplayMetrics().heightPixels;

            if (width > screenWidth) {
                height = (int) (height / (width / screenWidth));
            } else if (height > screenHeight) {
                width = (int) (width / (height / screenHeight));
            }

            if (isLocal) {
                loadLocalImage(mLocalImageView, imageUri, width, height);
                mLocalImageView.setLayoutParams(new FrameLayout.LayoutParams(LayoutParams.MATCH_PARENT, height));
            } else {
                mNetworkImageView.setImageUrl(imageUri + "?w=" + screenWidth, mImageLoader);
                mNetworkImageView.setLayoutParams(new FrameLayout.LayoutParams(LayoutParams.MATCH_PARENT, height));
            }
        } else {
            mNetworkImageView.setVisibility(View.GONE);
            mLocalImageView.setVisibility(View.GONE);
        }
    }

    private void refreshViews(Cursor cursor) {
        if (cursor == null || !cursor.moveToFirst() || cursor.getCount() == 0) {
            mLinearLayout.setVisibility(View.GONE);
            return;
        }

        mLinearLayout.setVisibility(View.VISIBLE);

        mScrollView.scrollTo(0, 0);

        String state = cursor.getString(cursor.getColumnIndex(WordPressDB.COLUMN_NAME_UPLOAD_STATE));
        boolean isLocal = MediaUtils.isLocalFile(state);
        if (isLocal) {
            mNetworkImageView.setVisibility(View.GONE);
            mLocalImageView.setVisibility(View.VISIBLE);
        } else {
            mNetworkImageView.setVisibility(View.VISIBLE);
            mLocalImageView.setVisibility(View.GONE);
        }

        // user can't edit local files
        mTitleView.setEnabled(!isLocal);
        mCaptionView.setEnabled(!isLocal);
        mDescriptionView.setEnabled(!isLocal);

        mMediaId = cursor.getString(cursor.getColumnIndex(WordPressDB.COLUMN_NAME_MEDIA_ID));

        mTitleOriginal = cursor.getString(cursor.getColumnIndex(WordPressDB.COLUMN_NAME_TITLE));
        mTitleView.setText(mTitleOriginal);
        mTitleView.requestFocus();
        mTitleView.setSelection(mTitleView.getText().length());

        mCaptionOriginal = cursor.getString(cursor.getColumnIndex(WordPressDB.COLUMN_NAME_CAPTION));
        mCaptionView.setText(mCaptionOriginal);

        mDescriptionOriginal = cursor.getString(cursor.getColumnIndex(WordPressDB.COLUMN_NAME_DESCRIPTION));
        mDescriptionView.setText(mDescriptionOriginal);

        refreshImageView(cursor, isLocal);
    }

    @Override
    public void onCreateOptionsMenu(Menu menu, MenuInflater inflater) {
        if (!isInLayout()) {
            inflater.inflate(R.menu.media_edit, menu);
        }
    }

    @Override
    public void onPrepareOptionsMenu(Menu menu) {
        if (!isInLayout()) {
            menu.findItem(R.id.menu_new_media).setVisible(false);
            menu.findItem(R.id.menu_search).setVisible(false);
        }
    }

    @Override
    public boolean onOptionsItemSelected(MenuItem item) {
        int itemId = item.getItemId();
        if (itemId == R.id.menu_save_media) {
            item.setActionView(R.layout.progressbar);
            editMedia();
        }
        return super.onOptionsItemSelected(item);
    }

    private synchronized void loadLocalImage(ImageView imageView, String filePath, int width, int height) {
        if (MediaUtils.isValidImage(filePath)) {
            imageView.setTag(filePath);

            Bitmap bitmap = WordPress.getBitmapCache().get(filePath);
            if (bitmap != null) {
                imageView.setImageBitmap(bitmap);
            } else {
                BitmapWorkerTask task = new BitmapWorkerTask(imageView, width, height, new BitmapWorkerCallback() {
                    @Override
                    public void onBitmapReady(String path, ImageView imageView, Bitmap bitmap) {
                        if (imageView != null) {
                            imageView.setImageBitmap(bitmap);
                        }
                        WordPress.getBitmapCache().put(path, bitmap);
                    }
                });
                task.execute(filePath);
            }
        }
    }

    public boolean isDirty() {
        return mMediaId != null &&
                (!StringUtils.equals(mTitleOriginal, mTitleView.getText().toString())
                || !StringUtils.equals(mCaptionOriginal, mCaptionView.getText().toString())
                || !StringUtils.equals(mDescriptionOriginal, mDescriptionView.getText().toString()));
    }
}<|MERGE_RESOLUTION|>--- conflicted
+++ resolved
@@ -29,11 +29,8 @@
 import org.wordpress.android.util.ImageUtils.BitmapWorkerCallback;
 import org.wordpress.android.util.ImageUtils.BitmapWorkerTask;
 import org.wordpress.android.util.MediaUtils;
-<<<<<<< HEAD
 import org.wordpress.android.util.ToastUtils;
-=======
 import org.wordpress.android.util.StringUtils;
->>>>>>> d8ace28a
 import org.xmlrpc.android.ApiHelper;
 
 /**
@@ -176,20 +173,7 @@
         return mScrollView;
     }
 
-<<<<<<< HEAD
-=======
-    private void disableEditingOnOldVersion() {
-        if (WordPressMediaUtils.isWordPressVersionWithMediaEditingCapabilities()) {
-            return;
-        }
-
-        mTitleView.setEnabled(false);
-        mCaptionView.setEnabled(false);
-        mDescriptionView.setEnabled(false);
-    }
-
->>>>>>> d8ace28a
-    @Override
+ @Override
     public void onSaveInstanceState(Bundle outState) {
         super.onSaveInstanceState(outState);
         outState.putSerializable(WordPress.SITE, mSite);
@@ -246,19 +230,10 @@
                 }
         );
 
-        if (!isMediaUpdating()) {
-<<<<<<< HEAD
-            setMediaUpdating(true);
+        if (!mIsMediaUpdating) {
+            mIsMediaUpdating = true;
             task.execute();
-=======
-            mIsMediaUpdating = true;
-            task.execute(apiArgs);
->>>>>>> d8ace28a
-        }
-    }
-
-    private boolean isMediaUpdating() {
-        return mIsMediaUpdating;
+        }
     }
 
     private void refreshImageView(Cursor cursor, boolean isLocal) {
