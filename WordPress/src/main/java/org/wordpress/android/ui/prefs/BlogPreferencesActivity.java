package org.wordpress.android.ui.prefs;

import android.app.Fragment;
import android.app.FragmentManager;
import android.os.Bundle;
import android.support.v7.app.ActionBar;
import android.support.v7.app.AppCompatActivity;
import android.view.MenuItem;

import org.greenrobot.eventbus.Subscribe;
import org.greenrobot.eventbus.ThreadMode;
import org.wordpress.android.R;
import org.wordpress.android.WordPress;
import org.wordpress.android.fluxc.Dispatcher;
import org.wordpress.android.fluxc.model.SiteModel;
import org.wordpress.android.fluxc.store.AccountStore;
import org.wordpress.android.fluxc.store.SiteStore;
import org.wordpress.android.fluxc.store.SiteStore.OnSiteDeleted;
import org.wordpress.android.fluxc.store.SiteStore.OnSiteRemoved;
import org.wordpress.android.networking.ConnectionChangeReceiver;
import org.wordpress.android.util.SiteUtils;
import org.wordpress.android.util.ToastUtils;

import javax.inject.Inject;

import de.greenrobot.event.EventBus;

/**
 * Activity for configuring blog specific settings.
 */
public class BlogPreferencesActivity extends AppCompatActivity {
    private static final String KEY_SETTINGS_FRAGMENT = "settings-fragment";

    private SiteModel mSite;

    @Inject AccountStore mAccountStore;
    @Inject SiteStore mSiteStore;
    @Inject Dispatcher mDispatcher;

    @Override
    public void onCreate(Bundle savedInstanceState) {
        super.onCreate(savedInstanceState);
        ((WordPress) getApplication()).component().inject(this);

        if (savedInstanceState == null) {
            mSite = (SiteModel) getIntent().getSerializableExtra(WordPress.SITE);
        } else {
            mSite = (SiteModel) savedInstanceState.getSerializable(WordPress.SITE);
        }

        if (mSite == null) {
            ToastUtils.showToast(this, R.string.blog_not_found, ToastUtils.Duration.SHORT);
            finish();
            return;
        }

        ActionBar actionBar = getSupportActionBar();
        if (actionBar != null) {
            actionBar.setHomeButtonEnabled(true);
            actionBar.setDisplayHomeAsUpEnabled(true);
<<<<<<< HEAD
            actionBar.setTitle(StringUtils.unescapeHTML(SiteUtils.getSiteNameOrHomeURL(mSite)));
=======
            actionBar.setTitle(SiteUtils.getSiteNameOrHomeURL(site));
>>>>>>> 4431fb64
        }

        FragmentManager fragmentManager = getFragmentManager();
        Fragment siteSettingsFragment = fragmentManager.findFragmentByTag(KEY_SETTINGS_FRAGMENT);

        if (siteSettingsFragment == null) {
            siteSettingsFragment = new SiteSettingsFragment();
            siteSettingsFragment.setArguments(getIntent().getExtras());
            fragmentManager.beginTransaction()
                    .replace(android.R.id.content, siteSettingsFragment, KEY_SETTINGS_FRAGMENT)
                    .commit();
        }
    }

    @Override
    protected void onStart() {
        super.onStart();
        EventBus.getDefault().register(this);
        mDispatcher.register(this);
    }

    @Override
    protected void onStop() {
        mDispatcher.unregister(this);
        EventBus.getDefault().unregister(this);
        super.onStop();
    }

    @Override
    public void onSaveInstanceState(Bundle outState) {
        super.onSaveInstanceState(outState);
        outState.putSerializable(WordPress.SITE, mSite);
    }

    @Override
    public boolean onOptionsItemSelected(MenuItem item) {
        int itemID = item.getItemId();
        if (itemID == android.R.id.home) {
            finish();
            return true;
        }

        return super.onOptionsItemSelected(item);
    }

    @SuppressWarnings("unused")
    public void onEventMainThread(ConnectionChangeReceiver.ConnectionChangeEvent event) {
        SiteSettingsFragment siteSettingsFragment = getSettingsFragment();
        if (siteSettingsFragment != null) {
            if (!event.isConnected()) {
                ToastUtils.showToast(this, getString(R.string.site_settings_disconnected_toast));
            }
            siteSettingsFragment.setEditingEnabled(event.isConnected());

            // TODO: add this back when delete blog is back
            //https://github.com/wordpress-mobile/WordPress-Android/commit/6a90e3fe46e24ee40abdc4a7f8f0db06f157900c
            // Checks for stats widgets that were synched with a blog that could be gone now.
            //            StatsWidgetProvider.updateWidgetsOnLogout(this);
        }
    }

    @SuppressWarnings("unused")
    @Subscribe(threadMode = ThreadMode.MAIN)
    public void onSiteRemoved(OnSiteRemoved event) {
        if (!event.isError()) {
            setResult(SiteSettingsFragment.RESULT_BLOG_REMOVED);
            finish();
        }
    }

    @SuppressWarnings("unused")
    @Subscribe(threadMode = ThreadMode.MAIN)
    public void onSiteDeleted(OnSiteDeleted event) {
        SiteSettingsFragment siteSettingsFragment = getSettingsFragment();
        if (siteSettingsFragment != null) {
            if (event.isError()) {
                siteSettingsFragment.handleDeleteSiteError(event.error);
                return;
            }

            siteSettingsFragment.handleSiteDeleted();
            setResult(SiteSettingsFragment.RESULT_BLOG_REMOVED);
            finish();
        }
    }

    private SiteSettingsFragment getSettingsFragment() {
        FragmentManager fragmentManager = getFragmentManager();
        return (SiteSettingsFragment) fragmentManager.findFragmentByTag(KEY_SETTINGS_FRAGMENT);
    }
}<|MERGE_RESOLUTION|>--- conflicted
+++ resolved
@@ -19,6 +19,7 @@
 import org.wordpress.android.fluxc.store.SiteStore.OnSiteRemoved;
 import org.wordpress.android.networking.ConnectionChangeReceiver;
 import org.wordpress.android.util.SiteUtils;
+import org.wordpress.android.util.StringUtils;
 import org.wordpress.android.util.ToastUtils;
 
 import javax.inject.Inject;
@@ -58,11 +59,7 @@
         if (actionBar != null) {
             actionBar.setHomeButtonEnabled(true);
             actionBar.setDisplayHomeAsUpEnabled(true);
-<<<<<<< HEAD
             actionBar.setTitle(StringUtils.unescapeHTML(SiteUtils.getSiteNameOrHomeURL(mSite)));
-=======
-            actionBar.setTitle(SiteUtils.getSiteNameOrHomeURL(site));
->>>>>>> 4431fb64
         }
 
         FragmentManager fragmentManager = getFragmentManager();
