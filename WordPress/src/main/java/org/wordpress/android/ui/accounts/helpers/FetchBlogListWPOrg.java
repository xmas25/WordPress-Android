--- conflicted
+++ resolved
@@ -103,11 +103,7 @@
     }
 
     private boolean isHTTPAuthErrorMessage(Exception e) {
-<<<<<<< HEAD
-        return (e != null && e.getMessage() != null && e.getMessage().contains("401"));
-=======
         return e != null && e.getMessage() != null && e.getMessage().contains("401");
->>>>>>> 6826b58f
     }
 
     private Object doSystemListMethodsXMLRPC(String url, String httpUsername, String httpPassword) throws
@@ -160,14 +156,9 @@
             throw new IllegalArgumentException("Input URL " + url + " is not valid!");
         }
 
-<<<<<<< HEAD
         if (!url.contains("xmlrpc.php")) { // Do not use 'ends' here! Some hosting wants parameters passed to
             // baseURL/xmlrpc-php?my-authcode=XXX
-            if (url.substring(url.length() - 1, url.length()).equals("/")) {
-=======
-        if (!url.contains("xmlrpc.php")) { // Do not use 'ends' here! Some hosting wants parameters passed to baseURL/xmlrpc-php?my-authcode=XXX
             if (url.charAt(url.length() - 1) == '/') {
->>>>>>> 6826b58f
                 url = url.substring(0, url.length() - 1);
             }
             url += "/xmlrpc.php";
@@ -438,11 +429,9 @@
                 // during the setup of self-hosted sites that have malformed xmlrpc URLs in their declaration.
                 if (!URLUtil.isValidUrl(xmlrpcUrl)) {
                     mErrorMsgId = org.wordpress.android.R.string.invalid_site_url_message;
-                    trackInvalidInsertedURL(xmlrpcUrl);
                     return null;
                 }
 
-<<<<<<< HEAD
                 // The XML-RPC address is now available. Call wp.getUsersBlogs and load the sites.
                 return getUserBlogList(URI.create(xmlrpcUrl), mUsername, mPassword, mHttpUsername,
                         mHttpPassword);
@@ -451,19 +440,6 @@
                 mHttpAuthRequired = (hce.kind == WPOrgUtilsException.Kind.HTTP_AUTH_REQUIRED);
                 mErroneousSslCertificate = (hce.kind == WPOrgUtilsException.Kind.ERRONEOUS_SSL_CERTIFICATE);
                 trackInvalidInsertedURL(hce.failedUrl);
-=======
-                // Can't find the XML-RPC endpoint return a generic message
-                if (mErrorMsgId == 0) {
-                    mErrorMsgId = org.wordpress.android.R.string.no_site_error;
-                }
-                return null;
-            }
-
-            // Validate the XML-RPC URL we've found before. This check prevents a crash that can occur
-            // during the setup of self-hosted sites that have malformed xmlrpc URLs in their declaration.
-            if (!URLUtil.isValidUrl(xmlrpcUrl)) {
-                mErrorMsgId = org.wordpress.android.R.string.invalid_site_url_message;
->>>>>>> 6826b58f
                 return null;
             }
         }
@@ -503,14 +479,9 @@
                 throw new WPOrgUtilsException(Kind.XMLRPC_ERROR, R.string.no_site_error, xmlrpcUri.toString(), client
                         .getResponse());
             } catch (SSLHandshakeException e) {
-<<<<<<< HEAD
                 if (!WPUrlUtils.isWordPressCom(xmlrpcUri.toString())) {
                     throw new WPOrgUtilsException(WPOrgUtilsException.Kind.ERRONEOUS_SSL_CERTIFICATE, 0, xmlrpcUri
                             .toString(), null);
-=======
-                if (!WPUrlUtils.isWordPressCom(xmlrpcUri)) {
-                    mErroneousSslCertificate = true;
->>>>>>> 6826b58f
                 }
                 AppLog.w(T.NUX, "SSLHandshakeException failed. Erroneous SSL certificate detected.");
             } catch (ConnectTimeoutException e) {
