--- conflicted
+++ resolved
@@ -29,14 +29,10 @@
 import org.wordpress.android.util.config.ConsolidatedMediaPickerFeatureConfig
 import javax.inject.Inject
 
-class MediaPickerLauncher
-<<<<<<< HEAD
-@Inject constructor(
+class MediaPickerLauncher @Inject constructor(
     private val consolidatedMediaPickerFeatureConfig: ConsolidatedMediaPickerFeatureConfig,
     private val analyticsTrackerWrapper: AnalyticsTrackerWrapper
 ) {
-=======
-@Inject constructor(private val consolidatedMediaPickerFeatureConfig: ConsolidatedMediaPickerFeatureConfig) {
     fun showFeaturedImagePicker(
         activity: Activity,
         site: SiteModel?,
@@ -98,7 +94,6 @@
         }
     }
 
->>>>>>> 88559f26
     fun showPhotoPickerForResult(
         activity: Activity,
         browserType: MediaBrowserType,
