--- conflicted
+++ resolved
@@ -62,26 +62,17 @@
 
     fun showGravatarPicker(fragment: Fragment) {
         val intent = if (consolidatedMediaPickerFeatureConfig.isEnabled()) {
-<<<<<<< HEAD
             MediaPickerActivity.buildIntent(
-                    activity,
+                    fragment.requireContext(),
                     GRAVATAR_IMAGE_PICKER,
                     buildMediaPickerSetup(GRAVATAR_IMAGE_PICKER)
             )
         } else {
-            Intent(activity, PhotoPickerActivity::class.java).apply {
+            Intent(fragment.requireContext(), PhotoPickerActivity::class.java).apply {
                 this.putExtra(MediaBrowserActivity.ARG_BROWSER_TYPE, GRAVATAR_IMAGE_PICKER)
             }
         }
-        activity.startActivityForResult(intent, RequestCodes.PHOTO_PICKER)
-=======
-            Intent(fragment.requireContext(), MediaPickerActivity::class.java)
-        } else {
-            Intent(fragment.requireContext(), PhotoPickerActivity::class.java)
-        }
-        intent.putExtra(MediaBrowserActivity.ARG_BROWSER_TYPE, GRAVATAR_IMAGE_PICKER)
         fragment.startActivityForResult(intent, RequestCodes.PHOTO_PICKER)
->>>>>>> 30b6c235
     }
 
     private fun buildMediaPickerSetup(browserType: MediaBrowserType): MediaPickerSetup {
