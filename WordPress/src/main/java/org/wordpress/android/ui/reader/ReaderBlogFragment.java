--- conflicted
+++ resolved
@@ -76,11 +76,8 @@
             return;
         }
 
-<<<<<<< HEAD
-        TextView emptyView = getView().findViewById(R.id.text_empty);
-=======
         ActionableEmptyView emptyView = getView().findViewById(R.id.actionable_empty_view);
->>>>>>> 68c5fe53
+
         if (emptyView == null) {
             return;
         }
