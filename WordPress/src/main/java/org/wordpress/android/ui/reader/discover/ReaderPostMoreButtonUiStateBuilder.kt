--- conflicted
+++ resolved
@@ -25,11 +25,8 @@
 class ReaderPostMoreButtonUiStateBuilder @Inject constructor(
     private val readerPostTableWrapper: ReaderPostTableWrapper,
     private val readerBlogTableWrapper: ReaderBlogTableWrapper,
-<<<<<<< HEAD
-    private val readerUtilsWrapper: ReaderUtilsWrapper
-=======
+    private val readerUtilsWrapper: ReaderUtilsWrapper,
     @Named(BG_THREAD) private val bgDispatcher: CoroutineDispatcher
->>>>>>> 70a6e6ee
 ) {
     suspend fun buildMoreMenuItems(
         post: ReaderPost,
@@ -59,7 +56,7 @@
                     )
             )
 
-            // When post not from external feed so show notifications option.
+            // When post not from external feed then show notifications option.
             if (!readerUtilsWrapper.isExternalFeed(post.blogId, post.feedId)) {
                 if (readerBlogTableWrapper.isNotificationsEnabled(post.blogId)) {
                     menuItems.add(
