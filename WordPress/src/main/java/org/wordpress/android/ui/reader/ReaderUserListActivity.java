--- conflicted
+++ resolved
@@ -21,12 +21,7 @@
 /*
  * displays a list of users who like a specific reader post
  */
-<<<<<<< HEAD
 public class ReaderUserListActivity extends BaseActivity {
-
-=======
-public class ReaderUserListActivity extends AppCompatActivity {
->>>>>>> 02725d75
     private ReaderRecyclerView mRecyclerView;
     private ReaderUserAdapter mAdapter;
     private int mRestorePosition;
