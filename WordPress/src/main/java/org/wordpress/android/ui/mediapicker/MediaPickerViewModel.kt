--- conflicted
+++ resolved
@@ -540,16 +540,14 @@
 
     data class SoftAskRequest(val show: Boolean, val isAlwaysDenied: Boolean)
 
-<<<<<<< HEAD
-    sealed class ProgressDialogUiModel {
-        object Hidden : ProgressDialogUiModel()
-        data class Visible(val title: Int, val cancelAction: () -> Unit) : ProgressDialogUiModel()
-    }
-=======
     data class EditActionUiModel(
         val isVisible: Boolean = false,
         val isCounterBadgeVisible: Boolean = false,
         val counterBadgeValue: Int = 1
     )
->>>>>>> 68075b2a
+
+    sealed class ProgressDialogUiModel {
+        object Hidden : ProgressDialogUiModel()
+        data class Visible(val title: Int, val cancelAction: () -> Unit) : ProgressDialogUiModel()
+    }
 }