package org.wordpress.android.ui.mediapicker

import android.Manifest.permission
import androidx.lifecycle.LiveData
import androidx.lifecycle.MutableLiveData
import kotlinx.coroutines.CoroutineDispatcher
import kotlinx.coroutines.Job
import kotlinx.coroutines.channels.Channel
import kotlinx.coroutines.delay
import kotlinx.coroutines.flow.collect
import kotlinx.coroutines.launch
import kotlinx.coroutines.withContext
import org.wordpress.android.R
import org.wordpress.android.analytics.AnalyticsTracker
import org.wordpress.android.analytics.AnalyticsTracker.Stat.MEDIA_PICKER_OPEN_WP_STORIES_CAPTURE
import org.wordpress.android.analytics.AnalyticsTracker.Stat.MEDIA_PICKER_PREVIEW_OPENED
import org.wordpress.android.fluxc.model.SiteModel
import org.wordpress.android.fluxc.utils.MimeTypes
import org.wordpress.android.modules.BG_THREAD
import org.wordpress.android.modules.UI_THREAD
import org.wordpress.android.ui.mediapicker.MediaItem.Identifier
import org.wordpress.android.ui.mediapicker.MediaItem.Identifier.LocalUri
import org.wordpress.android.ui.mediapicker.MediaPickerFragment.ChooserContext
import org.wordpress.android.ui.mediapicker.MediaPickerFragment.MediaPickerAction
import org.wordpress.android.ui.mediapicker.MediaPickerFragment.MediaPickerAction.OpenCameraForWPStories
import org.wordpress.android.ui.mediapicker.MediaPickerFragment.MediaPickerAction.OpenSystemPicker
import org.wordpress.android.ui.mediapicker.MediaPickerFragment.MediaPickerIcon
import org.wordpress.android.ui.mediapicker.MediaPickerFragment.MediaPickerIcon.ChooseFromAndroidDevice
import org.wordpress.android.ui.mediapicker.MediaPickerFragment.MediaPickerIcon.WpStoriesCapture
import org.wordpress.android.ui.mediapicker.MediaPickerUiItem.ClickAction
import org.wordpress.android.ui.mediapicker.MediaPickerUiItem.FileItem
import org.wordpress.android.ui.mediapicker.MediaPickerUiItem.PhotoItem
import org.wordpress.android.ui.mediapicker.MediaPickerUiItem.ToggleAction
import org.wordpress.android.ui.mediapicker.MediaPickerUiItem.VideoItem
import org.wordpress.android.ui.mediapicker.MediaPickerViewModel.ProgressDialogUiModel.Hidden
import org.wordpress.android.ui.mediapicker.MediaPickerViewModel.ProgressDialogUiModel.Visible
import org.wordpress.android.ui.mediapicker.MediaType.AUDIO
import org.wordpress.android.ui.mediapicker.MediaType.DOCUMENT
import org.wordpress.android.ui.mediapicker.MediaType.IMAGE
import org.wordpress.android.ui.mediapicker.MediaType.VIDEO
import org.wordpress.android.ui.mediapicker.insert.MediaInsertHandler
import org.wordpress.android.ui.mediapicker.insert.MediaInsertHandler.InsertModel
import org.wordpress.android.ui.mediapicker.insert.MediaInsertHandlerFactory
import org.wordpress.android.ui.mediapicker.loader.MediaLoader
import org.wordpress.android.ui.mediapicker.loader.MediaLoader.DomainModel
import org.wordpress.android.ui.mediapicker.loader.MediaLoader.LoadAction
import org.wordpress.android.ui.mediapicker.loader.MediaLoader.LoadAction.NextPage
import org.wordpress.android.ui.mediapicker.loader.MediaLoaderFactory
import org.wordpress.android.ui.pages.SnackbarMessageHolder
import org.wordpress.android.ui.photopicker.PermissionsHandler
import org.wordpress.android.ui.utils.UiString
import org.wordpress.android.ui.utils.UiString.UiStringRes
import org.wordpress.android.ui.utils.UiString.UiStringResWithParams
import org.wordpress.android.ui.utils.UiString.UiStringText
import org.wordpress.android.util.LocaleManagerWrapper
import org.wordpress.android.util.MediaUtilsWrapper
import org.wordpress.android.util.UriWrapper
import org.wordpress.android.util.WPPermissionUtils
import org.wordpress.android.util.analytics.AnalyticsTrackerWrapper
import org.wordpress.android.util.analytics.AnalyticsUtilsWrapper
import org.wordpress.android.util.distinct
import org.wordpress.android.util.merge
import org.wordpress.android.viewmodel.Event
import org.wordpress.android.viewmodel.ResourceProvider
import org.wordpress.android.viewmodel.ScopedViewModel
import javax.inject.Inject
import javax.inject.Named

class MediaPickerViewModel @Inject constructor(
    @Named(UI_THREAD) private val mainDispatcher: CoroutineDispatcher,
    @Named(BG_THREAD) private val bgDispatcher: CoroutineDispatcher,
    private val mediaLoaderFactory: MediaLoaderFactory,
    private val mediaInsertHandlerFactory: MediaInsertHandlerFactory,
    private val analyticsUtilsWrapper: AnalyticsUtilsWrapper,
    private val analyticsTrackerWrapper: AnalyticsTrackerWrapper,
    private val permissionsHandler: PermissionsHandler,
    private val localeManagerWrapper: LocaleManagerWrapper,
    private val mediaUtilsWrapper: MediaUtilsWrapper,
    private val resourceProvider: ResourceProvider
) : ScopedViewModel(mainDispatcher) {
    private lateinit var mediaLoader: MediaLoader
    private lateinit var mediaInsertHandler: MediaInsertHandler
    private val loadActions = Channel<LoadAction>()
    private val _navigateToPreview = MutableLiveData<Event<UriWrapper>>()
    private val _navigateToEdit = MutableLiveData<Event<List<UriWrapper>>>()
    private val _onInsert = MutableLiveData<Event<List<Identifier>>>()
    private val _domainModel = MutableLiveData<DomainModel>()
    private val _selectedIds = MutableLiveData<List<Identifier>>()
    private val _onIconClicked = MutableLiveData<Event<IconClickEvent>>()
    private val _onPermissionsRequested = MutableLiveData<Event<PermissionsRequested>>()
    private val _softAskRequest = MutableLiveData<SoftAskRequest>()
    private val _searchExpanded = MutableLiveData<Boolean>()
    private val _showProgressDialog = MutableLiveData<ProgressDialogUiModel>()
    private val _onExit = MutableLiveData<Event<Unit>>()
    private val _onSnackbarMessage = MutableLiveData<Event<SnackbarMessageHolder>>()

    val onNavigateToPreview: LiveData<Event<UriWrapper>> = _navigateToPreview
    val onNavigateToEdit: LiveData<Event<List<UriWrapper>>> = _navigateToEdit
    val onInsert: LiveData<Event<List<Identifier>>> = _onInsert
    val onIconClicked: LiveData<Event<IconClickEvent>> = _onIconClicked
    val onExit: LiveData<Event<Unit>> = _onExit
    val onSnackbarMessage: LiveData<Event<SnackbarMessageHolder>> = _onSnackbarMessage

    val onPermissionsRequested: LiveData<Event<PermissionsRequested>> = _onPermissionsRequested

    val uiState: LiveData<MediaPickerUiState> = merge(
            _domainModel.distinct(),
            _selectedIds.distinct(),
            _softAskRequest,
            _searchExpanded,
            _showProgressDialog.distinct()
    ) { domainModel, selectedIds, softAskRequest, searchExpanded, progressDialogUiModel ->
        MediaPickerUiState(
                buildUiModel(domainModel, selectedIds, softAskRequest),
                buildSoftAskView(softAskRequest),
                FabUiModel(mediaPickerSetup.cameraEnabled && selectedIds.isNullOrEmpty()) {
                    clickIcon(WpStoriesCapture)
                },
                buildActionModeUiModel(selectedIds, domainModel?.domainItems),
                buildSearchUiModel(softAskRequest?.let { !it.show } ?: true, domainModel?.filter, searchExpanded),
                !domainModel?.domainItems.isNullOrEmpty() && domainModel?.isLoading == true,
                buildBrowseMenuUiModel(softAskRequest, searchExpanded),
                progressDialogUiModel ?: Hidden
        )
    }

    private fun buildSearchUiModel(isVisible: Boolean, filter: String?, searchExpanded: Boolean?): SearchUiModel {
        return when {
            searchExpanded == true -> SearchUiModel.Expanded(filter ?: "", !mediaPickerSetup.defaultSearchView)
            isVisible -> SearchUiModel.Collapsed
            else -> SearchUiModel.Hidden
        }
    }

    private fun buildBrowseMenuUiModel(softAskRequest: SoftAskRequest?, searchExpanded: Boolean?): BrowseMenuUiModel {
        val isSoftAskRequestVisible = softAskRequest?.show ?: false
        val isSearchExpanded = searchExpanded ?: false
        return BrowseMenuUiModel(mediaPickerSetup.systemPickerEnabled && !isSoftAskRequestVisible && !isSearchExpanded)
    }

    var lastTappedIcon: MediaPickerIcon? = null
    private lateinit var mediaPickerSetup: MediaPickerSetup
    private var site: SiteModel? = null

    private fun buildUiModel(
        domainModel: DomainModel?,
        selectedIds: List<Identifier>?,
        softAskRequest: SoftAskRequest?
    ): PhotoListUiModel {
        val data = domainModel?.domainItems
        return if (null != softAskRequest && softAskRequest.show) {
            PhotoListUiModel.Hidden
        } else if (data != null && data.isNotEmpty()) {
            val uiItems = data.map {
                val showOrderCounter = mediaPickerSetup.canMultiselect
                val toggleAction = ToggleAction(it.identifier, showOrderCounter, this::toggleItem)
                val clickAction = ClickAction(it.identifier, it.type == VIDEO, this::clickItem)
                val (selectedOrder, isSelected) = if (selectedIds != null && selectedIds.contains(it.identifier)) {
                    val selectedOrder = if (showOrderCounter) selectedIds.indexOf(it.identifier) + 1 else null
                    val isSelected = true
                    selectedOrder to isSelected
                } else {
                    null to false
                }

                val fileExtension = it.mimeType?.let { mimeType ->
                    mediaUtilsWrapper.getExtensionForMimeType(mimeType).toUpperCase(localeManagerWrapper.getLocale())
                }
                when (it.type) {
                    IMAGE -> PhotoItem(
                            url = it.url,
                            identifier = it.identifier,
                            isSelected = isSelected,
                            selectedOrder = selectedOrder,
                            showOrderCounter = showOrderCounter,
                            toggleAction = toggleAction,
                            clickAction = clickAction
                    )
                    VIDEO -> VideoItem(
                            url = it.url,
                            identifier = it.identifier,
                            isSelected = isSelected,
                            selectedOrder = selectedOrder,
                            showOrderCounter = showOrderCounter,
                            toggleAction = toggleAction,
                            clickAction = clickAction
                    )
                    AUDIO, DOCUMENT -> FileItem(
                            fileName = it.name ?: "",
                            fileExtension = fileExtension,
                            identifier = it.identifier,
                            isSelected = isSelected,
                            selectedOrder = selectedOrder,
                            showOrderCounter = showOrderCounter,
                            toggleAction = toggleAction,
                            clickAction = clickAction
                    )
                }
            }
            if (domainModel.hasMore) {
                val updatedItems = uiItems.toMutableList()
                updatedItems.add(MediaPickerUiItem.NextPageLoader(true, domainModel.error) {
                    launch {
                        loadActions.send(NextPage)
                    }
                })
                PhotoListUiModel.Data(updatedItems)
            } else {
                PhotoListUiModel.Data(uiItems)
            }
        } else {
            PhotoListUiModel.Empty
        }
    }

    private fun buildActionModeUiModel(
        selectedIds: List<Identifier>?,
        items: List<MediaItem>?
    ): ActionModeUiModel {
        val numSelected = selectedIds?.size ?: 0
        if (selectedIds.isNullOrEmpty()) {
            return ActionModeUiModel.Hidden
        }
        val title: UiString? = when {
            numSelected == 0 -> null
            mediaPickerSetup.canMultiselect -> {
                UiStringText(String.format(resourceProvider.getString(R.string.cab_selected), numSelected))
            }
            else -> {
                val isImagePicker = mediaPickerSetup.allowedTypes.contains(IMAGE)
                val isVideoPicker = mediaPickerSetup.allowedTypes.contains(VIDEO)
                if (isImagePicker && isVideoPicker) {
                    UiStringRes(R.string.photo_picker_use_media)
                } else if (isVideoPicker) {
                    UiStringRes(R.string.photo_picker_use_video)
                } else {
                    UiStringRes(R.string.photo_picker_use_photo)
                }
            }
        }

        val onlyImagesSelected = items?.none { it.type != IMAGE && selectedIds.contains(it.identifier) } ?: true
        val showEditActionButton = mediaPickerSetup.editingEnabled && onlyImagesSelected
        return ActionModeUiModel.Visible(
                title,
                EditActionUiModel(
                        isVisible = showEditActionButton,
                        isCounterBadgeVisible = if (!showEditActionButton) {
                            false
                        } else {
                            mediaPickerSetup.canMultiselect
                        },
                        counterBadgeValue = numSelected
                )
        )
    }

    fun refreshData(forceReload: Boolean) {
        if (!permissionsHandler.hasStoragePermission()) {
            return
        }
        launch(bgDispatcher) {
            loadActions.send(LoadAction.Refresh(forceReload))
        }
    }

    fun clearSelection() {
        if (!_selectedIds.value.isNullOrEmpty()) {
            _selectedIds.postValue(listOf())
        }
    }

    fun start(
        selectedIds: List<Identifier>?,
        mediaPickerSetup: MediaPickerSetup,
        lastTappedIcon: MediaPickerIcon?,
        site: SiteModel?
    ) {
        _selectedIds.value = selectedIds
        this.mediaPickerSetup = mediaPickerSetup
        this.lastTappedIcon = lastTappedIcon
        this.site = site
        if (_domainModel.value == null) {
            this.mediaLoader = mediaLoaderFactory.build(mediaPickerSetup, site)
            this.mediaInsertHandler = mediaInsertHandlerFactory.build(mediaPickerSetup, site)
            launch(bgDispatcher) {
                mediaLoader.loadMedia(loadActions).collect { domainModel ->
                    withContext(mainDispatcher) {
                        _domainModel.value = domainModel
                    }
                }
            }
            launch(bgDispatcher) {
                loadActions.send(LoadAction.Start())
            }
        }
        if (mediaPickerSetup.defaultSearchView) {
            _searchExpanded.postValue(true)
        }
    }

    fun numSelected(): Int {
        return _selectedIds.value?.size ?: 0
    }

    fun selectedIdentifiers(): List<Identifier> {
        return _selectedIds.value ?: listOf()
    }

    private fun toggleItem(identifier: Identifier, canMultiselect: Boolean) {
        val updatedUris = _selectedIds.value?.toMutableList() ?: mutableListOf()
        if (updatedUris.contains(identifier)) {
            updatedUris.remove(identifier)
        } else {
            if (updatedUris.isNotEmpty() && !canMultiselect) {
                updatedUris.clear()
            }
            updatedUris.add(identifier)
        }
        _selectedIds.postValue(updatedUris)
    }

    private fun clickItem(identifier: Identifier, isVideo: Boolean) {
        trackOpenPreviewScreenEvent(identifier, isVideo)
        if (identifier is LocalUri) {
            _navigateToPreview.postValue(Event(identifier.value))
        }
    }

    private fun trackOpenPreviewScreenEvent(identifier: Identifier, isVideo: Boolean) {
        launch(bgDispatcher) {
            if (identifier is LocalUri) {
                val properties = analyticsUtilsWrapper.getMediaProperties(
                        isVideo,
                        identifier.value,
                        null
                )
                properties["is_video"] = isVideo
                analyticsTrackerWrapper.track(MEDIA_PICKER_PREVIEW_OPENED, properties)
            } else {
                TODO()
            }
        }
    }

    fun performInsertAction() {
        val ids = selectedIdentifiers()
        var job: Job? = null
        job = launch {
            var progressDialogJob: Job? = null
            mediaInsertHandler.insertMedia(ids).collect {
                when (it) {
                    is InsertModel.Progress -> {
<<<<<<< HEAD
                        _showProgressDialog.postValue(Visible(it.actionTitle) {
                            job?.cancel()
                            _showProgressDialog.value = Hidden
                        })
=======
                        progressDialogJob = launch {
                            delay(100)
                            _showProgressDialog.value = Visible(R.string.media_uploading_stock_library_photo) {
                                job?.cancel()
                                _showProgressDialog.value = Hidden
                            }
                        }
>>>>>>> 05001d3a
                    }
                    is InsertModel.Error -> {
                        val message = if (it.error.isNotEmpty()) {
                            UiStringResWithParams(
                                    R.string.media_insert_failed_with_reason,
                                    listOf(UiStringText(it.error))
                            )
                        } else {
                            UiStringRes(R.string.media_insert_failed)
                        }
                        _onSnackbarMessage.value = Event(
                                SnackbarMessageHolder(
                                        message
                                )
                        )
                        progressDialogJob?.cancel()
                        job = null
                        _showProgressDialog.value = Hidden
                    }
                    is InsertModel.Success -> {
                        progressDialogJob?.cancel()
                        job = null
                        _showProgressDialog.value = Hidden
                        _onInsert.value = Event(it.identifiers)
                    }
                }
            }
        }
    }

    fun performEditAction() {
        val uriList = selectedIdentifiers().mapNotNull { (it as? Identifier.LocalUri)?.value }
        _navigateToEdit.value = Event(uriList)
    }

    fun clickOnLastTappedIcon() = clickIcon(lastTappedIcon!!)

    private fun clickIcon(icon: MediaPickerIcon) {
        if (icon is WpStoriesCapture) {
            if (!permissionsHandler.hasPermissionsToAccessPhotos()) {
                _onPermissionsRequested.value = Event(PermissionsRequested.CAMERA)
                lastTappedIcon = icon
                return
            }
            AnalyticsTracker.track(MEDIA_PICKER_OPEN_WP_STORIES_CAPTURE)
        }

        // Do we need tracking here?; review tracking need.

        _onIconClicked.postValue(Event(populateIconClickEvent(icon, mediaPickerSetup.canMultiselect)))
    }

    private fun populateIconClickEvent(icon: MediaPickerIcon, canMultiselect: Boolean): IconClickEvent {
        val action: MediaPickerAction = when (icon) {
            is ChooseFromAndroidDevice -> {
                val allowedTypes = icon.allowedTypes
                val (context, types) = when {
                    listOf(IMAGE).containsAll(allowedTypes) -> {
                        Pair(ChooserContext.PHOTO, MimeTypes().getImageTypesOnly())
                    }
                    listOf(VIDEO).containsAll(allowedTypes) -> {
                        Pair(ChooserContext.VIDEO, MimeTypes().getVideoTypesOnly())
                    }
                    listOf(IMAGE, VIDEO).containsAll(allowedTypes) -> {
                        Pair(ChooserContext.PHOTO_OR_VIDEO, MimeTypes().getVideoAndImageTypesOnly())
                    }
                    else -> {
                        Pair(ChooserContext.MEDIA_FILE, MimeTypes().getAllTypes())
                    }
                }
                OpenSystemPicker(context, types.toList(), canMultiselect)
            }
            is WpStoriesCapture -> OpenCameraForWPStories(canMultiselect)
        }

        return IconClickEvent(action)
    }

    fun checkStoragePermission(isAlwaysDenied: Boolean) {
        if (!mediaPickerSetup.requiresStoragePermissions) {
            return
        }
        if (permissionsHandler.hasStoragePermission()) {
            _softAskRequest.value = SoftAskRequest(show = false, isAlwaysDenied = isAlwaysDenied)
            if (_domainModel.value?.domainItems.isNullOrEmpty()) {
                refreshData(false)
            }
        } else {
            _softAskRequest.value = SoftAskRequest(show = true, isAlwaysDenied = isAlwaysDenied)
        }
    }

    fun onBrowseForItems() {
        clickIcon(ChooseFromAndroidDevice(mediaPickerSetup.allowedTypes))
    }

    private fun buildSoftAskView(softAskRequest: SoftAskRequest?): SoftAskViewUiModel {
        if (softAskRequest != null && softAskRequest.show) {
            val appName = "<strong>${resourceProvider.getString(R.string.app_name)}</strong>"
            val label = if (softAskRequest.isAlwaysDenied) {
                val writePermission = ("<strong>${
                    WPPermissionUtils.getPermissionName(
                            resourceProvider,
                            permission.WRITE_EXTERNAL_STORAGE
                    )
                }</strong>")
                val readPermission = ("<strong>${
                    WPPermissionUtils.getPermissionName(
                            resourceProvider,
                            permission.READ_EXTERNAL_STORAGE
                    )
                }</strong>")
                String.format(
                        resourceProvider.getString(R.string.media_picker_soft_ask_permissions_denied),
                        appName,
                        writePermission,
                        readPermission
                )
            } else {
                String.format(
                        resourceProvider.getString(R.string.photo_picker_soft_ask_label),
                        appName
                )
            }
            val allowId = if (softAskRequest.isAlwaysDenied) {
                R.string.button_edit_permissions
            } else {
                R.string.photo_picker_soft_ask_allow
            }
            return SoftAskViewUiModel.Visible(label, UiStringRes(allowId), softAskRequest.isAlwaysDenied)
        } else {
            return SoftAskViewUiModel.Hidden
        }
    }

    fun onSearch(query: String) {
        launch(bgDispatcher) {
            loadActions.send(LoadAction.Filter(query))
        }
    }

    fun onSearchExpanded() {
        _searchExpanded.value = true
    }

    fun onSearchCollapsed() {
        if (!mediaPickerSetup.defaultSearchView) {
            _searchExpanded.value = false
            launch(bgDispatcher) {
                loadActions.send(LoadAction.ClearFilter)
            }
        } else {
            _onExit.postValue(Event(Unit))
        }
    }

    fun onPullToRefresh() {
        refreshData(true)
    }

    data class MediaPickerUiState(
        val photoListUiModel: PhotoListUiModel,
        val softAskViewUiModel: SoftAskViewUiModel,
        val fabUiModel: FabUiModel,
        val actionModeUiModel: ActionModeUiModel,
        val searchUiModel: SearchUiModel,
        val isRefreshing: Boolean,
        val browseMenuUiModel: BrowseMenuUiModel,
        val progressDialogUiModel: ProgressDialogUiModel
    )

    sealed class PhotoListUiModel {
        data class Data(val items: List<MediaPickerUiItem>) :
                PhotoListUiModel()

        object Empty : PhotoListUiModel()
        object Hidden : PhotoListUiModel()
    }

    sealed class SoftAskViewUiModel {
        data class Visible(val label: String, val allowId: UiStringRes, val isAlwaysDenied: Boolean) :
                SoftAskViewUiModel()

        object Hidden : SoftAskViewUiModel()
    }

    data class FabUiModel(val show: Boolean, val action: () -> Unit)

    sealed class ActionModeUiModel {
        data class Visible(
            val actionModeTitle: UiString? = null,
            val editActionUiModel: EditActionUiModel = EditActionUiModel()
        ) : ActionModeUiModel()

        object Hidden : ActionModeUiModel()
    }

    sealed class SearchUiModel {
        object Collapsed : SearchUiModel()
        data class Expanded(val filter: String, val closeable: Boolean = true) : SearchUiModel()
        object Hidden : SearchUiModel()
    }

    data class BrowseMenuUiModel(val isVisible: Boolean)

    data class IconClickEvent(val action: MediaPickerAction)

    enum class PermissionsRequested {
        CAMERA, STORAGE
    }

    data class SoftAskRequest(val show: Boolean, val isAlwaysDenied: Boolean)

    data class EditActionUiModel(
        val isVisible: Boolean = false,
        val isCounterBadgeVisible: Boolean = false,
        val counterBadgeValue: Int = 1
    )

    sealed class ProgressDialogUiModel {
        object Hidden : ProgressDialogUiModel()
        data class Visible(val title: Int, val cancelAction: () -> Unit) : ProgressDialogUiModel()
    }
}<|MERGE_RESOLUTION|>--- conflicted
+++ resolved
@@ -351,12 +351,6 @@
             mediaInsertHandler.insertMedia(ids).collect {
                 when (it) {
                     is InsertModel.Progress -> {
-<<<<<<< HEAD
-                        _showProgressDialog.postValue(Visible(it.actionTitle) {
-                            job?.cancel()
-                            _showProgressDialog.value = Hidden
-                        })
-=======
                         progressDialogJob = launch {
                             delay(100)
                             _showProgressDialog.value = Visible(R.string.media_uploading_stock_library_photo) {
@@ -364,7 +358,6 @@
                                 _showProgressDialog.value = Hidden
                             }
                         }
->>>>>>> 05001d3a
                     }
                     is InsertModel.Error -> {
                         val message = if (it.error.isNotEmpty()) {
