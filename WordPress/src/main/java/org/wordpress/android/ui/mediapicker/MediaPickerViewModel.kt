--- conflicted
+++ resolved
@@ -220,15 +220,9 @@
                 }
             }
         }
-<<<<<<< HEAD
+
         val onlyImagesSelected = items?.none { it.type != IMAGE && selectedIds.contains(it.identifier) } ?: true
-        return ActionModeUiModel.Visible(
-                title,
-                showEditAction = mediaPickerSetup.editingEnabled && onlyImagesSelected
-=======
-
-        val onlyImagesSelected = items?.any { it.type != IMAGE && selectedIds.contains(it.identifier) } ?: false
-        val showEditActionButton = mediaPickerSetup.editingEnabled && !onlyImagesSelected
+        val showEditActionButton = mediaPickerSetup.editingEnabled && onlyImagesSelected
         return ActionModeUiModel.Visible(
                 title,
                 EditActionUiModel(
@@ -240,7 +234,6 @@
                         },
                         counterBadgeValue = numSelected
                 )
->>>>>>> 0b521cd2
         )
     }
 
