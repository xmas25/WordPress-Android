package org.wordpress.android.ui.mediapicker

import kotlinx.coroutines.channels.Channel
import kotlinx.coroutines.flow.Flow
import kotlinx.coroutines.flow.flow
import org.wordpress.android.ui.mediapicker.MediaLoader.LoadAction.ClearFilter
import org.wordpress.android.ui.mediapicker.MediaLoader.LoadAction.Filter
import org.wordpress.android.ui.mediapicker.MediaLoader.LoadAction.NextPage
import org.wordpress.android.ui.mediapicker.MediaLoader.LoadAction.Refresh
import org.wordpress.android.ui.mediapicker.MediaLoader.LoadAction.Start
import org.wordpress.android.ui.mediapicker.MediaSource.MediaLoadingResult
import org.wordpress.android.ui.mediapicker.MediaSource.MediaLoadingResult.Failure
import org.wordpress.android.ui.mediapicker.MediaSource.MediaLoadingResult.Success
import org.wordpress.android.util.LocaleManagerWrapper

data class MediaLoader(
    private val mediaSource: MediaSource,
    private val localeManagerWrapper: LocaleManagerWrapper,
    private val allowedTypes: Set<MediaType>
) {
    suspend fun loadMedia(actions: Channel<LoadAction>): Flow<DomainModel> {
        return flow {
            var state = DomainModel()
            for (loadAction in actions) {
                when (loadAction) {
                    is Start -> {
<<<<<<< HEAD
                        if (state.mediaTypes != loadAction.mediaTypes || state.items.isEmpty() || state.error != null) {
                            state = refreshData(
                                    state,
                                    loadAction.mediaTypes,
                                    state.items.isEmpty()
                            ).copy(filter = loadAction.filter)
                        }
                    }
                    is Refresh -> {
                        state.mediaTypes?.let { mediaTypes ->
                            state = refreshData(state, mediaTypes, forced = true)
                        }
                    }
                    is NextPage -> {
                        state.mediaTypes?.let { mediaTypes ->
                            state = when (val mediaLoadingResult = mediaSource.load(
                                    mediaTypes,
                                    loadMore = true
                            )) {
                                is Success -> {
                                    state.copy(
                                            items = state.items + mediaLoadingResult.mediaItems,
                                            hasMore = mediaLoadingResult.hasMore,
                                            error = null
                                    )
                                }
                                is Failure -> {
                                    state.copy(
                                            error = mediaLoadingResult.message
                                    )
                                }
                            }
                        }
=======
                        if (state.domainItems.isEmpty() || state.error != null) {
                            emit(state.copy(isLoading = true))
                            state = buildDomainModel(mediaSource.load(allowedTypes), state)
                            emit(state)
                        }
                    }
                    is Refresh -> {
                        emit(state.copy(isLoading = true))
                        state = buildDomainModel(mediaSource.load(allowedTypes), state)
                        emit(state)
                    }
                    is NextPage -> {
                        emit(state.copy(isLoading = true))
                        val load = mediaSource.load(mediaTypes = allowedTypes, offset = state.domainItems.size)
                        state = buildDomainModel(load, state)
                        emit(state)
>>>>>>> bceb18d9
                    }
                    is Filter -> {
                        state = state.copy(
                                filter = loadAction.filter,
                                domainItems = mediaSource.get(allowedTypes, loadAction.filter)
                        )
                        emit(state)
                    }
                    is ClearFilter -> {
                        state = state.copy(filter = null, domainItems = mediaSource.get(allowedTypes, null))
                        emit(state)
                    }
                }
            }
        }
    }

<<<<<<< HEAD
    private suspend fun refreshData(state: DomainState, mediaTypes: Set<MediaType>, forced: Boolean): DomainState {
        return when (val mediaLoadingResult = mediaSource.load(mediaTypes)) {
            is Success -> {
                state.copy(
                        items = mediaLoadingResult.mediaItems,
                        hasMore = mediaLoadingResult.hasMore,
                        mediaTypes = mediaTypes,
                        error = null
                )
            }
            is Failure -> {
                state.copy(
                        error = mediaLoadingResult.message,
                        mediaTypes = mediaTypes,
                        hasMore = false
                )
            }
        }
    }

    private fun buildDomainModel(state: DomainState): DomainModel {
        return if (!state.filter.isNullOrEmpty()) {
            val filter = state.filter.toLowerCase(localeManagerWrapper.getLocale())
            DomainModel(
                    state.items.filter {
                        it.name?.toLowerCase(localeManagerWrapper.getLocale())
                                ?.contains(filter) == true
                    },
                    state.error,
                    state.hasMore,
                    isFilteredResult = true,
                    filter = state.filter
=======
    private suspend fun buildDomainModel(
        partialResult: MediaLoadingResult,
        state: DomainModel
    ): DomainModel {
        return when (partialResult) {
            is Success -> state.copy(
                    isLoading = false,
                    error = null,
                    hasMore = partialResult.hasMore,
                    domainItems = mediaSource.get(allowedTypes, state.filter)
>>>>>>> bceb18d9
            )
            is Failure -> state.copy(isLoading = false, error = partialResult.message)
        }
    }

    sealed class LoadAction {
        data class Start(val filter: String? = null) : LoadAction()
        object Refresh : LoadAction()
        data class Filter(val filter: String) : LoadAction()
        object NextPage : LoadAction()
        object ClearFilter : LoadAction()
    }

    data class DomainModel(
        val domainItems: List<MediaItem> = listOf(),
        val error: String? = null,
        val hasMore: Boolean = false,
        val isFilteredResult: Boolean = false,
        val filter: String? = null,
        val isLoading: Boolean = false
    )
}<|MERGE_RESOLUTION|>--- conflicted
+++ resolved
@@ -24,41 +24,6 @@
             for (loadAction in actions) {
                 when (loadAction) {
                     is Start -> {
-<<<<<<< HEAD
-                        if (state.mediaTypes != loadAction.mediaTypes || state.items.isEmpty() || state.error != null) {
-                            state = refreshData(
-                                    state,
-                                    loadAction.mediaTypes,
-                                    state.items.isEmpty()
-                            ).copy(filter = loadAction.filter)
-                        }
-                    }
-                    is Refresh -> {
-                        state.mediaTypes?.let { mediaTypes ->
-                            state = refreshData(state, mediaTypes, forced = true)
-                        }
-                    }
-                    is NextPage -> {
-                        state.mediaTypes?.let { mediaTypes ->
-                            state = when (val mediaLoadingResult = mediaSource.load(
-                                    mediaTypes,
-                                    loadMore = true
-                            )) {
-                                is Success -> {
-                                    state.copy(
-                                            items = state.items + mediaLoadingResult.mediaItems,
-                                            hasMore = mediaLoadingResult.hasMore,
-                                            error = null
-                                    )
-                                }
-                                is Failure -> {
-                                    state.copy(
-                                            error = mediaLoadingResult.message
-                                    )
-                                }
-                            }
-                        }
-=======
                         if (state.domainItems.isEmpty() || state.error != null) {
                             emit(state.copy(isLoading = true))
                             state = buildDomainModel(mediaSource.load(allowedTypes), state)
@@ -72,10 +37,9 @@
                     }
                     is NextPage -> {
                         emit(state.copy(isLoading = true))
-                        val load = mediaSource.load(mediaTypes = allowedTypes, offset = state.domainItems.size)
+                        val load = mediaSource.load(mediaTypes = allowedTypes, loadMore = true)
                         state = buildDomainModel(load, state)
                         emit(state)
->>>>>>> bceb18d9
                     }
                     is Filter -> {
                         state = state.copy(
@@ -93,40 +57,6 @@
         }
     }
 
-<<<<<<< HEAD
-    private suspend fun refreshData(state: DomainState, mediaTypes: Set<MediaType>, forced: Boolean): DomainState {
-        return when (val mediaLoadingResult = mediaSource.load(mediaTypes)) {
-            is Success -> {
-                state.copy(
-                        items = mediaLoadingResult.mediaItems,
-                        hasMore = mediaLoadingResult.hasMore,
-                        mediaTypes = mediaTypes,
-                        error = null
-                )
-            }
-            is Failure -> {
-                state.copy(
-                        error = mediaLoadingResult.message,
-                        mediaTypes = mediaTypes,
-                        hasMore = false
-                )
-            }
-        }
-    }
-
-    private fun buildDomainModel(state: DomainState): DomainModel {
-        return if (!state.filter.isNullOrEmpty()) {
-            val filter = state.filter.toLowerCase(localeManagerWrapper.getLocale())
-            DomainModel(
-                    state.items.filter {
-                        it.name?.toLowerCase(localeManagerWrapper.getLocale())
-                                ?.contains(filter) == true
-                    },
-                    state.error,
-                    state.hasMore,
-                    isFilteredResult = true,
-                    filter = state.filter
-=======
     private suspend fun buildDomainModel(
         partialResult: MediaLoadingResult,
         state: DomainModel
@@ -137,7 +67,6 @@
                     error = null,
                     hasMore = partialResult.hasMore,
                     domainItems = mediaSource.get(allowedTypes, state.filter)
->>>>>>> bceb18d9
             )
             is Failure -> state.copy(isLoading = false, error = partialResult.message)
         }
