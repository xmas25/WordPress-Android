package org.wordpress.android.ui.sitecreation.verticals

import android.support.annotation.LayoutRes
import android.support.v4.content.ContextCompat
import android.support.v7.widget.RecyclerView
import android.view.LayoutInflater
import android.view.View
import android.view.ViewGroup
import android.widget.TextView
import org.wordpress.android.R
import org.wordpress.android.R.color
import org.wordpress.android.R.drawable
import org.wordpress.android.ui.sitecreation.verticals.NewSiteCreationVerticalsViewModel.VerticalsListItemUiState
import org.wordpress.android.ui.sitecreation.verticals.NewSiteCreationVerticalsViewModel.VerticalsListItemUiState.VerticalsCustomModelUiState
import org.wordpress.android.ui.sitecreation.verticals.NewSiteCreationVerticalsViewModel.VerticalsListItemUiState.VerticalsFetchSuggestionsErrorUiState
import org.wordpress.android.ui.sitecreation.verticals.NewSiteCreationVerticalsViewModel.VerticalsListItemUiState.VerticalsModelUiState

sealed class NewSiteCreationVerticalsViewHolder(internal val parent: ViewGroup, @LayoutRes layout: Int) :
        RecyclerView.ViewHolder(LayoutInflater.from(parent.context).inflate(layout, parent, false)) {
    abstract fun onBind(uiState: VerticalsListItemUiState)

    class VerticalsSuggestionItemViewHolder(
        parentView: ViewGroup
    ) : NewSiteCreationVerticalsViewHolder(parentView, R.layout.new_site_creation_verticals_suggestion_item) {
        private val container = itemView.findViewById<ViewGroup>(R.id.container)
        private val suggestion = itemView.findViewById<TextView>(R.id.suggestion)
        private val divider = itemView.findViewById<View>(R.id.divider)

        override fun onBind(uiState: VerticalsListItemUiState) {
            uiState as VerticalsModelUiState
            suggestion.text = uiState.title
            divider.visibility = if (uiState.showDivider) View.VISIBLE else View.GONE
            requireNotNull(uiState.onItemTapped) { "OnItemTapped is required." }
            container.setOnClickListener {
                uiState.onItemTapped!!.invoke()
            }
        }
    }

    class VerticalsSuggestionCustomItemViewHolder(
        parentView: ViewGroup
    ) : NewSiteCreationVerticalsViewHolder(parentView, R.layout.new_site_creation_verticals_custom_suggestion_item) {
        private val container = itemView.findViewById<ViewGroup>(R.id.container)
        private val title = itemView.findViewById<TextView>(R.id.title)
        private val subtitle = itemView.findViewById<TextView>(R.id.subtitle)

        override fun onBind(uiState: VerticalsListItemUiState) {
            uiState as VerticalsCustomModelUiState
            title.text = uiState.title
            subtitle.text = parent.resources.getString(uiState.subTitleResId)
            requireNotNull(uiState.onItemTapped) { "OnItemTapped is required." }
            container.setOnClickListener {
                uiState.onItemTapped!!.invoke()
            }
        }
    }

    class VerticalsErrorViewHolder(
        parentView: ViewGroup
    ) : NewSiteCreationVerticalsViewHolder(parentView, R.layout.new_site_creation_suggestions_error_item) {
        private val text = itemView.findViewById<TextView>(R.id.error_text)
        private val retry = itemView.findViewById<TextView>(R.id.retry)

        init {
            addRetryCompoundDrawable()
        }

        private fun addRetryCompoundDrawable() {
            val drawable = itemView.context.getDrawable(drawable.retry_icon)
<<<<<<< HEAD
            drawable.setTint(ContextCompat.getColor(itemView.context, color.primary))
=======
            drawable?.setTint(ContextCompat.getColor(itemView.context, color.wp_blue))
>>>>>>> fc1ea5c4
            retry.setCompoundDrawablesWithIntrinsicBounds(drawable, null, null, null)
        }

        override fun onBind(uiState: VerticalsListItemUiState) {
            uiState as VerticalsFetchSuggestionsErrorUiState
            text.text = itemView.context.getText(uiState.messageResId)
            retry.text = itemView.context.getText(uiState.retryButtonResId)
            requireNotNull(uiState.onItemTapped) { "OnItemTapped is required." }
            itemView.setOnClickListener {
                uiState.onItemTapped!!.invoke()
            }
        }
    }
}<|MERGE_RESOLUTION|>--- conflicted
+++ resolved
@@ -67,11 +67,7 @@
 
         private fun addRetryCompoundDrawable() {
             val drawable = itemView.context.getDrawable(drawable.retry_icon)
-<<<<<<< HEAD
-            drawable.setTint(ContextCompat.getColor(itemView.context, color.primary))
-=======
-            drawable?.setTint(ContextCompat.getColor(itemView.context, color.wp_blue))
->>>>>>> fc1ea5c4
+            drawable?.setTint(ContextCompat.getColor(itemView.context, color.primary))
             retry.setCompoundDrawablesWithIntrinsicBounds(drawable, null, null, null)
         }
 
