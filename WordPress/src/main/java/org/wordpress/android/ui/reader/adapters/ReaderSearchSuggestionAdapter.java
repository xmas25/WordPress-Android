--- conflicted
+++ resolved
@@ -10,10 +10,8 @@
 import android.widget.ImageView;
 import android.widget.TextView;
 
-import androidx.appcompat.app.AlertDialog;
 import androidx.cursoradapter.widget.CursorAdapter;
 
-import com.google.android.material.dialog.MaterialAlertDialogBuilder;
 import com.google.android.material.elevation.ElevationOverlayProvider;
 
 import org.wordpress.android.R;
@@ -140,15 +138,11 @@
         long id = cursor.getLong(cursor.getColumnIndex(ReaderSearchTable.COL_ID));
         if (id == CLEAR_ALL_ROW_ID) {
             view.setBackgroundColor(mClearAllBgColor);
-<<<<<<< HEAD
-            view.setOnClickListener(v -> confirmClearSavedSearches(v.getContext()));
-=======
             view.setOnClickListener(v -> {
                 if (mOnSuggestionClearClickListener != null) {
                     mOnSuggestionClearClickListener.onClearClicked();
                 }
             });
->>>>>>> 0c64406b
             holder.mImgDelete.setVisibility(View.GONE);
         } else {
             view.setBackgroundColor(mSuggestionBgColor);
@@ -167,22 +161,6 @@
         long id = cursor.getLong(cursor.getColumnIndex(ReaderSearchTable.COL_ID));
         if (id != CLEAR_ALL_ROW_ID) {
             holder.mImgDelete.setOnClickListener(v -> {
-<<<<<<< HEAD
-                ReaderSearchTable.deleteQueryString(query);
-                reload();
-            });
-        }
-    }
-
-    private void confirmClearSavedSearches(Context context) {
-        AlertDialog.Builder builder = new MaterialAlertDialogBuilder(context);
-        builder.setMessage(R.string.dlg_confirm_clear_search_history)
-               .setCancelable(true)
-               .setNegativeButton(R.string.no, null)
-               .setPositiveButton(R.string.yes, (dialog, id) -> clearSavedSearches());
-        AlertDialog alert = builder.create();
-        alert.show();
-=======
                 if (mOnSuggestionDeleteClickListener != null) {
                     mOnSuggestionDeleteClickListener.onDeleteClicked(query);
                 }
@@ -192,7 +170,6 @@
 
     public void setOnSuggestionDeleteClickListener(OnSuggestionDeleteClickListener onSuggestionDeleteClickListener) {
         mOnSuggestionDeleteClickListener = onSuggestionDeleteClickListener;
->>>>>>> 0c64406b
     }
 
     public void setOnSuggestionClearClickListener(OnSuggestionClearClickListener onSuggestionClearClickListener) {
