package org.wordpress.android.ui.activitylog.list

import android.os.Bundle
import android.view.LayoutInflater
import android.view.View
import android.view.ViewGroup
import androidx.core.util.Pair
import androidx.fragment.app.Fragment
import androidx.lifecycle.Observer
import androidx.lifecycle.ViewModelProvider
import androidx.lifecycle.ViewModelProviders
import androidx.recyclerview.widget.LinearLayoutManager
import androidx.recyclerview.widget.RecyclerView
import com.google.android.material.datepicker.MaterialDatePicker
import com.google.android.material.snackbar.Snackbar
import kotlinx.android.synthetic.main.activity_log_list_fragment.*
import kotlinx.android.synthetic.main.activity_log_list_loading_item.*
import org.wordpress.android.R
import org.wordpress.android.WordPress
import org.wordpress.android.fluxc.model.SiteModel
import org.wordpress.android.ui.ActivityLauncher
import org.wordpress.android.ui.activitylog.list.filter.ActivityLogTypeFilterFragment
import org.wordpress.android.ui.posts.BasicFragmentDialog
import org.wordpress.android.ui.utils.UiHelpers
import org.wordpress.android.util.NetworkUtils
import org.wordpress.android.util.WPSwipeToRefreshHelper.buildSwipeToRefreshHelper
import org.wordpress.android.util.helpers.SwipeToRefreshHelper
import org.wordpress.android.viewmodel.activitylog.ActivityLogViewModel
import org.wordpress.android.viewmodel.activitylog.ActivityLogViewModel.ActivityLogListStatus.FETCHING
import org.wordpress.android.viewmodel.activitylog.ActivityLogViewModel.ActivityLogListStatus.LOADING_MORE
import org.wordpress.android.viewmodel.activitylog.DateRange
import org.wordpress.android.widgets.WPSnackbar
import javax.inject.Inject

<<<<<<< HEAD
private const val DATE_PICKER_TAG = "activity_log_date_picker_tag"
=======
private const val ACTIVITY_TYPE_FILTER_TAG = "activity_log_type_filter_tag"
>>>>>>> 0ca3355e

class ActivityLogListFragment : Fragment() {
    @Inject lateinit var viewModelFactory: ViewModelProvider.Factory
    @Inject lateinit var uiHelpers: UiHelpers
    private lateinit var viewModel: ActivityLogViewModel
    private lateinit var swipeToRefreshHelper: SwipeToRefreshHelper

    override fun onCreateView(inflater: LayoutInflater, container: ViewGroup?, savedInstanceState: Bundle?): View? {
        return inflater.inflate(R.layout.activity_log_list_fragment, container, false)
    }

    override fun onViewCreated(view: View, savedInstanceState: Bundle?) {
        super.onViewCreated(view, savedInstanceState)

        val nonNullActivity = requireActivity()

        log_list_view.layoutManager = LinearLayoutManager(nonNullActivity, RecyclerView.VERTICAL, false)

        swipeToRefreshHelper = buildSwipeToRefreshHelper(swipe_refresh_layout) {
            if (NetworkUtils.checkConnection(nonNullActivity)) {
                viewModel.onPullToRefresh()
            } else {
                swipeToRefreshHelper.isRefreshing = false
            }
        }

        (nonNullActivity.application as WordPress).component()?.inject(this)

        viewModel = ViewModelProviders.of(this, viewModelFactory).get(ActivityLogViewModel::class.java)

        val site = if (savedInstanceState == null) {
            val nonNullIntent = checkNotNull(nonNullActivity.intent)
            nonNullIntent.getSerializableExtra(WordPress.SITE) as SiteModel
        } else {
            savedInstanceState.getSerializable(WordPress.SITE) as SiteModel
        }

        log_list_view.setEmptyView(actionable_empty_view)
        log_list_view.addOnScrollListener(object : RecyclerView.OnScrollListener() {
            override fun onScrolled(recyclerView: RecyclerView, dx: Int, dy: Int) {
                if (!recyclerView.canScrollVertically(1) && dy != 0) {
                    viewModel.onScrolledToBottom()
                }
            }
        })

<<<<<<< HEAD
        date_range_picker.setOnClickListener { viewModel.dateRangePickerClicked() }
=======
        activity_type_filter.setOnClickListener { viewModel.onActivityTypeFilterClicked() }
>>>>>>> 0ca3355e

        setupObservers()

        viewModel.start(site)
    }

    override fun onViewStateRestored(savedInstanceState: Bundle?) {
        super.onViewStateRestored(savedInstanceState)
        restoreDateRangePickerListeners()
    }

    private fun restoreDateRangePickerListeners() {
        (childFragmentManager.findFragmentByTag(DATE_PICKER_TAG) as? MaterialDatePicker<Pair<Long, Long>>)
                ?.let { picker ->
                    initDateRangePickerButtonClickListener(picker)
                }
    }

    override fun onSaveInstanceState(outState: Bundle) {
        outState.putSerializable(WordPress.SITE, viewModel.site)
        super.onSaveInstanceState(outState)
    }

    fun onRewindConfirmed(activityId: String) {
        viewModel.onRewindConfirmed(activityId)
    }

    private fun setupObservers() {
        viewModel.events.observe(viewLifecycleOwner, Observer {
            reloadEvents(it ?: emptyList())
        })

        viewModel.eventListStatus.observe(viewLifecycleOwner, Observer { listStatus ->
            refreshProgressBars(listStatus)
        })

        viewModel.filtersVisibility.observe(viewLifecycleOwner, Observer { visibility ->
            uiHelpers.updateVisibility(date_range_picker, visibility)
            uiHelpers.updateVisibility(activity_type_filter, visibility)
        })

        viewModel.showActivityTypeFilterDialog.observe(viewLifecycleOwner, Observer { _ ->
            showActivityTypeFilterDialog()
        })

        viewModel.showDateRangePicker.observe(viewLifecycleOwner, Observer { event ->
            showDateRangePicker(event.initialSelection)
        })

        viewModel.showItemDetail.observe(viewLifecycleOwner, Observer {
            if (it is ActivityLogListItem.Event) {
                ActivityLauncher.viewActivityLogDetailForResult(activity, viewModel.site, it.activityId)
            }
        })

        viewModel.showRewindDialog.observe(viewLifecycleOwner, Observer {
            if (it is ActivityLogListItem.Event) {
                displayRewindDialog(it)
            }
        })

        viewModel.showSnackbarMessage.observe(viewLifecycleOwner, Observer { message ->
            val parent: View? = activity?.findViewById(android.R.id.content)
            if (message != null && parent != null) {
                WPSnackbar.make(parent, message, Snackbar.LENGTH_LONG).show()
            }
        })

        viewModel.moveToTop.observe(this, Observer {
            log_list_view.scrollToPosition(0)
        })
    }

    private fun displayRewindDialog(item: ActivityLogListItem.Event) {
        val dialog = BasicFragmentDialog()
        item.rewindId?.let {
            dialog.initialize(it,
                    getString(R.string.activity_log_rewind_site),
                    getString(R.string.activity_log_rewind_dialog_message, item.formattedDate, item.formattedTime),
                    getString(R.string.activity_log_rewind_site),
                    getString(R.string.cancel))
            dialog.show(requireFragmentManager(), it)
        }
    }

<<<<<<< HEAD
    private fun showDateRangePicker(initialDateRange: DateRange?) {
        val picker = MaterialDatePicker.Builder
                .dateRangePicker()
                .setSelection(initialDateRange)
                .build()
        initDateRangePickerButtonClickListener(picker)
        picker.show(childFragmentManager, DATE_PICKER_TAG)
    }

    private fun initDateRangePickerButtonClickListener(picker: MaterialDatePicker<Pair<Long, Long>>) {
        picker.addOnPositiveButtonClickListener { viewModel.onDateRangeSelected(it) }
=======
    private fun showActivityTypeFilterDialog() {
        ActivityLogTypeFilterFragment().show(parentFragmentManager, ACTIVITY_TYPE_FILTER_TAG)
>>>>>>> 0ca3355e
    }

    private fun refreshProgressBars(eventListStatus: ActivityLogViewModel.ActivityLogListStatus?) {
        if (!isAdded || view == null) {
            return
        }
        // We want to show the swipe refresher for the initial fetch but not while loading more
        swipeToRefreshHelper.isRefreshing = eventListStatus == FETCHING
        // We want to show the progress bar at the bottom while loading more but not for initial fetch
        val showLoadMore = eventListStatus == LOADING_MORE
        progress?.visibility = if (showLoadMore) View.VISIBLE else View.GONE
    }

    private fun reloadEvents(data: List<ActivityLogListItem>) {
        setEvents(data)
    }

    private fun onItemClicked(item: ActivityLogListItem) {
        viewModel.onItemClicked(item)
    }

    private fun onItemButtonClicked(item: ActivityLogListItem) {
        viewModel.onActionButtonClicked(item)
    }

    private fun setEvents(events: List<ActivityLogListItem>) {
        val adapter: ActivityLogAdapter
        if (log_list_view.adapter == null) {
            adapter = ActivityLogAdapter(this::onItemClicked, this::onItemButtonClicked)
            log_list_view.adapter = adapter
        } else {
            adapter = log_list_view.adapter as ActivityLogAdapter
        }
        adapter.updateList(events)
    }
}<|MERGE_RESOLUTION|>--- conflicted
+++ resolved
@@ -32,11 +32,8 @@
 import org.wordpress.android.widgets.WPSnackbar
 import javax.inject.Inject
 
-<<<<<<< HEAD
+private const val ACTIVITY_TYPE_FILTER_TAG = "activity_log_type_filter_tag"
 private const val DATE_PICKER_TAG = "activity_log_date_picker_tag"
-=======
-private const val ACTIVITY_TYPE_FILTER_TAG = "activity_log_type_filter_tag"
->>>>>>> 0ca3355e
 
 class ActivityLogListFragment : Fragment() {
     @Inject lateinit var viewModelFactory: ViewModelProvider.Factory
@@ -83,11 +80,8 @@
             }
         })
 
-<<<<<<< HEAD
+        activity_type_filter.setOnClickListener { viewModel.onActivityTypeFilterClicked() }
         date_range_picker.setOnClickListener { viewModel.dateRangePickerClicked() }
-=======
-        activity_type_filter.setOnClickListener { viewModel.onActivityTypeFilterClicked() }
->>>>>>> 0ca3355e
 
         setupObservers()
 
@@ -173,7 +167,6 @@
         }
     }
 
-<<<<<<< HEAD
     private fun showDateRangePicker(initialDateRange: DateRange?) {
         val picker = MaterialDatePicker.Builder
                 .dateRangePicker()
@@ -185,10 +178,10 @@
 
     private fun initDateRangePickerButtonClickListener(picker: MaterialDatePicker<Pair<Long, Long>>) {
         picker.addOnPositiveButtonClickListener { viewModel.onDateRangeSelected(it) }
-=======
+    }
+
     private fun showActivityTypeFilterDialog() {
         ActivityLogTypeFilterFragment().show(parentFragmentManager, ACTIVITY_TYPE_FILTER_TAG)
->>>>>>> 0ca3355e
     }
 
     private fun refreshProgressBars(eventListStatus: ActivityLogViewModel.ActivityLogListStatus?) {
