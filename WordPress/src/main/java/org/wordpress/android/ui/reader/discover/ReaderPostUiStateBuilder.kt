package org.wordpress.android.ui.reader.discover

import dagger.Reusable
import kotlinx.coroutines.CoroutineDispatcher
import kotlinx.coroutines.withContext
import org.wordpress.android.R
import org.wordpress.android.fluxc.store.AccountStore
import org.wordpress.android.models.ReaderCardType.DEFAULT
import org.wordpress.android.models.ReaderCardType.GALLERY
import org.wordpress.android.models.ReaderCardType.PHOTO
import org.wordpress.android.models.ReaderCardType.VIDEO
import org.wordpress.android.models.ReaderPost
import org.wordpress.android.models.ReaderPostDiscoverData
import org.wordpress.android.models.ReaderPostDiscoverData.DiscoverType.EDITOR_PICK
import org.wordpress.android.models.ReaderPostDiscoverData.DiscoverType.OTHER
import org.wordpress.android.models.ReaderPostDiscoverData.DiscoverType.SITE_PICK
import org.wordpress.android.models.ReaderTag
import org.wordpress.android.models.ReaderTagList
import org.wordpress.android.modules.BG_THREAD
import org.wordpress.android.ui.reader.ReaderConstants
import org.wordpress.android.ui.reader.ReaderTypes.ReaderPostListType
import org.wordpress.android.ui.reader.discover.ReaderCardUiState.ReaderInterestsCardUiState
import org.wordpress.android.ui.reader.discover.ReaderCardUiState.ReaderInterestsCardUiState.ReaderInterestUiState
import org.wordpress.android.ui.reader.discover.ReaderCardUiState.ReaderPostUiState
import org.wordpress.android.ui.reader.discover.ReaderCardUiState.ReaderPostUiState.DiscoverLayoutUiState
import org.wordpress.android.ui.reader.discover.ReaderCardUiState.ReaderPostUiState.GalleryThumbnailStripData
import org.wordpress.android.ui.reader.discover.ReaderPostCardAction.PrimaryAction
import org.wordpress.android.ui.reader.discover.ReaderPostCardAction.SecondaryAction
import org.wordpress.android.ui.reader.discover.ReaderPostCardActionType.BOOKMARK
import org.wordpress.android.ui.reader.discover.ReaderPostCardActionType.LIKE
import org.wordpress.android.ui.reader.discover.ReaderPostCardActionType.REBLOG
import org.wordpress.android.ui.reader.utils.ReaderImageScannerProvider
import org.wordpress.android.ui.reader.utils.ReaderUtilsWrapper
import org.wordpress.android.ui.reader.views.uistates.ReaderBlogSectionUiState
import org.wordpress.android.ui.reader.views.uistates.ReaderBlogSectionUiState.ReaderBlogSectionClickData
import org.wordpress.android.ui.utils.UiDimen.UIDimenRes
import org.wordpress.android.ui.utils.UiString
import org.wordpress.android.ui.utils.UiString.UiStringRes
import org.wordpress.android.ui.utils.UiString.UiStringText
import org.wordpress.android.util.DateTimeUtilsWrapper
import org.wordpress.android.util.GravatarUtilsWrapper
import org.wordpress.android.util.UrlUtilsWrapper
import org.wordpress.android.util.image.ImageType.AVATAR
import org.wordpress.android.util.image.ImageType.BLAVATAR
import javax.inject.Inject
import javax.inject.Named

private const val READER_INTEREST_LIST_SIZE_LIMIT = 5

@Reusable
class ReaderPostUiStateBuilder @Inject constructor(
    private val accountStore: AccountStore,
    private val urlUtilsWrapper: UrlUtilsWrapper,
    private val gravatarUtilsWrapper: GravatarUtilsWrapper,
    private val dateTimeUtilsWrapper: DateTimeUtilsWrapper,
    private val readerImageScannerProvider: ReaderImageScannerProvider,
    private val readerUtilsWrapper: ReaderUtilsWrapper,
    private val readerPostTagsUiStateBuilder: ReaderPostTagsUiStateBuilder,
    @Named(BG_THREAD) private val bgDispatcher: CoroutineDispatcher
) {
    suspend fun mapPostToUiState(
        post: ReaderPost,
        isDiscover: Boolean = false,
        photonWidth: Int,
        photonHeight: Int,
        postListType: ReaderPostListType,
        onButtonClicked: (Long, Long, ReaderPostCardActionType) -> Unit,
        onItemClicked: (Long, Long) -> Unit,
        onItemRendered: (ReaderCardUiState) -> Unit,
        onDiscoverSectionClicked: (Long, Long) -> Unit,
        onMoreButtonClicked: (ReaderPostUiState) -> Unit,
        onMoreDismissed: (ReaderPostUiState) -> Unit,
        onVideoOverlayClicked: (Long, Long) -> Unit,
        onPostHeaderViewClicked: (Long, Long) -> Unit,
        onTagItemClicked: (String) -> Unit,
        moreMenuItems: List<SecondaryAction>? = null
    ): ReaderPostUiState {
        return withContext(bgDispatcher) {
            mapPostToUiStateBlocking(
                    post,
                    isDiscover,
                    photonWidth,
                    photonHeight,
                    postListType,
                    onButtonClicked,
                    onItemClicked,
                    onItemRendered,
                    onDiscoverSectionClicked,
                    onMoreButtonClicked,
                    onMoreDismissed,
                    onVideoOverlayClicked,
                    onPostHeaderViewClicked,
                    onTagItemClicked,
                    moreMenuItems
            )
        }
    }

    fun mapPostToUiStateBlocking(
        post: ReaderPost,
        isDiscover: Boolean = false,
        photonWidth: Int,
        photonHeight: Int,
        postListType: ReaderPostListType,
        onButtonClicked: (Long, Long, ReaderPostCardActionType) -> Unit,
        onItemClicked: (Long, Long) -> Unit,
        onItemRendered: (ReaderCardUiState) -> Unit,
        onDiscoverSectionClicked: (Long, Long) -> Unit,
        onMoreButtonClicked: (ReaderPostUiState) -> Unit,
        onMoreDismissed: (ReaderPostUiState) -> Unit,
        onVideoOverlayClicked: (Long, Long) -> Unit,
        onPostHeaderViewClicked: (Long, Long) -> Unit,
        onTagItemClicked: (String) -> Unit,
        moreMenuItems: List<SecondaryAction>? = null
    ): ReaderPostUiState {
        return ReaderPostUiState(
                postId = post.postId,
                blogId = post.blogId,
                blogSection = buildBlogSection(post, onPostHeaderViewClicked, postListType),
                excerpt = buildExcerpt(post),
                title = buildTitle(post),
                tagItems = buildTagItems(post, onTagItemClicked),
                photoFrameVisibility = buildPhotoFrameVisibility(post),
                photoTitle = buildPhotoTitle(post),
                featuredImageUrl = buildFeaturedImageUrl(post, photonWidth, photonHeight),
                featuredImageCornerRadius = UIDimenRes(R.dimen.reader_featured_image_corner_radius),
                thumbnailStripSection = buildThumbnailStripUrls(post),
                expandableTagsViewVisibility = buildExpandedTagsViewVisibility(post, isDiscover),
                videoOverlayVisibility = buildVideoOverlayVisibility(post),
                featuredImageVisibility = buildFeaturedImageVisibility(post),
                moreMenuVisibility = accountStore.hasAccessToken() && postListType == ReaderPostListType.TAG_FOLLOWED,
                moreMenuItems = moreMenuItems,
                fullVideoUrl = buildFullVideoUrl(post),
                discoverSection = buildDiscoverSection(post, onDiscoverSectionClicked),
                bookmarkAction = buildBookmarkSection(post, onButtonClicked),
                likeAction = buildLikeSection(post, onButtonClicked),
                reblogAction = buildReblogSection(post, onButtonClicked),
                commentsAction = buildCommentsSection(post, onButtonClicked),
                onItemClicked = onItemClicked,
                onItemRendered = onItemRendered,
                onMoreButtonClicked = onMoreButtonClicked,
                onMoreDismissed = onMoreDismissed,
                onVideoOverlayClicked = onVideoOverlayClicked
        )
    }

<<<<<<< HEAD
    fun mapPostToBlogSectionUiState(
=======
    fun mapPostToPostHeaderUiState(
>>>>>>> a088e318
        post: ReaderPost,
        onBlogSectionClicked: (Long, Long) -> Unit
    ): ReaderBlogSectionUiState {
        return buildBlogSection(post, onBlogSectionClicked)
    }

    suspend fun mapTagListToReaderInterestUiState(
        interests: ReaderTagList,
        onClicked: ((String) -> Unit)
    ): ReaderInterestsCardUiState {
        return withContext(bgDispatcher) {
            val listSize = if (interests.size < READER_INTEREST_LIST_SIZE_LIMIT) {
                interests.size
            } else {
                READER_INTEREST_LIST_SIZE_LIMIT
            }
            val lastIndex = listSize - 1

            return@withContext ReaderInterestsCardUiState(interests.take(listSize).map { interest ->
                ReaderInterestUiState(
                        interest.tagTitle,
                        buildIsDividerVisible(interest, interests, lastIndex),
                        onClicked
                )
            })
        }
    }

    private fun buildBlogSection(
        post: ReaderPost,
<<<<<<< HEAD
        onPostHeaderViewClicked: (Long, Long) -> Unit,
        postListType: ReaderPostListType? = null
    ) = buildBlogSectionUiState(post, onPostHeaderViewClicked, postListType)
=======
        onBlogSectionClicked: (Long, Long) -> Unit,
        postListType: ReaderPostListType? = null
    ) = buildBlogSectionUiState(post, onBlogSectionClicked, postListType)
>>>>>>> a088e318

    private fun buildBlogSectionUiState(
        post: ReaderPost,
        onBlogSectionClicked: (Long, Long) -> Unit,
        postListType: ReaderPostListType?
    ): ReaderBlogSectionUiState {
        return ReaderBlogSectionUiState(
                postId = post.postId,
                blogId = post.blogId,
                blogName = buildBlogName(post),
                blogUrl = buildBlogUrl(post),
                dateLine = buildDateLine(post),
                avatarOrBlavatarUrl = buildAvatarOrBlavatarUrl(post),
                blogSectionClickData = buildOnBlogSectionClicked(onBlogSectionClicked, postListType)
        )
    }

    private fun buildIsDividerVisible(readerTag: ReaderTag, readerTagList: ReaderTagList, lastIndex: Int) =
            readerTagList.indexOf(readerTag) != lastIndex

    private fun buildOnBlogSectionClicked(
        onBlogSectionClicked: (Long, Long) -> Unit,
        postListType: ReaderPostListType?
    ): ReaderBlogSectionClickData? {
        return if (postListType != ReaderPostListType.BLOG_PREVIEW) {
            ReaderBlogSectionClickData(onBlogSectionClicked, android.R.attr.selectableItemBackground)
        } else {
            null
        }
    }

    private fun buildBlogUrl(post: ReaderPost) = post
            .takeIf { it.hasBlogUrl() }
            ?.blogUrl
            ?.let { urlUtilsWrapper.removeScheme(it) }

    private fun buildDiscoverSection(post: ReaderPost, onDiscoverSectionClicked: (Long, Long) -> Unit) =
            post.takeIf { post.isDiscoverPost && post.discoverData.discoverType != OTHER }
                    ?.let { buildDiscoverSectionUiState(post.discoverData, onDiscoverSectionClicked) }

    private fun buildFullVideoUrl(post: ReaderPost) =
            post.takeIf { post.cardType == VIDEO }
                    ?.let { post.featuredVideo }

    private fun buildExpandedTagsViewVisibility(post: ReaderPost, isDiscover: Boolean) =
            post.tags.isNotEmpty() && isDiscover

    private fun buildTagItems(post: ReaderPost, onClicked: (String) -> Unit) =
            readerPostTagsUiStateBuilder.mapPostTagsToTagUiStates(post, onClicked)

    // TODO malinjir show overlay when buildFullVideoUrl != null
    private fun buildVideoOverlayVisibility(post: ReaderPost) = post.cardType == VIDEO

    private fun buildFeaturedImageVisibility(post: ReaderPost) =
            (post.cardType == PHOTO || post.cardType == DEFAULT) && post.hasFeaturedImage() ||
                    post.cardType == VIDEO && post.hasFeaturedVideo()

    private fun buildThumbnailStripUrls(post: ReaderPost) =
            post.takeIf { it.cardType == GALLERY }
                    ?.let { retrieveGalleryThumbnailUrls(post) }

    private fun buildFeaturedImageUrl(post: ReaderPost, photonWidth: Int, photonHeight: Int): String? {
        return post
                .takeIf { (it.cardType == PHOTO || it.cardType == DEFAULT) && it.hasFeaturedImage() }
                ?.getFeaturedImageForDisplay(photonWidth, photonHeight)
    }

    private fun buildPhotoTitle(post: ReaderPost) =
            post.takeIf { it.cardType == PHOTO && it.hasTitle() }?.title

    private fun buildPhotoFrameVisibility(post: ReaderPost) =
            (post.hasFeaturedVideo() || post.hasFeaturedImage()) &&
                    post.cardType != GALLERY

    // TODO malinjir show title only when buildPhotoTitle == null
    private fun buildTitle(post: ReaderPost): UiString? {
        return if (post.cardType != PHOTO) {
            post.takeIf { it.hasTitle() }?.title?.let { UiStringText(it) }
                    ?: UiStringRes(R.string.untitled_in_parentheses)
        } else {
            null
        }
    }

    // TODO malinjir show excerpt only when buildPhotoTitle == null
    private fun buildExcerpt(post: ReaderPost) =
            post.takeIf { post.cardType != PHOTO && post.hasExcerpt() }?.excerpt

    private fun buildBlogName(post: ReaderPost) = post.takeIf { it.hasBlogName() }?.blogName

    private fun buildAvatarOrBlavatarUrl(post: ReaderPost) =
            post.takeIf { it.hasBlogImageUrl() }
                    ?.blogImageUrl
                    ?.let { gravatarUtilsWrapper.fixGravatarUrlWithResource(it, R.dimen.avatar_sz_medium) }

    private fun buildDateLine(post: ReaderPost) =
            dateTimeUtilsWrapper.javaDateToTimeSpan(post.getDisplayDate(dateTimeUtilsWrapper))

    private fun buildDiscoverSectionUiState(
        discoverData: ReaderPostDiscoverData,
        onDiscoverSectionClicked: (Long, Long) -> Unit
    ): DiscoverLayoutUiState {
        val discoverText = discoverData.attributionHtml
        val discoverAvatarUrl = gravatarUtilsWrapper.fixGravatarUrlWithResource(
                discoverData.avatarUrl,
                R.dimen.avatar_sz_small
        )
        val discoverAvatarImageType = when (discoverData.discoverType) {
            EDITOR_PICK -> AVATAR
            SITE_PICK -> BLAVATAR
            OTHER -> throw IllegalStateException("This could should be unreachable.")
            else -> AVATAR
        }
        return DiscoverLayoutUiState(discoverText, discoverAvatarUrl, discoverAvatarImageType, onDiscoverSectionClicked)
    }

    private fun retrieveGalleryThumbnailUrls(post: ReaderPost): GalleryThumbnailStripData {
        // scan post content for images suitable in a gallery
        val images = readerImageScannerProvider.createReaderImageScanner(post.text, post.isPrivate)
                .getImageList(ReaderConstants.THUMBNAIL_STRIP_IMG_COUNT, ReaderConstants.MIN_GALLERY_IMAGE_WIDTH)
        return GalleryThumbnailStripData(images, post.isPrivate, post.text)
    }

    private fun buildBookmarkSection(
        post: ReaderPost,
        onClicked: (Long, Long, ReaderPostCardActionType) -> Unit
    ): PrimaryAction {
        val contentDescription = UiStringRes(
                if (post.isBookmarked) {
                    R.string.reader_remove_bookmark
                } else {
                    R.string.reader_add_bookmark
                }
        )
        return if (post.postId != 0L && post.blogId != 0L) {
            PrimaryAction(
                    isEnabled = true,
                    isSelected = post.isBookmarked,
                    contentDescription = contentDescription,
                    onClicked = onClicked,
                    type = BOOKMARK
            )
        } else {
            PrimaryAction(isEnabled = false, contentDescription = contentDescription, type = BOOKMARK)
        }
    }

    private fun buildLikeSection(
        post: ReaderPost,
        onClicked: (Long, Long, ReaderPostCardActionType) -> Unit
    ): PrimaryAction {
        val likesEnabled = post.canLikePost() && accountStore.hasAccessToken()

        return PrimaryAction(
                isEnabled = likesEnabled,
                isSelected = post.isLikedByCurrentUser,
                contentDescription = UiStringText(
                        readerUtilsWrapper.getLongLikeLabelText(post.numLikes, post.isLikedByCurrentUser)
                ),
                count = post.numLikes,
                onClicked = if (likesEnabled) onClicked else null,
                type = LIKE
        )
    }

    private fun buildReblogSection(
        post: ReaderPost,
        onReblogClicked: (Long, Long, ReaderPostCardActionType) -> Unit
    ): PrimaryAction {
        val canReblog = !post.isPrivate && accountStore.hasAccessToken()
        return PrimaryAction(
                isEnabled = canReblog,
                contentDescription = UiStringRes(R.string.reader_view_reblog),
                onClicked = if (canReblog) onReblogClicked else null,
                type = REBLOG
        )
    }

    private fun buildCommentsSection(
        post: ReaderPost,
        onCommentsClicked: (Long, Long, ReaderPostCardActionType) -> Unit
    ): PrimaryAction {
        val showComments = when {
            post.isDiscoverPost -> false
            !accountStore.hasAccessToken() -> post.numReplies > 0
            else -> post.isWP && (post.isCommentsOpen || post.numReplies > 0)
        }
        val contentDescription = UiStringRes(R.string.comments)

        return if (showComments) {
            PrimaryAction(
                    isEnabled = true,
                    count = post.numReplies,
                    contentDescription = contentDescription,
                    onClicked = onCommentsClicked,
                    type = ReaderPostCardActionType.COMMENTS
            )
        } else {
            PrimaryAction(
                    isEnabled = false,
                    contentDescription = contentDescription,
                    type = ReaderPostCardActionType.COMMENTS
            )
        }
    }
}<|MERGE_RESOLUTION|>--- conflicted
+++ resolved
@@ -144,11 +144,7 @@
         )
     }
 
-<<<<<<< HEAD
     fun mapPostToBlogSectionUiState(
-=======
-    fun mapPostToPostHeaderUiState(
->>>>>>> a088e318
         post: ReaderPost,
         onBlogSectionClicked: (Long, Long) -> Unit
     ): ReaderBlogSectionUiState {
@@ -179,15 +175,9 @@
 
     private fun buildBlogSection(
         post: ReaderPost,
-<<<<<<< HEAD
-        onPostHeaderViewClicked: (Long, Long) -> Unit,
-        postListType: ReaderPostListType? = null
-    ) = buildBlogSectionUiState(post, onPostHeaderViewClicked, postListType)
-=======
         onBlogSectionClicked: (Long, Long) -> Unit,
         postListType: ReaderPostListType? = null
     ) = buildBlogSectionUiState(post, onBlogSectionClicked, postListType)
->>>>>>> a088e318
 
     private fun buildBlogSectionUiState(
         post: ReaderPost,
