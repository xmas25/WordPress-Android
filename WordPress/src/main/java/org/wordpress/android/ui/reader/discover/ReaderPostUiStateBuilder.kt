package org.wordpress.android.ui.reader.discover

import dagger.Reusable
import kotlinx.coroutines.CoroutineDispatcher
import kotlinx.coroutines.withContext
import org.wordpress.android.R
import org.wordpress.android.fluxc.store.AccountStore
import org.wordpress.android.models.ReaderCardType.DEFAULT
import org.wordpress.android.models.ReaderCardType.GALLERY
import org.wordpress.android.models.ReaderCardType.PHOTO
import org.wordpress.android.models.ReaderCardType.VIDEO
import org.wordpress.android.models.ReaderPost
import org.wordpress.android.models.ReaderPostDiscoverData
import org.wordpress.android.models.ReaderPostDiscoverData.DiscoverType.EDITOR_PICK
import org.wordpress.android.models.ReaderPostDiscoverData.DiscoverType.OTHER
import org.wordpress.android.models.ReaderPostDiscoverData.DiscoverType.SITE_PICK
import org.wordpress.android.models.ReaderTag
import org.wordpress.android.models.ReaderTagList
import org.wordpress.android.modules.BG_THREAD
import org.wordpress.android.ui.reader.ReaderConstants
import org.wordpress.android.ui.reader.ReaderTypes.ReaderPostListType
import org.wordpress.android.ui.reader.discover.ReaderCardUiState.ReaderInterestsCardUiState
import org.wordpress.android.ui.reader.discover.ReaderCardUiState.ReaderInterestsCardUiState.ReaderInterestUiState
import org.wordpress.android.ui.reader.discover.ReaderCardUiState.ReaderPostUiState
import org.wordpress.android.ui.reader.discover.ReaderCardUiState.ReaderPostUiState.DiscoverLayoutUiState
import org.wordpress.android.ui.reader.discover.ReaderCardUiState.ReaderPostUiState.GalleryThumbnailStripData
import org.wordpress.android.ui.reader.discover.ReaderPostCardAction.PrimaryAction
import org.wordpress.android.ui.reader.discover.ReaderPostCardAction.SecondaryAction
import org.wordpress.android.ui.reader.discover.ReaderPostCardActionType.BOOKMARK
import org.wordpress.android.ui.reader.discover.ReaderPostCardActionType.LIKE
import org.wordpress.android.ui.reader.discover.ReaderPostCardActionType.REBLOG
import org.wordpress.android.ui.reader.utils.ReaderImageScannerProvider
import org.wordpress.android.ui.reader.utils.ReaderUtilsWrapper
import org.wordpress.android.ui.reader.views.uistates.ReaderBlogSectionUiState
import org.wordpress.android.ui.reader.views.uistates.ReaderBlogSectionUiState.ReaderBlogSectionClickData
import org.wordpress.android.ui.utils.UiDimen.UIDimenRes
import org.wordpress.android.ui.utils.UiString
import org.wordpress.android.ui.utils.UiString.UiStringRes
import org.wordpress.android.ui.utils.UiString.UiStringText
import org.wordpress.android.util.DateTimeUtilsWrapper
import org.wordpress.android.util.GravatarUtilsWrapper
import org.wordpress.android.util.UrlUtilsWrapper
import org.wordpress.android.util.image.ImageType.AVATAR
import org.wordpress.android.util.image.ImageType.BLAVATAR
import javax.inject.Inject
import javax.inject.Named

private const val READER_INTEREST_LIST_SIZE_LIMIT = 5

@Reusable
class ReaderPostUiStateBuilder @Inject constructor(
    private val accountStore: AccountStore,
    private val urlUtilsWrapper: UrlUtilsWrapper,
    private val gravatarUtilsWrapper: GravatarUtilsWrapper,
    private val dateTimeUtilsWrapper: DateTimeUtilsWrapper,
    private val readerImageScannerProvider: ReaderImageScannerProvider,
    private val readerUtilsWrapper: ReaderUtilsWrapper,
    private val readerPostTagsUiStateBuilder: ReaderPostTagsUiStateBuilder,
    @Named(BG_THREAD) private val bgDispatcher: CoroutineDispatcher
) {
    suspend fun mapPostToUiState(
        post: ReaderPost,
        isDiscover: Boolean = false,
        photonWidth: Int,
        photonHeight: Int,
        postListType: ReaderPostListType,
        onButtonClicked: (Long, Long, ReaderPostCardActionType) -> Unit,
        onItemClicked: (Long, Long) -> Unit,
        onItemRendered: (ReaderCardUiState) -> Unit,
        onDiscoverSectionClicked: (Long, Long) -> Unit,
        onMoreButtonClicked: (ReaderPostUiState) -> Unit,
        onMoreDismissed: (ReaderPostUiState) -> Unit,
        onVideoOverlayClicked: (Long, Long) -> Unit,
        onPostHeaderViewClicked: (Long, Long) -> Unit,
        onTagItemClicked: (String) -> Unit,
        moreMenuItems: List<SecondaryAction>? = null
    ): ReaderPostUiState {
        return withContext(bgDispatcher) {
            mapPostToUiStateBlocking(
                    post,
                    isDiscover,
                    photonWidth,
                    photonHeight,
                    postListType,
                    onButtonClicked,
                    onItemClicked,
                    onItemRendered,
                    onDiscoverSectionClicked,
                    onMoreButtonClicked,
                    onMoreDismissed,
                    onVideoOverlayClicked,
                    onPostHeaderViewClicked,
                    onTagItemClicked,
                    moreMenuItems
            )
        }
    }

    fun mapPostToUiStateBlocking(
        post: ReaderPost,
        isDiscover: Boolean = false,
        photonWidth: Int,
        photonHeight: Int,
        postListType: ReaderPostListType,
        onButtonClicked: (Long, Long, ReaderPostCardActionType) -> Unit,
        onItemClicked: (Long, Long) -> Unit,
        onItemRendered: (ReaderCardUiState) -> Unit,
        onDiscoverSectionClicked: (Long, Long) -> Unit,
        onMoreButtonClicked: (ReaderPostUiState) -> Unit,
        onMoreDismissed: (ReaderPostUiState) -> Unit,
        onVideoOverlayClicked: (Long, Long) -> Unit,
        onPostHeaderViewClicked: (Long, Long) -> Unit,
        onTagItemClicked: (String) -> Unit,
        moreMenuItems: List<SecondaryAction>? = null
    ): ReaderPostUiState {
        return ReaderPostUiState(
                postId = post.postId,
                blogId = post.blogId,
                blogSection = buildBlogSection(post, onPostHeaderViewClicked, postListType),
                excerpt = buildExcerpt(post),
                title = buildTitle(post),
                tagItems = buildTagItems(post, onTagItemClicked),
                photoFrameVisibility = buildPhotoFrameVisibility(post),
                photoTitle = buildPhotoTitle(post),
                featuredImageUrl = buildFeaturedImageUrl(post, photonWidth, photonHeight),
                featuredImageCornerRadius = UIDimenRes(R.dimen.reader_featured_image_corner_radius),
                thumbnailStripSection = buildThumbnailStripUrls(post),
                expandableTagsViewVisibility = buildExpandedTagsViewVisibility(post, isDiscover),
                videoOverlayVisibility = buildVideoOverlayVisibility(post),
                featuredImageVisibility = buildFeaturedImageVisibility(post),
                moreMenuVisibility = accountStore.hasAccessToken() && postListType == ReaderPostListType.TAG_FOLLOWED,
                moreMenuItems = moreMenuItems,
                fullVideoUrl = buildFullVideoUrl(post),
                discoverSection = buildDiscoverSection(post, onDiscoverSectionClicked),
                bookmarkAction = buildBookmarkSection(post, onButtonClicked),
                likeAction = buildLikeSection(post, onButtonClicked),
                reblogAction = buildReblogSection(post, onButtonClicked),
                commentsAction = buildCommentsSection(post, onButtonClicked),
                onItemClicked = onItemClicked,
                onItemRendered = onItemRendered,
                onMoreButtonClicked = onMoreButtonClicked,
                onMoreDismissed = onMoreDismissed,
                onVideoOverlayClicked = onVideoOverlayClicked
        )
    }

    fun mapPostToBlogSectionUiState(
        post: ReaderPost,
        onBlogSectionClicked: (Long, Long) -> Unit
    ): ReaderBlogSectionUiState {
        return buildBlogSection(post, onBlogSectionClicked)
    }

    suspend fun mapTagListToReaderInterestUiState(
        interests: ReaderTagList,
        onClicked: ((String) -> Unit)
    ): ReaderInterestsCardUiState {
        return withContext(bgDispatcher) {
            val listSize = if (interests.size < READER_INTEREST_LIST_SIZE_LIMIT) {
                interests.size
            } else {
                READER_INTEREST_LIST_SIZE_LIMIT
            }
            val lastIndex = listSize - 1

            return@withContext ReaderInterestsCardUiState(interests.take(listSize).map { interest ->
                ReaderInterestUiState(
                        interest.tagTitle,
                        buildIsDividerVisible(interest, interests, lastIndex),
                        onClicked
                )
            })
        }
    }

    private fun buildBlogSection(
        post: ReaderPost,
<<<<<<< HEAD
        onPostHeaderViewClicked: (Long, Long) -> Unit,
        postListType: ReaderPostListType? = null
    ) = buildBlogSectionUiState(post, onPostHeaderViewClicked, postListType)
=======
        onBlogSectionClicked: (Long, Long) -> Unit,
        postListType: ReaderPostListType? = null
    ) = buildBlogSectionUiState(post, onBlogSectionClicked, postListType)
>>>>>>> 82e43782

    private fun buildBlogSectionUiState(
        post: ReaderPost,
        onBlogSectionClicked: (Long, Long) -> Unit,
        postListType: ReaderPostListType?
    ): ReaderBlogSectionUiState {
        return ReaderBlogSectionUiState(
                postId = post.postId,
                blogId = post.blogId,
                blogName = buildBlogName(post),
                blogUrl = buildBlogUrl(post),
                dateLine = buildDateLine(post),
                avatarOrBlavatarUrl = buildAvatarOrBlavatarUrl(post),
                blogSectionClickData = buildOnBlogSectionClicked(onBlogSectionClicked, postListType)
        )
    }

    private fun buildIsDividerVisible(readerTag: ReaderTag, readerTagList: ReaderTagList, lastIndex: Int) =
            readerTagList.indexOf(readerTag) != lastIndex

    private fun buildOnBlogSectionClicked(
        onBlogSectionClicked: (Long, Long) -> Unit,
        postListType: ReaderPostListType?
    ): ReaderBlogSectionClickData? {
        return if (postListType != ReaderPostListType.BLOG_PREVIEW) {
            ReaderBlogSectionClickData(onBlogSectionClicked, android.R.attr.selectableItemBackground)
        } else {
            null
        }
    }

    private fun buildBlogUrl(post: ReaderPost) = post
            .takeIf { it.hasBlogUrl() }
            ?.blogUrl
            ?.let { urlUtilsWrapper.removeScheme(it) }

    private fun buildDiscoverSection(post: ReaderPost, onDiscoverSectionClicked: (Long, Long) -> Unit) =
            post.takeIf { post.isDiscoverPost && post.discoverData.discoverType != OTHER }
                    ?.let { buildDiscoverSectionUiState(post.discoverData, onDiscoverSectionClicked) }

    private fun buildFullVideoUrl(post: ReaderPost) =
            post.takeIf { post.cardType == VIDEO }
                    ?.let { post.featuredVideo }

    private fun buildExpandedTagsViewVisibility(post: ReaderPost, isDiscover: Boolean) =
            post.tags.isNotEmpty() && isDiscover

    private fun buildTagItems(post: ReaderPost, onClicked: (String) -> Unit) =
            readerPostTagsUiStateBuilder.mapPostTagsToTagUiStates(post, onClicked)

    // TODO malinjir show overlay when buildFullVideoUrl != null
    private fun buildVideoOverlayVisibility(post: ReaderPost) = post.cardType == VIDEO

    private fun buildFeaturedImageVisibility(post: ReaderPost) =
            (post.cardType == PHOTO || post.cardType == DEFAULT) && post.hasFeaturedImage() ||
                    post.cardType == VIDEO && post.hasFeaturedVideo()

    private fun buildThumbnailStripUrls(post: ReaderPost) =
            post.takeIf { it.cardType == GALLERY }
                    ?.let { retrieveGalleryThumbnailUrls(post) }

    private fun buildFeaturedImageUrl(post: ReaderPost, photonWidth: Int, photonHeight: Int): String? {
        return post
                .takeIf { (it.cardType == PHOTO || it.cardType == DEFAULT) && it.hasFeaturedImage() }
                ?.getFeaturedImageForDisplay(photonWidth, photonHeight)
    }

    private fun buildPhotoTitle(post: ReaderPost) =
            post.takeIf { it.cardType == PHOTO && it.hasTitle() }?.title

    private fun buildPhotoFrameVisibility(post: ReaderPost) =
            (post.hasFeaturedVideo() || post.hasFeaturedImage()) &&
                    post.cardType != GALLERY

    // TODO malinjir show title only when buildPhotoTitle == null
    private fun buildTitle(post: ReaderPost): UiString? {
        return if (post.cardType != PHOTO) {
            post.takeIf { it.hasTitle() }?.title?.let { UiStringText(it) }
                    ?: UiStringRes(R.string.untitled_in_parentheses)
        } else {
            null
        }
    }

    // TODO malinjir show excerpt only when buildPhotoTitle == null
    private fun buildExcerpt(post: ReaderPost) =
            post.takeIf { post.cardType != PHOTO && post.hasExcerpt() }?.excerpt

    private fun buildBlogName(post: ReaderPost) = post.takeIf { it.hasBlogName() }?.blogName

    private fun buildAvatarOrBlavatarUrl(post: ReaderPost) =
            post.takeIf { it.hasBlogImageUrl() }
                    ?.blogImageUrl
                    ?.let { gravatarUtilsWrapper.fixGravatarUrlWithResource(it, R.dimen.avatar_sz_medium) }

    private fun buildDateLine(post: ReaderPost) =
            dateTimeUtilsWrapper.javaDateToTimeSpan(post.getDisplayDate(dateTimeUtilsWrapper))

    private fun buildDiscoverSectionUiState(
        discoverData: ReaderPostDiscoverData,
        onDiscoverSectionClicked: (Long, Long) -> Unit
    ): DiscoverLayoutUiState {
        val discoverText = discoverData.attributionHtml
        val discoverAvatarUrl = gravatarUtilsWrapper.fixGravatarUrlWithResource(
                discoverData.avatarUrl,
                R.dimen.avatar_sz_small
        )
        val discoverAvatarImageType = when (discoverData.discoverType) {
            EDITOR_PICK -> AVATAR
            SITE_PICK -> BLAVATAR
            OTHER -> throw IllegalStateException("This could should be unreachable.")
            else -> AVATAR
        }
        return DiscoverLayoutUiState(discoverText, discoverAvatarUrl, discoverAvatarImageType, onDiscoverSectionClicked)
    }

    private fun retrieveGalleryThumbnailUrls(post: ReaderPost): GalleryThumbnailStripData {
        // scan post content for images suitable in a gallery
        val images = readerImageScannerProvider.createReaderImageScanner(post.text, post.isPrivate)
                .getImageList(ReaderConstants.THUMBNAIL_STRIP_IMG_COUNT, ReaderConstants.MIN_GALLERY_IMAGE_WIDTH)
        return GalleryThumbnailStripData(images, post.isPrivate, post.text)
    }

    private fun buildBookmarkSection(
        post: ReaderPost,
        onClicked: (Long, Long, ReaderPostCardActionType) -> Unit
    ): PrimaryAction {
        val contentDescription = UiStringRes(
                if (post.isBookmarked) {
                    R.string.reader_remove_bookmark
                } else {
                    R.string.reader_add_bookmark
                }
        )
        return if (post.postId != 0L && post.blogId != 0L) {
            PrimaryAction(
                    isEnabled = true,
                    isSelected = post.isBookmarked,
                    contentDescription = contentDescription,
                    onClicked = onClicked,
                    type = BOOKMARK
            )
        } else {
            PrimaryAction(isEnabled = false, contentDescription = contentDescription, type = BOOKMARK)
        }
    }

    private fun buildLikeSection(
        post: ReaderPost,
        onClicked: (Long, Long, ReaderPostCardActionType) -> Unit
    ): PrimaryAction {
        val likesEnabled = post.canLikePost() && accountStore.hasAccessToken()

        return PrimaryAction(
                isEnabled = likesEnabled,
                isSelected = post.isLikedByCurrentUser,
                contentDescription = UiStringText(
                        readerUtilsWrapper.getLongLikeLabelText(post.numLikes, post.isLikedByCurrentUser)
                ),
                count = post.numLikes,
                onClicked = if (likesEnabled) onClicked else null,
                type = LIKE
        )
    }

    private fun buildReblogSection(
        post: ReaderPost,
        onReblogClicked: (Long, Long, ReaderPostCardActionType) -> Unit
    ): PrimaryAction {
        val canReblog = !post.isPrivate && accountStore.hasAccessToken()
        return PrimaryAction(
                isEnabled = canReblog,
                contentDescription = UiStringRes(R.string.reader_view_reblog),
                onClicked = if (canReblog) onReblogClicked else null,
                type = REBLOG
        )
    }

    private fun buildCommentsSection(
        post: ReaderPost,
        onCommentsClicked: (Long, Long, ReaderPostCardActionType) -> Unit
    ): PrimaryAction {
        val showComments = when {
            post.isDiscoverPost -> false
            !accountStore.hasAccessToken() -> post.numReplies > 0
            else -> post.isWP && (post.isCommentsOpen || post.numReplies > 0)
        }
        val contentDescription = UiStringRes(R.string.comments)

        return if (showComments) {
            PrimaryAction(
                    isEnabled = true,
                    count = post.numReplies,
                    contentDescription = contentDescription,
                    onClicked = onCommentsClicked,
                    type = ReaderPostCardActionType.COMMENTS
            )
        } else {
            PrimaryAction(
                    isEnabled = false,
                    contentDescription = contentDescription,
                    type = ReaderPostCardActionType.COMMENTS
            )
        }
    }
}<|MERGE_RESOLUTION|>--- conflicted
+++ resolved
@@ -175,15 +175,9 @@
 
     private fun buildBlogSection(
         post: ReaderPost,
-<<<<<<< HEAD
-        onPostHeaderViewClicked: (Long, Long) -> Unit,
-        postListType: ReaderPostListType? = null
-    ) = buildBlogSectionUiState(post, onPostHeaderViewClicked, postListType)
-=======
         onBlogSectionClicked: (Long, Long) -> Unit,
         postListType: ReaderPostListType? = null
     ) = buildBlogSectionUiState(post, onBlogSectionClicked, postListType)
->>>>>>> 82e43782
 
     private fun buildBlogSectionUiState(
         post: ReaderPost,
