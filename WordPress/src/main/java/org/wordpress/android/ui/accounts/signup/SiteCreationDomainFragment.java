--- conflicted
+++ resolved
@@ -177,14 +177,9 @@
                             mKeywords = keywords;
                             mCarryOverDomain = mSelectedDomain;
 
-<<<<<<< HEAD
-                            // fallback to using the provided username as query if text is empty
-                            mQueryString = TextUtils.isEmpty(keywords.trim()) ? mUsername : keywords;
-=======
                             // fallback to using the provided site title as query if text is empty
                             mQueryString = TextUtils.isEmpty(keywords.trim()) ? mSiteTitle : keywords;
 
->>>>>>> 380e0a4d
                             getLoaderFragment().load(mQueryString);
                         }
 
