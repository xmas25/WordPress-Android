package org.wordpress.android.ui.publicize;

import android.app.Activity;
import android.os.Bundle;
import android.support.annotation.NonNull;
import android.support.v7.widget.RecyclerView;
import android.text.Spannable;
import android.view.LayoutInflater;
import android.view.View;
import android.view.ViewGroup;
import android.view.ViewTreeObserver;
import android.widget.TextView;

import org.greenrobot.eventbus.Subscribe;
import org.greenrobot.eventbus.ThreadMode;
import org.wordpress.android.R;
import org.wordpress.android.WordPress;
import org.wordpress.android.fluxc.Dispatcher;
import org.wordpress.android.fluxc.model.SiteModel;
import org.wordpress.android.fluxc.store.AccountStore;
import org.wordpress.android.fluxc.store.QuickStartStore;
import org.wordpress.android.models.PublicizeService;
import org.wordpress.android.ui.publicize.adapters.PublicizeServiceAdapter;
import org.wordpress.android.ui.publicize.adapters.PublicizeServiceAdapter.OnAdapterLoadedListener;
import org.wordpress.android.ui.publicize.adapters.PublicizeServiceAdapter.OnServiceClickListener;
import org.wordpress.android.ui.quickstart.QuickStartEvent;
import org.wordpress.android.util.AccessibilityUtils;
import org.wordpress.android.util.NetworkUtils;
import org.wordpress.android.util.QuickStartUtils;
import org.wordpress.android.util.ToastUtils;
import org.wordpress.android.widgets.WPDialogSnackbar;

import javax.inject.Inject;

import de.greenrobot.event.EventBus;

import static org.wordpress.android.fluxc.store.QuickStartStore.QuickStartTask.ENABLE_POST_SHARING;

public class PublicizeListFragment extends PublicizeBaseFragment {
    public interface PublicizeButtonPrefsListener {
        void onButtonPrefsClicked();
    }

    private PublicizeButtonPrefsListener mListener;
    private SiteModel mSite;
    private PublicizeServiceAdapter mAdapter;
    private RecyclerView mRecycler;
    private TextView mEmptyView;

    private QuickStartEvent mQuickStartEvent;

    @Inject AccountStore mAccountStore;
    @Inject QuickStartStore mQuickStartStore;
    @Inject Dispatcher mDispatcher;

    public static PublicizeListFragment newInstance(@NonNull SiteModel site) {
        Bundle args = new Bundle();
        args.putSerializable(WordPress.SITE, site);

        PublicizeListFragment fragment = new PublicizeListFragment();
        fragment.setArguments(args);

        return fragment;
    }

    @Override
    public void onCreate(Bundle savedInstanceState) {
        super.onCreate(savedInstanceState);
        ((WordPress) getActivity().getApplication()).component().inject(this);

        if (getArguments() != null) {
            mSite = (SiteModel) getArguments().getSerializable(WordPress.SITE);
        }
        if (mSite == null) {
            ToastUtils.showToast(getActivity(), R.string.blog_not_found, ToastUtils.Duration.SHORT);
            getActivity().finish();
        }

        if (savedInstanceState != null) {
            mQuickStartEvent = savedInstanceState.getParcelable(QuickStartEvent.KEY);
        }
    }

    @Override
    public void onResume() {
        super.onResume();
        if (isAdded() && mRecycler.getAdapter() == null) {
            mRecycler.setAdapter(getAdapter());
        }
        getAdapter().refresh();
        setTitle(R.string.sharing);
        setNavigationIcon(R.drawable.ic_arrow_left_white_24dp);
    }

    @Override
    public View onCreateView(LayoutInflater inflater, ViewGroup container, Bundle savedInstanceState) {
        ViewGroup rootView = (ViewGroup) inflater.inflate(R.layout.publicize_list_fragment, container, false);

        mRecycler = (RecyclerView) rootView.findViewById(R.id.recycler_view);
        mEmptyView = (TextView) rootView.findViewById(R.id.empty_view);

        View manageContainer = rootView.findViewById(R.id.container_manage);
        manageContainer.setOnClickListener(new View.OnClickListener() {
            @Override
            public void onClick(View view) {
                if (mListener != null) {
                    mListener.onButtonPrefsClicked();
                }
            }
        });

        if (mQuickStartEvent != null) {
            showQuickStartFocusPoint();
        }

        return rootView;
    }

    @SuppressWarnings("unused")
    @Subscribe(sticky = true, threadMode = ThreadMode.MAIN)
    public void onEvent(final QuickStartEvent event) {
        if (!isAdded() || getView() == null) {
            return;
        }

        mQuickStartEvent = event;
        EventBus.getDefault().removeStickyEvent(event);

<<<<<<< HEAD
        if (mQuickStartEvent.getTask() == QuickStartTask.ENABLE_POST_SHARING) {
=======
        if (mQuickStartEvent.getTask() == ENABLE_POST_SHARING) {
>>>>>>> cae0c5c1
            showQuickStartFocusPoint();

            Spannable title = QuickStartUtils.stylizeQuickStartPrompt(getActivity(),
                    R.string.quick_start_dialog_enable_sharing_message_short_connections);

            WPDialogSnackbar.make(getView(), title, AccessibilityUtils.getSnackbarDuration(getActivity(),
                    getResources().getInteger(R.integer.quick_start_snackbar_duration_ms))).show();
        }
    }

    private void showQuickStartFocusPoint() {
        // we are waiting for RecyclerView to populate itself with views and then grab the first one when it's ready
        mRecycler.getViewTreeObserver().addOnGlobalLayoutListener(new ViewTreeObserver.OnGlobalLayoutListener() {
            @Override public void onGlobalLayout() {
                RecyclerView.ViewHolder holder = mRecycler.findViewHolderForAdapterPosition(0);
                if (holder != null) {
                    final View quickStartTarget = holder.itemView;

                    quickStartTarget.post(new Runnable() {
                        @Override public void run() {
                            if (getView() == null) {
                                return;
                            }
                            ViewGroup focusPointContainer = getView().findViewById(R.id.publicize_scroll_view_child);
                            int focusPointSize =
                                    getResources().getDimensionPixelOffset(R.dimen.quick_start_focus_point_size);

                            int verticalOffset = (((quickStartTarget.getHeight()) - focusPointSize) / 2);

                            QuickStartUtils.addQuickStartFocusPointAboveTheView(focusPointContainer, quickStartTarget,
                                    0, verticalOffset);
                        }
                    });
                    mRecycler.getViewTreeObserver().removeOnGlobalLayoutListener(this);
                }
            }
        });
    }

    @Override
    public void onSaveInstanceState(Bundle outState) {
        super.onSaveInstanceState(outState);
        outState.putParcelable(QuickStartEvent.KEY, mQuickStartEvent);
    }

    @Override
    public void onAttach(Activity activity) {
        super.onAttach(activity);

        if (activity instanceof PublicizeButtonPrefsListener) {
            mListener = (PublicizeButtonPrefsListener) activity;
        } else {
            throw new RuntimeException(activity.toString() + " must implement PublicizeButtonPrefsListener");
        }
    }

    @Override
    public void onDetach() {
        super.onDetach();
        mListener = null;
    }

    private final OnAdapterLoadedListener mAdapterLoadedListener = new OnAdapterLoadedListener() {
        @Override
        public void onAdapterLoaded(boolean isEmpty) {
            if (!isAdded()) {
                return;
            }

            if (isEmpty) {
                if (!NetworkUtils.isNetworkAvailable(getActivity())) {
                    mEmptyView.setText(R.string.no_network_title);
                } else {
                    mEmptyView.setText(R.string.loading);
                }
            }
            mEmptyView.setVisibility(isEmpty ? View.VISIBLE : View.GONE);
        }
    };

    private PublicizeServiceAdapter getAdapter() {
        if (mAdapter == null) {
            mAdapter = new PublicizeServiceAdapter(
                    getActivity(),
                    mSite.getSiteId(),
                    mAccountStore.getAccount().getUserId());
            mAdapter.setOnAdapterLoadedListener(mAdapterLoadedListener);
            if (getActivity() instanceof OnServiceClickListener) {
                mAdapter.setOnServiceClickListener(new OnServiceClickListener() {
                    @Override public void onServiceClicked(PublicizeService service) {
<<<<<<< HEAD
                        QuickStartUtils.completeTask(mQuickStartStore,
                                QuickStartTask.ENABLE_POST_SHARING, mDispatcher, mSite);
=======
                        QuickStartUtils.completeTask(mQuickStartStore, ENABLE_POST_SHARING, mDispatcher, mSite);
>>>>>>> cae0c5c1
                        if (getView() != null) {
                            QuickStartUtils.removeQuickStartFocusPoint((ViewGroup) getView());
                        }
                        mQuickStartEvent = null;
                        ((OnServiceClickListener) getActivity()).onServiceClicked(service);
                    }
                });
            }
        }
        return mAdapter;
    }

    void reload() {
        getAdapter().reload();
    }

    @Override public void onStart() {
        super.onStart();
        EventBus.getDefault().registerSticky(this);
    }

    @Override public void onStop() {
        super.onStop();
        EventBus.getDefault().unregister(this);
    }
}<|MERGE_RESOLUTION|>--- conflicted
+++ resolved
@@ -126,11 +126,7 @@
         mQuickStartEvent = event;
         EventBus.getDefault().removeStickyEvent(event);
 
-<<<<<<< HEAD
-        if (mQuickStartEvent.getTask() == QuickStartTask.ENABLE_POST_SHARING) {
-=======
         if (mQuickStartEvent.getTask() == ENABLE_POST_SHARING) {
->>>>>>> cae0c5c1
             showQuickStartFocusPoint();
 
             Spannable title = QuickStartUtils.stylizeQuickStartPrompt(getActivity(),
@@ -221,12 +217,7 @@
             if (getActivity() instanceof OnServiceClickListener) {
                 mAdapter.setOnServiceClickListener(new OnServiceClickListener() {
                     @Override public void onServiceClicked(PublicizeService service) {
-<<<<<<< HEAD
-                        QuickStartUtils.completeTask(mQuickStartStore,
-                                QuickStartTask.ENABLE_POST_SHARING, mDispatcher, mSite);
-=======
                         QuickStartUtils.completeTask(mQuickStartStore, ENABLE_POST_SHARING, mDispatcher, mSite);
->>>>>>> cae0c5c1
                         if (getView() != null) {
                             QuickStartUtils.removeQuickStartFocusPoint((ViewGroup) getView());
                         }
