--- conflicted
+++ resolved
@@ -40,7 +40,7 @@
         Blog blog = WordPress.getCurrentBlog();
 
         if (blog != null) {
-            Cursor imageCursor = MediaUtils.getWordPressMediaImages(String.valueOf(blog.getLocalTableBlogId()));
+            Cursor imageCursor = WordPressMediaUtils.getWordPressMediaImages(String.valueOf(blog.getLocalTableBlogId()));
 
             if (imageCursor != null) {
                 addWordPressImagesFromCursor(imageCursor);
@@ -136,25 +136,6 @@
     public void writeToParcel(Parcel dest, int flags) {
     }
 
-<<<<<<< HEAD
-=======
-    private void fetchImageData() {
-        Blog blog = WordPress.getCurrentBlog();
-
-        if (blog != null) {
-            mLoading = true;
-            notifyLoadingStatus();
-
-            Cursor imageCursor = WordPressMediaUtils.getWordPressMediaImages(String.valueOf(blog.getLocalTableBlogId()));
-
-            if (imageCursor != null) {
-                addWordPressImagesFromCursor(imageCursor);
-                imageCursor.close();
-            }
-        }
-    }
-
->>>>>>> 62de1a85
     private void addWordPressImagesFromCursor(Cursor cursor) {
         if (cursor.moveToFirst()) {
             do {
