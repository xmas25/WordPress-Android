--- conflicted
+++ resolved
@@ -85,17 +85,10 @@
     }
 
     private fun onItemClicked(itemId: Int) {
-<<<<<<< HEAD
-        (_uiState.value as? Content)?.let { it ->
-            val updatedList = it.items.map {
-                if (it is ListItemUiState.ActivityType && it.id == itemId) {
-                    it.copy(checked = !it.checked)
-=======
         (_uiState.value as? Content)?.let { content ->
             val updatedList = content.items.map { itemUiState ->
                 if (itemUiState is ListItemUiState.ActivityType && itemUiState.id == itemId) {
-                    itemUiState.copy(checked = !itemUiState.checked).apply { onClick = itemUiState.onClick }
->>>>>>> 22c696b2
+                    itemUiState.copy(checked = !itemUiState.checked)
                 } else {
                     itemUiState
                 }
