--- conflicted
+++ resolved
@@ -30,6 +30,7 @@
 import org.wordpress.android.fluxc.Dispatcher;
 import org.wordpress.android.fluxc.generated.MediaActionBuilder;
 import org.wordpress.android.fluxc.generated.StockMediaActionBuilder;
+import org.wordpress.android.fluxc.model.MediaModel;
 import org.wordpress.android.fluxc.model.SiteModel;
 import org.wordpress.android.fluxc.model.StockMediaModel;
 import org.wordpress.android.fluxc.store.MediaStore;
@@ -398,24 +399,14 @@
             ToastUtils.showToast(this, R.string.media_upload_error);
             AppLog.e(AppLog.T.MEDIA, "An error occurred while uploading stock media");
         } else {
-<<<<<<< HEAD
-=======
             trackUploadedStockMediaEvent(event.mediaList);
 
->>>>>>> cee2b969
             int count = event.mediaList.size();
             long[] idArray = new long[count];
             for (int i = 0; i < count; i++) {
                 idArray[i] = event.mediaList.get(i).getMediaId();
             }
 
-<<<<<<< HEAD
-            Map<String, Integer> properties = new HashMap<>();
-            properties.put("count", count);
-            AnalyticsTracker.track(AnalyticsTracker.Stat.STOCK_MEDIA_UPLOADED, properties);
-
-=======
->>>>>>> cee2b969
             Intent intent = new Intent();
             intent.putExtra(KEY_UPLOADED_MEDIA_IDS, idArray);
             setResult(RESULT_OK, intent);
