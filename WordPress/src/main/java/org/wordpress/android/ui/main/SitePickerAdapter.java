--- conflicted
+++ resolved
@@ -63,11 +63,6 @@
         void onBindViewHolder(RecyclerView.ViewHolder holder, SiteList sites);
     }
 
-<<<<<<< HEAD
-    private static final int SELECTED_SITE_BG_OPACITY = 20;
-
-=======
->>>>>>> 84ca9d15
     private final @LayoutRes int mItemLayoutReourceId;
 
     private static int mBlavatarSz;
@@ -167,11 +162,7 @@
         mDisabledSiteOpacity = disabledAlpha.getFloat();
         mSelectedItemBackground = ColorUtils
                 .setAlphaComponent(ContextExtensionsKt.getColorFromAttribute(context, R.attr.colorOnSurface),
-<<<<<<< HEAD
-                        SELECTED_SITE_BG_OPACITY);
-=======
                         context.getResources().getInteger(R.integer.selected_list_item_opacity));
->>>>>>> 84ca9d15
 
         mHeaderHandler = headerHandler;
         mSelectedItemPos = getPositionOffset();
