--- conflicted
+++ resolved
@@ -3,26 +3,15 @@
 import android.arch.lifecycle.LiveData
 import android.support.annotation.StringRes
 import kotlinx.coroutines.CoroutineDispatcher
-<<<<<<< HEAD
-import kotlinx.coroutines.launch
-import org.wordpress.android.R
-import org.wordpress.android.fluxc.model.SiteModel
-import org.wordpress.android.util.throttle
-import org.wordpress.android.viewmodel.ScopedViewModel
-
-open class StatsListViewModel(
-    defaultDispatcher: CoroutineDispatcher,
-    private val statsUseCase: BaseListUseCase
-) : ScopedViewModel(defaultDispatcher) {
-=======
+import kotlinx.coroutines.Dispatchers
 import kotlinx.coroutines.Job
 import kotlinx.coroutines.delay
 import kotlinx.coroutines.launch
-import kotlinx.coroutines.Dispatchers
 import org.wordpress.android.R
 import org.wordpress.android.analytics.AnalyticsTracker
+import org.wordpress.android.fluxc.model.SiteModel
+import org.wordpress.android.ui.stats.refresh.StatsViewModel.DateSelectorUiModel
 import org.wordpress.android.util.analytics.AnalyticsTrackerWrapper
-import org.wordpress.android.ui.stats.refresh.StatsViewModel.DateSelectorUiModel
 import org.wordpress.android.util.mapNullable
 import org.wordpress.android.util.throttle
 import org.wordpress.android.viewmodel.ScopedViewModel
@@ -35,8 +24,8 @@
     private val analyticsTracker: AnalyticsTrackerWrapper
 ) : ScopedViewModel(defaultDispatcher) {
     private var trackJob: Job? = null
+    private var isInitialized = false
 
->>>>>>> 6a7ed48b
     enum class StatsSection(@StringRes val titleRes: Int) {
         INSIGHTS(R.string.stats_insights),
         DAYS(R.string.stats_timeframe_days),
@@ -58,17 +47,6 @@
         super.onCleared()
     }
 
-<<<<<<< HEAD
-    fun onRetryClick(site: SiteModel) {
-        launch {
-            statsUseCase.refreshData(site, true)
-        }
-    }
-
-    sealed class UiModel {
-        data class Success(val data: List<StatsBlock>) : UiModel()
-        class Error(val message: Int = R.string.stats_loading_error) : UiModel()
-=======
     fun onScrolledToBottom() {
         if (trackJob?.isCompleted != false) {
             trackJob = launch {
@@ -88,6 +66,25 @@
         launch(Dispatchers.Default) {
             statsUseCase.onPreviousDateSelected()
         }
->>>>>>> 6a7ed48b
+    }
+
+    fun onRetryClick(site: SiteModel) {
+        launch {
+            statsUseCase.refreshData(site, true)
+        }
+    }
+
+    fun start(site: SiteModel) {
+        if (!isInitialized) {
+            isInitialized = true
+            launch {
+                statsUseCase.loadData(site)
+            }
+        }
+    }
+
+    sealed class UiModel {
+        data class Success(val data: List<StatsBlock>) : UiModel()
+        class Error(val message: Int = R.string.stats_loading_error) : UiModel()
     }
 }