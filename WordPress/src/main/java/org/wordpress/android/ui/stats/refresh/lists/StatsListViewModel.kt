--- conflicted
+++ resolved
@@ -58,14 +58,10 @@
 
     val selectedDate = dateSelector.selectedDate
 
-<<<<<<< HEAD
-    private val mutableNavigationTarget = MutableLiveData<NavigationTarget>()
-    val navigationTarget: LiveData<NavigationTarget> = mergeNotNull(
+    private val mutableNavigationTarget = MutableLiveData<Event<NavigationTarget>>()
+    val navigationTarget: LiveData<Event<NavigationTarget>> = mergeNotNull(
             statsUseCase.navigationTarget, mutableNavigationTarget
     )
-=======
-    val navigationTarget: LiveData<Event<NavigationTarget>> = statsUseCase.navigationTarget
->>>>>>> 6189526d
 
     val listSelected = statsUseCase.listSelected
 
@@ -120,7 +116,7 @@
     }
 
     fun onEmptyInsightsButtonClicked() {
-        mutableNavigationTarget.value = ViewInsightsManagement()
+        mutableNavigationTarget.value = Event(ViewInsightsManagement)
     }
 
     fun start() {
