package org.wordpress.android.ui.stories

import android.app.Activity
import android.app.PendingIntent
import android.app.ProgressDialog
import android.content.Intent
import android.net.Uri
import android.os.Bundle
import androidx.lifecycle.Observer
import androidx.lifecycle.ViewModelProvider
import androidx.lifecycle.ViewModelProviders
import com.google.android.material.snackbar.Snackbar
import com.wordpress.stories.compose.AuthenticationHeadersProvider
import com.wordpress.stories.compose.ComposeLoopFrameActivity
import com.wordpress.stories.compose.FrameSaveErrorDialog
import com.wordpress.stories.compose.GenericAnnouncementDialogProvider
import com.wordpress.stories.compose.MediaPickerProvider
import com.wordpress.stories.compose.MetadataProvider
import com.wordpress.stories.compose.NotificationIntentLoader
import com.wordpress.stories.compose.PermanentPermissionDenialDialogProvider
import com.wordpress.stories.compose.PrepublishingEventProvider
import com.wordpress.stories.compose.SnackbarProvider
import com.wordpress.stories.compose.StoryDiscardListener
import com.wordpress.stories.compose.frame.StorySaveEvents.StorySaveResult
import com.wordpress.stories.compose.story.StoryFrameItem.BackgroundSource.FileBackgroundSource
import com.wordpress.stories.compose.story.StoryFrameItem.BackgroundSource.UriBackgroundSource
import com.wordpress.stories.compose.story.StoryFrameItemType.VIDEO
import com.wordpress.stories.compose.story.StoryIndex
import com.wordpress.stories.compose.story.StoryRepository.DEFAULT_NONE_SELECTED
import com.wordpress.stories.util.KEY_STORY_EDIT_MODE
import com.wordpress.stories.util.KEY_STORY_INDEX
import com.wordpress.stories.util.KEY_STORY_SAVE_RESULT
import org.wordpress.android.R
import org.wordpress.android.WordPress
import org.wordpress.android.analytics.AnalyticsTracker.Stat
import org.wordpress.android.analytics.AnalyticsTracker.Stat.PREPUBLISHING_BOTTOM_SHEET_OPENED
import org.wordpress.android.editor.gutenberg.GutenbergEditorFragment.ARG_STORY_BLOCK_ID
import org.wordpress.android.editor.gutenberg.GutenbergEditorFragment.ARG_STORY_BLOCK_UPDATED_CONTENT
import org.wordpress.android.fluxc.model.LocalOrRemoteId.LocalId
import org.wordpress.android.fluxc.model.MediaModel
import org.wordpress.android.fluxc.model.PostImmutableModel
import org.wordpress.android.fluxc.model.SiteModel
import org.wordpress.android.fluxc.store.MediaStore
import org.wordpress.android.fluxc.store.PostStore
import org.wordpress.android.push.NotificationType
import org.wordpress.android.push.NotificationsProcessingService
import org.wordpress.android.push.NotificationsProcessingService.ARG_NOTIFICATION_TYPE
import org.wordpress.android.ui.RequestCodes
import org.wordpress.android.ui.media.MediaBrowserActivity
import org.wordpress.android.ui.pages.SnackbarMessageHolder
import org.wordpress.android.ui.photopicker.MediaPickerConstants
import org.wordpress.android.ui.photopicker.MediaPickerLauncher
import org.wordpress.android.ui.posts.EditPostActivity.OnPostUpdatedFromUIListener
import org.wordpress.android.ui.posts.EditPostRepository
import org.wordpress.android.ui.posts.EditPostSettingsFragment.EditPostActivityHook
import org.wordpress.android.ui.posts.PostEditorAnalyticsSession
import org.wordpress.android.ui.posts.PrepublishingBottomSheetFragment
import org.wordpress.android.ui.posts.ProgressDialogHelper
import org.wordpress.android.ui.posts.ProgressDialogUiState
import org.wordpress.android.ui.posts.PublishPost
import org.wordpress.android.ui.posts.editor.media.AddExistingMediaSource.WP_MEDIA_LIBRARY
import org.wordpress.android.ui.posts.editor.media.EditorMediaListener
import org.wordpress.android.ui.posts.prepublishing.PrepublishingBottomSheetListener
import org.wordpress.android.ui.stories.SaveStoryGutenbergBlockUseCase.StoryMediaFileData
import org.wordpress.android.ui.stories.media.StoryEditorMedia
import org.wordpress.android.ui.stories.media.StoryEditorMedia.AddMediaToStoryPostUiState
import org.wordpress.android.ui.stories.prefs.StoriesPrefs
import org.wordpress.android.ui.stories.prefs.StoriesPrefs.LocalMediaId
import org.wordpress.android.ui.stories.prefs.StoriesPrefs.RemoteMediaId
import org.wordpress.android.ui.utils.AuthenticationUtils
import org.wordpress.android.ui.utils.UiHelpers
import org.wordpress.android.util.FluxCUtilsWrapper
import org.wordpress.android.util.ListUtils
import org.wordpress.android.util.WPMediaUtils
import org.wordpress.android.util.WPPermissionUtils
import org.wordpress.android.util.analytics.AnalyticsTrackerWrapper
import org.wordpress.android.util.analytics.AnalyticsUtilsWrapper
import org.wordpress.android.util.helpers.MediaFile
import org.wordpress.android.viewmodel.Event
import org.wordpress.android.widgets.WPSnackbar
import java.util.Objects
import javax.inject.Inject

class StoryComposerActivity : ComposeLoopFrameActivity(),
        SnackbarProvider,
        MediaPickerProvider,
        EditorMediaListener,
        AuthenticationHeadersProvider,
        NotificationIntentLoader,
        MetadataProvider,
        StoryDiscardListener,
        EditPostActivityHook,
        PrepublishingEventProvider,
        PrepublishingBottomSheetListener,
        PermanentPermissionDenialDialogProvider,
        GenericAnnouncementDialogProvider {
    private var site: SiteModel? = null

    @Inject lateinit var storyEditorMedia: StoryEditorMedia
    @Inject lateinit var progressDialogHelper: ProgressDialogHelper
    @Inject lateinit var uiHelpers: UiHelpers
    @Inject lateinit var postStore: PostStore
    @Inject lateinit var authenticationUtils: AuthenticationUtils
    @Inject internal lateinit var editPostRepository: EditPostRepository
    @Inject lateinit var analyticsTrackerWrapper: AnalyticsTrackerWrapper
    @Inject lateinit var analyticsUtilsWrapper: AnalyticsUtilsWrapper
    @Inject internal lateinit var viewModelFactory: ViewModelProvider.Factory
    @Inject internal lateinit var mediaPickerLauncher: MediaPickerLauncher
    @Inject lateinit var saveStoryGutenbergBlockUseCase: SaveStoryGutenbergBlockUseCase
    @Inject lateinit var mediaStore: MediaStore
    @Inject lateinit var fluxCUtilsWrapper: FluxCUtilsWrapper
    @Inject lateinit var storyRepositoryWrapper: StoryRepositoryWrapper

    private lateinit var viewModel: StoryComposerViewModel

    private var addingMediaToEditorProgressDialog: ProgressDialog? = null
    private val frameIdsToRemove = ArrayList<String>()

    override fun getSite() = site
    override fun getEditPostRepository() = editPostRepository

    companion object {
        protected const val FRAGMENT_ANNOUNCEMENT_DIALOG = "story_announcement_dialog"
        const val STATE_KEY_POST_LOCAL_ID = "state_key_post_model_local_id"
        const val STATE_KEY_EDITOR_SESSION_DATA = "stateKeyEditorSessionData"
        const val KEY_POST_LOCAL_ID = "key_post_model_local_id"
        const val KEY_LAUNCHED_FROM_GUTENBERG = "key_launched_from_gutenberg"
        const val KEY_ALL_UNFLATTENED_LOADED_SLIDES = "key_all_unflattened_laoded_slides"
        const val UNUSED_KEY = "unused_key"
        const val BASE_FRAME_MEDIA_ERROR_NOTIFICATION_ID: Int = 72300
    }

    override fun onCreate(savedInstanceState: Bundle?) {
        // convert our WPAndroid KEY_LAUNCHED_FROM_GUTENBERG flag into Stories general purpose EDIT_MODE flag
        intent.putExtra(KEY_STORY_EDIT_MODE, intent.getBooleanExtra(KEY_LAUNCHED_FROM_GUTENBERG, false))
        setMediaPickerProvider(this)
        super.onCreate(savedInstanceState)
        (application as WordPress).component().inject(this)
        setSnackbarProvider(this)
        setAuthenticationProvider(this)
        setNotificationExtrasLoader(this)
        setMetadataProvider(this)
        setStoryDiscardListener(this)
        setNotificationTrackerProvider((application as WordPress).getStoryNotificationTrackerProvider())
        setPrepublishingEventProvider(this)
        setPermissionDialogProvider(this)
        setGenericAnnouncementDialogProvider(this)
        setUseTempCaptureFile(false) // we need to keep the captured files for later Story editing

        initViewModel(savedInstanceState)
    }

    private fun initViewModel(savedInstanceState: Bundle?) {
        var localPostId = 0
        var notificationType: NotificationType? = null

        if (savedInstanceState == null) {
            localPostId = getBackingPostIdFromIntent()
            site = intent.getSerializableExtra(WordPress.SITE) as SiteModel

            if (intent.hasExtra(ARG_NOTIFICATION_TYPE)) {
                notificationType = intent.getSerializableExtra(ARG_NOTIFICATION_TYPE) as NotificationType
            }
        } else {
            site = savedInstanceState.getSerializable(WordPress.SITE) as SiteModel
            if (savedInstanceState.containsKey(STATE_KEY_POST_LOCAL_ID)) {
                localPostId = savedInstanceState.getInt(STATE_KEY_POST_LOCAL_ID)
            }
        }

        val postEditorAnalyticsSession =
                savedInstanceState?.getSerializable(STATE_KEY_EDITOR_SESSION_DATA) as PostEditorAnalyticsSession?

        viewModel = ViewModelProviders.of(this, viewModelFactory)
                .get(StoryComposerViewModel::class.java)

        site?.let {
            viewModel.start(
                    it,
                    editPostRepository,
                    LocalId(localPostId),
                    postEditorAnalyticsSession,
                    notificationType
            )
        }

        storyEditorMedia.start(requireNotNull(site), this)
        setupStoryEditorMediaObserver()
        setupViewModelObservers()
    }

    private fun setupViewModelObservers() {
        viewModel.mediaFilesUris.observe(this, Observer { uriList ->
            addFramesToStoryFromMediaUriList(uriList)
            setDefaultSelectionAndUpdateBackgroundSurfaceUI(uriList)
        })

        viewModel.openPrepublishingBottomSheet.observe(this, Observer { event ->
            event.applyIfNotHandled {
                analyticsTrackerWrapper.track(PREPUBLISHING_BOTTOM_SHEET_OPENED)
                openPrepublishingBottomSheet()
            }
        })

        viewModel.submitButtonClicked.observe(this, Observer { event ->
            event.applyIfNotHandled {
                analyticsTrackerWrapper.track(Stat.STORY_POST_PUBLISH_TAPPED)
                processStorySaving()
            }
        })

        viewModel.trackEditorCreatedPost.observe(this, Observer { event ->
            event.applyIfNotHandled {
                site?.let {
                    analyticsUtilsWrapper.trackEditorCreatedPost(
                            intent.action,
                            intent,
                            it,
                            editPostRepository.getPost()
                    )
                }
            }
        })
    }

    override fun onLoadFromIntent(intent: Intent) {
        super.onLoadFromIntent(intent)
        // now see if we need to handle information coming from the MediaPicker to populate
        handleMediaPickerIntentData(intent)
    }

    override fun onSaveInstanceState(outState: Bundle) {
        super.onSaveInstanceState(outState)
        viewModel.writeToBundle(outState)
    }

    override fun onActivityResult(requestCode: Int, resultCode: Int, data: Intent?) {
        super.onActivityResult(requestCode, resultCode, data)
        data?.let {
            when (requestCode) {
                RequestCodes.MULTI_SELECT_MEDIA_PICKER, RequestCodes.SINGLE_SELECT_MEDIA_PICKER -> {
                    handleMediaPickerIntentData(it)
                }
                RequestCodes.PHOTO_PICKER, RequestCodes.STORIES_PHOTO_PICKER -> {
                    if (it.hasExtra(MediaPickerConstants.EXTRA_MEDIA_URIS)) {
                        val uriList: List<Uri> = convertStringArrayIntoUrisList(
                                it.getStringArrayExtra(MediaPickerConstants.EXTRA_MEDIA_URIS)
                        )
                        storyEditorMedia.onPhotoPickerMediaChosen(uriList)
                    } else if (it.hasExtra(MediaBrowserActivity.RESULT_IDS)) {
                        handleMediaPickerIntentData(it)
                    }
                }
            }
        }
    }

    override fun onDestroy() {
        storyEditorMedia.cancelAddMediaToEditorActions()
        super.onDestroy()
    }

    private fun getBackingPostIdFromIntent(): Int {
        var localPostId = intent.getIntExtra(KEY_POST_LOCAL_ID, 0)
        if (localPostId == 0) {
            if (intent.hasExtra(KEY_STORY_SAVE_RESULT)) {
                val storySaveResult =
                        intent.getParcelableExtra(KEY_STORY_SAVE_RESULT) as StorySaveResult?
                storySaveResult?.let {
                    localPostId = it.metadata?.getInt(KEY_POST_LOCAL_ID, 0) ?: 0
                }
            }
        }
        return localPostId
    }

    override fun showProvidedSnackbar(message: String, actionLabel: String?, callback: () -> Unit) {
        // no op
        // no provided snackbar here given we're not using snackbars from within the Story Creation experience
        // in WPAndroid
    }

    override fun setupRequestCodes(requestCodes: ExternalMediaPickerRequestCodesAndExtraKeys) {
        requestCodes.PHOTO_PICKER = RequestCodes.PHOTO_PICKER
        requestCodes.EXTRA_LAUNCH_WPSTORIES_CAMERA_REQUESTED =
                MediaPickerConstants.EXTRA_LAUNCH_WPSTORIES_CAMERA_REQUESTED
        // we're handling EXTRA_MEDIA_URIS at the app level (not at the Stories library level)
        // hence we set the requestCode to UNUSED
        requestCodes.EXTRA_MEDIA_URIS = UNUSED_KEY
    }

    override fun showProvidedMediaPicker() {
        mediaPickerLauncher.showStoriesPhotoPickerForResult(
                this,
                site
        )
    }

    override fun providerHandlesOnActivityResult(): Boolean {
        // lets the super class know we're handling media picking OnActivityResult
        return true
    }

    private fun handleMediaPickerIntentData(data: Intent) {
        if (permissionsRequestForCameraInProgress) {
            return
        }

        if (data.hasExtra(MediaPickerConstants.EXTRA_MEDIA_URIS)) {
            val uriList: List<Uri> = convertStringArrayIntoUrisList(
                    data.getStringArrayExtra(MediaPickerConstants.EXTRA_MEDIA_URIS)
            )
            if (uriList.isNotEmpty()) {
                storyEditorMedia.onPhotoPickerMediaChosen(uriList)
            }
        } else if (data.hasExtra(MediaBrowserActivity.RESULT_IDS)) {
            val ids = ListUtils.fromLongArray(
                    data.getLongArrayExtra(
                            MediaBrowserActivity.RESULT_IDS
                    )
            )
            if (ids == null || ids.size == 0) {
                return
            }
            storyEditorMedia.addExistingMediaToEditorAsync(WP_MEDIA_LIBRARY, ids)
        }
    }

    private fun setupStoryEditorMediaObserver() {
        storyEditorMedia.uiState.observe(this,
                Observer { uiState: AddMediaToStoryPostUiState? ->
                    if (uiState != null) {
                        updateAddingMediaToStoryComposerProgressDialogState(uiState.progressDialogUiState)
                        if (uiState.editorOverlayVisibility) {
                            showLoading()
                        } else {
                            hideLoading()
                        }
                    }
                }
        )
        storyEditorMedia.snackBarMessage.observe(this,
                Observer<Event<SnackbarMessageHolder>> { event: Event<SnackbarMessageHolder?> ->
                    val messageHolder = event.getContentIfNotHandled()
                    if (messageHolder != null) {
                        WPSnackbar
                                .make(
                                        findViewById(org.wordpress.android.R.id.editor_activity),
                                        uiHelpers.getTextOfUiString(this, messageHolder.message),
                                        Snackbar.LENGTH_SHORT
                                )
                                .show()
                    }
                }
        )
    }

    // EditorMediaListener
    override fun appendMediaFiles(mediaFiles: Map<String, MediaFile>) {
        viewModel.appendMediaFiles(mediaFiles)
    }

    override fun getImmutablePost(): PostImmutableModel {
        return Objects.requireNonNull(editPostRepository.getPost()!!)
    }

    override fun syncPostObjectWithUiAndSaveIt(listener: OnPostUpdatedFromUIListener?) {
        // TODO will implement when we support StoryPost editing
        // updateAndSavePostAsync(listener)
        // Ignore the result as we want to invoke the listener even when the PostModel was up-to-date
        listener?.onPostUpdatedFromUI(null)
    }

    override fun advertiseImageOptimization(listener: () -> Unit) {
        WPMediaUtils.advertiseImageOptimization(this) { listener.invoke() }
    }

    override fun onMediaModelsCreatedFromOptimizedUris(oldUriToMediaFiles: Map<Uri, MediaModel>) {
        // no op - we're not doing any special handling while composing, only when saving in the UploadBridge
    }

    private fun updateAddingMediaToStoryComposerProgressDialogState(uiState: ProgressDialogUiState) {
        addingMediaToEditorProgressDialog = progressDialogHelper
                .updateProgressDialogState(this, addingMediaToEditorProgressDialog, uiState, uiHelpers)
    }

    override fun getAuthHeaders(url: String): Map<String, String> {
        return authenticationUtils.getAuthHeaders(url)
    }

    // region NotificationIntentLoader
    override fun loadIntentForErrorNotification(): Intent {
        val notificationIntent = Intent(applicationContext, StoryComposerActivity::class.java)
        notificationIntent.addFlags(Intent.FLAG_ACTIVITY_SINGLE_TOP)
        notificationIntent.addFlags(Intent.FLAG_ACTIVITY_NEW_TASK)
        notificationIntent.putExtra(WordPress.SITE, site)
        // setup tracks NotificationType for Notification tracking. Note this doesn't use our interface.
        val notificationType = NotificationType.STORY_SAVE_ERROR
        notificationIntent.putExtra(ARG_NOTIFICATION_TYPE, notificationType)
        return notificationIntent
    }

    override fun loadPendingIntentForErrorNotificationDeletion(notificationId: Int): PendingIntent? {
        return NotificationsProcessingService
                .getPendingIntentForNotificationDismiss(
                        applicationContext,
                        notificationId,
                        NotificationType.STORY_SAVE_ERROR
                )
    }

    override fun setupErrorNotificationBaseId(): Int {
        return BASE_FRAME_MEDIA_ERROR_NOTIFICATION_ID
    }
    // endregion

    override fun loadMetadataForStory(index: StoryIndex): Bundle? {
        val bundle = Bundle()
        bundle.putSerializable(WordPress.SITE, site)
        bundle.putInt(KEY_STORY_INDEX, index)
        bundle.putInt(KEY_POST_LOCAL_ID, editPostRepository.id)
        return bundle
    }

    override fun onStoryDiscarded() {
        val launchedFromGutenberg = intent.getBooleanExtra(KEY_LAUNCHED_FROM_GUTENBERG, false)
        viewModel.onStoryDiscarded(!launchedFromGutenberg)

        if (launchedFromGutenberg) {
            setResult(Activity.RESULT_CANCELED)
            finish()
        }
    }

    override fun onFrameRemove(storyIndex: StoryIndex, storyFrameIndex: Int) {
<<<<<<< HEAD
        // keep record of the frames users deleted.
        // But we'll only actually do cleanup once they tap on the DONE/SAVE button, because they could
        // still bail out of the StoryComposer by tapping back or the cross and then admiting they want to lose
        // the changes they made (this means, they'd want to keep the stories).
        val story = storyRepositoryWrapper.getStoryAtIndex(storyIndex)
        if (storyFrameIndex < story.frames.size) {
            story.frames[storyFrameIndex].id?.let {
                frameIdsToRemove.add(it)
            }
        }
=======
        // TODO will implement later
>>>>>>> 111378b7
    }

    private fun openPrepublishingBottomSheet() {
        val fragment = supportFragmentManager.findFragmentByTag(PrepublishingBottomSheetFragment.TAG)
        if (fragment == null) {
            val prepublishingFragment = PrepublishingBottomSheetFragment.newInstance(
                    site = requireNotNull(site),
                    isPage = editPostRepository.isPage,
                    isStoryPost = true
            )
            prepublishingFragment.show(supportFragmentManager, PrepublishingBottomSheetFragment.TAG)
        }
    }

    override fun onStorySaveButtonPressed() {
        if (intent.getBooleanExtra(KEY_LAUNCHED_FROM_GUTENBERG, false)) {
            // first of all, remove any StoriesPref for removed slides
            site?.let {
                val siteLocalId = it.id.toLong()
                for (frameId in frameIdsToRemove) {
                    if (StoriesPrefs.checkSlideIdExists(this, siteLocalId, RemoteMediaId(frameId.toLong()))) {
                        StoriesPrefs.deleteSlideWithRemoteId(this, siteLocalId, RemoteMediaId(frameId.toLong()))
                    } else {
                        // shouldn't happen but just in case the story frame has just been created but not yet uploaded
                        // let's delete the local slide pref.
                        StoriesPrefs.deleteSlideWithLocalId(this, siteLocalId, LocalMediaId(frameId.toLong()))
                    }
                }
            }

            val savedContentIntent = Intent()
            val blockId = intent.extras.getString(ARG_STORY_BLOCK_ID)
            savedContentIntent.putExtra(ARG_STORY_BLOCK_ID, blockId)

            val storyIndex = intent.getIntExtra(KEY_STORY_INDEX, DEFAULT_NONE_SELECTED)
            // if we are editing this Story Block, then the id is assured to be a remote media file id, but
            // the frame no longer points to such media Id on the site given we are just about to save a
            // new flattened media. Hence, we need to set a new temporary Id we can use to identify
            // this frame within the Gutenberg Story block inside a Post, and match it to an existing Story frame in
            // our StoryRepository.
            // All of this while still keeping a valid "old" remote URl and mediaId so the block is still
            // rendered as non-empty on mobile gutenberg while the actual flattening happens on the service.
            val updatedStoryBlock =
                    saveStoryGutenbergBlockUseCase.buildJetpackStoryBlockStringFromStoryMediaFileData(
                            buildStoryMediaFileDataListFromStoryFrameIndexes(storyIndex)
                    )

            savedContentIntent.putExtra(ARG_STORY_BLOCK_UPDATED_CONTENT, updatedStoryBlock)
            setResult(Activity.RESULT_OK, savedContentIntent)

            // TODO add tracks
            processStorySaving()

            finish()
        } else {
            // assume this is a new Post, and proceed to PrePublish bottom sheet
            viewModel.onStorySaveButtonPressed()
        }
    }

    private fun buildStoryMediaFileDataListFromStoryFrameIndexes(
        storyIndex: StoryIndex
    ): ArrayList<StoryMediaFileData> {
        val storyMediaFileDataList = ArrayList<StoryMediaFileData>() // holds media files
        val story = storyRepositoryWrapper.getStoryAtIndex(storyIndex)
        for ((frameIndex, frame) in story.frames.withIndex()) {
            when (frame.id) {
                // if the frame.id is null, this is a new frame that has been added to an edited Story
                // so, we don't have much information yet. We do have the background source (not the flattened
                // image yet) so, let's use that for now, and assign the temporaryID we'll use to send
                // save progress events to Gutenberg.
                null -> {
                    val storyMediaFileData =
                            saveStoryGutenbergBlockUseCase.buildMediaFileDataWithTemporaryIdNoMediaFile(
                                    temporaryId = "$storyIndex-$frameIndex",
                                    url = if (frame.source is FileBackgroundSource) {
                                        (frame.source as FileBackgroundSource).file.toString()
                                    } else {
                                        (frame.source as UriBackgroundSource).contentUri.toString()
                                    },
                                    isVideo = (frame.frameItemType is VIDEO)
                            )
                    frame.id = storyMediaFileData.id
                    storyMediaFileDataList.add(storyMediaFileData)
                }
                // if the frame.id is populated, this should be an actual MediaModel mediaId so,
                // let's use that to obtain the mediaFile and then replace it with the temporary frame.id
                else -> {
                    frame.id?.let {
                        val mediaModel = mediaStore.getSiteMediaWithId(site, it.toLong())
                        val mediaFile = fluxCUtilsWrapper.mediaFileFromMediaModel(mediaModel)
                        mediaFile?.let {
                            val storyMediaFileData =
                                    saveStoryGutenbergBlockUseCase.buildMediaFileDataWithTemporaryId(
                                            mediaFile = it,
                                            temporaryId = "$storyIndex-$frameIndex"
                                    )
                            frame.id = storyMediaFileData.id
                            storyMediaFileDataList.add(storyMediaFileData)
                        }
                    }
                }
            }
        }
        return storyMediaFileDataList
    }

    override fun onSubmitButtonClicked(publishPost: PublishPost) {
        viewModel.onSubmitButtonClicked()
    }

    override fun showPermissionPermanentlyDeniedDialog(permission: String) {
        WPPermissionUtils.showPermissionAlwaysDeniedDialog(this, permission)
    }

    override fun showGenericAnnouncementDialog() {
        if (intent.getBooleanExtra(KEY_LAUNCHED_FROM_GUTENBERG, false)) {
            if (!intent.getBooleanExtra(KEY_ALL_UNFLATTENED_LOADED_SLIDES, false)) {
                // not all slides in this Story could be unflattened so, show the warning informative dialog
                FrameSaveErrorDialog.newInstance(
                        title = getString(R.string.dialog_edit_story_limited_title),
                        message = getString(R.string.dialog_edit_story_limited_message)
                ).show(supportFragmentManager, FRAGMENT_ANNOUNCEMENT_DIALOG)
            }
        }
    }
}<|MERGE_RESOLUTION|>--- conflicted
+++ resolved
@@ -433,7 +433,6 @@
     }
 
     override fun onFrameRemove(storyIndex: StoryIndex, storyFrameIndex: Int) {
-<<<<<<< HEAD
         // keep record of the frames users deleted.
         // But we'll only actually do cleanup once they tap on the DONE/SAVE button, because they could
         // still bail out of the StoryComposer by tapping back or the cross and then admiting they want to lose
@@ -444,9 +443,6 @@
                 frameIdsToRemove.add(it)
             }
         }
-=======
-        // TODO will implement later
->>>>>>> 111378b7
     }
 
     private fun openPrepublishingBottomSheet() {
