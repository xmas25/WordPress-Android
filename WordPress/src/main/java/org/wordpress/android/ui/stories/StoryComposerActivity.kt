--- conflicted
+++ resolved
@@ -252,15 +252,10 @@
     override fun setupRequestCodes(requestCodes: ExternalMediaPickerRequestCodesAndExtraKeys) {
         requestCodes.PHOTO_PICKER = RequestCodes.PHOTO_PICKER
         requestCodes.EXTRA_LAUNCH_WPSTORIES_CAMERA_REQUESTED =
-<<<<<<< HEAD
                 MediaPickerConstants.EXTRA_LAUNCH_WPSTORIES_CAMERA_REQUESTED
-        requestCodes.EXTRA_MEDIA_URIS = MediaPickerConstants.EXTRA_MEDIA_URIS
-=======
-                PhotoPickerActivity.EXTRA_LAUNCH_WPSTORIES_CAMERA_REQUESTED
         // we're handling EXTRA_MEDIA_URIS at the app level (not at the Stories library level)
         // hence we set the requestCode to UNUSED
         requestCodes.EXTRA_MEDIA_URIS = UNUSED_KEY
->>>>>>> 904d30c1
     }
 
     override fun showProvidedMediaPicker() {
