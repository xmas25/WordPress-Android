package org.wordpress.android.ui.mediapicker.insert

<<<<<<< HEAD
import org.wordpress.android.R
=======
import kotlinx.coroutines.flow.Flow
import kotlinx.coroutines.flow.flowOf
>>>>>>> 05001d3a
import org.wordpress.android.ui.mediapicker.MediaItem.Identifier
import org.wordpress.android.ui.mediapicker.insert.MediaInsertHandler.InsertModel
import org.wordpress.android.ui.mediapicker.insert.MediaInsertHandler.InsertModel.Success

interface MediaInsertUseCase {
<<<<<<< HEAD
    val actionTitle: Int
            get() = R.string.media_uploading_default
    suspend fun insert(identifiers: List<Identifier>): MediaInsertResult = Success(identifiers)

    sealed class MediaInsertResult {
        data class Success(val identifiers: List<Identifier>) : MediaInsertResult()
        data class Failure(val message: String) : MediaInsertResult()
    }
=======
    suspend fun insert(identifiers: List<Identifier>): Flow<InsertModel> = flowOf(Success(identifiers))
>>>>>>> 05001d3a
}<|MERGE_RESOLUTION|>--- conflicted
+++ resolved
@@ -1,26 +1,11 @@
 package org.wordpress.android.ui.mediapicker.insert
 
-<<<<<<< HEAD
-import org.wordpress.android.R
-=======
 import kotlinx.coroutines.flow.Flow
 import kotlinx.coroutines.flow.flowOf
->>>>>>> 05001d3a
 import org.wordpress.android.ui.mediapicker.MediaItem.Identifier
 import org.wordpress.android.ui.mediapicker.insert.MediaInsertHandler.InsertModel
 import org.wordpress.android.ui.mediapicker.insert.MediaInsertHandler.InsertModel.Success
 
 interface MediaInsertUseCase {
-<<<<<<< HEAD
-    val actionTitle: Int
-            get() = R.string.media_uploading_default
-    suspend fun insert(identifiers: List<Identifier>): MediaInsertResult = Success(identifiers)
-
-    sealed class MediaInsertResult {
-        data class Success(val identifiers: List<Identifier>) : MediaInsertResult()
-        data class Failure(val message: String) : MediaInsertResult()
-    }
-=======
     suspend fun insert(identifiers: List<Identifier>): Flow<InsertModel> = flowOf(Success(identifiers))
->>>>>>> 05001d3a
 }