--- conflicted
+++ resolved
@@ -188,11 +188,7 @@
      * @param activity the calling activity
      */
     public static void showNoSiteToReblog(Activity activity) {
-<<<<<<< HEAD
-        Intent intent = new Intent(activity, ReaderPostNoSiteToReblogActivity.class);
-=======
         Intent intent = new Intent(activity, NoSiteToReblogActivity.class);
->>>>>>> 24abd09f
         activity.startActivityForResult(intent, RequestCodes.NO_REBLOG_SITE);
     }
 
