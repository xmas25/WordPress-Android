--- conflicted
+++ resolved
@@ -51,13 +51,11 @@
     private val _preloadPostEvents = MediatorLiveData<Event<PreLoadPostContent>>()
     val preloadPostEvents = _preloadPostEvents
 
-<<<<<<< HEAD
+    private val _refreshPosts = MediatorLiveData<Event<Unit>>()
+    val refreshPosts: LiveData<Event<Unit>> = _refreshPosts
+
     private val _updateFollowStatus = MediatorLiveData<PostFollowStatusChanged>()
     val updateFollowStatus: LiveData<PostFollowStatusChanged> = _updateFollowStatus
-=======
-    private val _refreshPosts = MediatorLiveData<Event<Unit>>()
-    val refreshPosts: LiveData<Event<Unit>> = _refreshPosts
->>>>>>> cdf9b7b9
 
     fun start(readerViewModel: ReaderViewModel?) {
         this.readerViewModel = readerViewModel
@@ -87,13 +85,12 @@
             _preloadPostEvents.value = event
         }
 
-<<<<<<< HEAD
+        _refreshPosts.addSource(readerPostCardActionsHandler.refreshPosts) { event ->
+            _refreshPosts.value = event
+        }
+
         _updateFollowStatus.addSource(readerPostCardActionsHandler.followStatusUpdated) { data ->
             _updateFollowStatus.value = data
-=======
-        _refreshPosts.addSource(readerPostCardActionsHandler.refreshPosts) { event ->
-            _refreshPosts.value = event
->>>>>>> cdf9b7b9
         }
     }
 
