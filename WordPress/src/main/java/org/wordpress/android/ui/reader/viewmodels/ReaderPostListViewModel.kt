package org.wordpress.android.ui.reader.viewmodels

import androidx.lifecycle.LiveData
import androidx.lifecycle.MediatorLiveData
import androidx.lifecycle.ViewModel
import org.wordpress.android.R
import org.wordpress.android.datasets.ReaderPostTable
import org.wordpress.android.models.ReaderPost
import org.wordpress.android.models.ReaderTag
import org.wordpress.android.ui.pages.SnackbarMessageHolder
import org.wordpress.android.ui.reader.discover.ReaderNavigationEvents
import org.wordpress.android.ui.reader.discover.ReaderNavigationEvents.ShowSitePickerForResult
import org.wordpress.android.ui.reader.discover.ReaderPostCardActionType.BOOKMARK
import org.wordpress.android.ui.reader.discover.ReaderPostCardActionType.FOLLOW
import org.wordpress.android.ui.reader.discover.ReaderPostCardActionType.REBLOG
import org.wordpress.android.ui.reader.discover.ReaderPostCardActionType.SITE_NOTIFICATIONS
import org.wordpress.android.ui.reader.discover.ReaderPostCardActionsHandler
import org.wordpress.android.ui.reader.reblog.ReblogUseCase
import org.wordpress.android.ui.reader.subfilter.SubfilterListItem
import org.wordpress.android.ui.reader.tracker.ReaderTracker
import org.wordpress.android.ui.reader.tracker.ReaderTrackerType
import org.wordpress.android.ui.reader.usecases.PreLoadPostContent
import org.wordpress.android.ui.reader.usecases.ReaderPostFollowUseCase.ReaderPostData
import org.wordpress.android.ui.utils.UiString.UiStringRes
import org.wordpress.android.util.AppLog
import org.wordpress.android.util.AppLog.T
import org.wordpress.android.viewmodel.Event
import javax.inject.Inject

class ReaderPostListViewModel @Inject constructor(
    private val readerPostCardActionsHandler: ReaderPostCardActionsHandler,
    private val reblogUseCase: ReblogUseCase,
    private val readerTracker: ReaderTracker
) : ViewModel() {
    private var isStarted = false

    private var readerViewModel: ReaderViewModel? = null

    /**
     * Post which is about to be reblogged after the user selects a target site.
     */
    private var pendingReblogPost: ReaderPost? = null

    private val _navigationEvents = MediatorLiveData<Event<ReaderNavigationEvents>>()
    val navigationEvents: LiveData<Event<ReaderNavigationEvents>> = _navigationEvents

    private val _snackbarEvents = MediatorLiveData<Event<SnackbarMessageHolder>>()
    val snackbarEvents: LiveData<Event<SnackbarMessageHolder>> = _snackbarEvents

    private val _preloadPostEvents = MediatorLiveData<Event<PreLoadPostContent>>()
    val preloadPostEvents = _preloadPostEvents

    private val _refreshPost = MediatorLiveData<ReaderPostData>()
    val refreshPost: LiveData<ReaderPostData> = _refreshPost

    fun start(readerViewModel: ReaderViewModel?) {
        this.readerViewModel = readerViewModel

        if (isStarted) {
            return
        }
        isStarted = true

        init()
    }

    private fun init() {
        _navigationEvents.addSource(readerPostCardActionsHandler.navigationEvents) { event ->
            val target = event.peekContent()
            if (target is ShowSitePickerForResult) {
                pendingReblogPost = target.post
            }
            _navigationEvents.value = event
        }

        _snackbarEvents.addSource(readerPostCardActionsHandler.snackbarEvents) { event ->
            _snackbarEvents.value = event
        }

        _preloadPostEvents.addSource(readerPostCardActionsHandler.preloadPostEvents) { event ->
            _preloadPostEvents.value = event
        }

        _refreshPost.addSource(readerPostCardActionsHandler.refreshPost) { data ->
            _refreshPost.value = data
        }
    }

    /**
     * Handles reblog button action
     *
     * @param post post to reblog
     */
    fun onReblogButtonClicked(post: ReaderPost, bookmarksList: Boolean) {
        readerPostCardActionsHandler.onAction(post, REBLOG, bookmarksList)
    }

    fun onBookmarkButtonClicked(blogId: Long, postId: Long, isBookmarkList: Boolean) {
        val post = ReaderPostTable.getBlogPost(blogId, postId, true)
        readerPostCardActionsHandler.onAction(post, BOOKMARK, isBookmarkList)
    }

<<<<<<< HEAD
    fun onFollowSiteClicked(post: ReaderPost, bookmarksList: Boolean) {
        readerPostCardActionsHandler.onAction(post, FOLLOW, bookmarksList)
=======
    fun onSiteNotificationMenuClicked(blogId: Long, postId: Long, isBookmarkList: Boolean) {
        val post = ReaderPostTable.getBlogPost(blogId, postId, true)
        readerPostCardActionsHandler.onAction(post, SITE_NOTIFICATIONS, isBookmarkList)
>>>>>>> 9782f21d
    }

    /**
     * Handles site selection
     *
     * @param site selected site to reblog to
     */
    fun onReblogSiteSelected(siteLocalId: Int) {
        val state = reblogUseCase.onReblogSiteSelected(siteLocalId, pendingReblogPost)
        val navigationTarget = reblogUseCase.convertReblogStateToNavigationEvent(state)
        if (navigationTarget != null) {
            _navigationEvents.postValue(Event(navigationTarget))
        } else {
            _snackbarEvents.postValue(Event(SnackbarMessageHolder(UiStringRes(R.string.reader_reblog_error))))
        }
        pendingReblogPost = null
    }

    fun onEmptyStateButtonTapped(tag: ReaderTag) {
        readerViewModel?.selectedTabChange(tag)
    }

    // TODO this is related to tracking time spent in reader - we should move it to the parent but also keep it here for !isTopLevel :(
    fun onFragmentResume(
        isTopLevelFragment: Boolean,
        isSearch: Boolean,
        isFollowing: Boolean,
        subfilterListItem: SubfilterListItem?
    ) {
        AppLog.d(
                T.READER,
                "TRACK READER ReaderPostListFragment > START Count [mIsTopLevel = $isTopLevelFragment]"
        )
        if (!isTopLevelFragment && !isSearch) {
            // top level is tracked in ReaderFragment, search is tracked in ReaderSearchActivity
            readerTracker.start(ReaderTrackerType.FILTERED_LIST)
        }
        // TODO check if the subfilter is set to a value and uncomment this code

        if (isFollowing && subfilterListItem?.isTrackedItem == true) {
            AppLog.d(T.READER, "TRACK READER ReaderPostListFragment > START Count SUBFILTERED_LIST")
            readerTracker.start(ReaderTrackerType.SUBFILTERED_LIST)
        }
    }

    fun onFragmentPause(isTopLevelFragment: Boolean, isSearch: Boolean, isFollowing: Boolean) {
        AppLog.d(
                T.READER,
                "TRACK READER ReaderPostListFragment > STOP Count [mIsTopLevel = $isTopLevelFragment]"
        )
        if (!isTopLevelFragment && !isSearch) {
            // top level is tracked in ReaderFragment, search is tracked in ReaderSearchActivity
            readerTracker.stop(ReaderTrackerType.FILTERED_LIST)
        }

        if (isFollowing) {
            readerTracker.stop(ReaderTrackerType.SUBFILTERED_LIST)
        }
    }
}<|MERGE_RESOLUTION|>--- conflicted
+++ resolved
@@ -100,14 +100,13 @@
         readerPostCardActionsHandler.onAction(post, BOOKMARK, isBookmarkList)
     }
 
-<<<<<<< HEAD
     fun onFollowSiteClicked(post: ReaderPost, bookmarksList: Boolean) {
         readerPostCardActionsHandler.onAction(post, FOLLOW, bookmarksList)
-=======
+    }
+
     fun onSiteNotificationMenuClicked(blogId: Long, postId: Long, isBookmarkList: Boolean) {
         val post = ReaderPostTable.getBlogPost(blogId, postId, true)
         readerPostCardActionsHandler.onAction(post, SITE_NOTIFICATIONS, isBookmarkList)
->>>>>>> 9782f21d
     }
 
     /**
