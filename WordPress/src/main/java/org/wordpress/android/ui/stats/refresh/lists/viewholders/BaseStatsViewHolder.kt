--- conflicted
+++ resolved
@@ -7,11 +7,7 @@
 import android.view.LayoutInflater
 import android.view.ViewGroup
 import org.wordpress.android.fluxc.store.StatsStore.InsightsTypes.LATEST_POST_SUMMARY
-<<<<<<< HEAD
 import org.wordpress.android.fluxc.store.StatsStore.StatsTypes
-import org.wordpress.android.fluxc.store.StatsStore.TimeStatsTypes.DATE
-=======
->>>>>>> d4cb5994
 import org.wordpress.android.fluxc.store.StatsStore.TimeStatsTypes.OVERVIEW
 import org.wordpress.android.ui.stats.refresh.lists.sections.BlockListItem
 
@@ -20,13 +16,8 @@
     @LayoutRes layout: Int
 ) : ViewHolder(LayoutInflater.from(parent.context).inflate(layout, parent, false)) {
     @CallSuper
-<<<<<<< HEAD
     open fun bind(statsTypes: StatsTypes, items: List<BlockListItem>) {
-        if (statsTypes == OVERVIEW || statsTypes == LATEST_POST_SUMMARY || statsTypes == DATE) {
-=======
-    open fun bind(item: T) {
-        if (item.statsTypes == OVERVIEW || item.statsTypes == LATEST_POST_SUMMARY) {
->>>>>>> d4cb5994
+        if (statsTypes == OVERVIEW || statsTypes == LATEST_POST_SUMMARY) {
             val layoutParams = itemView.layoutParams as? StaggeredGridLayoutManager.LayoutParams
             layoutParams?.isFullSpan = true
         }
