package org.wordpress.android.ui.prefs;

import android.app.Activity;

import com.android.volley.VolleyError;
import com.wordpress.rest.RestRequest;

import org.json.JSONArray;
import org.json.JSONException;
import org.json.JSONObject;
import org.wordpress.android.WordPress;
import org.wordpress.android.analytics.AnalyticsTracker;
import org.wordpress.android.datasets.SiteSettingsTable;
import org.wordpress.android.fluxc.model.SiteModel;
import org.wordpress.android.models.CategoryModel;
import org.wordpress.android.util.AnalyticsUtils;
import org.wordpress.android.util.AppLog;

import java.util.ArrayList;
import java.util.Collections;
import java.util.HashMap;
import java.util.Iterator;
import java.util.Map;

class DotComSiteSettings extends SiteSettingsInterface {
    // WP.com REST keys used in response to a settings GET and POST request
    private static final String LANGUAGE_ID_KEY = "lang_id";
    private static final String PRIVACY_KEY = "blog_public";
    private static final String URL_KEY = "URL";
    private static final String DEF_CATEGORY_KEY = "default_category";
    private static final String DEF_POST_FORMAT_KEY = "default_post_format";
    private static final String RELATED_POSTS_ALLOWED_KEY = "jetpack_relatedposts_allowed";
    private static final String RELATED_POSTS_ENABLED_KEY = "jetpack_relatedposts_enabled";
    private static final String RELATED_POSTS_HEADER_KEY = "jetpack_relatedposts_show_headline";
    private static final String RELATED_POSTS_IMAGES_KEY = "jetpack_relatedposts_show_thumbnails";
    private static final String ALLOW_COMMENTS_KEY = "default_comment_status";
    private static final String SEND_PINGBACKS_KEY = "default_pingback_flag";
    private static final String RECEIVE_PINGBACKS_KEY = "default_ping_status";
    private static final String CLOSE_OLD_COMMENTS_KEY = "close_comments_for_old_posts";
    private static final String CLOSE_OLD_COMMENTS_DAYS_KEY = "close_comments_days_old";
    private static final String THREAD_COMMENTS_KEY = "thread_comments";
    private static final String THREAD_COMMENTS_DEPTH_KEY = "thread_comments_depth";
    private static final String PAGE_COMMENTS_KEY = "page_comments";
    private static final String PAGE_COMMENT_COUNT_KEY = "comments_per_page";
    private static final String COMMENT_SORT_ORDER_KEY = "comment_order";
    private static final String COMMENT_MODERATION_KEY = "comment_moderation";
    private static final String REQUIRE_IDENTITY_KEY = "require_name_email";
    private static final String REQUIRE_USER_ACCOUNT_KEY = "comment_registration";
    private static final String WHITELIST_KNOWN_USERS_KEY = "comment_whitelist";
    private static final String MAX_LINKS_KEY = "comment_max_links";
    private static final String MODERATION_KEYS_KEY = "moderation_keys";
    private static final String BLACKLIST_KEYS_KEY = "blacklist_keys";
    private static final String SHARING_LABEL_KEY = "sharing_label";
    private static final String SHARING_BUTTON_STYLE_KEY = "sharing_button_style";
    private static final String SHARING_REBLOGS_DISABLED_KEY = "disabled_reblogs";
    private static final String SHARING_LIKES_DISABLED_KEY = "disabled_likes";
    private static final String SHARING_COMMENT_LIKES_KEY = "jetpack_comment_likes_enabled";
    private static final String TWITTER_USERNAME_KEY = "twitter_via";
    private static final String JP_MONITOR_EMAIL_NOTES_KEY = "email_notifications";
    private static final String JP_MONITOR_WP_NOTES_KEY = "wp_note_notifications";
    private static final String JP_PROTECT_WHITELIST_KEY = "jetpack_protect_whitelist";

    // WP.com REST keys used to GET certain site settings
    private static final String GET_TITLE_KEY = "name";
    private static final String GET_DESC_KEY = "description";

    // WP.com REST keys used to POST updates to site settings
    private static final String SET_TITLE_KEY = "blogname";
    private static final String SET_DESC_KEY = "blogdescription";

    // WP.com REST keys used in response to a categories GET request
    private static final String CAT_ID_KEY = "ID";
    private static final String CAT_NAME_KEY = "name";
    private static final String CAT_SLUG_KEY = "slug";
    private static final String CAT_DESC_KEY = "description";
    private static final String CAT_PARENT_ID_KEY = "parent";
    private static final String CAT_POST_COUNT_KEY = "post_count";
    private static final String CAT_NUM_POSTS_KEY = "found";
    private static final String CATEGORIES_KEY = "categories";
    private static final String DEFAULT_SHARING_BUTTON_STYLE = "icon-only";

    /**
     * Only instantiated by {@link SiteSettingsInterface}.
     */
    DotComSiteSettings(Activity host, SiteModel site, SiteSettingsListener listener) {
        super(host, site, listener);
    }

    @Override
    public void saveSettings() {
        super.saveSettings();

        // save any Jetpack changes
        if (mSite.isJetpackConnected()) {
            saveJetpackSettings();
            updateJetpackProtectSettings();
        }

        try {
            final JSONObject jsonParams = serializeDotComParamsToJSONObject();
            // skip network requests if there are no changes
            if (jsonParams.length() <= 0) {
                return;
            }
            WordPress.getRestClientUtils().setGeneralSiteSettings(
                    mSite.getSiteId(), new RestRequest.Listener() {
                        @Override
                        public void onResponse(JSONObject response) {
                            AppLog.d(AppLog.T.API, "Site Settings saved remotely");
                            notifySavedOnUiThread(null);
                            mRemoteSettings.copyFrom(mSettings);

                            if (response != null) {
                                JSONObject updated = response.optJSONObject("updated");
                                if (updated == null) return;
                                HashMap<String, Object> properties = new HashMap<>();
                                Iterator<String> keys = updated.keys();
                                while (keys.hasNext()) {
                                    String currentKey = keys.next();
                                    Object currentValue = updated.opt(currentKey);
                                    if (currentValue != null) {
                                        properties.put(SAVED_ITEM_PREFIX + currentKey, currentValue);
                                    }
                                }
                                AnalyticsUtils.trackWithSiteDetails(
                                        AnalyticsTracker.Stat.SITE_SETTINGS_SAVED_REMOTELY, mSite, properties);
                            }
                        }
                    }, new RestRequest.ErrorListener() {
                        @Override
                        public void onErrorResponse(VolleyError error) {
                            AppLog.w(AppLog.T.API, "Error POSTing site settings changes: " + error);
                            notifySavedOnUiThread(error);
                        }
                    }, jsonParams);
        } catch (JSONException exception) {
            AppLog.w(AppLog.T.API, "Error serializing settings changes: " + exception);
            notifySavedOnUiThread(exception);
        }
    }

    /**
     * Request remote site data via the WordPress REST API.
     */
    @Override
    protected void fetchRemoteData() {
        fetchCategories();
        WordPress.getRestClientUtils().getGeneralSettings(
                mSite.getSiteId(), new RestRequest.Listener() {
                    @Override
                    public void onResponse(JSONObject response) {
                        AppLog.d(AppLog.T.API, "Received response to Settings REST request.");
                        credentialsVerified(true);

                        mRemoteSettings.localTableId = mSite.getId();
                        deserializeDotComRestResponse(mSite, response);
                        if (!mRemoteSettings.equals(mSettings)) {
                            // postFormats setting is not returned by this api call so copy it over
                            final Map<String, String> currentPostFormats = mSettings.postFormats;

                            // Local settings
                            boolean location = mSettings.location;

                            mSettings.copyFrom(mRemoteSettings);

                            mSettings.postFormats = currentPostFormats;
                            mSettings.location = location;
<<<<<<< HEAD
                            mSettings.optimizedImage = optimizedImage;
                            mSettings.maxImageWidth = maxImageWidth;
                            mSettings.imageQualitySetting = imageQualitySetting;
                            mSettings.optimizedVideo = optimizedVideo;
                            mSettings.maxVideoWidth = maxVideoWidth;
                            mSettings.videoEncoderBitrate = videoEncoderBitrate;
                            mJpSettings.jetpackProtectWhitelist.clear();
                            mJpSettings.jetpackProtectWhitelist.addAll(mRemoteJpSettings.jetpackProtectWhitelist);
=======
>>>>>>> 8963bdad

                            SiteSettingsTable.saveSettings(mSettings);
                            notifyUpdatedOnUiThread(null);
                        }

                        if (mSite.isJetpackConnected()) {
                            fetchJetpackSettings();
                            fetchJetpackProtectSettings();
                        }
                    }
                }, new RestRequest.ErrorListener() {
                    @Override
                    public void onErrorResponse(VolleyError error) {
                        AppLog.w(AppLog.T.API, "Error response to Settings REST request: " + error);
                        notifyUpdatedOnUiThread(error);
                    }
                });
    }

    private void fetchJetpackSettings() {
        fetchJetpackMonitorSettings();
        WordPress.getRestClientUtils().getJetpackSettings(
                mSite.getSiteId(), new RestRequest.Listener() {
                    @Override
                    public void onResponse(JSONObject response) {
                        AppLog.v(AppLog.T.API, "Received response to Jetpack Settings REST request.");
                        mRemoteJpSettings.localTableId = mSite.getId();
                        deserializeJetpackRestResponse(mSite, response);
                        mJpSettings.localTableId = mRemoteJpSettings.localTableId;
                        mJpSettings.emailNotifications = mRemoteJpSettings.emailNotifications;
                        mJpSettings.wpNotifications = mRemoteJpSettings.wpNotifications;
                        SiteSettingsTable.saveJpSettings(mJpSettings);
                        notifyUpdatedOnUiThread(null);
                    }
                }, new RestRequest.ErrorListener() {
                    @Override
                    public void onErrorResponse(VolleyError error) {
                        AppLog.e(AppLog.T.API, "Error response to Jetpack Settings REST request: " + error);
                        notifyUpdatedOnUiThread(error);
                    }
                });
    }

    /**
     * Sets values from a .com REST response object.
     */
    private void deserializeDotComRestResponse(SiteModel site, JSONObject response) {
        if (site == null || response == null) return;
        JSONObject settingsObject = response.optJSONObject("settings");

        mRemoteSettings.username = site.getUsername();
        mRemoteSettings.password = site.getPassword();
        mRemoteSettings.address = response.optString(URL_KEY, "");
        mRemoteSettings.title = response.optString(GET_TITLE_KEY, "");
        mRemoteSettings.tagline = response.optString(GET_DESC_KEY, "");
        mRemoteSettings.languageId = settingsObject.optInt(LANGUAGE_ID_KEY, -1);
        mRemoteSettings.privacy = settingsObject.optInt(PRIVACY_KEY, -2);
        mRemoteSettings.defaultCategory = settingsObject.optInt(DEF_CATEGORY_KEY, 0);
        mRemoteSettings.defaultPostFormat = settingsObject.optString(DEF_POST_FORMAT_KEY, "0");
        mRemoteSettings.language = languageIdToLanguageCode(Integer.toString(mRemoteSettings.languageId));
        mRemoteSettings.allowComments = settingsObject.optBoolean(ALLOW_COMMENTS_KEY, true);
        mRemoteSettings.sendPingbacks = settingsObject.optBoolean(SEND_PINGBACKS_KEY, false);
        mRemoteSettings.receivePingbacks = settingsObject.optBoolean(RECEIVE_PINGBACKS_KEY, true);
        mRemoteSettings.shouldCloseAfter = settingsObject.optBoolean(CLOSE_OLD_COMMENTS_KEY, false);
        mRemoteSettings.closeCommentAfter = settingsObject.optInt(CLOSE_OLD_COMMENTS_DAYS_KEY, 0);
        mRemoteSettings.shouldThreadComments = settingsObject.optBoolean(THREAD_COMMENTS_KEY, false);
        mRemoteSettings.threadingLevels = settingsObject.optInt(THREAD_COMMENTS_DEPTH_KEY, 0);
        mRemoteSettings.shouldPageComments = settingsObject.optBoolean(PAGE_COMMENTS_KEY, false);
        mRemoteSettings.commentsPerPage = settingsObject.optInt(PAGE_COMMENT_COUNT_KEY, 0);
        mRemoteSettings.commentApprovalRequired = settingsObject.optBoolean(COMMENT_MODERATION_KEY, false);
        mRemoteSettings.commentsRequireIdentity = settingsObject.optBoolean(REQUIRE_IDENTITY_KEY, false);
        mRemoteSettings.commentsRequireUserAccount = settingsObject.optBoolean(REQUIRE_USER_ACCOUNT_KEY, true);
        mRemoteSettings.commentAutoApprovalKnownUsers = settingsObject.optBoolean(WHITELIST_KNOWN_USERS_KEY, false);
        mRemoteSettings.maxLinks = settingsObject.optInt(MAX_LINKS_KEY, 0);
        mRemoteSettings.holdForModeration = new ArrayList<>();
        mRemoteSettings.blacklist = new ArrayList<>();
        mRemoteSettings.sharingLabel = settingsObject.optString(SHARING_LABEL_KEY, "");
        mRemoteSettings.sharingButtonStyle = settingsObject.optString(SHARING_BUTTON_STYLE_KEY, DEFAULT_SHARING_BUTTON_STYLE);
        mRemoteSettings.allowCommentLikes = settingsObject.optBoolean(SHARING_COMMENT_LIKES_KEY, false);
        mRemoteSettings.twitterUsername = settingsObject.optString(TWITTER_USERNAME_KEY, "");

        boolean reblogsDisabled = settingsObject.optBoolean(SHARING_REBLOGS_DISABLED_KEY, false);
        boolean likesDisabled = settingsObject.optBoolean(SHARING_LIKES_DISABLED_KEY, false);
        mRemoteSettings.allowReblogButton = !reblogsDisabled;
        mRemoteSettings.allowLikeButton = !likesDisabled;

        String modKeys = settingsObject.optString(MODERATION_KEYS_KEY, "");
        if (modKeys.length() > 0) {
            Collections.addAll(mRemoteSettings.holdForModeration, modKeys.split("\n"));
        }
        String blacklistKeys = settingsObject.optString(BLACKLIST_KEYS_KEY, "");
        if (blacklistKeys.length() > 0) {
            Collections.addAll(mRemoteSettings.blacklist, blacklistKeys.split("\n"));
        }

        if (settingsObject.optString(COMMENT_SORT_ORDER_KEY, "").equals("asc")) {
            mRemoteSettings.sortCommentsBy = ASCENDING_SORT;
        } else {
            mRemoteSettings.sortCommentsBy = DESCENDING_SORT;
        }

        JSONObject jetpackProtectWhitelist = settingsObject.optJSONObject(JP_PROTECT_WHITELIST_KEY);
        if (jetpackProtectWhitelist != null) {
            JSONArray whitelistItems = jetpackProtectWhitelist.optJSONArray("local");
            if (whitelistItems != null) {
                for (int i = 0; i < whitelistItems.length(); ++i) {
                    String item = whitelistItems.optString(i, "");
                    if (!item.isEmpty() && !mRemoteJpSettings.jetpackProtectWhitelist.contains(item)) {
                        mRemoteJpSettings.jetpackProtectWhitelist.add(item);
                    }
                }
            }
        }

        if (settingsObject.optBoolean(RELATED_POSTS_ALLOWED_KEY, false)) {
            mRemoteSettings.showRelatedPosts = settingsObject.optBoolean(RELATED_POSTS_ENABLED_KEY, false);
            mRemoteSettings.showRelatedPostHeader = settingsObject.optBoolean(RELATED_POSTS_HEADER_KEY, false);
            mRemoteSettings.showRelatedPostImages = settingsObject.optBoolean(RELATED_POSTS_IMAGES_KEY, false);
        }
    }

    /**
     * Need to use JSONObject's instead of HashMap<String, String> to serialize array values (Jetpack Whitelist)
     */
    private JSONObject serializeDotComParamsToJSONObject() throws JSONException {
        JSONObject params = new JSONObject();

        if (mSettings.title!= null && !mSettings.title.equals(mRemoteSettings.title)) {
            params.put(SET_TITLE_KEY, mSettings.title);
        }
        if (mSettings.tagline != null && !mSettings.tagline.equals(mRemoteSettings.tagline)) {
            params.put(SET_DESC_KEY, mSettings.tagline);
        }
        if (mSettings.tagline != null && !mSettings.tagline.equals(mRemoteSettings.tagline)) {
            params.put(SET_DESC_KEY, mSettings.tagline);
        }
        if (mSettings.languageId != mRemoteSettings.languageId) {
            params.put(LANGUAGE_ID_KEY, String.valueOf((mSettings.languageId)));
        }
        if (mSettings.privacy != mRemoteSettings.privacy) {
            params.put(PRIVACY_KEY, String.valueOf((mSettings.privacy)));
        }
        if (mSettings.defaultCategory != mRemoteSettings.defaultCategory) {
            params.put(DEF_CATEGORY_KEY, String.valueOf(mSettings.defaultCategory));
        }
        if (mSettings.defaultPostFormat != null && !mSettings.defaultPostFormat.equals(mRemoteSettings.defaultPostFormat)) {
            params.put(DEF_POST_FORMAT_KEY, mSettings.defaultPostFormat);
        }
        if (mSettings.showRelatedPosts != mRemoteSettings.showRelatedPosts ||
                mSettings.showRelatedPostHeader != mRemoteSettings.showRelatedPostHeader ||
                mSettings.showRelatedPostImages != mRemoteSettings.showRelatedPostImages) {
            params.put(RELATED_POSTS_ENABLED_KEY, String.valueOf(mSettings.showRelatedPosts));
            params.put(RELATED_POSTS_HEADER_KEY, String.valueOf(mSettings.showRelatedPostHeader));
            params.put(RELATED_POSTS_IMAGES_KEY, String.valueOf(mSettings.showRelatedPostImages));
        }
        if (mSettings.allowComments != mRemoteSettings.allowComments) {
            params.put(ALLOW_COMMENTS_KEY, String.valueOf(mSettings.allowComments));
        }
        if (mSettings.sendPingbacks != mRemoteSettings.sendPingbacks) {
            params.put(SEND_PINGBACKS_KEY, String.valueOf(mSettings.sendPingbacks));
        }
        if (mSettings.receivePingbacks != mRemoteSettings.receivePingbacks) {
            params.put(RECEIVE_PINGBACKS_KEY, String.valueOf(mSettings.receivePingbacks));
        }
        if (mSettings.commentApprovalRequired != mRemoteSettings.commentApprovalRequired) {
            params.put(COMMENT_MODERATION_KEY, String.valueOf(mSettings.commentApprovalRequired));
        }
        if (mSettings.closeCommentAfter != mRemoteSettings.closeCommentAfter
                || mSettings.shouldCloseAfter != mRemoteSettings.shouldCloseAfter) {
            params.put(CLOSE_OLD_COMMENTS_KEY, String.valueOf(mSettings.shouldCloseAfter));
            params.put(CLOSE_OLD_COMMENTS_DAYS_KEY, String.valueOf(mSettings.closeCommentAfter));
        }
        if (mSettings.sortCommentsBy != mRemoteSettings.sortCommentsBy) {
            if (mSettings.sortCommentsBy == ASCENDING_SORT) {
                params.put(COMMENT_SORT_ORDER_KEY, "asc");
            } else if (mSettings.sortCommentsBy == DESCENDING_SORT) {
                params.put(COMMENT_SORT_ORDER_KEY, "desc");
            }
        }
        if (mSettings.threadingLevels != mRemoteSettings.threadingLevels
                || mSettings.shouldThreadComments != mRemoteSettings.shouldThreadComments) {
            params.put(THREAD_COMMENTS_KEY, String.valueOf(mSettings.shouldThreadComments));
            params.put(THREAD_COMMENTS_DEPTH_KEY, String.valueOf(mSettings.threadingLevels));
        }
        if (mSettings.commentsPerPage != mRemoteSettings.commentsPerPage
                || mSettings.shouldPageComments != mRemoteSettings.shouldPageComments) {
            params.put(PAGE_COMMENTS_KEY, String.valueOf(mSettings.shouldPageComments));
            params.put(PAGE_COMMENT_COUNT_KEY, String.valueOf(mSettings.commentsPerPage));
        }
        if (mSettings.commentsRequireIdentity != mRemoteSettings.commentsRequireIdentity) {
            params.put(REQUIRE_IDENTITY_KEY, String.valueOf(mSettings.commentsRequireIdentity));
        }
        if (mSettings.commentsRequireUserAccount != mRemoteSettings.commentsRequireUserAccount) {
            params.put(REQUIRE_USER_ACCOUNT_KEY, String.valueOf(mSettings.commentsRequireUserAccount));
        }
        if (mSettings.commentAutoApprovalKnownUsers != mRemoteSettings.commentAutoApprovalKnownUsers) {
            params.put(WHITELIST_KNOWN_USERS_KEY, String.valueOf(mSettings.commentAutoApprovalKnownUsers));
        }
        if (mSettings.maxLinks != mRemoteSettings.maxLinks) {
            params.put(MAX_LINKS_KEY, String.valueOf(mSettings.maxLinks));
        }
        if (mSettings.holdForModeration != null && !mSettings.holdForModeration.equals(mRemoteSettings.holdForModeration)) {
            StringBuilder builder = new StringBuilder();
            for (String key : mSettings.holdForModeration) {
                builder.append(key);
                builder.append("\n");
            }
            if (builder.length() > 1) {
                params.put(MODERATION_KEYS_KEY, builder.substring(0, builder.length() - 1));
            } else {
                params.put(MODERATION_KEYS_KEY, "");
            }
        }
        if (mSettings.blacklist != null && !mSettings.blacklist.equals(mRemoteSettings.blacklist)) {
            StringBuilder builder = new StringBuilder();
            for (String key : mSettings.blacklist) {
                builder.append(key);
                builder.append("\n");
            }
            if (builder.length() > 1) {
                params.put(BLACKLIST_KEYS_KEY, builder.substring(0, builder.length() - 1));
            } else {
                params.put(BLACKLIST_KEYS_KEY, "");
            }
        }

        if (mSettings.sharingLabel != null && !mSettings.sharingLabel.equals(mRemoteSettings.sharingLabel)) {
            params.put(SHARING_LABEL_KEY, String.valueOf(mSettings.sharingLabel));
        }

        if (mSettings.sharingButtonStyle != null && !mSettings.sharingButtonStyle.equals(mRemoteSettings.sharingButtonStyle)) {
            params.put(SHARING_BUTTON_STYLE_KEY, mSettings.sharingButtonStyle);
        }

        if (mSettings.allowReblogButton != mRemoteSettings.allowReblogButton) {
            params.put(SHARING_REBLOGS_DISABLED_KEY, String.valueOf(!mSettings.allowReblogButton));
        }

        if (mSettings.allowLikeButton != mRemoteSettings.allowLikeButton) {
            params.put(SHARING_LIKES_DISABLED_KEY, String.valueOf(!mSettings.allowLikeButton));
        }

        if (mSettings.allowCommentLikes != mRemoteSettings.allowCommentLikes) {
            params.put(SHARING_COMMENT_LIKES_KEY, String.valueOf(mSettings.allowCommentLikes));
        }

        if (mSettings.twitterUsername != null && !mSettings.twitterUsername.equals(mRemoteSettings.twitterUsername)) {
            params.put(TWITTER_USERNAME_KEY, mSettings.twitterUsername);
        }

        if (!mJpSettings.whitelistMatches(mRemoteJpSettings.jetpackProtectWhitelist)) {
            JSONArray protectWhitelist = new JSONArray(mJpSettings.jetpackProtectWhitelist);
            params.put(JP_PROTECT_WHITELIST_KEY, protectWhitelist);
        }

        return params;
    }

    /**
     * Request a list of post categories for a site via the WordPress REST API.
     */
    private void fetchCategories() {
        // TODO: Replace with FluxC (GET_CATEGORIES + TaxonomyStore.getCategoriesForSite())
        WordPress.getRestClientUtilsV1_1().getCategories(mSite.getSiteId(),
                new RestRequest.Listener() {
                    @Override
                    public void onResponse(JSONObject response) {
                        AppLog.d(AppLog.T.API, "Received response to Categories REST request.");
                        credentialsVerified(true);

                        CategoryModel[] models = deserializeJsonRestResponse(response);
                        if (models == null) return;

                        SiteSettingsTable.saveCategories(models);
                        mRemoteSettings.categories = models;
                        mSettings.categories = models;
                        notifyUpdatedOnUiThread(null);
                    }
                }, new RestRequest.ErrorListener() {
                    @Override
                    public void onErrorResponse(VolleyError error) {
                        AppLog.d(AppLog.T.API, "Error fetching WP.com categories:" + error);
                    }
                });
    }

    private void fetchJetpackProtectSettings() {
        WordPress.getRestClientUtils().getJetpackProtect(
                mSite.getSiteId(), new RestRequest.Listener() {
                    @Override
                    public void onResponse(JSONObject response) {
                        mRemoteJpSettings.jetpackProtectEnabled = response.optBoolean("active");
                        mJpSettings.jetpackProtectEnabled = mRemoteJpSettings.jetpackProtectEnabled;
                        notifyUpdatedOnUiThread(null);
                    }
                }, new RestRequest.ErrorListener() {
                    @Override
                    public void onErrorResponse(VolleyError error) {
                        AppLog.w(AppLog.T.API, "Error getting Jetpack Protect settings: " + error);
                    }
                });
    }

    private void fetchJetpackMonitorSettings() {
        WordPress.getRestClientUtils().getJetpackMonitor(
                mSite.getSiteId(), new RestRequest.Listener() {
                    @Override
                    public void onResponse(JSONObject response) {
                        mRemoteJpSettings.monitorActive = response.optBoolean("active");
                        mJpSettings.monitorActive = mRemoteJpSettings.monitorActive;
                        notifyUpdatedOnUiThread(null);
                    }
                }, new RestRequest.ErrorListener() {
                    @Override
                    public void onErrorResponse(VolleyError error) {
                        AppLog.w(AppLog.T.API, "Error getting Jetpack Monitor settings: " + error);
                    }
                });
    }

    private void updateJetpackProtectSettings() {
        WordPress.getRestClientUtils().setJetpackProtect(
                mSite.getSiteId(), mJpSettings.jetpackProtectEnabled, new RestRequest.Listener() {
                    @Override
                    public void onResponse(JSONObject response) {
                        AppLog.d(AppLog.T.API, "Jetpack Protect settings updated");
                        mRemoteJpSettings.jetpackProtectEnabled = response.optBoolean("active");
                        mJpSettings.jetpackProtectEnabled = mRemoteJpSettings.jetpackProtectEnabled;
                    }
                }, new RestRequest.ErrorListener() {
                    @Override
                    public void onErrorResponse(VolleyError error) {
                        AppLog.w(AppLog.T.API, "Error updating Jetpack Protect settings: " + error);
                    }
                });
    }

    private void updateJetpackMonitorSettings() {
        WordPress.getRestClientUtils().setJetpackMonitor(
                mSite.getSiteId(), mJpSettings.monitorActive, new RestRequest.Listener() {
                    @Override
                    public void onResponse(JSONObject response) {
                        mRemoteJpSettings.monitorActive = response.optBoolean("active");
                        mJpSettings.monitorActive = mRemoteJpSettings.monitorActive;
                        notifySavedOnUiThread(null);
                    }
                }, new RestRequest.ErrorListener() {
                    @Override
                    public void onErrorResponse(VolleyError error) {
                        AppLog.w(AppLog.T.API, "Error updating Jetpack Monitor settings: " + error);
                    }
                });
    }

    private void saveJetpackSettings() {
        updateJetpackMonitorSettings();
        final Map<String, String> params = serializeJetpackParams();
        if (params == null || params.isEmpty()) return;

        WordPress.getRestClientUtils().setJetpackSettings(
                mSite.getSiteId(), new RestRequest.Listener() {
                    @Override
                    public void onResponse(JSONObject response) {
                        AppLog.d(AppLog.T.API, "Jetpack Settings saved remotely");
                        mRemoteJpSettings.emailNotifications = mJpSettings.emailNotifications;
                        mRemoteJpSettings.wpNotifications = mJpSettings.wpNotifications;
                        notifySavedOnUiThread(null);
                    }
                }, new RestRequest.ErrorListener() {
                    @Override
                    public void onErrorResponse(VolleyError error) {
                        AppLog.w(AppLog.T.API, "Error POSTing Jetpack site settings changes: " + error);
                        notifySavedOnUiThread(error);
                    }
                }, params);
    }

    private void deserializeJetpackRestResponse(SiteModel site, JSONObject response) {
        if (site == null || response == null) return;
        JSONObject settingsObject = response.optJSONObject("settings");
        mRemoteJpSettings.emailNotifications = settingsObject.optBoolean(JP_MONITOR_EMAIL_NOTES_KEY, false);
        mRemoteJpSettings.wpNotifications = settingsObject.optBoolean(JP_MONITOR_WP_NOTES_KEY, false);
    }

    private Map<String, String> serializeJetpackParams() {
        Map<String, String> params = new HashMap<>();
        params.put(JP_MONITOR_EMAIL_NOTES_KEY, String.valueOf(mJpSettings.emailNotifications));
        params.put(JP_MONITOR_WP_NOTES_KEY, String.valueOf(mJpSettings.wpNotifications));
        return params;
    }

    private CategoryModel deserializeCategoryFromJson(JSONObject category) throws JSONException {
        if (category == null) return null;

        CategoryModel model = new CategoryModel();
        model.id = category.getInt(CAT_ID_KEY);
        model.name = category.getString(CAT_NAME_KEY);
        model.slug = category.getString(CAT_SLUG_KEY);
        model.description = category.getString(CAT_DESC_KEY);
        model.parentId = category.getInt(CAT_PARENT_ID_KEY);
        model.postCount = category.getInt(CAT_POST_COUNT_KEY);

        return model;
    }

    private CategoryModel[] deserializeJsonRestResponse(JSONObject response) {
        try {
            int num = response.getInt(CAT_NUM_POSTS_KEY);
            JSONArray categories = response.getJSONArray(CATEGORIES_KEY);
            CategoryModel[] models = new CategoryModel[num];

            for (int i = 0; i < num; ++i) {
                JSONObject category = categories.getJSONObject(i);
                models[i] = deserializeCategoryFromJson(category);
            }

            AppLog.d(AppLog.T.API, "Successfully fetched WP.com categories");

            return models;
        } catch (JSONException exception) {
            AppLog.d(AppLog.T.API, "Error parsing WP.com categories response:" + response);
            return null;
        }
    }
}<|MERGE_RESOLUTION|>--- conflicted
+++ resolved
@@ -160,22 +160,11 @@
 
                             // Local settings
                             boolean location = mSettings.location;
-
                             mSettings.copyFrom(mRemoteSettings);
-
                             mSettings.postFormats = currentPostFormats;
                             mSettings.location = location;
-<<<<<<< HEAD
-                            mSettings.optimizedImage = optimizedImage;
-                            mSettings.maxImageWidth = maxImageWidth;
-                            mSettings.imageQualitySetting = imageQualitySetting;
-                            mSettings.optimizedVideo = optimizedVideo;
-                            mSettings.maxVideoWidth = maxVideoWidth;
-                            mSettings.videoEncoderBitrate = videoEncoderBitrate;
                             mJpSettings.jetpackProtectWhitelist.clear();
                             mJpSettings.jetpackProtectWhitelist.addAll(mRemoteJpSettings.jetpackProtectWhitelist);
-=======
->>>>>>> 8963bdad
 
                             SiteSettingsTable.saveSettings(mSettings);
                             notifyUpdatedOnUiThread(null);
