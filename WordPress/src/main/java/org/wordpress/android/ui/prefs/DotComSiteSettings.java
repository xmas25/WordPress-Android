--- conflicted
+++ resolved
@@ -93,6 +93,7 @@
         // save any Jetpack changes
         if (mSite.isJetpackConnected()) {
             saveJetpackSettings();
+            updateJetpackProtectSettings();
         }
 
         final Map<String, String> params = serializeDotComParams();
@@ -121,13 +122,6 @@
                             AnalyticsUtils.trackWithSiteDetails(
                                     AnalyticsTracker.Stat.SITE_SETTINGS_SAVED_REMOTELY, mSite, properties);
                         }
-<<<<<<< HEAD
-                        if (mSite.isJetpackConnected()) {
-                            saveJetpackSettings();
-                            updateJetpackProtectSettings();
-                        }
-=======
->>>>>>> 53d6ce12
                     }
                 }, new RestRequest.ErrorListener() {
                     @Override
