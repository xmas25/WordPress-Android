package org.wordpress.android.ui.prefs;

import android.app.Activity;

import com.android.volley.VolleyError;
import com.wordpress.rest.RestRequest;

import org.json.JSONArray;
import org.json.JSONException;
import org.json.JSONObject;
import org.wordpress.android.WordPress;
import org.wordpress.android.analytics.AnalyticsTracker;
import org.wordpress.android.datasets.SiteSettingsTable;
import org.wordpress.android.fluxc.model.SiteModel;
import org.wordpress.android.models.CategoryModel;
import org.wordpress.android.util.AnalyticsUtils;
import org.wordpress.android.util.AppLog;

import java.util.ArrayList;
import java.util.Collections;
import java.util.HashMap;
import java.util.Iterator;
import java.util.Map;

class DotComSiteSettings extends SiteSettingsInterface {
    // WP.com REST keys used in response to a settings GET and POST request
    public static final String LANGUAGE_ID_KEY = "lang_id";
    public static final String PRIVACY_KEY = "blog_public";
    public static final String URL_KEY = "URL";
    public static final String DEF_CATEGORY_KEY = "default_category";
    public static final String DEF_POST_FORMAT_KEY = "default_post_format";
    public static final String RELATED_POSTS_ALLOWED_KEY = "jetpack_relatedposts_allowed";
    public static final String RELATED_POSTS_ENABLED_KEY = "jetpack_relatedposts_enabled";
    public static final String RELATED_POSTS_HEADER_KEY = "jetpack_relatedposts_show_headline";
    public static final String RELATED_POSTS_IMAGES_KEY = "jetpack_relatedposts_show_thumbnails";
    public static final String ALLOW_COMMENTS_KEY = "default_comment_status";
    public static final String SEND_PINGBACKS_KEY = "default_pingback_flag";
    public static final String RECEIVE_PINGBACKS_KEY = "default_ping_status";
    public static final String CLOSE_OLD_COMMENTS_KEY = "close_comments_for_old_posts";
    public static final String CLOSE_OLD_COMMENTS_DAYS_KEY = "close_comments_days_old";
    public static final String THREAD_COMMENTS_KEY = "thread_comments";
    public static final String THREAD_COMMENTS_DEPTH_KEY = "thread_comments_depth";
    public static final String PAGE_COMMENTS_KEY = "page_comments";
    public static final String PAGE_COMMENT_COUNT_KEY = "comments_per_page";
    public static final String COMMENT_SORT_ORDER_KEY = "comment_order";
    public static final String COMMENT_MODERATION_KEY = "comment_moderation";
    public static final String REQUIRE_IDENTITY_KEY = "require_name_email";
    public static final String REQUIRE_USER_ACCOUNT_KEY = "comment_registration";
    public static final String WHITELIST_KNOWN_USERS_KEY = "comment_whitelist";
    public static final String MAX_LINKS_KEY = "comment_max_links";
    public static final String MODERATION_KEYS_KEY = "moderation_keys";
    public static final String BLACKLIST_KEYS_KEY = "blacklist_keys";
    public static final String SHARING_LABEL_KEY = "sharing_label";
    public static final String SHARING_BUTTON_STYLE_KEY = "sharing_button_style";
    public static final String SHARING_REBLOGS_DISABLED_KEY = "disabled_reblogs";
    public static final String SHARING_LIKES_DISABLED_KEY = "disabled_likes";
    public static final String SHARING_COMMENT_LIKES_KEY = "jetpack_comment_likes_enabled";
    public static final String TWITTER_USERNAME_KEY = "twitter_via";
    public static final String JP_MONITOR_ACTIVE_KEY = "monitor_active";
    public static final String JP_MONITOR_EMAIL_NOTES_KEY = "email_notifications";
    public static final String JP_MONITOR_WP_NOTES_KEY = "wp_notifications";

    // WP.com REST keys used to GET certain site settings
    public static final String GET_TITLE_KEY = "name";
    public static final String GET_DESC_KEY = "description";

    // WP.com REST keys used to POST updates to site settings
    private static final String SET_TITLE_KEY = "blogname";
    private static final String SET_DESC_KEY = "blogdescription";

    // WP.com REST keys used in response to a categories GET request
    private static final String CAT_ID_KEY = "ID";
    private static final String CAT_NAME_KEY = "name";
    private static final String CAT_SLUG_KEY = "slug";
    private static final String CAT_DESC_KEY = "description";
    private static final String CAT_PARENT_ID_KEY = "parent";
    private static final String CAT_POST_COUNT_KEY = "post_count";
    private static final String CAT_NUM_POSTS_KEY = "found";
    private static final String CATEGORIES_KEY = "categories";
    public static final String DEFAULT_SHARING_BUTTON_STYLE = "icon-only";

    /**
     * Only instantiated by {@link SiteSettingsInterface}.
     */
    DotComSiteSettings(Activity host, SiteModel site, SiteSettingsListener listener) {
        super(host, site, listener);
    }

    @Override
    public void saveSettings() {
        super.saveSettings();

<<<<<<< HEAD
        if (mSite.isJetpackConnected()) {
            saveJetpackSettings();
            updateJetpackProtectSettings();
        }

=======
>>>>>>> 379231db
        final Map<String, String> params = serializeDotComParams();
        if (params == null || params.isEmpty()) return;

        WordPress.getRestClientUtils().setGeneralSiteSettings(
                mSite.getSiteId(), new RestRequest.Listener() {
                    @Override
                    public void onResponse(JSONObject response) {
                        AppLog.d(AppLog.T.API, "Site Settings saved remotely");
                        notifySavedOnUiThread(null);
                        mRemoteSettings.copyFrom(mSettings);

                        if (response != null) {
                            JSONObject updated = response.optJSONObject("updated");
                            if (updated == null) return;
                            HashMap<String, Object> properties = new HashMap<>();
                            Iterator<String> keys = updated.keys();
                            while (keys.hasNext()) {
                                String currentKey = keys.next();
                                Object currentValue = updated.opt(currentKey);
                                if (currentValue != null) {
                                    properties.put(SAVED_ITEM_PREFIX + currentKey, currentValue);
                                }
                            }
                            AnalyticsUtils.trackWithSiteDetails(
                                    AnalyticsTracker.Stat.SITE_SETTINGS_SAVED_REMOTELY, mSite, properties);
                        }
                        if (mSite.isJetpackConnected()) {
                            saveJetpackSettings();
                        }
                    }
                }, new RestRequest.ErrorListener() {
                    @Override
                    public void onErrorResponse(VolleyError error) {
                        AppLog.w(AppLog.T.API, "Error POSTing site settings changes: " + error);
                        notifySavedOnUiThread(error);
                    }
                }, params);
    }

    /**
     * Request remote site data via the WordPress REST API.
     */
    @Override
    protected void fetchRemoteData() {
        fetchCategories();
<<<<<<< HEAD
        if (mSite.isJetpackConnected()) {
            fetchJetpackSettings();
            getJetpackProtectSettings();
        }
=======
>>>>>>> 379231db
        WordPress.getRestClientUtils().getGeneralSettings(
                mSite.getSiteId(), new RestRequest.Listener() {
                    @Override
                    public void onResponse(JSONObject response) {
                        AppLog.d(AppLog.T.API, "Received response to Settings REST request.");
                        credentialsVerified(true);

                        mRemoteSettings.localTableId = mSite.getId();
                        deserializeDotComRestResponse(mSite, response);
                        if (!mRemoteSettings.equals(mSettings)) {
                            // postFormats setting is not returned by this api call so copy it over
                            final Map<String, String> currentPostFormats = mSettings.postFormats;

                            // Local settings
                            boolean location = mSettings.location;
                            boolean optimizedImage = mSettings.optimizedImage;
                            int maxImageWidth = mSettings.maxImageWidth;
                            int imageQualitySetting = mSettings.imageQualitySetting;
                            boolean optimizedVideo = mSettings.optimizedVideo;
                            int maxVideoWidth = mSettings.maxVideoWidth;
                            int videoEncoderBitrate = mSettings.videoEncoderBitrate;

                            mSettings.copyFrom(mRemoteSettings);

                            mSettings.postFormats = currentPostFormats;
                            mSettings.location = location;
                            mSettings.optimizedImage = optimizedImage;
                            mSettings.maxImageWidth = maxImageWidth;
                            mSettings.imageQualitySetting = imageQualitySetting;
                            mSettings.optimizedVideo = optimizedVideo;
                            mSettings.maxVideoWidth = maxVideoWidth;
                            mSettings.videoEncoderBitrate = videoEncoderBitrate;

                            SiteSettingsTable.saveSettings(mSettings);
                            notifyUpdatedOnUiThread(null);
                        }

                        if (mSite.isJetpackConnected()) {
                            fetchJetpackSettings();
                        }
                    }
                }, new RestRequest.ErrorListener() {
                    @Override
                    public void onErrorResponse(VolleyError error) {
                        AppLog.w(AppLog.T.API, "Error response to Settings REST request: " + error);
                        notifyUpdatedOnUiThread(error);
                    }
                });
    }

    private void fetchJetpackSettings() {
        WordPress.getRestClientUtils().getJetpackSettings(
                mSite.getSiteId(), new RestRequest.Listener() {
                    @Override
                    public void onResponse(JSONObject response) {
                        AppLog.v(AppLog.T.API, "Received response to Jetpack Settings REST request.");
                        mRemoteSettings.localTableId = mSite.getId();
                        deserializeJetpackRestResponse(mSite, response);
                        mSettings.copyFrom(mRemoteSettings);
                        notifyUpdatedOnUiThread(null);
                    }
                }, new RestRequest.ErrorListener() {
                    @Override
                    public void onErrorResponse(VolleyError error) {
                        AppLog.e(AppLog.T.API, "Error response to Jetpack Settings REST request: " + error);
                        notifyUpdatedOnUiThread(error);
                    }
                });
    }

    /**
     * Sets values from a .com REST response object.
     */
    private void deserializeDotComRestResponse(SiteModel site, JSONObject response) {
        if (site == null || response == null) return;
        JSONObject settingsObject = response.optJSONObject("settings");

        mRemoteSettings.username = site.getUsername();
        mRemoteSettings.password = site.getPassword();
        mRemoteSettings.address = response.optString(URL_KEY, "");
        mRemoteSettings.title = response.optString(GET_TITLE_KEY, "");
        mRemoteSettings.tagline = response.optString(GET_DESC_KEY, "");
        mRemoteSettings.languageId = settingsObject.optInt(LANGUAGE_ID_KEY, -1);
        mRemoteSettings.privacy = settingsObject.optInt(PRIVACY_KEY, -2);
        mRemoteSettings.defaultCategory = settingsObject.optInt(DEF_CATEGORY_KEY, 0);
        mRemoteSettings.defaultPostFormat = settingsObject.optString(DEF_POST_FORMAT_KEY, "0");
        mRemoteSettings.language = languageIdToLanguageCode(Integer.toString(mRemoteSettings.languageId));
        mRemoteSettings.allowComments = settingsObject.optBoolean(ALLOW_COMMENTS_KEY, true);
        mRemoteSettings.sendPingbacks = settingsObject.optBoolean(SEND_PINGBACKS_KEY, false);
        mRemoteSettings.receivePingbacks = settingsObject.optBoolean(RECEIVE_PINGBACKS_KEY, true);
        mRemoteSettings.shouldCloseAfter = settingsObject.optBoolean(CLOSE_OLD_COMMENTS_KEY, false);
        mRemoteSettings.closeCommentAfter = settingsObject.optInt(CLOSE_OLD_COMMENTS_DAYS_KEY, 0);
        mRemoteSettings.shouldThreadComments = settingsObject.optBoolean(THREAD_COMMENTS_KEY, false);
        mRemoteSettings.threadingLevels = settingsObject.optInt(THREAD_COMMENTS_DEPTH_KEY, 0);
        mRemoteSettings.shouldPageComments = settingsObject.optBoolean(PAGE_COMMENTS_KEY, false);
        mRemoteSettings.commentsPerPage = settingsObject.optInt(PAGE_COMMENT_COUNT_KEY, 0);
        mRemoteSettings.commentApprovalRequired = settingsObject.optBoolean(COMMENT_MODERATION_KEY, false);
        mRemoteSettings.commentsRequireIdentity = settingsObject.optBoolean(REQUIRE_IDENTITY_KEY, false);
        mRemoteSettings.commentsRequireUserAccount = settingsObject.optBoolean(REQUIRE_USER_ACCOUNT_KEY, true);
        mRemoteSettings.commentAutoApprovalKnownUsers = settingsObject.optBoolean(WHITELIST_KNOWN_USERS_KEY, false);
        mRemoteSettings.maxLinks = settingsObject.optInt(MAX_LINKS_KEY, 0);
        mRemoteSettings.holdForModeration = new ArrayList<>();
        mRemoteSettings.blacklist = new ArrayList<>();
        mRemoteSettings.sharingLabel = settingsObject.optString(SHARING_LABEL_KEY, "");
        mRemoteSettings.sharingButtonStyle = settingsObject.optString(SHARING_BUTTON_STYLE_KEY, DEFAULT_SHARING_BUTTON_STYLE);
        mRemoteSettings.allowCommentLikes = settingsObject.optBoolean(SHARING_COMMENT_LIKES_KEY, false);
        mRemoteSettings.twitterUsername = settingsObject.optString(TWITTER_USERNAME_KEY, "");

        boolean reblogsDisabled = settingsObject.optBoolean(SHARING_REBLOGS_DISABLED_KEY, false);
        boolean likesDisabled = settingsObject.optBoolean(SHARING_LIKES_DISABLED_KEY, false);
        mRemoteSettings.allowReblogButton = !reblogsDisabled;
        mRemoteSettings.allowLikeButton = !likesDisabled;

        String modKeys = settingsObject.optString(MODERATION_KEYS_KEY, "");
        if (modKeys.length() > 0) {
            Collections.addAll(mRemoteSettings.holdForModeration, modKeys.split("\n"));
        }
        String blacklistKeys = settingsObject.optString(BLACKLIST_KEYS_KEY, "");
        if (blacklistKeys.length() > 0) {
            Collections.addAll(mRemoteSettings.blacklist, blacklistKeys.split("\n"));
        }

        if (settingsObject.optString(COMMENT_SORT_ORDER_KEY, "").equals("asc")) {
            mRemoteSettings.sortCommentsBy = ASCENDING_SORT;
        } else {
            mRemoteSettings.sortCommentsBy = DESCENDING_SORT;
        }

        if (settingsObject.optBoolean(RELATED_POSTS_ALLOWED_KEY, false)) {
            mRemoteSettings.showRelatedPosts = settingsObject.optBoolean(RELATED_POSTS_ENABLED_KEY, false);
            mRemoteSettings.showRelatedPostHeader = settingsObject.optBoolean(RELATED_POSTS_HEADER_KEY, false);
            mRemoteSettings.showRelatedPostImages = settingsObject.optBoolean(RELATED_POSTS_IMAGES_KEY, false);
        }
    }

    /**
     * Helper method to create the parameters for the site settings POST request
     *
     * Using undocumented endpoint WPCOM_JSON_API_Site_Settings_Endpoint
     * https://wpcom.trac.automattic.com/browser/trunk/public.api/rest/json-endpoints.php#L1903
     */
    private Map<String, String> serializeDotComParams() {
        Map<String, String> params = new HashMap<>();

        if (mSettings.title!= null && !mSettings.title.equals(mRemoteSettings.title)) {
            params.put(SET_TITLE_KEY, mSettings.title);
        }
        if (mSettings.tagline != null && !mSettings.tagline.equals(mRemoteSettings.tagline)) {
            params.put(SET_DESC_KEY, mSettings.tagline);
        }
        if (mSettings.languageId != mRemoteSettings.languageId) {
            params.put(LANGUAGE_ID_KEY, String.valueOf((mSettings.languageId)));
        }
        if (mSettings.privacy != mRemoteSettings.privacy) {
            params.put(PRIVACY_KEY, String.valueOf((mSettings.privacy)));
        }
        if (mSettings.defaultCategory != mRemoteSettings.defaultCategory) {
            params.put(DEF_CATEGORY_KEY, String.valueOf(mSettings.defaultCategory));
        }
        if (mSettings.defaultPostFormat != null && !mSettings.defaultPostFormat.equals(mRemoteSettings.defaultPostFormat)) {
            params.put(DEF_POST_FORMAT_KEY, mSettings.defaultPostFormat);
        }
        if (mSettings.showRelatedPosts != mRemoteSettings.showRelatedPosts ||
                mSettings.showRelatedPostHeader != mRemoteSettings.showRelatedPostHeader ||
                mSettings.showRelatedPostImages != mRemoteSettings.showRelatedPostImages) {
            params.put(RELATED_POSTS_ENABLED_KEY, String.valueOf(mSettings.showRelatedPosts));
            params.put(RELATED_POSTS_HEADER_KEY, String.valueOf(mSettings.showRelatedPostHeader));
            params.put(RELATED_POSTS_IMAGES_KEY, String.valueOf(mSettings.showRelatedPostImages));
        }
        if (mSettings.allowComments != mRemoteSettings.allowComments) {
            params.put(ALLOW_COMMENTS_KEY, String.valueOf(mSettings.allowComments));
        }
        if (mSettings.sendPingbacks != mRemoteSettings.sendPingbacks) {
            params.put(SEND_PINGBACKS_KEY, String.valueOf(mSettings.sendPingbacks));
        }
        if (mSettings.receivePingbacks != mRemoteSettings.receivePingbacks) {
            params.put(RECEIVE_PINGBACKS_KEY, String.valueOf(mSettings.receivePingbacks));
        }
        if (mSettings.commentApprovalRequired != mRemoteSettings.commentApprovalRequired) {
            params.put(COMMENT_MODERATION_KEY, String.valueOf(mSettings.commentApprovalRequired));
        }
        if (mSettings.closeCommentAfter != mRemoteSettings.closeCommentAfter
                || mSettings.shouldCloseAfter != mRemoteSettings.shouldCloseAfter) {
            params.put(CLOSE_OLD_COMMENTS_KEY, String.valueOf(mSettings.shouldCloseAfter));
            params.put(CLOSE_OLD_COMMENTS_DAYS_KEY, String.valueOf(mSettings.closeCommentAfter));
        }
        if (mSettings.sortCommentsBy != mRemoteSettings.sortCommentsBy) {
            if (mSettings.sortCommentsBy == ASCENDING_SORT) {
                params.put(COMMENT_SORT_ORDER_KEY, "asc");
            } else if (mSettings.sortCommentsBy == DESCENDING_SORT) {
                params.put(COMMENT_SORT_ORDER_KEY, "desc");
            }
        }
        if (mSettings.threadingLevels != mRemoteSettings.threadingLevels
                || mSettings.shouldThreadComments != mRemoteSettings.shouldThreadComments) {
            params.put(THREAD_COMMENTS_KEY, String.valueOf(mSettings.shouldThreadComments));
            params.put(THREAD_COMMENTS_DEPTH_KEY, String.valueOf(mSettings.threadingLevels));
        }
        if (mSettings.commentsPerPage != mRemoteSettings.commentsPerPage
                || mSettings.shouldPageComments != mRemoteSettings.shouldPageComments) {
            params.put(PAGE_COMMENTS_KEY, String.valueOf(mSettings.shouldPageComments));
            params.put(PAGE_COMMENT_COUNT_KEY, String.valueOf(mSettings.commentsPerPage));
        }
        if (mSettings.commentsRequireIdentity != mRemoteSettings.commentsRequireIdentity) {
            params.put(REQUIRE_IDENTITY_KEY, String.valueOf(mSettings.commentsRequireIdentity));
        }
        if (mSettings.commentsRequireUserAccount != mRemoteSettings.commentsRequireUserAccount) {
            params.put(REQUIRE_USER_ACCOUNT_KEY, String.valueOf(mSettings.commentsRequireUserAccount));
        }
        if (mSettings.commentAutoApprovalKnownUsers != mRemoteSettings.commentAutoApprovalKnownUsers) {
            params.put(WHITELIST_KNOWN_USERS_KEY, String.valueOf(mSettings.commentAutoApprovalKnownUsers));
        }
        if (mSettings.maxLinks != mRemoteSettings.maxLinks) {
            params.put(MAX_LINKS_KEY, String.valueOf(mSettings.maxLinks));
        }
        if (mSettings.holdForModeration != null && !mSettings.holdForModeration.equals(mRemoteSettings.holdForModeration)) {
            StringBuilder builder = new StringBuilder();
            for (String key : mSettings.holdForModeration) {
                builder.append(key);
                builder.append("\n");
            }
            if (builder.length() > 1) {
                params.put(MODERATION_KEYS_KEY, builder.substring(0, builder.length() - 1));
            } else {
                params.put(MODERATION_KEYS_KEY, "");
            }
        }
        if (mSettings.blacklist != null && !mSettings.blacklist.equals(mRemoteSettings.blacklist)) {
            StringBuilder builder = new StringBuilder();
            for (String key : mSettings.blacklist) {
                builder.append(key);
                builder.append("\n");
            }
            if (builder.length() > 1) {
                params.put(BLACKLIST_KEYS_KEY, builder.substring(0, builder.length() - 1));
            } else {
                params.put(BLACKLIST_KEYS_KEY, "");
            }
        }

        if (mSettings.sharingLabel != null && !mSettings.sharingLabel.equals(mRemoteSettings.sharingLabel)) {
            params.put(SHARING_LABEL_KEY, String.valueOf(mSettings.sharingLabel));
        }

        if (mSettings.sharingButtonStyle != null && !mSettings.sharingButtonStyle.equals(mRemoteSettings.sharingButtonStyle)) {
            params.put(SHARING_BUTTON_STYLE_KEY, mSettings.sharingButtonStyle);
        }

        if (mSettings.allowReblogButton != mRemoteSettings.allowReblogButton) {
            params.put(SHARING_REBLOGS_DISABLED_KEY, String.valueOf(!mSettings.allowReblogButton));
        }

        if (mSettings.allowLikeButton != mRemoteSettings.allowLikeButton) {
            params.put(SHARING_LIKES_DISABLED_KEY, String.valueOf(!mSettings.allowLikeButton));
        }

        if (mSettings.allowCommentLikes != mRemoteSettings.allowCommentLikes) {
            params.put(SHARING_COMMENT_LIKES_KEY, String.valueOf(mSettings.allowCommentLikes));
        }

        if (mSettings.twitterUsername != null && !mSettings.twitterUsername.equals(mRemoteSettings.twitterUsername)) {
            params.put(TWITTER_USERNAME_KEY, mSettings.twitterUsername);
        }

        return params;
    }

    /**
     * Request a list of post categories for a site via the WordPress REST API.
     */
    private void fetchCategories() {
        // TODO: Replace with FluxC (GET_CATEGORIES + TaxonomyStore.getCategoriesForSite())
        WordPress.getRestClientUtilsV1_1().getCategories(mSite.getSiteId(),
                new RestRequest.Listener() {
                    @Override
                    public void onResponse(JSONObject response) {
                        AppLog.d(AppLog.T.API, "Received response to Categories REST request.");
                        credentialsVerified(true);

                        CategoryModel[] models = deserializeJsonRestResponse(response);
                        if (models == null) return;

                        SiteSettingsTable.saveCategories(models);
                        mRemoteSettings.categories = models;
                        mSettings.categories = models;
                        notifyUpdatedOnUiThread(null);
                    }
                }, new RestRequest.ErrorListener() {
                    @Override
                    public void onErrorResponse(VolleyError error) {
                        AppLog.d(AppLog.T.API, "Error fetching WP.com categories:" + error);
                    }
                });
    }

    private void getJetpackProtectSettings() {
        WordPress.getRestClientUtils().getJetpackProtect(
                mSite.getSiteId(), new RestRequest.Listener() {
                    @Override
                    public void onResponse(JSONObject response) {
                        mRemoteSettings.jetpackProtectEnabled = response.optBoolean("active");
                        mSettings.jetpackProtectEnabled = response.optBoolean("active");
                    }
                }, new RestRequest.ErrorListener() {
                    @Override
                    public void onErrorResponse(VolleyError error) {
                        AppLog.w(AppLog.T.API, "Error getting Jetpack Protect settings: " + error);
                    }
                });
    }

    private void updateJetpackProtectSettings() {
        WordPress.getRestClientUtils().setJetpackProtect(
                mSite.getSiteId(), new RestRequest.Listener() {
                    @Override
                    public void onResponse(JSONObject response) {
                        AppLog.d(AppLog.T.API, "Jetpack Protect settings updated");
                        mRemoteSettings.jetpackProtectEnabled = response.optBoolean("active");
                        mSettings.jetpackProtectEnabled = response.optBoolean("active");
                    }
                }, new RestRequest.ErrorListener() {
                    @Override
                    public void onErrorResponse(VolleyError error) {
                        AppLog.w(AppLog.T.API, "Error updating Jetpack Protect settings: " + error);
                    }
                }, mSettings.jetpackProtectEnabled);
    }

    private void saveJetpackSettings() {
        final Map<String, String> params = serializeJetpackParams();
        if (params == null || params.isEmpty()) return;
        WordPress.getRestClientUtils().setJetpackSettings(
                mSite.getSiteId(), new RestRequest.Listener() {
                    @Override
                    public void onResponse(JSONObject response) {
                        AppLog.d(AppLog.T.API, "Jetpack Settings saved remotely");
                        notifySavedOnUiThread(null);
                        mRemoteSettings.monitorActive = mSettings.monitorActive;
                        mRemoteSettings.emailNotifications = mSettings.emailNotifications;
                        mRemoteSettings.wpNotifications = mSettings.wpNotifications;
                    }
                }, new RestRequest.ErrorListener() {
                    @Override
                    public void onErrorResponse(VolleyError error) {
                        AppLog.w(AppLog.T.API, "Error POSTing Jetpack site settings changes: " + error);
                        notifySavedOnUiThread(error);
                    }
                }, params);
    }

    private void deserializeJetpackRestResponse(SiteModel site, JSONObject response) {
        if (site == null || response == null) return;
        JSONObject settingsObject = response.optJSONObject("settings");
        mRemoteSettings.monitorActive = settingsObject.optBoolean(JP_MONITOR_ACTIVE_KEY, false);
        mRemoteSettings.emailNotifications = settingsObject.optBoolean(JP_MONITOR_EMAIL_NOTES_KEY, false);
        mRemoteSettings.wpNotifications = settingsObject.optBoolean(JP_MONITOR_WP_NOTES_KEY, false);
    }

    private Map<String, String> serializeJetpackParams() {
        Map<String, String> params = new HashMap<>();
        params.put(JP_MONITOR_ACTIVE_KEY, String.valueOf(mSettings.monitorActive));
        params.put(JP_MONITOR_EMAIL_NOTES_KEY, String.valueOf(mSettings.emailNotifications));
        params.put(JP_MONITOR_WP_NOTES_KEY, String.valueOf(mSettings.wpNotifications));
        return params;
    }

    private CategoryModel deserializeCategoryFromJson(JSONObject category) throws JSONException {
        if (category == null) return null;

        CategoryModel model = new CategoryModel();
        model.id = category.getInt(CAT_ID_KEY);
        model.name = category.getString(CAT_NAME_KEY);
        model.slug = category.getString(CAT_SLUG_KEY);
        model.description = category.getString(CAT_DESC_KEY);
        model.parentId = category.getInt(CAT_PARENT_ID_KEY);
        model.postCount = category.getInt(CAT_POST_COUNT_KEY);

        return model;
    }

    private CategoryModel[] deserializeJsonRestResponse(JSONObject response) {
        try {
            int num = response.getInt(CAT_NUM_POSTS_KEY);
            JSONArray categories = response.getJSONArray(CATEGORIES_KEY);
            CategoryModel[] models = new CategoryModel[num];

            for (int i = 0; i < num; ++i) {
                JSONObject category = categories.getJSONObject(i);
                models[i] = deserializeCategoryFromJson(category);
            }

            AppLog.d(AppLog.T.API, "Successfully fetched WP.com categories");

            return models;
        } catch (JSONException exception) {
            AppLog.d(AppLog.T.API, "Error parsing WP.com categories response:" + response);
            return null;
        }
    }
}<|MERGE_RESOLUTION|>--- conflicted
+++ resolved
@@ -90,14 +90,6 @@
     public void saveSettings() {
         super.saveSettings();
 
-<<<<<<< HEAD
-        if (mSite.isJetpackConnected()) {
-            saveJetpackSettings();
-            updateJetpackProtectSettings();
-        }
-
-=======
->>>>>>> 379231db
         final Map<String, String> params = serializeDotComParams();
         if (params == null || params.isEmpty()) return;
 
@@ -126,6 +118,7 @@
                         }
                         if (mSite.isJetpackConnected()) {
                             saveJetpackSettings();
+                            updateJetpackProtectSettings();
                         }
                     }
                 }, new RestRequest.ErrorListener() {
@@ -143,13 +136,6 @@
     @Override
     protected void fetchRemoteData() {
         fetchCategories();
-<<<<<<< HEAD
-        if (mSite.isJetpackConnected()) {
-            fetchJetpackSettings();
-            getJetpackProtectSettings();
-        }
-=======
->>>>>>> 379231db
         WordPress.getRestClientUtils().getGeneralSettings(
                 mSite.getSiteId(), new RestRequest.Listener() {
                     @Override
@@ -189,6 +175,7 @@
 
                         if (mSite.isJetpackConnected()) {
                             fetchJetpackSettings();
+                            getJetpackProtectSettings();
                         }
                     }
                 }, new RestRequest.ErrorListener() {
