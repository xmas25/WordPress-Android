--- conflicted
+++ resolved
@@ -94,6 +94,7 @@
         if (mSite.isJetpackConnected()) {
             saveJetpackSettings();
             updateJetpackProtectSettings();
+            updateJetpackSsoSettings();
         }
 
         try {
@@ -122,18 +123,11 @@
                                         AnalyticsTracker.Stat.SITE_SETTINGS_SAVED_REMOTELY, mSite, properties);
                             }
                         }
-<<<<<<< HEAD
-                        if (mSite.isJetpackConnected()) {
-                            saveJetpackSettings();
-                            updateJetpackProtectSettings();
-                            updateJetpackSsoSettings();
-=======
                     }, new RestRequest.ErrorListener() {
                         @Override
                         public void onErrorResponse(VolleyError error) {
                             AppLog.w(AppLog.T.API, "Error POSTing site settings changes: " + error);
                             notifySavedOnUiThread(error);
->>>>>>> e49c229a
                         }
                     }, jsonParams);
         } catch (JSONException exception) {
@@ -190,12 +184,8 @@
                         if (mSite.isJetpackConnected()) {
                             getJetpackModules();
                             fetchJetpackSettings();
-<<<<<<< HEAD
                             getJetpackProtectModule();
                             getJetpackSsoModule();
-=======
-                            fetchJetpackProtectSettings();
->>>>>>> e49c229a
                         }
                     }
                 }, new RestRequest.ErrorListener() {
@@ -212,8 +202,8 @@
                 mSite.getSiteId(), "protect", new RestRequest.Listener() {
                     @Override
                     public void onResponse(JSONObject response) {
-                        mRemoteSettings.jetpackProtectEnabled = response.optBoolean("active");
-                        mSettings.jetpackProtectEnabled = response.optBoolean("active");
+                        mRemoteJpSettings.jetpackProtectEnabled = response.optBoolean("active");
+                        mJpSettings.jetpackProtectEnabled = response.optBoolean("active");
                     }
                 }, new RestRequest.ErrorListener() {
                     @Override
@@ -228,8 +218,8 @@
                 mSite.getSiteId(), "sso", new RestRequest.Listener() {
                     @Override
                     public void onResponse(JSONObject response) {
-                        mRemoteSettings.ssoActive = response.optBoolean("active");
-                        mSettings.ssoActive = response.optBoolean("active");
+                        mRemoteJpSettings.ssoActive = response.optBoolean("active");
+                        mJpSettings.ssoActive = response.optBoolean("active");
                     }
                 }, new RestRequest.ErrorListener() {
                     @Override
@@ -237,9 +227,6 @@
                         AppLog.w(AppLog.T.API, "Error getting Jetpack Protect settings: " + error);
                     }
                 });
-    }
-
-    private void setJetpackSsoModule(boolean enabled) {
     }
 
     private void getJetpackModules() {
@@ -524,44 +511,23 @@
                 });
     }
 
-<<<<<<< HEAD
-    private void updateJetpackProtectSettings() {
-        WordPress.getRestClientUtils().setJetpackProtect(
-                mSite.getSiteId(), new RestRequest.Listener() {
-                    @Override
-                    public void onResponse(JSONObject response) {
-                        AppLog.d(AppLog.T.API, "Jetpack Protect settings updated");
-                        mRemoteSettings.jetpackProtectEnabled = response.optBoolean("active");
-                        mSettings.jetpackProtectEnabled = response.optBoolean("active");
-=======
-    private void fetchJetpackProtectSettings() {
-        WordPress.getRestClientUtils().getJetpackProtect(
-                mSite.getSiteId(), new RestRequest.Listener() {
-                    @Override
-                    public void onResponse(JSONObject response) {
-                        mRemoteJpSettings.jetpackProtectEnabled = response.optBoolean("active");
-                        mJpSettings.jetpackProtectEnabled = mRemoteJpSettings.jetpackProtectEnabled;
-                        notifyUpdatedOnUiThread(null);
->>>>>>> e49c229a
-                    }
-                }, new RestRequest.ErrorListener() {
-                    @Override
-                    public void onErrorResponse(VolleyError error) {
-                        AppLog.w(AppLog.T.API, "Error updating Jetpack Protect settings: " + error);
-                    }
-                }, mSettings.jetpackProtectEnabled);
-    }
-
-<<<<<<< HEAD
     private void updateJetpackSsoSettings() {
         WordPress.getRestClientUtils().setJetpackSso(
-                mSite.getSiteId(), new RestRequest.Listener() {
+                mSite.getSiteId(), mJpSettings.ssoActive, new RestRequest.Listener() {
                     @Override
                     public void onResponse(JSONObject response) {
                         AppLog.d(AppLog.T.API, "Jetpack Protect settings updated");
-                        mRemoteSettings.ssoActive = response.optBoolean("active");
-                        mSettings.ssoActive = response.optBoolean("active");
-=======
+                        mRemoteJpSettings.ssoActive = response.optBoolean("active");
+                        mJpSettings.ssoActive = response.optBoolean("active");
+                    }
+                }, new RestRequest.ErrorListener() {
+                    @Override
+                    public void onErrorResponse(VolleyError error) {
+                        AppLog.w(AppLog.T.API, "Error updating Jetpack Protect settings: " + error);
+                    }
+                });
+    }
+
     private void fetchJetpackMonitorSettings() {
         WordPress.getRestClientUtils().getJetpackMonitor(
                 mSite.getSiteId(), new RestRequest.Listener() {
@@ -587,16 +553,12 @@
                         AppLog.d(AppLog.T.API, "Jetpack Protect settings updated");
                         mRemoteJpSettings.jetpackProtectEnabled = response.optBoolean("active");
                         mJpSettings.jetpackProtectEnabled = mRemoteJpSettings.jetpackProtectEnabled;
->>>>>>> e49c229a
                     }
                 }, new RestRequest.ErrorListener() {
                     @Override
                     public void onErrorResponse(VolleyError error) {
                         AppLog.w(AppLog.T.API, "Error updating Jetpack Protect settings: " + error);
                     }
-<<<<<<< HEAD
-                }, mSettings.ssoActive);
-=======
                 });
     }
 
@@ -615,7 +577,6 @@
                         AppLog.w(AppLog.T.API, "Error updating Jetpack Monitor settings: " + error);
                     }
                 });
->>>>>>> e49c229a
     }
 
     private void saveJetpackSettings() {
