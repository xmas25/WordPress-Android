package org.wordpress.android.ui.stats.refresh.usecases

import kotlinx.coroutines.experimental.CoroutineDispatcher
import org.wordpress.android.R
import org.wordpress.android.fluxc.model.SiteModel
import org.wordpress.android.fluxc.model.stats.InsightsAllTimeModel
import org.wordpress.android.fluxc.store.InsightsStore
import org.wordpress.android.fluxc.store.StatsStore.InsightsTypes.ALL_TIME_STATS
import org.wordpress.android.modules.UI_THREAD
import org.wordpress.android.ui.stats.refresh.BlockListItem
import org.wordpress.android.ui.stats.refresh.BlockListItem.Empty
import org.wordpress.android.ui.stats.refresh.BlockListItem.Item
import org.wordpress.android.ui.stats.refresh.BlockListItem.Title
import org.wordpress.android.ui.stats.refresh.InsightsItem
import org.wordpress.android.ui.stats.refresh.toFormattedString
import javax.inject.Inject
import javax.inject.Named

class InsightsAllTimeUseCase
@Inject constructor(
    @Named(UI_THREAD) private val mainDispatcher: CoroutineDispatcher,
    private val insightsStore: InsightsStore
) : BaseInsightsUseCase(ALL_TIME_STATS, mainDispatcher) {
    override suspend fun loadCachedData(site: SiteModel): InsightsItem? {
        val dbModel = insightsStore.getAllTimeInsights(site)
        return dbModel?.let { loadAllTimeInsightsItem(it) }
    }

    override suspend fun fetchRemoteData(site: SiteModel, forced: Boolean): InsightsItem? {
        val response = insightsStore.fetchAllTimeInsights(site, forced)
        val model = response.model
        val error = response.error

        return when {
            error != null -> failedItem(R.string.stats_insights_all_time_stats, error.message ?: error.type.name)
            else -> model?.let { loadAllTimeInsightsItem(model) }
        }
    }

    private fun loadAllTimeInsightsItem(model: InsightsAllTimeModel): InsightsItem {
        val items = mutableListOf<BlockListItem>()
        items.add(Title(R.string.stats_insights_all_time_stats))

        val hasPosts = model.posts > 0
        val hasViews = model.views > 0
        val hasVisitors = model.visitors > 0
        val hasViewsBestDayTotal = model.viewsBestDayTotal > 0
        if (!hasPosts && !hasViews && !hasVisitors && !hasViewsBestDayTotal) {
            items.add(Empty)
        } else {
<<<<<<< HEAD
            val hasPosts = model.posts > 0
            val hasViews = model.views > 0
            val hasVisitors = model.visitors > 0
            val hasViewsBestDayTotal = model.viewsBestDayTotal > 0
            if (!hasPosts && !hasViews && !hasVisitors && !hasViewsBestDayTotal) {
                items.add(Empty)
            } else {
                if (hasPosts) {
                    items.add(
                            Item(
                                    R.drawable.ic_posts_grey_dark_24dp,
                                    textResource = R.string.posts,
                                    value = model.posts.toFormattedString(),
                                    showDivider = hasViews || hasVisitors || hasViewsBestDayTotal
                            )
                    )
                }
                if (hasViews) {
                    items.add(
                            Item(
                                    R.drawable.ic_visible_on_grey_dark_24dp,
                                    textResource = R.string.stats_views,
                                    value = model.views.toFormattedString(),
                                    showDivider = hasVisitors || hasViewsBestDayTotal
                            )
                    )
                }
                if (hasVisitors) {
                    items.add(
                            Item(
                                    R.drawable.ic_user_grey_dark_24dp,
                                    textResource = R.string.stats_visitors,
                                    value = model.visitors.toFormattedString(),
                                    showDivider = hasViewsBestDayTotal
                            )
                    )
                }
                if (hasViewsBestDayTotal) {
                    items.add(
                            Item(
                                    R.drawable.ic_trophy_grey_dark_24dp,
                                    textResource = R.string.stats_insights_best_ever,
                                    value = model.viewsBestDayTotal.toFormattedString(),
                                    showDivider = false
                            )
                    )
                }
=======
            if (hasPosts) {
                items.add(
                        Item(
                                R.drawable.ic_posts_grey_dark_24dp,
                                R.string.posts,
                                model.posts.toFormattedString(),
                                showDivider = hasViews || hasVisitors || hasViewsBestDayTotal
                        )
                )
            }
            if (hasViews) {
                items.add(
                        Item(
                                R.drawable.ic_visible_on_grey_dark_24dp,
                                R.string.stats_views,
                                model.views.toFormattedString(),
                                showDivider = hasVisitors || hasViewsBestDayTotal
                        )
                )
            }
            if (hasVisitors) {
                items.add(
                        Item(
                                R.drawable.ic_user_grey_dark_24dp,
                                R.string.stats_visitors,
                                model.visitors.toFormattedString(),
                                showDivider = hasViewsBestDayTotal
                        )
                )
            }
            if (hasViewsBestDayTotal) {
                items.add(
                        Item(
                                R.drawable.ic_trophy_grey_dark_24dp,
                                R.string.stats_insights_best_ever,
                                model.viewsBestDayTotal.toFormattedString(),
                                showDivider = false
                        )
                )
>>>>>>> f84e820f
            }
        }
        return dataItem(items)
    }
}<|MERGE_RESOLUTION|>--- conflicted
+++ resolved
@@ -48,61 +48,12 @@
         if (!hasPosts && !hasViews && !hasVisitors && !hasViewsBestDayTotal) {
             items.add(Empty)
         } else {
-<<<<<<< HEAD
-            val hasPosts = model.posts > 0
-            val hasViews = model.views > 0
-            val hasVisitors = model.visitors > 0
-            val hasViewsBestDayTotal = model.viewsBestDayTotal > 0
-            if (!hasPosts && !hasViews && !hasVisitors && !hasViewsBestDayTotal) {
-                items.add(Empty)
-            } else {
-                if (hasPosts) {
-                    items.add(
-                            Item(
-                                    R.drawable.ic_posts_grey_dark_24dp,
-                                    textResource = R.string.posts,
-                                    value = model.posts.toFormattedString(),
-                                    showDivider = hasViews || hasVisitors || hasViewsBestDayTotal
-                            )
-                    )
-                }
-                if (hasViews) {
-                    items.add(
-                            Item(
-                                    R.drawable.ic_visible_on_grey_dark_24dp,
-                                    textResource = R.string.stats_views,
-                                    value = model.views.toFormattedString(),
-                                    showDivider = hasVisitors || hasViewsBestDayTotal
-                            )
-                    )
-                }
-                if (hasVisitors) {
-                    items.add(
-                            Item(
-                                    R.drawable.ic_user_grey_dark_24dp,
-                                    textResource = R.string.stats_visitors,
-                                    value = model.visitors.toFormattedString(),
-                                    showDivider = hasViewsBestDayTotal
-                            )
-                    )
-                }
-                if (hasViewsBestDayTotal) {
-                    items.add(
-                            Item(
-                                    R.drawable.ic_trophy_grey_dark_24dp,
-                                    textResource = R.string.stats_insights_best_ever,
-                                    value = model.viewsBestDayTotal.toFormattedString(),
-                                    showDivider = false
-                            )
-                    )
-                }
-=======
             if (hasPosts) {
                 items.add(
                         Item(
                                 R.drawable.ic_posts_grey_dark_24dp,
-                                R.string.posts,
-                                model.posts.toFormattedString(),
+                                textResource = R.string.posts,
+                                value = model.posts.toFormattedString(),
                                 showDivider = hasViews || hasVisitors || hasViewsBestDayTotal
                         )
                 )
@@ -111,8 +62,8 @@
                 items.add(
                         Item(
                                 R.drawable.ic_visible_on_grey_dark_24dp,
-                                R.string.stats_views,
-                                model.views.toFormattedString(),
+                                textResource = R.string.stats_views,
+                                value = model.views.toFormattedString(),
                                 showDivider = hasVisitors || hasViewsBestDayTotal
                         )
                 )
@@ -121,8 +72,8 @@
                 items.add(
                         Item(
                                 R.drawable.ic_user_grey_dark_24dp,
-                                R.string.stats_visitors,
-                                model.visitors.toFormattedString(),
+                                textResource = R.string.stats_visitors,
+                                value = model.visitors.toFormattedString(),
                                 showDivider = hasViewsBestDayTotal
                         )
                 )
@@ -131,12 +82,11 @@
                 items.add(
                         Item(
                                 R.drawable.ic_trophy_grey_dark_24dp,
-                                R.string.stats_insights_best_ever,
-                                model.viewsBestDayTotal.toFormattedString(),
+                                textResource = R.string.stats_insights_best_ever,
+                                value = model.viewsBestDayTotal.toFormattedString(),
                                 showDivider = false
                         )
                 )
->>>>>>> f84e820f
             }
         }
         return dataItem(items)
