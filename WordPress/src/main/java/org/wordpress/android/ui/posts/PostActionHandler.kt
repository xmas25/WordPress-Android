package org.wordpress.android.ui.posts

import android.content.Intent
import org.wordpress.android.R
import org.wordpress.android.fluxc.Dispatcher
import org.wordpress.android.fluxc.generated.PostActionBuilder
import org.wordpress.android.fluxc.model.LocalOrRemoteId.LocalId
import org.wordpress.android.fluxc.model.PostModel
import org.wordpress.android.fluxc.model.SiteModel
import org.wordpress.android.fluxc.model.post.PostStatus.DRAFT
import org.wordpress.android.fluxc.store.PostStore
import org.wordpress.android.fluxc.store.PostStore.RemotePostPayload
import org.wordpress.android.ui.notifications.utils.PendingDraftsNotificationsUtils
import org.wordpress.android.ui.pages.SnackbarMessageHolder
import org.wordpress.android.ui.posts.CriticalPostActionTracker.CriticalPostAction.DELETING_POST
import org.wordpress.android.ui.posts.CriticalPostActionTracker.CriticalPostAction.MOVING_POST_TO_DRAFT
import org.wordpress.android.ui.posts.CriticalPostActionTracker.CriticalPostAction.RESTORING_POST
import org.wordpress.android.ui.posts.CriticalPostActionTracker.CriticalPostAction.TRASHING_POST
import org.wordpress.android.ui.posts.CriticalPostActionTracker.CriticalPostAction.TRASHING_POST_WITH_LOCAL_CHANGES
import org.wordpress.android.ui.posts.PostListAction.DismissPendingNotification
import org.wordpress.android.ui.posts.PostListAction.PreviewPost
import org.wordpress.android.ui.posts.PostListAction.RetryUpload
import org.wordpress.android.ui.posts.PostListAction.ViewPost
import org.wordpress.android.ui.posts.PostListAction.ViewStats
import org.wordpress.android.ui.posts.PostUploadAction.CancelPostAndMediaUpload
import org.wordpress.android.ui.posts.PostUploadAction.EditPostResult
import org.wordpress.android.ui.posts.PostUploadAction.PublishPost
import org.wordpress.android.ui.posts.RemotePreviewLogicHelper.RemotePreviewType
import org.wordpress.android.ui.uploads.UploadService
import org.wordpress.android.util.ToastUtils
import org.wordpress.android.util.ToastUtils.Duration
import org.wordpress.android.viewmodel.helpers.ToastMessageHolder
import org.wordpress.android.widgets.PostListButtonType
import org.wordpress.android.widgets.PostListButtonType.BUTTON_DELETE
import org.wordpress.android.widgets.PostListButtonType.BUTTON_DELETE_PERMANENTLY
import org.wordpress.android.widgets.PostListButtonType.BUTTON_EDIT
import org.wordpress.android.widgets.PostListButtonType.BUTTON_MORE
import org.wordpress.android.widgets.PostListButtonType.BUTTON_MOVE_TO_DRAFT
import org.wordpress.android.widgets.PostListButtonType.BUTTON_PREVIEW
import org.wordpress.android.widgets.PostListButtonType.BUTTON_PUBLISH
import org.wordpress.android.widgets.PostListButtonType.BUTTON_RETRY
import org.wordpress.android.widgets.PostListButtonType.BUTTON_STATS
import org.wordpress.android.widgets.PostListButtonType.BUTTON_SUBMIT
import org.wordpress.android.widgets.PostListButtonType.BUTTON_SYNC
import org.wordpress.android.widgets.PostListButtonType.BUTTON_TRASH
import org.wordpress.android.widgets.PostListButtonType.BUTTON_VIEW

/**
 * This is a temporary class to make the PostListViewModel more manageable. Please feel free to refactor it any way
 * you see fit.
 */
class PostActionHandler(
    private val dispatcher: Dispatcher,
    private val site: SiteModel,
    private val postStore: PostStore,
    private val postListDialogHelper: PostListDialogHelper,
    private val doesPostHaveUnhandledConflict: (PostModel) -> Boolean,
    private val triggerPostListAction: (PostListAction) -> Unit,
    private val triggerPostUploadAction: (PostUploadAction) -> Unit,
    private val invalidateList: () -> Unit,
    private val checkNetworkConnection: () -> Boolean,
    private val showSnackbar: (SnackbarMessageHolder) -> Unit,
    private val showToast: (ToastMessageHolder) -> Unit,
    private val triggerPreviewStateUpdate: (PostListRemotePreviewState, PostInfoType) -> Unit
) {
    private val criticalPostActionTracker = CriticalPostActionTracker(onStateChanged = {
        invalidateList.invoke()
    })

    fun handlePostButton(buttonType: PostListButtonType, post: PostModel) {
        when (buttonType) {
            BUTTON_EDIT -> editPostButtonAction(site, post)
            BUTTON_RETRY -> triggerPostListAction.invoke(RetryUpload(post))
            BUTTON_MOVE_TO_DRAFT -> {
                moveTrashedPostToDraft(post)
            }
            BUTTON_SUBMIT, BUTTON_SYNC, BUTTON_PUBLISH -> {
                postListDialogHelper.showPublishConfirmationDialog(post)
            }
            BUTTON_VIEW -> triggerPostListAction.invoke(ViewPost(site, post))
            BUTTON_PREVIEW -> triggerPostListAction.invoke(
                    PreviewPost(
                            site = site,
                            post = post,
                            triggerPreviewStateUpdate = triggerPreviewStateUpdate,
<<<<<<< HEAD
                            showSnackbar = showSnackbar,
                            showToast = showToast,
                            messageNoNetwork = SnackbarMessageHolder(R.string.no_network_message),
=======
                            showToast = showToast,
>>>>>>> 786d85cd
                            messageMediaUploading = ToastMessageHolder(
                                    R.string.editor_toast_uploading_please_wait,
                                    ToastUtils.Duration.SHORT
                            )
                    )
            )
            BUTTON_STATS -> triggerPostListAction.invoke(ViewStats(site, post))
            BUTTON_TRASH -> {
                if (post.isLocallyChanged) {
                    postListDialogHelper.showTrashPostWithLocalChangesConfirmationDialog(post)
                } else {
                    trashPost(post)
                }
            }
            BUTTON_DELETE, BUTTON_DELETE_PERMANENTLY -> {
                postListDialogHelper.showDeletePostConfirmationDialog(post)
            }
            BUTTON_MORE -> {
            } // do nothing - ui will show a popup window
        }
    }

    fun newPost() {
        triggerPostListAction(PostListAction.NewPost(site))
    }

    fun handleEditPostResult(data: Intent?) {
        val localPostId = data?.getIntExtra(EditPostActivity.EXTRA_POST_LOCAL_ID, 0)
        if (localPostId == null || localPostId == 0) {
            return
        }
        val post = postStore.getPostByLocalPostId(localPostId)
        if (post != null) {
            triggerPostUploadAction(EditPostResult(site, post, data) { publishPost(localPostId) })
        }
    }

    fun handleRemotePreview(localPostId: Int, remotePreviewType: RemotePreviewType) {
        val post = postStore.getPostByLocalPostId(localPostId)
        if (post != null) {
            triggerPostListAction.invoke(PostListAction.RemotePreviewPost(site, post, remotePreviewType))
        }
    }

    fun publishPost(localPostId: Int) {
        val post = postStore.getPostByLocalPostId(localPostId)
        if (post != null) {
            triggerPostUploadAction.invoke(PublishPost(dispatcher, site, post))
        }
    }

    private fun moveTrashedPostToDraft(post: PostModel) {
        /*
         * We need network connection to move a post to remote draft. We can technically move it to the local drafts
         * but that'll leave the trashed post in the remote which can be confusing.
         */
        if (!checkNetworkConnection.invoke()) {
            return
        }
        post.status = DRAFT.toString()
        dispatcher.dispatch(PostActionBuilder.newPushPostAction(RemotePostPayload(post, site)))

        val localPostId = LocalId(post.id)
        criticalPostActionTracker.add(localPostId, MOVING_POST_TO_DRAFT)

        val snackBarHolder = SnackbarMessageHolder(
                messageRes = R.string.post_moving_to_draft,
                onDismissAction = {
                    criticalPostActionTracker.remove(localPostId, MOVING_POST_TO_DRAFT)
                }
        )
        showSnackbar.invoke(snackBarHolder)
    }

    private fun editPostButtonAction(site: SiteModel, post: PostModel) {
        // first of all, check whether this post is in Conflicted state.
        if (doesPostHaveUnhandledConflict.invoke(post)) {
            postListDialogHelper.showConflictedPostResolutionDialog(post)
            return
        }

        editPost(site, post)
    }

    private fun editPost(site: SiteModel, post: PostModel) {
        if (UploadService.isPostUploadingOrQueued(post)) {
            // If the post is uploading media, allow the media to continue uploading, but don't upload the
            // post itself when they finish (since we're about to edit it again)
            UploadService.cancelQueuedPostUpload(post)
        }
        triggerPostListAction.invoke(PostListAction.EditPost(site, post))
    }

    fun deletePost(localPostId: Int) {
        // If post doesn't exist, nothing else to do
        val post = postStore.getPostByLocalPostId(localPostId) ?: return
        criticalPostActionTracker.add(LocalId(post.id), DELETING_POST)

        when {
            post.isLocalDraft -> {
                val pushId = PendingDraftsNotificationsUtils.makePendingDraftNotificationId(post.id)
                triggerPostListAction(DismissPendingNotification(pushId))
                dispatcher.dispatch(PostActionBuilder.newRemovePostAction(post))
            }
            else -> {
                dispatcher.dispatch(PostActionBuilder.newDeletePostAction(RemotePostPayload(post, site)))
            }
        }
    }

    /**
     * This function handles a post being deleted and removed. Since deleting remote posts will trigger both delete
     * and remove actions we only want to remove the critical action when the post is actually successfully removed.
     *
     * It's possible to separate these into two methods that handles delete and remove. However, the fact that they
     * follow the same approach and the tricky nature of delete action makes combining the actions like so makes our
     * expectations clearer.
     */
    fun handlePostDeletedOrRemoved(localPostId: LocalId, isRemoved: Boolean, isError: Boolean) {
        if (criticalPostActionTracker.get(localPostId) != DELETING_POST) {
            /*
             * This is an unexpected action and either it has already been handled or another critical action has
             * been performed. In either case, safest action is to just ignore it.
             */
            return
        }
        if (isError) {
            showToast.invoke(ToastMessageHolder(R.string.error_deleting_post, Duration.SHORT))
        }
        if (isRemoved) {
            criticalPostActionTracker.remove(localPostId = localPostId, criticalPostAction = DELETING_POST)
        }
    }

    fun trashPostWithLocalChanges(localPostId: Int) {
        // If post doesn't exist, nothing else to do
        val post = postStore.getPostByLocalPostId(localPostId) ?: return
        trashPost(post, true)
    }

    private fun trashPost(post: PostModel, hasLocalChanges: Boolean = false) {
        // We need network connection to trash a post
        if (!checkNetworkConnection()) {
            return
        }
        val criticalPostAction = if (hasLocalChanges) {
            TRASHING_POST_WITH_LOCAL_CHANGES
        } else {
            TRASHING_POST
        }

        showSnackbar.invoke(SnackbarMessageHolder(R.string.post_trashing))
        criticalPostActionTracker.add(localPostId = LocalId(post.id), criticalPostAction = criticalPostAction)

        triggerPostUploadAction.invoke(CancelPostAndMediaUpload(post))
        dispatcher.dispatch(PostActionBuilder.newDeletePostAction(RemotePostPayload(post, site)))
    }

    fun handlePostTrashed(localPostId: LocalId, isError: Boolean) {
        val criticalAction = criticalPostActionTracker.get(localPostId)
        if (criticalAction != TRASHING_POST && criticalAction != TRASHING_POST_WITH_LOCAL_CHANGES) {
            /*
             * This is an unexpected action and either it has already been handled or another critical action has
             * been performed. In either case, safest action is to just ignore it.
             */
            return
        }
        criticalPostActionTracker.remove(localPostId = localPostId, criticalPostAction = criticalAction)
        if (isError) {
            showToast.invoke(ToastMessageHolder(R.string.error_deleting_post, Duration.SHORT))
        } else {
            val snackBarHolder = when (criticalAction) {
                TRASHING_POST -> SnackbarMessageHolder(
                        messageRes = R.string.post_trashed,
                        buttonTitleRes = R.string.undo,
                        buttonAction = {
                            val post = postStore.getPostByLocalPostId(localPostId.value)
                            if (post != null) {
                                restorePost(post)
                            }
                        }
                )
                TRASHING_POST_WITH_LOCAL_CHANGES -> SnackbarMessageHolder(messageRes = R.string.post_trashed)
                else -> throw IllegalStateException("Unexpected action in handlePostTrashed(): $criticalAction")
            }
            showSnackbar.invoke(snackBarHolder)
        }
    }

    private fun restorePost(post: PostModel) {
        // We need network connection to restore a post
        if (!checkNetworkConnection.invoke()) {
            return
        }
        showSnackbar.invoke(SnackbarMessageHolder(messageRes = R.string.post_restoring))
        criticalPostActionTracker.add(localPostId = LocalId(post.id), criticalPostAction = RESTORING_POST)
        dispatcher.dispatch(PostActionBuilder.newRestorePostAction(RemotePostPayload(post, site)))
    }

    fun handlePostRestored(localPostId: LocalId, isError: Boolean) {
        if (criticalPostActionTracker.get(localPostId) != RESTORING_POST) {
            /*
             * This is an unexpected action and either it has already been handled or another critical action has
             * been performed. In either case, safest action is to just ignore it.
             */
            return
        }
        criticalPostActionTracker.remove(localPostId = localPostId, criticalPostAction = RESTORING_POST)
        if (isError) {
            showToast.invoke(ToastMessageHolder(R.string.error_restoring_post, Duration.SHORT))
        } else {
            showSnackbar.invoke(SnackbarMessageHolder(messageRes = R.string.post_restored))
        }
    }

    fun isPerformingCriticalAction(localPostId: LocalId): Boolean {
        return criticalPostActionTracker.contains(localPostId)
    }
}<|MERGE_RESOLUTION|>--- conflicted
+++ resolved
@@ -83,13 +83,7 @@
                             site = site,
                             post = post,
                             triggerPreviewStateUpdate = triggerPreviewStateUpdate,
-<<<<<<< HEAD
-                            showSnackbar = showSnackbar,
                             showToast = showToast,
-                            messageNoNetwork = SnackbarMessageHolder(R.string.no_network_message),
-=======
-                            showToast = showToast,
->>>>>>> 786d85cd
                             messageMediaUploading = ToastMessageHolder(
                                     R.string.editor_toast_uploading_please_wait,
                                     ToastUtils.Duration.SHORT
