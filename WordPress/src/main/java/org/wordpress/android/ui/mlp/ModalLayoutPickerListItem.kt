--- conflicted
+++ resolved
@@ -43,15 +43,10 @@
      * @param description the layout category description
      * @param layouts the layouts list
      */
-<<<<<<< HEAD
     data class LayoutCategory(
         val slug: String,
         val title: String,
         val description: String,
-        val layouts: List<LayoutListItem>
-    ) :
-=======
-    data class LayoutCategory(val title: String, val description: String, val layouts: List<LayoutListItemUiState>) :
->>>>>>> 7d32770e
-            ModalLayoutPickerListItem(LAYOUTS)
+        val layouts: List<LayoutListItemUiState>
+    ) : ModalLayoutPickerListItem(LAYOUTS)
 }