package org.wordpress.android.ui.stats.refresh

<<<<<<< HEAD
import android.arch.lifecycle.LiveData
import android.arch.lifecycle.MutableLiveData
import android.content.Intent
=======
import androidx.lifecycle.LiveData
import androidx.lifecycle.MutableLiveData
>>>>>>> 6525a41b
import kotlinx.coroutines.CoroutineDispatcher
import kotlinx.coroutines.CoroutineScope
import kotlinx.coroutines.launch
import org.wordpress.android.R
import org.wordpress.android.WordPress
import org.wordpress.android.analytics.AnalyticsTracker
import org.wordpress.android.analytics.AnalyticsTracker.Stat.STATS_INSIGHTS_ACCESSED
import org.wordpress.android.analytics.AnalyticsTracker.Stat.STATS_PERIOD_DAYS_ACCESSED
import org.wordpress.android.analytics.AnalyticsTracker.Stat.STATS_PERIOD_MONTHS_ACCESSED
import org.wordpress.android.analytics.AnalyticsTracker.Stat.STATS_PERIOD_WEEKS_ACCESSED
import org.wordpress.android.analytics.AnalyticsTracker.Stat.STATS_PERIOD_YEARS_ACCESSED
import org.wordpress.android.fluxc.network.utils.StatsGranularity
import org.wordpress.android.modules.UI_THREAD
import org.wordpress.android.ui.pages.SnackbarMessageHolder
import org.wordpress.android.ui.stats.OldStatsActivity
import org.wordpress.android.ui.stats.OldStatsActivity.StatsLaunchedFrom
import org.wordpress.android.ui.stats.StatsTimeframe
import org.wordpress.android.ui.stats.StatsTimeframe.DAY
import org.wordpress.android.ui.stats.StatsTimeframe.MONTH
import org.wordpress.android.ui.stats.StatsTimeframe.WEEK
import org.wordpress.android.ui.stats.StatsTimeframe.YEAR
import org.wordpress.android.ui.stats.refresh.lists.BaseListUseCase
import org.wordpress.android.ui.stats.refresh.lists.StatsListViewModel.StatsSection
import org.wordpress.android.ui.stats.refresh.lists.StatsListViewModel.StatsSection.ANNUAL_STATS
import org.wordpress.android.ui.stats.refresh.lists.StatsListViewModel.StatsSection.DAYS
import org.wordpress.android.ui.stats.refresh.lists.StatsListViewModel.StatsSection.DETAIL
import org.wordpress.android.ui.stats.refresh.lists.StatsListViewModel.StatsSection.INSIGHTS
import org.wordpress.android.ui.stats.refresh.lists.StatsListViewModel.StatsSection.MONTHS
import org.wordpress.android.ui.stats.refresh.lists.StatsListViewModel.StatsSection.WEEKS
import org.wordpress.android.ui.stats.refresh.lists.StatsListViewModel.StatsSection.YEARS
import org.wordpress.android.ui.stats.refresh.lists.sections.granular.SelectedDateProvider
import org.wordpress.android.ui.stats.refresh.utils.NewsCardHandler
import org.wordpress.android.ui.stats.refresh.utils.SelectedSectionManager
import org.wordpress.android.ui.stats.refresh.utils.StatsSiteProvider
import org.wordpress.android.ui.stats.refresh.utils.toStatsGranularity
import org.wordpress.android.ui.stats.refresh.utils.trackGranular
import org.wordpress.android.util.NetworkUtilsWrapper
import org.wordpress.android.util.analytics.AnalyticsTrackerWrapper
import org.wordpress.android.util.mergeNotNull
import org.wordpress.android.viewmodel.ScopedViewModel
import javax.inject.Inject
import javax.inject.Named

class StatsViewModel
@Inject constructor(
    @Named(LIST_STATS_USE_CASES) private val listUseCases: Map<StatsSection, BaseListUseCase>,
    @Named(UI_THREAD) private val mainDispatcher: CoroutineDispatcher,
    private val selectedDateProvider: SelectedDateProvider,
    private val statsSectionManager: SelectedSectionManager,
    private val analyticsTracker: AnalyticsTrackerWrapper,
    private val networkUtilsWrapper: NetworkUtilsWrapper,
    private val statsSiteProvider: StatsSiteProvider,
    private val newsCardHandler: NewsCardHandler
) : ScopedViewModel(mainDispatcher) {
    private val _isRefreshing = MutableLiveData<Boolean>()
    val isRefreshing: LiveData<Boolean> = _isRefreshing

    private var isInitialized = false

    private val _showSnackbarMessage = mergeNotNull(
            listUseCases.values.map { it.snackbarMessage },
            distinct = true,
            singleEvent = true
    )
    val showSnackbarMessage: LiveData<SnackbarMessageHolder> = _showSnackbarMessage

    val siteChanged = statsSiteProvider.siteChanged

    private val _toolbarHasShadow = MutableLiveData<Boolean>()
    val toolbarHasShadow: LiveData<Boolean> = _toolbarHasShadow

<<<<<<< HEAD
    fun start(intent: Intent) {
        val localSiteId = intent.getIntExtra(WordPress.LOCAL_SITE_ID, 0)

        val launchedFrom = intent.getSerializableExtra(OldStatsActivity.ARG_LAUNCHED_FROM)
        val launchedFromWidget = launchedFrom == StatsLaunchedFrom.STATS_WIDGET
        val initialTimeFrame = getInitialTimeFrame(intent)
        val initialSelectedPeriod = intent.getStringExtra(StatsActivity.INITIAL_SELECTED_PERIOD_KEY)
        start(localSiteId, launchedFromWidget, initialTimeFrame, initialSelectedPeriod)
    }

    private fun getInitialTimeFrame(intent: Intent): StatsSection? {
        return when (intent.getSerializableExtra(OldStatsActivity.ARG_DESIRED_TIMEFRAME)) {
            StatsTimeframe.INSIGHTS -> INSIGHTS
            DAY -> DAYS
            WEEK -> WEEKS
            MONTH -> MONTHS
            YEAR -> YEARS
            else -> null
        }
    }

    fun start(
        localSiteId: Int,
        launchedFromWidget: Boolean,
        initialSection: StatsSection?,
        initialSelectedPeriod: String?
    ) {
        if (launchedFromWidget) {
            selectedDateProvider.clear()
        }
=======
    val hideToolbar = newsCardHandler.hideToolbar

    fun start(launchedFromWidget: Boolean, initialSection: StatsSection?) {
>>>>>>> 6525a41b
        // Check if VM is not already initialized
        if (!isInitialized || launchedFromWidget) {
            isInitialized = true

            initialSection?.let { statsSectionManager.setSelectedSection(it) }

            val initialGranularity = initialSection?.toStatsGranularity()
            if (initialGranularity != null && initialSelectedPeriod != null) {
                selectedDateProvider.setInitialSelectedPeriod(initialGranularity, initialSelectedPeriod)
            }
            _toolbarHasShadow.value = statsSectionManager.getSelectedSection() == INSIGHTS

            analyticsTracker.track(AnalyticsTracker.Stat.STATS_ACCESSED, statsSiteProvider.siteModel)

            if (launchedFromWidget) {
                analyticsTracker.track(AnalyticsTracker.Stat.STATS_WIDGET_TAPPED, statsSiteProvider.siteModel)
            }
        }
        statsSiteProvider.start(localSiteId)
        if (launchedFromWidget) {
            refreshData()
        }
    }

    private fun CoroutineScope.loadData(executeLoading: suspend () -> Unit) = launch {
        _isRefreshing.value = true

        executeLoading()

        _isRefreshing.value = false
    }

    fun onPullToRefresh() {
        refreshData()
    }

    fun refreshData() {
        _showSnackbarMessage.value = null
        statsSiteProvider.clear()
        if (networkUtilsWrapper.isNetworkAvailable()) {
            loadData {
                listUseCases[statsSectionManager.getSelectedSection()]?.refreshData(true)
            }
        } else {
            _isRefreshing.value = false
            _showSnackbarMessage.value = SnackbarMessageHolder(R.string.no_network_title)
        }
    }

    fun getSelectedSection() = statsSectionManager.getSelectedSection()

    fun onSectionSelected(statsSection: StatsSection) {
        statsSectionManager.setSelectedSection(statsSection)

        listUseCases[statsSection]?.onListSelected()

        _toolbarHasShadow.value = statsSection == INSIGHTS

        when (statsSection) {
            INSIGHTS -> analyticsTracker.track(STATS_INSIGHTS_ACCESSED)
            DAYS -> analyticsTracker.trackGranular(STATS_PERIOD_DAYS_ACCESSED, StatsGranularity.DAYS)
            WEEKS -> analyticsTracker.trackGranular(STATS_PERIOD_WEEKS_ACCESSED, StatsGranularity.WEEKS)
            MONTHS -> analyticsTracker.trackGranular(STATS_PERIOD_MONTHS_ACCESSED, StatsGranularity.MONTHS)
            YEARS -> analyticsTracker.trackGranular(STATS_PERIOD_YEARS_ACCESSED, StatsGranularity.YEARS)
            ANNUAL_STATS, DETAIL -> { }
        }
    }

    override fun onCleared() {
        super.onCleared()
        _showSnackbarMessage.value = null
        selectedDateProvider.clear()
        statsSiteProvider.reset()
    }

    data class DateSelectorUiModel(
        val isVisible: Boolean = false,
        val date: String? = null,
        val enableSelectPrevious: Boolean = false,
        val enableSelectNext: Boolean = false
    )
}<|MERGE_RESOLUTION|>--- conflicted
+++ resolved
@@ -1,13 +1,8 @@
 package org.wordpress.android.ui.stats.refresh
 
-<<<<<<< HEAD
-import android.arch.lifecycle.LiveData
-import android.arch.lifecycle.MutableLiveData
 import android.content.Intent
-=======
 import androidx.lifecycle.LiveData
 import androidx.lifecycle.MutableLiveData
->>>>>>> 6525a41b
 import kotlinx.coroutines.CoroutineDispatcher
 import kotlinx.coroutines.CoroutineScope
 import kotlinx.coroutines.launch
@@ -79,7 +74,8 @@
     private val _toolbarHasShadow = MutableLiveData<Boolean>()
     val toolbarHasShadow: LiveData<Boolean> = _toolbarHasShadow
 
-<<<<<<< HEAD
+    val hideToolbar = newsCardHandler.hideToolbar
+
     fun start(intent: Intent) {
         val localSiteId = intent.getIntExtra(WordPress.LOCAL_SITE_ID, 0)
 
@@ -110,11 +106,6 @@
         if (launchedFromWidget) {
             selectedDateProvider.clear()
         }
-=======
-    val hideToolbar = newsCardHandler.hideToolbar
-
-    fun start(launchedFromWidget: Boolean, initialSection: StatsSection?) {
->>>>>>> 6525a41b
         // Check if VM is not already initialized
         if (!isInitialized || launchedFromWidget) {
             isInitialized = true
