package org.wordpress.android.ui.mysite

import android.view.ViewGroup
import androidx.recyclerview.widget.DiffUtil
import androidx.recyclerview.widget.RecyclerView.Adapter
<<<<<<< HEAD
import org.wordpress.android.ui.mysite.MySiteItem.QuickActionsBlock
import org.wordpress.android.ui.mysite.MySiteItem.SiteInfoBlock
import org.wordpress.android.ui.mysite.MySiteItem.Type.HEADER
import org.wordpress.android.ui.mysite.MySiteItem.Type.LIST_ITEM
import org.wordpress.android.ui.mysite.MySiteItem.Type.QUICK_ACTIONS_BLOCK
import org.wordpress.android.ui.mysite.MySiteItem.Type.SITE_INFO_BLOCK
=======
import org.wordpress.android.ui.mysite.MySiteItem.CategoryHeader
import org.wordpress.android.ui.mysite.MySiteItem.ListItem
import org.wordpress.android.ui.mysite.MySiteItem.SiteInfoBlock
import org.wordpress.android.ui.utils.UiHelpers
>>>>>>> 95b15937
import org.wordpress.android.util.image.ImageManager

class MySiteAdapter(val imageManager: ImageManager, val uiHelpers: UiHelpers) : Adapter<MySiteItemViewHolder>() {
    private var items = listOf<MySiteItem>()
    fun loadData(result: List<MySiteItem>) {
        val diffResult = DiffUtil.calculateDiff(
                MySiteAdapterDiffCallback(items, result)
        )
        items = result
        diffResult.dispatchUpdatesTo(this)
    }

    override fun onCreateViewHolder(parent: ViewGroup, viewType: Int): MySiteItemViewHolder {
        return when (viewType) {
<<<<<<< HEAD
            SITE_INFO_BLOCK.ordinal -> MySiteInfoViewHolder(parent, imageManager)
            QUICK_ACTIONS_BLOCK.ordinal -> QuickActionsViewHolder(parent)
            HEADER.ordinal -> TODO()
            LIST_ITEM.ordinal -> TODO()
=======
            MySiteItem.Type.SITE_INFO_BLOCK.ordinal -> MySiteInfoViewHolder(parent, imageManager)
            MySiteItem.Type.CATEGORY_HEADER.ordinal -> MySiteCategoryViewHolder(parent, uiHelpers)
            MySiteItem.Type.LIST_ITEM.ordinal -> MySiteListItemViewHolder(parent, uiHelpers)
>>>>>>> 95b15937
            else -> throw IllegalArgumentException("Unexpected view type")
        }
    }

    override fun onBindViewHolder(holder: MySiteItemViewHolder, position: Int) {
        when (holder) {
            is MySiteInfoViewHolder -> holder.bind(items[position] as SiteInfoBlock)
<<<<<<< HEAD
            is QuickActionsViewHolder -> holder.bind(items[position] as QuickActionsBlock)
        }
    }

    override fun getItemViewType(position: Int) = items[position].type.ordinal
=======
            is MySiteCategoryViewHolder -> holder.bind(items[position] as CategoryHeader)
            is MySiteListItemViewHolder -> holder.bind(items[position] as ListItem)
        }
    }

    override fun getItemViewType(position: Int): Int {
        return items[position].type.ordinal
    }
>>>>>>> 95b15937

    override fun getItemCount(): Int = items.size
}<|MERGE_RESOLUTION|>--- conflicted
+++ resolved
@@ -3,19 +3,15 @@
 import android.view.ViewGroup
 import androidx.recyclerview.widget.DiffUtil
 import androidx.recyclerview.widget.RecyclerView.Adapter
-<<<<<<< HEAD
+import org.wordpress.android.ui.mysite.MySiteItem.CategoryHeader
+import org.wordpress.android.ui.mysite.MySiteItem.ListItem
 import org.wordpress.android.ui.mysite.MySiteItem.QuickActionsBlock
 import org.wordpress.android.ui.mysite.MySiteItem.SiteInfoBlock
-import org.wordpress.android.ui.mysite.MySiteItem.Type.HEADER
+import org.wordpress.android.ui.mysite.MySiteItem.Type.CATEGORY_HEADER
 import org.wordpress.android.ui.mysite.MySiteItem.Type.LIST_ITEM
 import org.wordpress.android.ui.mysite.MySiteItem.Type.QUICK_ACTIONS_BLOCK
 import org.wordpress.android.ui.mysite.MySiteItem.Type.SITE_INFO_BLOCK
-=======
-import org.wordpress.android.ui.mysite.MySiteItem.CategoryHeader
-import org.wordpress.android.ui.mysite.MySiteItem.ListItem
-import org.wordpress.android.ui.mysite.MySiteItem.SiteInfoBlock
 import org.wordpress.android.ui.utils.UiHelpers
->>>>>>> 95b15937
 import org.wordpress.android.util.image.ImageManager
 
 class MySiteAdapter(val imageManager: ImageManager, val uiHelpers: UiHelpers) : Adapter<MySiteItemViewHolder>() {
@@ -30,16 +26,10 @@
 
     override fun onCreateViewHolder(parent: ViewGroup, viewType: Int): MySiteItemViewHolder {
         return when (viewType) {
-<<<<<<< HEAD
             SITE_INFO_BLOCK.ordinal -> MySiteInfoViewHolder(parent, imageManager)
             QUICK_ACTIONS_BLOCK.ordinal -> QuickActionsViewHolder(parent)
-            HEADER.ordinal -> TODO()
-            LIST_ITEM.ordinal -> TODO()
-=======
-            MySiteItem.Type.SITE_INFO_BLOCK.ordinal -> MySiteInfoViewHolder(parent, imageManager)
-            MySiteItem.Type.CATEGORY_HEADER.ordinal -> MySiteCategoryViewHolder(parent, uiHelpers)
-            MySiteItem.Type.LIST_ITEM.ordinal -> MySiteListItemViewHolder(parent, uiHelpers)
->>>>>>> 95b15937
+            CATEGORY_HEADER.ordinal -> MySiteCategoryViewHolder(parent, uiHelpers)
+            LIST_ITEM.ordinal -> MySiteListItemViewHolder(parent, uiHelpers)
             else -> throw IllegalArgumentException("Unexpected view type")
         }
     }
@@ -47,22 +37,13 @@
     override fun onBindViewHolder(holder: MySiteItemViewHolder, position: Int) {
         when (holder) {
             is MySiteInfoViewHolder -> holder.bind(items[position] as SiteInfoBlock)
-<<<<<<< HEAD
             is QuickActionsViewHolder -> holder.bind(items[position] as QuickActionsBlock)
-        }
-    }
-
-    override fun getItemViewType(position: Int) = items[position].type.ordinal
-=======
             is MySiteCategoryViewHolder -> holder.bind(items[position] as CategoryHeader)
             is MySiteListItemViewHolder -> holder.bind(items[position] as ListItem)
         }
     }
 
-    override fun getItemViewType(position: Int): Int {
-        return items[position].type.ordinal
-    }
->>>>>>> 95b15937
+    override fun getItemViewType(position: Int) = items[position].type.ordinal
 
     override fun getItemCount(): Int = items.size
 }