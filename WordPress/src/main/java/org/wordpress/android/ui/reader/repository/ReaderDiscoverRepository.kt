--- conflicted
+++ resolved
@@ -106,24 +106,12 @@
     // Internal functionality
     private suspend fun loadPosts() {
         withContext(ioDispatcher) {
-<<<<<<< HEAD
+            val forceReload = isDirty.getAndSet(false)
             val existsInMemory = discoverFeed.value?.cards?.isNotEmpty() ?: false
-            val refresh = shouldAutoUpdateTagUseCase.get(readerTag) || isDirty.getAndSet(false)
-            if (!existsInMemory) {
+            val refresh = shouldAutoUpdateTagUseCase.get(readerTag)
+            if (forceReload || !existsInMemory) {
                 val result = getDiscoverCardsUseCase.get()
                 _discoverFeed.postValue(result)
-=======
-            val forceReload = isDirty.getAndSet(false)
-            val existsInMemory = discoverFeed.value?.let {
-                !it.isEmpty()
-            } ?: false
-
-            val refresh =
-                    shouldAutoUpdateTagUseCase.get(readerTag)
-
-            if (forceReload || !existsInMemory) {
-                reloadPosts()
->>>>>>> b8b1ea44
             }
 
             if (refresh) {
