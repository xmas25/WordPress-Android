--- conflicted
+++ resolved
@@ -6,12 +6,8 @@
 import kotlinx.coroutines.CoroutineScope
 import kotlinx.coroutines.Job
 import kotlinx.coroutines.launch
-<<<<<<< HEAD
-=======
 import kotlinx.coroutines.withContext
 import org.wordpress.android.models.ReaderPost
-import org.wordpress.android.models.ReaderPostList
->>>>>>> 7b8f2a52
 import org.wordpress.android.models.ReaderTag
 import org.wordpress.android.models.ReaderTagType.DEFAULT
 import org.wordpress.android.models.discover.ReaderDiscoverCards
@@ -20,23 +16,14 @@
 import org.wordpress.android.ui.reader.ReaderEvents.UpdatePostsEnded
 import org.wordpress.android.ui.reader.repository.ReaderRepositoryCommunication.Failure
 import org.wordpress.android.ui.reader.repository.ReaderRepositoryCommunication.Success
-<<<<<<< HEAD
-import org.wordpress.android.ui.reader.repository.usecases.FetchDiscoverCardsUseCase
-import org.wordpress.android.ui.reader.repository.usecases.GetDiscoverCardsUseCase
-import org.wordpress.android.ui.reader.repository.usecases.GetNumPostsForTagUseCase
-import org.wordpress.android.ui.reader.repository.usecases.GetPostsForTagWithCountUseCase
-import org.wordpress.android.ui.reader.repository.usecases.ShouldAutoUpdateTagUseCase
-import org.wordpress.android.ui.reader.services.discover.ReaderDiscoverLogic.DiscoverTasks.REQUEST_FORCE
-=======
 import org.wordpress.android.ui.reader.repository.ReaderRepositoryEvent.PostLikeEnded.PostLikeFailure
 import org.wordpress.android.ui.reader.repository.ReaderRepositoryEvent.PostLikeEnded.PostLikeSuccess
 import org.wordpress.android.ui.reader.repository.ReaderRepositoryEvent.PostLikeEnded.PostLikeUnChanged
-import org.wordpress.android.ui.reader.repository.usecases.FetchPostsForTagUseCase
-import org.wordpress.android.ui.reader.repository.usecases.GetPostsForTagUseCase
+import org.wordpress.android.ui.reader.repository.usecases.FetchDiscoverCardsUseCase
+import org.wordpress.android.ui.reader.repository.usecases.GetDiscoverCardsUseCase
 import org.wordpress.android.ui.reader.repository.usecases.PostLikeActionUseCase
 import org.wordpress.android.ui.reader.repository.usecases.ShouldAutoUpdateTagUseCase
-import org.wordpress.android.ui.reader.services.post.ReaderPostServiceStarter.UpdateAction
->>>>>>> 7b8f2a52
+import org.wordpress.android.ui.reader.services.discover.ReaderDiscoverLogic.DiscoverTasks.REQUEST_FORCE
 import org.wordpress.android.ui.reader.utils.ReaderUtilsWrapper
 import org.wordpress.android.viewmodel.Event
 import org.wordpress.android.viewmodel.ReactiveMutableLiveData
@@ -47,20 +34,11 @@
 class ReaderDiscoverRepository constructor(
     private val bgDispatcher: CoroutineDispatcher,
     private val readerTag: ReaderTag,
-<<<<<<< HEAD
     private val getDiscoverCardsUseCase: GetDiscoverCardsUseCase,
-    private val getNumPostsForTagUseCase: GetNumPostsForTagUseCase,
     private val shouldAutoUpdateTagUseCase: ShouldAutoUpdateTagUseCase,
-    private val getPostsForTagWithCountUseCase: GetPostsForTagWithCountUseCase,
     private val fetchDiscoverCardsUseCase: FetchDiscoverCardsUseCase,
-    private val readerUpdatePostsEndedHandler: ReaderUpdatePostsEndedHandler
-=======
-    private val getPostsForTagUseCase: GetPostsForTagUseCase,
-    private val shouldAutoUpdateTagUseCase: ShouldAutoUpdateTagUseCase,
-    private val fetchPostsForTagUseCase: FetchPostsForTagUseCase,
     private val readerUpdatePostsEndedHandler: ReaderUpdatePostsEndedHandler,
     private val postLikeActionUseCase: PostLikeActionUseCase
->>>>>>> 7b8f2a52
 ) : CoroutineScope {
     private var job: Job = Job()
 
@@ -88,46 +66,16 @@
     }
 
     fun stop() {
-<<<<<<< HEAD
-        getDiscoverCardsUseCase.stop()
-        getNumPostsForTagUseCase.stop()
-        shouldAutoUpdateTagUseCase.stop()
-        getPostsForTagWithCountUseCase.stop()
-        readerUpdatePostsEndedHandler.stop()
-=======
         job.cancel()
->>>>>>> 7b8f2a52
     }
 
     fun getTag(): ReaderTag = readerTag
 
-<<<<<<< HEAD
-    private fun onNewPosts(event: UpdatePostsEnded) {
-        reloadPosts()
-    }
-
-    private fun onChangedPosts(event: UpdatePostsEnded) {
-        reloadPosts()
-    }
-
-    private fun onUnchanged(event: UpdatePostsEnded) {
-    }
-
-    private fun onFailed(event: UpdatePostsEnded) {
-        _communicationChannel.postValue(
-                Event(ReaderRepositoryCommunication.Error.RemoteRequestFailure))
-    }
-
-    private fun onActiveDiscoverFeed() {
-        loadCards()
-=======
     suspend fun refreshPosts() {
         withContext(bgDispatcher) {
-            val response =
-                    fetchPostsForTagUseCase.fetch(readerTag, UpdateAction.REQUEST_REFRESH)
+            val response = fetchDiscoverCardsUseCase.fetch(REQUEST_FORCE)
             if (response != Success) _communicationChannel.postValue(Event(response))
         }
->>>>>>> 7b8f2a52
     }
 
     suspend fun performLikeAction(post: ReaderPost, isAskingToLike: Boolean, wpComUserId: Long) {
@@ -145,18 +93,10 @@
         }
     }
 
-<<<<<<< HEAD
-    private fun loadCards() {
-        launch {
-            val existsInMemory = discoverFeed.value?.cards?.isNotEmpty() ?: false
-=======
     // Internal functionality
     private suspend fun loadPosts() {
         withContext(bgDispatcher) {
-            val existsInMemory = discoverFeed.value?.let {
-                !it.isEmpty()
-            } ?: false
->>>>>>> 7b8f2a52
+            val existsInMemory = discoverFeed.value?.cards?.isNotEmpty() ?: false
             val refresh = shouldAutoUpdateTagUseCase.get(readerTag)
             if (!existsInMemory) {
                 val result = getDiscoverCardsUseCase.get()
@@ -169,15 +109,9 @@
         }
     }
 
-<<<<<<< HEAD
-    private fun reloadPosts() {
-        launch {
-            val result = getDiscoverCardsUseCase.get()
-=======
     private suspend fun reloadPosts() {
         withContext(bgDispatcher) {
-            val result = getPostsForTagUseCase.get(readerTag)
->>>>>>> 7b8f2a52
+            val result = getDiscoverCardsUseCase.get()
             _discoverFeed.postValue(result)
         }
     }
@@ -217,20 +151,11 @@
     @Inject constructor(
         @Named(BG_THREAD) private val bgDispatcher: CoroutineDispatcher,
         private val readerUtilsWrapper: ReaderUtilsWrapper,
-<<<<<<< HEAD
         private val getDiscoverCardsUseCase: GetDiscoverCardsUseCase,
-        private val getNumPostsForTagUseCase: GetNumPostsForTagUseCase,
         private val shouldAutoUpdateTagUseCase: ShouldAutoUpdateTagUseCase,
-        private val getPostsForTagWithCountUseCase: GetPostsForTagWithCountUseCase,
         private val fetchDiscoverCardsUseCase: FetchDiscoverCardsUseCase,
-        private val readerUpdatePostsEndedHandler: ReaderUpdatePostsEndedHandler
-=======
-        private val getPostsForTagUseCase: GetPostsForTagUseCase,
-        private val shouldAutoUpdateTagUseCase: ShouldAutoUpdateTagUseCase,
-        private val fetchPostsForTagUseCase: FetchPostsForTagUseCase,
         private val readerUpdatePostsEndedHandler: ReaderUpdatePostsEndedHandler,
         private val postLikeActionUseCase: PostLikeActionUseCase
->>>>>>> 7b8f2a52
     ) {
         fun create(readerTag: ReaderTag? = null): ReaderDiscoverRepository {
             val tag = readerTag
@@ -239,20 +164,11 @@
             return ReaderDiscoverRepository(
                     bgDispatcher,
                     tag,
-<<<<<<< HEAD
                     getDiscoverCardsUseCase,
-                    getNumPostsForTagUseCase,
                     shouldAutoUpdateTagUseCase,
-                    getPostsForTagWithCountUseCase,
                     fetchDiscoverCardsUseCase,
-                    readerUpdatePostsEndedHandler
-=======
-                    getPostsForTagUseCase,
-                    shouldAutoUpdateTagUseCase,
-                    fetchPostsForTagUseCase,
                     readerUpdatePostsEndedHandler,
                     postLikeActionUseCase
->>>>>>> 7b8f2a52
             )
         }
     }
