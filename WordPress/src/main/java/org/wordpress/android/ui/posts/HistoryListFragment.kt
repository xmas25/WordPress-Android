package org.wordpress.android.ui.posts

import android.os.Bundle
import android.view.LayoutInflater
import android.view.View
import android.view.ViewGroup
import androidx.annotation.NonNull
import androidx.fragment.app.Fragment
import androidx.lifecycle.Observer
import androidx.lifecycle.ViewModelProvider
import androidx.lifecycle.ViewModelProviders
import androidx.recyclerview.widget.LinearLayoutManager
import androidx.recyclerview.widget.RecyclerView
import kotlinx.android.synthetic.main.history_list_fragment.*
import org.wordpress.android.R
import org.wordpress.android.WordPress
import org.wordpress.android.fluxc.model.PostModel
import org.wordpress.android.fluxc.model.SiteModel
import org.wordpress.android.ui.history.HistoryAdapter
import org.wordpress.android.ui.history.HistoryListItem
import org.wordpress.android.ui.history.HistoryListItem.Revision
import org.wordpress.android.util.WPSwipeToRefreshHelper
import org.wordpress.android.util.helpers.SwipeToRefreshHelper
import org.wordpress.android.viewmodel.history.HistoryViewModel
import org.wordpress.android.viewmodel.history.HistoryViewModel.HistoryListStatus
import javax.inject.Inject

class HistoryListFragment : Fragment() {
    private lateinit var swipeToRefreshHelper: SwipeToRefreshHelper
    private lateinit var viewModel: HistoryViewModel
    @Inject lateinit var viewModelFactory: ViewModelProvider.Factory

    companion object {
        private const val KEY_POST_LOCAL_ID = "key_post_local_id"
        private const val KEY_SITE = "key_site"

        fun newInstance(@NonNull post: PostModel, @NonNull site: SiteModel): HistoryListFragment {
            val fragment = HistoryListFragment()
            val bundle = Bundle()
            bundle.putInt(KEY_POST_LOCAL_ID, post.id)
            bundle.putSerializable(KEY_SITE, site)
            fragment.arguments = bundle
            return fragment
        }
    }

    interface HistoryItemClickInterface {
        fun onHistoryItemClicked(revision: Revision, revisions: ArrayList<Revision>)
    }

    override fun onCreateView(inflater: LayoutInflater, container: ViewGroup?, savedInstanceState: Bundle?): View? {
        return inflater.inflate(R.layout.history_list_fragment, container, false)
    }

    private fun onItemClicked(item: HistoryListItem) {
        viewModel.onItemClicked(item)
    }

    override fun onSaveInstanceState(outState: Bundle) {
        outState.putSerializable(WordPress.SITE, viewModel.site)
        super.onSaveInstanceState(outState)
    }

    override fun onCreate(savedInstanceState: Bundle?) {
        super.onCreate(savedInstanceState)

        (checkNotNull(activity).application as WordPress).component()?.inject(this)

        viewModel = ViewModelProviders.of(this, viewModelFactory).get(HistoryViewModel::class.java)
    }

    override fun onViewCreated(view: View, savedInstanceState: Bundle?) {
        super.onViewCreated(view, savedInstanceState)

        val nonNullActivity = checkNotNull(activity)

        empty_recycler_view.layoutManager = LinearLayoutManager(nonNullActivity, RecyclerView.VERTICAL, false)
        empty_recycler_view.setEmptyView(actionable_empty_view)
        actionable_empty_view.button.setText(R.string.button_retry)
        actionable_empty_view.button.setOnClickListener {
            viewModel.onPullToRefresh()
        }

        swipeToRefreshHelper = WPSwipeToRefreshHelper.buildSwipeToRefreshHelper(swipe_refresh_layout) {
            viewModel.onPullToRefresh()
        }

<<<<<<< HEAD
        viewModel.create(arguments?.get(KEY_POST) as PostModel, arguments?.get(KEY_SITE) as SiteModel)
=======
        (nonNullActivity.application as WordPress).component()?.inject(this)

        viewModel = ViewModelProviders.of(this, viewModelFactory).get(HistoryViewModel::class.java)
        viewModel.create(
                localPostId = arguments?.getInt(KEY_POST_LOCAL_ID) ?: 0,
                site = arguments?.get(KEY_SITE) as SiteModel
        )
>>>>>>> 38412737
        updatePostOrPageEmptyView()
        setObservers()
    }

    private fun updatePostOrPageEmptyView() {
        actionable_empty_view.title.text = getString(R.string.history_empty_title)
        actionable_empty_view.button.visibility = View.GONE
        actionable_empty_view.subtitle.visibility = View.VISIBLE
    }

    private fun reloadList(data: List<HistoryListItem>) {
        setList(data)
    }

    private fun setList(list: List<HistoryListItem>) {
        val adapter: HistoryAdapter

        if (empty_recycler_view.adapter == null) {
            adapter = HistoryAdapter(checkNotNull(activity), this::onItemClicked)
            empty_recycler_view.adapter = adapter
        } else {
            adapter = empty_recycler_view.adapter as HistoryAdapter
        }

        adapter.updateList(list)
    }

    private fun setObservers() {
        viewModel.revisions.observe(this, Observer {
            reloadList(it ?: emptyList())
        })

        viewModel.listStatus.observe(this, Observer { listStatus ->
            if (isAdded && view != null) {
                swipeToRefreshHelper.isRefreshing = listStatus == HistoryListStatus.FETCHING
            }
            when (listStatus) {
                HistoryListStatus.DONE -> {
                    updatePostOrPageEmptyView()
                }
                HistoryListStatus.FETCHING -> {
                    actionable_empty_view.title.setText(R.string.history_fetching_revisions)
                    actionable_empty_view.subtitle.visibility = View.GONE
                    actionable_empty_view.button.visibility = View.GONE
                }
                HistoryListStatus.NO_NETWORK -> {
                    actionable_empty_view.title.setText(R.string.no_network_title)
                    actionable_empty_view.subtitle.setText(R.string.no_network_message)
                    actionable_empty_view.subtitle.visibility = View.VISIBLE
                    actionable_empty_view.button.visibility = View.VISIBLE
                }
                HistoryListStatus.ERROR -> {
                    actionable_empty_view.title.setText(R.string.no_network_title)
                    actionable_empty_view.subtitle.setText(R.string.error_generic_network)
                    actionable_empty_view.subtitle.visibility = View.VISIBLE
                    actionable_empty_view.button.visibility = View.VISIBLE
                }
            }
        })

        viewModel.showDialog.observe(this, Observer {
            if (it is Revision && activity is HistoryItemClickInterface) {
                (activity as HistoryItemClickInterface).onHistoryItemClicked(it, viewModel.revisionsList)
            }
        })

        viewModel.post.observe(this, Observer { post ->
            actionable_empty_view.subtitle.text = if (post?.isPage == true) {
                getString(R.string.history_empty_subtitle_page)
            } else {
                getString(R.string.history_empty_subtitle_post)
            }
        })
    }
}<|MERGE_RESOLUTION|>--- conflicted
+++ resolved
@@ -85,9 +85,6 @@
             viewModel.onPullToRefresh()
         }
 
-<<<<<<< HEAD
-        viewModel.create(arguments?.get(KEY_POST) as PostModel, arguments?.get(KEY_SITE) as SiteModel)
-=======
         (nonNullActivity.application as WordPress).component()?.inject(this)
 
         viewModel = ViewModelProviders.of(this, viewModelFactory).get(HistoryViewModel::class.java)
@@ -95,7 +92,6 @@
                 localPostId = arguments?.getInt(KEY_POST_LOCAL_ID) ?: 0,
                 site = arguments?.get(KEY_SITE) as SiteModel
         )
->>>>>>> 38412737
         updatePostOrPageEmptyView()
         setObservers()
     }
