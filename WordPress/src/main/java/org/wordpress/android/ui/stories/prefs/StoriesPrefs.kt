--- conflicted
+++ resolved
@@ -126,39 +126,28 @@
             apply()
         }
     }
-<<<<<<< HEAD
 
-    @JvmStatic
     fun replaceLocalMediaIdKeyedSlideWithRemoteMediaIdKeyedSlide(
-        context: Context,
-        localIdKey: Long,
+        localIdKey: Int,
         remoteIdKey: Long,
         localSiteId: Long
     ) {
         // look for the slide saved with the local id key (mediaFile.id), and re-convert to mediaId.
         getSlideWithLocalId(
-                context,
                 localSiteId,
-                LocalMediaId(localIdKey)
+                LocalId(localIdKey)
         )?.let {
             it.id = remoteIdKey.toString() // update the StoryFrameItem id to hold the same value as the remote mediaID
             saveSlideWithRemoteId(
-                    context,
                     localSiteId,
-                    RemoteMediaId(remoteIdKey), // use the new mediaId as key
+                    RemoteId(remoteIdKey), // use the new mediaId as key
                     it
             )
             // now delete the old entry
             deleteSlideWithLocalId(
-                    context,
                     localSiteId,
-                    LocalMediaId(localIdKey)
+                    LocalId(localIdKey)
             )
         }
     }
-
-    data class RemoteMediaId(val mediaId: Long)
-    data class LocalMediaId(val id: Long)
-=======
->>>>>>> ddcda8b0
 }