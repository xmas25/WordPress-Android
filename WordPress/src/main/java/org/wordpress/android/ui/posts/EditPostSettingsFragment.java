--- conflicted
+++ resolved
@@ -34,10 +34,7 @@
 import android.widget.Button;
 import android.widget.EditText;
 import android.widget.LinearLayout;
-<<<<<<< HEAD
-=======
 import android.widget.ListView;
->>>>>>> 0c429aa2
 import android.widget.Spinner;
 import android.widget.TextView;
 import android.widget.TimePicker;
@@ -107,19 +104,12 @@
     private PostModel mPost;
     private SiteModel mSite;
 
-<<<<<<< HEAD
-    private Spinner mStatusSpinner, mPostFormatSpinner;
-    private EditText mPasswordEditText;
-    private TextView mExcerptTextView;
-    private TextView mSlugTextView;
-=======
     private Spinner mPostFormatSpinner;
     private EditText mPasswordEditText;
     private TextView mExcerptTextView;
     private TextView mSlugTextView;
     private TextView mTagsTextView;
     private TextView mStatusTextView;
->>>>>>> 0c429aa2
     private TextView mPubDateText;
     private ViewGroup mSectionCategories;
     private NetworkImageView mFeaturedImageView;
@@ -226,11 +216,8 @@
 
         mExcerptTextView = (TextView) rootView.findViewById(R.id.post_excerpt);
         mSlugTextView = (TextView) rootView.findViewById(R.id.post_slug);
-<<<<<<< HEAD
-=======
         mTagsTextView = (TextView) rootView.findViewById(R.id.post_tags);
         mStatusTextView = (TextView) rootView.findViewById(R.id.post_status);
->>>>>>> 0c429aa2
         mPasswordEditText = (EditText) rootView.findViewById(R.id.post_password);
         mPubDateText = (TextView) rootView.findViewById(R.id.pubDate);
         mPubDateText.setOnClickListener(this);
@@ -277,8 +264,6 @@
             }
         });
 
-<<<<<<< HEAD
-=======
         final LinearLayout tagsContainer = (LinearLayout) rootView.findViewById(R.id.post_tags_container);
         tagsContainer.setOnClickListener(new View.OnClickListener() {
             @Override
@@ -295,7 +280,6 @@
             }
         });
 
->>>>>>> 0c429aa2
         if (mPost.isPage()) { // remove post specific views
             excerptContainer.setVisibility(View.GONE);
             rootView.findViewById(R.id.sectionTags).setVisibility(View.GONE);
@@ -376,27 +360,7 @@
         mCurrentSlug = mPost.getSlug();
         mExcerptTextView.setText(mCurrentExcerpt);
         mSlugTextView.setText(mCurrentSlug);
-<<<<<<< HEAD
-
-        String[] items = new String[]{getResources().getString(R.string.publish_post),
-                getResources().getString(R.string.draft),
-                getResources().getString(R.string.pending_review),
-                getResources().getString(R.string.post_private)};
-
-        ArrayAdapter<String> adapter = new ArrayAdapter<>(getActivity(), android.R.layout.simple_spinner_item, items);
-        adapter.setDropDownViewResource(android.R.layout.simple_spinner_dropdown_item);
-        mStatusSpinner.setAdapter(adapter);
-        mStatusSpinner.setOnTouchListener(
-                new View.OnTouchListener() {
-                    @Override
-                    public boolean onTouch(View view, MotionEvent motionEvent) {
-                        return false;
-                    }
-                }
-        );
-=======
         updateTagsTextView();
->>>>>>> 0c429aa2
 
         String pubDate = mPost.getDateCreated();
         if (StringUtils.isNotEmpty(pubDate)) {
@@ -728,12 +692,7 @@
 
         post.setExcerpt(mCurrentExcerpt);
         post.setSlug(mCurrentSlug);
-<<<<<<< HEAD
-        post.setTagNameList(Arrays.asList(TextUtils.split(tags, ",")));
-        post.setStatus(status);
-=======
         post.setStatus(getCurrentPostStatus().toString());
->>>>>>> 0c429aa2
         post.setPassword(password);
         post.setPostFormat(postFormat);
     }
@@ -1041,8 +1000,6 @@
         dialog.show(getFragmentManager(), null);
     }
 
-<<<<<<< HEAD
-=======
     private void showTagsActivity() {
         // Fetch/refresh the tags in preparation for the the PostSettingsTagsActivity
         mDispatcher.dispatch(TaxonomyActionBuilder.newFetchTagsAction(mSite));
@@ -1075,7 +1032,6 @@
         builder.show();
     }
 
->>>>>>> 0c429aa2
     /*
      * changes the left drawable on the location text to match the passed status
      */
