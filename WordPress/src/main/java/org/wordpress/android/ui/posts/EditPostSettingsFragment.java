--- conflicted
+++ resolved
@@ -172,7 +172,6 @@
         mSiteSettings = SiteSettingsInterface.getInterface(getActivity(), getSite(),
                 new SiteSettingsListener() {
                     @Override
-<<<<<<< HEAD
                     public void onSaveError(Exception error) {
                         // no-op
                     }
@@ -185,12 +184,7 @@
                     @Override
                     public void onSettingsUpdated() {
                         // mEditPostActivityHook will be null if the fragment is detached
-                        if (mEditPostActivityHook != null) {
-=======
-                    public void onSettingsUpdated(Exception error) {
-                        // EditPostActivityHook will be null if the fragment is detached
-                        if (error == null && getEditPostActivityHook() != null) {
->>>>>>> cbbc14ec
+                        if (getEditPostActivityHook() != null) {
                             updatePostFormat(mSiteSettings.getDefaultPostFormat());
                         }
                     }
