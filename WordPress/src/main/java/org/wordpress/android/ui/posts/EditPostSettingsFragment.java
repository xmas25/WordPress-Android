--- conflicted
+++ resolved
@@ -925,11 +925,8 @@
 
     private void showPostExcerptDialog() {
         PostSettingsInputDialogFragment dialog = PostSettingsInputDialogFragment.newInstance(
-<<<<<<< HEAD
-                mPost.getExcerpt(), getString(R.string.post_excerpt), getString(R.string.post_excerpt_dialog_hint), false);
-=======
-                mCurrentExcerpt, getString(R.string.post_settings_excerpt), getString(R.string.post_settings_excerpt_dialog_hint), false);
->>>>>>> d0eba61c
+                mPost.getExcerpt(), getString(R.string.post_settings_excerpt),
+                getString(R.string.post_settings_excerpt_dialog_hint), false);
         dialog.setPostSettingsInputDialogListener(
                 new PostSettingsInputDialogFragment.PostSettingsInputDialogListener() {
                     @Override
@@ -942,11 +939,8 @@
 
     private void showSlugDialog() {
         PostSettingsInputDialogFragment dialog = PostSettingsInputDialogFragment.newInstance(
-<<<<<<< HEAD
-                mPost.getSlug(), getString(R.string.post_slug), getString(R.string.post_slug_dialog_hint), true);
-=======
-                mCurrentSlug, getString(R.string.post_settings_slug), getString(R.string.post_settings_slug_dialog_hint), true);
->>>>>>> d0eba61c
+                mPost.getSlug(), getString(R.string.post_settings_slug),
+                getString(R.string.post_settings_slug_dialog_hint), true);
         dialog.setPostSettingsInputDialogListener(
                 new PostSettingsInputDialogFragment.PostSettingsInputDialogListener() {
                     @Override
