--- conflicted
+++ resolved
@@ -22,11 +22,7 @@
 import org.wordpress.android.ui.stats.refresh.lists.sections.granular.GranularStatelessUseCase
 import org.wordpress.android.ui.stats.refresh.lists.sections.granular.GranularUseCaseFactory
 import org.wordpress.android.ui.stats.refresh.lists.sections.granular.SelectedDateProvider
-<<<<<<< HEAD
-=======
-import org.wordpress.android.ui.stats.refresh.lists.sections.granular.UseCaseFactory
 import org.wordpress.android.ui.stats.refresh.utils.StatsSiteProvider
->>>>>>> 15cd63a0
 import org.wordpress.android.ui.stats.refresh.utils.toFormattedString
 import org.wordpress.android.ui.stats.refresh.utils.trackGranular
 import org.wordpress.android.util.analytics.AnalyticsTrackerWrapper
@@ -41,8 +37,8 @@
     statsGranularity: StatsGranularity,
     @Named(UI_THREAD) private val mainDispatcher: CoroutineDispatcher,
     private val store: VideoPlaysStore,
+    statsSiteProvider: StatsSiteProvider,
     selectedDateProvider: SelectedDateProvider,
-    statsSiteProvider: StatsSiteProvider,
     private val analyticsTracker: AnalyticsTrackerWrapper
 ) : GranularStatelessUseCase<VideoPlaysModel>(
         VIDEOS,
@@ -114,8 +110,7 @@
         navigateTo(
                 ViewVideoPlays(
                         statsGranularity,
-                        selectedDateProvider.getSelectedDate(statsGranularity) ?: Date(),
-                        statsSiteProvider.siteModel
+                        selectedDateProvider.getSelectedDate(statsGranularity) ?: Date()
                 )
         )
     }
@@ -138,8 +133,8 @@
                         granularity,
                         mainDispatcher,
                         store,
+                        statsSiteProvider,
                         selectedDateProvider,
-                        statsSiteProvider,
                         analyticsTracker
                 )
     }
