--- conflicted
+++ resolved
@@ -23,11 +23,8 @@
     public static final int SMART_LOCK_READ = 1500;
     public static final int NOTIFICATION_SETTINGS = 1600;
     public static final int ACTIVITY_LOG_DETAIL = 1700;
-<<<<<<< HEAD
     public static final int PAGE_PARENT = 1800;
-=======
     public static final int QUICK_START = 1800;
->>>>>>> 34a613fd
 
     // Media
     public static final int PICTURE_LIBRARY = 2000;
