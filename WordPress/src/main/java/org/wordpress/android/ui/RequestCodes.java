package org.wordpress.android.ui;

/**
 * Global intent identifiers
 */
public class RequestCodes {
    public static final int ADD_ACCOUNT = 100;
    public static final int REAUTHENTICATE = 200;
    public static final int APP_SETTINGS = 300;
    public static final int NOTE_DETAIL = 600;
    public static final int SITE_PICKER = 700;
    public static final int EDIT_POST = 800;
    public static final int PREVIEW_POST = 810;
    public static final int CREATE_SITE = 900;
    public static final int SITE_SETTINGS = 1000;
    public static final int DO_LOGIN = 1100;
    public static final int PHOTO_PICKER = 1200;
    public static final int STOCK_MEDIA_PICKER_MULTI_SELECT = 1201;
    public static final int STOCK_MEDIA_PICKER_SINGLE_SELECT = 1202;
    public static final int SHOW_LOGIN_EPILOGUE_AND_RETURN = 1300;
    public static final int SHOW_SIGNUP_EPILOGUE_AND_RETURN = 1301;
    public static final int SMART_LOCK_SAVE = 1400;
    public static final int SMART_LOCK_READ = 1500;
    public static final int NOTIFICATION_SETTINGS = 1600;
    public static final int ACTIVITY_LOG_DETAIL = 1700;
    public static final int PAGE_PARENT = 1800;
    public static final int HISTORY_DETAIL = 1900;

    // Media
    public static final int PICTURE_LIBRARY = 2000;
    public static final int TAKE_PHOTO = 2100;
    public static final int VIDEO_LIBRARY = 2200;
    public static final int TAKE_VIDEO = 2300;
    public static final int CROP_PHOTO = 2400;
    public static final int PICTURE_LIBRARY_OR_CAPTURE = 2500;
    public static final int MULTI_SELECT_MEDIA_PICKER = 2600;
    public static final int SINGLE_SELECT_MEDIA_PICKER = 2601;
    public static final int MEDIA_SETTINGS = 2700;

    // Jetpack
    public static final int REQUEST_JETPACK = 3000;
    public static final int JETPACK_LOGIN = 3100;

<<<<<<< HEAD
     // QuickStart
     public static final int QUICK_START_REMINDER_RECEIVER = 4000;
     public static final int QUICK_START_REMINDER_NOTIFICATION = 4001;
=======
    public static final int GIPHY_PICKER = 3200;
>>>>>>> 2935257d
}<|MERGE_RESOLUTION|>--- conflicted
+++ resolved
@@ -41,11 +41,9 @@
     public static final int REQUEST_JETPACK = 3000;
     public static final int JETPACK_LOGIN = 3100;
 
-<<<<<<< HEAD
-     // QuickStart
-     public static final int QUICK_START_REMINDER_RECEIVER = 4000;
-     public static final int QUICK_START_REMINDER_NOTIFICATION = 4001;
-=======
+    // QuickStart
+    public static final int QUICK_START_REMINDER_RECEIVER = 4000;
+    public static final int QUICK_START_REMINDER_NOTIFICATION = 4001;
+
     public static final int GIPHY_PICKER = 3200;
->>>>>>> 2935257d
 }