package org.wordpress.android.ui.photopicker

import androidx.lifecycle.LiveData
import androidx.lifecycle.MutableLiveData
import kotlinx.coroutines.CoroutineDispatcher
import kotlinx.coroutines.launch
import org.wordpress.android.analytics.AnalyticsTracker.Stat.MEDIA_PICKER_PREVIEW_OPENED
import org.wordpress.android.modules.BG_THREAD
import org.wordpress.android.modules.UI_THREAD
import org.wordpress.android.ui.media.MediaBrowserType
import org.wordpress.android.ui.photopicker.PhotoPickerUiItem.ClickAction
import org.wordpress.android.ui.photopicker.PhotoPickerUiItem.ToggleAction
import org.wordpress.android.util.UriWrapper
import org.wordpress.android.util.analytics.AnalyticsTrackerWrapper
import org.wordpress.android.util.analytics.AnalyticsUtilsWrapper
import org.wordpress.android.util.merge
import org.wordpress.android.viewmodel.Event
import org.wordpress.android.viewmodel.ScopedViewModel
import javax.inject.Inject
import javax.inject.Named

class PhotoPickerViewModel @Inject constructor(
    @Named(UI_THREAD) private val mainDispatcher: CoroutineDispatcher,
    @Named(BG_THREAD) private val bgDispatcher: CoroutineDispatcher,
    private val deviceMediaListBuilder: DeviceMediaListBuilder,
    private val analyticsUtilsWrapper: AnalyticsUtilsWrapper,
    private val analyticsTrackerWrapper: AnalyticsTrackerWrapper
) : ScopedViewModel(mainDispatcher) {
    private val _data = MutableLiveData<List<PhotoPickerItem>>()
    private val _selectedIds = MutableLiveData<List<Long>>()
    private val _browserType = MutableLiveData<MediaBrowserType>()
    private val _navigateToPreview = MutableLiveData<Event<UriWrapper>>()
    val navigateToPreview: LiveData<Event<UriWrapper>> = _navigateToPreview
    val selectedIds: LiveData<List<Long>> = _selectedIds
    val data: LiveData<PhotoPickerUiModel> = merge(
            _data,
            _selectedIds,
            _browserType
    ) { data, selectedIds, browserType ->
        var isVideoSelected = false
        if (data != null && browserType != null) {
            PhotoPickerUiModel(data.map {
                if (selectedIds != null && selectedIds.contains(it.id)) {
                    isVideoSelected = isVideoSelected || it.isVideo
                    PhotoPickerUiItem(
                            id = it.id,
                            uri = it.uri,
                            isVideo = it.isVideo,
                            isSelected = true,
                            selectedOrder = if (browserType.canMultiselect()) selectedIds.indexOf(it.id) + 1 else null,
                            showOrderCounter = browserType.canMultiselect(),
                            toggleAction = ToggleAction(it.id, browserType.canMultiselect(), this::toggleItem),
                            clickAction = ClickAction(it.id, it.uri, it.isVideo, this::clickItem)
                    )
                } else {
                    PhotoPickerUiItem(
                            id = it.id,
                            uri = it.uri,
                            isVideo = it.isVideo,
                            isSelected = false,
                            selectedOrder = null,
                            showOrderCounter = browserType.canMultiselect(),
                            toggleAction = ToggleAction(it.id, browserType.canMultiselect(), this::toggleItem),
                            clickAction = ClickAction(it.id, it.uri, it.isVideo, this::clickItem)
                    )
                }
            }, selectedIds?.size ?: 0, isVideoSelected, browserType)
        } else {
            null
        }
    }

    fun refreshData(browserType: MediaBrowserType, forceReload: Boolean) {
        launch(bgDispatcher) {
            val result = deviceMediaListBuilder.buildDeviceMedia(browserType)
            val currentItems = _data.value ?: listOf()
            if (forceReload || currentItems != result) {
                _data.postValue(result)
            }
        }
    }

    fun clearSelection() {
        if (!_selectedIds.value.isNullOrEmpty()) {
            _selectedIds.postValue(listOf())
        }
    }

    fun start(selectedIds: List<Long>?, browserType: MediaBrowserType) {
        selectedIds?.let {
            _selectedIds.value = selectedIds
        }
        _browserType.value = browserType
    }

    fun numSelected(): Int {
        return _selectedIds.value?.size ?: 0
    }

<<<<<<< HEAD
    fun selectedURIs(): List<UriWrapper> {
        return data.value?.items?.mapNotNull { if (it.isSelected) it.uri else null } ?: listOf()
=======
    fun selectedURIs(): List<Uri> {
        return _selectedIds.value?.mapNotNull { id -> _data.value?.find { it.id == id }?.uri } ?: listOf()
>>>>>>> 206c97ab
    }

    private fun toggleItem(id: Long, canMultiselect: Boolean) {
        val updatedIds = _selectedIds.value?.toMutableList() ?: mutableListOf()
        if (updatedIds.contains(id)) {
            updatedIds.remove(id)
        } else {
            if (updatedIds.isNotEmpty() && !canMultiselect) {
                updatedIds.clear()
            }
            updatedIds.add(id)
        }
        _selectedIds.postValue(updatedIds)
    }

    private fun clickItem(id: Long, uri: UriWrapper?, isVideo: Boolean) {
        trackOpenPreviewScreenEvent(id, uri, isVideo)
        uri?.let {
            _navigateToPreview.postValue(Event(it))
        }
    }

    private fun trackOpenPreviewScreenEvent(id: Long, uri: UriWrapper?, isVideo: Boolean) {
        launch(bgDispatcher) {
            val properties = analyticsUtilsWrapper.getMediaProperties(
                    isVideo,
                    uri,
                    null
            )
            properties["is_video"] = isVideo
            analyticsTrackerWrapper.track(MEDIA_PICKER_PREVIEW_OPENED, properties)
        }
    }

    data class PhotoPickerUiModel(
        val items: List<PhotoPickerUiItem>,
        val count: Int = 0,
        val isVideoSelected: Boolean = false,
        val browserType: MediaBrowserType
    )
}<|MERGE_RESOLUTION|>--- conflicted
+++ resolved
@@ -97,13 +97,8 @@
         return _selectedIds.value?.size ?: 0
     }
 
-<<<<<<< HEAD
     fun selectedURIs(): List<UriWrapper> {
-        return data.value?.items?.mapNotNull { if (it.isSelected) it.uri else null } ?: listOf()
-=======
-    fun selectedURIs(): List<Uri> {
         return _selectedIds.value?.mapNotNull { id -> _data.value?.find { it.id == id }?.uri } ?: listOf()
->>>>>>> 206c97ab
     }
 
     private fun toggleItem(id: Long, canMultiselect: Boolean) {
