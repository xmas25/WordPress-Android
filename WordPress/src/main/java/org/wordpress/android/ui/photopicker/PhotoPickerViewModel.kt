package org.wordpress.android.ui.photopicker

import android.Manifest.permission
import android.content.Context
import androidx.lifecycle.LiveData
import androidx.lifecycle.MutableLiveData
import kotlinx.coroutines.CoroutineDispatcher
import kotlinx.coroutines.launch
import org.wordpress.android.R
import org.wordpress.android.analytics.AnalyticsTracker
import org.wordpress.android.analytics.AnalyticsTracker.Stat
import org.wordpress.android.analytics.AnalyticsTracker.Stat.MEDIA_PICKER_OPEN_CAPTURE_MEDIA
import org.wordpress.android.analytics.AnalyticsTracker.Stat.MEDIA_PICKER_OPEN_DEVICE_LIBRARY
import org.wordpress.android.analytics.AnalyticsTracker.Stat.MEDIA_PICKER_OPEN_WP_MEDIA
import org.wordpress.android.analytics.AnalyticsTracker.Stat.MEDIA_PICKER_OPEN_WP_STORIES_CAPTURE
import org.wordpress.android.analytics.AnalyticsTracker.Stat.MEDIA_PICKER_PREVIEW_OPENED
import org.wordpress.android.analytics.AnalyticsTracker.Stat.MEDIA_PICKER_RECENT_MEDIA_SELECTED
import org.wordpress.android.fluxc.model.SiteModel
import org.wordpress.android.modules.BG_THREAD
import org.wordpress.android.modules.UI_THREAD
import org.wordpress.android.ui.media.MediaBrowserType
import org.wordpress.android.ui.media.MediaBrowserType.AZTEC_EDITOR_PICKER
import org.wordpress.android.ui.media.MediaBrowserType.GRAVATAR_IMAGE_PICKER
import org.wordpress.android.ui.media.MediaBrowserType.SITE_ICON_PICKER
import org.wordpress.android.ui.photopicker.PhotoPickerFragment.PhotoPickerIcon
import org.wordpress.android.ui.photopicker.PhotoPickerFragment.PhotoPickerIcon.ANDROID_CAPTURE_PHOTO
import org.wordpress.android.ui.photopicker.PhotoPickerFragment.PhotoPickerIcon.ANDROID_CAPTURE_VIDEO
import org.wordpress.android.ui.photopicker.PhotoPickerFragment.PhotoPickerIcon.ANDROID_CHOOSE_PHOTO
import org.wordpress.android.ui.photopicker.PhotoPickerFragment.PhotoPickerIcon.ANDROID_CHOOSE_PHOTO_OR_VIDEO
import org.wordpress.android.ui.photopicker.PhotoPickerFragment.PhotoPickerIcon.ANDROID_CHOOSE_VIDEO
import org.wordpress.android.ui.photopicker.PhotoPickerFragment.PhotoPickerIcon.GIF
import org.wordpress.android.ui.photopicker.PhotoPickerFragment.PhotoPickerIcon.STOCK_MEDIA
import org.wordpress.android.ui.photopicker.PhotoPickerFragment.PhotoPickerIcon.WP_MEDIA
import org.wordpress.android.ui.photopicker.PhotoPickerFragment.PhotoPickerIcon.WP_STORIES_CAPTURE
import org.wordpress.android.ui.photopicker.PhotoPickerUiItem.ClickAction
import org.wordpress.android.ui.photopicker.PhotoPickerUiItem.ToggleAction
import org.wordpress.android.ui.photopicker.PhotoPickerViewModel.BottomBarUiModel.BottomBar.INSERT_EDIT
import org.wordpress.android.ui.photopicker.PhotoPickerViewModel.BottomBarUiModel.BottomBar.MEDIA_SOURCE
import org.wordpress.android.ui.photopicker.PhotoPickerViewModel.BottomBarUiModel.BottomBar.NONE
import org.wordpress.android.ui.photopicker.PhotoPickerViewModel.PopupMenuUiModel.PopupMenuItem
import org.wordpress.android.ui.utils.UiString
import org.wordpress.android.ui.utils.UiString.UiStringRes
import org.wordpress.android.ui.utils.UiString.UiStringText
import org.wordpress.android.util.AppLog
import org.wordpress.android.util.AppLog.T.MEDIA
import org.wordpress.android.util.MediaUtils
import org.wordpress.android.util.UriWrapper
import org.wordpress.android.util.ViewWrapper
import org.wordpress.android.util.WPPermissionUtils
import org.wordpress.android.util.analytics.AnalyticsTrackerWrapper
import org.wordpress.android.util.analytics.AnalyticsUtilsWrapper
import org.wordpress.android.util.config.TenorFeatureConfig
import org.wordpress.android.util.distinct
import org.wordpress.android.util.merge
import org.wordpress.android.viewmodel.Event
import org.wordpress.android.viewmodel.ResourceProvider
import org.wordpress.android.viewmodel.ScopedViewModel
import java.util.HashMap
import javax.inject.Inject
import javax.inject.Named

class PhotoPickerViewModel @Inject constructor(
    @Named(UI_THREAD) private val mainDispatcher: CoroutineDispatcher,
    @Named(BG_THREAD) private val bgDispatcher: CoroutineDispatcher,
    private val deviceMediaListBuilder: DeviceMediaListBuilder,
    private val analyticsUtilsWrapper: AnalyticsUtilsWrapper,
    private val analyticsTrackerWrapper: AnalyticsTrackerWrapper,
    private val permissionsHandler: PermissionsHandler,
    private val tenorFeatureConfig: TenorFeatureConfig,
    private val context: Context,
    private val resourceProvider: ResourceProvider
) : ScopedViewModel(mainDispatcher) {
    private val _navigateToPreview = MutableLiveData<Event<UriWrapper>>()
    private val _onInsert = MutableLiveData<Event<List<UriWrapper>>>()
    private val _showPopupMenu = MutableLiveData<Event<PopupMenuUiModel>>()
    private val _photoPickerItems = MutableLiveData<List<PhotoPickerItem>>()
    private val _selectedIds = MutableLiveData<List<Long>>()
    private val _onIconClicked = MutableLiveData<Event<IconClickEvent>>()
    private val _onPermissionsRequested = MutableLiveData<Event<PermissionsRequested>>()
    private val _softAskRequest = MutableLiveData<SoftAskRequest>()

    val onNavigateToPreview: LiveData<Event<UriWrapper>> = _navigateToPreview
    val onInsert: LiveData<Event<List<UriWrapper>>> = _onInsert
    val onIconClicked: LiveData<Event<IconClickEvent>> = _onIconClicked

    val onShowPopupMenu: LiveData<Event<PopupMenuUiModel>> = _showPopupMenu
    val onPermissionsRequested: LiveData<Event<PermissionsRequested>> = _onPermissionsRequested

    val selectedIds: LiveData<List<Long>> = _selectedIds

    val uiState: LiveData<PhotoPickerUiState> = merge(
            _photoPickerItems.distinct(),
            _selectedIds.distinct(),
            _softAskRequest
    ) { photoPickerItems, selectedIds, softAskRequest ->
        PhotoPickerUiState(
                buildPhotoPickerUiModel(photoPickerItems, selectedIds),
                buildBottomBar(
                        photoPickerItems,
                        selectedIds,
                        softAskRequest?.show == true
                ),
                buildSoftAskView(softAskRequest),
                FabUiModel(browserType.isWPStoriesPicker) {
                    clickIcon(WP_STORIES_CAPTURE)
                },
                buildActionModeUiModel(selectedIds)
        )
    }

    var lastTappedIcon: PhotoPickerIcon? = null
    private lateinit var browserType: MediaBrowserType
    private var site: SiteModel? = null

    private fun buildPhotoPickerUiModel(
        data: List<PhotoPickerItem>?,
        selectedIds: List<Long>?
    ): PhotoListUiModel? {
        var isVideoSelected = false
        return if (data != null) {
            val uiItems = data.map {
                if (selectedIds != null && selectedIds.contains(it.id)) {
                    isVideoSelected = isVideoSelected || it.isVideo
                    PhotoPickerUiItem(
                            id = it.id,
                            uri = it.uri,
                            isVideo = it.isVideo,
                            isSelected = true,
                            selectedOrder = if (browserType.canMultiselect()) selectedIds.indexOf(it.id) + 1 else null,
                            showOrderCounter = browserType.canMultiselect(),
                            toggleAction = ToggleAction(it.id, browserType.canMultiselect(), this::toggleItem),
                            clickAction = ClickAction(it.id, it.uri, it.isVideo, this::clickItem)
                    )
                } else {
                    PhotoPickerUiItem(
                            id = it.id,
                            uri = it.uri,
                            isVideo = it.isVideo,
                            isSelected = false,
                            selectedOrder = null,
                            showOrderCounter = browserType.canMultiselect(),
                            toggleAction = ToggleAction(it.id, browserType.canMultiselect(), this::toggleItem),
                            clickAction = ClickAction(it.id, it.uri, it.isVideo, this::clickItem)
                    )
                }
            }
            val count = selectedIds?.size ?: 0
            PhotoListUiModel(
                    uiItems,
                    count,
                    isVideoSelected
            )
        } else {
            null
        }
    }

    private fun buildActionModeUiModel(
        selectedIds: List<Long>?
    ): ActionModeUiModel? {
        val numSelected = selectedIds?.size ?: 0
        if (numSelected == 0) {
            return null
        }
        val title: UiString? = when {
            numSelected == 0 -> null
            browserType.canMultiselect() -> {
                UiStringText(String.format(resourceProvider.getString(R.string.cab_selected), numSelected))
            }
            else -> {
                if (browserType.isImagePicker && browserType.isVideoPicker) {
                    UiStringRes(R.string.photo_picker_use_media)
                } else if (browserType.isVideoPicker) {
                    UiStringRes(R.string.photo_picker_use_video)
                } else {
                    UiStringRes(R.string.photo_picker_use_photo)
                }
            }
        }
        return ActionModeUiModel(
                title,
                showConfirmAction = !browserType.isGutenbergPicker
        )
    }

    private fun buildBottomBar(
        photoPickerItems: List<PhotoPickerItem>?,
        selectedIds: List<Long>?,
        showSoftAskViewModel: Boolean
    ): BottomBarUiModel {
        val count = selectedIds?.size ?: 0
        val isVideoSelected = photoPickerItems?.any { it.isVideo && selectedIds?.contains(it.id) == true } ?: false
        val defaultBottomBar = when {
            showSoftAskViewModel -> NONE
            count <= 0 -> MEDIA_SOURCE
            browserType.isGutenbergPicker -> INSERT_EDIT
            else -> NONE
        }

        val insertEditTextBarVisible = count != 0 && browserType.isGutenbergPicker && !isVideoSelected
        val showCamera = !browserType.isGutenbergPicker && !browserType.isWPStoriesPicker
        return BottomBarUiModel(
                type = defaultBottomBar,
                insertEditTextBarVisible = insertEditTextBarVisible,
                hideMediaBottomBarInPortrait = browserType == AZTEC_EDITOR_PICKER,
                showCameraButton = showCamera,
                showWPMediaIcon = site != null && !browserType.isGutenbergPicker,
                canShowInsertEditBottomBar = browserType.isGutenbergPicker,
                onIconPickerClicked = { v ->
                    if (browserType == GRAVATAR_IMAGE_PICKER || browserType == SITE_ICON_PICKER) {
                        clickIcon(ANDROID_CHOOSE_PHOTO)
                    } else {
                        performActionOrShowPopup(v)
                    }
                }
        )
    }

    fun refreshData(forceReload: Boolean) {
        if (!permissionsHandler.hasStoragePermission()) {
            return
        }
        launch(bgDispatcher) {
            val result = deviceMediaListBuilder.buildDeviceMedia(browserType)
            val currentItems = _photoPickerItems.value ?: listOf()
            if (forceReload || currentItems != result) {
                _photoPickerItems.postValue(result)
            }
        }
    }

    fun clearSelection() {
        if (!_selectedIds.value.isNullOrEmpty()) {
            _selectedIds.postValue(listOf())
        }
    }

    fun start(
        selectedIds: List<Long>?,
        browserType: MediaBrowserType,
        lastTappedIcon: PhotoPickerIcon?,
        site: SiteModel?
    ) {
        selectedIds?.let {
            _selectedIds.value = selectedIds
        }
        this.browserType = browserType
        this.lastTappedIcon = lastTappedIcon
        this.site = site
    }

    fun numSelected(): Int {
        return _selectedIds.value?.size ?: 0
    }

    fun selectedURIs(): List<UriWrapper> {
<<<<<<< HEAD
        return uiState.value?.photoListUiModel?.items?.mapNotNull { if (it.isSelected) it.uri else null } ?: listOf()
=======
        return _selectedIds.value?.mapNotNull { id -> _data.value?.find { it.id == id }?.uri } ?: listOf()
>>>>>>> 3ea182e3
    }

    private fun toggleItem(id: Long, canMultiselect: Boolean) {
        val updatedIds = _selectedIds.value?.toMutableList() ?: mutableListOf()
        if (updatedIds.contains(id)) {
            updatedIds.remove(id)
        } else {
            if (updatedIds.isNotEmpty() && !canMultiselect) {
                updatedIds.clear()
            }
            updatedIds.add(id)
        }
        _selectedIds.postValue(updatedIds)
    }

    private fun clickItem(id: Long, uri: UriWrapper?, isVideo: Boolean) {
        trackOpenPreviewScreenEvent(id, uri, isVideo)
        uri?.let {
            _navigateToPreview.postValue(Event(it))
        }
    }

    private fun trackOpenPreviewScreenEvent(id: Long, uri: UriWrapper?, isVideo: Boolean) {
        launch(bgDispatcher) {
            val properties = analyticsUtilsWrapper.getMediaProperties(
                    isVideo,
                    uri,
                    null
            )
            properties["is_video"] = isVideo
            analyticsTrackerWrapper.track(MEDIA_PICKER_PREVIEW_OPENED, properties)
        }
    }

    fun performInsertAction() {
        val uriList = selectedURIs()
        _onInsert.value = Event(uriList)
        val isMultiselection = uriList.size > 1
        for (mediaUri in uriList) {
            val isVideo = MediaUtils.isVideo(mediaUri.toString())
            val properties = analyticsUtilsWrapper.getMediaProperties(
                    isVideo,
                    mediaUri,
                    null
            )
            properties["is_part_of_multiselection"] = isMultiselection
            if (isMultiselection) {
                properties["number_of_media_selected"] = uriList.size
            }
            analyticsTrackerWrapper.track(MEDIA_PICKER_RECENT_MEDIA_SELECTED, properties)
        }
    }

    fun clickOnLastTappedIcon() = clickIcon(lastTappedIcon!!)

    fun clickIcon(icon: PhotoPickerIcon) {
        if (icon == ANDROID_CAPTURE_PHOTO || icon == ANDROID_CAPTURE_VIDEO || icon == WP_STORIES_CAPTURE) {
            if (!permissionsHandler.hasPermissionsToAccessPhotos()) {
                _onPermissionsRequested.value = Event(PermissionsRequested.CAMERA)
                lastTappedIcon = icon
                return
            }
        }
        when (icon) {
            ANDROID_CAPTURE_PHOTO -> trackSelectedOtherSourceEvents(
                    MEDIA_PICKER_OPEN_CAPTURE_MEDIA,
                    false
            )
            ANDROID_CAPTURE_VIDEO -> trackSelectedOtherSourceEvents(
                    MEDIA_PICKER_OPEN_CAPTURE_MEDIA,
                    true
            )
            ANDROID_CHOOSE_PHOTO -> trackSelectedOtherSourceEvents(
                    MEDIA_PICKER_OPEN_DEVICE_LIBRARY,
                    false
            )
            ANDROID_CHOOSE_VIDEO -> trackSelectedOtherSourceEvents(
                    MEDIA_PICKER_OPEN_DEVICE_LIBRARY,
                    true
            )
            WP_MEDIA -> AnalyticsTracker.track(MEDIA_PICKER_OPEN_WP_MEDIA)
            STOCK_MEDIA -> {
            }
            GIF -> {
            }
            WP_STORIES_CAPTURE -> AnalyticsTracker.track(MEDIA_PICKER_OPEN_WP_STORIES_CAPTURE)
            ANDROID_CHOOSE_PHOTO_OR_VIDEO -> {
            }
        }
        _onIconClicked.postValue(Event(IconClickEvent(icon, browserType.canMultiselect())))
    }

    private fun trackSelectedOtherSourceEvents(stat: Stat, isVideo: Boolean) {
        val properties: MutableMap<String, Any?> = HashMap()
        properties["is_video"] = isVideo
        AnalyticsTracker.track(stat, properties)
    }

    fun onCameraClicked(viewWrapper: ViewWrapper) {
        if (browserType.isImagePicker && browserType.isVideoPicker) {
            showCameraPopupMenu(viewWrapper)
        } else if (browserType.isImagePicker) {
            clickIcon(ANDROID_CAPTURE_PHOTO)
        } else if (browserType.isVideoPicker) {
            clickIcon(ANDROID_CAPTURE_VIDEO)
        } else {
            AppLog.e(
                    MEDIA,
                    "This code should be unreachable. If you see this message one of " +
                            "the MediaBrowserTypes isn't setup correctly."
            )
        }
    }

    fun showCameraPopupMenu(viewWrapper: ViewWrapper) {
        val capturePhotoItem = PopupMenuItem(UiStringRes(R.string.photo_picker_capture_photo)) {
            clickIcon(
                    ANDROID_CAPTURE_PHOTO
            )
        }
        val captureVideoItem = PopupMenuItem(UiStringRes(R.string.photo_picker_capture_video)) {
            clickIcon(
                    ANDROID_CAPTURE_VIDEO
            )
        }
        _showPopupMenu.value = Event(PopupMenuUiModel(viewWrapper, listOf(capturePhotoItem, captureVideoItem)))
    }

    fun performActionOrShowPopup(viewWrapper: ViewWrapper) {
        val items = mutableListOf<PopupMenuItem>()
        if (browserType.isImagePicker) {
            items.add(PopupMenuItem(UiStringRes(R.string.photo_picker_choose_photo)) {
                clickIcon(
                        ANDROID_CHOOSE_PHOTO
                )
            })
        }
        if (browserType.isVideoPicker) {
            items.add(PopupMenuItem(UiStringRes(R.string.photo_picker_choose_video)) {
                clickIcon(
                        ANDROID_CHOOSE_VIDEO
                )
            })
        }
        if (site != null && !browserType.isGutenbergPicker) {
            items.add(PopupMenuItem(UiStringRes(R.string.photo_picker_stock_media)) {
                clickIcon(
                        STOCK_MEDIA
                )
            })
            // only show GIF picker from Tenor if this is NOT the WPStories picker
            if (tenorFeatureConfig.isEnabled() && !browserType.isWPStoriesPicker) {
                items.add(PopupMenuItem(UiStringRes(R.string.photo_picker_gif)) {
                    clickIcon(
                            GIF
                    )
                })
            }
        }
        if (items.size == 1) {
            items[0].action()
        } else {
            _showPopupMenu.value = Event(PopupMenuUiModel(viewWrapper, items))
        }
    }

    fun checkStoragePermission(isAlwaysDenied: Boolean) {
        if (permissionsHandler.hasStoragePermission()) {
            _softAskRequest.value = SoftAskRequest(show = false, isAlwaysDenied = isAlwaysDenied)
            if (_photoPickerItems.value.isNullOrEmpty()) {
                refreshData(false)
            }
        } else {
            _softAskRequest.value = SoftAskRequest(show = true, isAlwaysDenied = isAlwaysDenied)
        }
    }

    private fun buildSoftAskView(softAskRequest: SoftAskRequest?): SoftAskViewUiModel? {
        if (softAskRequest != null && softAskRequest.show) {
            val appName = "<strong>${resourceProvider.getString(R.string.app_name)}</strong>"
            val label = if (softAskRequest.isAlwaysDenied) {
                val permissionName = ("<strong>${WPPermissionUtils.getPermissionName(
                        context,
                        permission.WRITE_EXTERNAL_STORAGE
                )}</strong>")
                String.format(
                        resourceProvider.getString(R.string.photo_picker_soft_ask_permissions_denied), appName,
                        permissionName
                )
            } else {
                String.format(
                        resourceProvider.getString(R.string.photo_picker_soft_ask_label),
                        appName
                )
            }
            val allowId = if (softAskRequest.isAlwaysDenied) {
                R.string.button_edit_permissions
            } else {
                R.string.photo_picker_soft_ask_allow
            }
            return SoftAskViewUiModel(label, UiStringRes(allowId), softAskRequest.isAlwaysDenied)
        } else {
            return null
        }
    }

    data class PhotoPickerUiState(
        val photoListUiModel: PhotoListUiModel? = null,
        val bottomBarUiModel: BottomBarUiModel? = null,
        val softAskViewUiModel: SoftAskViewUiModel? = null,
        val fabUiModel: FabUiModel? = null,
        val actionModeUiModel: ActionModeUiModel? = null
    )

    data class PhotoListUiModel(
        val items: List<PhotoPickerUiItem>,
        val count: Int = 0,
        val isVideoSelected: Boolean = false
    )

    data class BottomBarUiModel(
        val type: BottomBar,
        val insertEditTextBarVisible: Boolean,
        val hideMediaBottomBarInPortrait: Boolean,
        val showCameraButton: Boolean,
        val showWPMediaIcon: Boolean,
        val canShowInsertEditBottomBar: Boolean,
        val onIconPickerClicked: (ViewWrapper) -> Unit
    ) {
        enum class BottomBar {
            INSERT_EDIT, MEDIA_SOURCE, NONE
        }
    }

    data class SoftAskViewUiModel(val label: String, val allowId: UiStringRes, val isAlwaysDenied: Boolean)

    data class FabUiModel(val show: Boolean, val action: () -> Unit)

    data class ActionModeUiModel(
        val actionModeTitle: UiString? = null,
        val showConfirmAction: Boolean = false
    )

    data class IconClickEvent(val icon: PhotoPickerIcon, val allowMultipleSelection: Boolean)

    enum class PermissionsRequested {
        CAMERA, STORAGE
    }

    data class PopupMenuUiModel(val view: ViewWrapper, val items: List<PopupMenuItem>) {
        data class PopupMenuItem(val title: UiStringRes, val action: () -> Unit)
    }

    data class SoftAskRequest(val show: Boolean, val isAlwaysDenied: Boolean)
}<|MERGE_RESOLUTION|>--- conflicted
+++ resolved
@@ -254,11 +254,8 @@
     }
 
     fun selectedURIs(): List<UriWrapper> {
-<<<<<<< HEAD
-        return uiState.value?.photoListUiModel?.items?.mapNotNull { if (it.isSelected) it.uri else null } ?: listOf()
-=======
-        return _selectedIds.value?.mapNotNull { id -> _data.value?.find { it.id == id }?.uri } ?: listOf()
->>>>>>> 3ea182e3
+        val items = uiState.value?.photoListUiModel?.items
+        return _selectedIds.value?.mapNotNull { id -> items?.find { it.id == id }?.uri } ?: listOf()
     }
 
     private fun toggleItem(id: Long, canMultiselect: Boolean) {
