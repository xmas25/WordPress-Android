package org.wordpress.android.ui.stats.refresh.lists.detail

import kotlinx.coroutines.CoroutineDispatcher
import org.wordpress.android.modules.UI_THREAD
import org.wordpress.android.ui.stats.refresh.DETAIL_USE_CASE
import org.wordpress.android.ui.stats.refresh.lists.BaseListUseCase
import org.wordpress.android.ui.stats.refresh.lists.StatsListViewModel
<<<<<<< HEAD
=======
import org.wordpress.android.ui.stats.refresh.lists.StatsListViewModel.StatsSection.DETAIL
import org.wordpress.android.ui.stats.refresh.utils.StatsDateSelector
import org.wordpress.android.ui.stats.refresh.utils.StatsPostProvider
import org.wordpress.android.ui.stats.refresh.utils.StatsSiteProvider
>>>>>>> 62e4a115
import org.wordpress.android.util.analytics.AnalyticsTrackerWrapper
import javax.inject.Inject
import javax.inject.Named

class DetailListViewModel
@Inject constructor(
    @Named(UI_THREAD) mainDispatcher: CoroutineDispatcher,
<<<<<<< HEAD
    @Named(DETAIL_USE_CASE) private val detailUseCase: BaseListUseCase,
    analyticsTracker: AnalyticsTrackerWrapper
) : StatsListViewModel(mainDispatcher, detailUseCase, analyticsTracker)
=======
    @Named(DETAIL_USE_CASE) private val insightsUseCase: BaseListUseCase,
    analyticsTracker: AnalyticsTrackerWrapper,
    private val statsSiteProvider: StatsSiteProvider,
    private val statsPostProvider: StatsPostProvider,
    dateSelectorFactory: StatsDateSelector.Factory
) : StatsListViewModel(mainDispatcher, insightsUseCase, analyticsTracker, dateSelectorFactory.build(DETAIL)) {
    fun init(
        site: SiteModel,
        postId: String,
        postType: String,
        postTitle: String,
        postUrl: String?
    ) {
        statsSiteProvider.start(site)
        statsPostProvider.init(postId, postType, postTitle, postUrl)
    }
}
>>>>>>> 62e4a115
<|MERGE_RESOLUTION|>--- conflicted
+++ resolved
@@ -5,13 +5,8 @@
 import org.wordpress.android.ui.stats.refresh.DETAIL_USE_CASE
 import org.wordpress.android.ui.stats.refresh.lists.BaseListUseCase
 import org.wordpress.android.ui.stats.refresh.lists.StatsListViewModel
-<<<<<<< HEAD
-=======
 import org.wordpress.android.ui.stats.refresh.lists.StatsListViewModel.StatsSection.DETAIL
 import org.wordpress.android.ui.stats.refresh.utils.StatsDateSelector
-import org.wordpress.android.ui.stats.refresh.utils.StatsPostProvider
-import org.wordpress.android.ui.stats.refresh.utils.StatsSiteProvider
->>>>>>> 62e4a115
 import org.wordpress.android.util.analytics.AnalyticsTrackerWrapper
 import javax.inject.Inject
 import javax.inject.Named
@@ -19,26 +14,7 @@
 class DetailListViewModel
 @Inject constructor(
     @Named(UI_THREAD) mainDispatcher: CoroutineDispatcher,
-<<<<<<< HEAD
     @Named(DETAIL_USE_CASE) private val detailUseCase: BaseListUseCase,
-    analyticsTracker: AnalyticsTrackerWrapper
-) : StatsListViewModel(mainDispatcher, detailUseCase, analyticsTracker)
-=======
-    @Named(DETAIL_USE_CASE) private val insightsUseCase: BaseListUseCase,
     analyticsTracker: AnalyticsTrackerWrapper,
-    private val statsSiteProvider: StatsSiteProvider,
-    private val statsPostProvider: StatsPostProvider,
     dateSelectorFactory: StatsDateSelector.Factory
-) : StatsListViewModel(mainDispatcher, insightsUseCase, analyticsTracker, dateSelectorFactory.build(DETAIL)) {
-    fun init(
-        site: SiteModel,
-        postId: String,
-        postType: String,
-        postTitle: String,
-        postUrl: String?
-    ) {
-        statsSiteProvider.start(site)
-        statsPostProvider.init(postId, postType, postTitle, postUrl)
-    }
-}
->>>>>>> 62e4a115
+) : StatsListViewModel(mainDispatcher, detailUseCase, analyticsTracker, dateSelectorFactory.build(DETAIL))