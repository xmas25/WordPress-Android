package org.wordpress.android.ui.people;

<<<<<<< HEAD
=======
import org.wordpress.android.R;
import org.wordpress.android.ui.people.utils.PeopleUtils;
import org.wordpress.android.ui.people.utils.PeopleUtils.ValidateUsernameCallback.ValidationResult;
import org.wordpress.android.util.EditTextUtils;
import org.wordpress.android.util.NetworkUtils;
import org.wordpress.android.util.StringUtils;
import org.wordpress.android.util.ToastUtils;

>>>>>>> 1ba0f688
import android.animation.Animator;
import android.animation.AnimatorInflater;
import android.app.Fragment;
import android.os.Bundle;
import android.support.annotation.Nullable;
import android.support.v4.content.ContextCompat;
import android.text.Editable;
import android.text.TextUtils;
import android.text.TextWatcher;
import android.view.KeyEvent;
import android.view.LayoutInflater;
import android.view.Menu;
import android.view.MenuInflater;
import android.view.View;
import android.view.ViewGroup;
import android.view.inputmethod.EditorInfo;
import android.widget.EditText;
import android.widget.ImageButton;
import android.widget.TextView;

import org.wordpress.android.R;
import org.wordpress.android.ui.people.utils.PeopleUtils;
import org.wordpress.android.ui.people.utils.PeopleUtils.ValidateUsernameCallback.ValidationResult;
import org.wordpress.android.util.EditTextUtils;
import org.wordpress.android.util.StringUtils;
import org.wordpress.android.util.ToastUtils;
import org.wordpress.android.widgets.MultiUsernameEditText;

import java.util.ArrayList;
import java.util.Arrays;
import java.util.Collection;
import java.util.HashMap;
import java.util.Hashtable;
import java.util.LinkedHashMap;
import java.util.List;
import java.util.Map;

public class PeopleInviteFragment extends Fragment implements
        RoleSelectDialogFragment.OnRoleSelectListener,
        PeopleManagementActivity.InvitationSender {

    private static final String FLAG_SUCCESS = "SUCCESS";

    private static final String ARG_BLOGID = "ARG_BLOGID";

    private static final int MAX_NUMBER_OF_INVITEES = 10;
    private final String[] USERNAME_DELIMITERS = {" ", ","};

    private ViewGroup mUsernamesContainer;
    private MultiUsernameEditText mUsernameEditText;
    private TextView mRoleTextView;
    private EditText mCustomMessageEditText;

    private final Map<String, ViewGroup> mUsernameButtons = new LinkedHashMap<>();
    private HashMap<String, String> mUsernameResults = new HashMap<>();
    private final Map<String, View> mUsernameErrorViews = new Hashtable<>();
    private String mRole;
    private String mCustomMessage = "";
    private boolean mInviteOperationInProgress = false;

    public static PeopleInviteFragment newInstance(String dotComBlogId) {
        PeopleInviteFragment peopleInviteFragment = new PeopleInviteFragment();

        Bundle bundle = new Bundle();
        bundle.putString(ARG_BLOGID, dotComBlogId);

        peopleInviteFragment.setArguments(bundle);
        return peopleInviteFragment;
    }

    @Override
    public void onCreateOptionsMenu(Menu menu, MenuInflater inflater) {
        inflater.inflate(R.menu.people_invite, menu);
        super.onCreateOptionsMenu(menu, inflater);
    }

    @Override
    public void onPrepareOptionsMenu(Menu menu) {
        menu.getItem(0).setEnabled(!mInviteOperationInProgress); // here pass the index of send menu item
        super.onPrepareOptionsMenu(menu);
    }

    /**
     * Sets the enter & pop animation for the fragment. In order to keep the animation even after the configuration
     * changes, this method is used instead of FragmentTransaction for the animation.
     */
    @Override
    public Animator onCreateAnimator(int transit, boolean enter, int nextAnim) {
        if (enter) {
            return AnimatorInflater.loadAnimator(getActivity(), R.animator.fragment_slide_in_from_right);
        } else {
            return AnimatorInflater.loadAnimator(getActivity(), R.animator.fragment_slide_out_to_right);
        }
    }

    @Override
    public void onCreate(Bundle savedInstanceState) {
        super.onCreate(savedInstanceState);
        // retain this fragment across configuration changes
        // WARNING: use setRetainInstance wisely. In this case we need this to be able to get the
        // results of network connections in the same fragment if going through a configuration change
        // (for example, device rotation occurs). Given the simplicity of this particular use case
        // (the fragment state keeps only a couple of EditText components and the SAVE button, it is
        // OK to use it here.
        setRetainInstance(true);
    }

    @Override
    public View onCreateView(final LayoutInflater inflater, ViewGroup container, Bundle savedInstanceState) {
        setHasOptionsMenu(true);
        return inflater.inflate(R.layout.people_invite_fragment, container, false);
    }

    @Override
    public void onViewCreated(View view, Bundle savedInstanceState) {
        super.onViewCreated(view, savedInstanceState);

        mUsernamesContainer = (ViewGroup) view.findViewById(R.id.usernames);
        mUsernamesContainer.setOnClickListener(new View.OnClickListener() {
            @Override
            public void onClick(View v) {
                EditTextUtils.showSoftInput(mUsernameEditText);
            }
        });

        String role = mRole;
        if (role == null) {
            role = loadDefaultRole();
        }

        mUsernameEditText = (MultiUsernameEditText) view.findViewById(R.id.invite_usernames);

        //to detect backspace press in mUsernameEditText we need to maintain permanent whitespace in it
        mUsernameEditText.setText(" ");
        mUsernameEditText.setSelection(1);

        mUsernameEditText.setOnSelectionChangeListener(new MultiUsernameEditText.OnSelectionChangeListener() {
            @Override
            public void onSelectionChanged(int selStart, int selEnd) {
                if (selEnd == 0) {
                    if (TextUtils.isEmpty(mUsernameEditText.getText())) {
                        List<String> list = new ArrayList<>(mUsernameButtons.keySet());
                        if (!list.isEmpty()) {
                            String username = list.get(list.size() - 1);
                            removeUsername(username);
                        }
                        mUsernameEditText.setText(" ");
                    }
                    mUsernameEditText.setSelection(1);
                }
            }
        });

        mUsernameEditText.addTextChangedListener(new TextWatcher() {
            private boolean shouldIgnoreChanges = false;

            @Override
            public void beforeTextChanged(CharSequence s, int start, int count, int after) {
            }

            @Override
            public void onTextChanged(CharSequence s, int start, int before, int count) {
                if (shouldIgnoreChanges) //used to avoid double call after calling setText from this method
                    return;

                if (mUsernameButtons.size() >= MAX_NUMBER_OF_INVITEES && !TextUtils.isEmpty(s)) {
                    shouldIgnoreChanges = true;
                    mUsernameEditText.setText(" ");
                    shouldIgnoreChanges = false;
                } else if (isUsernameContainsDelimiter(mUsernameEditText.getText().toString())) {
                    shouldIgnoreChanges = true;
                    addUsername(mUsernameEditText, null);
                    shouldIgnoreChanges = false;
                }
            }

            @Override
            public void afterTextChanged(Editable s) {
            }
        });

        mUsernameEditText.setOnEditorActionListener(new TextView.OnEditorActionListener() {
            @Override
            public boolean onEditorAction(TextView v, int actionId, KeyEvent event) {
                if (actionId == EditorInfo.IME_ACTION_DONE || (event != null && event.getKeyCode() == KeyEvent
                        .KEYCODE_ENTER)) {
                    addUsername(mUsernameEditText, null);
                    return true;
                } else {
                    return false;
                }
            }
        });

        mUsernameEditText.setOnFocusChangeListener(new View.OnFocusChangeListener() {
            @Override
            public void onFocusChange(View v, boolean hasFocus) {
                if (!hasFocus && mUsernameEditText.getText().toString().length() > 0) {
                    addUsername(mUsernameEditText, null);
                }
            }
        });


        if (mUsernameButtons != null && mUsernameButtons.size() > 0) {
            ArrayList<String> usernames = new ArrayList<>(mUsernameButtons.keySet());
            populateUsernameButtons(usernames);
        }

        View roleContainer = getView().findViewById(R.id.role_container);
        roleContainer.setOnClickListener(new View.OnClickListener() {
            @Override
            public void onClick(View v) {
                RoleSelectDialogFragment.show(PeopleInviteFragment.this, 0);
            }
        });
        mRoleTextView = (TextView) getView().findViewById(R.id.role);

        setRole(role);

        final int MAX_CHARS = getResources().getInteger(R.integer.invite_message_char_limit);
        final TextView remainingCharsTextView = (TextView) getView().findViewById(R.id.message_remaining);

        mCustomMessageEditText = (EditText) getView().findViewById(R.id.message);
        mCustomMessageEditText.addTextChangedListener(new TextWatcher() {
            @Override
            public void beforeTextChanged(CharSequence s, int start, int count, int after) {
            }

            @Override
            public void onTextChanged(CharSequence s, int start, int before, int count) {
                mCustomMessage = mCustomMessageEditText.getText().toString();
                updateRemainingCharsView(remainingCharsTextView, mCustomMessage, MAX_CHARS);
            }

            @Override
            public void afterTextChanged(Editable s) {
            }
        });
        updateRemainingCharsView(remainingCharsTextView, mCustomMessage, MAX_CHARS);
    }

    private boolean isUsernameContainsDelimiter(String username) {
        if (TextUtils.isEmpty(username)) return false;

        for (String usernameDelimiter : USERNAME_DELIMITERS) {
            if (username.endsWith(usernameDelimiter)) return true;
        }

        return false;
    }

    private String removeDelimiterFromUsername(String username) {
        if (TextUtils.isEmpty(username)) return username;

        username = username.trim();

        for (String usernameDelimiter : USERNAME_DELIMITERS) {
            if (username.endsWith(usernameDelimiter)) {
                return username.substring(0, username.length() - usernameDelimiter.length());
            }
        }

        return username;
    }

    private String loadDefaultRole() {
        final String[] roles = getResources().getStringArray(R.array.roles);
        return roles[roles.length - 1];
    }

    private void updateRemainingCharsView(TextView remainingCharsTextView, String currentString, int limit) {
        remainingCharsTextView.setText(StringUtils.getQuantityString(getActivity(),
                R.string.invite_message_remaining_zero,
                R.string.invite_message_remaining_one,
                R.string.invite_message_remaining_other, limit - (currentString == null ? 0 : currentString.length())));
    }

    private void populateUsernameButtons(Collection<String> usernames) {
        if (usernames != null && usernames.size() > 0) {

            for (String username : usernames) {
                mUsernameButtons.put(username, buttonizeUsername(username));
            }

            validateAndStyleUsername(usernames, null);
        }
    }

    private ViewGroup buttonizeUsername(final String username) {
        if (!isAdded()) {
            return null;
        }

        final ViewGroup usernameButton = (ViewGroup) LayoutInflater.from(getActivity()).inflate(R.layout
                .invite_username_button, null);
        final TextView usernameTextView = (TextView) usernameButton.findViewById(R.id.username);
        usernameTextView.setText(username);

        mUsernamesContainer.addView(usernameButton, mUsernamesContainer.getChildCount() - 1);

        final ImageButton delete = (ImageButton) usernameButton.findViewById(R.id.username_delete);
        delete.setOnClickListener(new View.OnClickListener() {
            @Override
            public void onClick(View v) {
                removeUsername(username);
            }
        });

        return usernameButton;
    }

    private void addUsername(EditText editText, ValidationEndListener validationEndListener) {
        String username = removeDelimiterFromUsername(editText.getText().toString());
        editText.setText(" ");

        if (username.isEmpty() || mUsernameButtons.keySet().contains(username)) {
            if (validationEndListener != null) {
                validationEndListener.onValidationEnd();
            }
            return;
        }

        final ViewGroup usernameButton = buttonizeUsername(username);

        mUsernameButtons.put(username, usernameButton);

        validateAndStyleUsername(Arrays.asList(new String[]{username}), validationEndListener);
    }

    private void removeUsername(String username) {
        final ViewGroup usernamesView = (ViewGroup) getView().findViewById(R.id.usernames);

        ViewGroup removedButton = mUsernameButtons.remove(username);
        mUsernameResults.remove(username);
        usernamesView.removeView(removedButton);

        final ViewGroup usernamesContainer = (ViewGroup) getView().findViewById(R.id.usernames_container);
        View removedErrorView = mUsernameErrorViews.remove(username);
        usernamesContainer.removeView(removedErrorView);
    }

    @Override
    public void onRoleSelected(String newRole) {
        setRole(newRole);
    }

    private void setRole(String newRole) {
        mRole = newRole;
        mRoleTextView.setText(newRole);
    }

    private void validateAndStyleUsername(Collection<String> usernames, final ValidationEndListener validationEndListener) {
        List<String> usernamesToCheck = new ArrayList<>();
        List<String> usernamesChecked = new ArrayList<>();

        for (String username : usernames) {
            if (mUsernameResults.containsKey(username)) {
                usernamesChecked.add(username);
            } else {
                usernamesToCheck.add(username);
            }
        }

        for (String username : usernamesChecked) {
            String resultMessage = mUsernameResults.get(username);
            if (!resultMessage.equals(FLAG_SUCCESS)) {
                styleButton(username, resultMessage);
                appendError(username, resultMessage);
            }
        }

        if (usernamesToCheck.size() > 0) {

            String dotComBlogId = getArguments().getString(ARG_BLOGID);
            PeopleUtils.validateUsernames(usernamesToCheck, dotComBlogId, new PeopleUtils.ValidateUsernameCallback() {
                @Override
                public void onUsernameValidation(String username, ValidationResult validationResult) {
                    if (!isAdded()) {
                        return;
                    }

                    final String usernameResultString = getValidationErrorString(username, validationResult);
                    mUsernameResults.put(username, usernameResultString);

                    if (validationResult != ValidationResult.USER_FOUND) {
                        styleButton(username, usernameResultString);
                        appendError(username, usernameResultString);
                    }
                }

                @Override
                public void onValidationFinished() {
                    if (validationEndListener != null) {
                        validationEndListener.onValidationEnd();
                    }
                }

                @Override
                public void onError() {
                    // properly style the button
                }
            });
        } else {
            if (validationEndListener != null) {
                validationEndListener.onValidationEnd();
            }
        }
    }

    public interface ValidationEndListener {
        void onValidationEnd();
    }

    private void styleButton(String username, String validationResultMessage) {
        if (!isAdded()) {
            return;
        }

        TextView textView = (TextView) mUsernameButtons.get(username).findViewById(R.id.username);

        if (!validationResultMessage.equals(FLAG_SUCCESS)) {
            textView.setTextColor(ContextCompat.getColor(getActivity(), R.color.alert_red));
        } else {
            // properly style the button
        }
    }

    private
    @Nullable
    String getValidationErrorString(String username, ValidationResult validationResult) {
        switch (validationResult) {
            case USER_NOT_FOUND:
                return getString(R.string.invite_username_not_found, username);
            case ALREADY_MEMBER:
                return getString(R.string.invite_already_a_member, username);
            case INVALID_EMAIL:
                return getString(R.string.invite_invalid_email, username);
            case USER_FOUND:
                return FLAG_SUCCESS;
        }

        return null;
    }

    private void appendError(String username, String error) {
        if (!isAdded() || error == null) {
            return;
        }

        final ViewGroup usernamesContainer = (ViewGroup) getView().findViewById(R.id.usernames_container);
        final TextView usernameError = (TextView) LayoutInflater.from(getActivity()).inflate(R.layout
                .people_invite_error_view, null);
        usernameError.setText(error);
        usernamesContainer.addView(usernameError);
        mUsernameErrorViews.put(username, usernameError);
    }

    private void clearUsernames(Collection<String> usernames) {
        for (String username : usernames) {
            removeUsername(username);
        }

        if (mUsernameButtons.size() == 0) {
            setRole(loadDefaultRole());

            mCustomMessageEditText.setText("");
        }
    }

    @Override
    public void send() {
        if (!isAdded()) {
            return;
        }

        if (!NetworkUtils.checkConnection(getActivity())) {
            enableSendButton(true);
            return;
        }

        enableSendButton(false);

        if (mUsernameEditText.getText().toString().length() > 0) {
            addUsername(mUsernameEditText, new ValidationEndListener() {
                @Override
                public void onValidationEnd() {
                    if (!checkAndSend()){
                        //re-enable SEND button if validation failed
                        enableSendButton(true);
                    }
                }
            });
        } else {
            if (!checkAndSend()){
                //re-enable SEND button if validation failed
                enableSendButton(true);
            }
        }
    }

    /*
    * returns true if send is attempted, false if validation failed
    * */
    private boolean checkAndSend() {
        if (!isAdded()) {
            return false;
        }

        if (!NetworkUtils.checkConnection(getActivity())) {
            return false;
        }

        if (mUsernameButtons.size() == 0) {
            ToastUtils.showToast(getActivity(), R.string.invite_error_no_usernames);
            return false;
        }

        int invalidCount = 0;
        for (String usernameResultString : mUsernameResults.values()) {
            if (!usernameResultString.equals(FLAG_SUCCESS)) {
                invalidCount++;
            }
        }

        if (invalidCount > 0) {
            ToastUtils.showToast(getActivity(), StringUtils.getQuantityString(getActivity(), 0,
                    R.string.invite_error_invalid_usernames_one,
                    R.string.invite_error_invalid_usernames_multiple, invalidCount));
            return false;
        }

        //set the  "SEND" option disabled
        enableSendButton(false);

        String dotComBlogId = getArguments().getString(ARG_BLOGID);
        PeopleUtils.sendInvitations(new ArrayList<>(mUsernameButtons.keySet()), mRole, mCustomMessage, dotComBlogId,
                new PeopleUtils.InvitationsSendCallback() {
                    @Override
                    public void onSent(List<String> succeededUsernames, Map<String, String> failedUsernameErrors) {
                        if (!isAdded()) {
                            return;
                        }

                        clearUsernames(succeededUsernames);

                        if (failedUsernameErrors.size() != 0) {
                            clearUsernames(failedUsernameErrors.keySet());

                            for (Map.Entry<String, String> error : failedUsernameErrors.entrySet()) {
                                final String username = error.getKey();
                                final String errorMessage = error.getValue();
                                mUsernameResults.put(username, getString(R.string.invite_error_for_username,
                                        username, errorMessage));
                            }

                            populateUsernameButtons(failedUsernameErrors.keySet());

                            ToastUtils.showToast(getActivity(), R.string.invite_error_some_failed);
                        } else {
                            ToastUtils.showToast(getActivity(), R.string.invite_sent, ToastUtils.Duration.LONG);
                        }

                        //set the  "SEND" option enabled again
                        enableSendButton(true);
                    }

                    @Override
                    public void onError() {
                        if (!isAdded()) {
                            return;
                        }

                        ToastUtils.showToast(getActivity(), R.string.invite_error_sending);

                        //set the  "SEND" option enabled again
                        enableSendButton(true);

                    }
                });

        return true;
    }

    private void enableSendButton(boolean enable){
        mInviteOperationInProgress = !enable;
        if (getActivity() != null) {
            getActivity().invalidateOptionsMenu();
        }
    }
}<|MERGE_RESOLUTION|>--- conflicted
+++ resolved
@@ -1,16 +1,6 @@
 package org.wordpress.android.ui.people;
 
-<<<<<<< HEAD
-=======
-import org.wordpress.android.R;
-import org.wordpress.android.ui.people.utils.PeopleUtils;
-import org.wordpress.android.ui.people.utils.PeopleUtils.ValidateUsernameCallback.ValidationResult;
-import org.wordpress.android.util.EditTextUtils;
-import org.wordpress.android.util.NetworkUtils;
-import org.wordpress.android.util.StringUtils;
-import org.wordpress.android.util.ToastUtils;
-
->>>>>>> 1ba0f688
+
 import android.animation.Animator;
 import android.animation.AnimatorInflater;
 import android.app.Fragment;
@@ -35,6 +25,7 @@
 import org.wordpress.android.ui.people.utils.PeopleUtils;
 import org.wordpress.android.ui.people.utils.PeopleUtils.ValidateUsernameCallback.ValidationResult;
 import org.wordpress.android.util.EditTextUtils;
+import org.wordpress.android.util.NetworkUtils;
 import org.wordpress.android.util.StringUtils;
 import org.wordpress.android.util.ToastUtils;
 import org.wordpress.android.widgets.MultiUsernameEditText;
@@ -498,14 +489,14 @@
             addUsername(mUsernameEditText, new ValidationEndListener() {
                 @Override
                 public void onValidationEnd() {
-                    if (!checkAndSend()){
+                    if (!checkAndSend()) {
                         //re-enable SEND button if validation failed
                         enableSendButton(true);
                     }
                 }
             });
         } else {
-            if (!checkAndSend()){
+            if (!checkAndSend()) {
                 //re-enable SEND button if validation failed
                 enableSendButton(true);
             }
@@ -595,7 +586,7 @@
         return true;
     }
 
-    private void enableSendButton(boolean enable){
+    private void enableSendButton(boolean enable) {
         mInviteOperationInProgress = !enable;
         if (getActivity() != null) {
             getActivity().invalidateOptionsMenu();
