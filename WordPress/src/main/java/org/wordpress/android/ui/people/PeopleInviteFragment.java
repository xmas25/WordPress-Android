package org.wordpress.android.ui.people;


import android.app.Fragment;
import android.os.Bundle;
import android.support.annotation.Nullable;
import android.support.v4.content.ContextCompat;
import android.text.Editable;
import android.text.TextUtils;
import android.text.TextWatcher;
import android.view.KeyEvent;
import android.view.LayoutInflater;
import android.view.Menu;
import android.view.MenuInflater;
import android.view.View;
import android.view.ViewGroup;
import android.view.inputmethod.EditorInfo;
import android.widget.EditText;
import android.widget.ImageButton;
import android.widget.ImageView;
import android.widget.TextView;

import org.wordpress.android.R;
import org.wordpress.android.WordPress;
import org.wordpress.android.fluxc.model.SiteModel;
import org.wordpress.android.models.Role;
import org.wordpress.android.ui.ActivityLauncher;
import org.wordpress.android.ui.people.utils.PeopleUtils;
import org.wordpress.android.ui.people.utils.PeopleUtils.ValidateUsernameCallback.ValidationResult;
import org.wordpress.android.util.EditTextUtils;
import org.wordpress.android.util.NetworkUtils;
import org.wordpress.android.util.StringUtils;
import org.wordpress.android.util.ToastUtils;
import org.wordpress.android.widgets.MultiUsernameEditText;

import java.util.ArrayList;
import java.util.Collection;
import java.util.Collections;
import java.util.HashMap;
import java.util.Hashtable;
import java.util.LinkedHashMap;
import java.util.List;
import java.util.Map;

public class PeopleInviteFragment extends Fragment implements RoleSelectDialogFragment.OnRoleSelectListener,
        PeopleManagementActivity.InvitationSender {
<<<<<<< HEAD
=======
    private static final String URL_USER_ROLES_DOCUMENTATION = "https://en.support.wordpress.com/user-roles/";

>>>>>>> e44adc86
    private static final String FLAG_SUCCESS = "SUCCESS";
    private static final int MAX_NUMBER_OF_INVITEES = 10;
    private static final String[] USERNAME_DELIMITERS = {" ", ","};
    private final Map<String, ViewGroup> mUsernameButtons = new LinkedHashMap<>();
    private final HashMap<String, String> mUsernameResults = new HashMap<>();
    private final Map<String, View> mUsernameErrorViews = new Hashtable<>();
    private ViewGroup mUsernamesContainer;
    private MultiUsernameEditText mUsernameEditText;
    private TextView mRoleTextView;
    private EditText mCustomMessageEditText;

    private Role mRole;
    private String mCustomMessage = "";
    private boolean mInviteOperationInProgress = false;
    private SiteModel mSite;

    public static PeopleInviteFragment newInstance(SiteModel site) {
        PeopleInviteFragment peopleInviteFragment = new PeopleInviteFragment();
        Bundle bundle = new Bundle();
        bundle.putSerializable(WordPress.SITE, site);
        peopleInviteFragment.setArguments(bundle);
        return peopleInviteFragment;
    }

    private void updateSiteOrFinishActivity(Bundle savedInstanceState) {
        if (savedInstanceState == null) {
            if (getArguments() != null) {
                mSite = (SiteModel) getArguments().getSerializable(WordPress.SITE);
            } else {
                mSite = (SiteModel) getActivity().getIntent().getSerializableExtra(WordPress.SITE);
            }
        } else {
            mSite = (SiteModel) savedInstanceState.getSerializable(WordPress.SITE);
        }

        if (mSite == null) {
            ToastUtils.showToast(getActivity(), R.string.blog_not_found, ToastUtils.Duration.SHORT);
            getActivity().finish();
        }
    }

    @Override
    public void onCreateOptionsMenu(Menu menu, MenuInflater inflater) {
        inflater.inflate(R.menu.people_invite, menu);
        super.onCreateOptionsMenu(menu, inflater);
    }

    @Override
    public void onPrepareOptionsMenu(Menu menu) {
        menu.getItem(0).setEnabled(!mInviteOperationInProgress); // here pass the index of send menu item
        super.onPrepareOptionsMenu(menu);
    }

    @Override
    public void onCreate(Bundle savedInstanceState) {
        super.onCreate(savedInstanceState);
        updateSiteOrFinishActivity(savedInstanceState);
        // retain this fragment across configuration changes
        // WARNING: use setRetainInstance wisely. In this case we need this to be able to get the
        // results of network connections in the same fragment if going through a configuration change
        // (for example, device rotation occurs). Given the simplicity of this particular use case
        // (the fragment state keeps only a couple of EditText components and the SAVE button, it is
        // OK to use it here.
        setRetainInstance(true);
    }

    @Override
    public View onCreateView(final LayoutInflater inflater, ViewGroup container, Bundle savedInstanceState) {
        setHasOptionsMenu(true);
        return inflater.inflate(R.layout.people_invite_fragment, container, false);
    }

    @Override
    public void onViewCreated(View view, Bundle savedInstanceState) {
        super.onViewCreated(view, savedInstanceState);

        mUsernamesContainer = (ViewGroup) view.findViewById(R.id.usernames);
        mUsernamesContainer.setOnClickListener(new View.OnClickListener() {
            @Override
            public void onClick(View v) {
                EditTextUtils.showSoftInput(mUsernameEditText);
            }
        });

        Role role = mRole;
        if (role == null) {
            role = getDefaultRole();
        }

        mUsernameEditText = (MultiUsernameEditText) view.findViewById(R.id.invite_usernames);

        //handle key preses from hardware keyboard
        mUsernameEditText.setOnKeyListener(new View.OnKeyListener() {
            @Override
            public boolean onKey(View view, int i, KeyEvent keyEvent) {
                return keyEvent.getKeyCode() == KeyEvent.KEYCODE_DEL
                        && keyEvent.getAction() == KeyEvent.ACTION_DOWN
                        && removeLastEnteredUsername();
            }
        });

        mUsernameEditText.setOnBackspacePressedListener(new MultiUsernameEditText.OnBackspacePressedListener() {
            @Override
            public boolean onBackspacePressed() {
                return removeLastEnteredUsername();
            }
        });

        mUsernameEditText.addTextChangedListener(new TextWatcher() {
            private boolean shouldIgnoreChanges = false;

            @Override
            public void beforeTextChanged(CharSequence s, int start, int count, int after) {
            }

            @Override
            public void onTextChanged(CharSequence s, int start, int before, int count) {
                if (shouldIgnoreChanges) { //used to avoid double call after calling setText from this method
                    return;
                }

                shouldIgnoreChanges = true;
                if (mUsernameButtons.size() >= MAX_NUMBER_OF_INVITEES && !TextUtils.isEmpty(s)) {
                    resetEditTextContent(mUsernameEditText);
                } else if (endsWithDelimiter(mUsernameEditText.getText().toString())) {
                    addUsername(mUsernameEditText, null);
                }
                shouldIgnoreChanges = false;
            }

            @Override
            public void afterTextChanged(Editable s) {
            }
        });

        mUsernameEditText.setOnEditorActionListener(new TextView.OnEditorActionListener() {
            @Override
            public boolean onEditorAction(TextView v, int actionId, KeyEvent event) {
                if (actionId == EditorInfo.IME_ACTION_DONE || (event != null && event.getKeyCode() == KeyEvent
                        .KEYCODE_ENTER)) {
                    addUsername(mUsernameEditText, null);
                    return true;
                } else {
                    return false;
                }
            }
        });

        mUsernameEditText.setOnFocusChangeListener(new View.OnFocusChangeListener() {
            @Override
            public void onFocusChange(View v, boolean hasFocus) {
                if (!hasFocus && mUsernameEditText.getText().toString().length() > 0) {
                    addUsername(mUsernameEditText, null);
                }
            }
        });


        if (mUsernameButtons.size() > 0) {
            ArrayList<String> usernames = new ArrayList<>(mUsernameButtons.keySet());
            populateUsernameButtons(usernames);
        }


        view.findViewById(R.id.role_container).setOnClickListener(new View.OnClickListener() {
            @Override
            public void onClick(View v) {
                RoleSelectDialogFragment.show(PeopleInviteFragment.this, 0, mSite.isPrivate());
            }
        });

        mRoleTextView = (TextView) view.findViewById(R.id.role);
        setRole(role);
        ImageView imgRoleInfo = (ImageView) view.findViewById(R.id.imgRoleInfo);
        imgRoleInfo.setOnClickListener(new View.OnClickListener() {
            @Override
            public void onClick(View v) {
                ActivityLauncher.openUrlExternal(v.getContext(), URL_USER_ROLES_DOCUMENTATION);
            }
        });

        final int MAX_CHARS = getResources().getInteger(R.integer.invite_message_char_limit);
        final TextView remainingCharsTextView = (TextView) view.findViewById(R.id.message_remaining);

        mCustomMessageEditText = (EditText) view.findViewById(R.id.message);
        mCustomMessageEditText.addTextChangedListener(new TextWatcher() {
            @Override
            public void beforeTextChanged(CharSequence s, int start, int count, int after) {
            }

            @Override
            public void onTextChanged(CharSequence s, int start, int before, int count) {
                mCustomMessage = mCustomMessageEditText.getText().toString();
                updateRemainingCharsView(remainingCharsTextView, mCustomMessage, MAX_CHARS);
            }

            @Override
            public void afterTextChanged(Editable s) {
            }
        });
        updateRemainingCharsView(remainingCharsTextView, mCustomMessage, MAX_CHARS);
    }

    private boolean endsWithDelimiter(String string) {
        if (TextUtils.isEmpty(string)) {
            return false;
        }

        for (String usernameDelimiter : USERNAME_DELIMITERS) {
            if (string.endsWith(usernameDelimiter)) {
                return true;
            }
        }

        return false;
    }

    private String removeDelimiterFromUsername(String username) {
        if (TextUtils.isEmpty(username)) {
            return username;
        }

        String trimmedUsername = username.trim();

        for (String usernameDelimiter : USERNAME_DELIMITERS) {
            if (trimmedUsername.endsWith(usernameDelimiter)) {
                return trimmedUsername.substring(0, trimmedUsername.length() - usernameDelimiter.length());
            }
        }

        return trimmedUsername;
    }

    private void resetEditTextContent(EditText editText) {
        if (editText != null) {
            editText.setText("");
        }
    }

    private Role getDefaultRole() {
        Role[] inviteRoles = Role.inviteRoles(mSite.isPrivate());
        return inviteRoles[0];
    }

    private void updateRemainingCharsView(TextView remainingCharsTextView, String currentString, int limit) {
        remainingCharsTextView.setText(StringUtils.getQuantityString(getActivity(),
                R.string.invite_message_remaining_zero,
                R.string.invite_message_remaining_one,
                R.string.invite_message_remaining_other, limit - (currentString == null ? 0 : currentString.length())));
    }

    private void populateUsernameButtons(Collection<String> usernames) {
        if (usernames != null && usernames.size() > 0) {

            for (String username : usernames) {
                mUsernameButtons.put(username, buttonizeUsername(username));
            }

            validateAndStyleUsername(usernames, null);
        }
    }

    private ViewGroup buttonizeUsername(final String username) {
        if (!isAdded()) {
            return null;
        }

        final ViewGroup usernameButton = (ViewGroup) LayoutInflater.from(getActivity()).inflate(R.layout
                .invite_username_button, null);
        final TextView usernameTextView = (TextView) usernameButton.findViewById(R.id.username);
        usernameTextView.setText(username);

        mUsernamesContainer.addView(usernameButton, mUsernamesContainer.getChildCount() - 1);

        final ImageButton delete = (ImageButton) usernameButton.findViewById(R.id.username_delete);
        delete.setOnClickListener(new View.OnClickListener() {
            @Override
            public void onClick(View v) {
                removeUsername(username);
            }
        });

        return usernameButton;
    }

    private void addUsername(EditText editText, ValidationEndListener validationEndListener) {
        String username = removeDelimiterFromUsername(editText.getText().toString());
        resetEditTextContent(editText);

        if (username.isEmpty() || mUsernameButtons.keySet().contains(username)) {
            if (validationEndListener != null) {
                validationEndListener.onValidationEnd();
            }
            return;
        }

        final ViewGroup usernameButton = buttonizeUsername(username);

        mUsernameButtons.put(username, usernameButton);

        validateAndStyleUsername(Collections.singletonList(username), validationEndListener);
    }

    private void removeUsername(String username) {
        final ViewGroup usernamesView = (ViewGroup) getView().findViewById(R.id.usernames);

        ViewGroup removedButton = mUsernameButtons.remove(username);
        mUsernameResults.remove(username);
        usernamesView.removeView(removedButton);

        updateUsernameError(username, null);
    }

    private boolean isUserInInvitees(String username) {
        return mUsernameButtons.get(username) != null;
    }

    /**
     * Deletes the last entered username.
     *
     * @return true if the username was deleted
     */
    private boolean removeLastEnteredUsername() {
        if (!TextUtils.isEmpty(mUsernameEditText.getText())) {
            return false;
        }

        //try and remove the last entered username
        List<String> list = new ArrayList<>(mUsernameButtons.keySet());
        if (!list.isEmpty()) {
            String username = list.get(list.size() - 1);
            removeUsername(username);
            return true;
        }
        return false;
    }

    @Override
    public void onRoleSelected(Role newRole) {
        setRole(newRole);

        if (!mUsernameButtons.keySet().isEmpty()) {
            // clear the username results list and let the 'validate' routine do the updates
            mUsernameResults.clear();

            validateAndStyleUsername(mUsernameButtons.keySet(), null);
        }
    }

    private void setRole(Role newRole) {
        mRole = newRole;
        mRoleTextView.setText(newRole.toDisplayString());
    }

    private void validateAndStyleUsername(Collection<String> usernames, final ValidationEndListener validationEndListener) {
        List<String> usernamesToCheck = new ArrayList<>();

        for (String username : usernames) {
            if (mUsernameResults.containsKey(username)) {
                String resultMessage = mUsernameResults.get(username);
                styleButton(username, resultMessage);
                updateUsernameError(username, resultMessage);
            } else {
                styleButton(username, null);
                updateUsernameError(username, null);

                usernamesToCheck.add(username);
            }
        }

        if (usernamesToCheck.size() > 0) {
            long dotComBlogId = mSite.getSiteId();
            PeopleUtils.validateUsernames(usernamesToCheck, mRole, dotComBlogId,
                    new PeopleUtils.ValidateUsernameCallback() {
                @Override
                public void onUsernameValidation(String username, ValidationResult validationResult) {
                    if (!isAdded()) {
                        return;
                    }

                    if (!isUserInInvitees(username)) {
                        //user is removed from invitees before validation
                        return;
                    }

                    final String usernameResultString = getValidationErrorString(username, validationResult);
                    mUsernameResults.put(username, usernameResultString);

                    styleButton(username, usernameResultString);
                    updateUsernameError(username, usernameResultString);
                }

                @Override
                public void onValidationFinished() {
                    if (validationEndListener != null) {
                        validationEndListener.onValidationEnd();
                    }
                }

                @Override
                public void onError() {
                    // properly style the button
                }
            });
        } else {
            if (validationEndListener != null) {
                validationEndListener.onValidationEnd();
            }
        }
    }

    private void styleButton(String username, @Nullable String validationResultMessage) {
        if (!isAdded()) {
            return;
        }

        TextView textView = (TextView) mUsernameButtons.get(username).findViewById(R.id.username);
        textView.setTextColor(ContextCompat.getColor(getActivity(),
                validationResultMessage == null ? R.color.grey_dark :
                        (validationResultMessage.equals(FLAG_SUCCESS) ? R.color.blue_wordpress : R.color.alert_red)));
    }

    private
    @Nullable
    String getValidationErrorString(String username, ValidationResult validationResult) {
        switch (validationResult) {
            case USER_NOT_FOUND:
                return getString(R.string.invite_username_not_found, username);
            case ALREADY_MEMBER:
                return getString(R.string.invite_already_a_member, username);
            case ALREADY_FOLLOWING:
                return getString(R.string.invite_already_following, username);
            case BLOCKED_INVITES:
                return getString(R.string.invite_user_blocked_invites, username);
            case INVALID_EMAIL:
                return getString(R.string.invite_invalid_email, username);
            case USER_FOUND:
                return FLAG_SUCCESS;
        }

        return null;
    }

    private void updateUsernameError(String username, @Nullable String usernameResult) {
        if (!isAdded()) {
            return;
        }

        TextView usernameErrorTextView;
        if (mUsernameErrorViews.containsKey(username)) {
            usernameErrorTextView = (TextView) mUsernameErrorViews.get(username);

            if (usernameResult == null || usernameResult.equals(FLAG_SUCCESS)) {
                // no error so we need to remove the existing error view
                ((ViewGroup) usernameErrorTextView.getParent()).removeView(usernameErrorTextView);
                mUsernameErrorViews.remove(username);
                return;
            }
        } else {
            if (usernameResult == null || usernameResult.equals(FLAG_SUCCESS)) {
                // no error so no need to create a new error view
                return;
            }

            usernameErrorTextView = (TextView) LayoutInflater.from(getActivity())
                    .inflate(R.layout.people_invite_error_view, null);

            final ViewGroup usernameErrorsContainer = (ViewGroup) getView()
                    .findViewById(R.id.username_errors_container);
            usernameErrorsContainer.addView(usernameErrorTextView);

            mUsernameErrorViews.put(username, usernameErrorTextView);
        }
        usernameErrorTextView.setText(usernameResult);
    }

    private void clearUsernames(Collection<String> usernames) {
        for (String username : usernames) {
            removeUsername(username);
        }

        if (mUsernameButtons.size() == 0) {
            setRole(getDefaultRole());
            resetEditTextContent(mCustomMessageEditText);
        }
    }

    @Override
    public void send() {
        if (!isAdded()) {
            return;
        }

        if (!NetworkUtils.checkConnection(getActivity())) {
            enableSendButton(true);
            return;
        }

        enableSendButton(false);

        if (mUsernameEditText.getText().toString().length() > 0) {
            addUsername(mUsernameEditText, new ValidationEndListener() {
                @Override
                public void onValidationEnd() {
                    if (!checkAndSend()) {
                        //re-enable SEND button if validation failed
                        enableSendButton(true);
                    }
                }
            });
        } else {
            if (!checkAndSend()) {
                //re-enable SEND button if validation failed
                enableSendButton(true);
            }
        }
    }

    /*
    * returns true if send is attempted, false if validation failed
    * */
    private boolean checkAndSend() {
        if (!isAdded()) {
            return false;
        }

        if (!NetworkUtils.checkConnection(getActivity())) {
            return false;
        }

        if (mUsernameButtons.size() == 0) {
            ToastUtils.showToast(getActivity(), R.string.invite_error_no_usernames);
            return false;
        }

        int invalidCount = 0;
        for (String usernameResultString : mUsernameResults.values()) {
            if (!usernameResultString.equals(FLAG_SUCCESS)) {
                invalidCount++;
            }
        }

        if (invalidCount > 0) {
            ToastUtils.showToast(getActivity(), StringUtils.getQuantityString(getActivity(), 0,
                    R.string.invite_error_invalid_usernames_one,
                    R.string.invite_error_invalid_usernames_multiple, invalidCount));
            return false;
        }

        //set the  "SEND" option disabled
        enableSendButton(false);

        long dotComBlogId = mSite.getSiteId();
        PeopleUtils.sendInvitations(new ArrayList<>(mUsernameButtons.keySet()), mRole, mCustomMessage, dotComBlogId,
                new PeopleUtils.InvitationsSendCallback() {
                    @Override
                    public void onSent(List<String> succeededUsernames, Map<String, String> failedUsernameErrors) {
                        if (!isAdded()) {
                            return;
                        }

                        clearUsernames(succeededUsernames);

                        if (failedUsernameErrors.size() != 0) {
                            clearUsernames(failedUsernameErrors.keySet());

                            for (Map.Entry<String, String> error : failedUsernameErrors.entrySet()) {
                                final String username = error.getKey();
                                final String errorMessage = error.getValue();
                                mUsernameResults.put(username, getString(R.string.invite_error_for_username,
                                        username, errorMessage));
                            }

                            populateUsernameButtons(failedUsernameErrors.keySet());

                            ToastUtils.showToast(getActivity(), succeededUsernames.isEmpty()
                                    ? R.string.invite_error_sending : R.string.invite_error_some_failed);
                        } else {
                            ToastUtils.showToast(getActivity(), R.string.invite_sent, ToastUtils.Duration.LONG);
                        }

                        //set the  "SEND" option enabled again
                        enableSendButton(true);
                    }

                    @Override
                    public void onError() {
                        if (!isAdded()) {
                            return;
                        }

                        ToastUtils.showToast(getActivity(), R.string.invite_error_sending);

                        //set the  "SEND" option enabled again
                        enableSendButton(true);

                    }
                });

        return true;
    }

    private void enableSendButton(boolean enable) {
        mInviteOperationInProgress = !enable;
        if (getActivity() != null) {
            getActivity().invalidateOptionsMenu();
        }
    }

    @Override
    public void onDestroyView() {
        super.onDestroyView();
        //we need to remove focus listener when view is destroyed (ex. orientation change) to prevent mUsernameEditText
        //content from being converted to username
        if (mUsernameEditText != null) {
            mUsernameEditText.setOnFocusChangeListener(null);
        }
    }

    public interface ValidationEndListener {
        void onValidationEnd();
    }
}<|MERGE_RESOLUTION|>--- conflicted
+++ resolved
@@ -44,11 +44,7 @@
 
 public class PeopleInviteFragment extends Fragment implements RoleSelectDialogFragment.OnRoleSelectListener,
         PeopleManagementActivity.InvitationSender {
-<<<<<<< HEAD
-=======
     private static final String URL_USER_ROLES_DOCUMENTATION = "https://en.support.wordpress.com/user-roles/";
-
->>>>>>> e44adc86
     private static final String FLAG_SUCCESS = "SUCCESS";
     private static final int MAX_NUMBER_OF_INVITEES = 10;
     private static final String[] USERNAME_DELIMITERS = {" ", ","};
