package org.wordpress.android.ui.people;


import android.content.Intent;
import android.os.Bundle;
import android.text.Editable;
import android.text.TextUtils;
import android.text.TextWatcher;
import android.view.LayoutInflater;
import android.view.Menu;
import android.view.MenuInflater;
import android.view.View;
import android.view.ViewGroup;
import android.view.inputmethod.EditorInfo;
import android.widget.AutoCompleteTextView;
import android.widget.EditText;
import android.widget.ProgressBar;
import android.widget.TextView;

import androidx.annotation.NonNull;
import androidx.annotation.Nullable;
import androidx.appcompat.app.ActionBar;
import androidx.appcompat.app.AppCompatActivity;
import androidx.appcompat.widget.Toolbar;
import androidx.fragment.app.Fragment;
import androidx.lifecycle.ViewModelProvider;

import com.facebook.shimmer.ShimmerFrameLayout;
import com.google.android.material.button.MaterialButton;
import com.google.android.material.snackbar.Snackbar;
import com.google.android.material.textfield.TextInputLayout;
import com.google.android.material.textview.MaterialTextView;

import org.jetbrains.annotations.NotNull;
import org.wordpress.android.R;
import org.wordpress.android.WordPress;
import org.wordpress.android.fluxc.model.RoleModel;
import org.wordpress.android.fluxc.model.SiteModel;
import org.wordpress.android.fluxc.store.SiteStore;
import org.wordpress.android.models.RoleUtils;
import org.wordpress.android.ui.ActivityLauncher;
import org.wordpress.android.ui.people.PeopleInviteDialogFragment.DialogMode;
import org.wordpress.android.ui.people.WPEditTextWithChipsOutlined.ItemValidationState;
import org.wordpress.android.ui.people.WPEditTextWithChipsOutlined.ItemsManagerInterface;
import org.wordpress.android.ui.people.utils.PeopleUtils;
import org.wordpress.android.ui.people.utils.PeopleUtils.ValidateUsernameCallback.ValidationResult;
import org.wordpress.android.ui.utils.UiHelpers;
import org.wordpress.android.util.NetworkUtils;
import org.wordpress.android.util.StringUtils;
import org.wordpress.android.util.ToastUtils;
import org.wordpress.android.viewmodel.ContextProvider;
import org.wordpress.android.widgets.WPSnackbar;

import java.util.ArrayList;
import java.util.Collection;
import java.util.Collections;
import java.util.HashMap;
import java.util.Hashtable;
import java.util.List;
import java.util.Map;

import javax.inject.Inject;

import static com.google.android.material.textfield.TextInputLayout.END_ICON_DROPDOWN_MENU;
import static com.google.android.material.textfield.TextInputLayout.END_ICON_NONE;

import kotlin.Unit;

public class PeopleInviteFragment extends Fragment implements RoleSelectDialogFragment.OnRoleSelectListener,
        PeopleManagementActivity.InvitationSender {
    private static final String URL_USER_ROLES_DOCUMENTATION = "https://en.support.wordpress.com/user-roles/";
    private static final String FLAG_SUCCESS = "SUCCESS";
    private static final String KEY_USERNAMES = "usernames";
    private static final String KEY_SELECTED_ROLE = "selected-role";
    public static final String DIALOG_TAG = "dialog_fragment_tag";

    private ArrayList<String> mUsernames = new ArrayList<>();
    private final HashMap<String, String> mUsernameResults = new HashMap<>();
    private final Map<String, View> mUsernameErrorViews = new Hashtable<>();

    private WPEditTextWithChipsOutlined mUsernamesEmails;
    private AutoCompleteTextView mRoleTextView;
    private TextInputLayout mRoleContainer;
    private EditText mCustomMessageEditText;

    private ViewGroup mCoordinator;
    private ViewGroup mInviteLinkContainer;
    private ShimmerFrameLayout mShimmerContainer;
    private MaterialButton mGenerateLinksButton;
    private ViewGroup mLoadAndRetryLinksContainer;
    private MaterialButton mRetryButton;
    private ProgressBar mLoadingLinksProgress;
    private ViewGroup mManageLinksContainer;
    private MaterialButton mShareLinksButton;
    private AutoCompleteTextView mLinksRoleTextView;
    private TextInputLayout mLinksRoleContainer;
    private MaterialButton mDisableLinksButton;
    private MaterialTextView mExpireDateTextView;

    private List<RoleModel> mInviteRoles;
    private String mCurrentRole;
    private String mCustomMessage = "";
    private boolean mInviteOperationInProgress = false;
    private SiteModel mSite;

    @Inject SiteStore mSiteStore;
    @Inject ViewModelProvider.Factory mViewModelFactory;
    @Inject UiHelpers mUiHelpers;
    @Inject ContextProvider mContextProvider;

    private PeopleInviteViewModel mViewModel;

    public static PeopleInviteFragment newInstance(SiteModel site) {
        PeopleInviteFragment peopleInviteFragment = new PeopleInviteFragment();
        Bundle bundle = new Bundle();
        bundle.putSerializable(WordPress.SITE, site);
        peopleInviteFragment.setArguments(bundle);
        return peopleInviteFragment;
    }

    private void updateSiteOrFinishActivity() {
        if (getArguments() != null) {
            mSite = (SiteModel) getArguments().getSerializable(WordPress.SITE);
        } else {
            mSite = (SiteModel) getActivity().getIntent().getSerializableExtra(WordPress.SITE);
        }

        if (mSite == null) {
            ToastUtils.showToast(getActivity(), R.string.blog_not_found, ToastUtils.Duration.SHORT);
            getActivity().finish();
        }
    }

    @Override
    public void onCreateOptionsMenu(Menu menu, MenuInflater inflater) {
        inflater.inflate(R.menu.people_invite, menu);
        super.onCreateOptionsMenu(menu, inflater);
    }

    @Override
    public void onPrepareOptionsMenu(Menu menu) {
        menu.getItem(0).setEnabled(!mInviteOperationInProgress); // here pass the index of send menu item
        super.onPrepareOptionsMenu(menu);
    }

    @Override
    public void onSaveInstanceState(Bundle outState) {
        super.onSaveInstanceState(outState);
        if (mCurrentRole != null) {
            outState.putString(KEY_SELECTED_ROLE, mCurrentRole);
        }
        outState.putStringArrayList(KEY_USERNAMES, new ArrayList<>(mUsernamesEmails.getChipsStrings()));
    }

    @Override
    public void onCreate(Bundle savedInstanceState) {
        super.onCreate(savedInstanceState);
        ((WordPress) getActivity().getApplicationContext()).component().inject(this);
        updateSiteOrFinishActivity();
        mInviteRoles = RoleUtils.getInviteRoles(mSiteStore, mSite, mContextProvider.getContext());

        if (savedInstanceState != null) {
            mCurrentRole = savedInstanceState.getString(KEY_SELECTED_ROLE);
            ArrayList<String> retainedUsernames = savedInstanceState.getStringArrayList(KEY_USERNAMES);
            if (retainedUsernames != null) {
                mUsernames.clear();
                mUsernames.addAll(retainedUsernames);
            }
        }

        // retain this fragment across configuration changes
        // WARNING: use setRetainInstance wisely. In this case we need this to be able to get the
        // results of network connections in the same fragment if going through a configuration change
        // (for example, device rotation occurs). Given the simplicity of this particular use case
        // (the fragment state keeps only a couple of EditText components and the SAVE button, it is
        // OK to use it here.
        setRetainInstance(true);
    }

    @Override
    public View onCreateView(final LayoutInflater inflater, ViewGroup container, Bundle savedInstanceState) {
        setHasOptionsMenu(true);
        View rootView = inflater.inflate(R.layout.people_invite_fragment, container, false);

        Toolbar toolbar = rootView.findViewById(R.id.toolbar_main);
        ((AppCompatActivity) getActivity()).setSupportActionBar(toolbar);
        ActionBar actionBar = ((AppCompatActivity) getActivity()).getSupportActionBar();
        if (actionBar != null) {
            actionBar.setHomeButtonEnabled(true);
            actionBar.setDisplayHomeAsUpEnabled(true);
            actionBar.setTitle(R.string.invite_people);
        }

        mInviteLinkContainer = rootView.findViewById(R.id.invite_links_container);
        mShimmerContainer = rootView.findViewById(R.id.shimmer_view_container);
        mGenerateLinksButton = rootView.findViewById(R.id.generate_links);
        mLoadAndRetryLinksContainer = rootView.findViewById(R.id.load_and_retry_container);
        mRetryButton = rootView.findViewById(R.id.get_status_retry);
        mLoadingLinksProgress = rootView.findViewById(R.id.get_links_status_progress);
        mManageLinksContainer = rootView.findViewById(R.id.manage_links_container);
        mShareLinksButton = rootView.findViewById(R.id.share_links);
        mLinksRoleTextView = rootView.findViewById(R.id.links_role);
        mLinksRoleContainer = rootView.findViewById(R.id.links_role_container);
        mDisableLinksButton = rootView.findViewById(R.id.disable_button);
        mExpireDateTextView = rootView.findViewById(R.id.expire_date);

        return rootView;
    }

    @Override public void onViewCreated(@NonNull View view, @Nullable Bundle savedInstanceState) {
        super.onViewCreated(view, savedInstanceState);

        mViewModel = new ViewModelProvider(this, mViewModelFactory).get(PeopleInviteViewModel.class);

        mGenerateLinksButton.setOnClickListener(v -> {
            mViewModel.onGenerateLinksButtonClicked();
        });

        mShareLinksButton.setOnClickListener(v -> {
            mViewModel.onShareButtonClicked(
                    mLinksRoleTextView.getText() != null
                            ? mLinksRoleTextView.getText().toString()
                            : ""
            );
        });

        mDisableLinksButton.setOnClickListener(v -> {
            if (!isAdded()) return;

            PeopleInviteDialogFragment
                    .newInstance(this, DialogMode.DISABLE_INVITE_LINKS_CONFIRMATION)
                    .show(getParentFragmentManager(), DIALOG_TAG);
        });

        mRetryButton.setOnClickListener(v -> {
            mViewModel.onRetryButtonClicked();
        });

        mViewModel.getSnackbarEvents().observe(getViewLifecycleOwner(), event ->
                event.applyIfNotHandled(holder -> {
                    WPSnackbar.make(mCoordinator,
                            mUiHelpers.getTextOfUiString(mContextProvider.getContext(), holder.getMessage()),
                            Snackbar.LENGTH_LONG)
                              .show();
                    return Unit.INSTANCE;
                })
        );

        mViewModel.getInviteLinksUiState().observe(getViewLifecycleOwner(), uiState -> {
<<<<<<< HEAD
            mInviteLinkContainer.setVisibility(uiState.isLinksSectionVisible() ? View.VISIBLE : View.GONE);

            mLoadAndRetryLinksContainer.setVisibility(
                    uiState.getLoadAndRetryUiState() == LoadAndRetryUiState.HIDDEN
                            ? View.GONE
                            : View.VISIBLE
            );
            mLoadingLinksProgress.setVisibility(
                    uiState.getLoadAndRetryUiState() == LoadAndRetryUiState.LOADING
                            ? View.VISIBLE
                            : View.GONE
            );
            mRetryButton.setVisibility(
                    uiState.getLoadAndRetryUiState() == LoadAndRetryUiState.RETRY
                            ? View.VISIBLE
                            : View.GONE
            );

            mShimmerContainer.setVisibility(uiState.isShimmerSectionVisible() ? View.VISIBLE : View.GONE);

            if (uiState.getStartShimmer()) {
                if (mShimmerContainer.isShimmerVisible()) {
                    mShimmerContainer.startShimmer();
                } else {
                    mShimmerContainer.showShimmer(true);
                }
            } else {
                mShimmerContainer.hideShimmer();
            }
=======
            manageLinksControlsVisibility(uiState);

            manageShimmerSection(uiState.isShimmerSectionVisible(), uiState.getStartShimmer());

            manageActionButtonsEnable(uiState.getEnableActionButtons());
>>>>>>> 168217ba

            switch (uiState.getType()) {
                case HIDDEN:
                case LOADING:
                case GET_STATUS_RETRY:
                    // Nothing to do here
                    break;
                case LINKS_GENERATE:
                    mManageLinksContainer.setVisibility(View.GONE);
                    mGenerateLinksButton.setVisibility(View.VISIBLE);

                    break;
                case LINKS_AVAILABLE:
                    mGenerateLinksButton.setVisibility(View.GONE);
                    mManageLinksContainer.setVisibility(View.VISIBLE);

<<<<<<< HEAD
                    mLinksRoleTextView.setShowSoftInputOnFocus(false);
                    mLinksRoleTextView.setInputType(EditorInfo.TYPE_NULL);
                    mLinksRoleTextView.setKeyListener(null);

                    if (uiState.isRoleSelectionAllowed()) {
                        mLinksRoleContainer.setEndIconMode(END_ICON_DROPDOWN_MENU);
                        mLinksRoleTextView.setOnClickListener(v -> {
                            mViewModel.onLinksRoleClicked();
                        });
                        mLinksRoleTextView.setFocusable(true);
                        mLinksRoleTextView.setFocusableInTouchMode(true);
                    } else {
                        mLinksRoleContainer.setEndIconMode(END_ICON_NONE);
                        mLinksRoleTextView.setOnClickListener(null);
                        mLinksRoleTextView.setFocusable(false);
                        mLinksRoleTextView.setFocusableInTouchMode(false);
                    }

                    mLinksRoleContainer.setEndIconOnClickListener(null);
                    mLinksRoleContainer.setEndIconCheckable(false);
=======
                    setLinksRoleControlsBehaviour(uiState.isRoleSelectionAllowed());
>>>>>>> 168217ba

                    mLinksRoleTextView.setText(uiState.getInviteLinksSelectedRole().getRoleDisplayName());
                    mExpireDateTextView.setText(
                            getString(
                                    R.string.invite_links_expire_date,
                                    uiState.getInviteLinksSelectedRole().getExpiryDate()
                            )
                    );

                    break;
            }
        });

        mViewModel.getShareLink().observe(getViewLifecycleOwner(), event ->
            event.applyIfNotHandled(linksItem -> {
                Intent shareIntent = new Intent(Intent.ACTION_SEND);
                shareIntent.setType("text/plain");
                shareIntent.putExtra(Intent.EXTRA_TEXT, linksItem.getLink());

                startActivity(Intent.createChooser(shareIntent, getResources().getString(R.string.share_link)));

                return null;
            }
        ));

        mViewModel.getShowSelectLinksRoleDialog().observe(getViewLifecycleOwner(), event ->
            event.applyIfNotHandled(roles -> {
                if (isAdded()) {
                    PeopleInviteDialogFragment
                            .newInstance(this, DialogMode.INVITE_LINKS_ROLE_SELECTION, roles)
                            .show(getParentFragmentManager(), DIALOG_TAG);
                }

                return null;
            }
        ));

        mViewModel.start(mSite);
    }

    @Override public void onViewStateRestored(@Nullable Bundle savedInstanceState) {
        super.onViewStateRestored(savedInstanceState);

        mUsernamesEmails = getView().findViewById(R.id.user_names_emails);
        mRoleContainer = getView().findViewById(R.id.role_container);
        mRoleTextView = getView().findViewById(R.id.role);
        mCustomMessageEditText = (EditText) getView().findViewById(R.id.message);
        mCoordinator = getView().findViewById(R.id.coordinator_layout);

        if (TextUtils.isEmpty(mCurrentRole)) {
            mCurrentRole = getDefaultRole();
        }

        mUsernamesEmails.setItemsManager(new ItemsManagerInterface() {
            @Override public void onRemoveItem(@NotNull String item) {
                removeUsername(item);
            }

            @Override public void onAddItem(@NotNull String item) {
                addUsername(item, null);
            }
        });

        // if mUsernamesEmails is not empty, this means fragment retained itself
        // if mUsernamesEmails is empty, but we have manually retained usernames, this means that fragment was destroyed
        // and we need to recreate manually added views and revalidate usernames
        if (mUsernamesEmails.hasChips()) {
            mUsernameErrorViews.clear();
            populateUsernameChips(new ArrayList<>(mUsernamesEmails.getChipsStrings()));
        } else if (!mUsernames.isEmpty()) {
            populateUsernameChips(new ArrayList<>(mUsernames));
        }

        mRoleTextView.setShowSoftInputOnFocus(false);
        mRoleTextView.setInputType(EditorInfo.TYPE_NULL);
        mRoleTextView.setKeyListener(null);
        refreshRoleTextView();

        if (mInviteRoles.size() > 1) {
            mRoleContainer.setEndIconMode(END_ICON_DROPDOWN_MENU);
            mRoleTextView.setOnClickListener(v -> RoleSelectDialogFragment.show(PeopleInviteFragment.this, 0, mSite));
            mRoleTextView.setFocusable(true);
            mRoleTextView.setFocusableInTouchMode(true);
        } else {
            mRoleContainer.setEndIconMode(END_ICON_NONE);
            mRoleTextView.setOnClickListener(null);
            mRoleTextView.setFocusable(false);
            mRoleTextView.setFocusableInTouchMode(false);
        }

        mRoleContainer.setEndIconOnClickListener(null);
        mRoleContainer.setEndIconCheckable(false);

        MaterialTextView moreInfo = (MaterialTextView) getView().findViewById(R.id.learn_more);
        moreInfo.setOnClickListener(
                v -> ActivityLauncher.openUrlExternal(v.getContext(), URL_USER_ROLES_DOCUMENTATION)
        );

        mCustomMessageEditText.addTextChangedListener(new TextWatcher() {
            @Override
            public void beforeTextChanged(CharSequence s, int start, int count, int after) {
            }

            @Override
            public void onTextChanged(CharSequence s, int start, int before, int count) {
                mCustomMessage = mCustomMessageEditText.getText().toString();
            }

            @Override
            public void afterTextChanged(Editable s) {
            }
        });

        // important for accessibility - talkback
        getActivity().setTitle(R.string.invite_people);
    }

    private void resetEditTextContent(EditText editText) {
        if (editText != null) {
            editText.setText("");
        }
    }

    private String getDefaultRole() {
        if (mInviteRoles.isEmpty()) {
            return null;
        }
        return mInviteRoles.get(0).getName();
    }

    private void populateUsernameChips(Collection<String> usernames) {
        if (usernames != null && usernames.size() > 0) {
            validateAndStyleUsername(usernames, null);
        }
    }

    private void addUsername(@NotNull String username, ValidationEndListener validationEndListener) {
        if (username.isEmpty() || mUsernamesEmails.containsChip(username)) {
            if (validationEndListener != null) {
                validationEndListener.onValidationEnd();
            }
            return;
        }
        validateAndStyleUsername(Collections.singletonList(username), validationEndListener);
    }

    private void removeUsername(String username) {
        mUsernameResults.remove(username);
        mUsernamesEmails.removeChip(username);
        updateUsernameError(username, null);
    }

    private boolean isUserInInvitees(String username) {
        return mUsernamesEmails.containsChip(username);
    }

    @Override
    public void onRoleSelected(RoleModel newRole) {
        setRole(newRole.getName());

        if (mUsernamesEmails.hasChips()) {
            // clear the username results list and let the 'validate' routine do the updates
            mUsernameResults.clear();

            validateAndStyleUsername(mUsernamesEmails.getChipsStrings(), null);
        }
    }

    private void setRole(String newRole) {
        mCurrentRole = newRole;
        refreshRoleTextView();
    }

    private void refreshRoleTextView() {
        mRoleTextView.setText(RoleUtils.getDisplayName(mCurrentRole, mInviteRoles));
    }

    private void validateAndStyleUsername(Collection<String> usernames,
                                          final ValidationEndListener validationEndListener) {
        List<String> usernamesToCheck = new ArrayList<>();

        for (String username : usernames) {
            if (mUsernameResults.containsKey(username)) {
                String resultMessage = mUsernameResults.get(username);
                styleChip(username, resultMessage);
                updateUsernameError(username, resultMessage);
            } else {
                styleChip(username, null);
                updateUsernameError(username, null);

                usernamesToCheck.add(username);
            }
        }

        if (usernamesToCheck.size() > 0) {
            long wpcomBlogId = mSite.getSiteId();
            PeopleUtils.validateUsernames(usernamesToCheck, mCurrentRole, wpcomBlogId,
                    new PeopleUtils.ValidateUsernameCallback() {
                        @Override
                        public void onUsernameValidation(String username,
                                                         ValidationResult validationResult) {
                            if (!isAdded()) {
                                return;
                            }

                            if (!isUserInInvitees(username)) {
                                // user is removed from invitees before validation
                                return;
                            }

                            final String usernameResultString =
                                    getValidationErrorString(username, validationResult);
                            mUsernameResults.put(username, usernameResultString);

                            styleChip(username, usernameResultString);
                            updateUsernameError(username, usernameResultString);
                        }

                        @Override
                        public void onValidationFinished() {
                            if (validationEndListener != null) {
                                validationEndListener.onValidationEnd();
                            }
                        }

                        @Override
                        public void onError() {
                            // properly style the button
                        }
                    });
        } else {
            if (validationEndListener != null) {
                validationEndListener.onValidationEnd();
            }
        }
    }

    private void styleChip(String username, @Nullable String validationResultMessage) {
        if (!isAdded()) {
            return;
        }

        ItemValidationState resultState = validationResultMessage == null ? ItemValidationState.NEUTRAL
                : (validationResultMessage.equals(FLAG_SUCCESS)
                        ? ItemValidationState.VALIDATED
                        : ItemValidationState.VALIDATED_WITH_ERRORS);

        mUsernamesEmails.addOrUpdateChip(username, resultState);
    }

    private
    @Nullable
    String getValidationErrorString(String username, ValidationResult validationResult) {
        switch (validationResult) {
            case USER_NOT_FOUND:
                return getString(R.string.invite_username_not_found, username);
            case ALREADY_MEMBER:
                return getString(R.string.invite_already_a_member, username);
            case ALREADY_FOLLOWING:
                return getString(R.string.invite_already_following, username);
            case BLOCKED_INVITES:
                return getString(R.string.invite_user_blocked_invites, username);
            case INVALID_EMAIL:
                return getString(R.string.invite_invalid_email, username);
            case USER_FOUND:
                return FLAG_SUCCESS;
        }

        return null;
    }

    private void updateUsernameError(String username, @Nullable String usernameResult) {
        if (!isAdded()) {
            return;
        }

        TextView usernameErrorTextView;
        if (mUsernameErrorViews.containsKey(username)) {
            usernameErrorTextView = (TextView) mUsernameErrorViews.get(username);

            if (usernameResult == null || usernameResult.equals(FLAG_SUCCESS)) {
                // no error so we need to remove the existing error view
                ((ViewGroup) usernameErrorTextView.getParent()).removeView(usernameErrorTextView);
                mUsernameErrorViews.remove(username);
                return;
            }
        } else {
            if (usernameResult == null || usernameResult.equals(FLAG_SUCCESS)) {
                // no error so no need to create a new error view
                return;
            }

            final ViewGroup usernameErrorsContainer = (ViewGroup) getView()
                    .findViewById(R.id.username_errors_container);

            usernameErrorTextView = (TextView) LayoutInflater.from(getActivity())
                                                             .inflate(R.layout.people_invite_error_view,
                                                                     usernameErrorsContainer, false);

            usernameErrorsContainer.addView(usernameErrorTextView);

            mUsernameErrorViews.put(username, usernameErrorTextView);
        }
        usernameErrorTextView.setText(usernameResult);
    }

    private void clearUsernames(Collection<String> usernames) {
        for (String username : usernames) {
            removeUsername(username);
        }

        if (!mUsernamesEmails.hasChips()) {
            setRole(getDefaultRole());
            resetEditTextContent(mCustomMessageEditText);
        }
    }

    @Override
    public void send() {
        if (!isAdded()) {
            return;
        }

        if (!NetworkUtils.checkConnection(getActivity())) {
            enableSendButton(true);
            return;
        }

        enableSendButton(false);

        String lastMinuteUser = mUsernamesEmails.getTextIfAvailableOrNull();

        if (lastMinuteUser != null) {
            addUsername(lastMinuteUser, new ValidationEndListener() {
                @Override
                public void onValidationEnd() {
                    if (!checkAndSend()) {
                        // re-enable SEND button if validation failed
                        enableSendButton(true);
                    }
                }
            });
        } else {
            if (!checkAndSend()) {
                // re-enable SEND button if validation failed
                enableSendButton(true);
            }
        }
    }

    /*
     * returns true if send is attempted, false if validation failed
     * */
    private boolean checkAndSend() {
        if (!isAdded()) {
            return false;
        }

        if (!NetworkUtils.checkConnection(getActivity())) {
            return false;
        }

        if (!mUsernamesEmails.hasChips()) {
            ToastUtils.showToast(getActivity(), R.string.invite_error_no_usernames);
            return false;
        }

        int invalidCount = 0;
        for (String usernameResultString : mUsernameResults.values()) {
            if (!usernameResultString.equals(FLAG_SUCCESS)) {
                invalidCount++;
            }
        }

        if (invalidCount > 0) {
            ToastUtils.showToast(getActivity(),
                    StringUtils.getQuantityString(getActivity(), 0,
                            R.string.invite_error_invalid_usernames_one,
                            R.string.invite_error_invalid_usernames_multiple,
                            invalidCount));
            return false;
        }

        // set the "SEND" option disabled
        enableSendButton(false);

        long wpcomBlogId = mSite.getSiteId();
        PeopleUtils.sendInvitations(
                new ArrayList<>(mUsernamesEmails.getChipsStrings()), mCurrentRole, mCustomMessage, wpcomBlogId,
                new PeopleUtils.InvitationsSendCallback() {
                    @Override
                    public void onSent(List<String> succeededUsernames, Map<String, String> failedUsernameErrors) {
                        if (!isAdded()) {
                            return;
                        }

                        clearUsernames(succeededUsernames);

                        if (failedUsernameErrors.size() != 0) {
                            clearUsernames(failedUsernameErrors.keySet());

                            for (Map.Entry<String, String> error : failedUsernameErrors.entrySet()) {
                                final String username = error.getKey();
                                final String errorMessage = error.getValue();
                                mUsernameResults.put(username, getString(R.string.invite_error_for_username,
                                        username, errorMessage));
                            }

                            populateUsernameChips(failedUsernameErrors.keySet());

                            ToastUtils.showToast(getActivity(), succeededUsernames.isEmpty()
                                    ? R.string.invite_error_sending
                                    : R.string.invite_error_some_failed);
                        } else {
                            ToastUtils.showToast(getActivity(), R.string.invite_sent, ToastUtils.Duration.LONG);
                        }

                        // set the "SEND" option enabled again
                        enableSendButton(true);
                    }

                    @Override
                    public void onError() {
                        if (!isAdded()) {
                            return;
                        }
                        ToastUtils.showToast(getActivity(), R.string.invite_error_sending);
                        // set the "SEND" option enabled again
                        enableSendButton(true);
                    }
                });

        return true;
    }

    private void enableSendButton(boolean enable) {
        mInviteOperationInProgress = !enable;
        if (getActivity() != null) {
            getActivity().invalidateOptionsMenu();
        }
    }

    private void manageActionButtonsEnable(boolean enable) {
        mGenerateLinksButton.setEnabled(enable);
        mShareLinksButton.setEnabled(enable);
        mLinksRoleTextView.setEnabled(enable);
        mDisableLinksButton.setEnabled(enable);
    }

    private void manageShimmerSection(boolean showShimmerSection, boolean startShimmer) {
        mShimmerContainer.setVisibility(showShimmerSection ? View.VISIBLE : View.GONE);

        if (startShimmer) {
            if (mShimmerContainer.isShimmerVisible()) {
                mShimmerContainer.startShimmer();
            } else {
                mShimmerContainer.showShimmer(true);
            }
        } else {
            mShimmerContainer.hideShimmer();
        }
    }

    private void manageLinksControlsVisibility(InviteLinksUiState uiState) {
        mInviteLinkContainer.setVisibility(uiState.isLinksSectionVisible() ? View.VISIBLE : View.GONE);

        mLoadAndRetryLinksContainer.setVisibility(
                uiState.getLoadAndRetryUiState() == LoadAndRetryUiState.HIDDEN
                        ? View.GONE
                        : View.VISIBLE
        );
        mLoadingLinksProgress.setVisibility(
                uiState.getLoadAndRetryUiState() == LoadAndRetryUiState.LOADING
                        ? View.VISIBLE
                        : View.GONE
        );
        mRetryButton.setVisibility(
                uiState.getLoadAndRetryUiState() == LoadAndRetryUiState.RETRY
                        ? View.VISIBLE
                        : View.GONE
        );
    }

    private void setLinksRoleControlsBehaviour(boolean allowRoleSelection) {
        mLinksRoleTextView.setShowSoftInputOnFocus(false);
        mLinksRoleTextView.setInputType(EditorInfo.TYPE_NULL);
        mLinksRoleTextView.setKeyListener(null);

        if (allowRoleSelection) {
            mLinksRoleContainer.setEndIconMode(END_ICON_DROPDOWN_MENU);
            mLinksRoleTextView.setOnClickListener(v -> {
                mViewModel.onLinksRoleClicked();
            });
            mLinksRoleTextView.setFocusable(true);
            mLinksRoleTextView.setFocusableInTouchMode(true);
        } else {
            mLinksRoleContainer.setEndIconMode(END_ICON_NONE);
            mLinksRoleTextView.setOnClickListener(null);
            mLinksRoleTextView.setFocusable(false);
            mLinksRoleTextView.setFocusableInTouchMode(false);
        }

        mLinksRoleContainer.setEndIconOnClickListener(null);
        mLinksRoleContainer.setEndIconCheckable(false);
    }

    public interface ValidationEndListener {
        void onValidationEnd();
    }
}<|MERGE_RESOLUTION|>--- conflicted
+++ resolved
@@ -247,43 +247,11 @@
         );
 
         mViewModel.getInviteLinksUiState().observe(getViewLifecycleOwner(), uiState -> {
-<<<<<<< HEAD
-            mInviteLinkContainer.setVisibility(uiState.isLinksSectionVisible() ? View.VISIBLE : View.GONE);
-
-            mLoadAndRetryLinksContainer.setVisibility(
-                    uiState.getLoadAndRetryUiState() == LoadAndRetryUiState.HIDDEN
-                            ? View.GONE
-                            : View.VISIBLE
-            );
-            mLoadingLinksProgress.setVisibility(
-                    uiState.getLoadAndRetryUiState() == LoadAndRetryUiState.LOADING
-                            ? View.VISIBLE
-                            : View.GONE
-            );
-            mRetryButton.setVisibility(
-                    uiState.getLoadAndRetryUiState() == LoadAndRetryUiState.RETRY
-                            ? View.VISIBLE
-                            : View.GONE
-            );
-
-            mShimmerContainer.setVisibility(uiState.isShimmerSectionVisible() ? View.VISIBLE : View.GONE);
-
-            if (uiState.getStartShimmer()) {
-                if (mShimmerContainer.isShimmerVisible()) {
-                    mShimmerContainer.startShimmer();
-                } else {
-                    mShimmerContainer.showShimmer(true);
-                }
-            } else {
-                mShimmerContainer.hideShimmer();
-            }
-=======
             manageLinksControlsVisibility(uiState);
 
             manageShimmerSection(uiState.isShimmerSectionVisible(), uiState.getStartShimmer());
 
             manageActionButtonsEnable(uiState.getEnableActionButtons());
->>>>>>> 168217ba
 
             switch (uiState.getType()) {
                 case HIDDEN:
@@ -300,30 +268,7 @@
                     mGenerateLinksButton.setVisibility(View.GONE);
                     mManageLinksContainer.setVisibility(View.VISIBLE);
 
-<<<<<<< HEAD
-                    mLinksRoleTextView.setShowSoftInputOnFocus(false);
-                    mLinksRoleTextView.setInputType(EditorInfo.TYPE_NULL);
-                    mLinksRoleTextView.setKeyListener(null);
-
-                    if (uiState.isRoleSelectionAllowed()) {
-                        mLinksRoleContainer.setEndIconMode(END_ICON_DROPDOWN_MENU);
-                        mLinksRoleTextView.setOnClickListener(v -> {
-                            mViewModel.onLinksRoleClicked();
-                        });
-                        mLinksRoleTextView.setFocusable(true);
-                        mLinksRoleTextView.setFocusableInTouchMode(true);
-                    } else {
-                        mLinksRoleContainer.setEndIconMode(END_ICON_NONE);
-                        mLinksRoleTextView.setOnClickListener(null);
-                        mLinksRoleTextView.setFocusable(false);
-                        mLinksRoleTextView.setFocusableInTouchMode(false);
-                    }
-
-                    mLinksRoleContainer.setEndIconOnClickListener(null);
-                    mLinksRoleContainer.setEndIconCheckable(false);
-=======
                     setLinksRoleControlsBehaviour(uiState.isRoleSelectionAllowed());
->>>>>>> 168217ba
 
                     mLinksRoleTextView.setText(uiState.getInviteLinksSelectedRole().getRoleDisplayName());
                     mExpireDateTextView.setText(
