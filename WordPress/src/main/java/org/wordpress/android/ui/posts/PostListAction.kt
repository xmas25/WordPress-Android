--- conflicted
+++ resolved
@@ -5,15 +5,8 @@
 import org.wordpress.android.fluxc.model.SiteModel
 import org.wordpress.android.push.NativeNotificationsUtils
 import org.wordpress.android.ui.ActivityLauncher
-<<<<<<< HEAD
-import org.wordpress.android.ui.pages.SnackbarMessageHolder
 import org.wordpress.android.ui.posts.RemotePreviewLogicHelper.RemotePreviewType
 import org.wordpress.android.ui.uploads.UploadService
-import org.wordpress.android.util.AppLog
-=======
-import org.wordpress.android.ui.posts.RemotePreviewLogicHelper.RemotePreviewType
-import org.wordpress.android.ui.uploads.UploadService
->>>>>>> 786d85cd
 import org.wordpress.android.viewmodel.helpers.ToastMessageHolder
 
 sealed class PostListAction {
@@ -23,13 +16,7 @@
         val site: SiteModel,
         val post: PostModel,
         val triggerPreviewStateUpdate: (PostListRemotePreviewState, PostInfoType) -> Unit,
-<<<<<<< HEAD
-        val showSnackbar: (SnackbarMessageHolder) -> Unit,
         val showToast: (ToastMessageHolder) -> Unit,
-        val messageNoNetwork: SnackbarMessageHolder,
-=======
-        val showToast: (ToastMessageHolder) -> Unit,
->>>>>>> 786d85cd
         val messageMediaUploading: ToastMessageHolder
     ) : PostListAction()
     class RemotePreviewPost(
@@ -49,53 +36,6 @@
     class DismissPendingNotification(val pushId: Int) : PostListAction()
 }
 
-<<<<<<< HEAD
-private fun getPostsListStrategyFunctions(
-    activity: FragmentActivity,
-    action: PostListAction.PreviewPost
-) = object : RemotePreviewLogicHelper.RemotePreviewHelperFunctions {
-    override fun notifyUploadInProgress(post: PostModel): Boolean {
-        return if (UploadService.hasInProgressMediaUploadsForPost(post)) {
-            action.showToast.invoke(action.messageMediaUploading)
-            true
-        } else {
-            false
-        }
-    }
-
-    override fun startUploading(isRemoteAutoSave: Boolean, post: PostModel) {
-        if (isRemoteAutoSave) {
-            action.triggerPreviewStateUpdate.invoke(
-                    PostListRemotePreviewState.REMOTE_AUTO_SAVING_FOR_PREVIEW,
-                    PostInfoType.PostNoInfo
-            )
-            if (!UploadService.isPostUploadingOrQueued(post)) {
-                UploadService.uploadPost(activity, post, true)
-            } else {
-                AppLog.d(
-                        AppLog.T.POSTS,
-                        "Remote auto save for preview not possible: post already uploading or queued"
-                )
-            }
-        } else {
-            action.triggerPreviewStateUpdate.invoke(
-                    PostListRemotePreviewState.UPLOADING_FOR_PREVIEW,
-                    PostInfoType.PostNoInfo
-            )
-            if (!UploadService.isPostUploadingOrQueued(post)) {
-                UploadService.uploadPost(activity, post)
-            } else {
-                AppLog.d(
-                        AppLog.T.POSTS,
-                        "Upload for preview not possible: post already uploading or queued"
-                )
-            }
-        }
-    }
-}
-
-=======
->>>>>>> 786d85cd
 fun handlePostListAction(
     activity: FragmentActivity,
     action: PostListAction,
@@ -116,11 +56,7 @@
                         activity = activity,
                         site = action.site,
                         post = action.post,
-<<<<<<< HEAD
-                        helperFunctions = getPostsListStrategyFunctions(activity, action)
-=======
                         helperFunctions = getUploadStrategyFunctions(activity, action)
->>>>>>> 786d85cd
                 )
 
                 // TODO: consider to remove this once the modifications related to
