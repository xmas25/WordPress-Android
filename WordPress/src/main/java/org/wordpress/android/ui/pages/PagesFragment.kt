package org.wordpress.android.ui.pages

import android.app.Activity
import android.app.ProgressDialog
import android.content.Context
import android.content.Intent
import android.os.Bundle
import android.view.HapticFeedbackConstants
import android.view.LayoutInflater
import android.view.Menu
import android.view.MenuInflater
import android.view.MenuItem
import android.view.MenuItem.OnActionExpandListener
import android.view.MotionEvent
import android.view.View
import android.view.ViewGroup
import android.widget.LinearLayout
import android.widget.Toast
import androidx.appcompat.widget.SearchView
import androidx.fragment.app.Fragment
import androidx.fragment.app.FragmentActivity
import androidx.fragment.app.FragmentManager
import androidx.fragment.app.FragmentPagerAdapter
import androidx.lifecycle.Observer
import androidx.lifecycle.ViewModelProvider
import androidx.lifecycle.ViewModelProviders
import androidx.viewpager.widget.ViewPager.OnPageChangeListener
import com.google.android.material.snackbar.Snackbar
import kotlinx.android.synthetic.main.pages_fragment.*
import org.greenrobot.eventbus.EventBus
import org.greenrobot.eventbus.Subscribe
import org.greenrobot.eventbus.ThreadMode
import org.wordpress.android.R
import org.wordpress.android.WordPress
import org.wordpress.android.fluxc.Dispatcher
import org.wordpress.android.fluxc.model.PostModel
import org.wordpress.android.fluxc.model.SiteModel
import org.wordpress.android.fluxc.model.page.PageModel
import org.wordpress.android.fluxc.store.PostStore
import org.wordpress.android.fluxc.store.QuickStartStore
import org.wordpress.android.fluxc.store.QuickStartStore.QuickStartTask
import org.wordpress.android.ui.ActivityLauncher
import org.wordpress.android.ui.PagePostCreationSourcesDetail.PAGE_FROM_PAGES_LIST
import org.wordpress.android.ui.RequestCodes
import org.wordpress.android.ui.posts.EditPostActivity
import org.wordpress.android.ui.posts.PostListAction.PreviewPost
import org.wordpress.android.ui.posts.PreviewStateHelper
import org.wordpress.android.ui.posts.ProgressDialogHelper
import org.wordpress.android.ui.posts.RemotePreviewLogicHelper
import org.wordpress.android.ui.quickstart.QuickStartEvent
import org.wordpress.android.ui.uploads.UploadActionUseCase
import org.wordpress.android.ui.uploads.UploadUtilsWrapper
import org.wordpress.android.ui.utils.UiHelpers
import org.wordpress.android.util.DisplayUtils
import org.wordpress.android.util.QuickStartUtils
import org.wordpress.android.util.ToastUtils.Duration
import org.wordpress.android.util.WPSwipeToRefreshHelper
import org.wordpress.android.util.helpers.SwipeToRefreshHelper
import org.wordpress.android.util.redirectContextClickToLongPressListener
import org.wordpress.android.viewmodel.helpers.ToastMessageHolder
import org.wordpress.android.viewmodel.pages.PageListViewModel.PageListState
import org.wordpress.android.viewmodel.pages.PageListViewModel.PageListState.FETCHING
import org.wordpress.android.viewmodel.pages.PageListViewModel.PageListType
import org.wordpress.android.viewmodel.pages.PageListViewModel.PageListType.DRAFTS
import org.wordpress.android.viewmodel.pages.PageListViewModel.PageListType.PUBLISHED
import org.wordpress.android.viewmodel.pages.PageListViewModel.PageListType.SCHEDULED
import org.wordpress.android.viewmodel.pages.PageListViewModel.PageListType.TRASHED
import org.wordpress.android.viewmodel.pages.PagesViewModel
import org.wordpress.android.widgets.WPDialogSnackbar
import org.wordpress.android.widgets.WPSnackbar
import java.lang.ref.WeakReference
import javax.inject.Inject

class PagesFragment : Fragment() {
    @Inject lateinit var viewModelFactory: ViewModelProvider.Factory
    private lateinit var viewModel: PagesViewModel
    private lateinit var swipeToRefreshHelper: SwipeToRefreshHelper
    private lateinit var actionMenuItem: MenuItem
    /**
     * PostStore needs to be injected here as otherwise FluxC doesn't accept emitted events.
     */
    @Suppress("unused")
    @Inject lateinit var postStore: PostStore
    @Inject lateinit var quickStartStore: QuickStartStore
    @Inject lateinit var dispatcher: Dispatcher
    @Inject lateinit var uiHelpers: UiHelpers
    @Inject lateinit var remotePreviewLogicHelper: RemotePreviewLogicHelper
    @Inject lateinit var previewStateHelper: PreviewStateHelper
    @Inject lateinit var progressDialogHelper: ProgressDialogHelper
    @Inject lateinit var uploadActionUseCase: UploadActionUseCase
    @Inject lateinit var uploadUtilsWrapper: UploadUtilsWrapper
    private var quickStartEvent: QuickStartEvent? = null
    private var progressDialog: ProgressDialog? = null

    private var restorePreviousSearch = false

    companion object {
        fun newInstance(): PagesFragment {
            return PagesFragment()
        }
    }

    override fun onCreate(savedInstanceState: Bundle?) {
        super.onCreate(savedInstanceState)
        setHasOptionsMenu(true)

        quickStartEvent = savedInstanceState?.getParcelable(QuickStartEvent.KEY)
    }

    override fun onCreateView(inflater: LayoutInflater, container: ViewGroup?, savedInstanceState: Bundle?): View? {
        return inflater.inflate(R.layout.pages_fragment, container, false)
    }

    override fun onViewCreated(view: View, savedInstanceState: Bundle?) {
        super.onViewCreated(view, savedInstanceState)

        val nonNullActivity = checkNotNull(activity)
        (nonNullActivity.application as? WordPress)?.component()?.inject(this)

        initializeViews(nonNullActivity)
        initializeViewModels(nonNullActivity, savedInstanceState)
    }

    override fun onActivityResult(requestCode: Int, resultCode: Int, data: Intent?) {
        if (requestCode == RequestCodes.EDIT_POST && resultCode == Activity.RESULT_OK && data != null) {
            if (EditPostActivity.checkToRestart(data)) {
                ActivityLauncher.editPageForResult(data, this@PagesFragment, viewModel.site,
                        data.getIntExtra(EditPostActivity.EXTRA_POST_LOCAL_ID, 0), false)

                // a restart will happen so, no need to continue here
                return
            }
            // we need to work with local ids, since local drafts don't have remote ids
            val localPageId = data.getIntExtra(EditPostActivity.EXTRA_POST_LOCAL_ID, -1)
            if (localPageId != -1) {
                viewModel.onPageEditFinished(localPageId, data)
            }
        } else if (requestCode == RequestCodes.PAGE_PARENT && resultCode == Activity.RESULT_OK && data != null) {
            val parentId = data.getLongExtra(EXTRA_PAGE_PARENT_ID_KEY, -1)
            val pageId = data.getLongExtra(EXTRA_PAGE_REMOTE_ID_KEY, -1)
            if (pageId != -1L && parentId != -1L) {
                onPageParentSet(pageId, parentId)
            }
        }
    }

    override fun onSaveInstanceState(outState: Bundle) {
        outState.putSerializable(WordPress.SITE, viewModel.site)
        super.onSaveInstanceState(outState)
    }

    fun onSpecificPageRequested(remotePageId: Long) {
        viewModel.onSpecificPageRequested(remotePageId)
    }

    private fun onPageParentSet(pageId: Long, parentId: Long) {
        viewModel.onPageParentSet(pageId, parentId)
    }

    private fun initializeViews(activity: FragmentActivity) {
        pagesPager.adapter = PagesPagerAdapter(activity, childFragmentManager)
        tabLayout.setupWithViewPager(pagesPager)

        swipeToRefreshHelper = WPSwipeToRefreshHelper.buildSwipeToRefreshHelper(pullToRefresh) {
            viewModel.onPullToRefresh()
        }

        newPageButton.setOnClickListener {
            viewModel.onNewPageButtonTapped()
        }

        newPageButton.setOnLongClickListener {
            if (newPageButton.isHapticFeedbackEnabled) {
                newPageButton.performHapticFeedback(HapticFeedbackConstants.LONG_PRESS)
            }

            Toast.makeText(newPageButton.context, R.string.pages_empty_list_button, Toast.LENGTH_SHORT).show()
            return@setOnLongClickListener true
        }
        newPageButton.redirectContextClickToLongPressListener()

        pagesPager.addOnPageChangeListener(object : OnPageChangeListener {
            override fun onPageScrollStateChanged(state: Int) {
            }

            override fun onPageScrolled(position: Int, positionOffset: Float, positionOffsetPixels: Int) {
            }

            override fun onPageSelected(position: Int) {
                viewModel.onPageTypeChanged(PagesPagerAdapter.pageTypes[position])
            }
        })

        val searchFragment = SearchListFragment.newInstance()
        activity.supportFragmentManager
                .beginTransaction()
                .replace(R.id.searchFrame, searchFragment)
                .commit()

        pagesPager.setOnTouchListener { _, event ->
            swipeToRefreshHelper.setEnabled(false)
            if (event.action == MotionEvent.ACTION_UP) {
                swipeToRefreshHelper.setEnabled(true)
            }
            return@setOnTouchListener false
        }
    }

    private fun initializeSearchView() {
        actionMenuItem.setOnActionExpandListener(object : OnActionExpandListener {
            override fun onMenuItemActionExpand(item: MenuItem?): Boolean {
                viewModel.onSearchExpanded(restorePreviousSearch)
                return true
            }

            override fun onMenuItemActionCollapse(item: MenuItem?): Boolean {
                viewModel.onSearchCollapsed()
                return true
            }
        })

        val searchView = actionMenuItem.actionView as SearchView
        searchView.setOnQueryTextListener(object : SearchView.OnQueryTextListener {
            override fun onQueryTextSubmit(query: String): Boolean {
                viewModel.onSearch(query)
                return true
            }

            override fun onQueryTextChange(newText: String): Boolean {
                if (restorePreviousSearch) {
                    restorePreviousSearch = false
                    searchView.setQuery(viewModel.lastSearchQuery, false)
                } else {
                    viewModel.onSearch(newText)
                }
                return true
            }
        })

        // fix the search view margins to match the action bar
        val searchEditFrame = actionMenuItem.actionView.findViewById<LinearLayout>(R.id.search_edit_frame)
        (searchEditFrame.layoutParams as LinearLayout.LayoutParams)
                .apply { this.leftMargin = DisplayUtils.dpToPx(activity, -8) }

        viewModel.isSearchExpanded.observe(this, Observer {
            if (it == true) {
                showSearchList(actionMenuItem)
            } else {
                hideSearchList(actionMenuItem)
            }
        })
    }

    private fun initializeViewModels(activity: FragmentActivity, savedInstanceState: Bundle?) {
        viewModel = ViewModelProviders.of(activity, viewModelFactory).get(PagesViewModel::class.java)

        setupObservers(activity)

        val site = if (savedInstanceState == null) {
            val nonNullIntent = checkNotNull(activity.intent)
            nonNullIntent.getSerializableExtra(WordPress.SITE) as SiteModel
        } else {
            restorePreviousSearch = true
            savedInstanceState.getSerializable(WordPress.SITE) as SiteModel
        }

        viewModel.start(site)
    }

    private fun showToast(toastMessageHolder: ToastMessageHolder) {
        context?.let {
            toastMessageHolder.show(it)
        }
    }

    private fun previewPage(activity: FragmentActivity, post: PostModel) {
        val action = PreviewPost(
                site = viewModel.site,
                post = post,
                triggerPreviewStateUpdate = viewModel::updatePreviewAndDialogState,
                showToast = this::showToast,
                messageMediaUploading = ToastMessageHolder(R.string.editor_toast_uploading_please_wait, Duration.SHORT)
        )

        val helperFunctions = previewStateHelper.getUploadStrategyFunctions(activity, action)
        remotePreviewLogicHelper.runPostPreviewLogic(
                activity = activity,
                site = viewModel.site,
                post = post,
                helperFunctions = helperFunctions
        )
    }

    private fun setupObservers(activity: FragmentActivity) {
        viewModel.listState.observe(this, Observer {
            refreshProgressBars(it)
        })

        viewModel.createNewPage.observe(this, Observer {
            QuickStartUtils.completeTaskAndRemindNextOne(quickStartStore, QuickStartTask.CREATE_NEW_PAGE, dispatcher,
                    viewModel.site, quickStartEvent, context)
            ActivityLauncher.addNewPageForResult(this, viewModel.site, PAGE_FROM_PAGES_LIST)
        })

        viewModel.showSnackbarMessage.observe(this, Observer { holder ->
            val parent = activity.findViewById<View>(R.id.coordinatorLayout)
            if (holder != null && parent != null) {
                if (holder.buttonTitleRes == null) {
                    WPSnackbar.make(parent, getString(holder.messageRes), Snackbar.LENGTH_LONG).show()
                } else {
                    val snackbar = WPSnackbar.make(parent, getString(holder.messageRes), Snackbar.LENGTH_LONG)
                    snackbar.setAction(getString(holder.buttonTitleRes)) { holder.buttonAction() }
                    snackbar.show()
                }
            }
        })

<<<<<<< HEAD
        viewModel.editPage.observe(this, Observer { (site, page) ->
            page?.let {
                ActivityLauncher.editPostOrPageForResult(getActivity(), site, page)
=======
        viewModel.editPage.observe(this, Observer { (page, loadAutoRevision) ->
            page?.let {
                ActivityLauncher.editPageForResult(this, page, loadAutoRevision)
>>>>>>> 99848a7b
            }
        })

        viewModel.previewPage.observe(this, Observer { post ->
            post?.let {
                previewPage(activity, post)
            }
        })

        viewModel.browsePreview.observe(this, Observer { preview ->
            preview?.let {
                ActivityLauncher.previewPostOrPageForResult(activity, viewModel.site, preview.post, preview.previewType)
            }
        })

        viewModel.previewState.observe(this, Observer {
            progressDialog = progressDialogHelper.updateProgressDialogState(
                    activity,
                    progressDialog,
                    it.progressDialogUiState,
                    uiHelpers
            )
        })

        viewModel.setPageParent.observe(this, Observer { page ->
            page?.let { ActivityLauncher.viewPageParentForResult(this, page) }
        })

        viewModel.isNewPageButtonVisible.observe(this, Observer { isVisible ->
            isVisible?.let {
                if (isVisible) {
                    newPageButton.show()
                } else {
                    newPageButton.hide()
                }
            }
        })

        viewModel.scrollToPage.observe(this, Observer { requestedPage ->
            requestedPage?.let { page ->
                val pagerIndex = PagesPagerAdapter.pageTypes.indexOf(PageListType.fromPageStatus(page.status))
                pagesPager.currentItem = pagerIndex
                (pagesPager.adapter as PagesPagerAdapter).scrollToPage(page)
            }
        })

        viewModel.dialogAction.observe(this, Observer {
            it?.show(activity, activity.supportFragmentManager, uiHelpers)
        })

        viewModel.postUploadAction.observe(this, Observer {
            it?.let { (post, site, data) ->
                uploadUtilsWrapper.handleEditPostResultSnackbars(
                        activity,
                        activity.findViewById(R.id.coordinator),
                        data,
                        post,
                        site,
                        uploadActionUseCase.getUploadAction(post),
                        View.OnClickListener {
                            uploadUtilsWrapper.publishPost(
                                    activity,
                                    post,
                                    site
                            ) }
                )
            }
        })

        viewModel.publishAction.observe(this, Observer {
            it?.let {
                uploadUtilsWrapper.publishPost(activity, it.post, it.site)
            }
        })

        viewModel.uploadFinishedAction.observe(this, Observer {
            it?.let { (page, isError) ->
                uploadUtilsWrapper.onPostUploadedSnackbarHandler(
                        activity,
                        activity.findViewById(R.id.coordinator),
                        isError,
                        page.post,
                        null,
                        page.site
                )
            }
        })
    }

    override fun onCreateOptionsMenu(menu: Menu, inflater: MenuInflater) {
        super.onCreateOptionsMenu(menu, inflater)
        inflater.inflate(R.menu.menu_search, menu)
        actionMenuItem = checkNotNull(menu.findItem(R.id.action_search)) {
            "Menu does not contain mandatory search item"
        }

        initializeSearchView()
    }

    private fun refreshProgressBars(listState: PageListState?) {
        if (!isAdded || view == null) {
            return
        }
        // We want to show the swipe refresher for the initial fetch but not while loading more
        swipeToRefreshHelper.isRefreshing = listState == FETCHING
    }

    private fun hideSearchList(myActionMenuItem: MenuItem) {
        pagesPager.visibility = View.VISIBLE
        tabLayout.visibility = View.VISIBLE
        searchFrame.visibility = View.GONE
        if (myActionMenuItem.isActionViewExpanded) {
            myActionMenuItem.collapseActionView()
        }
    }

    private fun showSearchList(myActionMenuItem: MenuItem) {
        pagesPager.visibility = View.GONE
        tabLayout.visibility = View.GONE
        searchFrame.visibility = View.VISIBLE
        if (!myActionMenuItem.isActionViewExpanded) {
            myActionMenuItem.expandActionView()
        }
    }

    fun onPositiveClickedForBasicDialog(instanceTag: String) {
        viewModel.onPositiveClickedForBasicDialog(instanceTag)
    }

    fun onNegativeClickedForBasicDialog(instanceTag: String) {
        viewModel.onNegativeClickedForBasicDialog(instanceTag)
    }

    override fun onStart() {
        super.onStart()
        EventBus.getDefault().register(this)
    }

    override fun onStop() {
        super.onStop()
        EventBus.getDefault().unregister(this)
    }

    @Subscribe(sticky = true, threadMode = ThreadMode.MAIN)
    @SuppressWarnings("unused")
    fun onEvent(event: QuickStartEvent) {
        if (!isAdded || view == null) {
            return
        }

        EventBus.getDefault().removeStickyEvent(event)
        quickStartEvent = event

        if (quickStartEvent?.task == QuickStartTask.CREATE_NEW_PAGE) {
            view?.post {
                val title = QuickStartUtils.stylizeQuickStartPrompt(
                        requireActivity(),
                        R.string.quick_start_dialog_create_new_page_message_short_pages,
                        R.drawable.ic_create_white_24dp
                )

                WPDialogSnackbar.make(
                        view!!.findViewById(R.id.coordinatorLayout), title,
                        resources.getInteger(R.integer.quick_start_snackbar_duration_ms)
                ).show()
            }
        }
    }
}

class PagesPagerAdapter(val context: Context, val fm: FragmentManager) : FragmentPagerAdapter(fm) {
    companion object {
        val pageTypes = listOf(PUBLISHED, DRAFTS, SCHEDULED, TRASHED)
    }

    private val listFragments = mutableMapOf<PageListType, WeakReference<PageListFragment>>()

    override fun getCount(): Int = pageTypes.size

    override fun getItem(position: Int): Fragment {
        val fragment = PageListFragment.newInstance(pageTypes[position])
        listFragments[pageTypes[position]] = WeakReference(fragment)
        return fragment
    }

    override fun getPageTitle(position: Int): CharSequence? {
        return context.getString(pageTypes[position].title)
    }

    fun scrollToPage(page: PageModel) {
        val listFragment = listFragments[PageListType.fromPageStatus(page.status)]?.get()
        listFragment?.scrollToPage(page.pageId)
    }
}<|MERGE_RESOLUTION|>--- conflicted
+++ resolved
@@ -315,15 +315,9 @@
             }
         })
 
-<<<<<<< HEAD
-        viewModel.editPage.observe(this, Observer { (site, page) ->
-            page?.let {
-                ActivityLauncher.editPostOrPageForResult(getActivity(), site, page)
-=======
         viewModel.editPage.observe(this, Observer { (page, loadAutoRevision) ->
             page?.let {
                 ActivityLauncher.editPageForResult(this, page, loadAutoRevision)
->>>>>>> 99848a7b
             }
         })
 
