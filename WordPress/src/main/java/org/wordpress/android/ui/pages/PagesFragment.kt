package org.wordpress.android.ui.pages

import android.app.Activity
import android.arch.lifecycle.Observer
import android.arch.lifecycle.ViewModelProvider
import android.arch.lifecycle.ViewModelProviders
import android.content.Context
import android.content.Intent
import android.os.Bundle
import android.support.design.widget.Snackbar
import android.support.v4.app.Fragment
import android.support.v4.app.FragmentActivity
import android.support.v4.app.FragmentManager
import android.support.v4.app.FragmentPagerAdapter
import android.support.v4.view.ViewPager.OnPageChangeListener
import android.support.v7.widget.SearchView
import android.view.HapticFeedbackConstants
import android.view.LayoutInflater
import android.view.Menu
import android.view.MenuInflater
import android.view.MenuItem
import android.view.MenuItem.OnActionExpandListener
import android.view.MotionEvent
import android.view.View
import android.view.ViewGroup
import android.widget.LinearLayout
import android.widget.Toast
import de.greenrobot.event.EventBus
import kotlinx.android.synthetic.main.pages_fragment.*
import org.greenrobot.eventbus.Subscribe
import org.greenrobot.eventbus.ThreadMode
import org.wordpress.android.R
import org.wordpress.android.WordPress
import org.wordpress.android.fluxc.Dispatcher
import org.wordpress.android.fluxc.model.SiteModel
import org.wordpress.android.fluxc.model.page.PageModel
import org.wordpress.android.fluxc.store.QuickStartStore
import org.wordpress.android.fluxc.store.QuickStartStore.QuickStartTask
import org.wordpress.android.ui.ActivityLauncher
import org.wordpress.android.ui.RequestCodes
import org.wordpress.android.ui.pages.PageItem.Page
import org.wordpress.android.ui.posts.BasicFragmentDialog
import org.wordpress.android.ui.posts.EditPostActivity
import org.wordpress.android.ui.quickstart.QuickStartEvent
import org.wordpress.android.util.DisplayUtils
import org.wordpress.android.util.QuickStartUtils
import org.wordpress.android.util.WPSwipeToRefreshHelper
import org.wordpress.android.util.helpers.SwipeToRefreshHelper
import org.wordpress.android.viewmodel.pages.PageListViewModel.PageListState
import org.wordpress.android.viewmodel.pages.PageListViewModel.PageListState.FETCHING
import org.wordpress.android.viewmodel.pages.PageListViewModel.PageListType
import org.wordpress.android.viewmodel.pages.PageListViewModel.PageListType.DRAFTS
import org.wordpress.android.viewmodel.pages.PageListViewModel.PageListType.PUBLISHED
import org.wordpress.android.viewmodel.pages.PageListViewModel.PageListType.SCHEDULED
import org.wordpress.android.viewmodel.pages.PageListViewModel.PageListType.TRASHED
import org.wordpress.android.viewmodel.pages.PagesViewModel
import org.wordpress.android.widgets.WPDialogSnackbar
import org.wordpress.android.widgets.WPSnackbar
import java.lang.ref.WeakReference
import javax.inject.Inject

class PagesFragment : Fragment() {
    @Inject lateinit var viewModelFactory: ViewModelProvider.Factory
    private lateinit var viewModel: PagesViewModel
    private lateinit var swipeToRefreshHelper: SwipeToRefreshHelper
    private lateinit var actionMenuItem: MenuItem
<<<<<<< HEAD
=======
    /**
     * PostStore needs to be injected here as otherwise FluxC doesn't accept emitted events.
     */
    @Suppress("unused")
    @Inject lateinit var postStore: PostStore
>>>>>>> d76eff90
    @Inject lateinit var quickStartStore: QuickStartStore
    @Inject lateinit var dispatcher: Dispatcher
    private var quickStartEvent: QuickStartEvent? = null

    private var restorePreviousSearch = false

    companion object {
        fun newInstance(): PagesFragment {
            return PagesFragment()
        }
    }

    override fun onCreate(savedInstanceState: Bundle?) {
        super.onCreate(savedInstanceState)
        setHasOptionsMenu(true)

        quickStartEvent = savedInstanceState?.getParcelable(QuickStartEvent.KEY)
    }

    override fun onCreateView(inflater: LayoutInflater, container: ViewGroup?, savedInstanceState: Bundle?): View? {
        return inflater.inflate(R.layout.pages_fragment, container, false)
    }

    override fun onViewCreated(view: View, savedInstanceState: Bundle?) {
        super.onViewCreated(view, savedInstanceState)

        val nonNullActivity = checkNotNull(activity)
        (nonNullActivity.application as? WordPress)?.component()?.inject(this)

        initializeViews(nonNullActivity)
        initializeViewModels(nonNullActivity, savedInstanceState)
    }

    override fun onActivityResult(requestCode: Int, resultCode: Int, data: Intent?) {
        if (requestCode == RequestCodes.EDIT_POST && resultCode == Activity.RESULT_OK && data != null) {
            val pageId = data.getLongExtra(EditPostActivity.EXTRA_POST_REMOTE_ID, -1)

            if (EditPostActivity.checkToRestart(data)) {
                ActivityLauncher.editPageForResult(data, this@PagesFragment, viewModel.site,
                        data.getIntExtra(EditPostActivity.EXTRA_POST_LOCAL_ID, 0))

                // a restart will happen so, no need to continue here
                return
            }

            val wasPageUpdated = data.getBooleanExtra(EditPostActivity.EXTRA_HAS_CHANGES, false)
            if (pageId != -1L) {
                onPageEditFinished(pageId, wasPageUpdated)
            }
        } else if (requestCode == RequestCodes.PAGE_PARENT && resultCode == Activity.RESULT_OK && data != null) {
            val parentId = data.getLongExtra(EXTRA_PAGE_PARENT_ID_KEY, -1)
            val pageId = data.getLongExtra(EXTRA_PAGE_REMOTE_ID_KEY, -1)
            if (pageId != -1L && parentId != -1L) {
                onPageParentSet(pageId, parentId)
            }
        }
    }

    override fun onSaveInstanceState(outState: Bundle) {
        outState.putSerializable(WordPress.SITE, viewModel.site)
        super.onSaveInstanceState(outState)
    }

    fun onSpecificPageRequested(remotePageId: Long) {
        viewModel.onSpecificPageRequested(remotePageId)
    }

    private fun onPageEditFinished(pageId: Long, wasPageUpdated: Boolean) {
        viewModel.onPageEditFinished(pageId, wasPageUpdated)
    }

    private fun onPageParentSet(pageId: Long, parentId: Long) {
        viewModel.onPageParentSet(pageId, parentId)
    }

    private fun initializeViews(activity: FragmentActivity) {
        pagesPager.adapter = PagesPagerAdapter(activity, childFragmentManager)
        tabLayout.setupWithViewPager(pagesPager)

        swipeToRefreshHelper = WPSwipeToRefreshHelper.buildSwipeToRefreshHelper(pullToRefresh) {
            viewModel.onPullToRefresh()
        }

        newPageButton.setOnClickListener {
            viewModel.onNewPageButtonTapped()
        }

        newPageButton.setOnLongClickListener {
            if (newPageButton.isHapticFeedbackEnabled) {
                newPageButton.performHapticFeedback(HapticFeedbackConstants.LONG_PRESS)
            }

            Toast.makeText(newPageButton.context, R.string.pages_empty_list_button, Toast.LENGTH_SHORT).show()
            return@setOnLongClickListener true
        }

        pagesPager.addOnPageChangeListener(object : OnPageChangeListener {
            override fun onPageScrollStateChanged(state: Int) {
            }

            override fun onPageScrolled(position: Int, positionOffset: Float, positionOffsetPixels: Int) {
            }

            override fun onPageSelected(position: Int) {
                viewModel.onPageTypeChanged(PagesPagerAdapter.pageTypes[position])
            }
        })

        val searchFragment = SearchListFragment.newInstance()
        activity.supportFragmentManager
                .beginTransaction()
                .replace(R.id.searchFrame, searchFragment)
                .commit()

        pagesPager.setOnTouchListener { _, event ->
            swipeToRefreshHelper.setEnabled(false)
            if (event.action == MotionEvent.ACTION_UP) {
                swipeToRefreshHelper.setEnabled(true)
            }
            return@setOnTouchListener false
        }
    }

    private fun initializeSearchView() {
        actionMenuItem.setOnActionExpandListener(object : OnActionExpandListener {
            override fun onMenuItemActionExpand(item: MenuItem?): Boolean {
                viewModel.onSearchExpanded(restorePreviousSearch)
                return true
            }

            override fun onMenuItemActionCollapse(item: MenuItem?): Boolean {
                viewModel.onSearchCollapsed()
                return true
            }
        })

        val searchView = actionMenuItem.actionView as SearchView
        searchView.setOnQueryTextListener(object : SearchView.OnQueryTextListener {
            override fun onQueryTextSubmit(query: String): Boolean {
                viewModel.onSearch(query)
                return true
            }

            override fun onQueryTextChange(newText: String): Boolean {
                if (restorePreviousSearch) {
                    restorePreviousSearch = false
                    searchView.setQuery(viewModel.lastSearchQuery, false)
                } else {
                    viewModel.onSearch(newText)
                }
                return true
            }
        })

        // fix the search view margins to match the action bar
        val searchEditFrame = actionMenuItem.actionView.findViewById<LinearLayout>(R.id.search_edit_frame)
        (searchEditFrame.layoutParams as LinearLayout.LayoutParams)
                .apply { this.leftMargin = DisplayUtils.dpToPx(activity, -8) }

        viewModel.isSearchExpanded.observe(this, Observer {
            if (it == true) {
                showSearchList(actionMenuItem)
            } else {
                hideSearchList(actionMenuItem)
            }
        })
    }

    private fun initializeViewModels(activity: FragmentActivity, savedInstanceState: Bundle?) {
        viewModel = ViewModelProviders.of(activity, viewModelFactory).get(PagesViewModel::class.java)

        setupObservers(activity)

        val site = if (savedInstanceState == null) {
            val nonNullIntent = checkNotNull(activity.intent)
            nonNullIntent.getSerializableExtra(WordPress.SITE) as SiteModel
        } else {
            restorePreviousSearch = true
            savedInstanceState.getSerializable(WordPress.SITE) as SiteModel
        }

        viewModel.start(site)
    }

    private fun setupObservers(activity: FragmentActivity) {
        viewModel.listState.observe(this, Observer {
            refreshProgressBars(it)
        })

        viewModel.createNewPage.observe(this, Observer {
            QuickStartUtils.completeTaskAndRemindNextOne(quickStartStore, QuickStartTask.CREATE_NEW_PAGE, dispatcher,
                    viewModel.site, quickStartEvent, context)
            ActivityLauncher.addNewPageForResult(this, viewModel.site)
        })

        viewModel.showSnackbarMessage.observe(this, Observer { holder ->
            val parent = activity.findViewById<View>(R.id.coordinatorLayout)
            if (holder != null && parent != null) {
                if (holder.buttonTitleRes == null) {
                    WPSnackbar.make(parent, getString(holder.messageRes), Snackbar.LENGTH_LONG).show()
                } else {
                    val snackbar = WPSnackbar.make(parent, getString(holder.messageRes), Snackbar.LENGTH_LONG)
                    snackbar.setAction(getString(holder.buttonTitleRes)) { holder.buttonAction() }
                    snackbar.show()
                }
            }
        })

        viewModel.editPage.observe(this, Observer { page ->
            page?.let {
                ActivityLauncher.editPageForResult(this, page)
            }
        })

        viewModel.previewPage.observe(this, Observer { page ->
            page?.let { ActivityLauncher.viewPagePreview(this, page) }
        })

        viewModel.setPageParent.observe(this, Observer { page ->
            page?.let { ActivityLauncher.viewPageParentForResult(this, page) }
        })

        viewModel.displayDeleteDialog.observe(this, Observer { page ->
            page?.let { displayDeleteDialog(page) }
        })

        viewModel.isNewPageButtonVisible.observe(this, Observer { isVisible ->
            isVisible?.let {
                if (isVisible) {
                    newPageButton.show()
                } else {
                    newPageButton.hide()
                }
            }
        })

        viewModel.scrollToPage.observe(this, Observer { requestedPage ->
            requestedPage?.let { page ->
                val pagerIndex = PagesPagerAdapter.pageTypes.indexOf(PageListType.fromPageStatus(page.status))
                pagesPager.currentItem = pagerIndex
                (pagesPager.adapter as PagesPagerAdapter).scrollToPage(page)
            }
        })
    }

    override fun onCreateOptionsMenu(menu: Menu, inflater: MenuInflater) {
        super.onCreateOptionsMenu(menu, inflater)
        inflater.inflate(R.menu.menu_search, menu)
        actionMenuItem = checkNotNull(menu.findItem(R.id.action_search)) {
            "Menu does not contain mandatory search item"
        }

        initializeSearchView()
    }

    fun onPageDeleteConfirmed(remoteId: Long) {
        viewModel.onDeleteConfirmed(remoteId)
    }

    private fun refreshProgressBars(listState: PageListState?) {
        if (!isAdded || view == null) {
            return
        }
        // We want to show the swipe refresher for the initial fetch but not while loading more
        swipeToRefreshHelper.isRefreshing = listState == FETCHING
    }

    private fun hideSearchList(myActionMenuItem: MenuItem) {
        pagesPager.visibility = View.VISIBLE
        tabLayout.visibility = View.VISIBLE
        searchFrame.visibility = View.GONE
        if (myActionMenuItem.isActionViewExpanded) {
            myActionMenuItem.collapseActionView()
        }
    }

    private fun showSearchList(myActionMenuItem: MenuItem) {
        pagesPager.visibility = View.GONE
        tabLayout.visibility = View.GONE
        searchFrame.visibility = View.VISIBLE
        if (!myActionMenuItem.isActionViewExpanded) {
            myActionMenuItem.expandActionView()
        }
    }

    private fun displayDeleteDialog(page: Page) {
        val dialog = BasicFragmentDialog()
        dialog.initialize(
                page.id.toString(),
                getString(R.string.delete_page),
                getString(R.string.page_delete_dialog_message, page.title),
                getString(R.string.delete),
                getString(R.string.cancel)
        )
        dialog.show(fragmentManager, page.id.toString())
    }

    override fun onStart() {
        super.onStart()
        EventBus.getDefault().registerSticky(this)
    }

    override fun onStop() {
        super.onStop()
        EventBus.getDefault().unregister(this)
    }

    @Subscribe(sticky = true, threadMode = ThreadMode.MAIN)
    @SuppressWarnings("unused")
    fun onEvent(event: QuickStartEvent) {
        if (!isAdded || view == null) {
            return
        }

        EventBus.getDefault().removeStickyEvent(event)
        quickStartEvent = event

        if (quickStartEvent?.task == QuickStartTask.CREATE_NEW_PAGE) {
            view?.post {
                val title = QuickStartUtils.stylizeQuickStartPrompt(
                        requireActivity(),
                        R.string.quick_start_dialog_create_new_page_message_short_pages,
                        R.drawable.ic_create_white_24dp
                )

                WPDialogSnackbar.make(
                        view!!.findViewById(R.id.coordinatorLayout), title,
                        resources.getInteger(R.integer.quick_start_snackbar_duration_ms)
                ).show()
            }
        }
    }
}

class PagesPagerAdapter(val context: Context, val fm: FragmentManager) : FragmentPagerAdapter(fm) {
    companion object {
        val pageTypes = listOf(PUBLISHED, DRAFTS, SCHEDULED, TRASHED)
    }

    private val listFragments = mutableMapOf<PageListType, WeakReference<PageListFragment>>()

    override fun getCount(): Int = pageTypes.size

    override fun getItem(position: Int): Fragment {
        val fragment = PageListFragment.newInstance(pageTypes[position])
        listFragments[pageTypes[position]] = WeakReference(fragment)
        return fragment
    }

    override fun getPageTitle(position: Int): CharSequence? {
        return context.getString(pageTypes[position].title)
    }

    fun scrollToPage(page: PageModel) {
        val listFragment = listFragments[PageListType.fromPageStatus(page.status)]?.get()
        listFragment?.scrollToPage(page.remoteId)
    }
}<|MERGE_RESOLUTION|>--- conflicted
+++ resolved
@@ -34,6 +34,7 @@
 import org.wordpress.android.fluxc.Dispatcher
 import org.wordpress.android.fluxc.model.SiteModel
 import org.wordpress.android.fluxc.model.page.PageModel
+import org.wordpress.android.fluxc.store.PostStore
 import org.wordpress.android.fluxc.store.QuickStartStore
 import org.wordpress.android.fluxc.store.QuickStartStore.QuickStartTask
 import org.wordpress.android.ui.ActivityLauncher
@@ -64,14 +65,11 @@
     private lateinit var viewModel: PagesViewModel
     private lateinit var swipeToRefreshHelper: SwipeToRefreshHelper
     private lateinit var actionMenuItem: MenuItem
-<<<<<<< HEAD
-=======
     /**
      * PostStore needs to be injected here as otherwise FluxC doesn't accept emitted events.
      */
     @Suppress("unused")
     @Inject lateinit var postStore: PostStore
->>>>>>> d76eff90
     @Inject lateinit var quickStartStore: QuickStartStore
     @Inject lateinit var dispatcher: Dispatcher
     private var quickStartEvent: QuickStartEvent? = null
