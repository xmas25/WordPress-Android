--- conflicted
+++ resolved
@@ -242,15 +242,8 @@
         })
 
         viewModel.createNewPage.observe(this, Observer {
-<<<<<<< HEAD
-            QuickStartUtils.completeTask(
-                    quickStartStore, QuickStartTask.CREATE_NEW_PAGE, dispatcher, viewModel.site,
-                    quickStartEvent
-            )
-=======
             QuickStartUtils.completeTaskAndRemindNextOne(quickStartStore, QuickStartTask.CREATE_NEW_PAGE,
-                    dispatcher, viewModel.site, context)
->>>>>>> cf5f561d
+                    dispatcher, viewModel.site, quickStartEvent,  context)
             ActivityLauncher.addNewPageForResult(this, viewModel.site)
         })
 
