--- conflicted
+++ resolved
@@ -241,12 +241,16 @@
         Locale newLocale = WPPrefUtils.languageLocale(languageCode);
         conf.locale = newLocale;
         res.updateConfiguration(conf, res.getDisplayMetrics());
-        mSettings.edit().putString(LANGUAGE_PREF_KEY, newLocale.toString()).apply();
-
-        // Track the change only if the user selected a non default Device language. This is only used in
-        // Mixpanel, because we have both the device language and app selected language data in Tracks
-        // metadata.
-        if (!Locale.getDefault().equals(newLocale)) {
+
+        if (Locale.getDefault().equals(newLocale)) {
+            // remove custom locale key when original device locale is selected
+            mSettings.edit().remove(LANGUAGE_PREF_KEY).apply();
+        } else {
+            mSettings.edit().putString(LANGUAGE_PREF_KEY, newLocale.toString()).apply();
+
+            // Track the change only if the user selected a non default Device language. This is only used in
+            // Mixpanel, because we have both the device language and app selected language data in Tracks
+            // metadata.
             Map<String, Object> properties = new HashMap<>();
             properties.put("forced_app_locale", conf.locale.toString());
             AnalyticsTracker.track(Stat.ACCOUNT_SETTINGS_LANGUAGE_SELECTION_FORCED, properties);
@@ -272,67 +276,6 @@
             // update details to display in selected locale
             mLanguagePreference.setEntryValues(availableLocales);
         }
-<<<<<<< HEAD
-=======
-        values[0] = getActivity().getString(R.string.device) + " (" + Locale.getDefault().getLanguage() + ")";
-        localeMap.put(values[0], Locale.getDefault().getLanguage());
-        // Sorted array will always start with the default "Device (xx)" entry
-        Arrays.sort(values, 1, values.length);
-
-        ArrayAdapter<String> adapter = new ArrayAdapter<>(getActivity(), android.R.layout.simple_list_item_1, values);
-        ListView listView = new ListView(getActivity());
-        listView.setAdapter(adapter);
-        listView.setOnItemClickListener(new AdapterView.OnItemClickListener() {
-            @Override
-            public void onItemClick(AdapterView<?> parent, View view, int position, long id) {
-                Resources res = getResources();
-                DisplayMetrics dm = res.getDisplayMetrics();
-                Configuration conf = res.getConfiguration();
-                String localString = localeMap.get(values[position]);
-                if (localString.contains("-")) {
-                    conf.locale = new Locale(localString.substring(0, localString.indexOf("-")), localString.substring(localString.indexOf("-") + 1, localString.length()));
-                } else {
-                    conf.locale = new Locale(localString);
-                }
-                res.updateConfiguration(conf, dm);
-
-                if (position > 0) {
-                    mSettings.edit().putString(LANGUAGE_PREF_KEY, localeMap.get(values[position])).apply();
-                } else {
-                    // remove custom locale key when original device locale is selected
-                    mSettings.edit().remove(LANGUAGE_PREF_KEY).apply();
-                }
-
-
-                // Track the change only if the user selected a non default Device language. This is only used in
-                // Mixpanel, because we have both the device language and app selected language data in Tracks
-                // metadata.
-                if (position != 0) {
-                    Map<String, Object> properties = new HashMap<String, Object>();
-                    properties.put("forced_app_locale", conf.locale.toString());
-                    AnalyticsTracker.track(Stat.ACCOUNT_SETTINGS_LANGUAGE_SELECTION_FORCED, properties);
-                }
-
-                // Language is now part of metadata, so we need to refresh them
-                AnalyticsUtils.refreshMetadata();
-
-                // Refresh the app
-                Intent refresh = new Intent(getActivity(), getActivity().getClass());
-                startActivity(refresh);
-                getActivity().setResult(LANGUAGE_CHANGED);
-                getActivity().finish();
-                }
-            });
-
-        dialogBuilder.setView(listView);
-        dialogBuilder.setNegativeButton(R.string.cancel, new DialogInterface.OnClickListener() {
-            @Override
-            public void onClick(DialogInterface dialog, int which) {
-                dialog.dismiss();
-            }
-        });
-        mDialog = dialogBuilder.show();
->>>>>>> d936c782
 
         mLanguagePreference.setValue(languageCode);
         String summary = WPPrefUtils.getLanguageString(languageCode, WPPrefUtils.languageLocale(languageCode));
