package org.wordpress.android.ui.prefs;

import android.app.AlertDialog;
import android.content.DialogInterface;
import android.content.Intent;
import android.content.SharedPreferences;
import android.content.SharedPreferences.Editor;
import android.content.res.Configuration;
import android.content.res.Resources;
import android.os.Bundle;
import android.preference.CheckBoxPreference;
import android.preference.Preference;
import android.preference.Preference.OnPreferenceChangeListener;
import android.preference.Preference.OnPreferenceClickListener;
import android.preference.PreferenceCategory;
import android.preference.PreferenceFragment;
import android.preference.PreferenceGroup;
import android.preference.PreferenceManager;
import android.preference.PreferenceScreen;
import android.util.DisplayMetrics;
import android.view.MenuItem;
import android.view.View;
import android.widget.AdapterView;
import android.widget.ArrayAdapter;
import android.widget.ListView;

import com.android.volley.VolleyError;
import com.wordpress.rest.RestRequest;

import org.json.JSONException;
import org.json.JSONObject;
import org.wordpress.android.R;
import org.wordpress.android.analytics.AnalyticsTracker;
import org.wordpress.android.analytics.AnalyticsTracker.Stat;
import org.wordpress.android.models.AccountHelper;
import org.wordpress.android.ui.ShareIntentReceiverActivity;
import org.wordpress.android.ui.notifications.utils.NotificationsUtils;
import org.wordpress.android.util.ActivityUtils;
import org.wordpress.android.util.AnalyticsUtils;
import org.wordpress.android.util.AppLog;
import org.wordpress.android.util.AppLog.T;
import org.wordpress.android.util.ToastUtils;
import org.wordpress.android.widgets.WPEditTextPreference;
import org.wordpress.passcodelock.AppLockManager;
import org.wordpress.passcodelock.PasscodePreferencesActivity;

import java.util.Arrays;
import java.util.HashMap;
import java.util.Locale;
import java.util.Map;

@SuppressWarnings("deprecation")
public class SettingsFragment extends PreferenceFragment {
    public static final String SETTINGS_PREFERENCES = "settings-pref";
    public static final int LANGUAGE_CHANGED = 1000;

    private AlertDialog mDialog;
    private SharedPreferences mSettings;
    private WPEditTextPreference mTaglineTextPreference;

    @Override
    public void onCreate(Bundle savedInstanceState) {
        super.onCreate(savedInstanceState);

        Resources resources = getResources();

        if (savedInstanceState == null) {
            AnalyticsTracker.track(AnalyticsTracker.Stat.OPENED_SETTINGS);
        }

        addPreferencesFromResource(R.xml.settings);
        OnPreferenceChangeListener preferenceChangeListener = new OnPreferenceChangeListener() {
            @Override
            public boolean onPreferenceChange(Preference preference, Object newValue) {
                if (newValue != null) { // cancelled dismiss keyboard
                    preference.setSummary(newValue.toString());
                }
                ActivityUtils.hideKeyboard(getActivity());
                return true;
            }
        };

        mTaglineTextPreference = (WPEditTextPreference) findPreference(resources.getString(R.string.pref_key_post_sig));
        if (mTaglineTextPreference != null) {
            mTaglineTextPreference.setOnPreferenceChangeListener(preferenceChangeListener);
        }
        findPreference(resources.getString(R.string.pref_key_notifications)).setOnPreferenceClickListener(notificationPreferenceClickListener);
        findPreference(resources.getString(R.string.pref_key_language)).setOnPreferenceClickListener(languagePreferenceClickListener);
        findPreference(resources.getString(R.string.pref_key_app_about)).setOnPreferenceClickListener(launchActivityClickListener);
        findPreference(resources.getString(R.string.pref_key_oss_licenses)).setOnPreferenceClickListener(launchActivityClickListener);
        findPreference(resources.getString(R.string.pref_key_passlock)).setOnPreferenceChangeListener(passcodeCheckboxChangeListener);
        findPreference(resources.getString(R.string.pref_key_reset_shared_pref)).setOnPreferenceClickListener(resetAutoSharePreferenceClickListener);

        mSettings = PreferenceManager.getDefaultSharedPreferences(getActivity());

        initNotifications();

        // Passcode Lock not supported
        if (AppLockManager.getInstance().isAppLockFeatureEnabled()) {
            final CheckBoxPreference passcodeEnabledCheckBoxPreference = (CheckBoxPreference) findPreference(
                    resources.getString(R.string.pref_key_passlock));
            // disable on-click changes on the property
            passcodeEnabledCheckBoxPreference.setOnPreferenceClickListener(new OnPreferenceClickListener() {
                @Override
                public boolean onPreferenceClick(Preference preference) {
                    passcodeEnabledCheckBoxPreference.setChecked(
                            AppLockManager.getInstance().getCurrentAppLock().isPasswordLocked());
                    return false;
                }
            });
        } else {
            PreferenceScreen rootScreen = (PreferenceScreen) findPreference(resources.getString(R.string.pref_key_settings_root));
            PreferenceGroup passcodeGroup = (PreferenceGroup) findPreference(resources.getString(R.string.pref_key_passlock_section));
            rootScreen.removePreference(passcodeGroup);
        }
        updatePostSignature();
    }

    @Override
    public void onPause() {
        super.onPause();

        if (mDialog != null && mDialog.isShowing()) {
            mDialog.dismiss();
        }
    }

    private void initNotifications() {
        if (!AccountHelper.isSignedInWordPressDotCom()) {
            hideManageNotificationCategory();
            return;
        }
        // Request notification settings if needed
        String settingsJson = mSettings.getString(NotificationsUtils.WPCOM_PUSH_DEVICE_NOTIFICATION_SETTINGS, null);
        if (settingsJson == null) {
            com.wordpress.rest.RestRequest.Listener listener = new RestRequest.Listener() {
                @Override
                public void onResponse(JSONObject jsonObject) {
                    AppLog.d(T.NOTIFS, "Get settings action succeeded");
                    Editor editor = mSettings.edit();
                    try {
                        JSONObject settingsJSON = jsonObject.getJSONObject("settings");
                        editor.putString(NotificationsUtils.WPCOM_PUSH_DEVICE_NOTIFICATION_SETTINGS,
                                settingsJSON.toString());
                        editor.apply();
                    } catch (JSONException e) {
                        AppLog.e(T.NOTIFS, "Can't parse PN settings from server response", e);
                    }
                }
            };
            RestRequest.ErrorListener errorListener = new RestRequest.ErrorListener() {
                @Override
                public void onErrorResponse(VolleyError volleyError) {
                    AppLog.e(T.NOTIFS, "Get settings action failed", volleyError);
                }
            };
            NotificationsUtils.getPushNotificationSettings(getActivity(), listener, errorListener);
        }
    }

    private void hideManageNotificationCategory() {
        PreferenceScreen preferenceScreen =
                (PreferenceScreen) findPreference(getActivity().getString(R.string.pref_key_settings_root));
        PreferenceCategory notifs =
                (PreferenceCategory) findPreference(getActivity().getString(R.string.pref_key_notifications_section));
        if (preferenceScreen != null && notifs != null) {
            preferenceScreen.removePreference(notifs);
        }
    }

    @Override
    public void onResume() {
        super.onResume();
        getActivity().setTitle(R.string.settings);

        //update Passcode lock row if available
        if (AppLockManager.getInstance().isAppLockFeatureEnabled()) {
            CheckBoxPreference passcodeEnabledCheckBoxPreference = (CheckBoxPreference) findPreference(getResources().getString(R.string.pref_key_passlock));
            if (AppLockManager.getInstance().getCurrentAppLock().isPasswordLocked()) {
                passcodeEnabledCheckBoxPreference.setChecked(true);
            } else {
                passcodeEnabledCheckBoxPreference.setChecked(false);
            }
        }
    }

    public boolean onOptionsItemSelected(MenuItem item) {
        switch (item.getItemId()) {
            case android.R.id.home:
                getActivity().finish();
        }
        return super.onOptionsItemSelected(item);
    }

    private void updatePostSignature() {
        if (mTaglineTextPreference.getText() == null || mTaglineTextPreference.getText().equals("")) {
            mTaglineTextPreference.setSummary(R.string.posted_from);
            mTaglineTextPreference.setText(getString(R.string.posted_from));
        } else {
            mTaglineTextPreference.setSummary(mTaglineTextPreference.getText());
        }
    }

    private final OnPreferenceClickListener resetAutoSharePreferenceClickListener = new OnPreferenceClickListener() {
        @Override
        public boolean onPreferenceClick(Preference preference) {
            Editor editor = mSettings.edit();
            editor.remove(ShareIntentReceiverActivity.SHARE_IMAGE_BLOG_ID_KEY);
            editor.remove(ShareIntentReceiverActivity.SHARE_IMAGE_ADDTO_KEY);
            editor.remove(ShareIntentReceiverActivity.SHARE_TEXT_BLOG_ID_KEY);
            editor.apply();
            ToastUtils.showToast(getActivity(), R.string.auto_sharing_preference_reset, ToastUtils.Duration.SHORT);
            return true;
        }
    };

    private final OnPreferenceClickListener notificationPreferenceClickListener = new OnPreferenceClickListener() {
        @Override
        public boolean onPreferenceClick(Preference preference) {
            getFragmentManager().beginTransaction()
                    .replace(R.id.fragment_container, new NotificationSettingsFragment())
                    .addToBackStack(null)
                    .commit();
            return true;
        }
    };

    private final OnPreferenceClickListener languagePreferenceClickListener = new OnPreferenceClickListener() {
        @Override
        public boolean onPreferenceClick(Preference preference) {
            AlertDialog.Builder dialogBuilder = new AlertDialog.Builder(getActivity());
            dialogBuilder.setTitle(getString(R.string.language));

            String[] availableLocales = getResources().getStringArray(R.array.available_languages);
            final String[] values = new String[availableLocales.length + 1];
            final Map<String, String> localeMap = new HashMap<>();

            for (int i = 0; i < availableLocales.length; ++i) {
                String localString = availableLocales[i];
                if (localString.contains("-")) {
                    localString = localString.substring(0, localString.indexOf("-"));
                }
                Locale locale = new Locale(localString);
                values[i + 1] = locale.getDisplayLanguage() + " (" + availableLocales[i] + ")";
                localeMap.put(values[i + 1], availableLocales[i]);
            }
            values[0] = getActivity().getString(R.string.device) + " (" + Locale.getDefault().getLanguage() + ")";
            localeMap.put(values[0], Locale.getDefault().getLanguage());
            // Sorted array will always start with the default "Device (xx)" entry
            Arrays.sort(values, 1, values.length);

            ArrayAdapter<String> adapter = new ArrayAdapter<>(getActivity(), android.R.layout.simple_list_item_1, values);
            ListView listView = new ListView(getActivity());
            listView.setAdapter(adapter);
            listView.setOnItemClickListener(new AdapterView.OnItemClickListener() {
                @Override
                public void onItemClick(AdapterView<?> parent, View view, int position, long id) {
                    Resources res = getResources();
                    DisplayMetrics dm = res.getDisplayMetrics();
                    Configuration conf = res.getConfiguration();
                    String localString = localeMap.get(values[position]);
                    if (localString.contains("-")) {
                        conf.locale = new Locale(
                                localString.substring(0, localString.indexOf("-")),
                                localString.substring(localString.indexOf("-") + 1, localString.length()).toUpperCase()
                        );
                    } else {
                        conf.locale = new Locale(localString);
                    }
                    res.updateConfiguration(conf, dm);
                    mSettings.edit().putString(SETTINGS_PREFERENCES, localeMap.get(values[position])).apply();

                    // Track the change only if the user selected a non default Device language. This is only used in
                    // Mixpanel, because we have both the device language and app selected language data in Tracks
                    // metadata.
                    if (position != 0) {
                        Map<String, Object> properties = new HashMap<String, Object>();
                        properties.put("forced_app_locale", conf.locale.toString());
                        AnalyticsTracker.track(Stat.SETTINGS_LANGUAGE_SELECTION_FORCED, properties);
                    }

                    // Language is now part of metadata, so we need to refresh them
                    AnalyticsUtils.refreshMetadata();

                    // Refresh the app
                    Intent refresh = new Intent(getActivity(), getActivity().getClass());
                    startActivity(refresh);
<<<<<<< HEAD
=======
                    getActivity().setResult(LANGUAGE_CHANGED);
>>>>>>> 8cae44c5
                    getActivity().finish();
                }
            });

            dialogBuilder.setView(listView);
            dialogBuilder.setNegativeButton(R.string.cancel, new DialogInterface.OnClickListener() {
                @Override
                public void onClick(DialogInterface dialog, int which) {
                    dialog.dismiss();
                }
            });

            mDialog = dialogBuilder.show();

            return true;
        }
    };

    private final OnPreferenceClickListener launchActivityClickListener = new OnPreferenceClickListener() {
        @Override
        public boolean onPreferenceClick(Preference preference) {
            if (getActivity().getString(R.string.pref_key_oss_licenses).equals(preference.getKey())) {
                startActivity(new Intent(getActivity(), LicensesActivity.class));
                return true;
            } else if (getActivity().getString(R.string.pref_key_app_about).equals(preference.getKey())) {
                startActivity(new Intent(getActivity(), AboutActivity.class));
                return true;
            }
            return false;
        }
    };

    private final OnPreferenceChangeListener passcodeCheckboxChangeListener = new OnPreferenceChangeListener() {
        @Override
        public boolean onPreferenceChange(Preference preference, Object newValue) {
            startActivity(new Intent(getActivity(), PasscodePreferencesActivity.class));
            return true;
        }
    };
}<|MERGE_RESOLUTION|>--- conflicted
+++ resolved
@@ -285,10 +285,7 @@
                     // Refresh the app
                     Intent refresh = new Intent(getActivity(), getActivity().getClass());
                     startActivity(refresh);
-<<<<<<< HEAD
-=======
                     getActivity().setResult(LANGUAGE_CHANGED);
->>>>>>> 8cae44c5
                     getActivity().finish();
                 }
             });
