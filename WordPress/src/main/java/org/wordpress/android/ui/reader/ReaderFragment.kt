package org.wordpress.android.ui.reader

import android.os.Bundle
import android.view.Menu
import android.view.MenuInflater
import android.view.MenuItem
import android.view.View
import androidx.appcompat.app.AppCompatActivity
import androidx.fragment.app.Fragment
import androidx.lifecycle.Observer
import androidx.lifecycle.ViewModelProvider
import androidx.lifecycle.ViewModelProviders
import androidx.viewpager2.adapter.FragmentStateAdapter
import androidx.viewpager2.widget.ViewPager2
import com.google.android.material.tabs.TabLayoutMediator
import kotlinx.android.synthetic.main.reader_fragment_layout.*
import org.wordpress.android.R
import org.wordpress.android.R.string
import org.wordpress.android.WordPress
import org.wordpress.android.models.ReaderTagList
<<<<<<< HEAD
import org.wordpress.android.ui.ScrollableViewInitializedListener
import org.wordpress.android.ui.WPWebViewActivity
import org.wordpress.android.ui.prefs.AppPrefs
=======
>>>>>>> 1da1c152
import org.wordpress.android.ui.reader.ReaderTypes.ReaderPostListType
import org.wordpress.android.ui.reader.discover.ReaderDiscoverFragment
import org.wordpress.android.ui.reader.discover.interests.ReaderInterestsFragment
import org.wordpress.android.ui.reader.services.update.ReaderUpdateLogic.UpdateTask.FOLLOWED_BLOGS
import org.wordpress.android.ui.reader.services.update.ReaderUpdateLogic.UpdateTask.TAGS
import org.wordpress.android.ui.reader.services.update.ReaderUpdateServiceStarter
import org.wordpress.android.ui.reader.viewmodels.ReaderViewModel
import org.wordpress.android.ui.reader.viewmodels.ReaderViewModel.ReaderUiState.ContentUiState
import org.wordpress.android.ui.reader.viewmodels.ReaderViewModel.ReaderUiState.InitialUiState
import org.wordpress.android.ui.utils.UiHelpers
import java.util.EnumSet
import javax.inject.Inject

class ReaderFragment : Fragment(R.layout.reader_fragment_layout), ScrollableViewInitializedListener {
    @Inject lateinit var viewModelFactory: ViewModelProvider.Factory
    @Inject lateinit var uiHelpers: UiHelpers
    private lateinit var viewModel: ReaderViewModel

    private var searchMenuItem: MenuItem? = null

    private val viewPagerCallback = object : ViewPager2.OnPageChangeCallback() {
        override fun onPageSelected(position: Int) {
            super.onPageSelected(position)
            viewModel.uiState.value?.let {
                if (it is ContentUiState) {
                    val selectedTag = it.readerTagList[position]
                    viewModel.onTagChanged(selectedTag)
                }
            }
        }
    }

    override fun onCreate(savedInstanceState: Bundle?) {
        super.onCreate(savedInstanceState)
        (requireActivity().application as WordPress).component().inject(this)
    }

    override fun onViewCreated(view: View, savedInstanceState: Bundle?) {
        setHasOptionsMenu(true)
        initToolbar()
        initViewPager()
        initViewModel()
    }

    override fun onDestroyView() {
        super.onDestroyView()
        searchMenuItem = null
    }

    override fun onResume() {
        super.onResume()
        viewModel.onScreenInForeground()
    }

    override fun onPause() {
        super.onPause()
        viewModel.onScreenInBackground()
    }

    override fun onCreateOptionsMenu(menu: Menu, inflater: MenuInflater) {
        inflater.inflate(R.menu.reader_home, menu)
        menu.findItem(R.id.menu_search).apply {
            searchMenuItem = this
            this.isVisible = viewModel.uiState.value?.searchIconVisible ?: false
        }
    }

    override fun onOptionsItemSelected(item: MenuItem): Boolean {
        return if (item.itemId == R.id.menu_search) {
            viewModel.onSearchActionClicked()
            true
        } else {
            super.onOptionsItemSelected(item)
        }
    }

    private fun initToolbar() {
        toolbar.title = getString(string.reader_screen_title)
        (requireActivity() as AppCompatActivity).setSupportActionBar(toolbar)
    }

    private fun initViewPager() {
        view_pager.registerOnPageChangeCallback(viewPagerCallback)
    }

    private fun initViewModel() {
        viewModel = ViewModelProviders.of(this, viewModelFactory).get(ReaderViewModel::class.java)
        startObserving()
    }

    private fun startObserving() {
        viewModel.uiState.observe(viewLifecycleOwner, Observer { uiState ->
            uiState?.let {
                when (it) {
                    is InitialUiState -> {
                    }
                    is ContentUiState -> {
                        updateTabs(it)
                    }
                }
<<<<<<< HEAD
=======
                app_bar.setExpanded(uiState.appBarExpanded, false)
>>>>>>> 1da1c152
                uiHelpers.updateVisibility(tab_layout, uiState.tabLayoutVisible)
                searchMenuItem?.isVisible = uiState.searchIconVisible
            }
        })

        viewModel.updateTags.observe(viewLifecycleOwner, Observer { updateAcion ->
            updateAcion?.getContentIfNotHandled()?.let {
                ReaderUpdateServiceStarter.startService(context, EnumSet.of(TAGS, FOLLOWED_BLOGS))
            }
        })

        viewModel.selectTab.observe(viewLifecycleOwner, Observer { selectTabAction ->
            selectTabAction.getContentIfNotHandled()?.let { navTarget ->
                view_pager.setCurrentItem(navTarget.position, navTarget.smoothAnimation)
            }
        })

        viewModel.showSearch.observe(viewLifecycleOwner, Observer { event ->
            event.getContentIfNotHandled()?.let {
                ReaderActivityLauncher.showReaderSearch(context)
            }
        })

        viewModel.showReaderInterests.observe(viewLifecycleOwner, Observer { event ->
            event?.getContentIfNotHandled()?.let {
                showReaderInterests()
            }
        })

        viewModel.closeReaderInterests.observe(viewLifecycleOwner, Observer { event ->
            event?.getContentIfNotHandled()?.let {
                closeReaderInterests()
            }
        })

        viewModel.start()
    }

    private fun updateTabs(uiState: ContentUiState) {
        val adapter = TabsAdapter(this, uiState.readerTagList)
        view_pager.adapter = adapter

        TabLayoutMediator(tab_layout, view_pager) { tab, position ->
            tab.text = uiState.tabTitles[position]
        }.attach()
    }

    fun requestBookmarkTab() {
        viewModel.bookmarkTabRequested()
    }

    private class TabsAdapter(parent: Fragment, private val tags: ReaderTagList) : FragmentStateAdapter(parent) {
        override fun getItemCount(): Int = tags.size

        override fun createFragment(position: Int): Fragment {
            return if (tags[position].isDiscover) {
                ReaderDiscoverFragment()
            } else {
                ReaderPostListFragment.newInstanceForTag(tags[position], ReaderPostListType.TAG_FOLLOWED, true)
            }
        }
    }

    private fun showReaderInterests() {
        val readerInterestsFragment = childFragmentManager.findFragmentByTag(ReaderInterestsFragment.TAG)
        if (readerInterestsFragment == null) {
            childFragmentManager.beginTransaction()
                    .replace(
                            R.id.interests_fragment_container,
                            ReaderInterestsFragment(),
                            ReaderInterestsFragment.TAG
                    )
                    .commitNow()
        }
    }

    private fun closeReaderInterests() {
        val readerInterestsFragment = childFragmentManager.findFragmentByTag(ReaderInterestsFragment.TAG)
        if (readerInterestsFragment?.isAdded == true) {
            childFragmentManager.beginTransaction()
                    .remove(readerInterestsFragment)
                    .commitNow()
        }
    }

    override fun onScrollableViewInitialized(containerId: Int) {
        app_bar.liftOnScrollTargetViewId = containerId
    }
}<|MERGE_RESOLUTION|>--- conflicted
+++ resolved
@@ -18,12 +18,7 @@
 import org.wordpress.android.R.string
 import org.wordpress.android.WordPress
 import org.wordpress.android.models.ReaderTagList
-<<<<<<< HEAD
 import org.wordpress.android.ui.ScrollableViewInitializedListener
-import org.wordpress.android.ui.WPWebViewActivity
-import org.wordpress.android.ui.prefs.AppPrefs
-=======
->>>>>>> 1da1c152
 import org.wordpress.android.ui.reader.ReaderTypes.ReaderPostListType
 import org.wordpress.android.ui.reader.discover.ReaderDiscoverFragment
 import org.wordpress.android.ui.reader.discover.interests.ReaderInterestsFragment
@@ -124,10 +119,6 @@
                         updateTabs(it)
                     }
                 }
-<<<<<<< HEAD
-=======
-                app_bar.setExpanded(uiState.appBarExpanded, false)
->>>>>>> 1da1c152
                 uiHelpers.updateVisibility(tab_layout, uiState.tabLayoutVisible)
                 searchMenuItem?.isVisible = uiState.searchIconVisible
             }
