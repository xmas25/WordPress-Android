--- conflicted
+++ resolved
@@ -3,6 +3,7 @@
 import android.view.View
 import kotlinx.coroutines.CoroutineDispatcher
 import org.wordpress.android.R
+import org.wordpress.android.R.string
 import org.wordpress.android.fluxc.model.stats.YearsInsightsModel
 import org.wordpress.android.fluxc.store.StatsStore.InsightType.ANNUAL_SITE_STATS
 import org.wordpress.android.fluxc.store.stats.insights.MostPopularInsightsStore
@@ -16,12 +17,9 @@
 import org.wordpress.android.ui.stats.refresh.lists.sections.BlockListItem.Link
 import org.wordpress.android.ui.stats.refresh.lists.sections.BlockListItem.NavigationAction
 import org.wordpress.android.ui.stats.refresh.lists.sections.BlockListItem.Title
-<<<<<<< HEAD
-import org.wordpress.android.ui.stats.refresh.utils.ItemPopupMenuHandler
-=======
 import org.wordpress.android.ui.stats.refresh.lists.sections.granular.SelectedDateProvider
 import org.wordpress.android.ui.stats.refresh.lists.sections.insights.InsightUseCaseFactory
->>>>>>> d76eff90
+import org.wordpress.android.ui.stats.refresh.utils.ItemPopupMenuHandler
 import org.wordpress.android.ui.stats.refresh.utils.StatsSiteProvider
 import org.wordpress.android.util.LocaleManagerWrapper
 import java.util.Calendar
@@ -35,14 +33,11 @@
     @Named(UI_THREAD) private val mainDispatcher: CoroutineDispatcher,
     private val mostPopularStore: MostPopularInsightsStore,
     private val statsSiteProvider: StatsSiteProvider,
-<<<<<<< HEAD
-    private val popupMenuHandler: ItemPopupMenuHandler
-=======
     private val selectedDateProvider: SelectedDateProvider,
     private val annualStatsMapper: AnnualStatsMapper,
     private val localeManagerWrapper: LocaleManagerWrapper,
+    private val popupMenuHandler: ItemPopupMenuHandler,
     private val useCaseMode: UseCaseMode
->>>>>>> d76eff90
 ) : StatelessUseCase<YearsInsightsModel>(ANNUAL_SITE_STATS, mainDispatcher) {
     override suspend fun loadCachedData(): YearsInsightsModel? {
         val dbModel = mostPopularStore.getYearsInsights(statsSiteProvider.siteModel)
@@ -73,59 +68,10 @@
         selectedDateProvider.selectDate(index, availableDates, ANNUAL_STATS)
 
         val items = mutableListOf<BlockListItem>()
-<<<<<<< HEAD
-        items.add(buildTitle())
-        val lastYear = domainModel.years.last()
-        items.add(
-                QuickScanItem(
-                        Column(
-                                string.stats_insights_year,
-                                lastYear.year
-                        ),
-                        Column(
-                                string.stats_insights_posts,
-                                lastYear.totalPosts.toFormattedString()
-                        )
-                )
-        )
-        items.add(
-                QuickScanItem(
-                        Column(
-                                string.stats_insights_total_comments,
-                                lastYear.totalComments.toFormattedString()
-                        ),
-                        Column(
-                                string.stats_insights_average_comments,
-                                lastYear.avgComments?.toFormattedString() ?: "0"
-                        )
-                )
-        )
-        items.add(
-                QuickScanItem(
-                        Column(
-                                string.stats_insights_total_likes,
-                                lastYear.totalLikes.toFormattedString()
-                        ),
-                        Column(
-                                string.stats_insights_average_likes,
-                                lastYear.avgLikes?.toFormattedString() ?: "0"
-                        )
-                )
-        )
-        items.add(
-                QuickScanItem(
-                        Column(
-                                string.stats_insights_total_words,
-                                lastYear.totalWords.toFormattedString()
-                        ),
-                        Column(
-                                string.stats_insights_average_words,
-                                lastYear.avgWords?.toFormattedString() ?: "0"
-=======
 
         when (useCaseMode) {
             BLOCK -> {
-                items.add(Title(R.string.stats_insights_this_year_site_stats))
+                items.add(buildTitle())
                 items.addAll(annualStatsMapper.mapYearInBlock(domainModel.years.last()))
                 if (domainModel.years.size > VISIBLE_ITEMS) {
                     items.add(
@@ -140,7 +86,6 @@
                 items.addAll(
                         annualStatsMapper.mapYearInViewAll(
                                 domainModel.years.getOrNull(index) ?: domainModel.years.last()
->>>>>>> d76eff90
                         )
                 )
             }
@@ -148,12 +93,6 @@
         return items
     }
 
-<<<<<<< HEAD
-    private fun buildTitle() = Title(string.stats_insights_this_year_site_stats, menuAction = this::onMenuClick)
-
-    private fun onMenuClick(view: View) {
-        popupMenuHandler.onMenuClick(view, type)
-=======
     private fun onViewMoreClicked() {
         navigateTo(NavigationTarget.ViewAnnualStats)
     }
@@ -167,6 +106,12 @@
         return calendar.time
     }
 
+    private fun buildTitle() = Title(string.stats_insights_this_year_site_stats, menuAction = this::onMenuClick)
+
+    private fun onMenuClick(view: View) {
+        popupMenuHandler.onMenuClick(view, type)
+    }
+
     class AnnualSiteStatsUseCaseFactory
     @Inject constructor(
         @Named(UI_THREAD) private val mainDispatcher: CoroutineDispatcher,
@@ -174,7 +119,8 @@
         private val statsSiteProvider: StatsSiteProvider,
         private val annualStatsMapper: AnnualStatsMapper,
         private val localeManagerWrapper: LocaleManagerWrapper,
-        private val selectedDateProvider: SelectedDateProvider
+        private val selectedDateProvider: SelectedDateProvider,
+        private val popupMenuHandler: ItemPopupMenuHandler
     ) : InsightUseCaseFactory {
         override fun build(useCaseMode: UseCaseMode) =
                 AnnualSiteStatsUseCase(
@@ -184,8 +130,8 @@
                         selectedDateProvider,
                         annualStatsMapper,
                         localeManagerWrapper,
+                        popupMenuHandler,
                         useCaseMode
                 )
->>>>>>> d76eff90
     }
 }