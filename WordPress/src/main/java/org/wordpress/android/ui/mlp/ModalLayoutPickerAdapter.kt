package org.wordpress.android.ui.mlp

import android.util.SparseIntArray
import android.view.ViewGroup
import androidx.recyclerview.widget.DiffUtil
import androidx.recyclerview.widget.RecyclerView
import androidx.recyclerview.widget.RecyclerView.Adapter
import org.wordpress.android.ui.mlp.ModalLayoutPickerListItem.Categories
import org.wordpress.android.ui.mlp.ModalLayoutPickerListItem.LayoutCategory
import org.wordpress.android.ui.mlp.ModalLayoutPickerListItem.Subtitle
import org.wordpress.android.ui.mlp.ModalLayoutPickerListItem.Title
import org.wordpress.android.ui.mlp.ModalLayoutPickerListItem.ViewType

/**
 * Renders the rows of the Modal Layout Picker
 */
class ModalLayoutPickerAdapter(
    private val layoutSelectionListener: LayoutSelectionListener
) : Adapter<ModalLayoutPickerViewHolder>() {
    private var items: List<ModalLayoutPickerListItem> = listOf()
    private val scrollStates = SparseIntArray()

    fun update(newItems: List<ModalLayoutPickerListItem>) {
        val diffResult = DiffUtil.calculateDiff(
                ModalLayoutPickerListDiffCallback(
                        items,
                        newItems
                )
        )
        items = newItems
        diffResult.dispatchUpdatesTo(this)
    }

    override fun getItemCount(): Int = items.size

    override fun onBindViewHolder(holder: ModalLayoutPickerViewHolder, position: Int) {
        when (holder) {
            is TitleItemViewHolder -> holder.bind(items[position] as Title)
            is SubtitleItemViewHolder -> holder.bind(items[position] as Subtitle)
            is CategoriesItemViewHolder -> holder.bind(items[position] as Categories)
            is LayoutsItemViewHolder -> holder.bind(items[position] as LayoutCategory)
        }
    }

    override fun onCreateViewHolder(parent: ViewGroup, viewType: Int): ModalLayoutPickerViewHolder = when (viewType) {
        ViewType.TITLE.id -> TitleItemViewHolder(parent)
        ViewType.SUBTITLE.id -> SubtitleItemViewHolder(parent)
<<<<<<< HEAD
        ViewType.CATEGORIES.id -> CategoriesItemViewHolder(parent, layoutSelectionListener)
        ViewType.LAYOUTS.id -> LayoutsItemViewHolder(parent, layoutSelectionListener)
=======
        ViewType.CATEGORIES.id -> CategoriesItemViewHolder(parent)
        ViewType.LAYOUTS.id -> LayoutsItemViewHolder(parent, scrollStates, layoutSelectionListener)
>>>>>>> f448b82c
        else -> throw IllegalArgumentException("Unexpected view type in ModalLayoutPickerAdapter")
    }

    override fun onAttachedToRecyclerView(recyclerView: RecyclerView) {
        super.onAttachedToRecyclerView(recyclerView)
        recyclerView.addItemDecoration(CategoriesItemDecoration())
    }

    override fun getItemViewType(position: Int): Int {
        if (position < 0) return ViewType.CATEGORIES.id
        return items[position].type.id
    }
}<|MERGE_RESOLUTION|>--- conflicted
+++ resolved
@@ -45,13 +45,8 @@
     override fun onCreateViewHolder(parent: ViewGroup, viewType: Int): ModalLayoutPickerViewHolder = when (viewType) {
         ViewType.TITLE.id -> TitleItemViewHolder(parent)
         ViewType.SUBTITLE.id -> SubtitleItemViewHolder(parent)
-<<<<<<< HEAD
         ViewType.CATEGORIES.id -> CategoriesItemViewHolder(parent, layoutSelectionListener)
-        ViewType.LAYOUTS.id -> LayoutsItemViewHolder(parent, layoutSelectionListener)
-=======
-        ViewType.CATEGORIES.id -> CategoriesItemViewHolder(parent)
         ViewType.LAYOUTS.id -> LayoutsItemViewHolder(parent, scrollStates, layoutSelectionListener)
->>>>>>> f448b82c
         else -> throw IllegalArgumentException("Unexpected view type in ModalLayoutPickerAdapter")
     }
 
