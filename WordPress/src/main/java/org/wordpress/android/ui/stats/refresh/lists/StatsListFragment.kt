--- conflicted
+++ resolved
@@ -23,11 +23,8 @@
 import org.wordpress.android.fluxc.network.utils.StatsGranularity.YEARS
 import org.wordpress.android.ui.ActivityLauncher
 import org.wordpress.android.ui.stats.StatsConstants
-<<<<<<< HEAD
+import org.wordpress.android.ui.stats.StatsUtils
 import org.wordpress.android.ui.stats.StatsTimeframe
-=======
-import org.wordpress.android.ui.stats.StatsUtils
->>>>>>> 0bbaed58
 import org.wordpress.android.ui.stats.models.StatsPostModel
 import org.wordpress.android.ui.stats.refresh.lists.NavigationTarget.AddNewPost
 import org.wordpress.android.ui.stats.refresh.lists.NavigationTarget.SharePost
@@ -35,11 +32,8 @@
 import org.wordpress.android.ui.stats.refresh.lists.NavigationTarget.ViewFollowersStats
 import org.wordpress.android.ui.stats.refresh.lists.NavigationTarget.ViewPost
 import org.wordpress.android.ui.stats.refresh.lists.NavigationTarget.ViewPostDetailStats
-<<<<<<< HEAD
+import org.wordpress.android.ui.stats.refresh.lists.NavigationTarget.ViewPublicizeStats
 import org.wordpress.android.ui.stats.refresh.lists.NavigationTarget.ViewPostsAndPages
-=======
-import org.wordpress.android.ui.stats.refresh.lists.NavigationTarget.ViewPublicizeStats
->>>>>>> 0bbaed58
 import org.wordpress.android.ui.stats.refresh.lists.NavigationTarget.ViewTag
 import org.wordpress.android.ui.stats.refresh.lists.NavigationTarget.ViewTagsAndCategoriesStats
 import org.wordpress.android.ui.stats.refresh.lists.StatsListViewModel.StatsListType
@@ -191,13 +185,11 @@
                 is ViewTag -> {
                     ActivityLauncher.openStatsUrl(activity, it.link)
                 }
-<<<<<<< HEAD
+                is ViewPublicizeStats -> {
+                    ActivityLauncher.viewPublicizeStats(activity, site)
+                }
                 is ViewPostsAndPages -> {
                     ActivityLauncher.viewPostsAndPagesStats(activity, site, it.statsGranularity.toStatsTimeFrame())
-=======
-                is ViewPublicizeStats -> {
-                    ActivityLauncher.viewPublicizeStats(activity, site)
->>>>>>> 0bbaed58
                 }
             }
             true
@@ -229,16 +221,10 @@
         val postUrl: String
     ) : NavigationTarget()
 
-<<<<<<< HEAD
-    object ViewFollowersStats : NavigationTarget()
-    object ViewCommentsStats : NavigationTarget()
-    object ViewTagsAndCategoriesStats : NavigationTarget()
-=======
     class ViewFollowersStats : NavigationTarget()
     class ViewCommentsStats : NavigationTarget()
     class ViewTagsAndCategoriesStats : NavigationTarget()
     class ViewPublicizeStats : NavigationTarget()
->>>>>>> 0bbaed58
     data class ViewTag(val link: String) : NavigationTarget()
     data class ViewPostsAndPages(val statsGranularity: StatsGranularity) : NavigationTarget()
 }
