package org.wordpress.android.ui.stats.refresh.lists

import android.arch.lifecycle.Observer
import android.arch.lifecycle.ViewModelProvider
import android.arch.lifecycle.ViewModelProviders
import android.os.Bundle
import android.os.Parcelable
import android.support.v4.app.FragmentActivity
import android.support.v7.widget.LinearLayoutManager
import android.support.v7.widget.RecyclerView
import android.support.v7.widget.RecyclerView.LayoutManager
import android.support.v7.widget.StaggeredGridLayoutManager
import android.view.LayoutInflater
import android.view.View
import android.view.ViewGroup
import dagger.android.support.DaggerFragment
import kotlinx.android.synthetic.main.stats_date_selector.*
import kotlinx.android.synthetic.main.stats_error_view.*
import kotlinx.android.synthetic.main.stats_list_fragment.*
import org.wordpress.android.R
import org.wordpress.android.ui.stats.refresh.StatsListItemDecoration
import org.wordpress.android.ui.stats.refresh.lists.StatsListViewModel.StatsSection
import org.wordpress.android.ui.stats.refresh.lists.StatsListViewModel.UiModel
import org.wordpress.android.ui.stats.refresh.lists.detail.DetailListViewModel
import org.wordpress.android.ui.stats.refresh.utils.StatsDateFormatter
import org.wordpress.android.ui.stats.refresh.utils.StatsNavigator
import org.wordpress.android.util.image.ImageManager
import org.wordpress.android.util.observeEvent
import javax.inject.Inject

class StatsListFragment : DaggerFragment() {
    @Inject lateinit var viewModelFactory: ViewModelProvider.Factory
    @Inject lateinit var imageManager: ImageManager
    @Inject lateinit var statsDateFormatter: StatsDateFormatter
    @Inject lateinit var navigator: StatsNavigator
    private lateinit var viewModel: StatsListViewModel

    private var layoutManager: LayoutManager? = null

    private val listStateKey = "list_state"

    companion object {
        const val LIST_TYPE = "type_key"

        fun newInstance(section: StatsSection): StatsListFragment {
            val fragment = StatsListFragment()
            val bundle = Bundle()
            bundle.putSerializable(LIST_TYPE, section)
            fragment.arguments = bundle
            return fragment
        }
    }

    override fun onCreateView(inflater: LayoutInflater, container: ViewGroup?, savedInstanceState: Bundle?): View? {
        return inflater.inflate(R.layout.stats_list_fragment, container, false)
    }

    override fun onSaveInstanceState(outState: Bundle) {
        layoutManager?.let {
            outState.putParcelable(listStateKey, it.onSaveInstanceState())
        }
        (activity?.intent?.getSerializableExtra(LIST_TYPE) as? StatsSection)?.let { sectionFromIntent ->
            outState.putSerializable(LIST_TYPE, sectionFromIntent)
        }
        super.onSaveInstanceState(outState)
    }

    private fun initializeViews(savedInstanceState: Bundle?) {
        val columns = resources.getInteger(R.integer.stats_number_of_columns)
        val layoutManager: LayoutManager = if (columns == 1) {
            LinearLayoutManager(activity, LinearLayoutManager.VERTICAL, false)
        } else {
            StaggeredGridLayoutManager(columns, StaggeredGridLayoutManager.VERTICAL)
        }
        savedInstanceState?.getParcelable<Parcelable>(listStateKey)?.let {
            layoutManager.onRestoreInstanceState(it)
        }

        this.layoutManager = layoutManager
        recyclerView.layoutManager = this.layoutManager
        recyclerView.addItemDecoration(
                StatsListItemDecoration(
                        resources.getDimensionPixelSize(R.dimen.stats_list_card_horizontal_spacing),
                        resources.getDimensionPixelSize(R.dimen.stats_list_card_top_spacing),
                        resources.getDimensionPixelSize(R.dimen.stats_list_card_bottom_spacing),
                        resources.getDimensionPixelSize(R.dimen.stats_list_card_first_spacing),
                        resources.getDimensionPixelSize(R.dimen.stats_list_card_last_spacing),
                        columns
                )
        )

        recyclerView.addOnScrollListener(object : RecyclerView.OnScrollListener() {
            override fun onScrolled(recyclerView: RecyclerView, dx: Int, dy: Int) {
                if (!recyclerView.canScrollVertically(1) && dy != 0) {
                    viewModel.onScrolledToBottom()
                }
            }
        })

        select_next_date.setOnClickListener {
            viewModel.onNextDateSelected()
        }

        select_previous_date.setOnClickListener {
            viewModel.onPreviousDateSelected()
        }
    }

    override fun onViewCreated(view: View, savedInstanceState: Bundle?) {
        super.onViewCreated(view, savedInstanceState)

        val nonNullActivity = checkNotNull(activity)

        initializeViews(savedInstanceState)
        initializeViewModels(nonNullActivity)
    }

    private fun initializeViewModels(activity: FragmentActivity) {
<<<<<<< HEAD
        val statsSection = arguments?.getSerializable(typeKey) as StatsSection
=======
        val statsSection = arguments?.getSerializable(LIST_TYPE) as? StatsSection
                ?: activity.intent?.getSerializableExtra(LIST_TYPE) as? StatsSection
                ?: StatsSection.INSIGHTS
>>>>>>> 80803477

        val viewModelClass = when (statsSection) {
            StatsSection.DETAIL -> DetailListViewModel::class.java
            StatsSection.INSIGHTS -> InsightsListViewModel::class.java
            StatsSection.DAYS -> DaysListViewModel::class.java
            StatsSection.WEEKS -> WeeksListViewModel::class.java
            StatsSection.MONTHS -> MonthsListViewModel::class.java
            StatsSection.YEARS -> YearsListViewModel::class.java
        }

        viewModel = ViewModelProviders.of(this, viewModelFactory)
                .get(statsSection.name, viewModelClass)

        setupObservers(activity)
        viewModel.start()
    }

    private fun setupObservers(activity: FragmentActivity) {
        viewModel.uiModel.observe(this, Observer {
            if (it != null) {
                when (it) {
                    is UiModel.Success -> {
                        updateInsights(it.data)
                    }
                    is UiModel.Error -> {
                        recyclerView.visibility = View.GONE
                        actionable_error_view.visibility = View.VISIBLE
                        actionable_error_view.button.setOnClickListener {
                            viewModel.onRetryClick()
                        }
                    }
                }
            }
        })

        viewModel.dateSelectorData.observe(this, Observer { dateSelectorUiModel ->
            val dateSelectorVisibility = if (dateSelectorUiModel?.isVisible == true) View.VISIBLE else View.GONE
            if (date_selection_toolbar.visibility != dateSelectorVisibility) {
                date_selection_toolbar.visibility = dateSelectorVisibility
            }
            selected_date.text = dateSelectorUiModel?.date ?: ""
            val enablePreviousButton = dateSelectorUiModel?.enableSelectPrevious == true
            if (select_previous_date.isEnabled != enablePreviousButton) {
                select_previous_date.isEnabled = enablePreviousButton
            }
            val enableNextButton = dateSelectorUiModel?.enableSelectNext == true
            if (select_next_date.isEnabled != enableNextButton) {
                select_next_date.isEnabled = enableNextButton
            }
        })

        viewModel.navigationTarget.observeEvent(this) { target ->
            navigator.navigate(activity, target)
            return@observeEvent true
        }

        viewModel.selectedDate.observeEvent(this) {
            viewModel.onDateChanged()
            true
        }

        viewModel.listSelected.observe(this, Observer {
            viewModel.onListSelected()
        })

        viewModel.typeMoved?.observeEvent(this) {
            viewModel.onTypeMoved()
            true
        }
    }

    private fun updateInsights(statsState: List<StatsBlock>) {
        recyclerView.visibility = View.VISIBLE
        actionable_error_view.visibility = View.GONE
        val adapter: StatsBlockAdapter
        if (recyclerView.adapter == null) {
            adapter = StatsBlockAdapter(imageManager)
            recyclerView.adapter = adapter
        } else {
            adapter = recyclerView.adapter as StatsBlockAdapter
        }
        val layoutManager = recyclerView?.layoutManager
        val recyclerViewState = layoutManager?.onSaveInstanceState()
        adapter.update(statsState)
        layoutManager?.onRestoreInstanceState(recyclerViewState)
    }
}<|MERGE_RESOLUTION|>--- conflicted
+++ resolved
@@ -116,13 +116,9 @@
     }
 
     private fun initializeViewModels(activity: FragmentActivity) {
-<<<<<<< HEAD
-        val statsSection = arguments?.getSerializable(typeKey) as StatsSection
-=======
         val statsSection = arguments?.getSerializable(LIST_TYPE) as? StatsSection
                 ?: activity.intent?.getSerializableExtra(LIST_TYPE) as? StatsSection
                 ?: StatsSection.INSIGHTS
->>>>>>> 80803477
 
         val viewModelClass = when (statsSection) {
             StatsSection.DETAIL -> DetailListViewModel::class.java
