--- conflicted
+++ resolved
@@ -10,7 +10,6 @@
 import android.support.v7.widget.LinearLayoutManager
 import android.support.v7.widget.RecyclerView
 import android.support.v7.widget.RecyclerView.LayoutManager
-import android.support.v7.widget.RecyclerView.OnScrollListener
 import android.support.v7.widget.StaggeredGridLayoutManager
 import android.view.LayoutInflater
 import android.view.View
@@ -124,14 +123,6 @@
                         columns
                 )
         )
-<<<<<<< HEAD
-        select_next_date.setOnClickListener {
-            viewModel.onNextDateSelected()
-        }
-        select_previous_date.setOnClickListener {
-            viewModel.onPreviousDateSelected()
-        }
-=======
         recyclerView.addOnScrollListener(object : RecyclerView.OnScrollListener() {
             override fun onScrolled(recyclerView: RecyclerView, dx: Int, dy: Int) {
                 if (!recyclerView.canScrollVertically(1) && dy != 0) {
@@ -139,7 +130,12 @@
                 }
             }
         })
->>>>>>> 75867394
+        select_next_date.setOnClickListener {
+            viewModel.onNextDateSelected()
+        }
+        select_previous_date.setOnClickListener {
+            viewModel.onPreviousDateSelected()
+        }
     }
 
     override fun onViewCreated(view: View, savedInstanceState: Bundle?) {
