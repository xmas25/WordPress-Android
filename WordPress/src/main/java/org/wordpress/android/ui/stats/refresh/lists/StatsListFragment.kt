package org.wordpress.android.ui.stats.refresh.lists

import android.arch.lifecycle.Observer
import android.arch.lifecycle.ViewModelProvider
import android.arch.lifecycle.ViewModelProviders
import android.os.Bundle
import android.os.Parcelable
import android.support.v4.app.FragmentActivity
import android.support.v7.widget.LinearLayoutManager
<<<<<<< HEAD
import android.support.v7.widget.PopupMenu
=======
import android.support.v7.widget.RecyclerView
>>>>>>> 13a33bfb
import android.support.v7.widget.RecyclerView.LayoutManager
import android.support.v7.widget.StaggeredGridLayoutManager
import android.view.LayoutInflater
import android.view.View
import android.view.ViewGroup
import dagger.android.support.DaggerFragment
import kotlinx.android.synthetic.main.stats_date_selector.*
import kotlinx.android.synthetic.main.stats_error_view.*
import kotlinx.android.synthetic.main.stats_list_fragment.*
import org.wordpress.android.R
import org.wordpress.android.R.dimen
<<<<<<< HEAD
import org.wordpress.android.WordPress
import org.wordpress.android.fluxc.model.SiteModel
import org.wordpress.android.fluxc.network.utils.StatsGranularity
import org.wordpress.android.fluxc.network.utils.StatsGranularity.DAYS
import org.wordpress.android.fluxc.network.utils.StatsGranularity.MONTHS
import org.wordpress.android.fluxc.network.utils.StatsGranularity.WEEKS
import org.wordpress.android.fluxc.network.utils.StatsGranularity.YEARS
import org.wordpress.android.fluxc.store.StatsStore.StatsTypes
import org.wordpress.android.ui.ActivityLauncher
import org.wordpress.android.ui.WPWebViewActivity
import org.wordpress.android.ui.stats.StatsConstants
import org.wordpress.android.ui.stats.StatsTimeframe
import org.wordpress.android.ui.stats.StatsUtils
import org.wordpress.android.ui.stats.models.StatsPostModel
import org.wordpress.android.ui.stats.refresh.StatsListItemDecoration
import org.wordpress.android.ui.stats.refresh.lists.NavigationTarget.AddNewPost
import org.wordpress.android.ui.stats.refresh.lists.NavigationTarget.SharePost
import org.wordpress.android.ui.stats.refresh.lists.NavigationTarget.ViewAuthors
import org.wordpress.android.ui.stats.refresh.lists.NavigationTarget.ViewClicks
import org.wordpress.android.ui.stats.refresh.lists.NavigationTarget.ViewCommentsStats
import org.wordpress.android.ui.stats.refresh.lists.NavigationTarget.ViewCountries
import org.wordpress.android.ui.stats.refresh.lists.NavigationTarget.ViewFollowersStats
import org.wordpress.android.ui.stats.refresh.lists.NavigationTarget.ViewPost
import org.wordpress.android.ui.stats.refresh.lists.NavigationTarget.ViewPostDetailStats
import org.wordpress.android.ui.stats.refresh.lists.NavigationTarget.ViewPostsAndPages
import org.wordpress.android.ui.stats.refresh.lists.NavigationTarget.ViewPublicizeStats
import org.wordpress.android.ui.stats.refresh.lists.NavigationTarget.ViewReferrers
import org.wordpress.android.ui.stats.refresh.lists.NavigationTarget.ViewSearchTerms
import org.wordpress.android.ui.stats.refresh.lists.NavigationTarget.ViewTag
import org.wordpress.android.ui.stats.refresh.lists.NavigationTarget.ViewTagsAndCategoriesStats
import org.wordpress.android.ui.stats.refresh.lists.NavigationTarget.ViewUrl
import org.wordpress.android.ui.stats.refresh.lists.NavigationTarget.ViewVideoPlays
import org.wordpress.android.ui.stats.refresh.lists.StatsListViewModel.Action
=======
import org.wordpress.android.ui.stats.refresh.StatsListItemDecoration
>>>>>>> 13a33bfb
import org.wordpress.android.ui.stats.refresh.lists.StatsListViewModel.StatsSection
import org.wordpress.android.ui.stats.refresh.lists.StatsListViewModel.UiModel
import org.wordpress.android.ui.stats.refresh.utils.StatsDateFormatter
import org.wordpress.android.ui.stats.refresh.utils.StatsNavigator
import org.wordpress.android.util.image.ImageManager
import org.wordpress.android.util.observeEvent
import javax.inject.Inject

class StatsListFragment : DaggerFragment() {
    @Inject lateinit var viewModelFactory: ViewModelProvider.Factory
    @Inject lateinit var imageManager: ImageManager
    @Inject lateinit var statsDateFormatter: StatsDateFormatter
    @Inject lateinit var navigator: StatsNavigator
    private lateinit var viewModel: StatsListViewModel

    private var layoutManager: LayoutManager? = null

    private val listStateKey = "list_state"

    companion object {
        private const val typeKey = "type_key"

        fun newInstance(section: StatsSection): StatsListFragment {
            val fragment = StatsListFragment()
            val bundle = Bundle()
            bundle.putSerializable(typeKey, section)
            fragment.arguments = bundle
            return fragment
        }
    }

    override fun onCreateView(inflater: LayoutInflater, container: ViewGroup?, savedInstanceState: Bundle?): View? {
        return inflater.inflate(R.layout.stats_list_fragment, container, false)
    }

    override fun onSaveInstanceState(outState: Bundle) {
        layoutManager?.let {
            outState.putParcelable(listStateKey, it.onSaveInstanceState())
        }

        super.onSaveInstanceState(outState)
    }

    private fun initializeViews(savedInstanceState: Bundle?) {
        val columns = resources.getInteger(R.integer.stats_number_of_columns)
        val layoutManager: LayoutManager = if (columns == 1) {
            LinearLayoutManager(activity, LinearLayoutManager.VERTICAL, false)
        } else {
            StaggeredGridLayoutManager(columns, StaggeredGridLayoutManager.VERTICAL)
        }
        savedInstanceState?.getParcelable<Parcelable>(listStateKey)?.let {
            layoutManager.onRestoreInstanceState(it)
        }

        this.layoutManager = layoutManager
        recyclerView.layoutManager = this.layoutManager
        recyclerView.addItemDecoration(
                StatsListItemDecoration(
                        resources.getDimensionPixelSize(dimen.stats_list_card_horizontal_spacing),
                        resources.getDimensionPixelSize(dimen.stats_list_card_top_spacing),
                        resources.getDimensionPixelSize(dimen.stats_list_card_bottom_spacing),
                        resources.getDimensionPixelSize(dimen.stats_list_card_first_spacing),
                        resources.getDimensionPixelSize(dimen.stats_list_card_last_spacing),
                        columns
                )
        )

        recyclerView.addOnScrollListener(object : RecyclerView.OnScrollListener() {
            override fun onScrolled(recyclerView: RecyclerView, dx: Int, dy: Int) {
                if (!recyclerView.canScrollVertically(1) && dy != 0) {
                    viewModel.onScrolledToBottom()
                }
            }
        })

        select_next_date.setOnClickListener {
            viewModel.onNextDateSelected()
        }

        select_previous_date.setOnClickListener {
            viewModel.onPreviousDateSelected()
        }
    }

    override fun onViewCreated(view: View, savedInstanceState: Bundle?) {
        super.onViewCreated(view, savedInstanceState)

        val nonNullActivity = checkNotNull(activity)

        initializeViews(savedInstanceState)
        initializeViewModels(nonNullActivity, savedInstanceState)
    }

    private fun initializeViewModels(activity: FragmentActivity, savedInstanceState: Bundle?) {
        val statsSection = arguments?.getSerializable(typeKey) as StatsSection

        val viewModelClass = when (statsSection) {
            StatsSection.INSIGHTS -> InsightsListViewModel::class.java
            StatsSection.DAYS -> DaysListViewModel::class.java
            StatsSection.WEEKS -> WeeksListViewModel::class.java
            StatsSection.MONTHS -> MonthsListViewModel::class.java
            StatsSection.YEARS -> YearsListViewModel::class.java
        }

        viewModel = ViewModelProviders.of(this, viewModelFactory)
                .get(statsSection.name, viewModelClass)

        setupObservers(activity)
        viewModel.start()
    }

    private fun setupObservers(activity: FragmentActivity) {
        viewModel.uiModel.observe(this, Observer {
            if (it != null) {
                when (it) {
                    is UiModel.Success -> {
                        updateInsights(it.data)
                    }
                    is UiModel.Error -> {
                        recyclerView.visibility = View.GONE
                        actionable_error_view.visibility = View.VISIBLE
                        actionable_error_view.button.setOnClickListener {
                            viewModel.onRetryClick()
                        }
                    }
                }
            }
        })

        viewModel.dateSelectorData.observe(this, Observer { dateSelectorUiModel ->
            val dateSelectorVisibility = if (dateSelectorUiModel?.isVisible == true) View.VISIBLE else View.GONE
            if (date_selection_toolbar.visibility != dateSelectorVisibility) {
                date_selection_toolbar.visibility = dateSelectorVisibility
            }
            selected_date.text = dateSelectorUiModel?.date ?: ""
            val enablePreviousButton = dateSelectorUiModel?.enableSelectPrevious == true
            if (select_previous_date.isEnabled != enablePreviousButton) {
                select_previous_date.isEnabled = enablePreviousButton
            }
            val enableNextButton = dateSelectorUiModel?.enableSelectNext == true
            if (select_next_date.isEnabled != enableNextButton) {
                select_next_date.isEnabled = enableNextButton
            }
        })

        viewModel.navigationTarget.observeEvent(this) { target ->
            navigator.navigate(activity, target)
            return@observeEvent true
        }

<<<<<<< HEAD
        viewModel.menuClick.observeEvent(this) { menuClick ->
            val popup = PopupMenu(activity, menuClick.view)
            val popupMenu = popup.menu
            popup.inflate(R.menu.menu_stats_item)
            popupMenu.findItem(R.id.action_move_up).isVisible = menuClick.showUpAction
            popupMenu.findItem(R.id.action_move_down).isVisible = menuClick.showDownAction
            popup.show()
            popup.setOnMenuItemClickListener { menuItem ->
                when (menuItem.itemId) {
                    R.id.action_move_up -> {
                        viewModel.onAction(site, menuClick.type, Action.MOVE_UP)
                        true
                    }
                    R.id.action_move_down -> {
                        viewModel.onAction(site, menuClick.type, Action.MOVE_DOWN)
                        true
                    }
                    R.id.action_remove -> {
                        viewModel.onAction(site, menuClick.type, Action.REMOVE)
                        true
                    }
                    else -> {
                        false
                    }
                }
            }
            true
        }
=======
        viewModel.selectedDate.observe(this, Observer {
            viewModel.onDateChanged()
        })

        viewModel.listSelected.observe(this, Observer {
            viewModel.onListSelected()
        })
>>>>>>> 13a33bfb
    }

    private fun updateInsights(statsState: List<StatsBlock>) {
        recyclerView.visibility = View.VISIBLE
        actionable_error_view.visibility = View.GONE
        val adapter: StatsBlockAdapter
        if (recyclerView.adapter == null) {
            adapter = StatsBlockAdapter(imageManager)
            recyclerView.adapter = adapter
        } else {
            adapter = recyclerView.adapter as StatsBlockAdapter
        }
        val layoutManager = recyclerView?.layoutManager
        val recyclerViewState = layoutManager?.onSaveInstanceState()
        adapter.update(statsState)
        layoutManager?.onRestoreInstanceState(recyclerViewState)
    }
<<<<<<< HEAD
}

sealed class NavigationTarget : Event() {
    class AddNewPost : NavigationTarget()
    data class ViewPost(val postId: Long, val postUrl: String, val postType: String = StatsConstants.ITEM_TYPE_POST) :
            NavigationTarget()

    data class SharePost(val url: String, val title: String) : NavigationTarget()
    data class ViewPostDetailStats(
        val postId: String,
        val postTitle: String,
        val postUrl: String?,
        val postType: String = StatsConstants.ITEM_TYPE_POST
    ) : NavigationTarget()

    class ViewFollowersStats : NavigationTarget()
    class ViewCommentsStats : NavigationTarget()
    class ViewTagsAndCategoriesStats : NavigationTarget()
    class ViewPublicizeStats : NavigationTarget()
    data class ViewTag(val link: String) : NavigationTarget()
    data class ViewPostsAndPages(val statsGranularity: StatsGranularity, val selectedDate: Date) : NavigationTarget()
    data class ViewReferrers(val statsGranularity: StatsGranularity, val selectedDate: Date) : NavigationTarget()
    data class ViewClicks(val statsGranularity: StatsGranularity, val selectedDate: Date) : NavigationTarget()
    data class ViewCountries(val statsGranularity: StatsGranularity, val selectedDate: Date) : NavigationTarget()
    data class ViewVideoPlays(val statsGranularity: StatsGranularity, val selectedDate: Date) : NavigationTarget()
    data class ViewSearchTerms(val statsGranularity: StatsGranularity, val selectedDate: Date) : NavigationTarget()
    data class ViewAuthors(val statsGranularity: StatsGranularity, val selectedDate: Date) : NavigationTarget()
    data class ViewUrl(val url: String) : NavigationTarget()
}

fun StatsGranularity.toStatsTimeFrame(): StatsTimeframe {
    return when (this) {
        DAYS -> StatsTimeframe.DAY
        WEEKS -> StatsTimeframe.WEEK
        MONTHS -> StatsTimeframe.MONTH
        YEARS -> StatsTimeframe.YEAR
    }
}

data class MenuClick(
    val view: View,
    val type: StatsTypes,
    var showUpAction: Boolean = true,
    var showDownAction: Boolean = true
) :
        Event()
=======
}
>>>>>>> 13a33bfb
<|MERGE_RESOLUTION|>--- conflicted
+++ resolved
@@ -7,11 +7,8 @@
 import android.os.Parcelable
 import android.support.v4.app.FragmentActivity
 import android.support.v7.widget.LinearLayoutManager
-<<<<<<< HEAD
 import android.support.v7.widget.PopupMenu
-=======
 import android.support.v7.widget.RecyclerView
->>>>>>> 13a33bfb
 import android.support.v7.widget.RecyclerView.LayoutManager
 import android.support.v7.widget.StaggeredGridLayoutManager
 import android.view.LayoutInflater
@@ -23,43 +20,7 @@
 import kotlinx.android.synthetic.main.stats_list_fragment.*
 import org.wordpress.android.R
 import org.wordpress.android.R.dimen
-<<<<<<< HEAD
-import org.wordpress.android.WordPress
-import org.wordpress.android.fluxc.model.SiteModel
-import org.wordpress.android.fluxc.network.utils.StatsGranularity
-import org.wordpress.android.fluxc.network.utils.StatsGranularity.DAYS
-import org.wordpress.android.fluxc.network.utils.StatsGranularity.MONTHS
-import org.wordpress.android.fluxc.network.utils.StatsGranularity.WEEKS
-import org.wordpress.android.fluxc.network.utils.StatsGranularity.YEARS
-import org.wordpress.android.fluxc.store.StatsStore.StatsTypes
-import org.wordpress.android.ui.ActivityLauncher
-import org.wordpress.android.ui.WPWebViewActivity
-import org.wordpress.android.ui.stats.StatsConstants
-import org.wordpress.android.ui.stats.StatsTimeframe
-import org.wordpress.android.ui.stats.StatsUtils
-import org.wordpress.android.ui.stats.models.StatsPostModel
 import org.wordpress.android.ui.stats.refresh.StatsListItemDecoration
-import org.wordpress.android.ui.stats.refresh.lists.NavigationTarget.AddNewPost
-import org.wordpress.android.ui.stats.refresh.lists.NavigationTarget.SharePost
-import org.wordpress.android.ui.stats.refresh.lists.NavigationTarget.ViewAuthors
-import org.wordpress.android.ui.stats.refresh.lists.NavigationTarget.ViewClicks
-import org.wordpress.android.ui.stats.refresh.lists.NavigationTarget.ViewCommentsStats
-import org.wordpress.android.ui.stats.refresh.lists.NavigationTarget.ViewCountries
-import org.wordpress.android.ui.stats.refresh.lists.NavigationTarget.ViewFollowersStats
-import org.wordpress.android.ui.stats.refresh.lists.NavigationTarget.ViewPost
-import org.wordpress.android.ui.stats.refresh.lists.NavigationTarget.ViewPostDetailStats
-import org.wordpress.android.ui.stats.refresh.lists.NavigationTarget.ViewPostsAndPages
-import org.wordpress.android.ui.stats.refresh.lists.NavigationTarget.ViewPublicizeStats
-import org.wordpress.android.ui.stats.refresh.lists.NavigationTarget.ViewReferrers
-import org.wordpress.android.ui.stats.refresh.lists.NavigationTarget.ViewSearchTerms
-import org.wordpress.android.ui.stats.refresh.lists.NavigationTarget.ViewTag
-import org.wordpress.android.ui.stats.refresh.lists.NavigationTarget.ViewTagsAndCategoriesStats
-import org.wordpress.android.ui.stats.refresh.lists.NavigationTarget.ViewUrl
-import org.wordpress.android.ui.stats.refresh.lists.NavigationTarget.ViewVideoPlays
-import org.wordpress.android.ui.stats.refresh.lists.StatsListViewModel.Action
-=======
-import org.wordpress.android.ui.stats.refresh.StatsListItemDecoration
->>>>>>> 13a33bfb
 import org.wordpress.android.ui.stats.refresh.lists.StatsListViewModel.StatsSection
 import org.wordpress.android.ui.stats.refresh.lists.StatsListViewModel.UiModel
 import org.wordpress.android.ui.stats.refresh.utils.StatsDateFormatter
@@ -210,7 +171,14 @@
             return@observeEvent true
         }
 
-<<<<<<< HEAD
+        viewModel.selectedDate.observe(this, Observer {
+            viewModel.onDateChanged()
+        })
+
+        viewModel.listSelected.observe(this, Observer {
+            viewModel.onListSelected()
+        })
+
         viewModel.menuClick.observeEvent(this) { menuClick ->
             val popup = PopupMenu(activity, menuClick.view)
             val popupMenu = popup.menu
@@ -239,15 +207,6 @@
             }
             true
         }
-=======
-        viewModel.selectedDate.observe(this, Observer {
-            viewModel.onDateChanged()
-        })
-
-        viewModel.listSelected.observe(this, Observer {
-            viewModel.onListSelected()
-        })
->>>>>>> 13a33bfb
     }
 
     private fun updateInsights(statsState: List<StatsBlock>) {
@@ -265,44 +224,6 @@
         adapter.update(statsState)
         layoutManager?.onRestoreInstanceState(recyclerViewState)
     }
-<<<<<<< HEAD
-}
-
-sealed class NavigationTarget : Event() {
-    class AddNewPost : NavigationTarget()
-    data class ViewPost(val postId: Long, val postUrl: String, val postType: String = StatsConstants.ITEM_TYPE_POST) :
-            NavigationTarget()
-
-    data class SharePost(val url: String, val title: String) : NavigationTarget()
-    data class ViewPostDetailStats(
-        val postId: String,
-        val postTitle: String,
-        val postUrl: String?,
-        val postType: String = StatsConstants.ITEM_TYPE_POST
-    ) : NavigationTarget()
-
-    class ViewFollowersStats : NavigationTarget()
-    class ViewCommentsStats : NavigationTarget()
-    class ViewTagsAndCategoriesStats : NavigationTarget()
-    class ViewPublicizeStats : NavigationTarget()
-    data class ViewTag(val link: String) : NavigationTarget()
-    data class ViewPostsAndPages(val statsGranularity: StatsGranularity, val selectedDate: Date) : NavigationTarget()
-    data class ViewReferrers(val statsGranularity: StatsGranularity, val selectedDate: Date) : NavigationTarget()
-    data class ViewClicks(val statsGranularity: StatsGranularity, val selectedDate: Date) : NavigationTarget()
-    data class ViewCountries(val statsGranularity: StatsGranularity, val selectedDate: Date) : NavigationTarget()
-    data class ViewVideoPlays(val statsGranularity: StatsGranularity, val selectedDate: Date) : NavigationTarget()
-    data class ViewSearchTerms(val statsGranularity: StatsGranularity, val selectedDate: Date) : NavigationTarget()
-    data class ViewAuthors(val statsGranularity: StatsGranularity, val selectedDate: Date) : NavigationTarget()
-    data class ViewUrl(val url: String) : NavigationTarget()
-}
-
-fun StatsGranularity.toStatsTimeFrame(): StatsTimeframe {
-    return when (this) {
-        DAYS -> StatsTimeframe.DAY
-        WEEKS -> StatsTimeframe.WEEK
-        MONTHS -> StatsTimeframe.MONTH
-        YEARS -> StatsTimeframe.YEAR
-    }
 }
 
 data class MenuClick(
@@ -310,8 +231,4 @@
     val type: StatsTypes,
     var showUpAction: Boolean = true,
     var showDownAction: Boolean = true
-) :
-        Event()
-=======
-}
->>>>>>> 13a33bfb
+) : Event()