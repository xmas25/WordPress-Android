package org.wordpress.android.ui.stats.refresh.lists

import android.arch.lifecycle.Observer
import android.arch.lifecycle.ViewModelProvider
import android.arch.lifecycle.ViewModelProviders
import android.content.Intent
import android.os.Bundle
import android.os.Parcelable
import android.support.v4.app.FragmentActivity
import android.support.v7.widget.LinearLayoutManager
import android.support.v7.widget.RecyclerView
import android.support.v7.widget.RecyclerView.LayoutManager
import android.support.v7.widget.StaggeredGridLayoutManager
import android.view.LayoutInflater
import android.view.View
import android.view.ViewGroup
import dagger.android.support.DaggerFragment
<<<<<<< HEAD
import kotlinx.android.synthetic.main.stats_error_view.*
=======
import kotlinx.android.synthetic.main.stats_date_selector.*
>>>>>>> 6a7ed48b
import kotlinx.android.synthetic.main.stats_list_fragment.*
import org.wordpress.android.R
import org.wordpress.android.R.dimen
import org.wordpress.android.WordPress
import org.wordpress.android.fluxc.model.SiteModel
import org.wordpress.android.fluxc.network.utils.StatsGranularity
import org.wordpress.android.fluxc.network.utils.StatsGranularity.DAYS
import org.wordpress.android.fluxc.network.utils.StatsGranularity.MONTHS
import org.wordpress.android.fluxc.network.utils.StatsGranularity.WEEKS
import org.wordpress.android.fluxc.network.utils.StatsGranularity.YEARS
import org.wordpress.android.ui.ActivityLauncher
import org.wordpress.android.ui.WPWebViewActivity
import org.wordpress.android.ui.stats.StatsConstants
import org.wordpress.android.ui.stats.StatsTimeframe
import org.wordpress.android.ui.stats.StatsUtils
import org.wordpress.android.ui.stats.models.StatsPostModel
import org.wordpress.android.ui.stats.refresh.StatsListItemDecoration
import org.wordpress.android.ui.stats.refresh.lists.NavigationTarget.AddNewPost
import org.wordpress.android.ui.stats.refresh.lists.NavigationTarget.SharePost
import org.wordpress.android.ui.stats.refresh.lists.NavigationTarget.ViewAuthors
import org.wordpress.android.ui.stats.refresh.lists.NavigationTarget.ViewClicks
import org.wordpress.android.ui.stats.refresh.lists.NavigationTarget.ViewCommentsStats
import org.wordpress.android.ui.stats.refresh.lists.NavigationTarget.ViewCountries
import org.wordpress.android.ui.stats.refresh.lists.NavigationTarget.ViewFollowersStats
import org.wordpress.android.ui.stats.refresh.lists.NavigationTarget.ViewPost
import org.wordpress.android.ui.stats.refresh.lists.NavigationTarget.ViewPostDetailStats
import org.wordpress.android.ui.stats.refresh.lists.NavigationTarget.ViewPostsAndPages
import org.wordpress.android.ui.stats.refresh.lists.NavigationTarget.ViewPublicizeStats
import org.wordpress.android.ui.stats.refresh.lists.NavigationTarget.ViewReferrers
import org.wordpress.android.ui.stats.refresh.lists.NavigationTarget.ViewSearchTerms
import org.wordpress.android.ui.stats.refresh.lists.NavigationTarget.ViewTag
import org.wordpress.android.ui.stats.refresh.lists.NavigationTarget.ViewTagsAndCategoriesStats
import org.wordpress.android.ui.stats.refresh.lists.NavigationTarget.ViewUrl
import org.wordpress.android.ui.stats.refresh.lists.NavigationTarget.ViewVideoPlays
import org.wordpress.android.ui.stats.refresh.lists.StatsListViewModel.StatsSection
import org.wordpress.android.ui.stats.refresh.lists.StatsListViewModel.UiModel
import org.wordpress.android.ui.stats.refresh.lists.sections.granular.DaysListViewModel
import org.wordpress.android.ui.stats.refresh.lists.sections.granular.MonthsListViewModel
import org.wordpress.android.ui.stats.refresh.lists.sections.granular.WeeksListViewModel
import org.wordpress.android.ui.stats.refresh.lists.sections.granular.YearsListViewModel
import org.wordpress.android.ui.stats.refresh.lists.sections.insights.InsightsListViewModel
import org.wordpress.android.ui.stats.refresh.utils.StatsDateFormatter
import org.wordpress.android.util.Event
import org.wordpress.android.util.ToastUtils
import org.wordpress.android.util.image.ImageManager
import org.wordpress.android.util.observeEvent
import java.util.Date
import javax.inject.Inject

class StatsListFragment : DaggerFragment() {
    @Inject lateinit var viewModelFactory: ViewModelProvider.Factory
    @Inject lateinit var imageManager: ImageManager
    @Inject lateinit var statsDateFormatter: StatsDateFormatter
    private lateinit var viewModel: StatsListViewModel

    private var layoutManager: LayoutManager? = null

    private val listStateKey = "list_state"

    companion object {
        private const val typeKey = "type_key"

        fun newInstance(section: StatsSection): StatsListFragment {
            val fragment = StatsListFragment()
            val bundle = Bundle()
            bundle.putSerializable(typeKey, section)
            fragment.arguments = bundle
            return fragment
        }
    }

    override fun onCreateView(inflater: LayoutInflater, container: ViewGroup?, savedInstanceState: Bundle?): View? {
        return inflater.inflate(R.layout.stats_list_fragment, container, false)
    }

    override fun onSaveInstanceState(outState: Bundle) {
        layoutManager?.let {
            outState.putParcelable(listStateKey, it.onSaveInstanceState())
        }

        val intent = activity?.intent
        if (intent != null && intent.hasExtra(WordPress.SITE)) {
            outState.putSerializable(WordPress.SITE, intent.getSerializableExtra(WordPress.SITE))
        }

        super.onSaveInstanceState(outState)
    }

    private fun initializeViews(savedInstanceState: Bundle?) {
        val columns = resources.getInteger(R.integer.stats_number_of_columns)
        val layoutManager: LayoutManager = if (columns == 1) {
            LinearLayoutManager(activity, LinearLayoutManager.VERTICAL, false)
        } else {
            StaggeredGridLayoutManager(columns, StaggeredGridLayoutManager.VERTICAL)
        }
        savedInstanceState?.getParcelable<Parcelable>(listStateKey)?.let {
            layoutManager.onRestoreInstanceState(it)
        }

        this.layoutManager = layoutManager
        recyclerView.layoutManager = this.layoutManager
        recyclerView.addItemDecoration(
                StatsListItemDecoration(
                        resources.getDimensionPixelSize(dimen.margin_small),
                        resources.getDimensionPixelSize(dimen.margin_small),
                        columns
                )
        )
        recyclerView.addOnScrollListener(object : RecyclerView.OnScrollListener() {
            override fun onScrolled(recyclerView: RecyclerView, dx: Int, dy: Int) {
                if (!recyclerView.canScrollVertically(1) && dy != 0) {
                    viewModel.onScrolledToBottom()
                }
            }
        })
        select_next_date.setOnClickListener {
            viewModel.onNextDateSelected()
        }
        select_previous_date.setOnClickListener {
            viewModel.onPreviousDateSelected()
        }
    }

    override fun onViewCreated(view: View, savedInstanceState: Bundle?) {
        super.onViewCreated(view, savedInstanceState)

        val nonNullActivity = checkNotNull(activity)

        initializeViews(savedInstanceState)
        initializeViewModels(nonNullActivity, savedInstanceState)
    }

    private fun initializeViewModels(activity: FragmentActivity, savedInstanceState: Bundle?) {
        val statsSection = arguments?.getSerializable(typeKey) as StatsSection

        val viewModelClass = when (statsSection) {
            StatsSection.INSIGHTS -> InsightsListViewModel::class.java
            StatsSection.DAYS -> DaysListViewModel::class.java
            StatsSection.WEEKS -> WeeksListViewModel::class.java
            StatsSection.MONTHS -> MonthsListViewModel::class.java
            StatsSection.YEARS -> YearsListViewModel::class.java
        }

        viewModel = ViewModelProviders.of(this, viewModelFactory)
                .get(statsSection.name, viewModelClass)

        val site = if (savedInstanceState == null) {
            val nonNullIntent = checkNotNull(activity.intent)
            nonNullIntent.getSerializableExtra(WordPress.SITE) as SiteModel
        } else {
            savedInstanceState.getSerializable(WordPress.SITE) as SiteModel
        }

        setupObservers(activity, site)
    }

    private fun setupObservers(activity: FragmentActivity, site: SiteModel) {
        viewModel.uiModel.observe(this, Observer {
            if (it != null) {
                when (it) {
                    is UiModel.Success -> {
                        updateInsights(it.data)
                    }
                    is UiModel.Error -> {
                        recyclerView.visibility = View.GONE
                        actionable_error_view.visibility = View.VISIBLE
                        actionable_error_view.button.setOnClickListener {
                            viewModel.onRetryClick(site)
                        }
                    }
                }
            }
        })

        viewModel.showDateSelector.observe(this, Observer { dateSelectorUiModel ->
            val dateSelectorVisibility = if (dateSelectorUiModel?.isVisible == true) View.VISIBLE else View.GONE
            if (date_selection_toolbar.visibility != dateSelectorVisibility) {
                date_selection_toolbar.visibility = dateSelectorVisibility
            }
            selected_date.text = dateSelectorUiModel?.date ?: ""
            val enablePreviousButton = dateSelectorUiModel?.enableSelectPrevious == true
            if (select_previous_date.isEnabled != enablePreviousButton) {
                select_previous_date.isEnabled = enablePreviousButton
            }
            val enableNextButton = dateSelectorUiModel?.enableSelectNext == true
            if (select_next_date.isEnabled != enableNextButton) {
                select_next_date.isEnabled = enableNextButton
            }
        })

        viewModel.navigationTarget.observeEvent(this) {
            when (it) {
                is AddNewPost -> ActivityLauncher.addNewPostForResult(activity, site, false)
                is ViewPost -> {
                    StatsUtils.openPostInReaderOrInAppWebview(
                            activity,
                            site.siteId,
                            it.postId.toString(),
                            it.postType,
                            it.postUrl
                    )
                }
                is SharePost -> {
                    val intent = Intent(Intent.ACTION_SEND)
                    intent.type = "text/plain"
                    intent.putExtra(Intent.EXTRA_TEXT, it.url)
                    intent.putExtra(Intent.EXTRA_SUBJECT, it.title)
                    try {
                        startActivity(Intent.createChooser(intent, getString(R.string.share_link)))
                    } catch (ex: android.content.ActivityNotFoundException) {
                        ToastUtils.showToast(activity, R.string.reader_toast_err_share_intent)
                    }
                }
                is ViewPostDetailStats -> {
                    val postModel = StatsPostModel(
                            site.siteId,
                            it.postId,
                            it.postTitle,
                            it.postUrl,
                            it.postType
                    )
                    ActivityLauncher.viewStatsSinglePostDetails(activity, postModel)
                }
                is ViewFollowersStats -> {
                    ActivityLauncher.viewFollowersStats(activity, site)
                }
                is ViewCommentsStats -> {
                    ActivityLauncher.viewCommentsStats(activity, site)
                }
                is ViewTagsAndCategoriesStats -> {
                    ActivityLauncher.viewTagsAndCategoriesStats(activity, site)
                }
                is ViewTag -> {
                    ActivityLauncher.openStatsUrl(activity, it.link)
                }
                is ViewPublicizeStats -> {
                    ActivityLauncher.viewPublicizeStats(activity, site)
                }
                is ViewPostsAndPages -> {
                    ActivityLauncher.viewPostsAndPagesStats(
                            activity,
                            site,
                            it.statsGranularity.toStatsTimeFrame(),
                            statsDateFormatter.printStatsDate(it.selectedDate)
                    )
                }
                is ViewReferrers -> {
                    ActivityLauncher.viewReferrersStats(
                            activity,
                            site,
                            it.statsGranularity.toStatsTimeFrame(),
                            statsDateFormatter.printStatsDate(it.selectedDate)
                    )
                }
                is ViewClicks -> {
                    ActivityLauncher.viewClicksStats(
                            activity,
                            site,
                            it.statsGranularity.toStatsTimeFrame(),
                            statsDateFormatter.printStatsDate(it.selectedDate)
                    )
                }
                is ViewCountries -> {
                    ActivityLauncher.viewCountriesStats(
                            activity,
                            site,
                            it.statsGranularity.toStatsTimeFrame(),
                            statsDateFormatter.printStatsDate(it.selectedDate)
                    )
                }
                is ViewVideoPlays -> {
                    ActivityLauncher.viewVideoPlays(
                            activity,
                            site,
                            it.statsGranularity.toStatsTimeFrame(),
                            statsDateFormatter.printStatsDate(it.selectedDate)
                    )
                }
                is ViewSearchTerms -> {
                    ActivityLauncher.viewSearchTerms(
                            activity,
                            site,
                            it.statsGranularity.toStatsTimeFrame(),
                            statsDateFormatter.printStatsDate(it.selectedDate)
                    )
                }
                is ViewAuthors -> {
                    ActivityLauncher.viewAuthorsStats(
                            activity,
                            site,
                            it.statsGranularity.toStatsTimeFrame(),
                            statsDateFormatter.printStatsDate(it.selectedDate)
                    )
                }
                is ViewUrl -> {
                    WPWebViewActivity.openURL(activity, it.url)
                }
            }
            true
        }
    }

    private fun updateInsights(statsState: List<StatsBlock>) {
        recyclerView.visibility = View.VISIBLE
        actionable_error_view.visibility = View.GONE
        val adapter: StatsBlockAdapter
        if (recyclerView.adapter == null) {
            adapter = StatsBlockAdapter(imageManager)
            recyclerView.adapter = adapter
        } else {
            adapter = recyclerView.adapter as StatsBlockAdapter
        }
        val layoutManager = recyclerView?.layoutManager
        val recyclerViewState = layoutManager?.onSaveInstanceState()
        adapter.update(statsState)
        layoutManager?.onRestoreInstanceState(recyclerViewState)
    }
}

sealed class NavigationTarget : Event() {
    class AddNewPost : NavigationTarget()
    data class ViewPost(val postId: Long, val postUrl: String, val postType: String = StatsConstants.ITEM_TYPE_POST) :
            NavigationTarget()

    data class SharePost(val url: String, val title: String) : NavigationTarget()
    data class ViewPostDetailStats(
        val postId: String,
        val postTitle: String,
        val postUrl: String?,
        val postType: String = StatsConstants.ITEM_TYPE_POST
    ) : NavigationTarget()

    class ViewFollowersStats : NavigationTarget()
    class ViewCommentsStats : NavigationTarget()
    class ViewTagsAndCategoriesStats : NavigationTarget()
    class ViewPublicizeStats : NavigationTarget()
    data class ViewTag(val link: String) : NavigationTarget()
    data class ViewPostsAndPages(val statsGranularity: StatsGranularity, val selectedDate: Date) : NavigationTarget()
    data class ViewReferrers(val statsGranularity: StatsGranularity, val selectedDate: Date) : NavigationTarget()
    data class ViewClicks(val statsGranularity: StatsGranularity, val selectedDate: Date) : NavigationTarget()
    data class ViewCountries(val statsGranularity: StatsGranularity, val selectedDate: Date) : NavigationTarget()
    data class ViewVideoPlays(val statsGranularity: StatsGranularity, val selectedDate: Date) : NavigationTarget()
    data class ViewSearchTerms(val statsGranularity: StatsGranularity, val selectedDate: Date) : NavigationTarget()
    data class ViewAuthors(val statsGranularity: StatsGranularity, val selectedDate: Date) : NavigationTarget()
    data class ViewUrl(val url: String) : NavigationTarget()
}

fun StatsGranularity.toStatsTimeFrame(): StatsTimeframe {
    return when (this) {
        DAYS -> StatsTimeframe.DAY
        WEEKS -> StatsTimeframe.WEEK
        MONTHS -> StatsTimeframe.MONTH
        YEARS -> StatsTimeframe.YEAR
    }
}<|MERGE_RESOLUTION|>--- conflicted
+++ resolved
@@ -15,11 +15,8 @@
 import android.view.View
 import android.view.ViewGroup
 import dagger.android.support.DaggerFragment
-<<<<<<< HEAD
+import kotlinx.android.synthetic.main.stats_date_selector.*
 import kotlinx.android.synthetic.main.stats_error_view.*
-=======
-import kotlinx.android.synthetic.main.stats_date_selector.*
->>>>>>> 6a7ed48b
 import kotlinx.android.synthetic.main.stats_list_fragment.*
 import org.wordpress.android.R
 import org.wordpress.android.R.dimen
@@ -174,6 +171,7 @@
         }
 
         setupObservers(activity, site)
+        viewModel.start(site)
     }
 
     private fun setupObservers(activity: FragmentActivity, site: SiteModel) {
