--- conflicted
+++ resolved
@@ -47,6 +47,7 @@
 
 import javax.inject.Inject;
 
+import static com.android.volley.Request.Method.HEAD;
 
 public class SitePickerActivity extends AppCompatActivity
         implements SitePickerAdapter.OnSiteClickListener,
@@ -377,16 +378,8 @@
     public void onSiteClick(SiteRecord siteRecord) {
         if (mActionMode == null) {
             hideSoftKeyboard();
-<<<<<<< HEAD
             setResult(RESULT_OK, new Intent().putExtra(KEY_LOCAL_ID, siteRecord.localId));
-=======
-            WordPress.setCurrentBlogAndSetVisible(site.localId);
-            WordPress.wpDB.updateLastBlogId(site.localId);
-            AppPrefs.addRecentlyPickedSiteId(site.localId);
-            setResult(RESULT_OK);
->>>>>>> 2c07d15f
             mDidUserSelectSite = true;
-            SiteModel site = mSiteStore.getSiteByLocalId(siteRecord.localId);
             finish();
         }
     }
