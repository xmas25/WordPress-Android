--- conflicted
+++ resolved
@@ -204,24 +204,13 @@
         }
 
         // Enable the block editor on sites created on mobile
-<<<<<<< HEAD
-        if (requestCode == RequestCodes.CREATE_SITE) {
-            if (data != null) {
-                int newSiteLocalID = data.getIntExtra(SitePickerActivity.KEY_LOCAL_ID, -1);
-                SiteUtils.enableBlockEditorOnSiteCreation(mDispatcher, mSiteStore, newSiteLocalID);
-                // Mark the site to show the GB popup at first editor run
-                SiteModel newSiteModel = mSiteStore.getSiteByLocalId(newSiteLocalID);
-                if (newSiteModel != null) {
-                    AppPrefs.setShowGutenbergInfoPopupForTheNewPosts(newSiteModel.getUrl(), true);
-=======
         switch (requestCode) {
             case RequestCodes.CREATE_SITE:
                 if (data != null) {
                     int newSiteLocalID = data.getIntExtra(SitePickerActivity.KEY_LOCAL_ID, -1);
                     SiteUtils.enableBlockEditorOnSiteCreation(mDispatcher, mSiteStore, newSiteLocalID);
->>>>>>> d5fb57b6
                 }
-            }
+                break;
         }
     }
 
