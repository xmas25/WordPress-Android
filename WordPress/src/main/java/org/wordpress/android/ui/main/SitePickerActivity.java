package org.wordpress.android.ui.main;

import android.content.Intent;
import android.os.Bundle;
import android.support.v7.app.ActionBar;
import android.support.v7.app.ActionBarActivity;
import android.support.v7.view.ActionMode;
import android.support.v7.widget.DefaultItemAnimator;
import android.support.v7.widget.LinearLayoutManager;
import android.support.v7.widget.RecyclerView;
import android.view.Menu;
import android.view.MenuItem;
import android.view.View;

import com.getbase.floatingactionbutton.FloatingActionButton;
import com.getbase.floatingactionbutton.FloatingActionsMenu;

import org.wordpress.android.R;
import org.wordpress.android.WordPress;
import org.wordpress.android.models.AccountHelper;
import org.wordpress.android.ui.ActivityLauncher;
import org.wordpress.android.ui.RequestCodes;
import org.wordpress.android.ui.accounts.SignInActivity;
import org.wordpress.android.ui.main.SitePickerAdapter.SiteList;
import org.wordpress.android.ui.main.SitePickerAdapter.SiteRecord;
import org.wordpress.android.ui.stats.datasets.StatsTable;
import org.wordpress.android.util.AniUtils;
import org.wordpress.android.util.CoreEvents;
import org.wordpress.android.util.ToastUtils;

import de.greenrobot.event.EventBus;

public class SitePickerActivity extends ActionBarActivity
        implements SitePickerAdapter.OnSiteClickListener,
        SitePickerAdapter.OnSelectedCountChangedListener {

    public static final String KEY_LOCAL_ID = "local_id";
    public static final String KEY_IS_IN_SEARCH_MODE = "is_in_search_mode";
    public static final String KEY_LAST_SEARCH = "last_search";

    private SitePickerAdapter mAdapter;
    private RecyclerView mRecycleView;
    private View mFabView;
    private ActionMode mActionMode;
    private SitePickerSearchView mSearchView;
    private int mCurrentLocalId;
    private boolean mDidUserSelectSite;
    private boolean mIsInSearchMode;
    private String mLastSearch;

    @Override
    public void onCreate(Bundle savedInstanceState) {
        super.onCreate(savedInstanceState);

        setContentView(R.layout.site_picker_activity);

        ActionBar actionBar = getSupportActionBar();
        if (actionBar != null) {
            actionBar.setHomeAsUpIndicator(R.drawable.ic_close_white_24dp);
            actionBar.setHomeButtonEnabled(true);
            actionBar.setDisplayHomeAsUpEnabled(true);
        }

        mLastSearch = "";

        if (savedInstanceState != null) {
            mCurrentLocalId = savedInstanceState.getInt(KEY_LOCAL_ID);
            mIsInSearchMode = savedInstanceState.getBoolean(KEY_IS_IN_SEARCH_MODE);
            mLastSearch = savedInstanceState.getString(KEY_LAST_SEARCH);
        } else if (getIntent() != null) {
            mCurrentLocalId = getIntent().getIntExtra(KEY_LOCAL_ID, 0);
        }

        setupFab();

        mRecycleView = (RecyclerView) findViewById(R.id.recycler_view);
        mRecycleView.setLayoutManager(new LinearLayoutManager(this));
        mRecycleView.setScrollBarStyle(View.SCROLLBARS_OUTSIDE_OVERLAY);
        mRecycleView.setItemAnimator(null);
        mRecycleView.setAdapter(getAdapter());
    }

    @Override
    protected void onSaveInstanceState(Bundle outState) {
        outState.putInt(KEY_LOCAL_ID, mCurrentLocalId);
        outState.putBoolean(KEY_IS_IN_SEARCH_MODE, mIsInSearchMode);
        outState.putString(KEY_LAST_SEARCH, mLastSearch);
        super.onSaveInstanceState(outState);
    }

    /*
     * if the user is signed into wp.com, show a fab menu which enables choosing between
     * adding a self-hosted site and creating a new wp.com one - if they're not signed in
     * we hide the menu and use a separate fab which directly adds a self-hosted site
     */
    private void setupFab() {
        final FloatingActionsMenu fabMenu = (FloatingActionsMenu) findViewById(R.id.fab_menu);
        if (AccountHelper.isSignedInWordPressDotCom()) {
            FloatingActionButton fabMenuItemCreateDotCom = (FloatingActionButton) findViewById(R.id.fab_item_create_dotcom);
            fabMenuItemCreateDotCom.setOnClickListener(new View.OnClickListener() {
                @Override
                public void onClick(View v) {
                    ActivityLauncher.newBlogForResult(SitePickerActivity.this);
                    fabMenu.collapse();
                }
            });

            FloatingActionButton fabMenuItemAddDotOrg = (FloatingActionButton) findViewById(R.id.fab_item_add_dotorg);
            fabMenuItemAddDotOrg.setOnClickListener(new View.OnClickListener() {
                @Override
                public void onClick(View v) {
                    ActivityLauncher.addSelfHostedSiteForResult(SitePickerActivity.this);
                    fabMenu.collapse();
                }
            });
            mFabView = fabMenu;
        } else {
            FloatingActionButton fabMenuAddDotOrg = (FloatingActionButton) findViewById(R.id.fab_add_dotorg);
            fabMenuAddDotOrg.setOnClickListener(new View.OnClickListener() {
                @Override
                public void onClick(View v) {
                    ActivityLauncher.addSelfHostedSiteForResult(SitePickerActivity.this);
                }
            });
            mFabView = fabMenuAddDotOrg;
        }

        // animate fab in after a delay which matches that of the activity transition
        long delayMs = getResources().getInteger(android.R.integer.config_shortAnimTime);
        AniUtils.showFabDelayed(mFabView, true, delayMs);
    }

    @Override
    public void finish() {
        super.finish();
        if (mDidUserSelectSite) {
            overridePendingTransition(R.anim.do_nothing, R.anim.activity_slide_out_to_left);
        }
    }

    @Override
    public boolean onCreateOptionsMenu(Menu menu) {
        super.onCreateOptionsMenu(menu);
        getMenuInflater().inflate(R.menu.site_picker, menu);
        setupSearchView(menu);
        return true;
    }

    @Override
    public boolean onPrepareOptionsMenu(Menu menu) {
        super.onPrepareOptionsMenu(menu);

        // don't allow editing visibility unless there are multiple wp.com blogs and not in search mode
        int numSites = WordPress.wpDB.getNumDotComBlogs();
        MenuItem menuEdit = menu.findItem(R.id.menu_edit);
        if (mIsInSearchMode) {
            menuEdit.setVisible(false);
        } else {
            menuEdit.setVisible(numSites > 1);
        }

        return true;
    }

    @Override
    public boolean onOptionsItemSelected(final MenuItem item) {
        int itemId = item.getItemId();
        if (itemId == android.R.id.home) {
            onBackPressed();
            return true;
        } else if (itemId == R.id.menu_edit) {
            mRecycleView.setItemAnimator(new DefaultItemAnimator());
            getAdapter().setEnableEditMode(true);
            startSupportActionMode(new ActionModeCallback());
            return true;
        } else if (itemId == R.id.menu_search) {
            mSearchView.requestFocus();
            mSearchView.showSoftKeyboard();
            return true;
        }
        return super.onOptionsItemSelected(item);
    }

    @Override
    protected void onActivityResult(int requestCode, int resultCode, Intent data) {
        super.onActivityResult(requestCode, resultCode, data);

        switch (requestCode) {
            case SignInActivity.CREATE_ACCOUNT_REQUEST:
            case RequestCodes.CREATE_BLOG:
                if (resultCode != RESULT_CANCELED) {
                    getAdapter().loadSites();
                }
                break;
        }
    }

    @Override
    protected void onStop() {
        EventBus.getDefault().unregister(this);
        super.onStop();
    }

    @Override
    protected void onStart() {
        super.onStart();
        EventBus.getDefault().register(this);
    }

    public String getLastSearch() {
        return mLastSearch;
    }

    public void setLastSearch(String lastSearch) {
        mLastSearch = lastSearch;
    }

    public boolean getIsInSearchMode() {
        return mIsInSearchMode;
    }

    public void setIsInSearchModeAndNullifyAdapter(boolean isInSearchMode) {
        mIsInSearchMode = isInSearchMode;
        mAdapter = null;
    }

    @SuppressWarnings("unused")
    public void onEventMainThread(CoreEvents.BlogListChanged event) {
        if (!isFinishing()) {
            getAdapter().loadSites();
        }
    }

    protected SitePickerAdapter getAdapter() {
        if (mAdapter == null) {
            if (mIsInSearchMode) {
                mAdapter = new SitePickerSearchAdapter(this, mCurrentLocalId, mLastSearch);
            } else {
                mAdapter = new SitePickerAdapter(this, mCurrentLocalId);
            }
            mAdapter.setOnSiteClickListener(this);
            mAdapter.setOnSelectedCountChangedListener(this);
        }
        return mAdapter;
    }

    public RecyclerView getRecycleView() {
        return mRecycleView;
    }

    private void saveHiddenSites() {
        WordPress.wpDB.getDatabase().beginTransaction();
        try {
            // make all sites visible...
            WordPress.wpDB.setAllDotComBlogsVisibility(true);

            // ...then update ones marked hidden in the adapter, but don't hide the current site
            boolean skippedCurrentSite = false;
            String currentSiteName = null;
            SiteList hiddenSites = getAdapter().getHiddenSites();
            for (SiteRecord site : hiddenSites) {
                if (site.localId == mCurrentLocalId) {
                    skippedCurrentSite = true;
                    currentSiteName = site.getBlogNameOrHostName();
                } else {
                    WordPress.wpDB.setDotComBlogsVisibility(site.localId, false);
                    StatsTable.deleteStatsForBlog(this, site.localId); // Remove stats data for hidden sites
                }
            }

            // let user know the current site wasn't hidden
            if (skippedCurrentSite) {
                ToastUtils.showToast(this,
                        getString(R.string.site_picker_cant_hide_current_site, currentSiteName),
                        ToastUtils.Duration.LONG);
            }

            WordPress.wpDB.getDatabase().setTransactionSuccessful();
        } finally {
            WordPress.wpDB.getDatabase().endTransaction();
        }
    }

    private void setupSearchView(Menu menu) {
        MenuItem menuSearch = menu.findItem(R.id.menu_search);
        mSearchView = (SitePickerSearchView) menuSearch.getActionView();
        mSearchView.configure(this, menu);
    }

    private void updateActionModeTitle() {
        if (mActionMode != null) {
            int numSelected = getAdapter().getNumSelected();
            mActionMode.setTitle(getString(R.string.cab_selected, numSelected));
        }
    }

    @Override
    public void onSelectedCountChanged(int numSelected) {
        if (mActionMode != null) {
            updateActionModeTitle();
            mActionMode.invalidate();
        }
    }

    @Override
    public void onSiteClick(SiteRecord site) {
        if (mActionMode == null) {
<<<<<<< HEAD
            mSearchView.hideSoftKeyboard();
            ReaderAnim.showFab(mFabView, false);
=======
            AniUtils.showFab(mFabView, false);
>>>>>>> b6f7a4ea
            WordPress.setCurrentBlog(site.localId);
            WordPress.wpDB.updateLastBlogId(site.localId);
            setResult(RESULT_OK);
            mDidUserSelectSite = true;
            finish();
        }
    }

    private final class ActionModeCallback implements ActionMode.Callback {
        private boolean mHasChanges;

        @Override
        public boolean onCreateActionMode(ActionMode actionMode, Menu menu) {
            mActionMode = actionMode;
            mHasChanges = false;
            updateActionModeTitle();
            AniUtils.showFab(mFabView, false);
            actionMode.getMenuInflater().inflate(R.menu.site_picker_action_mode, menu);
            return true;
        }

        @Override
        public boolean onPrepareActionMode(ActionMode actionMode, Menu menu) {
            MenuItem mnuShow = menu.findItem(R.id.menu_show);
            mnuShow.setEnabled(getAdapter().getNumHiddenSelected() > 0);

            MenuItem mnuHide = menu.findItem(R.id.menu_hide);
            mnuHide.setEnabled(getAdapter().getNumVisibleSelected() > 0);

            MenuItem mnuSelectAll = menu.findItem(R.id.menu_select_all);
            mnuSelectAll.setEnabled(getAdapter().getNumSelected() != getAdapter().getItemCount());

            MenuItem mnuDeselectAll = menu.findItem(R.id.menu_deselect_all);
            mnuDeselectAll.setEnabled(getAdapter().getNumSelected() > 0);

            return true;
        }

        @Override
        public boolean onActionItemClicked(ActionMode actionMode, MenuItem menuItem) {
            int itemId = menuItem.getItemId();
            if (itemId == R.id.menu_show) {
                getAdapter().setVisibilityForSelectedSites(true);
                mHasChanges = true;
                mActionMode.finish();
            } else if (itemId == R.id.menu_hide) {
                getAdapter().setVisibilityForSelectedSites(false);
                mHasChanges = true;
                mActionMode.finish();
            } else if (itemId == R.id.menu_select_all) {
                getAdapter().selectAll();
            } else if (itemId == R.id.menu_deselect_all) {
                getAdapter().deselectAll();
            }
            return true;
        }

        @Override
        public void onDestroyActionMode(ActionMode actionMode) {
            if (mHasChanges) {
                saveHiddenSites();
            }
            getAdapter().setEnableEditMode(false);
            AniUtils.showFab(mFabView, true);
            mActionMode = null;
        }
    }
}<|MERGE_RESOLUTION|>--- conflicted
+++ resolved
@@ -305,12 +305,8 @@
     @Override
     public void onSiteClick(SiteRecord site) {
         if (mActionMode == null) {
-<<<<<<< HEAD
             mSearchView.hideSoftKeyboard();
-            ReaderAnim.showFab(mFabView, false);
-=======
             AniUtils.showFab(mFabView, false);
->>>>>>> b6f7a4ea
             WordPress.setCurrentBlog(site.localId);
             WordPress.wpDB.updateLastBlogId(site.localId);
             setResult(RESULT_OK);
