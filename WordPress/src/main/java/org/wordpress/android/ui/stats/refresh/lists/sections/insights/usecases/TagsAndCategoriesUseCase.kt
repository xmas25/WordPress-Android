package org.wordpress.android.ui.stats.refresh.lists.sections.insights.usecases

import kotlinx.coroutines.experimental.CoroutineDispatcher
import org.wordpress.android.R
import org.wordpress.android.R.drawable
import org.wordpress.android.fluxc.model.SiteModel
import org.wordpress.android.fluxc.model.stats.TagsModel
import org.wordpress.android.fluxc.model.stats.TagsModel.TagModel
import org.wordpress.android.fluxc.store.InsightsStore
import org.wordpress.android.fluxc.store.StatsStore.InsightsTypes.TAGS_AND_CATEGORIES
import org.wordpress.android.modules.UI_THREAD
import org.wordpress.android.ui.stats.refresh.lists.NavigationTarget.ViewTag
import org.wordpress.android.ui.stats.refresh.lists.NavigationTarget.ViewTagsAndCategoriesStats
import org.wordpress.android.ui.stats.refresh.lists.sections.BaseStatsUseCase.StatefulUseCase
import org.wordpress.android.ui.stats.refresh.lists.sections.BlockListItem
import org.wordpress.android.ui.stats.refresh.lists.sections.BlockListItem.Divider
import org.wordpress.android.ui.stats.refresh.lists.sections.BlockListItem.Empty
import org.wordpress.android.ui.stats.refresh.lists.sections.BlockListItem.ExpandableItem
import org.wordpress.android.ui.stats.refresh.lists.sections.BlockListItem.Link
import org.wordpress.android.ui.stats.refresh.lists.sections.BlockListItem.ListItemWithIcon
import org.wordpress.android.ui.stats.refresh.lists.sections.BlockListItem.NavigationAction
import org.wordpress.android.ui.stats.refresh.lists.sections.BlockListItem.Title
import org.wordpress.android.ui.stats.refresh.lists.sections.insights.usecases.TagsAndCategoriesUseCase.TagsAndCategoriesUiState
import org.wordpress.android.ui.stats.refresh.utils.toFormattedString
import org.wordpress.android.viewmodel.ResourceProvider
import javax.inject.Inject
import javax.inject.Named

private const val PAGE_SIZE = 6

class TagsAndCategoriesUseCase
@Inject constructor(
    @Named(UI_THREAD) private val mainDispatcher: CoroutineDispatcher,
    private val insightsStore: InsightsStore,
    private val resourceProvider: ResourceProvider
) : StatefulUseCase<TagsModel, TagsAndCategoriesUiState>(
        TAGS_AND_CATEGORIES,
        mainDispatcher,
        TagsAndCategoriesUiState(null)
) {
    override suspend fun fetchRemoteData(site: SiteModel, forced: Boolean) {
        val response = insightsStore.fetchTags(site, PAGE_SIZE, forced)
        val model = response.model
        val error = response.error

<<<<<<< HEAD
        return when {
            error != null -> createFailedItem(
                    string.stats_view_tags_and_categories,
                    error.message ?: error.type.name
            )
            else -> model?.let { loadTagsAndCategories(model) }
=======
        when {
            error != null -> onError(error.message ?: error.type.name)
            model != null -> model.let { onModel(model) }
            else -> onEmpty()
>>>>>>> 0bbaed58
        }
    }

    override suspend fun loadCachedData(site: SiteModel) {
        val model = insightsStore.getTags(site, PAGE_SIZE)
<<<<<<< HEAD
        return model?.let { loadTagsAndCategories(model) }
    }

    private fun loadTagsAndCategories(
        model: TagsModel
    ): StatsBlock {
=======
        model?.let { onModel(model) }
    }

    override fun buildStatefulUiModel(domainModel: TagsModel, uiState: TagsAndCategoriesUiState): List<BlockListItem> {
>>>>>>> 0bbaed58
        val items = mutableListOf<BlockListItem>()
        items.add(Title(R.string.stats_view_tags_and_categories))
        if (domainModel.tags.isEmpty()) {
            items.add(Empty)
        } else {
            val tagsList = mutableListOf<BlockListItem>()
            domainModel.tags.forEachIndexed { index, tag ->
                when {
                    tag.items.size == 1 -> {
                        tagsList.add(mapTag(tag, index, domainModel.tags.size))
                    }
                    else -> {
                        val isExpanded = areTagsEqual(tag, uiState.expandedTag)
                        tagsList.add(ExpandableItem(
                                mapCategory(tag, index, domainModel.tags.size),
                                isExpanded
                        ) { changedExpandedState ->
                            onUiState(uiState.copy(expandedTag = if (changedExpandedState) tag else null))
                        })
                        if (isExpanded) {
                            tagsList.addAll(tag.items.map { subTag -> mapItem(subTag) })
                            tagsList.add(Divider)
                        }
                    }
                }
<<<<<<< HEAD
            })
            if (model.hasMore) {
                items.add(Link(text = R.string.stats_insights_view_more) {
                    navigateTo(ViewTagsAndCategoriesStats)
                })
=======
            }

            items.addAll(tagsList)
            if (domainModel.hasMore) {
                items.add(
                        Link(
                                text = R.string.stats_insights_view_more,
                                navigateAction = NavigationAction.create(this::onLinkClick)
                        )
                )
>>>>>>> 0bbaed58
            }
        }
        return items
    }

    private fun areTagsEqual(tagA: TagModel, tagB: TagModel?): Boolean {
        return tagA.items == tagB?.items && tagA.views == tagB.views
    }

    private fun mapTag(tag: TagsModel.TagModel, index: Int, listSize: Int): ListItemWithIcon {
        val item = tag.items.first()
        return ListItemWithIcon(
                icon = getIcon(item.type),
                text = item.name,
                value = tag.views.toFormattedString(),
                showDivider = index < listSize - 1,
                navigationAction = NavigationAction.create(item.link, this::onTagClick)
        )
    }

    private fun mapCategory(tag: TagsModel.TagModel, index: Int, listSize: Int): ListItemWithIcon {
        val text = tag.items.foldIndexed("") { itemIndex, acc, item ->
            when (itemIndex) {
                0 -> item.name
                else -> resourceProvider.getString(R.string.stats_category_folded_name, acc, item.name)
            }
        }
        return ListItemWithIcon(
                icon = R.drawable.ic_folder_multiple_grey_dark_24dp,
                text = text,
                value = tag.views.toFormattedString(),
                showDivider = index < listSize - 1
        )
    }

    private fun mapItem(item: TagModel.Item): ListItemWithIcon {
        return ListItemWithIcon(
                icon = getIcon(item.type),
                text = item.name,
                showDivider = false,
                navigationAction = NavigationAction.create(item.link, this::onTagClick)
        )
    }

    private fun getIcon(type: String) =
            if (type == "tag") drawable.ic_tag_grey_dark_24dp else drawable.ic_folder_grey_dark_24dp

    private fun onLinkClick() {
        navigateTo(ViewTagsAndCategoriesStats())
    }

    private fun onTagClick(link: String) {
        navigateTo(ViewTag(link))
    }

    data class TagsAndCategoriesUiState(val expandedTag: TagModel? = null)
}<|MERGE_RESOLUTION|>--- conflicted
+++ resolved
@@ -43,37 +43,19 @@
         val model = response.model
         val error = response.error
 
-<<<<<<< HEAD
-        return when {
-            error != null -> createFailedItem(
-                    string.stats_view_tags_and_categories,
-                    error.message ?: error.type.name
-            )
-            else -> model?.let { loadTagsAndCategories(model) }
-=======
         when {
             error != null -> onError(error.message ?: error.type.name)
             model != null -> model.let { onModel(model) }
             else -> onEmpty()
->>>>>>> 0bbaed58
         }
     }
 
     override suspend fun loadCachedData(site: SiteModel) {
         val model = insightsStore.getTags(site, PAGE_SIZE)
-<<<<<<< HEAD
-        return model?.let { loadTagsAndCategories(model) }
-    }
-
-    private fun loadTagsAndCategories(
-        model: TagsModel
-    ): StatsBlock {
-=======
         model?.let { onModel(model) }
     }
 
     override fun buildStatefulUiModel(domainModel: TagsModel, uiState: TagsAndCategoriesUiState): List<BlockListItem> {
->>>>>>> 0bbaed58
         val items = mutableListOf<BlockListItem>()
         items.add(Title(R.string.stats_view_tags_and_categories))
         if (domainModel.tags.isEmpty()) {
@@ -99,13 +81,6 @@
                         }
                     }
                 }
-<<<<<<< HEAD
-            })
-            if (model.hasMore) {
-                items.add(Link(text = R.string.stats_insights_view_more) {
-                    navigateTo(ViewTagsAndCategoriesStats)
-                })
-=======
             }
 
             items.addAll(tagsList)
@@ -116,7 +91,6 @@
                                 navigateAction = NavigationAction.create(this::onLinkClick)
                         )
                 )
->>>>>>> 0bbaed58
             }
         }
         return items
