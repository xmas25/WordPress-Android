--- conflicted
+++ resolved
@@ -196,11 +196,6 @@
         }
 
         mWebView.setWebChromeClient(new WPWebChromeClient(this, (ProgressBar) findViewById(R.id.progress_bar)));
-<<<<<<< HEAD
-        mWebView.getSettings().setJavaScriptEnabled(true);
-        mWebView.getSettings().setDomStorageEnabled(true);
-        mWebView.setDownloadListener(this);
-=======
     }
 
     @Override
@@ -212,7 +207,6 @@
             finish();
             return;
         }
->>>>>>> 7025978e
 
         String addressToLoad = extras.getString(URL_TO_LOAD);
         String username = extras.getString(AUTHENTICATION_USER, "");
