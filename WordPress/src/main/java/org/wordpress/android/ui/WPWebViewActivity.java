--- conflicted
+++ resolved
@@ -43,16 +43,10 @@
  * - openURL
  * - openUrlByUsingMainWPCOMCredentials
  * - openUrlByUsingWPCOMCredentials
-<<<<<<< HEAD
  * - openUrlByUsingBlogCredentials (for self hosted sites)
  * <p/>
  * If you need to start the activity with delay, start activity with result, or none of the methods above are enough
  * for your needs,
-=======
- * - openPostOrPage
- *
- * If you need to start the activity with delay, start activity with result, or none of the methods above are enough for your needs,
->>>>>>> bfbb29e7
  * you can start the activity by passing the required parameters, depending on what you need to do.
  * <p/>
  * 1. Load a simple URL (without any kind of authentication)
@@ -86,11 +80,9 @@
     public static final String SHARABLE_URL = "sharable_url";
     public static final String REFERRER_URL = "referrer_url";
     public static final String DISABLE_LINKS_ON_PAGE = "DISABLE_LINKS_ON_PAGE";
-    public static final String USE_GLOBAL_WPCOM_USER = "USE_GLOBAL_WPCOM_USER";
 
     private static final String ENCODING_UTF8 = "UTF-8";
 
-<<<<<<< HEAD
     @Inject AccountStore mAccountStore;
     @Inject SiteStore mSiteStore;
 
@@ -100,24 +92,12 @@
         super.onCreate(savedInstanceState);
     }
 
-    public static void openUrlByUsingWPCOMCredentials(Context context, String url, String user) {
-        openWPCOMURL(context, url, user);
-    }
-
     public static void openUrlByUsingGlobalWPCOMCredentials(Context context, String url) {
         openWPCOMURL(context, url);
     }
 
     // Note: The webview has links disabled
     public static void openUrlByUsingBlogCredentials(Context context, SiteModel site, PostModel post, String url) {
-=======
-    public static void openUrlByUsingWPCOMCredentials(Context context, String url) {
-        openWPCOMURL(context, url);
-    }
-
-    // Note: The webview has links disabled!!
-    public static void openPostOrPage(Context context, Blog blog, Post post, String url) {
->>>>>>> bfbb29e7
         if (context == null) {
             AppLog.e(AppLog.T.UTILS, "Context is null");
             return;
@@ -137,7 +117,6 @@
 
         String authURL = WPWebViewActivity.getSiteLoginUrl(site);
         Intent intent = new Intent(context, WPWebViewActivity.class);
-<<<<<<< HEAD
         intent.putExtra(WPWebViewActivity.AUTHENTICATION_USER, site.getUsername());
         intent.putExtra(WPWebViewActivity.AUTHENTICATION_PASSWD, site.getPassword());
         intent.putExtra(WPWebViewActivity.URL_TO_LOAD, url);
@@ -146,20 +125,6 @@
         intent.putExtra(WPWebViewActivity.DISABLE_LINKS_ON_PAGE, true);
         if (post != null) {
             intent.putExtra(WPWebViewActivity.SHARABLE_URL, WPMeShortlinks.getPostShortlink(site, post));
-=======
-        if (blog.isDotcomFlag()) {
-            intent.putExtra(USE_GLOBAL_WPCOM_USER, true);
-        } else {
-            intent.putExtra(AUTHENTICATION_USER, blog.getUsername());
-            intent.putExtra(AUTHENTICATION_PASSWD, blog.getPassword());
-        }
-        intent.putExtra(URL_TO_LOAD, url);
-        intent.putExtra(AUTHENTICATION_URL, authURL);
-        intent.putExtra(LOCAL_BLOG_ID, blog.getLocalTableBlogId());
-        intent.putExtra(DISABLE_LINKS_ON_PAGE, true);
-        if (post != null) {
-            intent.putExtra(SHARABLE_URL, WPMeShortlinks.getPostShortlink(blog, post));
->>>>>>> bfbb29e7
         }
         context.startActivity(intent);
     }
@@ -189,11 +154,7 @@
         context.startActivity(intent);
     }
 
-<<<<<<< HEAD
     private static boolean checkContextAndUrl(Context context, String url) {
-=======
-    private static void openWPCOMURL(Context context, String url) {
->>>>>>> bfbb29e7
         if (context == null) {
             AppLog.e(AppLog.T.UTILS, "Context is null");
             return false;
@@ -219,19 +180,6 @@
         intent.putExtra(WPWebViewActivity.AUTHENTICATION_URL, WPCOM_LOGIN_URL);
         context.startActivity(intent);
     }
-
-    private static void openWPCOMURL(Context context, String url, String user) {
-        if (!checkContextAndUrl(context, url)) {
-            return;
-        }
-
-        Intent intent = new Intent(context, WPWebViewActivity.class);
-        intent.putExtra(WPWebViewActivity.USE_GLOBAL_WPCOM_USER, true);
-        intent.putExtra(WPWebViewActivity.URL_TO_LOAD, url);
-        intent.putExtra(WPWebViewActivity.AUTHENTICATION_URL, WPCOM_LOGIN_URL);
-        context.startActivity(intent);
-    }
-
 
     @SuppressLint("SetJavaScriptEnabled")
     @Override
@@ -286,11 +234,7 @@
         String password = extras.getString(AUTHENTICATION_PASSWD, "");
         String authURL = extras.getString(AUTHENTICATION_URL);
         if (extras.getBoolean(USE_GLOBAL_WPCOM_USER, false)) {
-<<<<<<< HEAD
             username = mAccountStore.getAccount().getUserName();
-=======
-            username = AccountHelper.getDefaultAccount().getUserName();
->>>>>>> bfbb29e7
         }
 
         if (TextUtils.isEmpty(addressToLoad) || !UrlUtils.isValidUrlAndHostNotNull(addressToLoad)) {
@@ -415,8 +359,7 @@
             startActivity(Intent.createChooser(share, getText(R.string.share_link)));
             return true;
         } else if (itemID == R.id.menu_browser) {
-            ReaderActivityLauncher.openUrl(this, mWebView.getUrl(), ReaderActivityLauncher.OpenUrlType.EXTERNAL,
-                    mAccountStore.getAccount().getUserName());
+            ReaderActivityLauncher.openUrl(this, mWebView.getUrl(), ReaderActivityLauncher.OpenUrlType.EXTERNAL);
             return true;
         }
 
