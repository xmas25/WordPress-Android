--- conflicted
+++ resolved
@@ -80,11 +80,7 @@
     public static final String SHARABLE_URL = "sharable_url";
     public static final String REFERRER_URL = "referrer_url";
     public static final String DISABLE_LINKS_ON_PAGE = "DISABLE_LINKS_ON_PAGE";
-<<<<<<< HEAD
-=======
     public static final String ALLOWED_URLS = "allowed_urls";
-    public static final String USE_GLOBAL_WPCOM_USER = "USE_GLOBAL_WPCOM_USER";
->>>>>>> eadd170c
 
     private static final String ENCODING_UTF8 = "UTF-8";
 
@@ -101,13 +97,9 @@
         openWPCOMURL(context, url);
     }
 
-<<<<<<< HEAD
-    // Note: The webview has links disabled
-    public static void openUrlByUsingBlogCredentials(Context context, SiteModel site, PostModel post, String url) {
-=======
-    // Note: The webview has links disabled!!
-    public static void openPostOrPage(Context context, Blog blog, Post post, String url, String[] listOfAllowedURLs) {
->>>>>>> eadd170c
+    // Note: The webview has links disabled (excepted for urls in the whitelist: listOfAllowedURLs)
+    public static void openUrlByUsingBlogCredentials(Context context, SiteModel site, PostModel post, String url,
+                                                     String[] listOfAllowedURLs) {
         if (context == null) {
             AppLog.e(AppLog.T.UTILS, "Context is null");
             return;
@@ -127,26 +119,13 @@
 
         String authURL = WPWebViewActivity.getSiteLoginUrl(site);
         Intent intent = new Intent(context, WPWebViewActivity.class);
-<<<<<<< HEAD
         intent.putExtra(WPWebViewActivity.AUTHENTICATION_USER, site.getUsername());
         intent.putExtra(WPWebViewActivity.AUTHENTICATION_PASSWD, site.getPassword());
         intent.putExtra(WPWebViewActivity.URL_TO_LOAD, url);
         intent.putExtra(WPWebViewActivity.AUTHENTICATION_URL, authURL);
         intent.putExtra(WPWebViewActivity.LOCAL_BLOG_ID, site.getId());
         intent.putExtra(WPWebViewActivity.DISABLE_LINKS_ON_PAGE, true);
-=======
-        if (blog.isDotcomFlag()) {
-            intent.putExtra(USE_GLOBAL_WPCOM_USER, true);
-        } else {
-            intent.putExtra(AUTHENTICATION_USER, blog.getUsername());
-            intent.putExtra(AUTHENTICATION_PASSWD, blog.getPassword());
-        }
-        intent.putExtra(URL_TO_LOAD, url);
-        intent.putExtra(ALLOWED_URLS, listOfAllowedURLs);
-        intent.putExtra(AUTHENTICATION_URL, authURL);
-        intent.putExtra(LOCAL_BLOG_ID, blog.getLocalTableBlogId());
-        intent.putExtra(DISABLE_LINKS_ON_PAGE, true);
->>>>>>> eadd170c
+            intent.putExtra(ALLOWED_URLS, listOfAllowedURLs);
         if (post != null) {
             intent.putExtra(WPWebViewActivity.SHARABLE_URL, WPMeShortlinks.getPostShortlink(site, post));
         }
