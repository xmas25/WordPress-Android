package org.wordpress.android.ui;

import android.annotation.SuppressLint;
import android.app.Activity;
import android.content.Context;
import android.content.Intent;
import android.graphics.PorterDuff;
import android.graphics.drawable.Drawable;
import android.net.Uri;
import android.os.Build.VERSION;
import android.os.Build.VERSION_CODES;
import android.os.Bundle;
import android.text.TextUtils;
import android.view.Gravity;
import android.view.Menu;
import android.view.MenuInflater;
import android.view.MenuItem;
import android.view.View;
import android.view.View.OnClickListener;
import android.view.ViewGroup;
import android.view.Window;
import android.webkit.CookieManager;
import android.webkit.WebViewClient;
import android.widget.AdapterView;
import android.widget.LinearLayout;
import android.widget.PopupWindow.OnDismissListener;
import android.widget.ProgressBar;

import androidx.annotation.Nullable;
import androidx.appcompat.app.ActionBar;
import androidx.appcompat.widget.ListPopupWindow;
import androidx.appcompat.widget.Toolbar;
import androidx.appcompat.widget.TooltipCompat;
import androidx.lifecycle.Observer;
import androidx.lifecycle.ViewModelProvider;
import androidx.lifecycle.ViewModelProviders;

import org.wordpress.android.R;
import org.wordpress.android.WordPress;
import org.wordpress.android.fluxc.model.PostModel;
import org.wordpress.android.fluxc.model.SiteModel;
import org.wordpress.android.fluxc.store.AccountStore;
import org.wordpress.android.fluxc.store.SiteStore;
import org.wordpress.android.ui.reader.ReaderActivityLauncher;
import org.wordpress.android.ui.utils.UiHelpers;
import org.wordpress.android.util.AniUtils;
import org.wordpress.android.util.AppLog;
import org.wordpress.android.util.ErrorManagedWebViewClient.ErrorManagedWebViewClientListener;
import org.wordpress.android.util.StringUtils;
import org.wordpress.android.util.ToastUtils;
import org.wordpress.android.util.URLFilteredWebViewClient;
import org.wordpress.android.util.UrlUtils;
import org.wordpress.android.util.WPUrlUtils;
import org.wordpress.android.util.WPWebViewClient;
import org.wordpress.android.util.helpers.WPWebChromeClient;
import org.wordpress.android.viewmodel.wpwebview.WPWebViewViewModel;
import org.wordpress.android.viewmodel.wpwebview.WPWebViewViewModel.NavBarUiState;
import org.wordpress.android.viewmodel.wpwebview.WPWebViewViewModel.PreviewMode;
import org.wordpress.android.viewmodel.wpwebview.WPWebViewViewModel.PreviewModeSelectorStatus;
import org.wordpress.android.viewmodel.wpwebview.WPWebViewViewModel.WebPreviewUiState;
import org.wordpress.android.viewmodel.wpwebview.WPWebViewViewModel.WebPreviewUiState.WebPreviewFullscreenUiState;

import java.io.UnsupportedEncodingException;
import java.net.URLEncoder;
import java.util.ArrayList;
import java.util.HashMap;
import java.util.List;
import java.util.Map;

import javax.inject.Inject;

import kotlin.Unit;

/**
 * Activity for opening external WordPress links in a webview.
 * <p/>
 * Try to use one of the methods below to open the webview:
 * - openURL
 * - openUrlByUsingMainWPCOMCredentials
 * - openUrlByUsingWPCOMCredentials
 * - openUrlByUsingBlogCredentials (for self hosted sites)
 * <p/>
 * If you need to start the activity with delay, start activity with result, or none of the methods above are enough
 * for your needs,
 * you can start the activity by passing the required parameters, depending on what you need to do.
 * <p/>
 * 1. Load a simple URL (without any kind of authentication)
 * - Start the activity with the parameter URL_TO_LOAD set to the URL to load.
 * <p/>
 * 2. Load a WordPress.com URL
 * Start the activity with the following parameters:
 * - URL_TO_LOAD: target URL to load in the webview.
 * - AUTHENTICATION_URL: The address of the WordPress.com authentication endpoint. Please use WPCOM_LOGIN_URL.
 * - AUTHENTICATION_USER: username.
 * - AUTHENTICATION_PASSWD: password.
 * <p/>
 * 3. Load a WordPress.org URL with authentication
 * - URL_TO_LOAD: target URL to load in the webview.
 * - AUTHENTICATION_URL: The address of the authentication endpoint. Please use the value of getSiteLoginUrl()
 * to retrieve the correct address of the authentication endpoint.
 * - AUTHENTICATION_USER: username.
 * - AUTHENTICATION_PASSWD: password.
 * - LOCAL_BLOG_ID: local id of the blog in the app database. This is required since some blogs could have HTTP Auth,
 * or self-signed certs in place.
 * - REFERRER_URL: url to add as an HTTP referrer header, currently only used for non-authed reader posts
 */
public class WPWebViewActivity extends WebViewActivity implements ErrorManagedWebViewClientListener {
    public static final String AUTHENTICATION_URL = "authenticated_url";
    public static final String AUTHENTICATION_USER = "authenticated_user";
    public static final String AUTHENTICATION_PASSWD = "authenticated_passwd";
    public static final String USE_GLOBAL_WPCOM_USER = "USE_GLOBAL_WPCOM_USER";
    public static final String URL_TO_LOAD = "url_to_load";
    public static final String WPCOM_LOGIN_URL = "https://wordpress.com/wp-login.php";
    public static final String LOCAL_BLOG_ID = "local_blog_id";
    public static final String SHAREABLE_URL = "shareable_url";
    public static final String SHARE_SUBJECT = "share_subject";
    public static final String REFERRER_URL = "referrer_url";
    public static final String DISABLE_LINKS_ON_PAGE = "DISABLE_LINKS_ON_PAGE";
    public static final String ALLOWED_URLS = "allowed_urls";
    public static final String ENCODING_UTF8 = "UTF-8";
<<<<<<< HEAD
    public static final String WEBVIEW_USAGE_TYPE = "webview_usage_type";
    public static final String ACTION_BAR_TITLE = "action_bar_title";
=======
    public static final String SHOW_PREVIEW_MODE_TOGGLE = "SHOW_PREVIEW_MODE_TOGGLE";
>>>>>>> d97c3283

    @Inject AccountStore mAccountStore;
    @Inject SiteStore mSiteStore;
    @Inject ViewModelProvider.Factory mViewModelFactory;
    @Inject UiHelpers mUiHelpers;

    private ActionableEmptyView mActionableEmptyView;
    private ViewGroup mFullScreenProgressLayout;
    private WPWebViewViewModel mViewModel;
    private ListPopupWindow mPreviewModeSelector;


    private View mNavBarContainer;
    private LinearLayout mNavBar;
    private View mNavigateForwardButton;
    private View mNavigateBackButton;
    private View mShareButton;
    private View mExternalBrowserButton;
    private View mPreviewModeButton;
    private View mDesktopPreviewHint;

    @Override
    public void onCreate(Bundle savedInstanceState) {
        ((WordPress) getApplication()).component().inject(this);
        setLightStatusBar();
        super.onCreate(savedInstanceState);
    }

    private void setLightStatusBar() {
        if (VERSION.SDK_INT >= VERSION_CODES.M) {
            Window window = getWindow();
            window.setStatusBarColor(getColor(R.color.white));
            window.getDecorView().setSystemUiVisibility(View.SYSTEM_UI_FLAG_LIGHT_STATUS_BAR);
        }
    }

    @Override
    public void onBackPressed() {
        super.onBackPressed();
        setResultIfNeeded();
    }

    @Override
    public final void configureView() {
        setContentView(R.layout.wpwebview_activity);

        mActionableEmptyView = findViewById(R.id.actionable_empty_view);
        mFullScreenProgressLayout = findViewById(R.id.progress_layout);
        mWebView = findViewById(R.id.webView);

<<<<<<< HEAD
        WPWebViewUsageCategory webViewUsageCategory = WPWebViewUsageCategory.fromInt(getIntent()
                .getIntExtra(WEBVIEW_USAGE_TYPE, 0));

        initRetryButton();
        initViewModel(webViewUsageCategory);
=======
        mNavBarContainer = findViewById(R.id.navbar_container);
        mNavBar = findViewById(R.id.navbar);

        mNavigateBackButton = findViewById(R.id.back_button);
        mNavigateForwardButton = findViewById(R.id.forward_button);
        mShareButton = findViewById(R.id.share_button);
        mExternalBrowserButton = findViewById(R.id.external_browser_button);
        mPreviewModeButton = findViewById(R.id.preview_type_selector_button);
        mDesktopPreviewHint = findViewById(R.id.desktop_preview_hint);

        TooltipCompat.setTooltipText(mNavigateBackButton, mNavigateBackButton.getContentDescription());
        TooltipCompat.setTooltipText(mNavigateForwardButton, mNavigateForwardButton.getContentDescription());
        TooltipCompat.setTooltipText(mShareButton, mShareButton.getContentDescription());
        TooltipCompat.setTooltipText(mExternalBrowserButton, mExternalBrowserButton.getContentDescription());
        TooltipCompat.setTooltipText(mPreviewModeButton, mPreviewModeButton.getContentDescription());

        mNavigateBackButton.setOnClickListener(new OnClickListener() {
            @Override public void onClick(View v) {
                mViewModel.navigateBack();
            }
        });

        mNavigateForwardButton.setOnClickListener(new OnClickListener() {
            @Override public void onClick(View v) {
                mViewModel.navigateForward();
            }
        });

        mShareButton.setOnClickListener(new OnClickListener() {
            @Override public void onClick(View v) {
                mViewModel.share();
            }
        });

        mExternalBrowserButton.setOnClickListener(new OnClickListener() {
            @Override public void onClick(View v) {
                mViewModel.openPageInExternalBrowser();
            }
        });

        mPreviewModeButton.setOnClickListener(new OnClickListener() {
            @Override public void onClick(View v) {
                mViewModel.togglePreviewModeSelectorVisibility(true);
            }
        });

        final Bundle extras = getIntent().getExtras();

        if (extras != null) {
            boolean isPreviewModeChangeAllowed = extras.getBoolean(SHOW_PREVIEW_MODE_TOGGLE, false);
            if (!isPreviewModeChangeAllowed) {
                mNavBar.setWeightSum(80);
                mPreviewModeButton.setVisibility(View.GONE);
            }
        }

        initRetryButton();
        initViewModel();
        setupToolbar();
    }
>>>>>>> d97c3283

    private void setupToolbar() {
        Toolbar toolbar = findViewById(R.id.toolbar);
        if (toolbar != null) {
            setSupportActionBar(toolbar);

            ActionBar actionBar = getSupportActionBar();
            if (actionBar != null) {
                showSubtitle(actionBar);
                actionBar.setDisplayShowTitleEnabled(true);
                actionBar.setDisplayHomeAsUpEnabled(true);

                Drawable upIcon = toolbar.getNavigationIcon();
                if (upIcon != null) {
                    upIcon.setColorFilter(getResources().getColor(R.color.gray_60), PorterDuff.Mode.SRC_ATOP);
                }
            }
        }
<<<<<<< HEAD
        ActionBar actionBar = getSupportActionBar();
        if (actionBar != null) {
            actionBar.setDisplayShowTitleEnabled(true);
            actionBar.setDisplayHomeAsUpEnabled(true);

            if (isActionableDirectUsage()) {
                 String title = getIntent().getStringExtra(ACTION_BAR_TITLE);
                 if (title != null) {
                     actionBar.setTitle(title);
                 }
            }
=======
    }

    private void showSubtitle(ActionBar actionBar) {
        Bundle extras = getIntent().getExtras();

        if (extras == null) {
            return;
>>>>>>> d97c3283
        }

        String originalUrl = extras.getString(URL_TO_LOAD);
        Uri uri = Uri.parse(originalUrl);
        actionBar.setSubtitle(uri.getHost());
    }

    private void initRetryButton() {
        mActionableEmptyView.button.setOnClickListener(new OnClickListener() {
            @Override public void onClick(View v) {
                mViewModel.loadIfNecessary();
            }
        });
    }

    private void initViewModel(WPWebViewUsageCategory webViewUsageCategory) {
        mViewModel = ViewModelProviders.of(this, mViewModelFactory).get(WPWebViewViewModel.class);
        mViewModel.getUiState().observe(this, new Observer<WebPreviewUiState>() {
            @Override public void onChanged(@Nullable WebPreviewUiState webPreviewUiState) {
                if (webPreviewUiState != null) {
                    mUiHelpers.updateVisibility(mActionableEmptyView,
                            webPreviewUiState.getActionableEmptyView());
                    mUiHelpers.updateVisibility(mFullScreenProgressLayout,
                            webPreviewUiState.getFullscreenProgressLayoutVisibility());
                    mUiHelpers.updateVisibility(mWebView, webPreviewUiState.getWebViewVisibility());

                    if (webPreviewUiState instanceof WebPreviewFullscreenUiState) {
                        WebPreviewFullscreenUiState state = (WebPreviewFullscreenUiState) webPreviewUiState;
                        mUiHelpers.setImageOrHide(mActionableEmptyView.image, state.getImageRes());
                        mUiHelpers.setTextOrHide(mActionableEmptyView.title, state.getTitleText());
                        mUiHelpers.setTextOrHide(mActionableEmptyView.subtitle, state.getSubtitleText());
                        mUiHelpers.updateVisibility(mActionableEmptyView.button, state.getButtonVisibility());
                    }

                    invalidateOptionsMenu();
                }
            }
        });
        mViewModel.getLoadNeeded().observe(this, new Observer<Boolean>() {
            @Override public void onChanged(@Nullable Boolean loadNeeded) {
                if (!isActionableDirectUsage() && loadNeeded != null && loadNeeded) {
                    loadContent();
                }
            }
        });
<<<<<<< HEAD
        mViewModel.start(webViewUsageCategory);
=======

        mViewModel.getNavbarUiState().observe(this, new Observer<NavBarUiState>() {
            @Override
            public void onChanged(@Nullable NavBarUiState navBarUiState) {
                if (navBarUiState != null) {
                    mNavigateBackButton.setEnabled(navBarUiState.getBackNavigationEnabled());
                    mNavigateForwardButton.setEnabled(navBarUiState.getForwardNavigationEnabled());
                    AniUtils.animateBottomBar(mDesktopPreviewHint, navBarUiState.getDesktopPreviewHintVisible());
                }
            }
        });

        mViewModel.getNavigateBack().observe(this, new Observer<Unit>() {
            @Override
            public void onChanged(@Nullable Unit unit) {
                if (mWebView.canGoBack()) {
                    mWebView.goBack();
                    refreshBackForwardNavButtons();
                }
            }
        });

        mViewModel.getNavigateForward().observe(this, new Observer<Unit>() {
            @Override
            public void onChanged(@Nullable Unit unit) {
                if (mWebView.canGoForward()) {
                    mWebView.goForward();
                    refreshBackForwardNavButtons();
                }
            }
        });

        mViewModel.getShare().observe(this, new Observer<Unit>() {
            @Override
            public void onChanged(@Nullable Unit unit) {
                Intent share = new Intent(Intent.ACTION_SEND);
                share.setType("text/plain");
                // Use the preferred shareable URL or the default webview URL
                Bundle extras = getIntent().getExtras();
                String shareableUrl = extras.getString(SHAREABLE_URL, null);
                if (TextUtils.isEmpty(shareableUrl)) {
                    shareableUrl = mWebView.getUrl();
                }
                share.putExtra(Intent.EXTRA_TEXT, shareableUrl);
                String shareSubject = extras.getString(SHARE_SUBJECT, null);
                if (!TextUtils.isEmpty(shareSubject)) {
                    share.putExtra(Intent.EXTRA_SUBJECT, shareSubject);
                }
                startActivity(Intent.createChooser(share, getText(R.string.share_link)));
            }
        });

        mViewModel.getOpenExternalBrowser().observe(this, new Observer<Unit>() {
            @Override
            public void onChanged(@Nullable Unit unit) {
                ReaderActivityLauncher.openUrl(WPWebViewActivity.this, mWebView.getUrl(),
                        ReaderActivityLauncher.OpenUrlType.EXTERNAL);
            }
        });

        mViewModel.getPreviewModeSelector().observe(this, new Observer<PreviewModeSelectorStatus>() {
            @Override
            public void onChanged(final @Nullable PreviewModeSelectorStatus previewModelSelectorStatus) {
                if (previewModelSelectorStatus != null && previewModelSelectorStatus.isVisible()) {
                    mPreviewModeButton.post(new Runnable() {
                        @Override public void run() {
                            int popupWidth = getResources().getDimensionPixelSize(R.dimen.web_preview_mode_popup_width);
                            int popupOffset = getResources().getDimensionPixelSize(R.dimen.margin_extra_large);

                            mPreviewModeSelector = new ListPopupWindow(WPWebViewActivity.this);
                            mPreviewModeSelector.setWidth(popupWidth);
                            mPreviewModeSelector.setAdapter(new PreviewModeMenuAdapter(WPWebViewActivity.this,
                                    previewModelSelectorStatus.getSelectedPreviewMode()));
                            mPreviewModeSelector.setDropDownGravity(Gravity.END);
                            mPreviewModeSelector.setAnchorView(mPreviewModeButton);
                            mPreviewModeSelector.setHorizontalOffset(-popupOffset);
                            mPreviewModeSelector.setVerticalOffset(popupOffset);
                            mPreviewModeSelector.setModal(true);
                            mPreviewModeSelector.setOnDismissListener(new OnDismissListener() {
                                @Override public void onDismiss() {
                                    mViewModel.togglePreviewModeSelectorVisibility(false);
                                }
                            });
                            mPreviewModeSelector.setOnItemClickListener(new AdapterView.OnItemClickListener() {
                                @Override
                                public void onItemClick(AdapterView<?> parent, View view, int position, long id) {
                                    mPreviewModeSelector.dismiss();
                                    PreviewModeMenuAdapter adapter = (PreviewModeMenuAdapter) parent.getAdapter();
                                    PreviewMode selectedMode = adapter.getItem(position);
                                    mViewModel.selectPreviewMode(selectedMode);
                                }
                            });
                            mPreviewModeSelector.show();
                        }
                    });
                }
            }
        });

        mViewModel.getPreviewMode().observe(this, new Observer<PreviewMode>() {
            @Override
            public void onChanged(@Nullable PreviewMode previewMode) {
                mWebView.getSettings().setLoadWithOverviewMode(previewMode == PreviewMode.DESKTOP);
                mWebView.getSettings().setUseWideViewPort(previewMode != PreviewMode.DESKTOP);
                mWebView.setInitialScale(100);
            }
        });
        mViewModel.start();
>>>>>>> d97c3283
    }

    public static void openUrlByUsingGlobalWPCOMCredentials(Context context, String url) {
        openWPCOMURL(context, url, null, null, false);
    }

    public static void openUrlByUsingGlobalWPCOMCredentials(Context context,
                                                            String url,
                                                            boolean allowPreviewModeSelection) {
        openWPCOMURL(context, url, null, null, allowPreviewModeSelection);
    }

<<<<<<< HEAD
    public static void openPostUrlByUsingGlobalWPCOMCredentials(Context context, String url, String shareableUrl,
                                                                String shareSubject, boolean startPreviewForResult) {
        openWPCOMURL(context, url, shareableUrl, shareSubject, startPreviewForResult);
    }

    // frameNonce is used to show drafts, without it "no page found" error would be thrown
    public static void openJetpackBlogPostPreview(Context context, String url, String shareableUrl, String shareSubject,
                                                  String frameNonce, boolean startPreviewForResult) {
=======
    public static void openPostUrlByUsingGlobalWPCOMCredentials(Context context,
                                                                String url,
                                                                String shareableUrl,
                                                                String shareSubject,
                                                                boolean allowPreviewModeSelection) {
        openWPCOMURL(context, url, shareableUrl, shareSubject, allowPreviewModeSelection);
    }

    // frameNonce is used to show drafts, without it "no page found" error would be thrown
    public static void openJetpackBlogPostPreview(Context context,
                                                  String url,
                                                  String shareableUrl,
                                                  String shareSubject,
                                                  String frameNonce,
                                                  boolean allowPreviewModeSelection) {
>>>>>>> d97c3283
        if (!TextUtils.isEmpty(frameNonce)) {
            url += "&frame-nonce=" + UrlUtils.urlEncode(frameNonce);
        }
        Intent intent = new Intent(context, WPWebViewActivity.class);
        intent.putExtra(WPWebViewActivity.URL_TO_LOAD, url);
        intent.putExtra(WPWebViewActivity.DISABLE_LINKS_ON_PAGE, false);
        intent.putExtra(WPWebViewActivity.SHOW_PREVIEW_MODE_TOGGLE, allowPreviewModeSelection);
        if (!TextUtils.isEmpty(shareableUrl)) {
            intent.putExtra(WPWebViewActivity.SHAREABLE_URL, shareableUrl);
        }
        if (!TextUtils.isEmpty(shareSubject)) {
            intent.putExtra(WPWebViewActivity.SHARE_SUBJECT, shareSubject);
        }
        if (startPreviewForResult) {
            intent.putExtra(WPWebViewActivity.WEBVIEW_USAGE_TYPE, WPWebViewUsageCategory.REMOTE_PREVIEWING.getValue());
            ((Activity) context).startActivityForResult(intent, RequestCodes.REMOTE_PREVIEW_POST);
        } else {
            context.startActivity(intent);
        }
    }

    // Note: The webview has links disabled (excepted for urls in the whitelist: listOfAllowedURLs)
<<<<<<< HEAD
    public static void openUrlByUsingBlogCredentials(Context context, SiteModel site, PostModel post, String url,
                                                     String[] listOfAllowedURLs, boolean disableLinks) {
        openUrlByUsingBlogCredentials(context, site, post, url, listOfAllowedURLs, disableLinks, false);
    }

    public static void openUrlByUsingBlogCredentials(
            Context context,
            SiteModel site,
            PostModel post,
            String url,
            String[] listOfAllowedURLs,
            boolean disableLinks,
            boolean startPreviewForResult
    ) {
=======
    public static void openUrlByUsingBlogCredentials(Context context,
                                                     SiteModel site,
                                                     PostModel post,
                                                     String url,
                                                     String[] listOfAllowedURLs,
                                                     boolean disableLinks,
                                                     boolean allowPreviewModeSelection) {
>>>>>>> d97c3283
        if (context == null) {
            AppLog.e(AppLog.T.UTILS, "Context is null");
            return;
        }

        if (site == null) {
            AppLog.e(AppLog.T.UTILS, "Site is null");
            return;
        }

        if (TextUtils.isEmpty(url)) {
            AppLog.e(AppLog.T.UTILS, "Empty or null URL");
            ToastUtils.showToast(context, R.string.invalid_site_url_message, ToastUtils.Duration.SHORT);
            return;
        }

        String authURL = WPWebViewActivity.getSiteLoginUrl(site);
        Intent intent = new Intent(context, WPWebViewActivity.class);
        intent.putExtra(WPWebViewActivity.AUTHENTICATION_USER, site.getUsername());
        intent.putExtra(WPWebViewActivity.AUTHENTICATION_PASSWD, site.getPassword());
        intent.putExtra(WPWebViewActivity.URL_TO_LOAD, url);
        intent.putExtra(WPWebViewActivity.AUTHENTICATION_URL, authURL);
        intent.putExtra(WPWebViewActivity.LOCAL_BLOG_ID, site.getId());
        intent.putExtra(WPWebViewActivity.DISABLE_LINKS_ON_PAGE, disableLinks);
        intent.putExtra(WPWebViewActivity.SHOW_PREVIEW_MODE_TOGGLE, allowPreviewModeSelection);
        intent.putExtra(ALLOWED_URLS, listOfAllowedURLs);
        if (post != null) {
            intent.putExtra(WPWebViewActivity.SHAREABLE_URL, post.getLink());
            if (!TextUtils.isEmpty(post.getTitle())) {
                intent.putExtra(WPWebViewActivity.SHARE_SUBJECT, post.getTitle());
            }
        }

        if (startPreviewForResult) {
            intent.putExtra(WPWebViewActivity.WEBVIEW_USAGE_TYPE, WPWebViewUsageCategory.REMOTE_PREVIEWING.getValue());
            ((Activity) context).startActivityForResult(intent, RequestCodes.REMOTE_PREVIEW_POST);
        } else {
            context.startActivity(intent);
        }
    }

    public static void openActionableEmptyViewDirectly(
            Context context,
            WPWebViewUsageCategory directUsageCategory,
            String postTitle
    ) {
        Intent intent = new Intent(context, WPWebViewActivity.class);
        intent.putExtra(WPWebViewActivity.WEBVIEW_USAGE_TYPE, directUsageCategory.getValue());
        intent.putExtra(WPWebViewActivity.ACTION_BAR_TITLE, postTitle);
        context.startActivity(intent);
    }

    protected void toggleNavbarVisibility(boolean isVisible) {
        if (mNavBarContainer != null) {
            if (isVisible) {
                mNavBarContainer.setVisibility(View.VISIBLE);
            } else {
                mNavBarContainer.setVisibility(View.GONE);
            }
        }
    }

    public static void openURL(Context context, String url) {
        openURL(context, url, false);
    }

    public static void openURL(Context context, String url, String referrer) {
        openURL(context, url, referrer, false);
    }

    public static void openURL(Context context, String url, boolean allowPreviewModeSelection) {
        openURL(context, url, null, allowPreviewModeSelection);
    }

    public static void openURL(Context context, String url, String referrer, boolean allowPreviewModeSelection) {
        if (context == null) {
            AppLog.e(AppLog.T.UTILS, "Context is null");
            return;
        }

        if (TextUtils.isEmpty(url)) {
            AppLog.e(AppLog.T.UTILS, "Empty or null URL");
            ToastUtils.showToast(context, R.string.invalid_site_url_message, ToastUtils.Duration.SHORT);
            return;
        }

        Intent intent = new Intent(context, WPWebViewActivity.class);
        intent.putExtra(WPWebViewActivity.URL_TO_LOAD, url);
        intent.putExtra(WPWebViewActivity.SHOW_PREVIEW_MODE_TOGGLE, allowPreviewModeSelection);
        if (!TextUtils.isEmpty(referrer)) {
            intent.putExtra(REFERRER_URL, referrer);
        }
        context.startActivity(intent);
    }

    protected static boolean checkContextAndUrl(Context context, String url) {
        if (context == null) {
            AppLog.e(AppLog.T.UTILS, "Context is null");
            return false;
        }

        if (TextUtils.isEmpty(url)) {
            AppLog.e(AppLog.T.UTILS, "Empty or null URL passed to openUrlByUsingMainWPCOMCredentials");
            ToastUtils.showToast(context, R.string.invalid_site_url_message, ToastUtils.Duration.SHORT);
            return false;
        }
        return true;
    }

    private static void openWPCOMURL(Context context, String url, String shareableUrl, String shareSubject) {
        openWPCOMURL(context, url, shareableUrl, shareSubject, false);
    }

<<<<<<< HEAD
    private static void openWPCOMURL(
            Context context,
            String url,
            String shareableUrl,
            String shareSubject,
            boolean startPreviewForResult
    ) {
=======
    private static void openWPCOMURL(Context context, String url, String shareableUrl, String shareSubject,
                                     boolean allowPreviewModeSelection) {
>>>>>>> d97c3283
        if (!checkContextAndUrl(context, url)) {
            return;
        }

        Intent intent = new Intent(context, WPWebViewActivity.class);
        intent.putExtra(WPWebViewActivity.USE_GLOBAL_WPCOM_USER, true);
        intent.putExtra(WPWebViewActivity.URL_TO_LOAD, url);
        intent.putExtra(WPWebViewActivity.AUTHENTICATION_URL, WPCOM_LOGIN_URL);
        intent.putExtra(WPWebViewActivity.SHOW_PREVIEW_MODE_TOGGLE, allowPreviewModeSelection);
        if (!TextUtils.isEmpty(shareableUrl)) {
            intent.putExtra(WPWebViewActivity.SHAREABLE_URL, shareableUrl);
        }
        if (!TextUtils.isEmpty(shareSubject)) {
            intent.putExtra(WPWebViewActivity.SHARE_SUBJECT, shareSubject);
        }

        if (startPreviewForResult) {
            intent.putExtra(WPWebViewActivity.WEBVIEW_USAGE_TYPE, WPWebViewUsageCategory.REMOTE_PREVIEWING.getValue());
            ((Activity) context).startActivityForResult(intent, RequestCodes.REMOTE_PREVIEW_POST);
        } else {
            context.startActivity(intent);
        }
    }

    @SuppressLint("SetJavaScriptEnabled")
    @Override
    protected void configureWebView() {
        if (isActionableDirectUsage()) return;

        mWebView.getSettings().setJavaScriptEnabled(true);
        mWebView.getSettings().setDomStorageEnabled(true);
        CookieManager cookieManager = CookieManager.getInstance();
        cookieManager.setAcceptThirdPartyCookies(mWebView, true);

        final Bundle extras = getIntent().getExtras();

        // Configure the allowed URLs if available
        ArrayList<String> allowedURL = null;
        if (extras != null && extras.getBoolean(DISABLE_LINKS_ON_PAGE, false)) {
            String addressToLoad = extras.getString(URL_TO_LOAD);
            String authURL = extras.getString(AUTHENTICATION_URL);
            allowedURL = new ArrayList<>();
            if (!TextUtils.isEmpty(addressToLoad)) {
                allowedURL.add(addressToLoad);
            }
            if (!TextUtils.isEmpty(authURL)) {
                allowedURL.add(authURL);
            }

            if (extras.getStringArray(ALLOWED_URLS) != null) {
                String[] urls = extras.getStringArray(ALLOWED_URLS);
                for (String currentURL : urls) {
                    allowedURL.add(currentURL);
                }
            }
        }

        WebViewClient webViewClient = createWebViewClient(allowedURL);

        mWebView.setWebViewClient(webViewClient);
        mWebView.setWebChromeClient(new WPWebChromeClient(this, (ProgressBar) findViewById(R.id.progress_bar)));
    }

    protected WebViewClient createWebViewClient(List<String> allowedURL) {
        URLFilteredWebViewClient webViewClient;
        if (getIntent().hasExtra(LOCAL_BLOG_ID)) {
            SiteModel site = mSiteStore.getSiteByLocalId(getIntent().getIntExtra(LOCAL_BLOG_ID, -1));
            if (site == null) {
                AppLog.e(AppLog.T.UTILS, "No valid blog passed to WPWebViewActivity");
                setResultIfNeededAndFinish();
            }
            webViewClient = new WPWebViewClient(site, mAccountStore.getAccessToken(), allowedURL, this);
        } else {
            webViewClient = new URLFilteredWebViewClient(allowedURL, this);
        }
        return webViewClient;
    }

    @Override
    public void onWebViewPageLoaded() {
        mViewModel.onUrlLoaded();
        refreshBackForwardNavButtons();
    }

    private void refreshBackForwardNavButtons() {
        mViewModel.toggleBackNavigation(mWebView.canGoBack());
        mViewModel.toggleForwardNavigation(mWebView.canGoForward());
    }

    @Override
    public void onWebViewReceivedError() {
        mViewModel.onReceivedError();
    }

    @Override
    protected void loadContent() {
        if (isActionableDirectUsage()) return;
    
        Bundle extras = getIntent().getExtras();

        if (extras == null) {
            AppLog.e(AppLog.T.UTILS, "No valid parameters passed to WPWebViewActivity");
            setResultIfNeededAndFinish();
            return;
        }

        String addressToLoad = extras.getString(URL_TO_LOAD);
        String username = extras.getString(AUTHENTICATION_USER, "");
        String password = extras.getString(AUTHENTICATION_PASSWD, "");
        String authURL = extras.getString(AUTHENTICATION_URL);

        if (TextUtils.isEmpty(addressToLoad) || !UrlUtils.isValidUrlAndHostNotNull(addressToLoad)) {
            AppLog.e(AppLog.T.UTILS, "Empty or null or invalid URL passed to WPWebViewActivity");
            ToastUtils.showToast(this, R.string.invalid_site_url_message, ToastUtils.Duration.SHORT);
            setResultIfNeededAndFinish();
            return;
        }

        if (extras.getBoolean(USE_GLOBAL_WPCOM_USER, false)) {
            username = mAccountStore.getAccount().getUserName();

            // Custom domains are not properly authenticated due to a server side(?) issue, so this gets around that
            if (!addressToLoad.contains(".wordpress.com")) {
                List<SiteModel> wpComSites = mSiteStore.getWPComSites();
                for (SiteModel siteModel : wpComSites) {
                    // Only replace the url if we know the unmapped url and if it's a custom domain
                    if (!TextUtils.isEmpty(siteModel.getUnmappedUrl())
                        && !siteModel.getUrl().contains(".wordpress.com")) {
                        addressToLoad = addressToLoad.replace(siteModel.getUrl(), siteModel.getUnmappedUrl());
                    }
                }
            }
        }

        if (TextUtils.isEmpty(authURL) && TextUtils.isEmpty(username) && TextUtils.isEmpty(password)) {
            // Only the URL to load is passed to this activity. Use the normal un-authenticated
            // loader, optionally with our referrer header
            String referrerUrl = extras.getString(REFERRER_URL);
            if (!TextUtils.isEmpty(referrerUrl)) {
                Map<String, String> headers = new HashMap<>();
                headers.put("Referer", referrerUrl);
                loadUrl(addressToLoad, headers);
            } else {
                loadUrl(addressToLoad);
            }
        } else {
            if (TextUtils.isEmpty(authURL) || !UrlUtils.isValidUrlAndHostNotNull(authURL)) {
                AppLog.e(AppLog.T.UTILS, "Empty or null or invalid auth URL passed to WPWebViewActivity");
                ToastUtils.showToast(this, R.string.invalid_site_url_message, ToastUtils.Duration.SHORT);
                setResultIfNeededAndFinish();
            }

            if (TextUtils.isEmpty(username)) {
                AppLog.e(AppLog.T.UTILS, "Username empty/null");
                ToastUtils.showToast(this, R.string.incorrect_credentials, ToastUtils.Duration.SHORT);
                setResultIfNeededAndFinish();
            }

            loadAuthenticatedUrl(authURL, addressToLoad, username, password);
        }
    }

    /**
     * Login to the WordPress.com and load the specified URL.
     */
    protected void loadAuthenticatedUrl(String authenticationURL, String urlToLoad, String username, String password) {
        String postData = getAuthenticationPostData(authenticationURL, urlToLoad, username, password,
                mAccountStore.getAccessToken());

        mWebView.postUrl(authenticationURL, postData.getBytes());
    }

    public static String getAuthenticationPostData(String authenticationUrl, String urlToLoad, String username,
                                                   String password, String token) {
        if (TextUtils.isEmpty(authenticationUrl)) {
            return "";
        }

        try {
            String postData = String.format(
                    "log=%s&pwd=%s&redirect_to=%s",
                    URLEncoder.encode(StringUtils.notNullStr(username), ENCODING_UTF8),
                    URLEncoder.encode(StringUtils.notNullStr(password), ENCODING_UTF8),
                    URLEncoder.encode(StringUtils.notNullStr(urlToLoad), ENCODING_UTF8)
                                           );

            // Add token authorization when signing in to WP.com
            if (WPUrlUtils.safeToAddWordPressComAuthToken(authenticationUrl)
                && authenticationUrl.contains("wordpress.com/wp-login.php") && !TextUtils.isEmpty(token)) {
                postData += "&authorization=Bearer " + URLEncoder.encode(token, ENCODING_UTF8);
            }

            return postData;
        } catch (UnsupportedEncodingException e) {
            AppLog.e(AppLog.T.UTILS, e);
        }

        return "";
    }

    /**
     * Get the URL of the WordPress login page.
     *
     * @return URL of the login page.
     */
    public static String getSiteLoginUrl(SiteModel site) {
        String loginURL = site.getLoginUrl();

        // Try to guess the login URL if blogOptions is null (blog not added to the app), or WP version is < 3.6
        if (loginURL == null) {
            if (site.getUrl() != null) {
                return site.getUrl() + "/wp-login.php";
            } else {
                return site.getXmlRpcUrl().replace("xmlrpc.php", "wp-login.php");
            }
        }

        return loginURL;
    }

    private boolean isActionableDirectUsage() {
        return mViewModel.isActionableDirectUsage();
    }

    @Override
    public boolean onCreateOptionsMenu(Menu menu) {
        super.onCreateOptionsMenu(menu);

        MenuInflater inflater = getMenuInflater();
        inflater.inflate(R.menu.webview, menu);
        return true;
    }

    private void updateMenuItemState(MenuItem menuItem, boolean isVisible, boolean showAsAction) {
        if (menuItem != null) {
            menuItem.setVisible(isVisible);
            if (showAsAction) {
                menuItem.setShowAsAction(MenuItem.SHOW_AS_ACTION_IF_ROOM);
            } else {
                menuItem.setShowAsAction(MenuItem.SHOW_AS_ACTION_NEVER);
            }
        }
    }

    private void setupMenuForWebViewUsage(Menu menu) {
        MenuItem browser = menu.findItem(R.id.menu_browser);
        MenuItem share = menu.findItem(R.id.menu_share);
        MenuItem refresh = menu.findItem(R.id.menu_refresh);

        WPWebViewMenuUiState menuUiState = mViewModel.getMenuUiState();

        updateMenuItemState(
                browser,
                menuUiState.getBrowserMenuVisible(),
                menuUiState.getBrowserMenuShowAsAction());

        updateMenuItemState(
                share,
                menuUiState.getShareMenuVisible(),
                menuUiState.getShareMenuShowAsAction());

        updateMenuItemState(
                refresh,
                menuUiState.getRefreshMenuVisible(),
                menuUiState.getRefreshMenuShowAsAction());
    }

    @Override
    public boolean onPrepareOptionsMenu(Menu menu) {
        super.onPrepareOptionsMenu(menu);

        setupMenuForWebViewUsage(menu);

        return true;
    }

    @Override
    public boolean onOptionsItemSelected(final MenuItem item) {
        if (mWebView == null) {
            return false;
        }

        int itemID = item.getItemId();

        if (itemID == android.R.id.home) {
            setResultIfNeeded();
        } else if (itemID == R.id.menu_refresh) {
            mWebView.reload();
            return true;
        }

        return super.onOptionsItemSelected(item);
    }

<<<<<<< HEAD
    // Since currently we are going to look at the request code and not at the result code
    // in the onActivityResult callbacks, this method is actually redundant, but wanted
    // to be explicit in case of future expansions on this.
    private void setResultIfNeeded() {
        if (getCallingActivity() != null) {
            setResult(RESULT_OK);
        }
    }

    private void setResultIfNeededAndFinish() {
        setResultIfNeeded();
        finish();
=======
    protected void onDestroy() {
        super.onDestroy();
        if (mPreviewModeSelector != null && mPreviewModeSelector.isShowing()) {
            mPreviewModeSelector.setOnDismissListener(null);
            mPreviewModeSelector.dismiss();
        }
    }

    @Override
    public void onBackPressed() {
        if (mWebView.canGoBack()) {
            mWebView.goBack();
            refreshBackForwardNavButtons();
        } else {
            super.onBackPressed();
        }
>>>>>>> d97c3283
    }
}<|MERGE_RESOLUTION|>--- conflicted
+++ resolved
@@ -118,12 +118,9 @@
     public static final String DISABLE_LINKS_ON_PAGE = "DISABLE_LINKS_ON_PAGE";
     public static final String ALLOWED_URLS = "allowed_urls";
     public static final String ENCODING_UTF8 = "UTF-8";
-<<<<<<< HEAD
     public static final String WEBVIEW_USAGE_TYPE = "webview_usage_type";
     public static final String ACTION_BAR_TITLE = "action_bar_title";
-=======
     public static final String SHOW_PREVIEW_MODE_TOGGLE = "SHOW_PREVIEW_MODE_TOGGLE";
->>>>>>> d97c3283
 
     @Inject AccountStore mAccountStore;
     @Inject SiteStore mSiteStore;
@@ -134,8 +131,6 @@
     private ViewGroup mFullScreenProgressLayout;
     private WPWebViewViewModel mViewModel;
     private ListPopupWindow mPreviewModeSelector;
-
-
     private View mNavBarContainer;
     private LinearLayout mNavBar;
     private View mNavigateForwardButton;
@@ -161,12 +156,6 @@
     }
 
     @Override
-    public void onBackPressed() {
-        super.onBackPressed();
-        setResultIfNeeded();
-    }
-
-    @Override
     public final void configureView() {
         setContentView(R.layout.wpwebview_activity);
 
@@ -174,13 +163,12 @@
         mFullScreenProgressLayout = findViewById(R.id.progress_layout);
         mWebView = findViewById(R.id.webView);
 
-<<<<<<< HEAD
         WPWebViewUsageCategory webViewUsageCategory = WPWebViewUsageCategory.fromInt(getIntent()
                 .getIntExtra(WEBVIEW_USAGE_TYPE, 0));
 
         initRetryButton();
         initViewModel(webViewUsageCategory);
-=======
+
         mNavBarContainer = findViewById(R.id.navbar_container);
         mNavBar = findViewById(R.id.navbar);
 
@@ -237,11 +225,8 @@
             }
         }
 
-        initRetryButton();
-        initViewModel();
         setupToolbar();
     }
->>>>>>> d97c3283
 
     private void setupToolbar() {
         Toolbar toolbar = findViewById(R.id.toolbar);
@@ -258,21 +243,15 @@
                 if (upIcon != null) {
                     upIcon.setColorFilter(getResources().getColor(R.color.gray_60), PorterDuff.Mode.SRC_ATOP);
                 }
-            }
-        }
-<<<<<<< HEAD
-        ActionBar actionBar = getSupportActionBar();
-        if (actionBar != null) {
-            actionBar.setDisplayShowTitleEnabled(true);
-            actionBar.setDisplayHomeAsUpEnabled(true);
-
-            if (isActionableDirectUsage()) {
-                 String title = getIntent().getStringExtra(ACTION_BAR_TITLE);
-                 if (title != null) {
-                     actionBar.setTitle(title);
-                 }
-            }
-=======
+
+                if (isActionableDirectUsage()) {
+                    String title = getIntent().getStringExtra(ACTION_BAR_TITLE);
+                    if (title != null) {
+                        actionBar.setTitle(title);
+                    }
+                }
+            }
+        }
     }
 
     private void showSubtitle(ActionBar actionBar) {
@@ -280,7 +259,6 @@
 
         if (extras == null) {
             return;
->>>>>>> d97c3283
         }
 
         String originalUrl = extras.getString(URL_TO_LOAD);
@@ -319,6 +297,7 @@
                 }
             }
         });
+
         mViewModel.getLoadNeeded().observe(this, new Observer<Boolean>() {
             @Override public void onChanged(@Nullable Boolean loadNeeded) {
                 if (!isActionableDirectUsage() && loadNeeded != null && loadNeeded) {
@@ -326,9 +305,7 @@
                 }
             }
         });
-<<<<<<< HEAD
-        mViewModel.start(webViewUsageCategory);
-=======
+
 
         mViewModel.getNavbarUiState().observe(this, new Observer<NavBarUiState>() {
             @Override
@@ -395,7 +372,8 @@
                 if (previewModelSelectorStatus != null && previewModelSelectorStatus.isVisible()) {
                     mPreviewModeButton.post(new Runnable() {
                         @Override public void run() {
-                            int popupWidth = getResources().getDimensionPixelSize(R.dimen.web_preview_mode_popup_width);
+                            int popupWidth =
+                                    getResources().getDimensionPixelSize(R.dimen.web_preview_mode_popup_width);
                             int popupOffset = getResources().getDimensionPixelSize(R.dimen.margin_extra_large);
 
                             mPreviewModeSelector = new ListPopupWindow(WPWebViewActivity.this);
@@ -436,46 +414,29 @@
                 mWebView.setInitialScale(100);
             }
         });
-        mViewModel.start();
->>>>>>> d97c3283
+        mViewModel.start(webViewUsageCategory);
     }
 
     public static void openUrlByUsingGlobalWPCOMCredentials(Context context, String url) {
-        openWPCOMURL(context, url, null, null, false);
+        openWPCOMURL(context, url, null, null, false, false);
     }
 
     public static void openUrlByUsingGlobalWPCOMCredentials(Context context,
                                                             String url,
                                                             boolean allowPreviewModeSelection) {
-        openWPCOMURL(context, url, null, null, allowPreviewModeSelection);
-    }
-
-<<<<<<< HEAD
+        openWPCOMURL(context, url, null, null, allowPreviewModeSelection, false);
+    }
+
     public static void openPostUrlByUsingGlobalWPCOMCredentials(Context context, String url, String shareableUrl,
-                                                                String shareSubject, boolean startPreviewForResult) {
-        openWPCOMURL(context, url, shareableUrl, shareSubject, startPreviewForResult);
+                                                                String shareSubject, boolean allowPreviewModeSelection,
+                                                                boolean startPreviewForResult) {
+        openWPCOMURL(context, url, shareableUrl, shareSubject, allowPreviewModeSelection, startPreviewForResult);
     }
 
     // frameNonce is used to show drafts, without it "no page found" error would be thrown
     public static void openJetpackBlogPostPreview(Context context, String url, String shareableUrl, String shareSubject,
-                                                  String frameNonce, boolean startPreviewForResult) {
-=======
-    public static void openPostUrlByUsingGlobalWPCOMCredentials(Context context,
-                                                                String url,
-                                                                String shareableUrl,
-                                                                String shareSubject,
-                                                                boolean allowPreviewModeSelection) {
-        openWPCOMURL(context, url, shareableUrl, shareSubject, allowPreviewModeSelection);
-    }
-
-    // frameNonce is used to show drafts, without it "no page found" error would be thrown
-    public static void openJetpackBlogPostPreview(Context context,
-                                                  String url,
-                                                  String shareableUrl,
-                                                  String shareSubject,
-                                                  String frameNonce,
-                                                  boolean allowPreviewModeSelection) {
->>>>>>> d97c3283
+                                                  String frameNonce, boolean allowPreviewModeSelection,
+                                                  boolean startPreviewForResult) {
         if (!TextUtils.isEmpty(frameNonce)) {
             url += "&frame-nonce=" + UrlUtils.urlEncode(frameNonce);
         }
@@ -495,13 +456,6 @@
         } else {
             context.startActivity(intent);
         }
-    }
-
-    // Note: The webview has links disabled (excepted for urls in the whitelist: listOfAllowedURLs)
-<<<<<<< HEAD
-    public static void openUrlByUsingBlogCredentials(Context context, SiteModel site, PostModel post, String url,
-                                                     String[] listOfAllowedURLs, boolean disableLinks) {
-        openUrlByUsingBlogCredentials(context, site, post, url, listOfAllowedURLs, disableLinks, false);
     }
 
     public static void openUrlByUsingBlogCredentials(
@@ -511,17 +465,8 @@
             String url,
             String[] listOfAllowedURLs,
             boolean disableLinks,
-            boolean startPreviewForResult
-    ) {
-=======
-    public static void openUrlByUsingBlogCredentials(Context context,
-                                                     SiteModel site,
-                                                     PostModel post,
-                                                     String url,
-                                                     String[] listOfAllowedURLs,
-                                                     boolean disableLinks,
-                                                     boolean allowPreviewModeSelection) {
->>>>>>> d97c3283
+            boolean allowPreviewModeSelection,
+            boolean startPreviewForResult) {
         if (context == null) {
             AppLog.e(AppLog.T.UTILS, "Context is null");
             return;
@@ -556,7 +501,8 @@
         }
 
         if (startPreviewForResult) {
-            intent.putExtra(WPWebViewActivity.WEBVIEW_USAGE_TYPE, WPWebViewUsageCategory.REMOTE_PREVIEWING.getValue());
+            intent.putExtra(WPWebViewActivity.WEBVIEW_USAGE_TYPE,
+                    WPWebViewUsageCategory.REMOTE_PREVIEWING.getValue());
             ((Activity) context).startActivityForResult(intent, RequestCodes.REMOTE_PREVIEW_POST);
         } else {
             context.startActivity(intent);
@@ -567,7 +513,7 @@
             Context context,
             WPWebViewUsageCategory directUsageCategory,
             String postTitle
-    ) {
+                                                      ) {
         Intent intent = new Intent(context, WPWebViewActivity.class);
         intent.putExtra(WPWebViewActivity.WEBVIEW_USAGE_TYPE, directUsageCategory.getValue());
         intent.putExtra(WPWebViewActivity.ACTION_BAR_TITLE, postTitle);
@@ -596,7 +542,8 @@
         openURL(context, url, null, allowPreviewModeSelection);
     }
 
-    public static void openURL(Context context, String url, String referrer, boolean allowPreviewModeSelection) {
+    public static void openURL(Context context, String url, String referrer,
+                               boolean allowPreviewModeSelection) {
         if (context == null) {
             AppLog.e(AppLog.T.UTILS, "Context is null");
             return;
@@ -632,21 +579,17 @@
     }
 
     private static void openWPCOMURL(Context context, String url, String shareableUrl, String shareSubject) {
-        openWPCOMURL(context, url, shareableUrl, shareSubject, false);
-    }
-
-<<<<<<< HEAD
+        openWPCOMURL(context, url, shareableUrl, shareSubject, false, false);
+    }
+
     private static void openWPCOMURL(
             Context context,
             String url,
             String shareableUrl,
             String shareSubject,
+            boolean allowPreviewModeSelection,
             boolean startPreviewForResult
-    ) {
-=======
-    private static void openWPCOMURL(Context context, String url, String shareableUrl, String shareSubject,
-                                     boolean allowPreviewModeSelection) {
->>>>>>> d97c3283
+                                    ) {
         if (!checkContextAndUrl(context, url)) {
             return;
         }
@@ -664,7 +607,8 @@
         }
 
         if (startPreviewForResult) {
-            intent.putExtra(WPWebViewActivity.WEBVIEW_USAGE_TYPE, WPWebViewUsageCategory.REMOTE_PREVIEWING.getValue());
+            intent.putExtra(WPWebViewActivity.WEBVIEW_USAGE_TYPE,
+                    WPWebViewUsageCategory.REMOTE_PREVIEWING.getValue());
             ((Activity) context).startActivityForResult(intent, RequestCodes.REMOTE_PREVIEW_POST);
         } else {
             context.startActivity(intent);
@@ -674,7 +618,9 @@
     @SuppressLint("SetJavaScriptEnabled")
     @Override
     protected void configureWebView() {
-        if (isActionableDirectUsage()) return;
+        if (isActionableDirectUsage()) {
+            return;
+        }
 
         mWebView.getSettings().setJavaScriptEnabled(true);
         mWebView.getSettings().setDomStorageEnabled(true);
@@ -743,8 +689,10 @@
 
     @Override
     protected void loadContent() {
-        if (isActionableDirectUsage()) return;
-    
+        if (isActionableDirectUsage()) {
+            return;
+        }
+
         Bundle extras = getIntent().getExtras();
 
         if (extras == null) {
@@ -880,49 +828,6 @@
         return true;
     }
 
-    private void updateMenuItemState(MenuItem menuItem, boolean isVisible, boolean showAsAction) {
-        if (menuItem != null) {
-            menuItem.setVisible(isVisible);
-            if (showAsAction) {
-                menuItem.setShowAsAction(MenuItem.SHOW_AS_ACTION_IF_ROOM);
-            } else {
-                menuItem.setShowAsAction(MenuItem.SHOW_AS_ACTION_NEVER);
-            }
-        }
-    }
-
-    private void setupMenuForWebViewUsage(Menu menu) {
-        MenuItem browser = menu.findItem(R.id.menu_browser);
-        MenuItem share = menu.findItem(R.id.menu_share);
-        MenuItem refresh = menu.findItem(R.id.menu_refresh);
-
-        WPWebViewMenuUiState menuUiState = mViewModel.getMenuUiState();
-
-        updateMenuItemState(
-                browser,
-                menuUiState.getBrowserMenuVisible(),
-                menuUiState.getBrowserMenuShowAsAction());
-
-        updateMenuItemState(
-                share,
-                menuUiState.getShareMenuVisible(),
-                menuUiState.getShareMenuShowAsAction());
-
-        updateMenuItemState(
-                refresh,
-                menuUiState.getRefreshMenuVisible(),
-                menuUiState.getRefreshMenuShowAsAction());
-    }
-
-    @Override
-    public boolean onPrepareOptionsMenu(Menu menu) {
-        super.onPrepareOptionsMenu(menu);
-
-        setupMenuForWebViewUsage(menu);
-
-        return true;
-    }
-
     @Override
     public boolean onOptionsItemSelected(final MenuItem item) {
         if (mWebView == null) {
@@ -941,7 +846,6 @@
         return super.onOptionsItemSelected(item);
     }
 
-<<<<<<< HEAD
     // Since currently we are going to look at the request code and not at the result code
     // in the onActivityResult callbacks, this method is actually redundant, but wanted
     // to be explicit in case of future expansions on this.
@@ -954,7 +858,8 @@
     private void setResultIfNeededAndFinish() {
         setResultIfNeeded();
         finish();
-=======
+    }
+
     protected void onDestroy() {
         super.onDestroy();
         if (mPreviewModeSelector != null && mPreviewModeSelector.isShowing()) {
@@ -970,7 +875,7 @@
             refreshBackForwardNavButtons();
         } else {
             super.onBackPressed();
-        }
->>>>>>> d97c3283
+            setResultIfNeeded();
+        }
     }
 }