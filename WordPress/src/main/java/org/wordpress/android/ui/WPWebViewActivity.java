package org.wordpress.android.ui;

import android.annotation.SuppressLint;
import android.content.Context;
import android.content.Intent;
import android.graphics.PorterDuff;
import android.graphics.drawable.Drawable;
import android.net.Uri;
import android.os.Bundle;
import android.text.TextUtils;
import android.view.Gravity;
import android.view.Menu;
import android.view.MenuInflater;
import android.view.MenuItem;
import android.view.View;
import android.view.View.OnClickListener;
import android.view.ViewGroup;
import android.webkit.CookieManager;
import android.webkit.WebViewClient;
import android.widget.AdapterView;
import android.widget.PopupWindow.OnDismissListener;
import android.widget.ProgressBar;

import androidx.annotation.Nullable;
import androidx.appcompat.app.ActionBar;
import androidx.appcompat.widget.ListPopupWindow;
import androidx.appcompat.widget.Toolbar;
import androidx.appcompat.widget.TooltipCompat;
import androidx.lifecycle.Observer;
import androidx.lifecycle.ViewModelProvider;
import androidx.lifecycle.ViewModelProviders;

import org.wordpress.android.R;
import org.wordpress.android.WordPress;
import org.wordpress.android.fluxc.model.PostModel;
import org.wordpress.android.fluxc.model.SiteModel;
import org.wordpress.android.fluxc.store.AccountStore;
import org.wordpress.android.fluxc.store.SiteStore;
import org.wordpress.android.ui.reader.ReaderActivityLauncher;
import org.wordpress.android.ui.utils.UiHelpers;
import org.wordpress.android.util.AniUtils;
import org.wordpress.android.util.AppLog;
import org.wordpress.android.util.ErrorManagedWebViewClient.ErrorManagedWebViewClientListener;
import org.wordpress.android.util.StringUtils;
import org.wordpress.android.util.ToastUtils;
import org.wordpress.android.util.URLFilteredWebViewClient;
import org.wordpress.android.util.UrlUtils;
import org.wordpress.android.util.WPUrlUtils;
import org.wordpress.android.util.WPWebViewClient;
import org.wordpress.android.util.helpers.WPWebChromeClient;
import org.wordpress.android.viewmodel.wpwebview.WPWebViewViewModel;
import org.wordpress.android.viewmodel.wpwebview.WPWebViewViewModel.NavBarUiState;
import org.wordpress.android.viewmodel.wpwebview.WPWebViewViewModel.PreviewMode;
import org.wordpress.android.viewmodel.wpwebview.WPWebViewViewModel.PreviewModeSelectorStatus;
import org.wordpress.android.viewmodel.wpwebview.WPWebViewViewModel.WebPreviewUiState;

import java.io.UnsupportedEncodingException;
import java.net.URLEncoder;
import java.util.ArrayList;
import java.util.HashMap;
import java.util.List;
import java.util.Map;

import javax.inject.Inject;

import kotlin.Unit;

/**
 * Activity for opening external WordPress links in a webview.
 * <p/>
 * Try to use one of the methods below to open the webview:
 * - openURL
 * - openUrlByUsingMainWPCOMCredentials
 * - openUrlByUsingWPCOMCredentials
 * - openUrlByUsingBlogCredentials (for self hosted sites)
 * <p/>
 * If you need to start the activity with delay, start activity with result, or none of the methods above are enough
 * for your needs,
 * you can start the activity by passing the required parameters, depending on what you need to do.
 * <p/>
 * 1. Load a simple URL (without any kind of authentication)
 * - Start the activity with the parameter URL_TO_LOAD set to the URL to load.
 * <p/>
 * 2. Load a WordPress.com URL
 * Start the activity with the following parameters:
 * - URL_TO_LOAD: target URL to load in the webview.
 * - AUTHENTICATION_URL: The address of the WordPress.com authentication endpoint. Please use WPCOM_LOGIN_URL.
 * - AUTHENTICATION_USER: username.
 * - AUTHENTICATION_PASSWD: password.
 * <p/>
 * 3. Load a WordPress.org URL with authentication
 * - URL_TO_LOAD: target URL to load in the webview.
 * - AUTHENTICATION_URL: The address of the authentication endpoint. Please use the value of getSiteLoginUrl()
 * to retrieve the correct address of the authentication endpoint.
 * - AUTHENTICATION_USER: username.
 * - AUTHENTICATION_PASSWD: password.
 * - LOCAL_BLOG_ID: local id of the blog in the app database. This is required since some blogs could have HTTP Auth,
 * or self-signed certs in place.
 * - REFERRER_URL: url to add as an HTTP referrer header, currently only used for non-authed reader posts
 */
public class WPWebViewActivity extends WebViewActivity implements ErrorManagedWebViewClientListener {
    public static final String AUTHENTICATION_URL = "authenticated_url";
    public static final String AUTHENTICATION_USER = "authenticated_user";
    public static final String AUTHENTICATION_PASSWD = "authenticated_passwd";
    public static final String USE_GLOBAL_WPCOM_USER = "USE_GLOBAL_WPCOM_USER";
    public static final String URL_TO_LOAD = "url_to_load";
    public static final String WPCOM_LOGIN_URL = "https://wordpress.com/wp-login.php";
    public static final String LOCAL_BLOG_ID = "local_blog_id";
    public static final String SHAREABLE_URL = "shareable_url";
    public static final String SHARE_SUBJECT = "share_subject";
    public static final String REFERRER_URL = "referrer_url";
    public static final String DISABLE_LINKS_ON_PAGE = "DISABLE_LINKS_ON_PAGE";
    public static final String ALLOWED_URLS = "allowed_urls";
    public static final String ENCODING_UTF8 = "UTF-8";

    @Inject AccountStore mAccountStore;
    @Inject SiteStore mSiteStore;
    @Inject ViewModelProvider.Factory mViewModelFactory;
    @Inject UiHelpers mUiHelpers;

    private ActionableEmptyView mActionableEmptyView;
    private ViewGroup mFullScreenProgressLayout;
    private WPWebViewViewModel mViewModel;
    private ListPopupWindow mPreviewModeSelector;

    private View mNavigateForwardButton;
    private View mNavigateBackButton;
    private View mShareButton;
    private View mExternalBrowserButton;
    private View mPreviewModeButton;
    private View mDesktopPreviewHint;

    @Override
    public void onCreate(Bundle savedInstanceState) {
        ((WordPress) getApplication()).component().inject(this);
        super.onCreate(savedInstanceState);
    }

    @Override
    public final void configureView() {
        setContentView(R.layout.wpwebview_activity);

        mActionableEmptyView = findViewById(R.id.actionable_empty_view);
        mFullScreenProgressLayout = findViewById(R.id.progress_layout);
        mWebView = findViewById(R.id.webView);

        mNavigateBackButton = findViewById(R.id.back_button);
        mNavigateForwardButton = findViewById(R.id.forward_button);
        mShareButton = findViewById(R.id.share_button);
        mExternalBrowserButton = findViewById(R.id.external_browser_button);
        mPreviewModeButton = findViewById(R.id.preview_type_selector_button);
        mDesktopPreviewHint = findViewById(R.id.desktop_preview_hint);

        TooltipCompat.setTooltipText(mNavigateBackButton, mNavigateBackButton.getContentDescription());
        TooltipCompat.setTooltipText(mNavigateForwardButton, mNavigateForwardButton.getContentDescription());
        TooltipCompat.setTooltipText(mShareButton, mShareButton.getContentDescription());
        TooltipCompat.setTooltipText(mExternalBrowserButton, mExternalBrowserButton.getContentDescription());
        TooltipCompat.setTooltipText(mPreviewModeButton, mPreviewModeButton.getContentDescription());

        mNavigateBackButton.setOnClickListener(new OnClickListener() {
            @Override public void onClick(View v) {
                mViewModel.navigateBack();
            }
        });

        mNavigateForwardButton.setOnClickListener(new OnClickListener() {
            @Override public void onClick(View v) {
                mViewModel.navigateForward();
            }
        });

        mShareButton.setOnClickListener(new OnClickListener() {
            @Override public void onClick(View v) {
                mViewModel.share();
            }
        });

        mExternalBrowserButton.setOnClickListener(new OnClickListener() {
            @Override public void onClick(View v) {
                mViewModel.openPageInExternalBrowser();
            }
        });

        mPreviewModeButton.setOnClickListener(new OnClickListener() {
            @Override public void onClick(View v) {
                mViewModel.togglePreviewModeSelectorVisibility(true);
            }
        });

        initRetryButton();
        initViewModel();
        setupToolbar();
    }

    private void setupToolbar() {
        Toolbar toolbar = findViewById(R.id.toolbar);
        if (toolbar != null) {
            setSupportActionBar(toolbar);

            ActionBar actionBar = getSupportActionBar();
            if (actionBar != null) {
                showSubtitle(actionBar);
                actionBar.setDisplayShowTitleEnabled(true);
                actionBar.setDisplayHomeAsUpEnabled(true);

                Drawable upIcon = toolbar.getNavigationIcon();
                if (upIcon != null) {
                    upIcon.setColorFilter(getResources().getColor(R.color.gray_600),
                            PorterDuff.Mode.SRC_ATOP);
                }
            }
        }
    }

    private void showSubtitle(ActionBar actionBar) {
        Bundle extras = getIntent().getExtras();

        if (extras == null) {
            return;
        }

        String originalUrl = extras.getString(URL_TO_LOAD);
        Uri uri = Uri.parse(originalUrl);
        actionBar.setSubtitle(uri.getHost());
    }

    private void initRetryButton() {
        mActionableEmptyView.button.setOnClickListener(new OnClickListener() {
            @Override public void onClick(View v) {
                mViewModel.loadIfNecessary();
            }
        });
    }

    private void initViewModel() {
        mViewModel = ViewModelProviders.of(this, mViewModelFactory).get(WPWebViewViewModel.class);
        mViewModel.getUiState().observe(this, new Observer<WebPreviewUiState>() {
            @Override public void onChanged(@Nullable WebPreviewUiState webPreviewUiState) {
                if (webPreviewUiState != null) {
                    mUiHelpers.updateVisibility(mActionableEmptyView,
                            webPreviewUiState.getActionableEmptyView());
                    mUiHelpers.updateVisibility(mFullScreenProgressLayout,
                            webPreviewUiState.getFullscreenProgressLayoutVisibility());
                    mUiHelpers.updateVisibility(mWebView, webPreviewUiState.getWebViewVisibility());
                }
            }
        });
        mViewModel.getLoadNeeded().observe(this, new Observer<Boolean>() {
            @Override public void onChanged(@Nullable Boolean loadNeeded) {
                if (loadNeeded != null && loadNeeded) {
                    loadContent();
                }
            }
        });

        mViewModel.getNavbarUiState().observe(this, new Observer<NavBarUiState>() {
            @Override
            public void onChanged(@Nullable NavBarUiState navBarUiState) {
                if (navBarUiState != null) {
                    mNavigateBackButton.setEnabled(navBarUiState.getBackNavigationEnabled());
                    mNavigateForwardButton.setEnabled(navBarUiState.getForwardNavigationEnabled());
                    AniUtils.animateBottomBar(mDesktopPreviewHint, navBarUiState.getDesktopPreviewHintVisible());
                }
            }
        });

        mViewModel.getNavigateBack().observe(this, new Observer<Unit>() {
            @Override
            public void onChanged(@Nullable Unit unit) {
                if (mWebView.canGoBack()) {
                    mWebView.goBack();
                    refreshBackForwardNavButtons();
                }
            }
        });

        mViewModel.getNavigateForward().observe(this, new Observer<Unit>() {
            @Override
            public void onChanged(@Nullable Unit unit) {
                if (mWebView.canGoForward()) {
                    mWebView.goForward();
                    refreshBackForwardNavButtons();
                }
            }
        });

        mViewModel.getShare().observe(this, new Observer<Unit>() {
            @Override
            public void onChanged(@Nullable Unit unit) {
                Intent share = new Intent(Intent.ACTION_SEND);
                share.setType("text/plain");
                // Use the preferred shareable URL or the default webview URL
                Bundle extras = getIntent().getExtras();
                String shareableUrl = extras.getString(SHAREABLE_URL, null);
                if (TextUtils.isEmpty(shareableUrl)) {
                    shareableUrl = mWebView.getUrl();
                }
                share.putExtra(Intent.EXTRA_TEXT, shareableUrl);
                String shareSubject = extras.getString(SHARE_SUBJECT, null);
                if (!TextUtils.isEmpty(shareSubject)) {
                    share.putExtra(Intent.EXTRA_SUBJECT, shareSubject);
                }
                startActivity(Intent.createChooser(share, getText(R.string.share_link)));
            }
        });

        mViewModel.getOpenExternalBrowser().observe(this, new Observer<Unit>() {
            @Override
            public void onChanged(@Nullable Unit unit) {
                ReaderActivityLauncher.openUrl(WPWebViewActivity.this, mWebView.getUrl(),
                        ReaderActivityLauncher.OpenUrlType.EXTERNAL);
            }
        });

        mViewModel.getPreviewModeSelector().observe(this, new Observer<PreviewModeSelectorStatus>() {
            @Override
            public void onChanged(final @Nullable PreviewModeSelectorStatus previewModelSelectorStatus) {
                if (previewModelSelectorStatus != null && previewModelSelectorStatus.isVisible()) {
                    mPreviewModeButton.post(new Runnable() {
                        @Override public void run() {
                            int popupWidth = getResources().getDimensionPixelSize(R.dimen.web_preview_mode_popup_width);
                            int popupOffset = getResources().getDimensionPixelSize(R.dimen.margin_extra_large);

                            mPreviewModeSelector = new ListPopupWindow(WPWebViewActivity.this);
                            mPreviewModeSelector.setWidth(popupWidth);
                            mPreviewModeSelector.setAdapter(new PreviewModeMenuAdapter(WPWebViewActivity.this,
                                    previewModelSelectorStatus.getSelectedPreviewMode()));
                            mPreviewModeSelector.setDropDownGravity(Gravity.END);
                            mPreviewModeSelector.setAnchorView(mPreviewModeButton);
                            mPreviewModeSelector.setHorizontalOffset(-popupOffset);
                            mPreviewModeSelector.setVerticalOffset(popupOffset);
                            mPreviewModeSelector.setModal(true);
                            mPreviewModeSelector.setOnDismissListener(new OnDismissListener() {
                                @Override public void onDismiss() {
                                    mViewModel.togglePreviewModeSelectorVisibility(false);
                                }
                            });
                            mPreviewModeSelector.setOnItemClickListener(new AdapterView.OnItemClickListener() {
                                @Override
                                public void onItemClick(AdapterView<?> parent, View view, int position, long id) {
                                    mPreviewModeSelector.dismiss();
                                    PreviewModeMenuAdapter adapter = (PreviewModeMenuAdapter) parent.getAdapter();
                                    PreviewMode selectedMode = adapter.getItem(position);
                                    mViewModel.selectPreviewMode(selectedMode);
                                }
                            });
                            mPreviewModeSelector.show();
                        }
                    });
                }
            }
        });

        mViewModel.getPreviewMode().observe(this, new Observer<PreviewMode>() {
            @Override
            public void onChanged(@Nullable PreviewMode previewMode) {
                mWebView.getSettings().setLoadWithOverviewMode(previewMode == PreviewMode.DESKTOP);
                mWebView.getSettings().setUseWideViewPort(previewMode != PreviewMode.DESKTOP);
                mWebView.setInitialScale(100);
            }
        });
        mViewModel.start();
    }

    public static void openUrlByUsingGlobalWPCOMCredentials(Context context, String url) {
        openWPCOMURL(context, url, null, null);
    }

    public static void openPostUrlByUsingGlobalWPCOMCredentials(Context context, String url, String shareableUrl,
                                                                String shareSubject) {
        openWPCOMURL(context, url, shareableUrl, shareSubject);
    }

    // frameNonce is used to show drafts, without it "no page found" error would be thrown
    public static void openJetpackBlogPostPreview(Context context, String url, String shareableUrl, String shareSubject,
                                                  String frameNonce) {
        if (!TextUtils.isEmpty(frameNonce)) {
            url += "&frame-nonce=" + UrlUtils.urlEncode(frameNonce);
        }
        Intent intent = new Intent(context, WPWebViewActivity.class);
        intent.putExtra(WPWebViewActivity.URL_TO_LOAD, url);
        intent.putExtra(WPWebViewActivity.DISABLE_LINKS_ON_PAGE, false);
        if (!TextUtils.isEmpty(shareableUrl)) {
            intent.putExtra(WPWebViewActivity.SHAREABLE_URL, shareableUrl);
        }
        if (!TextUtils.isEmpty(shareSubject)) {
            intent.putExtra(WPWebViewActivity.SHARE_SUBJECT, shareSubject);
        }
        context.startActivity(intent);
    }

    // Note: The webview has links disabled (excepted for urls in the whitelist: listOfAllowedURLs)
    public static void openUrlByUsingBlogCredentials(Context context, SiteModel site, PostModel post, String url,
                                                     String[] listOfAllowedURLs, boolean disableLinks) {
        if (context == null) {
            AppLog.e(AppLog.T.UTILS, "Context is null");
            return;
        }

        if (site == null) {
            AppLog.e(AppLog.T.UTILS, "Site is null");
            return;
        }

        if (TextUtils.isEmpty(url)) {
            AppLog.e(AppLog.T.UTILS, "Empty or null URL");
            ToastUtils.showToast(context, R.string.invalid_site_url_message, ToastUtils.Duration.SHORT);
            return;
        }

        String authURL = WPWebViewActivity.getSiteLoginUrl(site);
        Intent intent = new Intent(context, WPWebViewActivity.class);
        intent.putExtra(WPWebViewActivity.AUTHENTICATION_USER, site.getUsername());
        intent.putExtra(WPWebViewActivity.AUTHENTICATION_PASSWD, site.getPassword());
        intent.putExtra(WPWebViewActivity.URL_TO_LOAD, url);
        intent.putExtra(WPWebViewActivity.AUTHENTICATION_URL, authURL);
        intent.putExtra(WPWebViewActivity.LOCAL_BLOG_ID, site.getId());
        intent.putExtra(WPWebViewActivity.DISABLE_LINKS_ON_PAGE, disableLinks);
        intent.putExtra(ALLOWED_URLS, listOfAllowedURLs);
        if (post != null) {
            intent.putExtra(WPWebViewActivity.SHAREABLE_URL, post.getLink());
            if (!TextUtils.isEmpty(post.getTitle())) {
                intent.putExtra(WPWebViewActivity.SHARE_SUBJECT, post.getTitle());
            }
        }
        context.startActivity(intent);
    }

    public static void openURL(Context context, String url) {
        openURL(context, url, null);
    }

    public static void openURL(Context context, String url, String referrer) {
        if (context == null) {
            AppLog.e(AppLog.T.UTILS, "Context is null");
            return;
        }

        if (TextUtils.isEmpty(url)) {
            AppLog.e(AppLog.T.UTILS, "Empty or null URL");
            ToastUtils.showToast(context, R.string.invalid_site_url_message, ToastUtils.Duration.SHORT);
            return;
        }

        Intent intent = new Intent(context, WPWebViewActivity.class);
        intent.putExtra(WPWebViewActivity.URL_TO_LOAD, url);
        if (!TextUtils.isEmpty(referrer)) {
            intent.putExtra(REFERRER_URL, referrer);
        }
        context.startActivity(intent);
    }

    protected static boolean checkContextAndUrl(Context context, String url) {
        if (context == null) {
            AppLog.e(AppLog.T.UTILS, "Context is null");
            return false;
        }

        if (TextUtils.isEmpty(url)) {
            AppLog.e(AppLog.T.UTILS, "Empty or null URL passed to openUrlByUsingMainWPCOMCredentials");
            ToastUtils.showToast(context, R.string.invalid_site_url_message, ToastUtils.Duration.SHORT);
            return false;
        }
        return true;
    }

    private static void openWPCOMURL(Context context, String url, String shareableUrl, String shareSubject) {
        if (!checkContextAndUrl(context, url)) {
            return;
        }

        Intent intent = new Intent(context, WPWebViewActivity.class);
        intent.putExtra(WPWebViewActivity.USE_GLOBAL_WPCOM_USER, true);
        intent.putExtra(WPWebViewActivity.URL_TO_LOAD, url);
        intent.putExtra(WPWebViewActivity.AUTHENTICATION_URL, WPCOM_LOGIN_URL);
        if (!TextUtils.isEmpty(shareableUrl)) {
            intent.putExtra(WPWebViewActivity.SHAREABLE_URL, shareableUrl);
        }
        if (!TextUtils.isEmpty(shareSubject)) {
            intent.putExtra(WPWebViewActivity.SHARE_SUBJECT, shareSubject);
        }
        context.startActivity(intent);
    }

    @SuppressLint("SetJavaScriptEnabled")
    @Override
    protected void configureWebView() {
        mWebView.getSettings().setJavaScriptEnabled(true);
        mWebView.getSettings().setDomStorageEnabled(true);
        CookieManager cookieManager = CookieManager.getInstance();
        cookieManager.setAcceptThirdPartyCookies(mWebView, true);

        final Bundle extras = getIntent().getExtras();

        // Configure the allowed URLs if available
        ArrayList<String> allowedURL = null;
        if (extras != null && extras.getBoolean(DISABLE_LINKS_ON_PAGE, false)) {
            String addressToLoad = extras.getString(URL_TO_LOAD);
            String authURL = extras.getString(AUTHENTICATION_URL);
            allowedURL = new ArrayList<>();
            if (!TextUtils.isEmpty(addressToLoad)) {
                allowedURL.add(addressToLoad);
            }
            if (!TextUtils.isEmpty(authURL)) {
                allowedURL.add(authURL);
            }

            if (extras.getStringArray(ALLOWED_URLS) != null) {
                String[] urls = extras.getStringArray(ALLOWED_URLS);
                for (String currentURL : urls) {
                    allowedURL.add(currentURL);
                }
            }
        }

        WebViewClient webViewClient = createWebViewClient(allowedURL);

        mWebView.setWebViewClient(webViewClient);
        mWebView.setWebChromeClient(new WPWebChromeClient(this, (ProgressBar) findViewById(R.id.progress_bar)));
    }

    protected WebViewClient createWebViewClient(List<String> allowedURL) {
        URLFilteredWebViewClient webViewClient;
        if (getIntent().hasExtra(LOCAL_BLOG_ID)) {
            SiteModel site = mSiteStore.getSiteByLocalId(getIntent().getIntExtra(LOCAL_BLOG_ID, -1));
            if (site == null) {
                AppLog.e(AppLog.T.UTILS, "No valid blog passed to WPWebViewActivity");
                finish();
            }
            webViewClient = new WPWebViewClient(site, mAccountStore.getAccessToken(), allowedURL, this);
        } else {
            webViewClient = new URLFilteredWebViewClient(allowedURL, this);
        }
        return webViewClient;
    }

    @Override
    public void onWebViewPageLoaded() {
        mViewModel.onUrlLoaded();
        refreshBackForwardNavButtons();
    }

    private void refreshBackForwardNavButtons() {
        mViewModel.toggleBackNavigation(mWebView.canGoBack());
        mViewModel.toggleForwardNavigation(mWebView.canGoForward());
    }

    @Override
    public void onWebViewReceivedError() {
        mViewModel.onReceivedError();
    }

    @Override
    protected void loadContent() {
        Bundle extras = getIntent().getExtras();

        if (extras == null) {
            AppLog.e(AppLog.T.UTILS, "No valid parameters passed to WPWebViewActivity");
            finish();
            return;
        }

        String addressToLoad = extras.getString(URL_TO_LOAD);
        String username = extras.getString(AUTHENTICATION_USER, "");
        String password = extras.getString(AUTHENTICATION_PASSWD, "");
        String authURL = extras.getString(AUTHENTICATION_URL);

        if (TextUtils.isEmpty(addressToLoad) || !UrlUtils.isValidUrlAndHostNotNull(addressToLoad)) {
            AppLog.e(AppLog.T.UTILS, "Empty or null or invalid URL passed to WPWebViewActivity");
            ToastUtils.showToast(this, R.string.invalid_site_url_message, ToastUtils.Duration.SHORT);
            finish();
            return;
        }

        if (extras.getBoolean(USE_GLOBAL_WPCOM_USER, false)) {
            username = mAccountStore.getAccount().getUserName();

            // Custom domains are not properly authenticated due to a server side(?) issue, so this gets around that
            if (!addressToLoad.contains(".wordpress.com")) {
                List<SiteModel> wpComSites = mSiteStore.getWPComSites();
                for (SiteModel siteModel : wpComSites) {
                    // Only replace the url if we know the unmapped url and if it's a custom domain
                    if (!TextUtils.isEmpty(siteModel.getUnmappedUrl())
                        && !siteModel.getUrl().contains(".wordpress.com")) {
                        addressToLoad = addressToLoad.replace(siteModel.getUrl(), siteModel.getUnmappedUrl());
                    }
                }
            }
        }

        if (TextUtils.isEmpty(authURL) && TextUtils.isEmpty(username) && TextUtils.isEmpty(password)) {
            // Only the URL to load is passed to this activity. Use the normal un-authenticated
            // loader, optionally with our referrer header
            String referrerUrl = extras.getString(REFERRER_URL);
            if (!TextUtils.isEmpty(referrerUrl)) {
                Map<String, String> headers = new HashMap<>();
                headers.put("Referer", referrerUrl);
                loadUrl(addressToLoad, headers);
            } else {
                loadUrl(addressToLoad);
            }
        } else {
            if (TextUtils.isEmpty(authURL) || !UrlUtils.isValidUrlAndHostNotNull(authURL)) {
                AppLog.e(AppLog.T.UTILS, "Empty or null or invalid auth URL passed to WPWebViewActivity");
                ToastUtils.showToast(this, R.string.invalid_site_url_message, ToastUtils.Duration.SHORT);
                finish();
            }

            if (TextUtils.isEmpty(username)) {
                AppLog.e(AppLog.T.UTILS, "Username empty/null");
                ToastUtils.showToast(this, R.string.incorrect_credentials, ToastUtils.Duration.SHORT);
                finish();
            }

            loadAuthenticatedUrl(authURL, addressToLoad, username, password);
        }
    }

    /**
     * Login to the WordPress.com and load the specified URL.
     */
    protected void loadAuthenticatedUrl(String authenticationURL, String urlToLoad, String username, String password) {
        String postData = getAuthenticationPostData(authenticationURL, urlToLoad, username, password,
                mAccountStore.getAccessToken());

        mWebView.postUrl(authenticationURL, postData.getBytes());
    }

    public static String getAuthenticationPostData(String authenticationUrl, String urlToLoad, String username,
                                                   String password, String token) {
        if (TextUtils.isEmpty(authenticationUrl)) {
            return "";
        }

        try {
            String postData = String.format(
                    "log=%s&pwd=%s&redirect_to=%s",
                    URLEncoder.encode(StringUtils.notNullStr(username), ENCODING_UTF8),
                    URLEncoder.encode(StringUtils.notNullStr(password), ENCODING_UTF8),
                    URLEncoder.encode(StringUtils.notNullStr(urlToLoad), ENCODING_UTF8)
                                           );

            // Add token authorization when signing in to WP.com
            if (WPUrlUtils.safeToAddWordPressComAuthToken(authenticationUrl)
                && authenticationUrl.contains("wordpress.com/wp-login.php") && !TextUtils.isEmpty(token)) {
                postData += "&authorization=Bearer " + URLEncoder.encode(token, ENCODING_UTF8);
            }

            return postData;
        } catch (UnsupportedEncodingException e) {
            AppLog.e(AppLog.T.UTILS, e);
        }

        return "";
    }

    /**
     * Get the URL of the WordPress login page.
     *
     * @return URL of the login page.
     */
    public static String getSiteLoginUrl(SiteModel site) {
        String loginURL = site.getLoginUrl();

        // Try to guess the login URL if blogOptions is null (blog not added to the app), or WP version is < 3.6
        if (loginURL == null) {
            if (site.getUrl() != null) {
                return site.getUrl() + "/wp-login.php";
            } else {
                return site.getXmlRpcUrl().replace("xmlrpc.php", "wp-login.php");
            }
        }

        return loginURL;
    }

    @Override
    public boolean onCreateOptionsMenu(Menu menu) {
        super.onCreateOptionsMenu(menu);
        MenuInflater inflater = getMenuInflater();
        inflater.inflate(R.menu.webview, menu);
        return true;
    }

    @Override
    public boolean onOptionsItemSelected(final MenuItem item) {
        if (mWebView == null) {
            return false;
        }

        int itemID = item.getItemId();
        if (itemID == R.id.menu_refresh) {
            mWebView.reload();
            return true;
        }

        return super.onOptionsItemSelected(item);
    }

    @Override
<<<<<<< HEAD
    public void onBackPressed() {
        if (mWebView.canGoBack()) {
            mWebView.goBack();
            refreshBackForwardNavButtons();
        } else {
            super.onBackPressed();
=======
    protected void onDestroy() {
        super.onDestroy();
        if (mPreviewModeSelector != null && mPreviewModeSelector.isShowing()) {
            mPreviewModeSelector.setOnDismissListener(null);
            mPreviewModeSelector.dismiss();
>>>>>>> fb9bdf72
        }
    }
}<|MERGE_RESOLUTION|>--- conflicted
+++ resolved
@@ -697,21 +697,21 @@
         return super.onOptionsItemSelected(item);
     }
 
-    @Override
-<<<<<<< HEAD
+    protected void onDestroy() {
+        super.onDestroy();
+        if (mPreviewModeSelector != null && mPreviewModeSelector.isShowing()) {
+            mPreviewModeSelector.setOnDismissListener(null);
+            mPreviewModeSelector.dismiss();
+        }
+    }
+
+    @Override
     public void onBackPressed() {
         if (mWebView.canGoBack()) {
             mWebView.goBack();
             refreshBackForwardNavButtons();
         } else {
             super.onBackPressed();
-=======
-    protected void onDestroy() {
-        super.onDestroy();
-        if (mPreviewModeSelector != null && mPreviewModeSelector.isShowing()) {
-            mPreviewModeSelector.setOnDismissListener(null);
-            mPreviewModeSelector.dismiss();
->>>>>>> fb9bdf72
         }
     }
 }