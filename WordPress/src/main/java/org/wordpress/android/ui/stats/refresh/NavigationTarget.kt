--- conflicted
+++ resolved
@@ -31,11 +31,8 @@
     data class ViewSearchTerms(val statsGranularity: StatsGranularity, val selectedDate: Date) : NavigationTarget()
     data class ViewAuthors(val statsGranularity: StatsGranularity, val selectedDate: Date) : NavigationTarget()
     data class ViewUrl(val url: String) : NavigationTarget()
-<<<<<<< HEAD
-    class ViewInsightsManagement : NavigationTarget()
-=======
     class ViewMonthsAndYearsStats : NavigationTarget()
     class ViewDayAverageStats : NavigationTarget()
     class ViewRecentWeeksStats : NavigationTarget()
->>>>>>> c57e6737
+    class ViewInsightsManagement : NavigationTarget()
 }