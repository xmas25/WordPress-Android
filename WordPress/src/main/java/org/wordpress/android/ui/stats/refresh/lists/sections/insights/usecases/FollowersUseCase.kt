package org.wordpress.android.ui.stats.refresh.lists.sections.insights.usecases

import kotlinx.coroutines.CoroutineDispatcher
import kotlinx.coroutines.GlobalScope
import kotlinx.coroutines.async
import kotlinx.coroutines.launch
import kotlinx.coroutines.runBlocking
import org.wordpress.android.R
import org.wordpress.android.R.string
import org.wordpress.android.analytics.AnalyticsTracker
import org.wordpress.android.fluxc.model.stats.FollowersModel
import org.wordpress.android.fluxc.model.stats.FollowersModel.FollowerModel
import org.wordpress.android.fluxc.model.stats.LimitMode
import org.wordpress.android.fluxc.model.stats.PagedMode
import org.wordpress.android.fluxc.store.StatsStore.InsightsTypes.FOLLOWERS
import org.wordpress.android.fluxc.store.stats.insights.FollowersStore
import org.wordpress.android.modules.BG_THREAD
import org.wordpress.android.modules.UI_THREAD
import org.wordpress.android.ui.stats.StatsUtilsWrapper
import org.wordpress.android.ui.stats.refresh.NavigationTarget.ViewFollowersStats
import org.wordpress.android.ui.stats.refresh.lists.sections.BaseStatsUseCase.StatefulUseCase
import org.wordpress.android.ui.stats.refresh.lists.sections.BaseStatsUseCase.UseCaseMode.BLOCK
import org.wordpress.android.ui.stats.refresh.lists.sections.BaseStatsUseCase.UseCaseMode.VIEW_ALL
import org.wordpress.android.ui.stats.refresh.lists.sections.BlockListItem
import org.wordpress.android.ui.stats.refresh.lists.sections.BlockListItem.Empty
import org.wordpress.android.ui.stats.refresh.lists.sections.BlockListItem.Header
import org.wordpress.android.ui.stats.refresh.lists.sections.BlockListItem.Information
import org.wordpress.android.ui.stats.refresh.lists.sections.BlockListItem.Link
import org.wordpress.android.ui.stats.refresh.lists.sections.BlockListItem.ListItemWithIcon
import org.wordpress.android.ui.stats.refresh.lists.sections.BlockListItem.ListItemWithIcon.IconStyle.AVATAR
import org.wordpress.android.ui.stats.refresh.lists.sections.BlockListItem.LoadingItem
import org.wordpress.android.ui.stats.refresh.lists.sections.BlockListItem.NavigationAction
import org.wordpress.android.ui.stats.refresh.lists.sections.BlockListItem.TabsItem
import org.wordpress.android.ui.stats.refresh.lists.sections.BlockListItem.Title
import org.wordpress.android.ui.stats.refresh.lists.sections.insights.InsightUseCaseFactory
import org.wordpress.android.ui.stats.refresh.lists.sections.insights.usecases.FollowersUseCase.FollowersUiState
import org.wordpress.android.ui.stats.refresh.utils.StatsSiteProvider
import org.wordpress.android.util.analytics.AnalyticsTrackerWrapper
import org.wordpress.android.viewmodel.ResourceProvider
import javax.inject.Inject
import javax.inject.Named

private const val BLOCK_ITEM_COUNT = 6
private const val VIEW_ALL_PAGE_SIZE = 10

class FollowersUseCase
@Inject constructor(
    @Named(UI_THREAD) private val mainDispatcher: CoroutineDispatcher,
    @Named(BG_THREAD) private val bgDispatcher: CoroutineDispatcher,
    private val followersStore: FollowersStore,
    private val statsSiteProvider: StatsSiteProvider,
    private val statsUtilsWrapper: StatsUtilsWrapper,
    private val resourceProvider: ResourceProvider,
    private val analyticsTracker: AnalyticsTrackerWrapper,
    private val useCaseMode: UseCaseMode
) : StatefulUseCase<Pair<FollowersModel, FollowersModel>, FollowersUiState>(
        FOLLOWERS,
        mainDispatcher,
        FollowersUiState(isLoading = true)
) {
    private val itemsToLoad = if (useCaseMode == VIEW_ALL) VIEW_ALL_PAGE_SIZE else BLOCK_ITEM_COUNT

    override suspend fun loadCachedData(): Pair<FollowersModel, FollowersModel>? {
        val cacheMode = if (useCaseMode == VIEW_ALL) LimitMode.All else LimitMode.Top(itemsToLoad)
        val wpComFollowers = followersStore.getWpComFollowers(statsSiteProvider.siteModel, cacheMode)
        val emailFollowers = followersStore.getEmailFollowers(statsSiteProvider.siteModel, cacheMode)
        if (wpComFollowers != null && emailFollowers != null) {
            return wpComFollowers to emailFollowers
        }
        return null
    }

    override suspend fun fetchRemoteData(
        forced: Boolean
    ): State<Pair<FollowersModel, FollowersModel>> {
        return fetchData(forced, PagedMode(itemsToLoad, false))
    }

    private suspend fun fetchData(
        forced: Boolean,
        fetchMode: PagedMode
    ): State<Pair<FollowersModel, FollowersModel>> {
        runBlocking(mainDispatcher) {
            updateUiState { it.copy(isLoading = true) }
        }
        val deferredWpComResponse = GlobalScope.async(bgDispatcher) {
            followersStore.fetchWpComFollowers(
                    statsSiteProvider.siteModel,
                    fetchMode,
                    forced
            )
        }
        val deferredEmailResponse = GlobalScope.async(bgDispatcher) {
            followersStore.fetchEmailFollowers(
                    statsSiteProvider.siteModel,
                    fetchMode,
                    forced
            )
        }

        val wpComResponse = deferredWpComResponse.await()
        val emailResponse = deferredEmailResponse.await()
        val wpComModel = wpComResponse.model
        val emailModel = emailResponse.model
        val error = wpComResponse.error ?: emailResponse.error
        runBlocking(mainDispatcher) {
            updateUiState { it.copy(isLoading = false) }
        }
        return when {
            error != null -> State.Error(error.message ?: error.type.name)
            wpComModel != null && emailModel != null &&
                    (wpComModel.followers.isNotEmpty() || emailModel.followers.isNotEmpty()) -> State.Data(
                    wpComModel to emailModel,
                    cached = wpComResponse.cached && emailResponse.cached
            )
            else -> State.Empty()
        }
    }

    override fun buildLoadingItem(): List<BlockListItem> = listOf(Title(R.string.stats_view_followers))

    override fun buildStatefulUiModel(
        domainModel: Pair<FollowersModel, FollowersModel>,
        uiState: FollowersUiState
    ): List<BlockListItem> {
        val wpComModel = domainModel.first
        val emailModel = domainModel.second
        val items = mutableListOf<BlockListItem>()
<<<<<<< HEAD
        items.add(Title(string.stats_view_followers, menuAction = this::onMenuClick))
=======

        if (useCaseMode == BLOCK) {
            items.add(Title(string.stats_view_followers))
        }

>>>>>>> 13a33bfb
        if (domainModel.first.followers.isNotEmpty() || domainModel.second.followers.isNotEmpty()) {
            items.add(
                    TabsItem(
                            listOf(
                                    R.string.stats_followers_wordpress_com,
                                    R.string.stats_followers_email
                            ),
                            uiState.selectedTab
                    ) { selectedTab ->
                        updateUiState { it.copy(selectedTab = selectedTab) }
                    }
            )
            if (uiState.selectedTab == 0) {
                items.addAll(buildTab(wpComModel, R.string.stats_followers_wordpress_com))
            } else {
                items.addAll(buildTab(emailModel, R.string.stats_followers_email))
            }

            if (wpComModel.hasMore && uiState.selectedTab == 0 || emailModel.hasMore && uiState.selectedTab == 1) {
                if (useCaseMode == BLOCK) {
                    val buttonText = R.string.stats_insights_view_more
                    items.add(
                            Link(
                                    text = buttonText,
                                    navigateAction = NavigationAction.create(uiState.selectedTab, this::onLinkClick)
                            )
                    )
                } else if (wpComModel.followers.size >= VIEW_ALL_PAGE_SIZE && uiState.selectedTab == 0 ||
                        emailModel.followers.size >= VIEW_ALL_PAGE_SIZE && uiState.selectedTab == 1) {
                    items.add(LoadingItem(this::loadMore, isLoading = uiState.isLoading))
                }
            }
        } else {
            items.add(Empty())
        }
        return items
    }

    private fun loadMore() {
        GlobalScope.launch(bgDispatcher) {
            val state = fetchData(true, PagedMode(itemsToLoad, true))
            evaluateState(state)
        }
    }

    private fun buildTab(model: FollowersModel, label: Int): List<BlockListItem> {
        val mutableItems = mutableListOf<BlockListItem>()
        if (model.followers.isNotEmpty()) {
            mutableItems.add(
                    Information(
                            resourceProvider.getString(
                                    string.stats_followers_count_message,
                                    resourceProvider.getString(label),
                                    model.totalCount
                            )
                    )
            )
            mutableItems.add(Header(R.string.stats_follower_label, R.string.stats_follower_since_label))
            model.followers.toUserItems().let { mutableItems.addAll(it) }
        } else {
            mutableItems.add(Empty())
        }
        return mutableItems
    }

    private fun List<FollowerModel>.toUserItems(): List<ListItemWithIcon> {
        return this.mapIndexed { index, follower ->
            ListItemWithIcon(
                    iconUrl = follower.avatar,
                    iconStyle = AVATAR,
                    text = follower.label,
                    value = statsUtilsWrapper.getSinceLabelLowerCase(follower.dateSubscribed),
                    showDivider = index < this.size - 1
            )
        }
    }

    private fun onLinkClick(selectedTab: Int) {
        analyticsTracker.track(AnalyticsTracker.Stat.STATS_FOLLOWERS_VIEW_MORE_TAPPED)
        navigateTo(ViewFollowersStats(selectedTab))
    }

    data class FollowersUiState(val selectedTab: Int = 0, val isLoading: Boolean = false)

    class FollowersUseCaseFactory
    @Inject constructor(
        @Named(UI_THREAD) private val mainDispatcher: CoroutineDispatcher,
        @Named(BG_THREAD) private val bgDispatcher: CoroutineDispatcher,
        private val followersStore: FollowersStore,
        private val statsSiteProvider: StatsSiteProvider,
        private val statsUtilsWrapper: StatsUtilsWrapper,
        private val resourceProvider: ResourceProvider,
        private val analyticsTracker: AnalyticsTrackerWrapper
    ) : InsightUseCaseFactory {
        override fun build(useCaseMode: UseCaseMode) =
                FollowersUseCase(
                        mainDispatcher,
                        bgDispatcher,
                        followersStore,
                        statsSiteProvider,
                        statsUtilsWrapper,
                        resourceProvider,
                        analyticsTracker,
                        useCaseMode
                )
    }
}<|MERGE_RESOLUTION|>--- conflicted
+++ resolved
@@ -126,15 +126,11 @@
         val wpComModel = domainModel.first
         val emailModel = domainModel.second
         val items = mutableListOf<BlockListItem>()
-<<<<<<< HEAD
-        items.add(Title(string.stats_view_followers, menuAction = this::onMenuClick))
-=======
 
         if (useCaseMode == BLOCK) {
-            items.add(Title(string.stats_view_followers))
-        }
-
->>>>>>> 13a33bfb
+            items.add(Title(string.stats_view_followers, menuAction = this::onMenuClick))
+        }
+
         if (domainModel.first.followers.isNotEmpty() || domainModel.second.followers.isNotEmpty()) {
             items.add(
                     TabsItem(
