package org.wordpress.android.ui.stats.refresh.lists.sections.insights.usecases

import kotlinx.coroutines.CoroutineDispatcher
import kotlinx.coroutines.GlobalScope
import kotlinx.coroutines.async
import kotlinx.coroutines.launch
import kotlinx.coroutines.runBlocking
import org.wordpress.android.R
import org.wordpress.android.R.string
import org.wordpress.android.analytics.AnalyticsTracker
import org.wordpress.android.fluxc.model.stats.FollowersModel
import org.wordpress.android.fluxc.model.stats.FollowersModel.FollowerModel
import org.wordpress.android.fluxc.model.stats.LimitMode
import org.wordpress.android.fluxc.model.stats.PagedMode
import org.wordpress.android.fluxc.store.StatsStore.InsightsTypes.FOLLOWERS
import org.wordpress.android.fluxc.store.stats.insights.FollowersStore
import org.wordpress.android.modules.BG_THREAD
import org.wordpress.android.modules.UI_THREAD
import org.wordpress.android.ui.stats.StatsUtilsWrapper
import org.wordpress.android.ui.stats.refresh.NavigationTarget.ViewFollowersStats
import org.wordpress.android.ui.stats.refresh.lists.sections.BaseStatsUseCase.StatefulUseCase
import org.wordpress.android.ui.stats.refresh.lists.sections.BaseStatsUseCase.UseCaseMode.BLOCK
import org.wordpress.android.ui.stats.refresh.lists.sections.BaseStatsUseCase.UseCaseMode.VIEW_ALL
import org.wordpress.android.ui.stats.refresh.lists.sections.BlockListItem
import org.wordpress.android.ui.stats.refresh.lists.sections.BlockListItem.Empty
import org.wordpress.android.ui.stats.refresh.lists.sections.BlockListItem.Header
import org.wordpress.android.ui.stats.refresh.lists.sections.BlockListItem.Information
import org.wordpress.android.ui.stats.refresh.lists.sections.BlockListItem.Link
import org.wordpress.android.ui.stats.refresh.lists.sections.BlockListItem.ListItemWithIcon
import org.wordpress.android.ui.stats.refresh.lists.sections.BlockListItem.ListItemWithIcon.IconStyle.AVATAR
import org.wordpress.android.ui.stats.refresh.lists.sections.BlockListItem.LoadingItem
import org.wordpress.android.ui.stats.refresh.lists.sections.BlockListItem.NavigationAction
import org.wordpress.android.ui.stats.refresh.lists.sections.BlockListItem.TabsItem
import org.wordpress.android.ui.stats.refresh.lists.sections.BlockListItem.Title
import org.wordpress.android.ui.stats.refresh.lists.sections.insights.InsightUseCaseFactory
<<<<<<< HEAD
import org.wordpress.android.ui.stats.refresh.lists.sections.insights.usecases.FollowersUseCase.FollowersUiState
=======
import org.wordpress.android.ui.stats.refresh.utils.StatsSiteProvider
>>>>>>> 06593a42
import org.wordpress.android.util.analytics.AnalyticsTrackerWrapper
import org.wordpress.android.viewmodel.ResourceProvider
import javax.inject.Inject
import javax.inject.Named

private const val BLOCK_ITEM_COUNT = 6
private const val VIEW_ALL_PAGE_SIZE = 10

class FollowersUseCase
@Inject constructor(
    @Named(UI_THREAD) private val mainDispatcher: CoroutineDispatcher,
    @Named(BG_THREAD) private val bgDispatcher: CoroutineDispatcher,
    private val followersStore: FollowersStore,
    private val statsSiteProvider: StatsSiteProvider,
    private val statsUtilsWrapper: StatsUtilsWrapper,
    private val resourceProvider: ResourceProvider,
    private val analyticsTracker: AnalyticsTrackerWrapper,
    private val useCaseMode: UseCaseMode
) : StatefulUseCase<Pair<FollowersModel, FollowersModel>, FollowersUiState>(
        FOLLOWERS,
        mainDispatcher,
        FollowersUiState(isLoading = true)
) {
    private val itemsToLoad = if (useCaseMode == VIEW_ALL) VIEW_ALL_PAGE_SIZE else BLOCK_ITEM_COUNT

    override suspend fun loadCachedData(): Pair<FollowersModel, FollowersModel>? {
        val wpComFollowers = followersStore.getWpComFollowers(statsSiteProvider.siteModel, LimitMode.Top(itemsToLoad))
        val emailFollowers = followersStore.getEmailFollowers(statsSiteProvider.siteModel, LimitMode.Top(itemsToLoad))
        if (wpComFollowers != null && emailFollowers != null) {
            return wpComFollowers to emailFollowers
        }
        return null
    }

    override suspend fun fetchRemoteData(
        forced: Boolean
    ): State<Pair<FollowersModel, FollowersModel>> {
        return fetchData(forced, PagedMode(itemsToLoad, false))
    }

    private suspend fun fetchData(
        forced: Boolean,
        fetchMode: PagedMode
    ): State<Pair<FollowersModel, FollowersModel>> {
<<<<<<< HEAD
        lastSite = site
        runBlocking(mainDispatcher) {
            updateUiState { it.copy(isLoading = true) }
        }
        val deferredWpComResponse = GlobalScope.async(bgDispatcher) {
            followersStore.fetchWpComFollowers(
                    site,
                    fetchMode,
                    forced
            )
        }
        val deferredEmailResponse = GlobalScope.async(bgDispatcher) {
            followersStore.fetchEmailFollowers(
                    site,
                    fetchMode,
                    forced
            )
=======
        val deferredWpComResponse = GlobalScope.async {
            followersStore.fetchWpComFollowers(statsSiteProvider.siteModel, fetchMode, forced)
        }
        val deferredEmailResponse = GlobalScope.async {
            followersStore.fetchEmailFollowers(statsSiteProvider.siteModel, fetchMode, forced)
>>>>>>> 06593a42
        }

        val wpComResponse = deferredWpComResponse.await()
        val emailResponse = deferredEmailResponse.await()
        val wpComModel = wpComResponse.model
        val emailModel = emailResponse.model
        val error = wpComResponse.error ?: emailResponse.error
        runBlocking(mainDispatcher) {
            updateUiState { it.copy(isLoading = false) }
        }
        return when {
            error != null -> State.Error(error.message ?: error.type.name)
            wpComModel != null && emailModel != null &&
                    (wpComModel.followers.isNotEmpty() || emailModel.followers.isNotEmpty()) -> State.Data(
                    wpComModel to emailModel
            )
            else -> State.Empty()
        }
    }

    override fun buildLoadingItem(): List<BlockListItem> = listOf(Title(R.string.stats_view_followers))

    override fun buildStatefulUiModel(
        domainModel: Pair<FollowersModel, FollowersModel>,
        uiState: FollowersUiState
    ): List<BlockListItem> {
        val wpComModel = domainModel.first
        val emailModel = domainModel.second
        val items = mutableListOf<BlockListItem>()

        if (useCaseMode == BLOCK) {
            items.add(Title(string.stats_view_followers))
        }

        if (domainModel.first.followers.isNotEmpty() || domainModel.second.followers.isNotEmpty()) {
            items.add(
                    TabsItem(
                            listOf(
                                    R.string.stats_followers_wordpress_com,
                                    R.string.stats_followers_email
                            ),
                            uiState.selectedTab
                    ) { selectedTab ->
                        updateUiState { it.copy(selectedTab = selectedTab) }
                    }
            )
            if (uiState.selectedTab == 0) {
                items.addAll(buildTab(wpComModel, R.string.stats_followers_wordpress_com))
            } else {
                items.addAll(buildTab(emailModel, R.string.stats_followers_email))
            }

            if (wpComModel.hasMore && uiState.selectedTab == 0 || emailModel.hasMore && uiState.selectedTab == 1) {
                if (useCaseMode == BLOCK) {
                    val buttonText = R.string.stats_insights_view_more
                    items.add(
                            Link(
                                    text = buttonText,
                                    navigateAction = NavigationAction.create(uiState.selectedTab, this::onLinkClick)
                            )
                    )
                } else if (wpComModel.followers.size >= VIEW_ALL_PAGE_SIZE && uiState.selectedTab == 0 ||
                        emailModel.followers.size >= VIEW_ALL_PAGE_SIZE && uiState.selectedTab == 1) {
                    items.add(LoadingItem(this::loadMore, isLoading = uiState.isLoading))
                }
            }
        } else {
            items.add(Empty())
        }
        return items
    }

    private fun loadMore() {
        GlobalScope.launch(bgDispatcher) {
            val state = fetchData(lastSite, true, PagedMode(itemsToLoad, true))
            evaluateState(state)
        }
    }

    private fun buildTab(model: FollowersModel, label: Int): List<BlockListItem> {
        val mutableItems = mutableListOf<BlockListItem>()
        if (model.followers.isNotEmpty()) {
            mutableItems.add(
                    Information(
                            resourceProvider.getString(
                                    string.stats_followers_count_message,
                                    resourceProvider.getString(label),
                                    model.totalCount
                            )
                    )
            )
            mutableItems.add(Header(R.string.stats_follower_label, R.string.stats_follower_since_label))
            model.followers.toUserItems().let { mutableItems.addAll(it) }
        } else {
            mutableItems.add(Empty())
        }
        return mutableItems
    }

    private fun List<FollowerModel>.toUserItems(): List<ListItemWithIcon> {
        return this.mapIndexed { index, follower ->
            ListItemWithIcon(
                    iconUrl = follower.avatar,
                    iconStyle = AVATAR,
                    text = follower.label,
                    value = statsUtilsWrapper.getSinceLabelLowerCase(follower.dateSubscribed),
                    showDivider = index < this.size - 1
            )
        }
    }

<<<<<<< HEAD
    private fun onLinkClick(selectedTab: Int) {
        analyticsTracker.track(AnalyticsTracker.Stat.STATS_FOLLOWERS_VIEW_MORE_TAPPED)
        navigateTo(ViewFollowersStats(selectedTab))
=======
    private fun onLinkClick(uiState: Int) {
        if (useCaseMode == VIEW_ALL) {
            GlobalScope.launch {
                val state = fetchData(
                        true,
                        PagedMode(itemsToLoad, true)
                )
                evaluateState(state)
            }
        } else {
            analyticsTracker.track(AnalyticsTracker.Stat.STATS_FOLLOWERS_VIEW_MORE_TAPPED)
            navigateTo(ViewFollowersStats(uiState))
        }
>>>>>>> 06593a42
    }

    data class FollowersUiState(val selectedTab: Int = 0, val isLoading: Boolean = false)

    class FollowersUseCaseFactory
    @Inject constructor(
        @Named(UI_THREAD) private val mainDispatcher: CoroutineDispatcher,
        @Named(BG_THREAD) private val bgDispatcher: CoroutineDispatcher,
        private val followersStore: FollowersStore,
        private val statsSiteProvider: StatsSiteProvider,
        private val statsUtilsWrapper: StatsUtilsWrapper,
        private val resourceProvider: ResourceProvider,
        private val analyticsTracker: AnalyticsTrackerWrapper
    ) : InsightUseCaseFactory {
        override fun build(useCaseMode: UseCaseMode) =
                FollowersUseCase(
                        mainDispatcher,
                        bgDispatcher,
                        followersStore,
                        statsSiteProvider,
                        statsUtilsWrapper,
                        resourceProvider,
                        analyticsTracker,
                        useCaseMode
                )
    }
}<|MERGE_RESOLUTION|>--- conflicted
+++ resolved
@@ -33,11 +33,8 @@
 import org.wordpress.android.ui.stats.refresh.lists.sections.BlockListItem.TabsItem
 import org.wordpress.android.ui.stats.refresh.lists.sections.BlockListItem.Title
 import org.wordpress.android.ui.stats.refresh.lists.sections.insights.InsightUseCaseFactory
-<<<<<<< HEAD
 import org.wordpress.android.ui.stats.refresh.lists.sections.insights.usecases.FollowersUseCase.FollowersUiState
-=======
 import org.wordpress.android.ui.stats.refresh.utils.StatsSiteProvider
->>>>>>> 06593a42
 import org.wordpress.android.util.analytics.AnalyticsTrackerWrapper
 import org.wordpress.android.viewmodel.ResourceProvider
 import javax.inject.Inject
@@ -82,31 +79,22 @@
         forced: Boolean,
         fetchMode: PagedMode
     ): State<Pair<FollowersModel, FollowersModel>> {
-<<<<<<< HEAD
-        lastSite = site
         runBlocking(mainDispatcher) {
             updateUiState { it.copy(isLoading = true) }
         }
         val deferredWpComResponse = GlobalScope.async(bgDispatcher) {
             followersStore.fetchWpComFollowers(
-                    site,
+                    statsSiteProvider.siteModel,
                     fetchMode,
                     forced
             )
         }
         val deferredEmailResponse = GlobalScope.async(bgDispatcher) {
             followersStore.fetchEmailFollowers(
-                    site,
+                    statsSiteProvider.siteModel,
                     fetchMode,
                     forced
             )
-=======
-        val deferredWpComResponse = GlobalScope.async {
-            followersStore.fetchWpComFollowers(statsSiteProvider.siteModel, fetchMode, forced)
-        }
-        val deferredEmailResponse = GlobalScope.async {
-            followersStore.fetchEmailFollowers(statsSiteProvider.siteModel, fetchMode, forced)
->>>>>>> 06593a42
         }
 
         val wpComResponse = deferredWpComResponse.await()
@@ -181,7 +169,7 @@
 
     private fun loadMore() {
         GlobalScope.launch(bgDispatcher) {
-            val state = fetchData(lastSite, true, PagedMode(itemsToLoad, true))
+            val state = fetchData(true, PagedMode(itemsToLoad, true))
             evaluateState(state)
         }
     }
@@ -218,25 +206,9 @@
         }
     }
 
-<<<<<<< HEAD
     private fun onLinkClick(selectedTab: Int) {
         analyticsTracker.track(AnalyticsTracker.Stat.STATS_FOLLOWERS_VIEW_MORE_TAPPED)
         navigateTo(ViewFollowersStats(selectedTab))
-=======
-    private fun onLinkClick(uiState: Int) {
-        if (useCaseMode == VIEW_ALL) {
-            GlobalScope.launch {
-                val state = fetchData(
-                        true,
-                        PagedMode(itemsToLoad, true)
-                )
-                evaluateState(state)
-            }
-        } else {
-            analyticsTracker.track(AnalyticsTracker.Stat.STATS_FOLLOWERS_VIEW_MORE_TAPPED)
-            navigateTo(ViewFollowersStats(uiState))
-        }
->>>>>>> 06593a42
     }
 
     data class FollowersUiState(val selectedTab: Int = 0, val isLoading: Boolean = false)
