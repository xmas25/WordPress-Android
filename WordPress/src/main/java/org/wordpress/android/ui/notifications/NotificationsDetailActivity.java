package org.wordpress.android.ui.notifications;

import android.app.Fragment;
import android.content.Intent;
import android.os.Bundle;
import android.support.v7.app.ActionBar;
import android.support.v7.app.ActionBarActivity;
import android.view.MenuItem;
import android.view.WindowManager;

import com.simperium.client.BucketObjectMissingException;

import org.wordpress.android.GCMIntentService;
import org.wordpress.android.R;
<<<<<<< HEAD
import org.wordpress.android.analytics.AnalyticsTracker;
=======
import org.wordpress.android.models.AccountHelper;
>>>>>>> 28a008cc
import org.wordpress.android.models.CommentStatus;
import org.wordpress.android.models.Note;
import org.wordpress.android.ui.ActivityLauncher;
import org.wordpress.android.ui.WPWebViewActivity;
import org.wordpress.android.ui.comments.CommentActions;
import org.wordpress.android.ui.comments.CommentDetailActivity;
import org.wordpress.android.ui.comments.CommentDetailFragment;
import org.wordpress.android.ui.notifications.blocks.NoteBlockRangeType;
import org.wordpress.android.ui.notifications.utils.SimperiumUtils;
import org.wordpress.android.ui.reader.ReaderActivityLauncher;
import org.wordpress.android.ui.reader.ReaderPostDetailFragment;
import org.wordpress.android.ui.stats.StatsAbstractFragment;
import org.wordpress.android.ui.stats.StatsActivity;
import org.wordpress.android.ui.stats.StatsTimeframe;
import org.wordpress.android.ui.stats.StatsViewAllActivity;
import org.wordpress.android.ui.stats.StatsViewType;
import org.wordpress.android.util.AppLog;
import org.wordpress.android.util.StringUtils;
import org.wordpress.android.util.ToastUtils;

import java.util.HashMap;
import java.util.Map;

import de.greenrobot.event.EventBus;

public class NotificationsDetailActivity extends ActionBarActivity implements
        CommentActions.OnNoteCommentActionListener {
    private static final String ARG_TITLE = "activityTitle";

    @Override
    public void onCreate(Bundle savedInstanceState) {
        super.onCreate(savedInstanceState);
        AppLog.i(AppLog.T.NOTIFS, "Creating NotificationsDetailActivity");

        setContentView(R.layout.notifications_detail_activity);

        ActionBar actionBar = getSupportActionBar();
        if (actionBar != null) {
            actionBar.setElevation(0.0f);
            actionBar.setDisplayHomeAsUpEnabled(true);
        }

        if (savedInstanceState == null) {
            String noteId = getIntent().getStringExtra(NotificationsListFragment.NOTE_ID_EXTRA);
            if (noteId == null) {
                showErrorToastAndFinish();
                return;
            }

            if (SimperiumUtils.getNotesBucket() != null) {
                try {
                    Note note = SimperiumUtils.getNotesBucket().get(noteId);

                    Map<String, String> properties = new HashMap<>();
                    properties.put("notification_type", note.getType());
                    AnalyticsTracker.track(AnalyticsTracker.Stat.NOTIFICATIONS_OPENED_NOTIFICATION_DETAILS, properties);

                    // mark the note as read if it's unread
                    if (note.isUnread()) {
                        // mark as read which syncs with simperium
                        note.markAsRead();
                        EventBus.getDefault().post(new NotificationEvents.NotificationsChanged());
                    }

                    Fragment detailFragment = getDetailFragmentForNote(note);
                    getFragmentManager().beginTransaction()
                            .add(R.id.notifications_detail_container, detailFragment)
                            .commit();

                    if (getSupportActionBar() != null) {
                        getSupportActionBar().setTitle(note.getTitle());
                    }
                } catch (BucketObjectMissingException e) {
                    showErrorToastAndFinish();
                    return;
                }
            }
        } else if (savedInstanceState.containsKey(ARG_TITLE) && getSupportActionBar() != null) {
            getSupportActionBar().setTitle(StringUtils.notNullStr(savedInstanceState.getString(ARG_TITLE)));
        }

        // Hide the keyboard, unless we arrived here from the 'Reply' action in a push notification
        if (!getIntent().getBooleanExtra(NotificationsListFragment.NOTE_INSTANT_REPLY_EXTRA, false)) {
            getWindow().setSoftInputMode(WindowManager.LayoutParams.SOFT_INPUT_STATE_HIDDEN);
        }

        GCMIntentService.clearNotificationsMap();
    }

    @Override
    public boolean onOptionsItemSelected(MenuItem item) {
        if (item.getItemId() == android.R.id.home) {
            onBackPressed();
            return true;
        }

        return super.onOptionsItemSelected(item);
    }

    @Override
    protected void onSaveInstanceState(Bundle outState) {
        if (getSupportActionBar() != null && getSupportActionBar().getTitle() != null) {
            outState.putString(ARG_TITLE, getSupportActionBar().getTitle().toString());
        }

        super.onSaveInstanceState(outState);
    }

    private void showErrorToastAndFinish() {
        AppLog.e(AppLog.T.NOTIFS, "Note could not be found.");
        ToastUtils.showToast(this, R.string.error_notification_open);
        finish();
    }

    /**
     * Tries to pick the correct fragment detail type for a given note
     * Defaults to NotificationDetailListFragment
     */
    private Fragment getDetailFragmentForNote(Note note) {
        if (note == null)
            return null;

        Fragment fragment;
        if (note.isCommentType()) {
            // show comment detail for comment notifications
            fragment = CommentDetailFragment.newInstance(note.getId());
        } else if (note.isAutomattcherType()) {
            // show reader post detail for automattchers about posts - note that comment
            // automattchers are handled by note.isCommentType() above
            boolean isPost = (note.getSiteId() != 0 && note.getPostId() != 0 && note.getCommentId() == 0);
            if (isPost) {
                fragment = ReaderPostDetailFragment.newInstance(note.getSiteId(), note.getPostId());
            } else {
                fragment = NotificationsDetailListFragment.newInstance(note.getId());
            }
        } else {
            fragment = NotificationsDetailListFragment.newInstance(note.getId());
        }

        return fragment;
    }

    public void showBlogPreviewActivity(long siteId) {
        if (isFinishing()) return;

        ReaderActivityLauncher.showReaderBlogPreview(this, siteId);
    }

    public void showPostActivity(long siteId, long postId) {
        if (isFinishing()) return;

        ReaderActivityLauncher.showReaderPostDetail(this, siteId, postId);
    }

    public void showStatsActivityForSite(int localTableSiteId, NoteBlockRangeType rangeType) {
        if (isFinishing()) return;

        if (rangeType == NoteBlockRangeType.FOLLOW) {
            Intent intent = new Intent(this, StatsViewAllActivity.class);
            intent.putExtra(StatsAbstractFragment.ARGS_VIEW_TYPE, StatsViewType.FOLLOWERS);
            intent.putExtra(StatsAbstractFragment.ARGS_TIMEFRAME, StatsTimeframe.DAY);
            intent.putExtra(StatsAbstractFragment.ARGS_SELECTED_DATE, "");
            intent.putExtra(StatsActivity.ARG_LOCAL_TABLE_BLOG_ID, localTableSiteId);
            intent.putExtra(StatsViewAllActivity.ARG_STATS_VIEW_ALL_TITLE, getString(R.string.stats_view_followers));
            startActivity(intent);
        } else {
            ActivityLauncher.viewBlogStats(this, localTableSiteId);
        }
    }

    public void showWebViewActivityForUrl(String url) {
        if (isFinishing() || url == null) return;

        WPWebViewActivity.openUrlByUsingWPCOMCredentials(this, url, AccountHelper.getDefaultAccount().getUserName());
    }

    public void showCommentDetailForNote(Note note) {
        if (isFinishing() || note == null) return;

        Intent intent = new Intent(this, CommentDetailActivity.class);
        intent.putExtra(CommentDetailActivity.KEY_COMMENT_DETAIL_IS_REMOTE, true);
        intent.putExtra(CommentDetailActivity.KEY_COMMENT_DETAIL_NOTE_ID, note.getId());
        startActivity(intent);
    }

    public void showReaderPostLikeUsers(long blogId, long postId) {
        if (isFinishing()) return;

        ReaderActivityLauncher.showReaderLikingUsers(this, blogId, postId);
    }

    @Override
    public void onModerateCommentForNote(Note note, CommentStatus newStatus) {
        Intent resultIntent = new Intent();
        resultIntent.putExtra(NotificationsListFragment.NOTE_MODERATE_ID_EXTRA, note.getId());
        resultIntent.putExtra(NotificationsListFragment.NOTE_MODERATE_STATUS_EXTRA, CommentStatus.toRESTString(newStatus));

        setResult(RESULT_OK, resultIntent);
        finish();
    }
}<|MERGE_RESOLUTION|>--- conflicted
+++ resolved
@@ -12,11 +12,7 @@
 
 import org.wordpress.android.GCMIntentService;
 import org.wordpress.android.R;
-<<<<<<< HEAD
-import org.wordpress.android.analytics.AnalyticsTracker;
-=======
 import org.wordpress.android.models.AccountHelper;
->>>>>>> 28a008cc
 import org.wordpress.android.models.CommentStatus;
 import org.wordpress.android.models.Note;
 import org.wordpress.android.ui.ActivityLauncher;
@@ -37,9 +33,6 @@
 import org.wordpress.android.util.StringUtils;
 import org.wordpress.android.util.ToastUtils;
 
-import java.util.HashMap;
-import java.util.Map;
-
 import de.greenrobot.event.EventBus;
 
 public class NotificationsDetailActivity extends ActionBarActivity implements
@@ -69,10 +62,6 @@
             if (SimperiumUtils.getNotesBucket() != null) {
                 try {
                     Note note = SimperiumUtils.getNotesBucket().get(noteId);
-
-                    Map<String, String> properties = new HashMap<>();
-                    properties.put("notification_type", note.getType());
-                    AnalyticsTracker.track(AnalyticsTracker.Stat.NOTIFICATIONS_OPENED_NOTIFICATION_DETAILS, properties);
 
                     // mark the note as read if it's unread
                     if (note.isUnread()) {
