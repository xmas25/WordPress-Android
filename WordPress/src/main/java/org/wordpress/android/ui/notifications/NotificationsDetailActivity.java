package org.wordpress.android.ui.notifications;

import android.app.Fragment;
import android.app.FragmentManager;
import android.content.Intent;
import android.os.Bundle;
import android.os.Parcelable;
import android.support.v13.app.FragmentStatePagerAdapter;
import android.support.v4.view.ViewPager;
import android.support.v7.app.ActionBar;
import android.support.v7.app.AppCompatActivity;
import android.text.TextUtils;
import android.view.MenuItem;
import android.view.WindowManager;

import org.wordpress.android.R;
import org.wordpress.android.WordPress;
import org.wordpress.android.analytics.AnalyticsTracker;
import org.wordpress.android.datasets.NotificationsTable;
import org.wordpress.android.fluxc.model.SiteModel;
import org.wordpress.android.fluxc.store.AccountStore;
import org.wordpress.android.fluxc.store.SiteStore;
import org.wordpress.android.models.CommentStatus;
import org.wordpress.android.models.Note;
import org.wordpress.android.push.GCMMessageService;
import org.wordpress.android.ui.ActivityLauncher;
import org.wordpress.android.ui.WPWebViewActivity;
import org.wordpress.android.ui.comments.CommentActions;
import org.wordpress.android.ui.comments.CommentDetailFragment;
import org.wordpress.android.ui.notifications.adapters.NotesAdapter;
import org.wordpress.android.ui.notifications.blocks.NoteBlockRangeType;
import org.wordpress.android.ui.notifications.utils.NotificationsActions;
import org.wordpress.android.ui.prefs.AppPrefs;
import org.wordpress.android.ui.reader.ReaderActivityLauncher;
import org.wordpress.android.ui.reader.ReaderPostDetailFragment;
import org.wordpress.android.ui.stats.StatsAbstractFragment;
import org.wordpress.android.ui.stats.StatsTimeframe;
import org.wordpress.android.ui.stats.StatsViewAllActivity;
import org.wordpress.android.ui.stats.StatsViewType;
import org.wordpress.android.util.AppLog;
import org.wordpress.android.util.StringUtils;
import org.wordpress.android.util.ToastUtils;
import org.wordpress.android.widgets.WPSwipeSnackbar;
import org.wordpress.android.widgets.WPViewPager;
import org.wordpress.android.widgets.WPViewPagerTransformer;

import java.util.ArrayList;
import java.util.HashMap;
import java.util.Map;

import javax.inject.Inject;

import de.greenrobot.event.EventBus;

import static com.android.volley.Request.Method.HEAD;
import static org.wordpress.android.models.Note.NOTE_COMMENT_LIKE_TYPE;
import static org.wordpress.android.models.Note.NOTE_COMMENT_TYPE;
import static org.wordpress.android.models.Note.NOTE_FOLLOW_TYPE;
import static org.wordpress.android.models.Note.NOTE_LIKE_TYPE;

public class NotificationsDetailActivity extends AppCompatActivity implements
        CommentActions.OnNoteCommentActionListener {
    private static final String ARG_TITLE = "activityTitle";
    private static final String DOMAIN_WPCOM = "wordpress.com";

    @Inject AccountStore mAccountStore;
    @Inject SiteStore mSiteStore;

    private String mNoteId;
    private boolean mAllowHorizontalNavigation;

    private WPViewPager mViewPager;
    private NotificationDetailFragmentAdapter mAdapter;

    @Override
    public void onCreate(Bundle savedInstanceState) {
        super.onCreate(savedInstanceState);
        ((WordPress) getApplication()).component().inject(this);
        AppLog.i(AppLog.T.NOTIFS, "Creating NotificationsDetailActivity");

        setContentView(R.layout.notifications_detail_activity);

        ActionBar actionBar = getSupportActionBar();
        if (actionBar != null) {
            actionBar.setDisplayHomeAsUpEnabled(true);
        }

        if (savedInstanceState == null) {
            mAllowHorizontalNavigation = getIntent().getBooleanExtra(NotificationsListFragment.NOTE_ALLOW_NAVIGATE_LIST_EXTRA, false);
            mNoteId = getIntent().getStringExtra(NotificationsListFragment.NOTE_ID_EXTRA);
        } else {
            if (savedInstanceState.containsKey(ARG_TITLE) && getSupportActionBar() != null) {
                getSupportActionBar().setTitle(StringUtils.notNullStr(savedInstanceState.getString(ARG_TITLE)));
            }
            mNoteId = savedInstanceState.getString(NotificationsListFragment.NOTE_ID_EXTRA);
            mAllowHorizontalNavigation = savedInstanceState.getBoolean(NotificationsListFragment.NOTE_ALLOW_NAVIGATE_LIST_EXTRA);
        }

        if (mNoteId == null) {
            showErrorToastAndFinish();
            return;
        }

        final Note note = NotificationsTable.getNoteById(mNoteId);
        if (note == null) {
            showErrorToastAndFinish();
            return;
        }

        // If `note.getTimestamp()` is not the most recent seen note, the server will discard the value.
        NotificationsActions.updateSeenTimestamp(note);

        Map<String, String> properties = new HashMap<>();
        properties.put("notification_type", note.getType());
        AnalyticsTracker.track(AnalyticsTracker.Stat.NOTIFICATIONS_OPENED_NOTIFICATION_DETAILS, properties);

        //set up the viewpager and adapter for lateral navigation
        mViewPager = (WPViewPager) findViewById(R.id.viewpager);
        mViewPager.setPageTransformer(false,
                new WPViewPagerTransformer(WPViewPagerTransformer.TransformType.SLIDE_OVER));

        NotesAdapter.FILTERS filter = NotesAdapter.FILTERS.FILTER_ALL;
        if (getIntent().hasExtra(NotificationsListFragment.NOTE_CURRENT_LIST_FILTER_EXTRA)) {
            filter = (NotesAdapter.FILTERS) getIntent().getSerializableExtra(NotificationsListFragment.NOTE_CURRENT_LIST_FILTER_EXTRA);
        }
        mAdapter = buildNoteListAdapterAndSetPosition(mAllowHorizontalNavigation, note, filter);

        //set title
        setActionBarTitleForNote(note);
        markNoteAsRead(note);

        mViewPager.addOnPageChangeListener(new ViewPager.SimpleOnPageChangeListener() {
            @Override
            public void onPageSelected(int position) {
                AnalyticsTracker.track(AnalyticsTracker.Stat.NOTIFICATION_SWIPE_PAGE_CHANGED);
                AppPrefs.setNotificationsSwipeToNavigateShown(true);
                //change the action bar title for the current note
                Note currentNote = mAdapter.getNoteAtPosition(position);
                if (currentNote != null) {
                    setActionBarTitleForNote(currentNote);
                    markNoteAsRead(currentNote);
                }
            }
        });

        // Hide the keyboard, unless we arrived here from the 'Reply' action in a push notification
        if (!getIntent().getBooleanExtra(NotificationsListFragment.NOTE_INSTANT_REPLY_EXTRA, false)) {
            getWindow().setSoftInputMode(WindowManager.LayoutParams.SOFT_INPUT_STATE_HIDDEN);
        }
    }


    @Override
    public boolean onOptionsItemSelected(MenuItem item) {
        if (item.getItemId() == android.R.id.home) {
            finish();
            return true;
        }

        return super.onOptionsItemSelected(item);
    }

    @Override
    protected void onSaveInstanceState(Bundle outState) {
        if (getSupportActionBar() != null && getSupportActionBar().getTitle() != null) {
            outState.putString(ARG_TITLE, getSupportActionBar().getTitle().toString());
        }
        outState.putBoolean(NotificationsListFragment.NOTE_ALLOW_NAVIGATE_LIST_EXTRA, mAllowHorizontalNavigation);
        outState.putString(NotificationsListFragment.NOTE_ID_EXTRA, mNoteId);
        super.onSaveInstanceState(outState);
    }

    @Override
    protected void onStart() {
        super.onStart();
        //if the user hasn't used swipe yet, hint the user they can navigate through notifications detail
        //using swipe on the ViewPager
        if (!AppPrefs.isNotificationsSwipeToNavigateShown() && mAllowHorizontalNavigation && (mAdapter.getCount() > 1)) {
            WPSwipeSnackbar.show(mViewPager);
        }
    }

    private void showErrorToastAndFinish() {
        AppLog.e(AppLog.T.NOTIFS, "Note could not be found.");
        ToastUtils.showToast(this, R.string.error_notification_open);
        finish();
    }

    private void markNoteAsRead(Note note) {
        GCMMessageService.removeNotificationWithNoteIdFromSystemBar(this, note.getId());
        // mark the note as read if it's unread
        if (note.isUnread()) {
            NotificationsActions.markNoteAsRead(note);
            note.setRead();
            NotificationsTable.saveNote(note);
            EventBus.getDefault().post(new NotificationEvents.NotificationsChanged());
        }
    }

    private void setActionBarTitleForNote(Note note) {
        if (getSupportActionBar() != null) {
            String title = note.getTitle();
            if (TextUtils.isEmpty(title)) {
                //set a default title if title is not set within the note
                switch (note.getType()) {
                    case NOTE_FOLLOW_TYPE:
                        title = getString(R.string.follows);
                        break;
                    case NOTE_COMMENT_LIKE_TYPE:
                        title = getString(R.string.comment_likes);
                        break;
                    case NOTE_LIKE_TYPE:
                        title = getString(R.string.like);
                        break;
                    case NOTE_COMMENT_TYPE:
                        title = getString(R.string.comment);
                        break;
                }
            }

            // Force change the Action Bar title for 'new_post' notifications.
            if (note.isNewPostType()) {
                title = getString(R.string.reader_title_post_detail);
            }

            getSupportActionBar().setTitle(title);
        }
    }

    private NotificationDetailFragmentAdapter buildNoteListAdapterAndSetPosition(boolean allowNavigateList,
                                                                                 Note note,
                                                                                 NotesAdapter.FILTERS filter) {
        NotificationDetailFragmentAdapter adapter;
        ArrayList<Note> notes = NotificationsTable.getLatestNotes();
        ArrayList<Note> filteredNotes = new ArrayList<>();
        if (allowNavigateList) {
            //apply filter to the list so we show the same items that the list show vertically, but horizontally
            NotesAdapter.buildFilteredNotesList(filteredNotes, notes, filter);
            adapter = new NotificationDetailFragmentAdapter(getFragmentManager(), filteredNotes);
        } else {
            ArrayList<Note> oneNoteList = new ArrayList<>();
            oneNoteList.add(note);
            adapter = new NotificationDetailFragmentAdapter(getFragmentManager(),
                    oneNoteList);
        }

        mViewPager.setAdapter(adapter);

        if (allowNavigateList) {
            mViewPager.setCurrentItem(findNoteInNoteArray(filteredNotes, note));
        }

        return adapter;
    }

    private int findNoteInNoteArray(ArrayList<Note> notes, Note noteToSearchFor) {
        if (notes == null || noteToSearchFor == null || noteToSearchFor.getId() == null) return -1;

        for (int i = 0; i < notes.size(); i++) {
            Note note = notes.get(i);
            if (noteToSearchFor.getId().equals(note.getId()))
                return i;
        }
        return -1;
    }


    /**
     * Tries to pick the correct fragment detail type for a given note
     * Defaults to NotificationDetailListFragment
     */
    private Fragment getDetailFragmentForNote(Note note, int idForFragmentContainer) {
        if (note == null)
            return null;

        Fragment fragment;
        if (note.isCommentType()) {
            // show comment detail for comment notifications
            boolean isInstantReply = getIntent().getBooleanExtra(NotificationsListFragment.NOTE_INSTANT_REPLY_EXTRA, false);
            fragment = CommentDetailFragment.newInstance(note.getId(), getIntent().getStringExtra(NotificationsListFragment.NOTE_PREFILLED_REPLY_EXTRA), idForFragmentContainer);

            // fragment is never null at this point, and always of CommentDetailFragment type. Just add this check for safety :)
            if ( fragment != null && fragment instanceof  CommentDetailFragment) {
                if (isInstantReply) {
                    ((CommentDetailFragment) fragment).enableShouldFocusReplyField();
                }
            }

        } else if (note.isAutomattcherType()) {
            // show reader post detail for automattchers about posts - note that comment
            // automattchers are handled by note.isCommentType() above
            boolean isPost = (note.getSiteId() != 0 && note.getPostId() != 0 && note.getCommentId() == 0);
            if (isPost) {
                fragment = ReaderPostDetailFragment.newInstance(note.getSiteId(), note.getPostId());
            } else {
                fragment = NotificationsDetailListFragment.newInstance(note.getId());
            }
        } else if (note.isNewPostType()) {
            fragment = ReaderPostDetailFragment.newInstance(note.getSiteId(), note.getPostId());
        } else {
            fragment = NotificationsDetailListFragment.newInstance(note.getId());
        }

        return fragment;
    }

    public void showBlogPreviewActivity(long siteId) {
        if (isFinishing()) return;

        ReaderActivityLauncher.showReaderBlogPreview(this, siteId);
    }

    public void showPostActivity(long siteId, long postId) {
        if (isFinishing()) return;

        ReaderActivityLauncher.showReaderPostDetail(this, siteId, postId);
    }

    public void showStatsActivityForSite(long siteId, NoteBlockRangeType rangeType) {
        SiteModel site = mSiteStore.getSiteBySiteId(siteId);
        showStatsActivityForSite(site, rangeType);
    }

    public void showStatsActivityForSite(SiteModel mSite, NoteBlockRangeType rangeType) {
        if (isFinishing()) return;

        if (rangeType == NoteBlockRangeType.FOLLOW) {
            Intent intent = new Intent(this, StatsViewAllActivity.class);
            intent.putExtra(StatsAbstractFragment.ARGS_VIEW_TYPE, StatsViewType.FOLLOWERS);
            intent.putExtra(StatsAbstractFragment.ARGS_TIMEFRAME, StatsTimeframe.DAY);
            intent.putExtra(StatsAbstractFragment.ARGS_SELECTED_DATE, "");
            intent.putExtra(WordPress.SITE, mSite);
            intent.putExtra(StatsViewAllActivity.ARG_STATS_VIEW_ALL_TITLE, getString(R.string.stats_view_followers));
            startActivity(intent);
        } else {
            ActivityLauncher.viewBlogStats(this, mSite);
        }
    }

    public void showWebViewActivityForUrl(String url) {
        if (isFinishing() || url == null) return;

        if (url.contains(DOMAIN_WPCOM)) {
<<<<<<< HEAD
            WPWebViewActivity.openUrlByUsingWPCOMCredentials(this, url, mAccountStore.getAccount().getUserName());
=======
            WPWebViewActivity.openUrlByUsingWPCOMCredentials(this, url);
>>>>>>> bfbb29e7
        } else {
            WPWebViewActivity.openURL(this, url);
        }
    }

    public void showReaderPostLikeUsers(long blogId, long postId) {
        if (isFinishing()) return;

        ReaderActivityLauncher.showReaderLikingUsers(this, blogId, postId);
    }

    public void showReaderCommentsList(long siteId, long postId, long commentId) {
        if (isFinishing()) return;

        ReaderActivityLauncher.showReaderComments(this, siteId, postId, commentId);
    }

    @Override
    public void onModerateCommentForNote(Note note, CommentStatus newStatus) {
        Intent resultIntent = new Intent();
        resultIntent.putExtra(NotificationsListFragment.NOTE_MODERATE_ID_EXTRA, note.getId());
        resultIntent.putExtra(NotificationsListFragment.NOTE_MODERATE_STATUS_EXTRA, CommentStatus.toRESTString(newStatus));

        setResult(RESULT_OK, resultIntent);
        finish();
    }

    private class NotificationDetailFragmentAdapter extends FragmentStatePagerAdapter {

        private ArrayList<Note> mNoteList;

        NotificationDetailFragmentAdapter(FragmentManager fm, ArrayList<Note> notes) {
            super(fm);
            mNoteList = (ArrayList<Note>)notes.clone();
        }

        @Override
        public Fragment getItem(int position) {
            return getDetailFragmentForNote(mNoteList.get(position), position);
        }

        @Override
        public int getCount() {
            return mNoteList.size();
        }

        @Override
        public void restoreState(Parcelable state, ClassLoader loader) {
            // work around "Fragment no longer exists for key" Android bug
            // by catching the IllegalStateException
            // https://code.google.com/p/android/issues/detail?id=42601
            try {
                AppLog.d(AppLog.T.NOTIFS, "notifications pager > adapter restoreState");
                super.restoreState(state, loader);
            } catch (IllegalStateException e) {
                AppLog.e(AppLog.T.NOTIFS, e);
            }
        }

        @Override
        public Parcelable saveState() {
            AppLog.d(AppLog.T.NOTIFS, "notifications pager > adapter saveState");
            return super.saveState();
        }

        boolean isValidPosition(int position) {
            return (position >= 0 && position < getCount());
        }

        public Note getNoteAtPosition(int position){
            if (isValidPosition(position))
                return mNoteList.get(position);
            else
                return null;
        }

    }
}<|MERGE_RESOLUTION|>--- conflicted
+++ resolved
@@ -341,11 +341,7 @@
         if (isFinishing() || url == null) return;
 
         if (url.contains(DOMAIN_WPCOM)) {
-<<<<<<< HEAD
-            WPWebViewActivity.openUrlByUsingWPCOMCredentials(this, url, mAccountStore.getAccount().getUserName());
-=======
-            WPWebViewActivity.openUrlByUsingWPCOMCredentials(this, url);
->>>>>>> bfbb29e7
+            WPWebViewActivity.openUrlByUsingGlobalWPCOMCredentials(this, url);
         } else {
             WPWebViewActivity.openURL(this, url);
         }
