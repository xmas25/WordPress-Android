package org.wordpress.android.ui.notifications;

import android.app.Fragment;
import android.content.Intent;
import android.os.Bundle;
import android.support.v7.app.ActionBar;
import android.support.v7.app.AppCompatActivity;
import android.text.TextUtils;
import android.view.MenuItem;
import android.view.WindowManager;

import org.wordpress.android.R;
import org.wordpress.android.WordPress;
import org.wordpress.android.analytics.AnalyticsTracker;
import org.wordpress.android.datasets.NotificationsTable;
<<<<<<< HEAD
import org.wordpress.android.fluxc.model.SiteModel;
import org.wordpress.android.fluxc.store.AccountStore;
import org.wordpress.android.fluxc.store.SiteStore;
=======
import org.wordpress.android.models.AccountHelper;
>>>>>>> 98396b61
import org.wordpress.android.models.CommentStatus;
import org.wordpress.android.models.Note;
import org.wordpress.android.push.GCMMessageService;
import org.wordpress.android.ui.ActivityLauncher;
import org.wordpress.android.ui.WPWebViewActivity;
import org.wordpress.android.ui.comments.CommentActions;
import org.wordpress.android.ui.comments.CommentDetailFragment;
import org.wordpress.android.ui.notifications.blocks.NoteBlockRangeType;
import org.wordpress.android.ui.notifications.utils.NotificationsActions;
import org.wordpress.android.ui.reader.ReaderActivityLauncher;
import org.wordpress.android.ui.reader.ReaderPostDetailFragment;
import org.wordpress.android.ui.stats.StatsAbstractFragment;
import org.wordpress.android.ui.stats.StatsTimeframe;
import org.wordpress.android.ui.stats.StatsViewAllActivity;
import org.wordpress.android.ui.stats.StatsViewType;
import org.wordpress.android.util.AppLog;
import org.wordpress.android.util.StringUtils;
import org.wordpress.android.util.ToastUtils;

import java.util.HashMap;
import java.util.Map;

import javax.inject.Inject;

import de.greenrobot.event.EventBus;

import static org.wordpress.android.models.Note.NOTE_COMMENT_LIKE_TYPE;
import static org.wordpress.android.models.Note.NOTE_COMMENT_TYPE;
import static org.wordpress.android.models.Note.NOTE_FOLLOW_TYPE;
import static org.wordpress.android.models.Note.NOTE_LIKE_TYPE;

public class NotificationsDetailActivity extends AppCompatActivity implements
        CommentActions.OnNoteCommentActionListener {
    private static final String ARG_TITLE = "activityTitle";
    private static final String DOMAIN_WPCOM = "wordpress.com";

    @Inject AccountStore mAccountStore;
    @Inject SiteStore mSiteStore;

    @Override
    public void onCreate(Bundle savedInstanceState) {
        super.onCreate(savedInstanceState);
        ((WordPress) getApplication()).component().inject(this);
        AppLog.i(AppLog.T.NOTIFS, "Creating NotificationsDetailActivity");

        setContentView(R.layout.notifications_detail_activity);

        ActionBar actionBar = getSupportActionBar();
        if (actionBar != null) {
            actionBar.setDisplayHomeAsUpEnabled(true);
        }

        if (savedInstanceState == null) {
            String noteId = getIntent().getStringExtra(NotificationsListFragment.NOTE_ID_EXTRA);
            if (noteId == null) {
                showErrorToastAndFinish();
                return;
            }

            final Note note = NotificationsTable.getNoteById(noteId);
            if (note == null) {
                showErrorToastAndFinish();
                return;
            }

            // If `note.getTimestamp()` is not the most recent seen note, the server will discard the value.
            NotificationsActions.updateSeenTimestamp(note);

            Map<String, String> properties = new HashMap<>();
            properties.put("notification_type", note.getType());
            AnalyticsTracker.track(AnalyticsTracker.Stat.NOTIFICATIONS_OPENED_NOTIFICATION_DETAILS, properties);

            Fragment detailFragment = getDetailFragmentForNote(note);
            getFragmentManager().beginTransaction()
                    .add(R.id.notifications_detail_container, detailFragment)
                    .commitAllowingStateLoss();

            //set title
            if (getSupportActionBar() != null) {
                String title = note.getTitle();
                if (TextUtils.isEmpty(title)) {
                    //set a default title if title is not set within the note
                    switch (note.getType()) {
                        case NOTE_FOLLOW_TYPE:
                            title = getString(R.string.follows);
                            break;
                        case NOTE_COMMENT_LIKE_TYPE:
                            title = getString(R.string.comment_likes);
                            break;
                        case NOTE_LIKE_TYPE:
                            title = getString(R.string.like);
                            break;
                        case NOTE_COMMENT_TYPE:
                            title = getString(R.string.comment);
                            break;
                    }
                }

                // Force change the Action Bar title for 'new_post' notifications.
                if (note.isNewPostType()) {
                    title = getString(R.string.reader_title_post_detail);
                }
<<<<<<< HEAD

                getSupportActionBar().setTitle(title);
            }

=======

                getSupportActionBar().setTitle(title);
            }

>>>>>>> 98396b61
            GCMMessageService.removeNotificationWithNoteIdFromSystemBar(this, noteId);
            // mark the note as read if it's unread
            if (note.isUnread()) {
                NotificationsActions.markNoteAsRead(note);
                note.setRead();
                NotificationsTable.saveNote(note);
                EventBus.getDefault().post(new NotificationEvents.NotificationsChanged());
            }
        } else if (savedInstanceState.containsKey(ARG_TITLE) && getSupportActionBar() != null) {
            getSupportActionBar().setTitle(StringUtils.notNullStr(savedInstanceState.getString(ARG_TITLE)));
        }

        // Hide the keyboard, unless we arrived here from the 'Reply' action in a push notification
        if (!getIntent().getBooleanExtra(NotificationsListFragment.NOTE_INSTANT_REPLY_EXTRA, false)) {
            getWindow().setSoftInputMode(WindowManager.LayoutParams.SOFT_INPUT_STATE_HIDDEN);
        }
    }


    @Override
    public boolean onOptionsItemSelected(MenuItem item) {
        if (item.getItemId() == android.R.id.home) {
            finish();
            return true;
        }

        return super.onOptionsItemSelected(item);
    }

    @Override
    protected void onSaveInstanceState(Bundle outState) {
        if (getSupportActionBar() != null && getSupportActionBar().getTitle() != null) {
            outState.putString(ARG_TITLE, getSupportActionBar().getTitle().toString());
        }

        super.onSaveInstanceState(outState);
    }

    private void showErrorToastAndFinish() {
        AppLog.e(AppLog.T.NOTIFS, "Note could not be found.");
        ToastUtils.showToast(this, R.string.error_notification_open);
        finish();
    }

    /**
     * Tries to pick the correct fragment detail type for a given note
     * Defaults to NotificationDetailListFragment
     */
    private Fragment getDetailFragmentForNote(Note note) {
        if (note == null)
            return null;

        Fragment fragment;
        if (note.isCommentType()) {
            // show comment detail for comment notifications
            boolean isInstantReply = getIntent().getBooleanExtra(NotificationsListFragment.NOTE_INSTANT_REPLY_EXTRA, false);
            fragment = CommentDetailFragment.newInstance(note.getId(), getIntent().getStringExtra(NotificationsListFragment.NOTE_PREFILLED_REPLY_EXTRA));

            // fragment is never null at this point, and always of CommentDetailFragment type. Just add this check for safety :)
            if ( fragment != null && fragment instanceof  CommentDetailFragment) {
                if (isInstantReply) {
                    ((CommentDetailFragment) fragment).enableShouldFocusReplyField();
                }
            }

        } else if (note.isAutomattcherType()) {
            // show reader post detail for automattchers about posts - note that comment
            // automattchers are handled by note.isCommentType() above
            boolean isPost = (note.getSiteId() != 0 && note.getPostId() != 0 && note.getCommentId() == 0);
            if (isPost) {
                fragment = ReaderPostDetailFragment.newInstance(note.getSiteId(), note.getPostId());
            } else {
                fragment = NotificationsDetailListFragment.newInstance(note.getId());
            }
        } else if (note.isNewPostType()) {
            fragment = ReaderPostDetailFragment.newInstance(note.getSiteId(), note.getPostId());
        } else {
            fragment = NotificationsDetailListFragment.newInstance(note.getId());
        }

        return fragment;
    }

    public void showBlogPreviewActivity(long siteId) {
        if (isFinishing()) return;

        ReaderActivityLauncher.showReaderBlogPreview(this, siteId);
    }

    public void showPostActivity(long siteId, long postId) {
        if (isFinishing()) return;

        ReaderActivityLauncher.showReaderPostDetail(this, siteId, postId);
    }

    public void showStatsActivityForSite(long siteId, NoteBlockRangeType rangeType) {
        SiteModel site = mSiteStore.getSiteBySiteId(siteId);
        showStatsActivityForSite(site, rangeType);
    }

    public void showStatsActivityForSite(SiteModel mSite, NoteBlockRangeType rangeType) {
        if (isFinishing()) return;

        if (rangeType == NoteBlockRangeType.FOLLOW) {
            Intent intent = new Intent(this, StatsViewAllActivity.class);
            intent.putExtra(StatsAbstractFragment.ARGS_VIEW_TYPE, StatsViewType.FOLLOWERS);
            intent.putExtra(StatsAbstractFragment.ARGS_TIMEFRAME, StatsTimeframe.DAY);
            intent.putExtra(StatsAbstractFragment.ARGS_SELECTED_DATE, "");
            intent.putExtra(WordPress.SITE, mSite);
            intent.putExtra(StatsViewAllActivity.ARG_STATS_VIEW_ALL_TITLE, getString(R.string.stats_view_followers));
            startActivity(intent);
        } else {
            ActivityLauncher.viewBlogStats(this, mSite);
        }
    }

    public void showWebViewActivityForUrl(String url) {
        if (isFinishing() || url == null) return;

        if (url.contains(DOMAIN_WPCOM)) {
            WPWebViewActivity.openUrlByUsingWPCOMCredentials(this, url, mAccountStore.getAccount().getUserName());
        } else {
            WPWebViewActivity.openURL(this, url);
        }
    }

    public void showReaderPostLikeUsers(long blogId, long postId) {
        if (isFinishing()) return;

        ReaderActivityLauncher.showReaderLikingUsers(this, blogId, postId);
    }

    public void showReaderCommentsList(long siteId, long postId, long commentId) {
        if (isFinishing()) return;

        ReaderActivityLauncher.showReaderComments(this, siteId, postId, commentId);
    }

    @Override
    public void onModerateCommentForNote(Note note, CommentStatus newStatus) {
        Intent resultIntent = new Intent();
        resultIntent.putExtra(NotificationsListFragment.NOTE_MODERATE_ID_EXTRA, note.getId());
        resultIntent.putExtra(NotificationsListFragment.NOTE_MODERATE_STATUS_EXTRA, CommentStatus.toRESTString(newStatus));

        setResult(RESULT_OK, resultIntent);
        finish();
    }
}<|MERGE_RESOLUTION|>--- conflicted
+++ resolved
@@ -13,13 +13,9 @@
 import org.wordpress.android.WordPress;
 import org.wordpress.android.analytics.AnalyticsTracker;
 import org.wordpress.android.datasets.NotificationsTable;
-<<<<<<< HEAD
 import org.wordpress.android.fluxc.model.SiteModel;
 import org.wordpress.android.fluxc.store.AccountStore;
 import org.wordpress.android.fluxc.store.SiteStore;
-=======
-import org.wordpress.android.models.AccountHelper;
->>>>>>> 98396b61
 import org.wordpress.android.models.CommentStatus;
 import org.wordpress.android.models.Note;
 import org.wordpress.android.push.GCMMessageService;
@@ -122,17 +118,9 @@
                 if (note.isNewPostType()) {
                     title = getString(R.string.reader_title_post_detail);
                 }
-<<<<<<< HEAD
-
                 getSupportActionBar().setTitle(title);
             }
 
-=======
-
-                getSupportActionBar().setTitle(title);
-            }
-
->>>>>>> 98396b61
             GCMMessageService.removeNotificationWithNoteIdFromSystemBar(this, noteId);
             // mark the note as read if it's unread
             if (note.isUnread()) {
