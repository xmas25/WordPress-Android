--- conflicted
+++ resolved
@@ -35,9 +35,6 @@
 
 import java.util.HashMap;
 import java.util.Map;
-
-<<<<<<< HEAD
-=======
 import de.greenrobot.event.EventBus;
 
 import static org.wordpress.android.models.Note.NOTE_COMMENT_LIKE_TYPE;
@@ -45,7 +42,6 @@
 import static org.wordpress.android.models.Note.NOTE_FOLLOW_TYPE;
 import static org.wordpress.android.models.Note.NOTE_LIKE_TYPE;
 
->>>>>>> 3a1344a5
 public class NotificationsDetailActivity extends AppCompatActivity implements
         CommentActions.OnNoteCommentActionListener {
     private static final String ARG_TITLE = "activityTitle";
@@ -70,59 +66,10 @@
                 return;
             }
 
-<<<<<<< HEAD
             final Note note = NotificationsTable.getNoteById(noteId);
             if (note == null) {
                 showErrorToastAndFinish();
                 return;
-=======
-            if (SimperiumUtils.getNotesBucket() != null) {
-                try {
-                    Note note = SimperiumUtils.getNotesBucket().get(noteId);
-
-                    Map<String, String> properties = new HashMap<>();
-                    properties.put("notification_type", note.getType());
-                    AnalyticsTracker.track(AnalyticsTracker.Stat.NOTIFICATIONS_OPENED_NOTIFICATION_DETAILS, properties);
-
-                    Fragment detailFragment = getDetailFragmentForNote(note);
-                    getFragmentManager().beginTransaction()
-                            .add(R.id.notifications_detail_container, detailFragment)
-                            .commitAllowingStateLoss();
-
-                    //set title
-                    if (getSupportActionBar() != null) {
-                        String title = note.getTitle();
-                        if (TextUtils.isEmpty(title)) {
-                            //set a deafult title if title is not set within the note
-                            switch(note.getType()) {
-                                case NOTE_FOLLOW_TYPE:
-                                    title = getString(R.string.follows);
-                                    break;
-                                case NOTE_COMMENT_LIKE_TYPE:
-                                    title = getString(R.string.comment_likes);
-                                    break;
-                                case NOTE_LIKE_TYPE:
-                                    title = getString(R.string.like);
-                                    break;
-                                case NOTE_COMMENT_TYPE:
-                                    title = getString(R.string.comment);
-                                    break;
-                            }
-                        }
-                        getSupportActionBar().setTitle(title);
-                    }
-
-                    // mark the note as read if it's unread
-                    if (note.isUnread()) {
-                        // mark as read which syncs with simperium
-                        note.markAsRead();
-                        EventBus.getDefault().post(new NotificationEvents.NotificationsChanged());
-                    }
-                } catch (BucketObjectMissingException e) {
-                    showErrorToastAndFinish();
-                    return;
-                }
->>>>>>> 3a1344a5
             }
 
             Map<String, String> properties = new HashMap<>();
@@ -134,12 +81,41 @@
                     .add(R.id.notifications_detail_container, detailFragment)
                     .commitAllowingStateLoss();
 
+            //set title
+            if (getSupportActionBar() != null) {
+                String title = note.getTitle();
+                if (TextUtils.isEmpty(title)) {
+                    //set a deafult title if title is not set within the note
+                    switch (note.getType()) {
+                        case NOTE_FOLLOW_TYPE:
+                            title = getString(R.string.follows);
+                            break;
+                        case NOTE_COMMENT_LIKE_TYPE:
+                            title = getString(R.string.comment_likes);
+                            break;
+                        case NOTE_LIKE_TYPE:
+                            title = getString(R.string.like);
+                            break;
+                        case NOTE_COMMENT_TYPE:
+                            title = getString(R.string.comment);
+                            break;
+                    }
+                }
+                getSupportActionBar().setTitle(title);
+            }
+
+            // mark the note as read if it's unread
+            if (note.isUnread()) {
+                // mark as read
+                note.setUnreadCount("0");
+                EventBus.getDefault().post(new NotificationEvents.NotificationsChanged());
+            }
+
             if (getSupportActionBar() != null) {
                 getSupportActionBar().setTitle(note.getTitle());
             }
 
             NotificationsActions.markNoteAsRead(note);
-
             GCMMessageService.removeNotificationWithNoteIdFromSystemBar(this, noteId);
 
         } else if (savedInstanceState.containsKey(ARG_TITLE) && getSupportActionBar() != null) {
@@ -150,8 +126,8 @@
         if (!getIntent().getBooleanExtra(NotificationsListFragment.NOTE_INSTANT_REPLY_EXTRA, false)) {
             getWindow().setSoftInputMode(WindowManager.LayoutParams.SOFT_INPUT_STATE_HIDDEN);
         }
-
-    }
+    }
+
 
     @Override
     public boolean onOptionsItemSelected(MenuItem item) {
