--- conflicted
+++ resolved
@@ -243,20 +243,7 @@
             Fragment peopleInviteFragment = fragmentManager.findFragmentByTag(KEY_PERSON_DETAIL_FRAGMENT);
 
             if (peopleInviteFragment == null) {
-<<<<<<< HEAD
                 peopleInviteFragment = PeopleInviteFragment.newInstance(mSite);
-=======
-                Blog blog = WordPress.getCurrentBlog();
-                String dotComBlogId = blog.getDotComBlogId();
-                if (!TextUtils.isEmpty(dotComBlogId)) {
-                    peopleInviteFragment = PeopleInviteFragment.newInstance(dotComBlogId);
-                } else {
-                    String blogUrl = blog.getUrl();
-                    AppLog.e(T.PEOPLE, "getDotComBlogId() returned null or empty string! Blog URL: " +
-                            (blogUrl == null ? "null" : blogUrl));
-                    ToastUtils.showToast(this, R.string.error_generic).show();
-                }
->>>>>>> d8ace28a
             }
             if (peopleInviteFragment != null && !peopleInviteFragment.isAdded()) {
                 FragmentTransaction fragmentTransaction = getFragmentManager().beginTransaction();
