--- conflicted
+++ resolved
@@ -34,11 +34,8 @@
     private static final String KEY_PERSON_DETAIL_FRAGMENT = "person-detail-fragment";
     private static final String KEY_END_OF_LIST_REACHED = "end-of-list-reached";
     private static final String KEY_FETCH_REQUEST_IN_PROGRESS = "fetch-request-in-progress";
-<<<<<<< HEAD
+    private static final String KEY_TITLE = "page-title";
     private static final String KEY_PEOPLE_INVITE_FRAGMENT = "people-invite-fragment";
-=======
-    private static final String KEY_TITLE = "page-title";
->>>>>>> 366dd7d9
 
     private boolean mPeopleEndOfListReached;
     private boolean mFetchRequestInProgress;
@@ -408,10 +405,6 @@
         fetchUsersList(blog.getDotComBlogId(), blog.getLocalTableBlogId(), count);
     }
 
-<<<<<<< HEAD
-    public interface InvitationSender {
-        void send();
-=======
     private PeopleListFragment getListFragment() {
         return (PeopleListFragment) getFragmentManager().findFragmentByTag(KEY_PEOPLE_LIST_FRAGMENT);
     }
@@ -433,6 +426,9 @@
         if (actionBar != null) {
             actionBar.setElevation(getResources().getDimension(R.dimen.appbar_elevation));
         }
->>>>>>> 366dd7d9
+    }
+
+    public interface InvitationSender {
+        void send();
     }
 }