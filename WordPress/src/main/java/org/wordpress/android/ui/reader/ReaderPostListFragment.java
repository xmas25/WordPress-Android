package org.wordpress.android.ui.reader;

import android.app.Activity;
import android.content.Context;
import android.content.DialogInterface;
import android.content.DialogInterface.OnClickListener;
import android.content.Intent;
import android.graphics.drawable.Drawable;
import android.os.AsyncTask;
import android.os.Bundle;
import android.text.Html;
import android.text.Spannable;
import android.text.SpannableStringBuilder;
import android.text.TextUtils;
import android.text.style.ImageSpan;
import android.view.ContextThemeWrapper;
import android.view.Gravity;
import android.view.LayoutInflater;
import android.view.Menu;
import android.view.MenuItem;
import android.view.View;
import android.view.ViewGroup;
import android.view.animation.Animation;
import android.widget.AdapterView;
import android.widget.AutoCompleteTextView;
import android.widget.ImageView;
import android.widget.ProgressBar;
import android.widget.TextView;

import androidx.annotation.NonNull;
import androidx.annotation.Nullable;
import androidx.appcompat.app.AlertDialog;
import androidx.appcompat.widget.ListPopupWindow;
import androidx.appcompat.widget.SearchView;
import androidx.core.content.ContextCompat;
import androidx.fragment.app.Fragment;
import androidx.fragment.app.FragmentActivity;
import androidx.fragment.app.FragmentManager;
import androidx.lifecycle.Observer;
import androidx.lifecycle.ViewModelProvider;
import androidx.lifecycle.ViewModelProviders;
import androidx.recyclerview.widget.RecyclerView;

import com.google.android.material.appbar.AppBarLayout;
import com.google.android.material.snackbar.Snackbar;
import com.google.android.material.tabs.TabLayout;
import com.google.android.material.tabs.TabLayout.OnTabSelectedListener;
import com.google.android.material.tabs.TabLayout.Tab;

import org.greenrobot.eventbus.EventBus;
import org.greenrobot.eventbus.Subscribe;
import org.greenrobot.eventbus.ThreadMode;
import org.jetbrains.annotations.NotNull;
import org.wordpress.android.R;
import org.wordpress.android.WordPress;
import org.wordpress.android.analytics.AnalyticsTracker;
import org.wordpress.android.analytics.AnalyticsTracker.Stat;
import org.wordpress.android.datasets.ReaderBlogTable;
import org.wordpress.android.datasets.ReaderDatabase;
import org.wordpress.android.datasets.ReaderPostTable;
import org.wordpress.android.datasets.ReaderSearchTable;
import org.wordpress.android.datasets.ReaderTagTable;
import org.wordpress.android.fluxc.Dispatcher;
import org.wordpress.android.fluxc.generated.AccountActionBuilder;
import org.wordpress.android.fluxc.generated.ReaderActionBuilder;
import org.wordpress.android.fluxc.model.ReaderSiteModel;
import org.wordpress.android.fluxc.model.SiteModel;
import org.wordpress.android.fluxc.store.AccountStore;
import org.wordpress.android.fluxc.store.AccountStore.AddOrDeleteSubscriptionPayload;
import org.wordpress.android.fluxc.store.AccountStore.AddOrDeleteSubscriptionPayload.SubscriptionAction;
import org.wordpress.android.fluxc.store.AccountStore.OnSubscriptionUpdated;
import org.wordpress.android.fluxc.store.QuickStartStore;
import org.wordpress.android.fluxc.store.QuickStartStore.QuickStartTask;
import org.wordpress.android.fluxc.store.ReaderStore;
import org.wordpress.android.fluxc.store.ReaderStore.OnReaderSitesSearched;
import org.wordpress.android.fluxc.store.ReaderStore.ReaderSearchSitesPayload;
import org.wordpress.android.models.FilterCriteria;
import org.wordpress.android.models.ReaderBlog;
import org.wordpress.android.models.ReaderPost;
import org.wordpress.android.models.ReaderPostDiscoverData;
import org.wordpress.android.models.ReaderTag;
import org.wordpress.android.models.ReaderTagList;
import org.wordpress.android.models.ReaderTagType;
import org.wordpress.android.models.news.NewsItem;
import org.wordpress.android.ui.ActionableEmptyView;
import org.wordpress.android.ui.ActivityLauncher;
import org.wordpress.android.ui.EmptyViewMessageType;
import org.wordpress.android.ui.FilteredRecyclerView;
import org.wordpress.android.ui.RequestCodes;
import org.wordpress.android.ui.WPWebViewActivity;
import org.wordpress.android.ui.main.BottomNavController;
import org.wordpress.android.ui.main.MainToolbarFragment;
import org.wordpress.android.ui.main.SitePickerActivity;
import org.wordpress.android.ui.main.WPMainActivity;
import org.wordpress.android.ui.news.NewsViewHolder.NewsCardListener;
import org.wordpress.android.ui.prefs.AppPrefs;
import org.wordpress.android.ui.quickstart.QuickStartEvent;
import org.wordpress.android.ui.reader.ReaderInterfaces.ReblogActionListener;
import org.wordpress.android.ui.reader.ReaderTypes.ReaderPostListType;
import org.wordpress.android.ui.reader.actions.ReaderActions;
import org.wordpress.android.ui.reader.actions.ReaderBlogActions;
import org.wordpress.android.ui.reader.actions.ReaderBlogActions.BlockedBlogResult;
import org.wordpress.android.ui.reader.adapters.ReaderMenuAdapter;
import org.wordpress.android.ui.reader.adapters.ReaderPostAdapter;
import org.wordpress.android.ui.reader.adapters.ReaderSearchSuggestionAdapter;
import org.wordpress.android.ui.reader.adapters.ReaderSearchSuggestionRecyclerAdapter;
import org.wordpress.android.ui.reader.adapters.ReaderSiteSearchAdapter;
import org.wordpress.android.ui.reader.adapters.ReaderSiteSearchAdapter.SiteSearchAdapterListener;
import org.wordpress.android.ui.reader.reblog.NoSite;
import org.wordpress.android.ui.reader.reblog.PostEditor;
import org.wordpress.android.ui.reader.reblog.SitePicker;
import org.wordpress.android.ui.reader.services.post.ReaderPostServiceStarter;
import org.wordpress.android.ui.reader.services.post.ReaderPostServiceStarter.UpdateAction;
import org.wordpress.android.ui.reader.services.search.ReaderSearchServiceStarter;
import org.wordpress.android.ui.reader.services.update.ReaderUpdateLogic.UpdateTask;
import org.wordpress.android.ui.reader.services.update.ReaderUpdateServiceStarter;
import org.wordpress.android.ui.reader.services.update.TagUpdateClientUtilsProvider;
import org.wordpress.android.ui.reader.subfilter.ActionType.OpenSubsAtPage;
import org.wordpress.android.ui.reader.subfilter.SubfilterListItem.Site;
import org.wordpress.android.ui.reader.subfilter.SubfilterListItem.SiteAll;
import org.wordpress.android.ui.reader.utils.ReaderUtils;
import org.wordpress.android.ui.reader.viewmodels.ReaderModeInfo;
import org.wordpress.android.ui.reader.viewmodels.ReaderPostListViewModel;
import org.wordpress.android.ui.reader.views.ReaderSiteHeaderView;
import org.wordpress.android.ui.utils.UiHelpers;
import org.wordpress.android.util.AniUtils;
import org.wordpress.android.util.AppLog;
import org.wordpress.android.util.AppLog.T;
import org.wordpress.android.util.DateTimeUtils;
import org.wordpress.android.util.DisplayUtils;
import org.wordpress.android.util.NetworkUtils;
import org.wordpress.android.util.QuickStartUtils;
import org.wordpress.android.util.StringUtils;
import org.wordpress.android.util.ToastUtils;
import org.wordpress.android.util.WPActivityUtils;
import org.wordpress.android.util.analytics.AnalyticsUtils;
import org.wordpress.android.util.image.ImageManager;
import org.wordpress.android.viewmodel.main.WPMainActivityViewModel;
import org.wordpress.android.widgets.AppRatingDialog;
import org.wordpress.android.widgets.RecyclerItemDecoration;
import org.wordpress.android.widgets.WPDialogSnackbar;
import org.wordpress.android.widgets.WPSnackbar;

import java.util.ArrayList;
import java.util.Date;
import java.util.EnumSet;
import java.util.HashMap;
import java.util.List;
import java.util.Map;
import java.util.Stack;

import javax.inject.Inject;

import static org.wordpress.android.analytics.AnalyticsTracker.Stat.APP_REVIEWS_EVENT_INCREMENTED_BY_OPENING_READER_POST;
import static org.wordpress.android.fluxc.generated.AccountActionBuilder.newUpdateSubscriptionNotificationPostAction;

public class ReaderPostListFragment extends Fragment
        implements ReaderInterfaces.OnPostSelectedListener,
        ReaderInterfaces.OnPostPopupListener,
        ReaderInterfaces.OnFollowListener,
        WPMainActivity.OnActivityBackPressedListener,
        WPMainActivity.OnScrollToTopListener,
        MainToolbarFragment,
        ReblogActionListener {
    private static final int TAB_POSTS = 0;
    private static final int TAB_SITES = 1;
    private static final int NO_POSITION = -1;

    private ReaderPostAdapter mPostAdapter;
    private ReaderSiteSearchAdapter mSiteSearchAdapter;
    private ReaderSearchSuggestionAdapter mSearchSuggestionAdapter;
    private ReaderSearchSuggestionRecyclerAdapter mSearchSuggestionRecyclerAdapter;

    private FilteredRecyclerView mRecyclerView;
    private boolean mFirstLoad = true;

    private View mNewPostsBar;
    private ActionableEmptyView mActionableEmptyView;
    private ProgressBar mProgress;
    private TabLayout mSearchTabs;

    private SearchView mSearchView;
    private MenuItem mSettingsMenuItem;
    private MenuItem mSearchMenuItem;

    private View mSubFilterComponent;
    private ImageView mSettingsButton;
    private View mSubFiltersListButton;
    private TextView mSubFilterTitle;
    private View mRemoveFilterButton;

    private boolean mIsTopLevel = false;
    private static final String SUBFILTER_BOTTOM_SHEET_TAG = "SUBFILTER_BOTTOM_SHEET_TAG";

    private BottomNavController mBottomNavController;

    private ReaderTag mCurrentTag;
    private long mCurrentBlogId;
    private long mCurrentFeedId;
    private String mCurrentSearchQuery;
    private ReaderPostListType mPostListType;
    private ReaderSiteModel mLastTappedSiteSearchResult;

    private int mRestorePosition;
    private int mSiteSearchRestorePosition;
    private int mPostSearchAdapterPos;
    private int mSiteSearchAdapterPos;
    private int mSearchTabsPos = NO_POSITION;

    private boolean mIsUpdating;
    private boolean mWasPaused;
    private boolean mHasUpdatedPosts;
    private boolean mIsAnimatingOutNewPostsBar;

    private static boolean mHasPurgedReaderDb;
    private static Date mLastAutoUpdateDt;

    private final HistoryStack mTagPreviewHistory = new HistoryStack("tag_preview_history");

    private AlertDialog mBookmarksSavedLocallyDialog;
    private QuickStartEvent mQuickStartEvent;

    private ReaderPostListViewModel mViewModel;
    private WPMainActivityViewModel mWPMainActivityViewModel;

    private Observer<NewsItem> mNewsItemObserver = new Observer<NewsItem>() {
        @Override public void onChanged(@Nullable NewsItem newsItem) {
            getPostAdapter().updateNewsCardItem(newsItem);
        }
    };

    @Inject ViewModelProvider.Factory mViewModelFactory;
    @Inject AccountStore mAccountStore;
    @Inject ReaderStore mReaderStore;
    @Inject Dispatcher mDispatcher;
    @Inject ImageManager mImageManager;
    @Inject QuickStartStore mQuickStartStore;
    @Inject UiHelpers mUiHelpers;
    @Inject TagUpdateClientUtilsProvider mTagUpdateClientUtilsProvider;

    private enum ActionableEmptyViewButtonType {
        DISCOVER,
        FOLLOWED
    }

    private static class HistoryStack extends Stack<String> {
        private final String mKeyName;

        HistoryStack(@SuppressWarnings("SameParameterValue") String keyName) {
            mKeyName = keyName;
        }

        void restoreInstance(Bundle bundle) {
            clear();
            if (bundle.containsKey(mKeyName)) {
                ArrayList<String> history = bundle.getStringArrayList(mKeyName);
                if (history != null) {
                    this.addAll(history);
                }
            }
        }

        void saveInstance(Bundle bundle) {
            if (!isEmpty()) {
                ArrayList<String> history = new ArrayList<>();
                history.addAll(this);
                bundle.putStringArrayList(mKeyName, history);
            }
        }
    }

    public static ReaderPostListFragment newInstance(boolean isTopLevel) {
        ReaderTag tag = AppPrefs.getReaderTag();
        if (tag == null) {
            tag = ReaderUtils.getDefaultTag();
        }
        return newInstanceForTag(tag, ReaderPostListType.TAG_FOLLOWED, isTopLevel);
    }

    /*
     * show posts with a specific tag (either TAG_FOLLOWED or TAG_PREVIEW)
     */
    static ReaderPostListFragment newInstanceForTag(ReaderTag tag, ReaderPostListType listType) {
        return newInstanceForTag(tag, listType, false);
    }

    static ReaderPostListFragment newInstanceForTag(ReaderTag tag, ReaderPostListType listType, boolean isTopLevel) {
        AppLog.d(T.READER, "reader post list > newInstance (tag)");

        Bundle args = new Bundle();
        args.putSerializable(ReaderConstants.ARG_TAG, tag);
        args.putSerializable(ReaderConstants.ARG_POST_LIST_TYPE, listType);
        args.putBoolean(ReaderConstants.ARG_IS_TOP_LEVEL, isTopLevel);

        ReaderPostListFragment fragment = new ReaderPostListFragment();
        fragment.setArguments(args);
        fragment.trackTagLoaded(tag);

        return fragment;
    }

    /*
     * show posts in a specific blog
     */
    public static ReaderPostListFragment newInstanceForBlog(long blogId) {
        AppLog.d(T.READER, "reader post list > newInstance (blog)");

        Bundle args = new Bundle();
        args.putLong(ReaderConstants.ARG_BLOG_ID, blogId);
        args.putSerializable(ReaderConstants.ARG_POST_LIST_TYPE, ReaderPostListType.BLOG_PREVIEW);

        ReaderPostListFragment fragment = new ReaderPostListFragment();
        fragment.setArguments(args);

        return fragment;
    }

    public static ReaderPostListFragment newInstanceForFeed(long feedId) {
        AppLog.d(T.READER, "reader post list > newInstance (blog)");

        Bundle args = new Bundle();
        args.putLong(ReaderConstants.ARG_FEED_ID, feedId);
        args.putLong(ReaderConstants.ARG_BLOG_ID, feedId);
        args.putSerializable(ReaderConstants.ARG_POST_LIST_TYPE, ReaderPostListType.BLOG_PREVIEW);

        ReaderPostListFragment fragment = new ReaderPostListFragment();
        fragment.setArguments(args);

        return fragment;
    }

    public @Nullable SiteModel getSelectedSite() {
        if (getActivity() instanceof WPMainActivity) {
            WPMainActivity mainActivity = (WPMainActivity) getActivity();
            return mainActivity.getSelectedSite();
        }
        return null;
    }

    @Override
    public void setArguments(Bundle args) {
        super.setArguments(args);

        if (args != null) {
            if (args.containsKey(ReaderConstants.ARG_TAG)) {
                mCurrentTag = (ReaderTag) args.getSerializable(ReaderConstants.ARG_TAG);
            }
            if (args.containsKey(ReaderConstants.ARG_POST_LIST_TYPE)) {
                mPostListType = (ReaderPostListType) args.getSerializable(ReaderConstants.ARG_POST_LIST_TYPE);
            }

            if (args.containsKey(ReaderConstants.ARG_IS_TOP_LEVEL)) {
                mIsTopLevel = args.getBoolean(ReaderConstants.ARG_IS_TOP_LEVEL);
            }

            mCurrentBlogId = args.getLong(ReaderConstants.ARG_BLOG_ID);
            mCurrentFeedId = args.getLong(ReaderConstants.ARG_FEED_ID);
            mCurrentSearchQuery = args.getString(ReaderConstants.ARG_SEARCH_QUERY);

            if (getPostListType() == ReaderPostListType.TAG_PREVIEW && hasCurrentTag()) {
                mTagPreviewHistory.push(getCurrentTagName());
            }
        }
    }

    @Override
    public void onCreate(Bundle savedInstanceState) {
        super.onCreate(savedInstanceState);
        ((WordPress) getActivity().getApplication()).component().inject(this);

        if (savedInstanceState != null) {
            AppLog.d(T.READER, "reader post list > restoring instance state");
            if (savedInstanceState.containsKey(ReaderConstants.ARG_TAG)) {
                mCurrentTag = (ReaderTag) savedInstanceState.getSerializable(ReaderConstants.ARG_TAG);
            }
            if (savedInstanceState.containsKey(ReaderConstants.ARG_BLOG_ID)) {
                mCurrentBlogId = savedInstanceState.getLong(ReaderConstants.ARG_BLOG_ID);
            }
            if (savedInstanceState.containsKey(ReaderConstants.ARG_FEED_ID)) {
                mCurrentFeedId = savedInstanceState.getLong(ReaderConstants.ARG_FEED_ID);
            }
            if (savedInstanceState.containsKey(ReaderConstants.ARG_SEARCH_QUERY)) {
                mCurrentSearchQuery = savedInstanceState.getString(ReaderConstants.ARG_SEARCH_QUERY);
            }
            if (savedInstanceState.containsKey(ReaderConstants.ARG_POST_LIST_TYPE)) {
                mPostListType =
                        (ReaderPostListType) savedInstanceState.getSerializable(ReaderConstants.ARG_POST_LIST_TYPE);
            }
            if (getPostListType() == ReaderPostListType.TAG_PREVIEW) {
                mTagPreviewHistory.restoreInstance(savedInstanceState);
            }
            if (savedInstanceState.containsKey(ReaderConstants.ARG_IS_TOP_LEVEL)) {
                mIsTopLevel = savedInstanceState.getBoolean(ReaderConstants.ARG_IS_TOP_LEVEL);
            }

            mRestorePosition = savedInstanceState.getInt(ReaderConstants.KEY_RESTORE_POSITION);
            mSiteSearchRestorePosition = savedInstanceState.getInt(ReaderConstants.KEY_SITE_SEARCH_RESTORE_POSITION);
            mWasPaused = savedInstanceState.getBoolean(ReaderConstants.KEY_WAS_PAUSED);
            mHasUpdatedPosts = savedInstanceState.getBoolean(ReaderConstants.KEY_ALREADY_UPDATED);
            mFirstLoad = savedInstanceState.getBoolean(ReaderConstants.KEY_FIRST_LOAD);
            mSearchTabsPos = savedInstanceState.getInt(ReaderConstants.KEY_ACTIVE_SEARCH_TAB, NO_POSITION);
            mQuickStartEvent = savedInstanceState.getParcelable(QuickStartEvent.KEY);
        }
    }

    @Override public void onActivityCreated(@Nullable Bundle savedInstanceState) {
        super.onActivityCreated(savedInstanceState);
        // we need to pass activity, since this fragment extends Android Native fragment (we can pass `this` as soon as
        // this fragment extends Support fragment.
        mViewModel = ViewModelProviders.of((FragmentActivity) getActivity(), mViewModelFactory)
                                       .get(ReaderPostListViewModel.class);

        if (mIsTopLevel) {
            mWPMainActivityViewModel = ViewModelProviders.of((FragmentActivity) getActivity(), mViewModelFactory)
                                                         .get(WPMainActivityViewModel.class);

            mViewModel.getCurrentSubFilter().observe(this, subfilterListItem -> {
                if (isCurrentTagManagedInFollowingTab()
                    && getPostListType() != ReaderPostListType.SEARCH_RESULTS) {
                    mViewModel.onSubfilterSelected(subfilterListItem);
                    if (shouldShowEmptyViewForSelfHostedCta()) {
                        setEmptyTitleDescriptionAndButton(false);
                        showEmptyView();
                    }
                }
            });

            mViewModel.getShouldShowSubFilters().observe(this, show -> {
                mSubFilterComponent.setVisibility(show ? View.VISIBLE : View.GONE);
                mSettingsButton.setVisibility(mAccountStore.hasAccessToken() ? View.VISIBLE : View.GONE);
            });

            mViewModel.getReaderModeInfo().observe(this, readerModeInfo -> {
                if (readerModeInfo != null) {
                    changeReaderMode(readerModeInfo, true);

                    if (readerModeInfo.getLabel() != null) {
                        mSubFilterTitle.setText(
                                mUiHelpers.getTextOfUiString(
                                        requireActivity(),
                                        readerModeInfo.getLabel()
                                )
                        );
                    }

                    if (readerModeInfo.isFiltered()) {
                        mRemoveFilterButton.setVisibility(View.VISIBLE);
                    } else {
                        mRemoveFilterButton.setVisibility(View.GONE);
                    }
                }
            });

            mViewModel.getChangeBottomSheetVisibility().observe(this, event -> {
                event.applyIfNotHandled(isShowing -> {
                    FragmentManager fm = getFragmentManager();
                    if (fm != null) {
                        SubfilterBottomSheetFragment bottomSheet =
                                (SubfilterBottomSheetFragment) fm.findFragmentByTag(SUBFILTER_BOTTOM_SHEET_TAG);
                        if (isShowing && bottomSheet == null) {
                            mViewModel.loadSubFilters();
                            bottomSheet = new SubfilterBottomSheetFragment();
                            bottomSheet.show(getFragmentManager(), SUBFILTER_BOTTOM_SHEET_TAG);
                        } else if (!isShowing && bottomSheet != null) {
                            bottomSheet.dismiss();
                        }
                    }
                    return null;
                });
            });

            mViewModel.getBottomSheetEmptyViewAction().observe(this, event -> {
                event.applyIfNotHandled(action -> {
                    if (action instanceof OpenSubsAtPage) {
                        ReaderActivityLauncher.showReaderSubs(
                                requireActivity(),
                                ((OpenSubsAtPage) action).getTabIndex()
                        );
                    } else {
                        mWPMainActivityViewModel.onOpenLoginPage();
                    }

                    return null;
                });
            });

            mViewModel.getUpdateTagsAndSites().observe(this, event -> {
                event.applyIfNotHandled(tasks -> {
                    if (NetworkUtils.isNetworkAvailable(getActivity())) {
                        ReaderUpdateServiceStarter.startService(getActivity(), tasks);
                    }
                    return null;
                });
            });
        }

        mViewModel.getShouldCollapseToolbar().observe(this, collapse -> {
            if (collapse) {
                mRecyclerView.setToolbarScrollFlags(AppBarLayout.LayoutParams.SCROLL_FLAG_SCROLL
                                                    | AppBarLayout.LayoutParams.SCROLL_FLAG_ENTER_ALWAYS);
            } else {
                mRecyclerView.setToolbarScrollFlags(0);
            }
        });

        handleReblogStateChanges();

        mViewModel.start(
                mCurrentTag,
                isCurrentTagManagedInFollowingTab() && mIsTopLevel,
                mIsTopLevel
        );

        if (mIsTopLevel) {
            mViewModel.onUserComesToReader();
        }
    }

    private void changeReaderMode(ReaderModeInfo readerModeInfo, boolean onlyOnChanges) {
        boolean changesDetected = false;

        if (onlyOnChanges) {
            changesDetected = (readerModeInfo.getTag() != null
                               && mCurrentTag != null
                               && !readerModeInfo.getTag().equals(mCurrentTag))
                              || (mPostListType != readerModeInfo.getListType())
                              || (mCurrentBlogId != readerModeInfo.getBlogId())
                              || (mCurrentFeedId != readerModeInfo.getFeedId())
                              || (readerModeInfo.isFirstLoad());

            if (changesDetected && !readerModeInfo.isFirstLoad()) {
                trackTagLoaded(readerModeInfo.getTag());
            }
        }

        if (onlyOnChanges && !changesDetected) return;

        if (readerModeInfo.getTag() != null) {
            mCurrentTag = readerModeInfo.getTag();
        }

        mPostListType = readerModeInfo.getListType();
        mCurrentBlogId = readerModeInfo.getBlogId();
        mCurrentFeedId = readerModeInfo.getFeedId();

        resetPostAdapter(mPostListType);
        if (readerModeInfo.getRequestNewerPosts()) {
            updatePosts(false);
        }
    }

    @Override
    public void onPause() {
        super.onPause();

        if (mBookmarksSavedLocallyDialog != null) {
            mBookmarksSavedLocallyDialog.dismiss();
        }
        mWasPaused = true;

        mViewModel.onFragmentPause(mIsTopLevel);
    }

    @Override
    public void onResume() {
        super.onResume();

        checkPostAdapter();

        if (mWasPaused) {
            AppLog.d(T.READER, "reader post list > resumed from paused state");
            mWasPaused = false;

            Site currentSite;

            if (getPostListType() == ReaderPostListType.TAG_FOLLOWED) {
                resumeFollowedTag();
            } else if ((currentSite = getSiteIfBlogPreview()) != null) {
                resumeFollowedSite(currentSite);
            } else {
                refreshPosts();
            }

            if (mIsTopLevel) {
                // Remove sticky event if not consumed
                EventBus.getDefault().removeStickyEvent(ReaderEvents.TagAdded.class);
            }

            // if the user tapped a site to show site preview, it's possible they also changed the follow
            // status so tell the search adapter to check whether it has the correct follow status
            if (getPostListType() == ReaderPostListType.SEARCH_RESULTS && mLastTappedSiteSearchResult != null) {
                getSiteSearchAdapter().checkFollowStatusForSite(mLastTappedSiteSearchResult);
                mLastTappedSiteSearchResult = null;
            }

            if (getPostListType() == ReaderPostListType.SEARCH_RESULTS) {
                return;
            }
            ReaderTag discoverTag = ReaderUtils.getTagFromEndpoint(ReaderTag.DISCOVER_PATH);
            ReaderTag readerTag = AppPrefs.getReaderTag();

            if (discoverTag != null && discoverTag.equals(readerTag)) {
                setCurrentTag(readerTag, mIsTopLevel);
                updateCurrentTag();
            } else if (discoverTag == null) {
                AppLog.w(T.READER, "Discover tag not found; ReaderTagTable returned null");
            }
        }

        if (shouldShowEmptyViewForSelfHostedCta()) {
            setEmptyTitleDescriptionAndButton(false);
            showEmptyView();
        }

        mViewModel.onFragmentResume(mIsTopLevel, isCurrentTagManagedInFollowingTab());
    }

    /*
     * called when fragment is resumed and we're looking at posts in a followed tag
     */
    private void resumeFollowedTag() {
        Object event = EventBus.getDefault().getStickyEvent(ReaderEvents.TagAdded.class);
        if (event != null) {
            // user just added a tag so switch to it.
            String tagName = ((ReaderEvents.TagAdded) event).getTagName();
            EventBus.getDefault().removeStickyEvent(event);
            ReaderTag newTag = ReaderUtils.getTagFromTagName(tagName, ReaderTagType.FOLLOWED);
            setCurrentTag(newTag);
            if (mIsTopLevel) {
                mViewModel.setSubfilterFromTag(newTag);
            }
        } else if (!ReaderTagTable.tagExists(getCurrentTag())) {
            // current tag no longer exists, revert to default
            AppLog.d(T.READER, "reader post list > current tag no longer valid");
            ReaderTag tag;
            tag = ReaderUtils.getDefaultTagFromDbOrCreateInMemory(requireActivity(), mTagUpdateClientUtilsProvider);

            setCurrentTag(tag);
            if (mIsTopLevel) {
                if (tag.isFollowedSites() || tag.isDefaultInMemoryTag()) {
                    mViewModel.setDefaultSubfilter();
                }
            }
        } else {
            // otherwise, refresh posts to make sure any changes are reflected and auto-update
            // posts in the current tag if it's time
            refreshPosts();
            updateCurrentTagIfTime();
        }
    }

    @Nullable
    private Site getSiteIfBlogPreview() {
        Site currentSite = null;

        if (mIsTopLevel && getPostListType() == ReaderPostListType.BLOG_PREVIEW) {
            currentSite = mViewModel.getCurrentSubfilterValue() instanceof Site ? (Site) (mViewModel
                    .getCurrentSubfilterValue()) : null;
        }

        return currentSite;
    }

    private void resumeFollowedSite(Site currentSite) {
        ReaderBlog blog = currentSite.getBlog();
        boolean isSiteStillAvailable = false;

        if (blog != null) {
            if ((blog.hasFeedUrl() && ReaderBlogTable.isFollowedFeed(blog.feedId))
                || ReaderBlogTable.isFollowedBlog(blog.blogId)) {
                isSiteStillAvailable = true;
            }
        }

        if (isSiteStillAvailable) {
            refreshPosts();
        } else {
            mViewModel.setDefaultSubfilter();
        }
    }

    @Override
    @SuppressWarnings("unchecked")
    public void onAttach(Context context) {
        super.onAttach(context);

        // detect the bottom nav controller when this fragment is hosted in the main activity - this is used to
        // hide the bottom nav when the user searches from the reader
        if (context instanceof BottomNavController) {
            mBottomNavController = (BottomNavController) context;
        }
    }

    @Override
    public void onDetach() {
        super.onDetach();
        mBottomNavController = null;
    }

    @Override
    public void onStart() {
        super.onStart();
        mDispatcher.register(this);
        EventBus.getDefault().register(this);

        reloadTags();

        // purge database and update followed tags/blog if necessary - note that we don't purge unless
        // there's a connection to avoid removing posts the user would expect to see offline
        if (getPostListType() == ReaderPostListType.TAG_FOLLOWED && NetworkUtils.isNetworkAvailable(getActivity())) {
            purgeDatabaseIfNeeded();
            updateFollowedTagsAndBlogsIfNeeded();
        }
    }

    @Override
    public void onStop() {
        super.onStop();
        mDispatcher.unregister(this);
        EventBus.getDefault().unregister(this);
    }

    /*
     * ensures the adapter is created and posts are updated if they haven't already been
     */
    private void checkPostAdapter() {
        if (isAdded() && mRecyclerView.getAdapter() == null) {
            mRecyclerView.setAdapter(getPostAdapter());

            if (!mHasUpdatedPosts && NetworkUtils.isNetworkAvailable(getActivity())) {
                mHasUpdatedPosts = true;
                if (getPostListType().isTagType()) {
                    updateCurrentTagIfTime();
                } else if (getPostListType() == ReaderPostListType.BLOG_PREVIEW) {
                    updatePostsInCurrentBlogOrFeed(ReaderPostServiceStarter.UpdateAction.REQUEST_NEWER);
                }
            }
        }
    }

    /*
     * reset the post adapter to initial state and create it again using the passed list type
     */
    private void resetPostAdapter(ReaderPostListType postListType) {
        mPostListType = postListType;
        mPostAdapter = null;
        mRecyclerView.setAdapter(null);
        mRecyclerView.setAdapter(getPostAdapter());
        mRecyclerView.setSwipeToRefreshEnabled(isSwipeToRefreshSupported());
    }

    @Override
    public void setTitle(@NonNull String title) {
        // Do nothing - no title for this toolbar
    }

    @SuppressWarnings("unused")
    @Subscribe(threadMode = ThreadMode.MAIN)
    public void onEventMainThread(ReaderEvents.FollowedTagsChanged event) {
        if (getPostListType() == ReaderPostListType.TAG_FOLLOWED) {
            // reload the tag filter since tags have changed
            reloadTags();

            // update the current tag if the list fragment is empty - this will happen if
            // the tag table was previously empty (ie: first run)
            if (isPostAdapterEmpty()) {
                updateCurrentTag();
            }
        }
    }

    @SuppressWarnings("unused")
    @Subscribe(threadMode = ThreadMode.MAIN)
    public void onEventMainThread(ReaderEvents.FollowedBlogsChanged event) {
        // refresh posts if user is viewing "Followed Sites"
        if (getPostListType() == ReaderPostListType.TAG_FOLLOWED
            && hasCurrentTag()
            && (getCurrentTag().isFollowedSites() || getCurrentTag().isDefaultInMemoryTag())) {
            refreshPosts();
        }
    }

    @SuppressWarnings("unused")
    @Subscribe(sticky = true, threadMode = ThreadMode.MAIN)
    public void onEvent(final QuickStartEvent event) {
        if (!isAdded() || getView() == null) {
            return;
        }

        mQuickStartEvent = event;
        EventBus.getDefault().removeStickyEvent(event);

        if (mQuickStartEvent.getTask() == QuickStartTask.FOLLOW_SITE
            && isAdded() && getActivity() instanceof WPMainActivity) {
            Spannable title = QuickStartUtils.stylizeQuickStartPrompt(getActivity(),
                    R.string.quick_start_dialog_follow_sites_message_short_search,
                    R.drawable.ic_search_white_24dp);

            WPDialogSnackbar snackbar = WPDialogSnackbar.make(requireActivity().findViewById(R.id.coordinator), title,
                    getResources().getInteger(R.integer.quick_start_snackbar_duration_ms));

            ((WPMainActivity) getActivity()).showQuickStartSnackBar(snackbar);
        }
    }

    @Override
    public void onSaveInstanceState(Bundle outState) {
        AppLog.d(T.READER, "reader post list > saving instance state");

        if (mCurrentTag != null) {
            outState.putSerializable(ReaderConstants.ARG_TAG, mCurrentTag);
        }

        if (getPostListType() == ReaderPostListType.TAG_PREVIEW) {
            mTagPreviewHistory.saveInstance(outState);
        } else if (getPostListType() == ReaderPostListType.SEARCH_RESULTS
                   && mSearchView != null
                   && mSearchView.getQuery() != null) {
            String query = mSearchView.getQuery().toString();
            outState.putString(ReaderConstants.ARG_SEARCH_QUERY, query);
        }

        outState.putLong(ReaderConstants.ARG_BLOG_ID, mCurrentBlogId);
        outState.putLong(ReaderConstants.ARG_FEED_ID, mCurrentFeedId);
        outState.putBoolean(ReaderConstants.KEY_WAS_PAUSED, mWasPaused);
        outState.putBoolean(ReaderConstants.KEY_ALREADY_UPDATED, mHasUpdatedPosts);
        outState.putBoolean(ReaderConstants.KEY_FIRST_LOAD, mFirstLoad);
        outState.putBoolean(ReaderConstants.KEY_IS_REFRESHING, mRecyclerView.isRefreshing());
        outState.putInt(ReaderConstants.KEY_RESTORE_POSITION, getCurrentPosition());
        outState.putSerializable(ReaderConstants.ARG_POST_LIST_TYPE, getPostListType());
        outState.putBoolean(ReaderConstants.ARG_IS_TOP_LEVEL, mIsTopLevel);
        outState.putParcelable(QuickStartEvent.KEY, mQuickStartEvent);

        if (isSearchTabsShowing()) {
            int tabPosition = getSearchTabsPosition();
            outState.putInt(ReaderConstants.KEY_ACTIVE_SEARCH_TAB, tabPosition);
            int siteSearchPosition = tabPosition == TAB_SITES ? getCurrentPosition() : mSiteSearchAdapterPos;
            outState.putInt(ReaderConstants.KEY_SITE_SEARCH_RESTORE_POSITION, siteSearchPosition);
        }

        super.onSaveInstanceState(outState);
    }

    private int getCurrentPosition() {
        if (mRecyclerView != null && hasPostAdapter()) {
            return mRecyclerView.getCurrentPosition();
        } else {
            return -1;
        }
    }

    private void updatePosts(boolean forced) {
        if (!isAdded()) {
            return;
        }

        if (!NetworkUtils.checkConnection(getActivity())) {
            mRecyclerView.setRefreshing(false);
            return;
        }

        if (mFirstLoad) {
            // let onResume() take care of this logic, as the FilteredRecyclerView.FilterListener onLoadData
            // method is called on two moments: once for first time load, and then each time the swipe to
            // refresh gesture triggers a refresh.
            mRecyclerView.setRefreshing(false);
            mFirstLoad = false;
        } else {
            UpdateAction updateAction = forced ? UpdateAction.REQUEST_REFRESH
                    : UpdateAction.REQUEST_NEWER;
            switch (getPostListType()) {
                case TAG_FOLLOWED:
                    // fall through to TAG_PREVIEW
                case TAG_PREVIEW:
                    updatePostsWithTag(getCurrentTag(), updateAction);
                    break;
                case BLOG_PREVIEW:
                    updatePostsInCurrentBlogOrFeed(updateAction);
                    break;
                case SEARCH_RESULTS:
                    // no-op
                    break;
            }
            // make sure swipe-to-refresh progress shows since this is a manual refresh
            mRecyclerView.setRefreshing(true);
        }
        if (getCurrentTag() != null && getCurrentTag().isBookmarked()) {
            ReaderPostTable.purgeUnbookmarkedPostsWithBookmarkTag();
            refreshPosts();
        }
    }

    @Override
    public View onCreateView(LayoutInflater inflater, ViewGroup container, Bundle savedInstanceState) {
        final ViewGroup rootView = (ViewGroup) inflater.inflate(R.layout.reader_fragment_post_cards, container, false);
        mRecyclerView = rootView.findViewById(R.id.reader_recycler_view);

        mActionableEmptyView = rootView.findViewById(R.id.empty_custom_view);

        mRecyclerView.setLogT(AppLog.T.READER);
        mRecyclerView.setCustomEmptyView(mActionableEmptyView);
        mRecyclerView.setFilterListener(new FilteredRecyclerView.FilterListener() {
            @Override
            public List<FilterCriteria> onLoadFilterCriteriaOptions(boolean refresh) {
                return null;
            }

            @Override
            public void onLoadFilterCriteriaOptionsAsync(
                    FilteredRecyclerView.FilterCriteriaAsyncLoaderListener listener, boolean refresh) {
                loadTags(listener);
            }

            @Override
            public void onLoadData(boolean forced) {
                updatePosts(forced);
            }

            @Override
            public void onFilterSelected(int position, FilterCriteria criteria) {
                onTagChanged((ReaderTag) criteria);
            }

            @Override
            public FilterCriteria onRecallSelection() {
                if (mIsTopLevel) {
                    if (AppPrefs.getReaderTag() == null) {
                        ReaderTag discoverTag = ReaderUtils.getTagFromEndpoint(ReaderTag.DISCOVER_PATH);
                        String discoverLabel = requireActivity().getString(R.string.reader_discover_display_name);

                        if (discoverTag != null && discoverTag.getTagDisplayName().equals(discoverLabel)) {
                            setCurrentTag(discoverTag, mIsTopLevel);
                        }
                    }
                }

                if (hasCurrentTag()) {
                    ReaderTag defaultTag;

                    defaultTag = ReaderUtils.getDefaultTagFromDbOrCreateInMemory(
                            requireActivity(),
                            mTagUpdateClientUtilsProvider
                    );

                    ReaderTag tag = ReaderUtils.getValidTagForSharedPrefs(
                            getCurrentTag(),
                            mIsTopLevel,
                            mRecyclerView,
                            defaultTag);

                    return tag;
                } else {
                    AppLog.w(T.READER, "reader post list > no current tag in onRecallSelection");
                    return ReaderUtils.getDefaultTag();
                }
            }

            @Override
            public String onShowEmptyViewMessage(EmptyViewMessageType emptyViewMsgType) {
                return null;
            }

            @Override
            public void onShowCustomEmptyView(EmptyViewMessageType emptyViewMsgType) {
                setEmptyTitleDescriptionAndButton(
                        EmptyViewMessageType.NETWORK_ERROR.equals(emptyViewMsgType)
                        || EmptyViewMessageType.PERMISSION_ERROR.equals(emptyViewMsgType)
                        || EmptyViewMessageType.GENERIC_ERROR.equals(emptyViewMsgType));
            }
        });

        // add the item decoration (dividers) to the recycler, skipping the first item if the first
        // item is the tag toolbar (shown when viewing posts in followed tags) - this is to avoid
        // having the tag toolbar take up more vertical space than necessary
        int spacingHorizontal = getResources().getDimensionPixelSize(R.dimen.reader_card_margin);
        int spacingVertical = getResources().getDimensionPixelSize(R.dimen.reader_card_gutters);
        mRecyclerView.addItemDecoration(new RecyclerItemDecoration(spacingHorizontal, spacingVertical, false));

        // the following will change the look and feel of the toolbar to match the current design
        mRecyclerView.setToolbarBackgroundColor(ContextCompat.getColor(getContext(), R.color.primary));
        mRecyclerView.setToolbarSpinnerTextColor(ContextCompat.getColor(getContext(), android.R.color.white));
        mRecyclerView.setToolbarSpinnerDrawable(R.drawable.ic_dropdown_primary_30_24dp);

        if (mIsTopLevel) {
            mRecyclerView.setToolbarTitle(
                    R.string.reader_screen_title,
                    getResources().getDimensionPixelSize(R.dimen.margin_extra_large)
            );
        } else {
            mRecyclerView.setToolbarLeftAndRightPadding(
                    getResources().getDimensionPixelSize(R.dimen.margin_medium),
                    getResources().getDimensionPixelSize(R.dimen.margin_extra_large));
        }

        // add a menu to the filtered recycler's toolbar
        if (mAccountStore.hasAccessToken() && (getPostListType() == ReaderPostListType.TAG_FOLLOWED
                                               || getPostListType() == ReaderPostListType.SEARCH_RESULTS
                                               || mIsTopLevel)) {
            setupRecyclerToolbar();
        }

        mRecyclerView.setSwipeToRefreshEnabled(isSwipeToRefreshSupported());

        // bar that appears at top after new posts are loaded
        mNewPostsBar = rootView.findViewById(R.id.layout_new_posts);
        mNewPostsBar.setVisibility(View.GONE);
        mNewPostsBar.setOnClickListener(new View.OnClickListener() {
            @Override
            public void onClick(View view) {
                mRecyclerView.scrollRecycleViewToPosition(0);
                refreshPosts();
            }
        });

        // progress bar that appears when loading more posts
        mProgress = rootView.findViewById(R.id.progress_footer);
        mProgress.setVisibility(View.GONE);

        if (savedInstanceState != null && savedInstanceState.getBoolean(ReaderConstants.KEY_IS_REFRESHING)) {
            mIsUpdating = true;
            mRecyclerView.setRefreshing(true);
        }

        mSubFilterComponent = inflater.inflate(R.layout.subfilter_component, rootView, false);

        if (mIsTopLevel) {
            mRecyclerView.getAppBarLayout().addView(mSubFilterComponent);

            mSettingsButton = mSubFilterComponent.findViewById(R.id.filter_settings_button);
            mSettingsButton.setOnClickListener(v -> {
                showSettings();
            });

            mSubFiltersListButton = mSubFilterComponent.findViewById(R.id.filter_selection);
            mSubFiltersListButton.setOnClickListener(v -> {
                mViewModel.onSubFiltersListButtonClicked();
            });

            mSubFilterTitle = mSubFilterComponent.findViewById(R.id.selected_filter_name);

            mRemoveFilterButton = mSubFilterComponent.findViewById(R.id.remove_filter_button);
            mRemoveFilterButton.setOnClickListener(v -> {
                mViewModel.setDefaultSubfilter();
            });
        }

        return rootView;
    }

    private void showSettings() {
        ReaderActivityLauncher.showReaderSubs(getActivity());
    }

    /*
     * adds a menu to the recycler's toolbar containing settings & search items - only called
     * for followed tags
     */
    private void setupRecyclerToolbar() {
        Menu menu = mRecyclerView.addToolbarMenu(R.menu.reader_list);
        mSettingsMenuItem = menu.findItem(R.id.menu_reader_settings);
        mSearchMenuItem = menu.findItem(R.id.menu_reader_search);

        if (mIsTopLevel) {
            mSettingsMenuItem.setVisible(false);
        } else {
           mSettingsMenuItem.setOnMenuItemClickListener(new MenuItem.OnMenuItemClickListener() {
                @Override
                public boolean onMenuItemClick(MenuItem item) {
                    showSettings();
                    return true;
                }
            });
        }

        mSearchView = (SearchView) mSearchMenuItem.getActionView();
        mSearchView.setQueryHint(getString(R.string.reader_hint_post_search));
        mSearchView.setSubmitButtonEnabled(false);
        mSearchView.setIconifiedByDefault(true);
        mSearchView.setIconified(true);

        // force the search view to take up as much horizontal space as possible (without this
        // it looks truncated on landscape)
        int maxWidth = DisplayUtils.getDisplayPixelWidth(getActivity());
        mSearchView.setMaxWidth(maxWidth);

        // this is hacky, but we want to change the SearchView's autocomplete to show suggestions
        // after a single character is typed, and there's no less hacky way to do this...
        View view = mSearchView.findViewById(androidx.appcompat.R.id.search_src_text);
        if (view instanceof AutoCompleteTextView) {
            ((AutoCompleteTextView) view).setThreshold(1);
        }

        mSearchMenuItem.setOnActionExpandListener(new MenuItem.OnActionExpandListener() {
            @Override
            public boolean onMenuItemActionExpand(MenuItem item) {
                if (getPostListType() != ReaderPostListType.SEARCH_RESULTS) {
                    AnalyticsTracker.track(AnalyticsTracker.Stat.READER_SEARCH_LOADED);
                }
                resetPostAdapter(ReaderPostListType.SEARCH_RESULTS);
                populateSearchSuggestions(null);
                showSearchMessageOrSuggestions();
                mSettingsMenuItem.setVisible(false);
                mRecyclerView.setTabLayoutVisibility(false);
                mViewModel.changeSubfiltersVisibility(false);
                if (mIsTopLevel) {
                    mViewModel.onSearchMenuCollapse(false);
                }

                // hide the bottom navigation when search is active
                if (mBottomNavController != null) {
                    mBottomNavController.onRequestHideBottomNavigation();
                }

                if (getSelectedSite() != null) {
                    QuickStartUtils.completeTaskAndRemindNextOne(mQuickStartStore, QuickStartTask.FOLLOW_SITE,
                            mDispatcher, getSelectedSite(), mQuickStartEvent, getContext());
                }

                return true;
            }

            @Override
            public boolean onMenuItemActionCollapse(MenuItem item) {
                hideSearchMessage();
                hideSearchSuggestions();
                hideSearchTabs();
                resetSearchSuggestions();
                if (!mIsTopLevel) {
                    mSettingsMenuItem.setVisible(true);
                }
                mCurrentSearchQuery = null;

                if (mBottomNavController != null) {
                    mBottomNavController.onRequestShowBottomNavigation();
                }


                if (mIsTopLevel) {
                    if (isCurrentTagManagedInFollowingTab()) {
                        mViewModel.onSubfilterReselected();
                    } else {
                        // return to the followed tag that was showing prior to searching
                        resetPostAdapter(ReaderPostListType.TAG_FOLLOWED);
                    }

                    mRecyclerView.setTabLayoutVisibility(true);
                    mViewModel.changeSubfiltersVisibility(isCurrentTagManagedInFollowingTab());
                    mViewModel.onSearchMenuCollapse(true);
                } else {
                    // return to the followed tag that was showing prior to searching
                    resetPostAdapter(ReaderPostListType.TAG_FOLLOWED);
                }

                return true;
            }
        });

        mSearchView.setOnQueryTextListener(new SearchView.OnQueryTextListener() {
                @Override
                public boolean onQueryTextSubmit(String query) {
                    submitSearchQuery(query);
                    return true;
                }

                @Override
                public boolean onQueryTextChange(String newText) {
                    populateSearchSuggestions(newText);
                    showSearchMessageOrSuggestions();
                    return true;
                    }
                }
        );
    }

    private void showSearchMessageOrSuggestions() {
        boolean hasQuery = !isSearchViewEmpty();
        boolean hasPerformedSearch = !TextUtils.isEmpty(mCurrentSearchQuery);
        boolean isSearching = getPostListType() == ReaderPostListType.SEARCH_RESULTS;

        // prevents suggestions from being shown after the search view has been collapsed
        if (!isSearching) {
            return;
        }

        // prevents suggestions from being shown above search results after configuration changes
        if (mWasPaused && hasPerformedSearch) {
            return;
        }

        if (!hasQuery || !hasPerformedSearch) {
            // clear posts and sites so only the suggestions or the empty view are visible
            getPostAdapter().clear();
            getSiteSearchAdapter().clear();

            hideSearchTabs();

            // clears the last performed query
            mCurrentSearchQuery = null;

            final boolean hasSuggestions =
                    mSearchSuggestionRecyclerAdapter != null && mSearchSuggestionRecyclerAdapter.getItemCount() > 0;

            if (hasSuggestions) {
                hideSearchMessage();
                showSearchSuggestions();
            } else {
                showSearchMessage();
                hideSearchSuggestions();
            }
        }
    }

    /*
     * start the search service to search for posts matching the current query - the passed
     * offset is used during infinite scroll, pass zero for initial search
     */
    private void updatePostsInCurrentSearch(int offset) {
        ReaderSearchServiceStarter.startService(getActivity(), mCurrentSearchQuery, offset);
    }

    /*
     * start a search for reader sites matching the current search query
     */
    private void updateSitesInCurrentSearch(int offset) {
        if (getSearchTabsPosition() == TAB_SITES) {
            if (offset == 0) {
                mRecyclerView.setRefreshing(true);
            } else {
                showLoadingProgress(true);
            }
        }
        ReaderSearchSitesPayload payload = new ReaderSearchSitesPayload(
                mCurrentSearchQuery,
                ReaderConstants.READER_MAX_SEARCH_RESULTS_TO_REQUEST,
                offset,
                false);
        mDispatcher.dispatch(ReaderActionBuilder.newReaderSearchSitesAction(payload));
    }

    private void submitSearchQuery(@NonNull String query) {
        if (!isAdded()) {
            return;
        }

        mSearchView.clearFocus(); // this will hide suggestions and the virtual keyboard
        hideSearchMessage();
        hideSearchSuggestions();

        // remember this query for future suggestions
        String trimQuery = query.trim();
        ReaderSearchTable.addOrUpdateQueryString(trimQuery);

        // remove cached results for this search - search results are ephemeral so each search
        // should be treated as a "fresh" one
        ReaderTag searchTag = ReaderUtils.getTagForSearchQuery(trimQuery);
        ReaderPostTable.deletePostsWithTag(searchTag);

        mPostAdapter.setCurrentTag(searchTag);
        mCurrentSearchQuery = trimQuery;
        updatePostsInCurrentSearch(0);
        updateSitesInCurrentSearch(0);

        // track that the user performed a search
        if (!trimQuery.equals("")) {
            Map<String, Object> properties = new HashMap<>();
            properties.put("query", trimQuery);
            AnalyticsTracker.track(AnalyticsTracker.Stat.READER_SEARCH_PERFORMED, properties);
        }
    }

    @SuppressWarnings("unused")
    @Subscribe(threadMode = ThreadMode.MAIN)
    public void onReaderSitesSearched(OnReaderSitesSearched event) {
        if (!isAdded()) {
            return;
        }

        if (!isUpdating()) {
            mRecyclerView.setRefreshing(false);
        }
        showLoadingProgress(false);

        ReaderSiteSearchAdapter adapter = getSiteSearchAdapter();
        if (event.isError()) {
            adapter.clear();
        } else if (StringUtils.equals(event.searchTerm, mCurrentSearchQuery)) {
            adapter.setCanLoadMore(event.canLoadMore);
            if (event.offset == 0) {
                adapter.setSiteList(event.sites);
            } else {
                adapter.addSiteList(event.sites);
            }
            if (mSiteSearchRestorePosition > 0) {
                mRecyclerView.scrollRecycleViewToPosition(mSiteSearchRestorePosition);
            }
        }

        if (getSearchTabsPosition() == TAB_SITES && adapter.isEmpty()) {
            setEmptyTitleDescriptionAndButton(event.isError());
            showEmptyView();
        }

        mSiteSearchRestorePosition = 0;
    }

    /*
     * reuse "empty" view to let user know what they're querying
     */
    private void showSearchMessage() {
        if (!isAdded()) {
            return;
        }

        setEmptyTitleDescriptionAndButton(false);
        showEmptyView();
    }

    private void hideSearchMessage() {
        hideEmptyView();
    }

    private void showSearchSuggestions() {
        mRecyclerView.showSearchSuggestions();
    }

    private void hideSearchSuggestions() {
        mRecyclerView.hideSearchSuggestions();
    }

    /*
     * create the TabLayout that separates search results between POSTS and SITES and places it below
     * the FilteredRecyclerView's toolbar
     */
    private void createSearchTabs() {
        if (mSearchTabs == null) {
            ViewGroup rootView = getView().findViewById(android.R.id.content);
            LayoutInflater inflater = LayoutInflater.from(getActivity());
            mSearchTabs = (TabLayout) inflater.inflate(R.layout.reader_search_tabs, rootView);
            mSearchTabs.setVisibility(View.GONE);
            mRecyclerView.getAppBarLayout().addView(mSearchTabs);
        }
    }

    private boolean isSearchTabsShowing() {
        return mSearchTabs != null && mSearchTabs.getVisibility() == View.VISIBLE;
    }

    private void showSearchTabs() {
        if (!isAdded()) {
            return;
        }
        if (mSearchTabs == null) {
            createSearchTabs();
        }
        if (mSearchTabs.getVisibility() != View.VISIBLE) {
            mSearchTabs.setVisibility(View.VISIBLE);

            mPostSearchAdapterPos = 0;
            mSiteSearchAdapterPos = 0;

            mSearchTabs.addOnTabSelectedListener(new OnTabSelectedListener() {
                @Override public void onTabSelected(Tab tab) {
                    if (tab.getPosition() == TAB_POSTS) {
                        mRecyclerView.setAdapter(getPostAdapter());
                        if (mPostSearchAdapterPos > 0) {
                            mRecyclerView.scrollRecycleViewToPosition(mPostSearchAdapterPos);
                        }
                        if (getPostAdapter().isEmpty()) {
                            setEmptyTitleDescriptionAndButton(false);
                            showEmptyView();
                        } else {
                            hideEmptyView();
                        }
                    } else if (tab.getPosition() == TAB_SITES) {
                        mRecyclerView.setAdapter(getSiteSearchAdapter());
                        if (mSiteSearchAdapterPos > 0) {
                            mRecyclerView.scrollRecycleViewToPosition(mSiteSearchAdapterPos);
                        }
                        if (getSiteSearchAdapter().isEmpty()) {
                            setEmptyTitleDescriptionAndButton(false);
                            showEmptyView();
                        } else {
                            hideEmptyView();
                        }
                    }
                }

                @Override public void onTabUnselected(Tab tab) {
                    if (tab.getPosition() == TAB_POSTS) {
                        mPostSearchAdapterPos = mRecyclerView.getCurrentPosition();
                    } else if (tab.getPosition() == TAB_SITES) {
                        mSiteSearchAdapterPos = mRecyclerView.getCurrentPosition();
                    }
                }

                @Override public void onTabReselected(Tab tab) {
                    mRecyclerView.smoothScrollToPosition(0);
                }
            });

            if (mSearchTabsPos != NO_POSITION && mSearchTabsPos != mSearchTabs.getSelectedTabPosition()) {
                Tab tab = mSearchTabs.getTabAt(mSearchTabsPos);
                if (tab != null) {
                    tab.select();
                }
                mSearchTabsPos = NO_POSITION;
            }
        }
    }

    private void hideSearchTabs() {
        if (isAdded() && mSearchTabs != null && mSearchTabs.getVisibility() == View.VISIBLE) {
            mSearchTabs.setVisibility(View.GONE);
            mSearchTabs.clearOnTabSelectedListeners();
            if (mSearchTabs.getSelectedTabPosition() != TAB_POSTS) {
                mSearchTabs.getTabAt(TAB_POSTS).select();
            }
            mRecyclerView.setAdapter(getPostAdapter());
            mLastTappedSiteSearchResult = null;
            showLoadingProgress(false);
        }
    }

    private int getSearchTabsPosition() {
        return isSearchTabsShowing() ? mSearchTabs.getSelectedTabPosition() : -1;
    }

    private void populateSearchSuggestions(String query) {
        populateSearchSuggestionAdapter(query);
        populateSearchSuggestionRecyclerAdapter(null); // always passing null as there's no need to filter
    }

    private void resetSearchSuggestions() {
        resetSearchSuggestionAdapter();
        resetSearchSuggestionRecyclerAdapter();
    }

    /*
     * create and assign the suggestion adapter for the search view
     */
    private void createSearchSuggestionAdapter() {
        mSearchSuggestionAdapter = new ReaderSearchSuggestionAdapter(getActivity());
        mSearchView.setSuggestionsAdapter(mSearchSuggestionAdapter);

        mSearchView.setOnSuggestionListener(new SearchView.OnSuggestionListener() {
            @Override
            public boolean onSuggestionSelect(int position) {
                return false;
            }

            @Override
            public boolean onSuggestionClick(int position) {
                String query = mSearchSuggestionAdapter.getSuggestion(position);
                onSearchSuggestionClicked(query);
                return true;
            }
        });

        mSearchSuggestionAdapter.setOnSuggestionDeleteClickListener(this::onSearchSuggestionDeleteClicked);
        mSearchSuggestionAdapter.setOnSuggestionClearClickListener(this::onSearchSuggestionClearClicked);
    }

    private void populateSearchSuggestionAdapter(String query) {
        if (mSearchSuggestionAdapter == null) {
            createSearchSuggestionAdapter();
        }
        mSearchSuggestionAdapter.setFilter(query);
    }

    private void resetSearchSuggestionAdapter() {
        mSearchView.setSuggestionsAdapter(null);
        mSearchSuggestionAdapter = null;
    }

    private void createSearchSuggestionRecyclerAdapter() {
        mSearchSuggestionRecyclerAdapter = new ReaderSearchSuggestionRecyclerAdapter();
        mRecyclerView.setSearchSuggestionAdapter(mSearchSuggestionRecyclerAdapter);

        mSearchSuggestionRecyclerAdapter.setOnSuggestionClickListener(this::onSearchSuggestionClicked);
        mSearchSuggestionRecyclerAdapter.setOnSuggestionDeleteClickListener(this::onSearchSuggestionDeleteClicked);
        mSearchSuggestionRecyclerAdapter.setOnSuggestionClearClickListener(this::onSearchSuggestionClearClicked);
    }

    private void populateSearchSuggestionRecyclerAdapter(String query) {
        if (mSearchSuggestionRecyclerAdapter == null) {
            createSearchSuggestionRecyclerAdapter();
        }
        mSearchSuggestionRecyclerAdapter.setQuery(query);
    }

    private void resetSearchSuggestionRecyclerAdapter() {
        mRecyclerView.setSearchSuggestionAdapter(null);
        mSearchSuggestionRecyclerAdapter = null;
    }

    private void onSearchSuggestionClicked(String query) {
        if (!TextUtils.isEmpty(query)) {
            mSearchView.setQuery(query, true);
        }
    }

    private void onSearchSuggestionDeleteClicked(String query) {
        ReaderSearchTable.deleteQueryString(query);

        mSearchSuggestionAdapter.reload();
        mSearchSuggestionRecyclerAdapter.reload();

        showSearchMessageOrSuggestions();
    }

    private void onSearchSuggestionClearClicked() {
        showClearSearchSuggestionsConfirmationDialog(getContext());
    }

    private void showClearSearchSuggestionsConfirmationDialog(final Context context) {
        new AlertDialog.Builder(new ContextThemeWrapper(context, R.style.Calypso_Dialog_Alert))
                .setMessage(R.string.dlg_confirm_clear_search_history)
                .setCancelable(true)
                .setNegativeButton(R.string.no, null)
                .setPositiveButton(R.string.yes, (dialog, id) -> clearSearchSuggestions())
                .create()
                .show();
    }

    private void clearSearchSuggestions() {
        ReaderSearchTable.deleteAllQueries();

        mSearchSuggestionAdapter.swapCursor(null);
        mSearchSuggestionRecyclerAdapter.swapCursor(null);

        showSearchMessageOrSuggestions();
    }

    /*
     * is the search input showing?
     */
    private boolean isSearchViewExpanded() {
        return mSearchView != null && !mSearchView.isIconified();
    }

    private boolean isSearchViewEmpty() {
        return mSearchView != null && mSearchView.getQuery().length() == 0;
    }

    @SuppressWarnings("unused")
    @Subscribe(threadMode = ThreadMode.MAIN)
    public void onEventMainThread(ReaderEvents.SearchPostsStarted event) {
        if (!isAdded()) {
            return;
        }

        UpdateAction updateAction = event.getOffset() == 0 ? UpdateAction.REQUEST_NEWER : UpdateAction.REQUEST_OLDER;
        setIsUpdating(true, updateAction);
        setEmptyTitleDescriptionAndButton(false);
    }

    @SuppressWarnings("unused")
    @Subscribe(threadMode = ThreadMode.MAIN)
    public void onEventMainThread(ReaderEvents.SearchPostsEnded event) {
        if (!isAdded()) {
            return;
        }

        UpdateAction updateAction = event.getOffset() == 0 ? UpdateAction.REQUEST_NEWER : UpdateAction.REQUEST_OLDER;
        setIsUpdating(false, updateAction);

        // load the results if the search succeeded and it's the current search - note that success
        // means the search didn't fail, not necessarily that is has results - which is fine because
        // if there aren't results then refreshing will show the empty message
        if (event.didSucceed()
            && getPostListType() == ReaderPostListType.SEARCH_RESULTS
            && event.getQuery().equals(mCurrentSearchQuery)) {
            refreshPosts();
            showSearchTabs();
        } else {
            hideSearchTabs();
        }
    }

    /*
     * called when user taps follow item in popup menu for a post
     */
    private void toggleFollowStatusForPost(final ReaderPost post) {
        if (post == null
            || !hasPostAdapter()
            || !NetworkUtils.checkConnection(getActivity())) {
            return;
        }

        final boolean isAskingToFollow = !ReaderPostTable.isPostFollowed(post);

        ReaderActions.ActionListener actionListener = new ReaderActions.ActionListener() {
            @Override
            public void onActionResult(boolean succeeded) {
                if (isAdded() && !succeeded) {
                    int resId = (isAskingToFollow ? R.string.reader_toast_err_follow_blog
                            : R.string.reader_toast_err_unfollow_blog);
                    ToastUtils.showToast(getActivity(), resId);
                    getPostAdapter().setFollowStatusForBlog(post.blogId, !isAskingToFollow);
                }
            }
        };

        if (ReaderBlogActions.followBlogForPost(post, isAskingToFollow, actionListener)) {
            getPostAdapter().setFollowStatusForBlog(post.blogId, isAskingToFollow);
        }
    }

    /*
     * blocks the blog associated with the passed post and removes all posts in that blog
     * from the adapter
     */
    private void blockBlogForPost(final ReaderPost post) {
        if (post == null
            || !isAdded()
            || !hasPostAdapter()
            || !NetworkUtils.checkConnection(getActivity())) {
            return;
        }

        ReaderActions.ActionListener actionListener = new ReaderActions.ActionListener() {
            @Override
            public void onActionResult(boolean succeeded) {
                if (!succeeded && isAdded()) {
                    ToastUtils.showToast(getActivity(), R.string.reader_toast_err_block_blog, ToastUtils.Duration.LONG);
                }
            }
        };

        // perform call to block this blog - returns list of posts deleted by blocking so
        // they can be restored if the user undoes the block
        final BlockedBlogResult blockResult = ReaderBlogActions.blockBlogFromReader(post.blogId, actionListener);
        AnalyticsUtils.trackWithSiteId(AnalyticsTracker.Stat.READER_BLOG_BLOCKED, post.blogId);

        // remove posts in this blog from the adapter
        getPostAdapter().removePostsInBlog(post.blogId);

        // show the undo snackbar enabling the user to undo the block
        View.OnClickListener undoListener = new View.OnClickListener() {
            @Override
            public void onClick(View v) {
                ReaderBlogActions.undoBlockBlogFromReader(blockResult);
                refreshPosts();
            }
        };
        WPSnackbar.make(getSnackbarParent(), getString(R.string.reader_toast_blog_blocked), Snackbar.LENGTH_LONG)
                .setAction(R.string.undo, undoListener)
                .show();
    }

    /*
     * returns the parent view for snackbars - if this fragment is hosted in the main activity we want the
     * parent to be the main activity's CoordinatorLayout
     */
    private View getSnackbarParent() {
        View coordinator = getActivity().findViewById(R.id.coordinator);
        if (coordinator != null) {
            return coordinator;
        }
        return getView();
    }

    private int getEmptyViewTopMargin() {
        int totalMargin = getActivity().getResources().getDimensionPixelSize(R.dimen.toolbar_height);

        if (mIsTopLevel) {
            totalMargin += getActivity().getResources().getDimensionPixelSize(R.dimen.tab_height);
            if (isCurrentTagManagedInFollowingTab()) {
                totalMargin += getActivity().getResources()
                                            .getDimensionPixelSize(R.dimen.reader_subfilter_component_height);
            }
        }

        return totalMargin;
    }

    private void setEmptyTitleDescriptionAndButton(boolean requestFailed) {
        if (!isAdded()) {
            return;
        }

        int heightToolbar = getActivity().getResources().getDimensionPixelSize(R.dimen.toolbar_height);
        int heightTabs = getActivity().getResources().getDimensionPixelSize(R.dimen.tab_height);
        mActionableEmptyView.updateLayoutForSearch(false, getEmptyViewTopMargin());
        mActionableEmptyView.subtitle.setContentDescription(null);
        boolean isSearching = false;
        String title;
        String description = null;
        ActionableEmptyViewButtonType button = null;

        if (shouldShowEmptyViewForSelfHostedCta()) {
            setEmptyTitleAndDescriptionForSelfHostedCta();
            return;
        } else if (getPostListType() == ReaderPostListType.TAG_FOLLOWED && getCurrentTag().isBookmarked()) {
            setEmptyTitleAndDescriptionForBookmarksList();
            return;
        } else if (!NetworkUtils.isNetworkAvailable(getActivity())) {
            title = getString(R.string.reader_empty_posts_no_connection);
        } else if (requestFailed) {
            if (getPostListType() == ReaderPostListType.SEARCH_RESULTS) {
                title = getString(R.string.reader_empty_search_request_failed);
            } else {
                title = getString(R.string.reader_empty_posts_request_failed);
            }
        } else if (isUpdating() && getPostListType() != ReaderPostListType.SEARCH_RESULTS) {
            title = getString(R.string.reader_empty_posts_in_tag_updating);
        } else {
            switch (getPostListType()) {
                case TAG_FOLLOWED:
                    if (getCurrentTag().isFollowedSites() || getCurrentTag().isDefaultInMemoryTag()) {
                        if (ReaderBlogTable.hasFollowedBlogs()) {
                            title = getString(R.string.reader_empty_followed_blogs_no_recent_posts_title);
                            description = getString(R.string.reader_empty_followed_blogs_no_recent_posts_description);
                        } else {
                            title = getString(R.string.reader_empty_followed_blogs_title);
                            description = getString(R.string.reader_empty_followed_blogs_description);
                        }

                        button = ActionableEmptyViewButtonType.DISCOVER;
                    } else if (getCurrentTag().isPostsILike()) {
                        title = getString(R.string.reader_empty_posts_liked_title);
                        description = getString(R.string.reader_empty_posts_liked_description);
                        button = ActionableEmptyViewButtonType.FOLLOWED;
                    } else if (getCurrentTag().isListTopic()) {
                        title = getString(R.string.reader_empty_posts_in_custom_list);
                    } else {
                        title = getString(R.string.reader_empty_posts_in_tag);
                    }
                    break;
                case BLOG_PREVIEW:
                    title = getString(R.string.reader_empty_posts_in_blog);
                    break;
                case SEARCH_RESULTS:
                    isSearching = true;

                    if (isSearchViewEmpty() || TextUtils.isEmpty(mCurrentSearchQuery)) {
                        title = getString(R.string.reader_label_post_search_explainer);
                        mActionableEmptyView.updateLayoutForSearch(true, heightToolbar);
                    } else if (isUpdating()) {
                        title = "";
                        mActionableEmptyView.updateLayoutForSearch(true, heightToolbar);
                    } else {
                        title = getString(R.string.reader_empty_search_title);
                        String formattedQuery = "<em>" + mCurrentSearchQuery + "</em>";
                        description = String.format(getString(R.string.reader_empty_search_description),
                                formattedQuery);
                        mActionableEmptyView.updateLayoutForSearch(true, heightToolbar + heightTabs);
                    }
                    break;
                case TAG_PREVIEW:
                    // fall through to the default case
                default:
                    title = getString(R.string.reader_empty_posts_in_tag);
                    break;
            }
        }

        setEmptyTitleDescriptionAndButton(title, description, button, isSearching);
    }

    /*
     * Currently, only local bookmarks are supported.  Show an empty view if the local database has no data.
     */
    private void setEmptyTitleAndDescriptionForBookmarksList() {
        // replace %s placeholder with bookmark outline icon
        String description = getString(R.string.reader_empty_saved_posts_description);
        SpannableStringBuilder ssb = new SpannableStringBuilder(description);
        int imagePlaceholderPosition = description.indexOf("%s");
        addBookmarkImageSpan(ssb, imagePlaceholderPosition);

        mActionableEmptyView.image.setVisibility(View.VISIBLE);
        mActionableEmptyView.title.setText(R.string.reader_empty_saved_posts_title);
        mActionableEmptyView.subtitle.setText(ssb);
        mActionableEmptyView.subtitle
                .setContentDescription(getString(R.string.reader_empty_saved_posts_content_description));
        mActionableEmptyView.subtitle.setVisibility(View.VISIBLE);
        mActionableEmptyView.button.setText(R.string.reader_empty_followed_blogs_button_followed);
        mActionableEmptyView.button.setVisibility(View.VISIBLE);
        mActionableEmptyView.button.setOnClickListener(new View.OnClickListener() {
            @Override public void onClick(View view) {
                setCurrentTagFromEmptyViewButton(ActionableEmptyViewButtonType.FOLLOWED);
            }
        });
    }

    private boolean shouldShowEmptyViewForSelfHostedCta() {
        return mIsTopLevel
               && !mAccountStore.hasAccessToken() && mViewModel.getCurrentSubfilterValue() instanceof SiteAll
               && isCurrentTagManagedInFollowingTab();
    }

    private void setEmptyTitleAndDescriptionForSelfHostedCta() {
        if (!isAdded()) {
            return;
        }

        mActionableEmptyView.image.setVisibility(View.VISIBLE);
        mActionableEmptyView.title.setText(getString(R.string.reader_self_hosted_select_filter));
        mActionableEmptyView.subtitle.setVisibility(View.GONE);
        mActionableEmptyView.button.setVisibility(View.GONE);
    }

    private void addBookmarkImageSpan(SpannableStringBuilder ssb, int imagePlaceholderPosition) {
        Drawable d = ContextCompat.getDrawable(getActivity(), R.drawable.ic_bookmark_grey_dark_18dp);
        d.setBounds(0, 0, (int) (d.getIntrinsicWidth() * 1.2), (int) (d.getIntrinsicHeight() * 1.2));
        ssb.setSpan(new ImageSpan(d), imagePlaceholderPosition, imagePlaceholderPosition + 2,
                Spannable.SPAN_EXCLUSIVE_EXCLUSIVE);
    }

    private void setEmptyTitleDescriptionAndButton(@NonNull String title, String description,
                                                   final ActionableEmptyViewButtonType button, boolean isSearching) {
        if (!isAdded()) {
            return;
        }

        mActionableEmptyView.image.setVisibility(!isUpdating() && !isSearching ? View.VISIBLE : View.GONE);
        mActionableEmptyView.title.setText(title);

        if (description == null) {
            mActionableEmptyView.subtitle.setVisibility(View.GONE);
        } else {
            mActionableEmptyView.subtitle.setVisibility(View.VISIBLE);

            if (description.contains("<") && description.contains(">")) {
                mActionableEmptyView.subtitle.setText(Html.fromHtml(description));
            } else {
                mActionableEmptyView.subtitle.setText(description);
            }
        }

        if (button == null) {
            mActionableEmptyView.button.setVisibility(View.GONE);
        } else {
            mActionableEmptyView.button.setVisibility(View.VISIBLE);

            switch (button) {
                case DISCOVER:
                    mActionableEmptyView.button.setText(R.string.reader_empty_followed_blogs_button_discover);
                    break;
                case FOLLOWED:
                    mActionableEmptyView.button.setText(R.string.reader_empty_followed_blogs_button_followed);
                    break;
            }

            mActionableEmptyView.button.setOnClickListener(new View.OnClickListener() {
                @Override public void onClick(View view) {
                    setCurrentTagFromEmptyViewButton(button);
                }
            });
        }
    }

    private void showEmptyView() {
        if (isAdded()) {
            mActionableEmptyView.setVisibility(View.VISIBLE);
            mActionableEmptyView.announceEmptyStateForAccessibility();
        }
    }

    private void hideEmptyView() {
        if (isAdded()) {
            mActionableEmptyView.setVisibility(View.GONE);
        }
    }

    private boolean isEmptyViewShowing() {
        return isAdded() && mActionableEmptyView.getVisibility() == View.VISIBLE;
    }

    private void setCurrentTagFromEmptyViewButton(ActionableEmptyViewButtonType button) {
        ReaderTag tag;

        switch (button) {
            case DISCOVER:
                tag = ReaderUtils.getTagFromEndpoint(ReaderTag.DISCOVER_PATH);
                break;
            case FOLLOWED:
                tag = ReaderUtils.getTagFromEndpoint(ReaderTag.FOLLOWING_PATH);
                break;
            default:
                tag = ReaderUtils.getDefaultTag();
        }

        mRecyclerView.refreshFilterCriteriaOptions();

        if (!ReaderTagTable.tagExists(tag)) {
            tag = ReaderUtils.getDefaultTagFromDbOrCreateInMemory(
                    requireActivity(),
                    mTagUpdateClientUtilsProvider
            );
        }

        setCurrentTag(tag, mIsTopLevel);
        mViewModel.changeSubfiltersVisibility(
                mIsTopLevel
                && (tag.isFollowedSites() || tag.isDefaultInMemoryTag()));
    }

    /*
     * called by post adapter when data has been loaded
     */
    private final ReaderInterfaces.DataLoadedListener mDataLoadedListener = new ReaderInterfaces.DataLoadedListener() {
        @Override
        public void onDataLoaded(boolean isEmpty) {
            if (!isAdded()) {
                return;
            }
            if (isEmpty) {
                if (getPostListType() != ReaderPostListType.SEARCH_RESULTS
                    || getSearchTabsPosition() == TAB_SITES && getSiteSearchAdapter().isEmpty()
                    || getSearchTabsPosition() == TAB_POSTS && getPostAdapter().isEmpty()) {
                    setEmptyTitleDescriptionAndButton(false);
                    showEmptyView();
                }
            } else {
                hideEmptyView();
                announceListStateForAccessibility();
                if (mRestorePosition > 0) {
                    AppLog.d(T.READER, "reader post list > restoring position");
                    mRecyclerView.scrollRecycleViewToPosition(mRestorePosition);
                }
                if (getPostListType() == ReaderPostListType.SEARCH_RESULTS && !isSearchTabsShowing()) {
                    showSearchTabs();
                }
            }
            mRestorePosition = 0;
        }
    };

    private final ReaderInterfaces.OnPostBookmarkedListener mOnPostBookmarkedListener =
            new ReaderInterfaces.OnPostBookmarkedListener() {
                @Override public void onBookmarkedStateChanged(boolean isBookmarked, long blogId, long postId,
                                                               boolean isCachingActionRequired) {
                    if (!isAdded()) {
                        return;
                    }

                    String tag = Long.toString(blogId) + Long.toString(postId);

                    if (NetworkUtils.isNetworkAvailable(getActivity())
                        && isCachingActionRequired && isBookmarked
                        && getFragmentManager().findFragmentByTag(tag) == null) {
                        getFragmentManager().beginTransaction()
                                            .add(ReaderPostWebViewCachingFragment.newInstance(blogId, postId), tag)
                                            .commit();
                    }

                    if (isBookmarked && !isBookmarksList()) {
                        if (AppPrefs.shouldShowBookmarksSavedLocallyDialog()) {
                            AppPrefs.setBookmarksSavedLocallyDialogShown();
                            showBookmarksSavedLocallyDialog();
                        } else {
                            // show snackbar when not in saved posts list
                            showBookmarkSnackbar();
                        }
                    }
                }
            };

    private void announceListStateForAccessibility() {
        if (getView() != null) {
            getView().announceForAccessibility(getString(R.string.reader_acessibility_list_loaded,
                    getPostAdapter().getItemCount()));
        }
    }

    private void showBookmarksSavedLocallyDialog() {
        mBookmarksSavedLocallyDialog = new AlertDialog.Builder(getActivity())
                .setTitle(getString(R.string.reader_save_posts_locally_dialog_title))
                .setMessage(getString(R.string.reader_save_posts_locally_dialog_message))
                .setPositiveButton(R.string.dialog_button_ok, new OnClickListener() {
                    @Override public void onClick(DialogInterface dialog, int which) {
                        showBookmarkSnackbar();
                    }
                })
                .setCancelable(false)
                .create();
        mBookmarksSavedLocallyDialog.show();
    }

    private boolean isBookmarksList() {
        return getPostListType() == ReaderPostListType.TAG_FOLLOWED
               && (mCurrentTag != null && mCurrentTag.isBookmarked());
    }

    private void showBookmarkSnackbar() {
        if (!isAdded()) {
            return;
        }

        WPSnackbar.make(getView(), R.string.reader_bookmark_snack_title, Snackbar.LENGTH_LONG)
                .setAction(R.string.reader_bookmark_snack_btn,
                    new View.OnClickListener() {
                        @Override public void onClick(View view) {
                            AnalyticsTracker
                                    .track(AnalyticsTracker.Stat.READER_SAVED_LIST_VIEWED_FROM_POST_LIST_NOTICE);
                            ActivityLauncher.viewSavedPostsListInReader(getActivity());
                            if (getActivity() instanceof WPMainActivity) {
                                getActivity().overridePendingTransition(0, 0);
                            }
                        }
                    })
                .show();
    }

    /*
     * called by post adapter to load older posts when user scrolls to the last post
     */
    private final ReaderActions.DataRequestedListener mDataRequestedListener =
            new ReaderActions.DataRequestedListener() {
                @Override
                public void onRequestData() {
                    // skip if update is already in progress
                    if (isUpdating()) {
                        return;
                    }

                    // request older posts unless we already have the max # to show
                    switch (getPostListType()) {
                        case TAG_FOLLOWED:
                            // fall through to TAG_PREVIEW
                        case TAG_PREVIEW:
                            if (ReaderPostTable.getNumPostsWithTag(mCurrentTag)
                                < ReaderConstants.READER_MAX_POSTS_TO_DISPLAY) {
                                // request older posts
                                updatePostsWithTag(getCurrentTag(), UpdateAction.REQUEST_OLDER);
                                AnalyticsTracker.track(AnalyticsTracker.Stat.READER_INFINITE_SCROLL);
                            }
                            break;

                        case BLOG_PREVIEW:
                            int numPosts;
                            if (mCurrentFeedId != 0) {
                                numPosts = ReaderPostTable.getNumPostsInFeed(mCurrentFeedId);
                            } else {
                                numPosts = ReaderPostTable.getNumPostsInBlog(mCurrentBlogId);
                            }
                            if (numPosts < ReaderConstants.READER_MAX_POSTS_TO_DISPLAY) {
                                updatePostsInCurrentBlogOrFeed(UpdateAction.REQUEST_OLDER);
                                AnalyticsTracker.track(AnalyticsTracker.Stat.READER_INFINITE_SCROLL);
                            }
                            break;

                        case SEARCH_RESULTS:
                            ReaderTag searchTag = ReaderUtils.getTagForSearchQuery(mCurrentSearchQuery);
                            int offset = ReaderPostTable.getNumPostsWithTag(searchTag);
                            if (offset < ReaderConstants.READER_MAX_POSTS_TO_DISPLAY) {
                                updatePostsInCurrentSearch(offset);
                                AnalyticsTracker.track(AnalyticsTracker.Stat.READER_INFINITE_SCROLL);
                            }
                            break;
                    }
                }
            };

    private final NewsCardListener mNewsCardListener = new NewsCardListener() {
        @Override public void onItemShown(@NotNull NewsItem item) {
            mViewModel.onNewsCardShown(item, getCurrentTag());
        }

        @Override public void onItemClicked(@NotNull NewsItem item) {
            mViewModel.onNewsCardExtendedInfoRequested(item);
            Activity activity = getActivity();
            if (activity != null) {
                WPWebViewActivity.openURL(activity, item.getActionUrl());
            }
        }

        @Override public void onDismissClicked(NewsItem item) {
            mViewModel.onNewsCardDismissed(item);
        }
    };

    private ReaderPostAdapter getPostAdapter() {
        if (mPostAdapter == null) {
            AppLog.d(T.READER, "reader post list > creating post adapter");
            Context context = WPActivityUtils.getThemedContext(getActivity());
            mPostAdapter = new ReaderPostAdapter(
                    context,
                    getPostListType(),
                    mImageManager,
                    mIsTopLevel
            );
            mPostAdapter.setOnFollowListener(this);
            mPostAdapter.setReblogActionListener(this);
            mPostAdapter.setOnPostSelectedListener(this);
            mPostAdapter.setOnPostPopupListener(this);
            mPostAdapter.setOnDataLoadedListener(mDataLoadedListener);
            mPostAdapter.setOnDataRequestedListener(mDataRequestedListener);
            mPostAdapter.setOnPostBookmarkedListener(mOnPostBookmarkedListener);
            mPostAdapter.setOnNewsCardListener(mNewsCardListener);
            if (getActivity() instanceof ReaderSiteHeaderView.OnBlogInfoLoadedListener) {
                mPostAdapter.setOnBlogInfoLoadedListener((ReaderSiteHeaderView.OnBlogInfoLoadedListener) getActivity());
            }
            mViewModel.getNewsDataSource().removeObserver(mNewsItemObserver);
            if (getPostListType().isTagType()) {
                mPostAdapter.setCurrentTag(getCurrentTag());
                mViewModel.getNewsDataSource().observe((FragmentActivity) getActivity(), mNewsItemObserver);
            } else if (getPostListType() == ReaderPostListType.BLOG_PREVIEW) {
                mPostAdapter.setCurrentBlogAndFeed(mCurrentBlogId, mCurrentFeedId);
            } else if (getPostListType() == ReaderPostListType.SEARCH_RESULTS) {
                ReaderTag searchTag = ReaderUtils.getTagForSearchQuery(mCurrentSearchQuery);
                mPostAdapter.setCurrentTag(searchTag);
            }
        }
        return mPostAdapter;
    }

    private ReaderSiteSearchAdapter getSiteSearchAdapter() {
        if (mSiteSearchAdapter == null) {
            mSiteSearchAdapter = new ReaderSiteSearchAdapter(new SiteSearchAdapterListener() {
                @Override
                public void onSiteClicked(@NonNull ReaderSiteModel site) {
                    mLastTappedSiteSearchResult = site;
                    ReaderActivityLauncher.showReaderBlogOrFeedPreview(
                            getActivity(), site.getSiteId(), site.getFeedId());
                }

                @Override
                public void onLoadMore(int offset) {
                    showLoadingProgress(true);
                    updateSitesInCurrentSearch(offset);
                }
            });
        }
        return mSiteSearchAdapter;
    }

    private boolean hasPostAdapter() {
        return (mPostAdapter != null);
    }

    private boolean isPostAdapterEmpty() {
        return (mPostAdapter == null || mPostAdapter.isEmpty());
    }

    private boolean isCurrentTag(final ReaderTag tag) {
        return ReaderTag.isSameTag(tag, mCurrentTag);
    }

    private boolean isCurrentTagName(String tagName) {
        return (tagName != null && tagName.equalsIgnoreCase(getCurrentTagName()));
    }

    private ReaderTag getCurrentTag() {
        return mCurrentTag;
    }

    private String getCurrentTagName() {
        return (mCurrentTag != null ? mCurrentTag.getTagSlug() : "");
    }

    private boolean hasCurrentTag() {
        return mCurrentTag != null;
    }

    private void setCurrentTag(final ReaderTag tag) {
        setCurrentTag(tag, false);
    }

    private void setCurrentTag(final ReaderTag tag, boolean manageSubfilter) {
        if (tag == null) {
            return;
        }

        // skip if this is already the current tag and the post adapter is already showing it
        if (isCurrentTag(tag)
            && hasPostAdapter()
            && getPostAdapter().isCurrentTag(tag)) {
            return;
        }

        mCurrentTag = tag;

        if (manageSubfilter) {
            if (mCurrentTag.isFollowedSites() || mCurrentTag.isDefaultInMemoryTag()) {
                mViewModel.onSubfilterReselected();
            } else {
                changeReaderMode(new ReaderModeInfo(
                        tag,
                        ReaderPostListType.TAG_FOLLOWED,
                        0,
                        0,
                        false,
                        null,
                        false,
                         mRemoveFilterButton.getVisibility() == View.VISIBLE),
                        false
                );
            }
        }

        mViewModel.onTagChanged(mCurrentTag);

        ReaderTag validTag;

        validTag = ReaderUtils.getValidTagForSharedPrefs(
                tag,
                mIsTopLevel,
                mRecyclerView,
                ReaderUtils.getDefaultTagFromDbOrCreateInMemory(
                        requireActivity(),
                        mTagUpdateClientUtilsProvider
                )
        );

        switch (getPostListType()) {
            case TAG_FOLLOWED:
                // remember this as the current tag if viewing followed tag
                AppPrefs.setReaderTag(validTag);

                break;
            case TAG_PREVIEW:
                mTagPreviewHistory.push(tag.getTagSlug());
                break;
            case BLOG_PREVIEW:
                if (mIsTopLevel) {
                    AppPrefs.setReaderTag(validTag);
                }
                // noop
                break;
            case SEARCH_RESULTS:
                // noop
                break;
        }

        getPostAdapter().setCurrentTag(mCurrentTag);
        mViewModel.changeSubfiltersVisibility(mIsTopLevel && isCurrentTagManagedInFollowingTab());
        hideNewPostsBar();
        showLoadingProgress(false);
        updateCurrentTagIfTime();
    }

    /*
     * called by the activity when user hits the back button - returns true if the back button
     * is handled here and should be ignored by the activity
     */
    @Override
    public boolean onActivityBackPressed() {
        if (isSearchViewExpanded()) {
            mSearchMenuItem.collapseActionView();
            return true;
        } else {
            return goBackInTagHistory();
        }
    }

    /*
     * when previewing posts with a specific tag, a history of previewed tags is retained so
     * the user can navigate back through them - this is faster and requires less memory
     * than creating a new fragment for each previewed tag
     */
    private boolean goBackInTagHistory() {
        if (mTagPreviewHistory.empty()) {
            return false;
        }

        String tagName = mTagPreviewHistory.pop();
        if (isCurrentTagName(tagName)) {
            if (mTagPreviewHistory.empty()) {
                return false;
            }
            tagName = mTagPreviewHistory.pop();
        }

        ReaderTag newTag = ReaderUtils.getTagFromTagName(tagName, ReaderTagType.FOLLOWED);
        setCurrentTag(newTag);

        return true;
    }

    /*
     * load tags on which the main data will be filtered
     */
    private void loadTags(FilteredRecyclerView.FilterCriteriaAsyncLoaderListener listener) {
        ReaderTag defaultTag = null;

        defaultTag = ReaderUtils.getDefaultTagFromDbOrCreateInMemory(
                requireActivity(),
                mTagUpdateClientUtilsProvider
        );

        new LoadTagsTask(listener, defaultTag).executeOnExecutor(AsyncTask.THREAD_POOL_EXECUTOR);
    }

    /*
     * refresh adapter so latest posts appear
     */
    private void refreshPosts() {
        hideNewPostsBar();
        if (hasPostAdapter()) {
            getPostAdapter().refresh();
        }
    }

    /*
     * same as above but clears posts before refreshing
     */
    private void reloadPosts() {
        hideNewPostsBar();
        if (hasPostAdapter()) {
            getPostAdapter().reload();
        }
    }

    /*
     * reload the list of tags for the dropdown filter
     */
    private void reloadTags() {
        if (isAdded() && mRecyclerView != null) {
            mRecyclerView.refreshFilterCriteriaOptions();
        }
    }

    /*
     * get posts for the current blog from the server
     */
    private void updatePostsInCurrentBlogOrFeed(final UpdateAction updateAction) {
        if (!NetworkUtils.isNetworkAvailable(getActivity())) {
            AppLog.i(T.READER, "reader post list > network unavailable, canceled blog update");
            return;
        }
        if (mCurrentFeedId != 0) {
            ReaderPostServiceStarter.startServiceForFeed(getActivity(), mCurrentFeedId, updateAction);
        } else {
            ReaderPostServiceStarter.startServiceForBlog(getActivity(), mCurrentBlogId, updateAction);
        }
    }

    @SuppressWarnings("unused")
    @Subscribe(threadMode = ThreadMode.MAIN)
    public void onEventMainThread(ReaderEvents.UpdatePostsStarted event) {
        if (!isAdded()) {
            return;
        }

        setIsUpdating(true, event.getAction());
        setEmptyTitleDescriptionAndButton(false);
    }

    @SuppressWarnings("unused")
    @Subscribe(threadMode = ThreadMode.MAIN)
    public void onEventMainThread(ReaderEvents.UpdatePostsEnded event) {
        if (!isAdded()) {
            return;
        }

        setIsUpdating(false, event.getAction());
        if (event.getReaderTag() != null && !isCurrentTag(event.getReaderTag())) {
            return;
        }

        // don't show new posts if user is searching - posts will automatically
        // appear when search is exited
        if (isSearchViewExpanded()
            || getPostListType() == ReaderPostListType.SEARCH_RESULTS) {
            return;
        }

        // determine whether to show the "new posts" bar - when this is shown, the newly
        // downloaded posts aren't displayed until the user taps the bar - only appears
        // when there are new posts in a followed tag and the user has scrolled the list
        // beyond the first post
        if (event.getResult() == ReaderActions.UpdateResult.HAS_NEW
            && event.getAction() == UpdateAction.REQUEST_NEWER
            && getPostListType() == ReaderPostListType.TAG_FOLLOWED
            && !isPostAdapterEmpty()
            && (!isAdded() || !mRecyclerView.isFirstItemVisible())) {
            showNewPostsBar();
        } else if (event.getResult().isNewOrChanged()
                   || event.getAction() == UpdateAction.REQUEST_REFRESH) {
            refreshPosts();
        } else {
            boolean requestFailed = (event.getResult() == ReaderActions.UpdateResult.FAILED);
            setEmptyTitleDescriptionAndButton(requestFailed);
            // if we requested posts in order to fill a gap but the request failed or didn't
            // return any posts, reload the adapter so the gap marker is reset (hiding its
            // progress bar)
            if (event.getAction() == UpdateAction.REQUEST_OLDER_THAN_GAP) {
                reloadPosts();
            }
        }
    }

    /*
     * get latest posts for this tag from the server
     */
    private void updatePostsWithTag(ReaderTag tag, UpdateAction updateAction) {
        if (!isAdded()) {
            return;
        }

        if (!NetworkUtils.isNetworkAvailable(getActivity())) {
            AppLog.i(T.READER, "reader post list > network unavailable, canceled tag update");
            return;
        }
        if (tag == null) {
            AppLog.w(T.READER, "null tag passed to updatePostsWithTag");
            return;
        }
        AppLog.d(T.READER,
                "reader post list > updating tag " + tag.getTagNameForLog() + ", updateAction=" + updateAction.name());
        ReaderPostServiceStarter.startServiceForTag(getActivity(), tag, updateAction);
    }

    private void updateCurrentTag() {
        updatePostsWithTag(getCurrentTag(), UpdateAction.REQUEST_NEWER);
    }

    /*
     * update the current tag if it's time to do so - note that the check is done in the
     * background since it can be expensive and this is called when the fragment is
     * resumed, which on slower devices can result in a janky experience
     */
    private void updateCurrentTagIfTime() {
        if (!isAdded() || !hasCurrentTag()) {
            return;
        }
        new Thread() {
            @Override
            public void run() {
                if (ReaderTagTable.shouldAutoUpdateTag(getCurrentTag()) && isAdded()) {
                    getActivity().runOnUiThread(new Runnable() {
                        @Override
                        public void run() {
                            updateCurrentTag();
                        }
                    });
                }
            }
        }.start();
    }

    private boolean isUpdating() {
        return mIsUpdating;
    }

    /*
     * show/hide progress bar which appears at the bottom of the activity when loading more posts
     */
    private void showLoadingProgress(boolean showProgress) {
        if (isAdded() && mProgress != null) {
            if (showProgress) {
                mProgress.bringToFront();
                mProgress.setVisibility(View.VISIBLE);
            } else {
                mProgress.setVisibility(View.GONE);
            }
        }
    }

    private void setIsUpdating(boolean isUpdating, UpdateAction updateAction) {
        if (!isAdded() || mIsUpdating == isUpdating) {
            return;
        }

        if (updateAction == UpdateAction.REQUEST_OLDER) {
            // show/hide progress bar at bottom if these are older posts
            showLoadingProgress(isUpdating);
        } else if (isUpdating && isPostAdapterEmpty()) {
            // show swipe-to-refresh if update started and no posts are showing
            mRecyclerView.setRefreshing(true);
        } else if (!isUpdating) {
            // hide swipe-to-refresh progress if update is complete
            mRecyclerView.setRefreshing(false);
        }
        mIsUpdating = isUpdating;

        // if swipe-to-refresh isn't active, keep it disabled during an update - this prevents
        // doing a refresh while another update is already in progress
        if (mRecyclerView != null && !mRecyclerView.isRefreshing()) {
            mRecyclerView.setSwipeToRefreshEnabled(!isUpdating && isSwipeToRefreshSupported());
        }
    }

    /*
     * swipe-to-refresh isn't supported for search results since they're really brief snapshots
     * and are unlikely to show new posts due to the way they're sorted
     */
    private boolean isSwipeToRefreshSupported() {
        return getPostListType() != ReaderPostListType.SEARCH_RESULTS;
    }

    /*
     * bar that appears at the top when new posts have been retrieved
     */
    private boolean isNewPostsBarShowing() {
        return (mNewPostsBar != null && mNewPostsBar.getVisibility() == View.VISIBLE);
    }

    /*
     * scroll listener assigned to the recycler when the "new posts" bar is shown to hide
     * it upon scrolling
     */
    private final RecyclerView.OnScrollListener mOnScrollListener = new RecyclerView.OnScrollListener() {
        @Override
        public void onScrolled(RecyclerView recyclerView, int dx, int dy) {
            super.onScrolled(recyclerView, dx, dy);
            hideNewPostsBar();
        }
    };

    private void showNewPostsBar() {
        if (!isAdded() || isNewPostsBarShowing()) {
            return;
        }

        AniUtils.startAnimation(mNewPostsBar, R.anim.reader_top_bar_in);
        mNewPostsBar.setVisibility(View.VISIBLE);

        // assign the scroll listener to hide the bar when the recycler is scrolled, but don't assign
        // it right away since the user may be scrolling when the bar appears (which would cause it
        // to disappear as soon as it's displayed)
        mRecyclerView.postDelayed(new Runnable() {
            @Override
            public void run() {
                if (isAdded() && isNewPostsBarShowing()) {
                    mRecyclerView.addOnScrollListener(mOnScrollListener);
                }
            }
        }, 1000L);

        // remove the gap marker if it's showing, since it's no longer valid
        getPostAdapter().removeGapMarker();
    }

    private void hideNewPostsBar() {
        if (!isAdded() || !isNewPostsBarShowing() || mIsAnimatingOutNewPostsBar) {
            return;
        }

        mIsAnimatingOutNewPostsBar = true;

        // remove the onScrollListener assigned in showNewPostsBar()
        mRecyclerView.removeOnScrollListener(mOnScrollListener);

        Animation.AnimationListener listener = new Animation.AnimationListener() {
            @Override
            public void onAnimationStart(Animation animation) {
            }

            @Override
            public void onAnimationEnd(Animation animation) {
                if (isAdded()) {
                    mNewPostsBar.setVisibility(View.GONE);
                    mIsAnimatingOutNewPostsBar = false;
                }
            }

            @Override
            public void onAnimationRepeat(Animation animation) {
            }
        };
        AniUtils.startAnimation(mNewPostsBar, R.anim.reader_top_bar_out, listener);
    }

    /*
     * are we showing all posts with a specific tag (followed or previewed), or all
     * posts in a specific blog?
     */
    private ReaderPostListType getPostListType() {
        return (mPostListType != null ? mPostListType : ReaderTypes.DEFAULT_POST_LIST_TYPE);
    }

    /*
     * called from adapter when user taps a post
     */
    @Override
    public void onPostSelected(ReaderPost post) {
        if (!isAdded() || post == null) {
            return;
        }

        AppRatingDialog.INSTANCE.incrementInteractions(APP_REVIEWS_EVENT_INCREMENTED_BY_OPENING_READER_POST);

        if (post.isBookmarked) {
            if (isBookmarksList()) {
                AnalyticsTracker.track(AnalyticsTracker.Stat.READER_SAVED_POST_OPENED_FROM_SAVED_POST_LIST);
            } else {
                AnalyticsTracker.track(AnalyticsTracker.Stat.READER_SAVED_POST_OPENED_FROM_OTHER_POST_LIST);
            }
        }

        // "discover" posts that highlight another post should open the original (source) post when tapped
        if (post.isDiscoverPost()) {
            ReaderPostDiscoverData discoverData = post.getDiscoverData();
            if (discoverData != null
                && discoverData.getDiscoverType() == ReaderPostDiscoverData.DiscoverType.EDITOR_PICK) {
                if (discoverData.getBlogId() != 0 && discoverData.getPostId() != 0) {
                    ReaderActivityLauncher.showReaderPostDetail(
                            getActivity(),
                            discoverData.getBlogId(),
                            discoverData.getPostId());
                    return;
                } else if (discoverData.hasPermalink()) {
                    // if we don't have a blogId/postId, we sadly resort to showing the post
                    // in a WebView activity - this will happen for non-JP self-hosted
                    ReaderActivityLauncher.openUrl(getActivity(), discoverData.getPermaLink());
                    return;
                }
            }
        }

        // if this is a cross-post, we want to show the original post
        if (post.isXpost()) {
            ReaderActivityLauncher.showReaderPostDetail(getActivity(), post.xpostBlogId, post.xpostPostId);
            return;
        }

        ReaderPostListType type = getPostListType();

        switch (type) {
            case TAG_FOLLOWED:
                // fall through to the TAG_PREVIEW
            case TAG_PREVIEW:
                ReaderActivityLauncher.showReaderPostPagerForTag(
                        getActivity(),
                        getCurrentTag(),
                        getPostListType(),
                        post.blogId,
                        post.postId);
                break;
            case BLOG_PREVIEW:
                ReaderActivityLauncher.showReaderPostPagerForBlog(
                        getActivity(),
                        post.blogId,
                        post.postId);
                break;
            case SEARCH_RESULTS:
                AnalyticsUtils.trackWithReaderPostDetails(AnalyticsTracker.Stat.READER_SEARCH_RESULT_TAPPED, post);
                ReaderActivityLauncher.showReaderPostDetail(getActivity(), post.blogId, post.postId);
                break;
        }
    }

    /*
     * called when user selects a tag from the tag toolbar
     */
    private void onTagChanged(ReaderTag tag) {
        if (!isAdded() || isCurrentTag(tag)) {
            return;
        }
        // clear 'post removed from saved posts' undo items
        if (getPostListType() == ReaderPostListType.TAG_FOLLOWED) {
            ReaderPostTable.purgeUnbookmarkedPostsWithBookmarkTag();
        }

        trackTagLoaded(tag);
        AppLog.d(T.READER, String.format("reader post list > tag %s displayed", tag.getTagNameForLog()));
        setCurrentTag(tag, mIsTopLevel);
    }

    private void trackTagLoaded(ReaderTag tag) {
        if (tag == null) {
            return;
        }

        AnalyticsTracker.Stat stat;
        if (tag.isDiscover()) {
            stat = AnalyticsTracker.Stat.READER_DISCOVER_VIEWED;
        } else if (tag.isTagTopic()) {
            stat = AnalyticsTracker.Stat.READER_TAG_LOADED;
        } else if (tag.isListTopic()) {
            stat = AnalyticsTracker.Stat.READER_LIST_LOADED;
        } else if (tag.isBookmarked()) {
            stat = AnalyticsTracker.Stat.READER_SAVED_LIST_VIEWED_FROM_FILTER;
        } else {
            return;
        }

        Map<String, String> properties = new HashMap<>();
        properties.put("tag", tag.getTagSlug());

        AnalyticsTracker.track(stat, properties);
    }

    /*
     * called when user taps "..." icon next to a post
     */
    @Override
    public void onShowPostPopup(View view, final ReaderPost post) {
        if (view == null || post == null || !isAdded()) {
            return;
        }

        List<Integer> menuItems = new ArrayList<>();

        if (ReaderPostTable.isPostFollowed(post)) {
            menuItems.add(ReaderMenuAdapter.ITEM_UNFOLLOW);

            // When blogId and feedId are not equal, post is not a feed so show notifications option.
            if (post.blogId != post.feedId) {
                if (ReaderBlogTable.isNotificationsEnabled(post.blogId)) {
                    menuItems.add(ReaderMenuAdapter.ITEM_NOTIFICATIONS_OFF);
                } else {
                    menuItems.add(ReaderMenuAdapter.ITEM_NOTIFICATIONS_ON);
                }
            }
        } else {
            menuItems.add(ReaderMenuAdapter.ITEM_FOLLOW);
        }

        menuItems.add(ReaderMenuAdapter.ITEM_SHARE);

        if (getPostListType() == ReaderPostListType.TAG_FOLLOWED) {
            menuItems.add(ReaderMenuAdapter.ITEM_BLOCK);
        }

        Context context = view.getContext();
        final ListPopupWindow listPopup = new ListPopupWindow(context);
        listPopup.setWidth(context.getResources().getDimensionPixelSize(R.dimen.menu_item_width));
        listPopup.setAdapter(new ReaderMenuAdapter(context, menuItems));
        listPopup.setDropDownGravity(Gravity.END);
        listPopup.setAnchorView(view);
        listPopup.setModal(true);
        listPopup.setOnItemClickListener(new AdapterView.OnItemClickListener() {
            @Override
            public void onItemClick(AdapterView<?> parent, View view, int position, long id) {
                if (!isAdded()) {
                    return;
                }

                listPopup.dismiss();
                switch ((int) id) {
                    case ReaderMenuAdapter.ITEM_FOLLOW:
                        onFollowTapped(getView(), post.getBlogName(), post.blogId);
                        toggleFollowStatusForPost(post);
                        break;
                    case ReaderMenuAdapter.ITEM_UNFOLLOW:
                        onFollowingTapped();
                        toggleFollowStatusForPost(post);
                        break;
                    case ReaderMenuAdapter.ITEM_BLOCK:
                        blockBlogForPost(post);
                        break;
                    case ReaderMenuAdapter.ITEM_NOTIFICATIONS_OFF:
                        AnalyticsUtils.trackWithSiteId(Stat.FOLLOWED_BLOG_NOTIFICATIONS_READER_MENU_OFF, post.blogId);
                        ReaderBlogTable.setNotificationsEnabledByBlogId(post.blogId, false);
                        updateSubscription(SubscriptionAction.DELETE, post.blogId);
                        break;
                    case ReaderMenuAdapter.ITEM_NOTIFICATIONS_ON:
                        AnalyticsUtils.trackWithSiteId(Stat.FOLLOWED_BLOG_NOTIFICATIONS_READER_MENU_ON, post.blogId);
                        ReaderBlogTable.setNotificationsEnabledByBlogId(post.blogId, true);
                        updateSubscription(SubscriptionAction.NEW, post.blogId);
                        break;
                    case ReaderMenuAdapter.ITEM_SHARE:
                        AnalyticsUtils.trackWithSiteId(Stat.SHARED_ITEM_READER, post.blogId);
                        sharePost(post);
                        break;
                }
            }
        });
        listPopup.show();
    }

    @Override
    public void onFollowTapped(View view, String blogName, final long blogId) {
        mDispatcher.dispatch(AccountActionBuilder.newFetchSubscriptionsAction());

        String blog = TextUtils.isEmpty(blogName)
                ? getString(R.string.reader_followed_blog_notifications_this)
                : blogName;

        WPSnackbar.make(getSnackbarParent(), Html.fromHtml(getString(R.string.reader_followed_blog_notifications,
                "<b>", blog, "</b>")), Snackbar.LENGTH_LONG)
                .setAction(getString(R.string.reader_followed_blog_notifications_action),
                        new View.OnClickListener() {
                            @Override public void onClick(View view) {
                                AnalyticsUtils.trackWithSiteId(Stat.FOLLOWED_BLOG_NOTIFICATIONS_READER_ENABLED, blogId);
                                AddOrDeleteSubscriptionPayload payload = new AddOrDeleteSubscriptionPayload(
                                        String.valueOf(blogId), SubscriptionAction.NEW);
                                mDispatcher.dispatch(newUpdateSubscriptionNotificationPostAction(payload));
                                ReaderBlogTable.setNotificationsEnabledByBlogId(blogId, true);
                            }
                        })
                .show();
    }

    @Override
    public void onFollowingTapped() {
        mDispatcher.dispatch(AccountActionBuilder.newFetchSubscriptionsAction());
    }

    @SuppressWarnings("unused")
    @Subscribe(threadMode = ThreadMode.MAIN)
    public void onSubscriptionUpdated(OnSubscriptionUpdated event) {
        if (event.isError()) {
            AppLog.e(T.API, ReaderPostListFragment.class.getSimpleName() + ".onSubscriptionUpdated: "
                            + event.error.type + " - " + event.error.message);
        } else {
            mDispatcher.dispatch(AccountActionBuilder.newFetchSubscriptionsAction());
        }
    }

    private void sharePost(ReaderPost post) {
        String url = (post.hasShortUrl() ? post.getShortUrl() : post.getUrl());

        Intent intent = new Intent(Intent.ACTION_SEND);
        intent.setType("text/plain");
        intent.putExtra(Intent.EXTRA_TEXT, url);
        intent.putExtra(Intent.EXTRA_SUBJECT, post.getTitle());

        try {
            startActivity(Intent.createChooser(intent, getString(R.string.share_link)));
        } catch (android.content.ActivityNotFoundException ex) {
            ToastUtils.showToast(getActivity(), R.string.reader_toast_err_share_intent);
        }
    }

    private void updateSubscription(SubscriptionAction action, long blogId) {
        AddOrDeleteSubscriptionPayload payload = new AddOrDeleteSubscriptionPayload(String.valueOf(blogId), action);
        mDispatcher.dispatch(newUpdateSubscriptionNotificationPostAction(payload));
    }

    /*
     * purge reader db if it hasn't been done yet
     */
    private void purgeDatabaseIfNeeded() {
        if (!mHasPurgedReaderDb) {
            AppLog.d(T.READER, "reader post list > purging database");
            mHasPurgedReaderDb = true;
            ReaderDatabase.purgeAsync();
        }
    }

    /*
     * start background service to get the latest followed tags and blogs if it's time to do so
     */
    private void updateFollowedTagsAndBlogsIfNeeded() {
        if (mLastAutoUpdateDt != null) {
            int minutesSinceLastUpdate = DateTimeUtils.minutesBetween(mLastAutoUpdateDt, new Date());
            if (minutesSinceLastUpdate < 120) {
                return;
            }
        }

        AppLog.d(T.READER, "reader post list > updating tags and blogs");
        mLastAutoUpdateDt = new Date();
        ReaderUpdateServiceStarter.startService(getActivity(), EnumSet.of(UpdateTask.TAGS, UpdateTask.FOLLOWED_BLOGS));
    }

    @Override
    public void onScrollToTop() {
        if (isAdded() && getCurrentPosition() > 0) {
            mRecyclerView.smoothScrollToPosition(0);
        }
    }

    // reset the timestamp that determines when followed tags/blogs are updated so they're
    // updated when the fragment is recreated (necessary after signin/disconnect)
    public static void resetLastUpdateDate() {
        mLastAutoUpdateDt = null;
    }

    private boolean isCurrentTagManagedInFollowingTab() {
        return ReaderUtils.isTagManagedInFollowingTab(
                mCurrentTag,
                mIsTopLevel,
                mRecyclerView
        );
    }

    private class LoadTagsTask extends AsyncTask<Void, Void, ReaderTagList> {
        private final FilteredRecyclerView.FilterCriteriaAsyncLoaderListener mFilterCriteriaLoaderListener;
        private ReaderTag mDefaultTag;

        LoadTagsTask(FilteredRecyclerView.FilterCriteriaAsyncLoaderListener listener, ReaderTag defaultTag) {
            mFilterCriteriaLoaderListener = listener;
            mDefaultTag = defaultTag;
        }

        @Override
        protected ReaderTagList doInBackground(Void... voids) {
            ReaderTagList tagList = ReaderTagTable.getDefaultTags();

            tagList.addAll(ReaderTagTable.getCustomListTags());

            if (!mIsTopLevel) {
                tagList.addAll(ReaderTagTable.getFollowedTags());
            }

            tagList.addAll(ReaderTagTable.getBookmarkTags());

            if (mIsTopLevel) {
                if (!tagList.containsFollowingTag()) {
                    tagList.add(mDefaultTag);
                }
            }

            return mIsTopLevel ? ReaderUtils.getOrderedTagsList(tagList, ReaderUtils.getDefaultTagInfo()) : tagList;
        }

        @Override
        protected void onPostExecute(ReaderTagList tagList) {
            if (mFilterCriteriaLoaderListener != null && isAdded()) {
                //noinspection unchecked
                mFilterCriteriaLoaderListener.onFilterCriteriasLoaded((List) tagList);
            }
        }
    }

    /**
     * Handles reblog state changes and triggers reblog actions
     */
    private void handleReblogStateChanges() {
        mViewModel.getReblogState().observe(this, event -> {
            event.applyIfNotHandled(state -> {
                if (state instanceof NoSite) {
                    ReaderActivityLauncher.showNoSiteToReblog(getActivity());
                } else if (state instanceof SitePicker) {
<<<<<<< HEAD
                    ActivityLauncher.showSitePickerForResult(this, state.getSite(), true);
=======
                    ActivityLauncher.showSitePickerForResult(this, ((SitePicker) state).getSite());
>>>>>>> 1d148099
                } else if (state instanceof PostEditor) {
                    PostEditor peState = (PostEditor) state;
                    ActivityLauncher.openEditorForReblog(getActivity(), peState.getSite(), peState.getPost());
                } else { // Error
                    ToastUtils.showToast(getActivity(), R.string.reader_reblog_error);
                }
                return null;
            });
        });
    }

    @Override
    public void reblog(ReaderPost post) {
        mViewModel.onReblogButtonClicked(post);
    }

    @Override
    public void onActivityResult(int requestCode, int resultCode, Intent data) {
        super.onActivityResult(requestCode, resultCode, data);
        if (requestCode == RequestCodes.SITE_PICKER && resultCode == Activity.RESULT_OK) {
            int siteLocalId = data.getIntExtra(SitePickerActivity.KEY_LOCAL_ID, -1);
            mViewModel.onReblogSiteSelected(siteLocalId);
        }
    }
}<|MERGE_RESOLUTION|>--- conflicted
+++ resolved
@@ -2908,11 +2908,8 @@
                 if (state instanceof NoSite) {
                     ReaderActivityLauncher.showNoSiteToReblog(getActivity());
                 } else if (state instanceof SitePicker) {
-<<<<<<< HEAD
-                    ActivityLauncher.showSitePickerForResult(this, state.getSite(), true);
-=======
-                    ActivityLauncher.showSitePickerForResult(this, ((SitePicker) state).getSite());
->>>>>>> 1d148099
+                    SitePicker spState = (SitePicker) state;
+                    ActivityLauncher.showSitePickerForResult(this, spState.getSite(), true);
                 } else if (state instanceof PostEditor) {
                     PostEditor peState = (PostEditor) state;
                     ActivityLauncher.openEditorForReblog(getActivity(), peState.getSite(), peState.getPost());
