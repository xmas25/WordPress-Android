--- conflicted
+++ resolved
@@ -405,13 +405,8 @@
                         mCurrentTag,
                         BuildConfig.INFORMATION_ARCHITECTURE_AVAILABLE && mIsTopLevel,
                         mRecyclerView
-<<<<<<< HEAD
-                ) || ReaderUtils.isDefaultTag(mCurrentTag)) {
-                    mViewModel.applySubfilter(subfilterListItem, true);
-=======
                 ) || ReaderUtils.isDefaultTag(mCurrentTag)) && getPostListType() != ReaderPostListType.SEARCH_RESULTS) {
                   mViewModel.applySubfilter(subfilterListItem, true);
->>>>>>> 0029b664
                 }
             });
 
