--- conflicted
+++ resolved
@@ -1485,15 +1485,20 @@
             };
 
     private final NewsCardListener mNewsCardListener = new NewsCardListener() {
-        @Override public void onItemClicked(@NotNull String url) {
+        @Override public void onItemShown(@NotNull NewsItem item) {
+            mViewModel.onNewsCardShown(item);
+        }
+
+        @Override public void onItemClicked(@NotNull NewsItem item) {
+            mViewModel.onNewsCardExtendedInfoRequested(item);
             Activity activity = getActivity();
             if (activity != null) {
-                WPWebViewActivity.openURL(activity, url);
+                WPWebViewActivity.openURL(activity, item.getActionUrl());
             }
         }
 
         @Override public void onDismissClicked(NewsItem item) {
-            mViewModel.onDismissClicked(item);
+            mViewModel.onNewsCardDismissed(item);
         }
     };
 
@@ -1501,27 +1506,7 @@
         if (mPostAdapter == null) {
             AppLog.d(T.READER, "reader post list > creating post adapter");
             Context context = WPActivityUtils.getThemedContext(getActivity());
-<<<<<<< HEAD
-            mPostAdapter = new ReaderPostAdapter(context, getPostListType(), mImageManager, new NewsCardListener() {
-                @Override public void onItemShown(@NotNull NewsItem item) {
-                    mViewModel.onNewsCardShown(item);
-                }
-
-                @Override public void onItemClicked(@NotNull NewsItem item) {
-                    mViewModel.onNewsCardExtendedInfoRequested(item);
-                    Activity activity = getActivity();
-                    if (activity != null) {
-                        WPWebViewActivity.openURL(activity, item.getActionUrl());
-                    }
-                }
-
-                @Override public void onDismissClicked(NewsItem item) {
-                    mViewModel.onNewsCardDismissed(item);
-                }
-            });
-=======
             mPostAdapter = new ReaderPostAdapter(context, getPostListType(), mImageManager);
->>>>>>> 4f2d91ef
             mPostAdapter.setOnFollowListener(this);
             mPostAdapter.setOnPostSelectedListener(this);
             mPostAdapter.setOnPostPopupListener(this);
