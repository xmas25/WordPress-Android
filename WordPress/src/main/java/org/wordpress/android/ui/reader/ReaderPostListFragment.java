package org.wordpress.android.ui.reader;

import android.animation.Animator;
import android.annotation.SuppressLint;
import android.app.Activity;
import android.app.Fragment;
import android.content.Context;
import android.os.Build;
import android.os.Bundle;
import android.os.Handler;
import android.os.Parcelable;
import android.support.v4.widget.SwipeRefreshLayout;
import android.support.v7.app.ActionBarActivity;
import android.support.v7.widget.LinearLayoutManager;
import android.support.v7.widget.Toolbar;
import android.text.Html;
import android.text.TextUtils;
import android.view.Gravity;
import android.view.LayoutInflater;
import android.view.Menu;
import android.view.MenuInflater;
import android.view.MenuItem;
import android.view.View;
import android.view.ViewAnimationUtils;
import android.view.ViewGroup;
import android.view.ViewTreeObserver;
import android.view.animation.AccelerateDecelerateInterpolator;
import android.view.animation.Animation;
import android.view.animation.AnimationUtils;
import android.widget.AdapterView;
import android.widget.ImageView;
import android.widget.PopupMenu;
import android.widget.ProgressBar;
import android.widget.Spinner;
import android.widget.TextView;

import com.cocosw.undobar.UndoBarController;

import org.wordpress.android.R;
import org.wordpress.android.analytics.AnalyticsTracker;
import org.wordpress.android.datasets.ReaderBlogTable;
import org.wordpress.android.datasets.ReaderPostTable;
import org.wordpress.android.datasets.ReaderTagTable;
import org.wordpress.android.models.ReaderBlog;
import org.wordpress.android.models.ReaderPost;
import org.wordpress.android.models.ReaderTag;
import org.wordpress.android.models.ReaderTagType;
import org.wordpress.android.ui.prefs.AppPrefs;
import org.wordpress.android.ui.reader.ReaderTypes.ReaderPostListType;
import org.wordpress.android.ui.reader.ReaderTypes.RefreshType;
import org.wordpress.android.ui.reader.actions.ReaderActions;
import org.wordpress.android.ui.reader.actions.ReaderActions.RequestDataAction;
import org.wordpress.android.ui.reader.actions.ReaderBlogActions;
import org.wordpress.android.ui.reader.actions.ReaderPostActions;
import org.wordpress.android.ui.reader.actions.ReaderTagActions;
import org.wordpress.android.ui.reader.adapters.ReaderPostAdapter;
import org.wordpress.android.ui.reader.adapters.ReaderTagSpinnerAdapter;
import org.wordpress.android.ui.reader.views.ReaderBlogInfoView;
import org.wordpress.android.ui.reader.views.ReaderFollowButton;
import org.wordpress.android.ui.reader.views.ReaderRecyclerView;
import org.wordpress.android.ui.reader.views.ReaderRecyclerView.ReaderItemDecoration;
import org.wordpress.android.util.AniUtils;
import org.wordpress.android.util.AppLog;
import org.wordpress.android.util.AppLog.T;
import org.wordpress.android.util.HtmlUtils;
import org.wordpress.android.util.NetworkUtils;
import org.wordpress.android.util.ToastUtils;
import org.wordpress.android.util.WPActivityUtils;
import org.wordpress.android.util.ptr.SwipeToRefreshHelper;
import org.wordpress.android.util.ptr.SwipeToRefreshHelper.RefreshListener;

import java.util.ArrayList;
import java.util.HashMap;
import java.util.Map;
import java.util.Stack;

public class ReaderPostListFragment extends Fragment {

    private Spinner mSpinner;
    private ReaderTagSpinnerAdapter mSpinnerAdapter;

    private ReaderPostAdapter mPostAdapter;
    private ReaderRecyclerView mRecyclerView;

    private ReaderInterfaces.OnPostSelectedListener mPostSelectedListener;
    private ReaderInterfaces.OnTagSelectedListener mOnTagSelectedListener;

    private SwipeToRefreshHelper mSwipeToRefreshHelper;
    private View mNewPostsBar;
    private View mEmptyView;
    private ProgressBar mProgress;

    private ViewGroup mTagInfoView;
    private ReaderBlogInfoView mBlogInfoView;
    private ReaderFollowButton mFollowButton;

    private ReaderTag mCurrentTag;
    private long mCurrentBlogId;
    private long mCurrentFeedId;
    private ReaderPostListType mPostListType;

    private int mRestorePosition;

    private boolean mIsUpdating;
    private boolean mWasPaused;
    private boolean mIsAnimatingOutNewPostsBar;

    private final HistoryStack mTagPreviewHistory = new HistoryStack("tag_preview_history");

    private static class HistoryStack extends Stack<String> {
        private final String keyName;
        HistoryStack(String keyName) {
            this.keyName = keyName;
        }
        void restoreInstance(Bundle bundle) {
            clear();
            if (bundle.containsKey(keyName)) {
                ArrayList<String> history = bundle.getStringArrayList(keyName);
                if (history != null) {
                    this.addAll(history);
                }
            }
        }
        void saveInstance(Bundle bundle) {
            if (!isEmpty()) {
                ArrayList<String> history = new ArrayList<>();
                history.addAll(this);
                bundle.putStringArrayList(keyName, history);
            }
        }
    }

    /*
     * show posts with a specific tag (either TAG_FOLLOWED or TAG_PREVIEW)
     */
    static ReaderPostListFragment newInstanceForTag(ReaderTag tag, ReaderPostListType listType) {
        AppLog.d(T.READER, "reader post list > newInstance (tag)");

        Bundle args = new Bundle();
        args.putSerializable(ReaderConstants.ARG_TAG, tag);
        args.putSerializable(ReaderConstants.ARG_POST_LIST_TYPE, listType);

        ReaderPostListFragment fragment = new ReaderPostListFragment();
        fragment.setArguments(args);

        return fragment;
    }

    /*
     * show posts in a specific blog
     */
    public static ReaderPostListFragment newInstanceForBlog(long blogId) {
        AppLog.d(T.READER, "reader post list > newInstance (blog)");

        Bundle args = new Bundle();
        args.putLong(ReaderConstants.ARG_BLOG_ID, blogId);
        args.putSerializable(ReaderConstants.ARG_POST_LIST_TYPE, ReaderPostListType.BLOG_PREVIEW);

        ReaderPostListFragment fragment = new ReaderPostListFragment();
        fragment.setArguments(args);

        return fragment;
    }

    public static ReaderPostListFragment newInstanceForFeed(long feedId) {
        AppLog.d(T.READER, "reader post list > newInstance (blog)");

        Bundle args = new Bundle();
        args.putLong(ReaderConstants.ARG_FEED_ID, feedId);
        args.putLong(ReaderConstants.ARG_BLOG_ID, feedId);
        args.putSerializable(ReaderConstants.ARG_POST_LIST_TYPE, ReaderPostListType.BLOG_PREVIEW);

        ReaderPostListFragment fragment = new ReaderPostListFragment();
        fragment.setArguments(args);

        return fragment;
    }

    @Override
    public void setArguments(Bundle args) {
        super.setArguments(args);

        if (args != null) {
            if (args.containsKey(ReaderConstants.ARG_TAG)) {
                mCurrentTag = (ReaderTag) args.getSerializable(ReaderConstants.ARG_TAG);
            }
            if (args.containsKey(ReaderConstants.ARG_POST_LIST_TYPE)) {
                mPostListType = (ReaderPostListType) args.getSerializable(ReaderConstants.ARG_POST_LIST_TYPE);
            }

            mCurrentBlogId = args.getLong(ReaderConstants.ARG_BLOG_ID);
            mCurrentFeedId = args.getLong(ReaderConstants.ARG_FEED_ID);

            if (getPostListType() == ReaderPostListType.TAG_PREVIEW && hasCurrentTag()) {
                mTagPreviewHistory.push(getCurrentTagName());
            }
        }
    }

    @Override
    public void onCreate(Bundle savedInstanceState) {
        super.onCreate(savedInstanceState);

        if (savedInstanceState != null) {
            AppLog.d(T.READER, "reader post list > restoring instance state");
            if (savedInstanceState.containsKey(ReaderConstants.ARG_TAG)) {
                mCurrentTag = (ReaderTag) savedInstanceState.getSerializable(ReaderConstants.ARG_TAG);
            }
            if (savedInstanceState.containsKey(ReaderConstants.ARG_BLOG_ID)) {
                mCurrentBlogId = savedInstanceState.getLong(ReaderConstants.ARG_BLOG_ID);
            }
            if (savedInstanceState.containsKey(ReaderConstants.ARG_FEED_ID)) {
                mCurrentFeedId = savedInstanceState.getLong(ReaderConstants.ARG_FEED_ID);
            }
            if (savedInstanceState.containsKey(ReaderConstants.ARG_POST_LIST_TYPE)) {
                mPostListType = (ReaderPostListType) savedInstanceState.getSerializable(ReaderConstants.ARG_POST_LIST_TYPE);
            }
            if (getPostListType() == ReaderPostListType.TAG_PREVIEW) {
                mTagPreviewHistory.restoreInstance(savedInstanceState);
            }
            mRestorePosition = savedInstanceState.getInt(ReaderConstants.KEY_RESTORE_POSITION);
            mWasPaused = savedInstanceState.getBoolean(ReaderConstants.KEY_WAS_PAUSED);
        }
    }

    @Override
    public void onPause() {
        super.onPause();
        mWasPaused = true;
    }

    @Override
    public void onResume() {
        super.onResume();

        if (mWasPaused) {
            AppLog.d(T.READER, "reader post list > resumed from paused state");
            mWasPaused = false;
            // refresh the posts in case the user returned from an activity that
            // changed one (or more) of the posts
            refreshPosts();
            // likewise for tags
            refreshTags();

            // auto-update the current tag if it's time
            if (!isUpdating()
                    && getPostListType() == ReaderPostListType.TAG_FOLLOWED
                    && ReaderTagTable.shouldAutoUpdateTag(mCurrentTag)) {
                AppLog.i(T.READER, "reader post list > auto-updating current tag after resume");
                updatePostsWithTag(getCurrentTag(), RequestDataAction.LOAD_NEWER, RefreshType.AUTOMATIC);
            }
        }
    }

    @Override
    public void onSaveInstanceState(Bundle outState) {
        AppLog.d(T.READER, "reader post list > saving instance state");

        if (mCurrentTag != null) {
            outState.putSerializable(ReaderConstants.ARG_TAG, mCurrentTag);
        }
        if (getPostListType() == ReaderPostListType.TAG_PREVIEW) {
            mTagPreviewHistory.saveInstance(outState);
        }

        outState.putLong(ReaderConstants.ARG_BLOG_ID, mCurrentBlogId);
        outState.putLong(ReaderConstants.ARG_FEED_ID, mCurrentFeedId);
        outState.putBoolean(ReaderConstants.KEY_WAS_PAUSED, mWasPaused);
        outState.putInt(ReaderConstants.KEY_RESTORE_POSITION, getCurrentPosition());
        outState.putSerializable(ReaderConstants.ARG_POST_LIST_TYPE, getPostListType());

        super.onSaveInstanceState(outState);
    }

    private int getCurrentPosition() {
        if (mRecyclerView != null && hasPostAdapter()) {
            return ((LinearLayoutManager) mRecyclerView.getLayoutManager()).findFirstVisibleItemPosition();
        } else {
            return 0;
        }
    }

    @Override
    public View onCreateView(LayoutInflater inflater, ViewGroup container, Bundle savedInstanceState) {
        final ViewGroup rootView = (ViewGroup) inflater.inflate(R.layout.reader_fragment_post_cards, container, false);
        mRecyclerView = (ReaderRecyclerView) rootView.findViewById(R.id.recycler_view);

        Context context = container.getContext();
        int spacingHorizontal = context.getResources().getDimensionPixelSize(R.dimen.reader_card_spacing);
        int spacingVertical = context.getResources().getDimensionPixelSize(R.dimen.reader_card_gutters);
        mRecyclerView.addItemDecoration(new ReaderItemDecoration(spacingHorizontal, spacingVertical));

        // bar that appears at top after new posts are loaded
        mNewPostsBar = rootView.findViewById(R.id.layout_new_posts);
        mNewPostsBar.setVisibility(View.GONE);
        mNewPostsBar.setOnClickListener(new View.OnClickListener() {
            @Override
            public void onClick(View view) {
                hideNewPostsBar();
                mRecyclerView.scrollToPosition(0);
            }
        });

        // add the tag/blog header - note that this remains invisible until animated in
        ViewGroup header = (ViewGroup) rootView.findViewById(R.id.frame_header);
        switch (getPostListType()) {
            case TAG_PREVIEW:
                mTagInfoView = (ViewGroup) inflater.inflate(R.layout.reader_tag_info_view, container, false);
                header.addView(mTagInfoView);
                header.setVisibility(View.INVISIBLE);
                break;

            case BLOG_PREVIEW:
                mBlogInfoView = new ReaderBlogInfoView(context);
                header.addView(mBlogInfoView);
                header.setVisibility(View.INVISIBLE);
                break;
        }

        // view that appears when current tag/blog has no posts - box images in this view are
        // displayed and animated for tags only
        mEmptyView = rootView.findViewById(R.id.empty_view);
        mEmptyView.findViewById(R.id.layout_box_images).setVisibility(shouldShowBoxAndPagesAnimation() ? View.VISIBLE : View.GONE);

        // progress bar that appears when loading more posts
        mProgress = (ProgressBar) rootView.findViewById(R.id.progress_footer);
        mProgress.setVisibility(View.GONE);

        // swipe to refresh setup
        mSwipeToRefreshHelper = new SwipeToRefreshHelper(getActivity(),
                (SwipeRefreshLayout) rootView.findViewById(R.id.ptr_layout),
                new RefreshListener() {
                    @Override
                    public void onRefreshStarted() {
                        if (!isAdded()) {
                            return;
                        }
                        if (!NetworkUtils.checkConnection(getActivity())) {
                            showSwipeToRefreshProgress(false);
                            return;
                        }
                        switch (getPostListType()) {
                            case TAG_FOLLOWED:
                            case TAG_PREVIEW:
                                updatePostsWithTag(getCurrentTag(), RequestDataAction.LOAD_NEWER, RefreshType.MANUAL);
                                break;
                            case BLOG_PREVIEW:
                                updatePostsInCurrentBlogOrFeed(RequestDataAction.LOAD_NEWER);
                                break;
                        }
                        // make sure swipe-to-refresh progress shows since this is a manual refresh
                        showSwipeToRefreshProgress(true);
                    }
                }
        );

        return rootView;
    }

    @Override
    public void onAttach(Activity activity) {
        super.onAttach(activity);

        if (activity instanceof ReaderInterfaces.OnPostSelectedListener) {
            mPostSelectedListener = (ReaderInterfaces.OnPostSelectedListener) activity;
        }
        if (activity instanceof ReaderInterfaces.OnTagSelectedListener) {
            mOnTagSelectedListener = (ReaderInterfaces.OnTagSelectedListener) activity;
        }
    }

    /*
     * animate in the blog/tag info header after a brief delay
     */
    @SuppressLint("NewApi")
    private void animateHeaderDelayed() {
        if (!isAdded()) {
            return;
        }

        final ViewGroup header = (ViewGroup) getView().findViewById(R.id.frame_header);
        if (header == null || header.getVisibility() == View.VISIBLE) {
            return;
        }

        // must wait for header to be fully laid out (ie: measured) or else we risk
        // "IllegalStateException: Cannot start this animator on a detached view"
        header.getViewTreeObserver().addOnGlobalLayoutListener(new ViewTreeObserver.OnGlobalLayoutListener() {
            @Override
            public void onGlobalLayout() {
                header.getViewTreeObserver().removeGlobalOnLayoutListener(this);
                new Handler().postDelayed(new Runnable() {
                    @Override
                    public void run() {
                        if (!isAdded()) {
                            return;
                        }
                        header.setVisibility(View.VISIBLE);
                        if (Build.VERSION.SDK_INT >= Build.VERSION_CODES.LOLLIPOP) {
                            Animator animator = ViewAnimationUtils.createCircularReveal(
                                    header,
                                    header.getWidth() / 2,
                                    0,
                                    0,
                                    (float) Math.hypot(header.getWidth(), header.getHeight()));
                            animator.setInterpolator(new AccelerateDecelerateInterpolator());
                            animator.start();
                        } else {
                            AniUtils.startAnimation(header, R.anim.reader_top_bar_in);
                        }
                    }
                }, 250);
            }
        });
    }

    @Override
    public void onActivityCreated(Bundle savedInstanceState) {
        super.onActivityCreated(savedInstanceState);

        setHasOptionsMenu(true);
        setupActionBar();

        boolean adapterAlreadyExists = hasPostAdapter();
        mRecyclerView.setAdapter(getPostAdapter());

        // if adapter didn't already exist, populate it now then update the tag - this
        // check is important since without it the adapter would be reset and posts would
        // be updated every time the user moves between fragments
        if (!adapterAlreadyExists && getPostListType().isTagType()) {
            boolean isRecreated = (savedInstanceState != null);
            getPostAdapter().setCurrentTag(mCurrentTag);
            if (!isRecreated && ReaderTagTable.shouldAutoUpdateTag(mCurrentTag)) {
                updatePostsWithTag(getCurrentTag(), RequestDataAction.LOAD_NEWER, RefreshType.AUTOMATIC);
            }
        }

        if (getPostListType().isPreviewType()) {
            createFollowButton();
        }

        switch (getPostListType()) {
            case BLOG_PREVIEW:
<<<<<<< HEAD
                loadBlogOrFeedInfo();
                animateHeader();
=======
                loadBlogInfo();
                animateHeaderDelayed();
>>>>>>> b5f445a3
                break;
            case TAG_PREVIEW:
                updateTagPreviewHeader();
                animateHeaderDelayed();
                break;
        }

        getPostAdapter().setOnTagSelectedListener(mOnTagSelectedListener);
        getPostAdapter().setOnPostPopupListener(mOnPostPopupListener);
    }

    /*
     * adds a follow button to the toolbar for tag/blog preview
     */
    private void createFollowButton() {
        if (!isAdded()) {
            return;
        }

        Toolbar toolbar = (Toolbar) getActivity().findViewById(R.id.toolbar);
        if (toolbar == null) {
            return;
        }

        Context context = toolbar.getContext();
        int padding = context.getResources().getDimensionPixelSize(R.dimen.margin_small);
        int paddingRight = context.getResources().getDimensionPixelSize(R.dimen.reader_card_content_padding);
        int marginRight = context.getResources().getDimensionPixelSize(R.dimen.reader_card_spacing);

        mFollowButton = new ReaderFollowButton(context);
        mFollowButton.setPadding(padding, padding, paddingRight, padding);

        Toolbar.LayoutParams params =
                new Toolbar.LayoutParams(ViewGroup.LayoutParams.WRAP_CONTENT,
                                             ViewGroup.LayoutParams.WRAP_CONTENT,
                                             Gravity.RIGHT | Gravity.CENTER_VERTICAL);
        params.setMargins(0, 0, marginRight, 0);
        mFollowButton.setLayoutParams(params);

        toolbar.addView(mFollowButton);
        updateFollowButton();

        mFollowButton.setOnClickListener(new View.OnClickListener() {
            @Override
            public void onClick(View v) {
                if (getPostListType() == ReaderPostListType.BLOG_PREVIEW) {
                    toggleBlogFollowStatus();
                } else {
                    toggleTagFollowStatus();
                }
            }
        });
    }

    private void updateFollowButton() {
        if (!isAdded() || mFollowButton == null) {
            return;
        }
        boolean isFollowing;
        switch (getPostListType()) {
            case BLOG_PREVIEW:
                if (mCurrentFeedId != 0) {
                    isFollowing = ReaderBlogTable.isFollowedFeed(mCurrentFeedId);
                } else {
                    isFollowing = ReaderBlogTable.isFollowedBlog(mCurrentBlogId);
                }
                break;
            default:
                isFollowing = ReaderTagTable.isFollowedTagName(getCurrentTagName());
                break;
        }
        mFollowButton.setIsFollowed(isFollowing);
    }

    @Override
    public void onCreateOptionsMenu(Menu menu, MenuInflater inflater) {
        super.onCreateOptionsMenu(menu, inflater);
        // only followed tag list has a menu
        if (getPostListType() == ReaderPostListType.TAG_FOLLOWED) {
            inflater.inflate(R.menu.reader_native, menu);
            setupActionBar();
        }
    }

    /*
     * called when user taps dropdown arrow icon next to a post - shows a popup menu
     * that enables blocking the blog the post is in
     */
    private final ReaderInterfaces.OnPostPopupListener mOnPostPopupListener = new ReaderInterfaces.OnPostPopupListener() {
        @Override
        public void onShowPostPopup(View view, final ReaderPost post) {
            if (view == null || post == null) {
                return;
            }

            PopupMenu popup = new PopupMenu(getActivity(), view);
            MenuItem menuItem = popup.getMenu().add(getString(R.string.reader_menu_block_blog));
            menuItem.setOnMenuItemClickListener(new MenuItem.OnMenuItemClickListener() {
                @Override
                public boolean onMenuItemClick(MenuItem item) {
                    blockBlogForPost(post);
                    return true;
                }
            });
            popup.show();
        }
    };

    /*
     * blocks the blog associated with the passed post and removes all posts in that blog
     * from the adapter
     */
    private void blockBlogForPost(final ReaderPost post) {
        if (post == null || !hasPostAdapter()) {
            return;
        }

        if (!NetworkUtils.checkConnection(getActivity())) {
            return;
        }

        ReaderActions.ActionListener actionListener = new ReaderActions.ActionListener() {
            @Override
            public void onActionResult(boolean succeeded) {
                if (!succeeded && isAdded()) {
                    hideUndoBar();
                    ToastUtils.showToast(getActivity(), R.string.reader_toast_err_block_blog, ToastUtils.Duration.LONG);
                }
            }
        };

        // perform call to block this blog - returns list of posts deleted by blocking so
        // they can be restored if the user undoes the block
        final ReaderBlogActions.BlockedBlogResult blockResult =
                ReaderBlogActions.blockBlogFromReader(post.blogId, actionListener);
        AnalyticsTracker.track(AnalyticsTracker.Stat.READER_BLOCKED_BLOG);

        // remove posts in this blog from the adapter
        getPostAdapter().removePostsInBlog(post.blogId);

        // show the undo bar enabling the user to undo the block
        UndoBarController.UndoListener undoListener = new UndoBarController.UndoListener() {
            @Override
            public void onUndo(Parcelable parcelable) {
                ReaderBlogActions.undoBlockBlogFromReader(blockResult);
                refreshPosts();
            }
        };
        new UndoBarController.UndoBar(getActivity())
                .message(getString(R.string.reader_toast_blog_blocked))
                .listener(undoListener)
                .translucent(true)
                .show();

    }

    private void hideUndoBar() {
        if (isAdded()) {
            UndoBarController.clear(getActivity());
        }
    }

    /*
     * ensures that the toolbar is correctly configured based on the type of list
     */
    private void setupActionBar() {
        if (!isAdded() || !(getActivity() instanceof ActionBarActivity)) {
            return;
        }
        final android.support.v7.app.ActionBar actionBar = ((ActionBarActivity)getActivity()).getSupportActionBar();
        if (actionBar == null) {
            return;
        }

        if (getPostListType().equals(ReaderPostListType.TAG_FOLLOWED)) {
            actionBar.setDisplayShowTitleEnabled(false);
            actionBar.setDisplayHomeAsUpEnabled(false);
            if (mSpinner == null) {
                setupSpinner();
            }
            selectTagInSpinner(getCurrentTag());
        } else {
            actionBar.setDisplayShowTitleEnabled(true);
            actionBar.setDisplayHomeAsUpEnabled(true);
        }
    }

    private void setupSpinner() {
        if (!isAdded()) return;

        final Toolbar toolbar = (Toolbar) getActivity().findViewById(R.id.toolbar);
        if (toolbar == null) {
            return;
        }

        View view = View.inflate(getActivity(), R.layout.reader_spinner, toolbar);
        mSpinner = (Spinner) view.findViewById(R.id.action_bar_spinner);
        mSpinner.setAdapter(getSpinnerAdapter());
        mSpinner.setOnItemSelectedListener(new AdapterView.OnItemSelectedListener() {
            @Override
            public void onItemSelected(AdapterView<?> parent, View view, int position, long id) {
                final ReaderTag tag = (ReaderTag) getSpinnerAdapter().getItem(position);
                if (tag == null) {
                    return;
                }
                if (!isCurrentTag(tag)) {
                    Map<String, String> properties = new HashMap<>();
                    properties.put("tag", tag.getTagName());
                    AnalyticsTracker.track(AnalyticsTracker.Stat.READER_LOADED_TAG, properties);
                    if (tag.getTagName().equals(ReaderTag.TAG_NAME_FRESHLY_PRESSED)) {
                        AnalyticsTracker.track(AnalyticsTracker.Stat.READER_LOADED_FRESHLY_PRESSED);
                    }
                }
                setCurrentTag(tag);
                AppLog.d(T.READER, String.format("reader post list > tag %s displayed", tag.getTagNameForLog()));
            }

            @Override
            public void onNothingSelected(AdapterView<?> parent) {
                // nop
            }
        });
    }

    /*
     * box/pages animation that appears when loading an empty list (only appears for tags)
     */
    private boolean shouldShowBoxAndPagesAnimation() {
        return getPostListType().isTagType();
    }
    private void startBoxAndPagesAnimation() {
        if (!isAdded()) {
            return;
        }

        ImageView page1 = (ImageView) mEmptyView.findViewById(R.id.empty_tags_box_page1);
        ImageView page2 = (ImageView) mEmptyView.findViewById(R.id.empty_tags_box_page2);
        ImageView page3 = (ImageView) mEmptyView.findViewById(R.id.empty_tags_box_page3);

        page1.startAnimation(AnimationUtils.loadAnimation(getActivity(), R.anim.box_with_pages_slide_up_page1));
        page2.startAnimation(AnimationUtils.loadAnimation(getActivity(), R.anim.box_with_pages_slide_up_page2));
        page3.startAnimation(AnimationUtils.loadAnimation(getActivity(), R.anim.box_with_pages_slide_up_page3));
    }

    private void setEmptyTitleAndDescription() {
        if (!isAdded()) {
            return;
        }

        int titleResId;
        int descriptionResId = 0;

        if (isUpdating()) {
            titleResId = R.string.reader_empty_posts_in_tag_updating;
        } else if (getPostListType() == ReaderPostListType.BLOG_PREVIEW) {
            titleResId = R.string.reader_empty_posts_in_blog;
        } else if (getPostListType() == ReaderPostListType.TAG_FOLLOWED && getSpinnerAdapter() != null) {
            int tagIndex = getSpinnerAdapter().getIndexOfTag(mCurrentTag);
            String tagId;
            if (tagIndex > -1) {
                ReaderTag tag = (ReaderTag) getSpinnerAdapter().getItem(tagIndex);
                tagId = tag.getStringIdFromEndpoint();
            } else {
                tagId = "";
            }
            switch (tagId) {
                case ReaderTag.TAG_ID_FOLLOWING:
                    titleResId = R.string.reader_empty_followed_blogs_title;
                    descriptionResId = R.string.reader_empty_followed_blogs_description;
                    break;
                case ReaderTag.TAG_ID_LIKED:
                    titleResId = R.string.reader_empty_posts_liked;
                    break;
                default:
                    titleResId = R.string.reader_empty_posts_in_tag;
                    break;
            }
        } else {
            titleResId = R.string.reader_empty_posts_in_tag;
        }

        TextView titleView = (TextView) mEmptyView.findViewById(R.id.title_empty);
        titleView.setText(getString(titleResId));

        TextView descriptionView = (TextView) mEmptyView.findViewById(R.id.description_empty);
        if (descriptionResId == 0) {
            descriptionView.setVisibility(View.INVISIBLE);
        } else {
            descriptionView.setText(getString(descriptionResId));
            descriptionView.setVisibility(View.VISIBLE);
        }
    }

    /*
     * called by post adapter when data has been loaded
     */
    private final ReaderInterfaces.DataLoadedListener mDataLoadedListener = new ReaderInterfaces.DataLoadedListener() {
        @Override
        public void onDataLoaded(boolean isEmpty) {
            if (!isAdded()) {
                return;
            }
            if (isEmpty) {
                setEmptyTitleAndDescription();
                mEmptyView.setVisibility(View.VISIBLE);
                if (shouldShowBoxAndPagesAnimation()) {
                    startBoxAndPagesAnimation();
                }
            } else {
                mEmptyView.setVisibility(View.GONE);
                if (mRestorePosition > 0) {
                    mRecyclerView.scrollToPosition(mRestorePosition);
                }
            }
            mRestorePosition = 0;
        }
    };

    /*
     * called by post adapter to load older posts when user scrolls to the last post
     */
    private final ReaderActions.DataRequestedListener mDataRequestedListener = new ReaderActions.DataRequestedListener() {
        @Override
        public void onRequestData() {
            // skip if update is already in progress
            if (isUpdating()) {
                return;
            }

            // request older posts unless we already have the max # to show
            switch (getPostListType()) {
                case TAG_FOLLOWED:
                case TAG_PREVIEW:
                    if (ReaderPostTable.getNumPostsWithTag(mCurrentTag) < ReaderConstants.READER_MAX_POSTS_TO_DISPLAY) {
                        // request older posts
                        updatePostsWithTag(getCurrentTag(), RequestDataAction.LOAD_OLDER, RefreshType.MANUAL);
                        AnalyticsTracker.track(AnalyticsTracker.Stat.READER_INFINITE_SCROLL);
                    }
                    break;

                case BLOG_PREVIEW:
                    int numPosts;
                    if (mCurrentFeedId != 0) {
                        numPosts = ReaderPostTable.getNumPostsInFeed(mCurrentFeedId);
                    } else {
                        numPosts = ReaderPostTable.getNumPostsInBlog(mCurrentBlogId);
                    }
                    if (numPosts < ReaderConstants.READER_MAX_POSTS_TO_DISPLAY) {
                        updatePostsInCurrentBlogOrFeed(RequestDataAction.LOAD_OLDER);
                        AnalyticsTracker.track(AnalyticsTracker.Stat.READER_INFINITE_SCROLL);
                    }
                    break;
            }
        }
    };

    /*
     * called by post adapter when user requests to reblog a post
     */
    private final ReaderInterfaces.RequestReblogListener mRequestReblogListener = new ReaderInterfaces.RequestReblogListener() {
        @Override
        public void onRequestReblog(ReaderPost post, View view) {
            if (isAdded()) {
                ReaderActivityLauncher.showReaderReblogForResult(getActivity(), post, view);
            }
        }
    };

    private ReaderPostAdapter getPostAdapter() {
        if (mPostAdapter == null) {
            AppLog.d(T.READER, "reader post list > creating post adapter");
            Context context = WPActivityUtils.getThemedContext(getActivity());
            mPostAdapter = new ReaderPostAdapter(context, getPostListType());
            mPostAdapter.setOnPostSelectedListener(mPostSelectedListener);
            mPostAdapter.setOnDataLoadedListener(mDataLoadedListener);
            mPostAdapter.setOnDataRequestedListener(mDataRequestedListener);
            mPostAdapter.setOnReblogRequestedListener(mRequestReblogListener);
        }
        return mPostAdapter;
    }

    private boolean hasPostAdapter() {
        return (mPostAdapter != null);
    }

    boolean isPostAdapterEmpty() {
        return (mPostAdapter == null || mPostAdapter.isEmpty());
    }

    private boolean isCurrentTag(final ReaderTag tag) {
        return ReaderTag.isSameTag(tag, mCurrentTag);
    }
    private boolean isCurrentTagName(String tagName) {
        return (tagName != null && tagName.equalsIgnoreCase(getCurrentTagName()));
    }

    ReaderTag getCurrentTag() {
        return mCurrentTag;
    }

    String getCurrentTagName() {
        return (mCurrentTag != null ? mCurrentTag.getTagName() : "");
    }

    private boolean hasCurrentTag() {
        return mCurrentTag != null;
    }

    void setCurrentTagName(String tagName) {
        setCurrentTagName(tagName, true);
    }
    void setCurrentTagName(String tagName, boolean allowAutoUpdate) {
        if (TextUtils.isEmpty(tagName)) {
            return;
        }
        setCurrentTag(new ReaderTag(tagName, ReaderTagType.FOLLOWED), allowAutoUpdate);
    }
    void setCurrentTag(final ReaderTag tag) {
        setCurrentTag(tag, true);
    }
    void setCurrentTag(final ReaderTag tag, boolean allowAutoUpdate) {
        if (tag == null) {
            return;
        }

        // skip if this is already the current tag and the post adapter is already showing it - this
        // will happen when the list fragment is restored and the current tag is re-selected in the
        // toolbar dropdown
        if (isCurrentTag(tag)
                && hasPostAdapter()
                && getPostAdapter().isCurrentTag(tag)) {
            return;
        }

        mCurrentTag = tag;

        switch (getPostListType()) {
            case TAG_FOLLOWED:
                // remember this as the current tag if viewing followed tag
                AppPrefs.setReaderTag(tag);
                break;
            case TAG_PREVIEW:
                mTagPreviewHistory.push(tag.getTagName());
                break;
        }

        getPostAdapter().setCurrentTag(tag);
        hideNewPostsBar();
        hideUndoBar();
        showLoadingProgress(false);

        if (getPostListType() == ReaderPostListType.TAG_PREVIEW) {
            updateTagPreviewHeader();
            updateFollowButton();
        }

        // update posts in this tag if it's time to do so
        if (allowAutoUpdate && ReaderTagTable.shouldAutoUpdateTag(tag)) {
            updatePostsWithTag(tag, RequestDataAction.LOAD_NEWER, RefreshType.AUTOMATIC);
        }
    }

    /*
    * when previewing posts with a specific tag, a history of previewed tags is retained so
    * the user can navigate back through them - this is faster and requires less memory
    * than creating a new fragment for each previewed tag
    */
    boolean goBackInTagHistory() {
        if (mTagPreviewHistory.empty()) {
            return false;
        }

        String tag = mTagPreviewHistory.pop();
        if (isCurrentTagName(tag)) {
            if (mTagPreviewHistory.empty()) {
                return false;
            }
            tag = mTagPreviewHistory.pop();
        }

        setCurrentTagName(tag, false);
        updateFollowButton();

        return true;
    }

    /*
     * if we're previewing a tag, show the current tag name in the header and update the
     * follow button to show the correct follow state for the tag
     */
    private void updateTagPreviewHeader() {
        if (mTagInfoView == null) {
            return;
        }

        final TextView txtTagName = (TextView) mTagInfoView.findViewById(R.id.text_tag_name);
        String color = HtmlUtils.colorResToHtmlColor(getActivity(), R.color.white);
        String htmlTag = "<font color=" + color + ">" + getCurrentTagName() + "</font>";
        String htmlLabel = getString(R.string.reader_label_tag_preview, htmlTag);
        txtTagName.setText(Html.fromHtml(htmlLabel));
    }

    /*
     * refresh adapter so latest posts appear
     */
    void refreshPosts() {
        if (hasPostAdapter()) {
            getPostAdapter().refresh();
        }
    }

    /*
     * tell the adapter to reload a single post - called when user returns from detail, where the
     * post may have been changed (either by the user, or because it updated)
     */
    void reloadPost(ReaderPost post) {
        if (post != null && hasPostAdapter()) {
            getPostAdapter().reloadPost(post);
        }
    }

    /*
     * get posts for the current blog from the server
     */
    void updatePostsInCurrentBlogOrFeed(final RequestDataAction updateAction) {
        if (!NetworkUtils.isNetworkAvailable(getActivity())) {
            AppLog.i(T.READER, "reader post list > network unavailable, canceled blog update");
            return;
        }

        setIsUpdating(true, updateAction);

        ReaderActions.UpdateResultListener resultListener = new ReaderActions.UpdateResultListener() {
            @Override
            public void onUpdateResult(ReaderActions.UpdateResult result) {
                if (!isAdded()) {
                    return;
                }
                setIsUpdating(false, updateAction);
                if (result.isNewOrChanged()) {
                    refreshPosts();
                } else if (isPostAdapterEmpty()) {
                    setEmptyTitleAndDescription();
                }
            }
        };
        if (mCurrentFeedId != 0) {
            ReaderPostActions.requestPostsForFeed(mCurrentFeedId, updateAction, resultListener);
        } else {
            ReaderPostActions.requestPostsForBlog(mCurrentBlogId, updateAction, resultListener);
        }
    }

    void updateCurrentTag() {
        updatePostsWithTag(getCurrentTag(), RequestDataAction.LOAD_NEWER, RefreshType.AUTOMATIC);
    }

    /*
     * get latest posts for this tag from the server
     */
    void updatePostsWithTag(final ReaderTag tag,
                            final RequestDataAction updateAction,
                            final RefreshType refreshType) {
        if (tag == null) {
            return;
        }

        if (!NetworkUtils.isNetworkAvailable(getActivity())) {
            AppLog.i(T.READER, "reader post list > network unavailable, canceled update");
            return;
        }

        setIsUpdating(true, updateAction);
        setEmptyTitleAndDescription();

        // go no further if we're viewing a followed tag and the tag table is empty - this will
        // occur when the Reader is accessed for the first time (ie: fresh install) - note that
        // this check is purposely done after the "Refreshing" message is shown since we want
        // that to appear in this situation - ReaderActivity will take of re-issuing this
        // update request once tag data has been populated
        if (getPostListType() == ReaderPostListType.TAG_FOLLOWED && ReaderTagTable.isEmpty()) {
            AppLog.d(T.READER, "reader post list > empty followed tags, canceled update");
            return;
        }

        // if this is "Posts I Like" or "Blogs I Follow" and it's a manual refresh (user tapped refresh icon),
        // refresh the posts so posts that were unliked/unfollowed no longer appear
        if (refreshType == RefreshType.MANUAL && isCurrentTag(tag)) {
            if (tag.getTagName().equals(ReaderTag.TAG_NAME_LIKED) || tag.getTagName().equals(ReaderTag.TAG_NAME_FOLLOWING))
                refreshPosts();
        }

        ReaderActions.UpdateResultListener resultListener = new ReaderActions.UpdateResultListener() {
            @Override
            public void onUpdateResult(ReaderActions.UpdateResult result) {
                if (!isAdded()) {
                    AppLog.w(T.READER, "reader post list > posts updated when fragment has no activity");
                    return;
                }

                setIsUpdating(false, updateAction);

                // make sure this is still the current tag (user may have switched tags during the update)
                if (!isCurrentTag(tag)) {
                    return;
                }

                // show "new posts" bar only if there are new posts and the list isn't empty
                if (result == ReaderActions.UpdateResult.HAS_NEW
                        && !isPostAdapterEmpty()
                        && updateAction == RequestDataAction.LOAD_NEWER) {
                    showNewPostsBar();
                    refreshPosts();
                } else if (result.isNewOrChanged()) {
                    refreshPosts();
                } else {
                    setEmptyTitleAndDescription();
                }
            }
        };

        ReaderPostActions.updatePostsInTag(tag, updateAction, resultListener);
    }

    boolean isUpdating() {
        return mIsUpdating;
    }

    private void showSwipeToRefreshProgress(boolean showProgress) {
        if (mSwipeToRefreshHelper != null && mSwipeToRefreshHelper.isRefreshing() != showProgress) {
            mSwipeToRefreshHelper.setRefreshing(showProgress);
        }
    }

    /*
    * show/hide progress bar which appears at the bottom of the activity when loading more posts
    */
    private void showLoadingProgress(boolean showProgress) {
        if (isAdded() && mProgress != null) {
            if (showProgress) {
                mProgress.bringToFront();
                mProgress.setVisibility(View.VISIBLE);
            } else {
                mProgress.setVisibility(View.GONE);
            }
        }
    }

    void setIsUpdating(boolean isUpdating, RequestDataAction updateAction) {
        if (!isAdded() || mIsUpdating == isUpdating) {
            return;
        }

        if (updateAction == RequestDataAction.LOAD_OLDER) {
            // show/hide progress bar at bottom if these are older posts
            showLoadingProgress(isUpdating);
        } else if (isUpdating && isPostAdapterEmpty()) {
            // show swipe-to-refresh if update started and no posts are showing
            showSwipeToRefreshProgress(true);
        } else if (!isUpdating) {
            // hide swipe-to-refresh progress if update is complete
            showSwipeToRefreshProgress(false);
        }
        mIsUpdating = isUpdating;
    }

    /*
     * bar that appears at the top when new posts have been retrieved
     */
    private boolean isNewPostsBarShowing() {
        return (mNewPostsBar != null && mNewPostsBar.getVisibility() == View.VISIBLE);
    }

    private void showNewPostsBar() {
        if (!isAdded() || isNewPostsBarShowing()) {
            return;
        }

        AniUtils.startAnimation(mNewPostsBar, R.anim.reader_top_bar_in);
        mNewPostsBar.setVisibility(View.VISIBLE);

        // hide after a short delay
        new Handler().postDelayed(new Runnable() {
            @Override
            public void run() {
                hideNewPostsBar();
            }
        }, 3000);
    }

    private void hideNewPostsBar() {
        if (!isAdded() || !isNewPostsBarShowing() || mIsAnimatingOutNewPostsBar) {
            return;
        }

        mIsAnimatingOutNewPostsBar = true;

        Animation.AnimationListener listener = new Animation.AnimationListener() {
            @Override
            public void onAnimationStart(Animation animation) { }
            @Override
            public void onAnimationEnd(Animation animation) {
                mNewPostsBar.setVisibility(View.GONE);
                mIsAnimatingOutNewPostsBar = false;
            }
            @Override
            public void onAnimationRepeat(Animation animation) { }
        };
        AniUtils.startAnimation(mNewPostsBar, R.anim.reader_top_bar_out, listener);
    }

    /*
     * make sure current tag still exists, reset to default if it doesn't
     */
    private void checkCurrentTag() {
        if (hasCurrentTag()
                && getPostListType().equals(ReaderPostListType.TAG_FOLLOWED)
                && !ReaderTagTable.tagExists(getCurrentTag())) {
            mCurrentTag = ReaderTag.getDefaultTag();
        }
    }

    /*
     * refresh the list of tags shown in the toolbar spinner
     */
    void refreshTags() {
        if (!isAdded()) {
            return;
        }
        checkCurrentTag();
        if (hasSpinnerAdapter()) {
            getSpinnerAdapter().refreshTags();
        }
    }

    /*
     * called from host activity after user adds/removes tags
     */
    void doTagsChanged(final String newCurrentTag) {
        checkCurrentTag();
        getSpinnerAdapter().reloadTags();
        if (!TextUtils.isEmpty(newCurrentTag)) {
            setCurrentTagName(newCurrentTag);
        }
    }

    /*
     * are we showing all posts with a specific tag (followed or previewed), or all
     * posts in a specific blog?
     */
    ReaderPostListType getPostListType() {
        return (mPostListType != null ? mPostListType : ReaderTypes.DEFAULT_POST_LIST_TYPE);
    }

    /*
     * toolbar spinner adapter which shows list of tags
     */
    private ReaderTagSpinnerAdapter getSpinnerAdapter() {
        if (mSpinnerAdapter == null) {
            AppLog.d(T.READER, "reader post list > creating spinner adapter");
            ReaderInterfaces.DataLoadedListener dataListener = new ReaderInterfaces.DataLoadedListener() {
                @Override
                public void onDataLoaded(boolean isEmpty) {
                    if (isAdded()) {
                        AppLog.d(T.READER, "reader post list > spinner adapter loaded");
                        selectTagInSpinner(getCurrentTag());
                    }
                }
            };
            mSpinnerAdapter = new ReaderTagSpinnerAdapter(getActivity(), dataListener);
        }

        return mSpinnerAdapter;
    }

    private boolean hasSpinnerAdapter() {
        return (mSpinnerAdapter != null);
    }

    /*
     * make sure the passed tag is the one selected in the spinner
     */
    private void selectTagInSpinner(final ReaderTag tag) {
        if (mSpinner == null || !hasSpinnerAdapter()) {
            return;
        }
        int position = getSpinnerAdapter().getIndexOfTag(tag);
        if (position > -1 && position != mSpinner.getSelectedItemPosition()) {
            mSpinner.setSelection(position);
        }
    }

    /*
     * used by blog preview - tell the blog info view to show the current blog/feed
     * if it's not already loaded, then shows/updates posts once the info is loaded
     */
    private void loadBlogOrFeedInfo() {
        if (mBlogInfoView != null && mBlogInfoView.isEmpty()) {
            AppLog.d(T.READER, "reader post list > loading blogInfo");
            ReaderBlogInfoView.BlogInfoListener listener = new ReaderBlogInfoView.BlogInfoListener() {
                @Override
                public void onBlogInfoLoaded(ReaderBlog blogInfo) {
                    if (isAdded()) {
                        mCurrentBlogId = blogInfo.blogId;
                        mCurrentFeedId = blogInfo.feedId;
                        if (isPostAdapterEmpty()) {
                            getPostAdapter().setCurrentBlog(mCurrentBlogId);
                            updatePostsInCurrentBlogOrFeed(RequestDataAction.LOAD_NEWER);
                        }
                        if (mFollowButton != null) {
                            mFollowButton.setIsFollowed(blogInfo.isFollowing);
                        }
                    }
                }
                @Override
                public void onBlogInfoFailed() {
                    if (isAdded()) {
                        ToastUtils.showToast(getActivity(), R.string.reader_toast_err_get_blog_info, ToastUtils.Duration.LONG);
                    }
                }
            };
            if (mCurrentFeedId != 0) {
                mBlogInfoView.loadFeedInfo(mCurrentFeedId, listener);
            } else {
                mBlogInfoView.loadBlogInfo(mCurrentBlogId, listener);
            }
        }
    }

    /*
    * user tapped follow button in toolbar to follow/unfollow the current blog
    */
    private void toggleBlogFollowStatus() {
        if (!isAdded() || mFollowButton == null) {
            return;
        }

        final boolean isAskingToFollow;
        if (mCurrentFeedId != 0) {
            isAskingToFollow = !ReaderBlogTable.isFollowedFeed(mCurrentFeedId);
        } else {
            isAskingToFollow = !ReaderBlogTable.isFollowedBlog(mCurrentBlogId);
        }

        ReaderActions.ActionListener followListener = new ReaderActions.ActionListener() {
            @Override
            public void onActionResult(boolean succeeded) {
                if (!succeeded && isAdded()) {
                    mFollowButton.setIsFollowed(!isAskingToFollow);
                }
            }
        };

        mFollowButton.setIsFollowedAnimated(isAskingToFollow);
        if (mCurrentFeedId != 0) {
            ReaderBlogActions.followFeedById(mCurrentFeedId, isAskingToFollow, followListener);
        } else {
            ReaderBlogActions.followBlogById(mCurrentBlogId, isAskingToFollow, followListener);
        }
    }

    /*
     * user tapped follow button in toolbar to follow/unfollow the current tag
     */
    private void toggleTagFollowStatus() {
        if (!isAdded() || mFollowButton == null) {
            return;
        }

        boolean isAskingToFollow = !ReaderTagTable.isFollowedTagName(getCurrentTagName());
        mFollowButton.setIsFollowedAnimated(isAskingToFollow);
        ReaderTagActions.TagAction action = (isAskingToFollow ? ReaderTagActions.TagAction.ADD : ReaderTagActions.TagAction.DELETE);
        ReaderTagActions.performTagAction(getCurrentTag(), action, null);
    }
}<|MERGE_RESOLUTION|>--- conflicted
+++ resolved
@@ -441,13 +441,8 @@
 
         switch (getPostListType()) {
             case BLOG_PREVIEW:
-<<<<<<< HEAD
                 loadBlogOrFeedInfo();
                 animateHeader();
-=======
-                loadBlogInfo();
-                animateHeaderDelayed();
->>>>>>> b5f445a3
                 break;
             case TAG_PREVIEW:
                 updateTagPreviewHeader();
