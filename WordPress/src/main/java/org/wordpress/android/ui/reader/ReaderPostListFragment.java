package org.wordpress.android.ui.reader;

import android.animation.Animator;
import android.annotation.SuppressLint;
import android.app.Activity;
import android.app.Fragment;
import android.content.Context;
import android.content.Intent;
import android.os.Build;
import android.os.Bundle;
import android.os.Handler;
import android.os.Parcelable;
import android.support.v4.widget.SwipeRefreshLayout;
import android.support.v7.app.ActionBarActivity;
import android.support.v7.widget.LinearLayoutManager;
import android.support.v7.widget.Toolbar;
import android.text.Html;
import android.text.TextUtils;
import android.view.Gravity;
import android.view.LayoutInflater;
import android.view.Menu;
import android.view.MenuInflater;
import android.view.MenuItem;
import android.view.View;
import android.view.ViewAnimationUtils;
import android.view.ViewGroup;
import android.view.ViewTreeObserver;
import android.view.animation.AccelerateDecelerateInterpolator;
import android.view.animation.Animation;
import android.view.animation.AnimationUtils;
import android.widget.AdapterView;
import android.widget.ImageView;
import android.widget.PopupMenu;
import android.widget.ProgressBar;
import android.widget.Spinner;
import android.widget.TextView;

import com.cocosw.undobar.UndoBarController;

import org.wordpress.android.R;
import org.wordpress.android.analytics.AnalyticsTracker;
import org.wordpress.android.datasets.ReaderBlogTable;
import org.wordpress.android.datasets.ReaderDatabase;
import org.wordpress.android.datasets.ReaderPostTable;
import org.wordpress.android.datasets.ReaderTagTable;
import org.wordpress.android.models.ReaderBlog;
import org.wordpress.android.models.ReaderPost;
import org.wordpress.android.models.ReaderTag;
import org.wordpress.android.models.ReaderTagType;
import org.wordpress.android.ui.prefs.AppPrefs;
import org.wordpress.android.ui.reader.ReaderTypes.ReaderPostListType;
import org.wordpress.android.ui.reader.actions.ReaderActions;
import org.wordpress.android.ui.reader.actions.ReaderActions.RequestDataAction;
import org.wordpress.android.ui.reader.actions.ReaderAuthActions;
import org.wordpress.android.ui.reader.actions.ReaderBlogActions;
import org.wordpress.android.ui.reader.actions.ReaderPostActions;
import org.wordpress.android.ui.reader.actions.ReaderTagActions;
import org.wordpress.android.ui.reader.actions.ReaderUserActions;
import org.wordpress.android.ui.reader.adapters.ReaderPostAdapter;
import org.wordpress.android.ui.reader.adapters.ReaderTagSpinnerAdapter;
import org.wordpress.android.ui.reader.services.ReaderUpdateService;
import org.wordpress.android.ui.reader.views.ReaderBlogInfoView;
import org.wordpress.android.ui.reader.views.ReaderFollowButton;
import org.wordpress.android.ui.reader.views.ReaderRecyclerView;
import org.wordpress.android.ui.reader.views.ReaderRecyclerView.ReaderItemDecoration;
import org.wordpress.android.util.AniUtils;
import org.wordpress.android.util.AppLog;
import org.wordpress.android.util.AppLog.T;
import org.wordpress.android.util.HtmlUtils;
import org.wordpress.android.util.NetworkUtils;
import org.wordpress.android.util.ToastUtils;
import org.wordpress.android.util.WPActivityUtils;
import org.wordpress.android.util.ptr.SwipeToRefreshHelper;
import org.wordpress.android.util.ptr.SwipeToRefreshHelper.RefreshListener;

import java.util.ArrayList;
import java.util.EnumSet;
import java.util.HashMap;
import java.util.Map;
import java.util.Stack;

import de.greenrobot.event.EventBus;

public class ReaderPostListFragment extends Fragment
        implements ReaderInterfaces.OnPostSelectedListener,
                   ReaderInterfaces.OnTagSelectedListener,
                   ReaderInterfaces.OnPostPopupListener {

    private Spinner mSpinner;
    private ReaderTagSpinnerAdapter mSpinnerAdapter;

    private ReaderPostAdapter mPostAdapter;
    private ReaderRecyclerView mRecyclerView;

    private SwipeToRefreshHelper mSwipeToRefreshHelper;
    private View mNewPostsBar;
    private View mEmptyView;
    private ProgressBar mProgress;

    private ViewGroup mTagInfoView;
    private ReaderBlogInfoView mBlogInfoView;
    private ReaderFollowButton mFollowButton;

    private ReaderTag mCurrentTag;
    private long mCurrentBlogId;
    private long mCurrentFeedId;
    private ReaderPostListType mPostListType;

    private int mRestorePosition;

    private boolean mIsUpdating;
    private boolean mWasPaused;
    private boolean mIsAnimatingOutNewPostsBar;

    private final HistoryStack mTagPreviewHistory = new HistoryStack("tag_preview_history");

    private static class HistoryStack extends Stack<String> {
        private final String keyName;
        HistoryStack(String keyName) {
            this.keyName = keyName;
        }
        void restoreInstance(Bundle bundle) {
            clear();
            if (bundle.containsKey(keyName)) {
                ArrayList<String> history = bundle.getStringArrayList(keyName);
                if (history != null) {
                    this.addAll(history);
                }
            }
        }
        void saveInstance(Bundle bundle) {
            if (!isEmpty()) {
                ArrayList<String> history = new ArrayList<>();
                history.addAll(this);
                bundle.putStringArrayList(keyName, history);
            }
        }
    }

    public static ReaderPostListFragment newInstance() {
        ReaderTag tag = AppPrefs.getReaderTag();
        if (tag == null) {
            tag = ReaderTag.getDefaultTag();
        }
        return newInstanceForTag(tag, ReaderPostListType.TAG_FOLLOWED);
    }

    /*
     * show posts with a specific tag (either TAG_FOLLOWED or TAG_PREVIEW)
     */
    static ReaderPostListFragment newInstanceForTag(ReaderTag tag, ReaderPostListType listType) {
        AppLog.d(T.READER, "reader post list > newInstance (tag)");

        Bundle args = new Bundle();
        args.putSerializable(ReaderConstants.ARG_TAG, tag);
        args.putSerializable(ReaderConstants.ARG_POST_LIST_TYPE, listType);

        ReaderPostListFragment fragment = new ReaderPostListFragment();
        fragment.setArguments(args);

        return fragment;
    }

    /*
     * show posts in a specific blog
     */
    public static ReaderPostListFragment newInstanceForBlog(long blogId) {
        AppLog.d(T.READER, "reader post list > newInstance (blog)");

        Bundle args = new Bundle();
        args.putLong(ReaderConstants.ARG_BLOG_ID, blogId);
        args.putSerializable(ReaderConstants.ARG_POST_LIST_TYPE, ReaderPostListType.BLOG_PREVIEW);

        ReaderPostListFragment fragment = new ReaderPostListFragment();
        fragment.setArguments(args);

        return fragment;
    }

    public static ReaderPostListFragment newInstanceForFeed(long feedId) {
        AppLog.d(T.READER, "reader post list > newInstance (blog)");

        Bundle args = new Bundle();
        args.putLong(ReaderConstants.ARG_FEED_ID, feedId);
        args.putLong(ReaderConstants.ARG_BLOG_ID, feedId);
        args.putSerializable(ReaderConstants.ARG_POST_LIST_TYPE, ReaderPostListType.BLOG_PREVIEW);

        ReaderPostListFragment fragment = new ReaderPostListFragment();
        fragment.setArguments(args);

        return fragment;
    }

    @Override
    public void setArguments(Bundle args) {
        super.setArguments(args);

        if (args != null) {
            if (args.containsKey(ReaderConstants.ARG_TAG)) {
                mCurrentTag = (ReaderTag) args.getSerializable(ReaderConstants.ARG_TAG);
            }
            if (args.containsKey(ReaderConstants.ARG_POST_LIST_TYPE)) {
                mPostListType = (ReaderPostListType) args.getSerializable(ReaderConstants.ARG_POST_LIST_TYPE);
            }

            mCurrentBlogId = args.getLong(ReaderConstants.ARG_BLOG_ID);
            mCurrentFeedId = args.getLong(ReaderConstants.ARG_FEED_ID);

            if (getPostListType() == ReaderPostListType.TAG_PREVIEW && hasCurrentTag()) {
                mTagPreviewHistory.push(getCurrentTagName());
            }
        }
    }

    @Override
    public void onCreate(Bundle savedInstanceState) {
        super.onCreate(savedInstanceState);

        if (savedInstanceState != null) {
            AppLog.d(T.READER, "reader post list > restoring instance state");
            if (savedInstanceState.containsKey(ReaderConstants.ARG_TAG)) {
                mCurrentTag = (ReaderTag) savedInstanceState.getSerializable(ReaderConstants.ARG_TAG);
            }
            if (savedInstanceState.containsKey(ReaderConstants.ARG_BLOG_ID)) {
                mCurrentBlogId = savedInstanceState.getLong(ReaderConstants.ARG_BLOG_ID);
            }
            if (savedInstanceState.containsKey(ReaderConstants.ARG_FEED_ID)) {
                mCurrentFeedId = savedInstanceState.getLong(ReaderConstants.ARG_FEED_ID);
            }
            if (savedInstanceState.containsKey(ReaderConstants.ARG_POST_LIST_TYPE)) {
                mPostListType = (ReaderPostListType) savedInstanceState.getSerializable(ReaderConstants.ARG_POST_LIST_TYPE);
            }
            if (getPostListType() == ReaderPostListType.TAG_PREVIEW) {
                mTagPreviewHistory.restoreInstance(savedInstanceState);
            }
            mRestorePosition = savedInstanceState.getInt(ReaderConstants.KEY_RESTORE_POSITION);
            mWasPaused = savedInstanceState.getBoolean(ReaderConstants.KEY_WAS_PAUSED);
        }
    }

    @Override
    public void onPause() {
        super.onPause();
        mWasPaused = true;
    }

    @Override
    public void onResume() {
        super.onResume();

        if (mWasPaused) {
            AppLog.d(T.READER, "reader post list > resumed from paused state");
            mWasPaused = false;
            // refresh the posts in case the user returned from an activity that
            // changed one (or more) of the posts
            refreshPosts();
            // likewise for tags
            refreshTags();

            // auto-update the current tag if it's time
            if (!isUpdating()
                    && getPostListType() == ReaderPostListType.TAG_FOLLOWED
                    && ReaderTagTable.shouldAutoUpdateTag(mCurrentTag)) {
                AppLog.i(T.READER, "reader post list > auto-updating current tag after resume");
                updatePostsWithTag(getCurrentTag(), RequestDataAction.LOAD_NEWER);
            }
        }
    }

    @Override
    public void onStart() {
        super.onStart();

        EventBus.getDefault().register(this);

        purgeDatabaseIfNeeded();
        performInitialUpdateIfNeeded();
        if (getPostListType() == ReaderPostListType.TAG_FOLLOWED) {
            updateFollowedTagsAndBlogsIfNeeded();
        }
    }

    @Override
    public void onStop() {
        super.onStop();
        EventBus.getDefault().unregister(this);
    }

    @SuppressWarnings("unused")
    public void onEventMainThread(ReaderEvents.FollowedTagsChanged event) {
        if (getPostListType() == ReaderTypes.ReaderPostListType.TAG_FOLLOWED) {
            // list fragment is viewing followed tags, tell it to refresh the list of tags
            refreshTags();
            // update the current tag if the list fragment is empty - this will happen if
            // the tag table was previously empty (ie: first run)
            if (isPostAdapterEmpty()) {
                updateCurrentTag();
            }
        }
    }

    @SuppressWarnings("unused")
    public void onEventMainThread(ReaderEvents.FollowedBlogsChanged event) {
        // refresh posts if user is viewing "Blogs I Follow"
        if (getPostListType() == ReaderTypes.ReaderPostListType.TAG_FOLLOWED
                && hasCurrentTag()
                && getCurrentTag().isBlogsIFollow()) {
            refreshPosts();
        }
    }

    @Override
    public void onSaveInstanceState(Bundle outState) {
        AppLog.d(T.READER, "reader post list > saving instance state");

        if (mCurrentTag != null) {
            outState.putSerializable(ReaderConstants.ARG_TAG, mCurrentTag);
        }
        if (getPostListType() == ReaderPostListType.TAG_PREVIEW) {
            mTagPreviewHistory.saveInstance(outState);
        }

        outState.putLong(ReaderConstants.ARG_BLOG_ID, mCurrentBlogId);
        outState.putLong(ReaderConstants.ARG_FEED_ID, mCurrentFeedId);
        outState.putBoolean(ReaderConstants.KEY_WAS_PAUSED, mWasPaused);
        outState.putInt(ReaderConstants.KEY_RESTORE_POSITION, getCurrentPosition());
        outState.putSerializable(ReaderConstants.ARG_POST_LIST_TYPE, getPostListType());

        super.onSaveInstanceState(outState);
    }

    private int getCurrentPosition() {
        if (mRecyclerView != null && hasPostAdapter()) {
            return ((LinearLayoutManager) mRecyclerView.getLayoutManager()).findFirstVisibleItemPosition();
        } else {
            return 0;
        }
    }

    @Override
    public View onCreateView(LayoutInflater inflater, ViewGroup container, Bundle savedInstanceState) {
        final ViewGroup rootView = (ViewGroup) inflater.inflate(R.layout.reader_fragment_post_cards, container, false);
        mRecyclerView = (ReaderRecyclerView) rootView.findViewById(R.id.recycler_view);

        Context context = container.getContext();
        int spacingHorizontal = context.getResources().getDimensionPixelSize(R.dimen.reader_card_spacing);
        int spacingVertical = context.getResources().getDimensionPixelSize(R.dimen.reader_card_gutters);
        mRecyclerView.addItemDecoration(new ReaderItemDecoration(spacingHorizontal, spacingVertical));

        // bar that appears at top after new posts are loaded
        mNewPostsBar = rootView.findViewById(R.id.layout_new_posts);
        mNewPostsBar.setVisibility(View.GONE);
        mNewPostsBar.setOnClickListener(new View.OnClickListener() {
            @Override
            public void onClick(View view) {
                hideNewPostsBar();
                mRecyclerView.scrollToPosition(0);
            }
        });

        // add the tag/blog header - note that this remains invisible until animated in
        ViewGroup header = (ViewGroup) rootView.findViewById(R.id.frame_header);
        switch (getPostListType()) {
            case TAG_PREVIEW:
                mTagInfoView = (ViewGroup) inflater.inflate(R.layout.reader_tag_info_view, container, false);
                header.addView(mTagInfoView);
                header.setVisibility(View.INVISIBLE);
                break;

            case BLOG_PREVIEW:
                mBlogInfoView = new ReaderBlogInfoView(context);
                header.addView(mBlogInfoView);
                header.setVisibility(View.INVISIBLE);
                break;
        }

        // view that appears when current tag/blog has no posts - box images in this view are
        // displayed and animated for tags only
        mEmptyView = rootView.findViewById(R.id.empty_view);
        mEmptyView.findViewById(R.id.layout_box_images).setVisibility(shouldShowBoxAndPagesAnimation() ? View.VISIBLE : View.GONE);

        // progress bar that appears when loading more posts
        mProgress = (ProgressBar) rootView.findViewById(R.id.progress_footer);
        mProgress.setVisibility(View.GONE);

        // swipe to refresh setup
        mSwipeToRefreshHelper = new SwipeToRefreshHelper(getActivity(),
                (SwipeRefreshLayout) rootView.findViewById(R.id.ptr_layout),
                new RefreshListener() {
                    @Override
                    public void onRefreshStarted() {
                        if (!isAdded()) {
                            return;
                        }
                        if (!NetworkUtils.checkConnection(getActivity())) {
                            showSwipeToRefreshProgress(false);
                            return;
                        }
                        switch (getPostListType()) {
                            case TAG_FOLLOWED:
                            case TAG_PREVIEW:
                                updatePostsWithTag(getCurrentTag(), RequestDataAction.LOAD_NEWER);
                                break;
                            case BLOG_PREVIEW:
                                updatePostsInCurrentBlogOrFeed(RequestDataAction.LOAD_NEWER);
                                break;
                        }
                        // make sure swipe-to-refresh progress shows since this is a manual refresh
                        showSwipeToRefreshProgress(true);
                    }
                }
        );

        return rootView;
    }

    /*
     * animate in the blog/tag info header after a brief delay
     */
    @SuppressLint("NewApi")
    private void animateHeaderDelayed() {
        if (!isAdded()) {
            return;
        }

        final ViewGroup header = (ViewGroup) getView().findViewById(R.id.frame_header);
        if (header == null || header.getVisibility() == View.VISIBLE) {
            return;
        }

        // must wait for header to be fully laid out (ie: measured) or else we risk
        // "IllegalStateException: Cannot start this animator on a detached view"
        header.getViewTreeObserver().addOnGlobalLayoutListener(new ViewTreeObserver.OnGlobalLayoutListener() {
            @Override
            public void onGlobalLayout() {
                header.getViewTreeObserver().removeGlobalOnLayoutListener(this);
                new Handler().postDelayed(new Runnable() {
                    @Override
                    public void run() {
                        if (!isAdded()) {
                            return;
                        }
                        header.setVisibility(View.VISIBLE);
                        if (Build.VERSION.SDK_INT >= Build.VERSION_CODES.LOLLIPOP) {
                            Animator animator = ViewAnimationUtils.createCircularReveal(
                                    header,
                                    header.getWidth() / 2,
                                    0,
                                    0,
                                    (float) Math.hypot(header.getWidth(), header.getHeight()));
                            animator.setInterpolator(new AccelerateDecelerateInterpolator());
                            animator.start();
                        } else {
                            AniUtils.startAnimation(header, R.anim.reader_top_bar_in);
                        }
                    }
                }, 250);
            }
        });
    }

    @Override
    public void onActivityCreated(Bundle savedInstanceState) {
        super.onActivityCreated(savedInstanceState);

        setHasOptionsMenu(true);
        setupActionBar();

        boolean adapterAlreadyExists = hasPostAdapter();
        mRecyclerView.setAdapter(getPostAdapter());

        // if adapter didn't already exist, populate it now then update the tag - this
        // check is important since without it the adapter would be reset and posts would
        // be updated every time the user moves between fragments
        if (!adapterAlreadyExists && getPostListType().isTagType()) {
            boolean isRecreated = (savedInstanceState != null);
            getPostAdapter().setCurrentTag(mCurrentTag);
            if (!isRecreated && ReaderTagTable.shouldAutoUpdateTag(mCurrentTag)) {
                updatePostsWithTag(getCurrentTag(), RequestDataAction.LOAD_NEWER);
            }
        }

        if (getPostListType().isPreviewType()) {
            createFollowButton();
        }

        switch (getPostListType()) {
            case BLOG_PREVIEW:
                loadBlogOrFeedInfo();
                animateHeaderDelayed();
                break;
            case TAG_PREVIEW:
                updateTagPreviewHeader();
                animateHeaderDelayed();
                break;
        }
    }

    /*
     * adds a follow button to the toolbar for tag/blog preview
     */
    private void createFollowButton() {
        if (!isAdded()) {
            return;
        }

        Toolbar toolbar = (Toolbar) getActivity().findViewById(R.id.toolbar);
        if (toolbar == null) {
            return;
        }

        Context context = toolbar.getContext();
        int padding = context.getResources().getDimensionPixelSize(R.dimen.margin_small);
        int paddingRight = context.getResources().getDimensionPixelSize(R.dimen.reader_card_content_padding);
        int marginRight = context.getResources().getDimensionPixelSize(R.dimen.reader_card_spacing);

        mFollowButton = new ReaderFollowButton(context);
        mFollowButton.setPadding(padding, padding, paddingRight, padding);

        Toolbar.LayoutParams params =
                new Toolbar.LayoutParams(ViewGroup.LayoutParams.WRAP_CONTENT,
                                             ViewGroup.LayoutParams.WRAP_CONTENT,
                                             Gravity.RIGHT | Gravity.CENTER_VERTICAL);
        params.setMargins(0, 0, marginRight, 0);
        mFollowButton.setLayoutParams(params);

        toolbar.addView(mFollowButton);
        updateFollowButton();

        mFollowButton.setOnClickListener(new View.OnClickListener() {
            @Override
            public void onClick(View v) {
                if (getPostListType() == ReaderPostListType.BLOG_PREVIEW) {
                    toggleBlogFollowStatus();
                } else {
                    toggleTagFollowStatus();
                }
            }
        });
    }

    private void updateFollowButton() {
        if (!isAdded() || mFollowButton == null) {
            return;
        }
        boolean isFollowing;
        switch (getPostListType()) {
            case BLOG_PREVIEW:
                if (mCurrentFeedId != 0) {
                    isFollowing = ReaderBlogTable.isFollowedFeed(mCurrentFeedId);
                } else {
                    isFollowing = ReaderBlogTable.isFollowedBlog(mCurrentBlogId);
                }
                break;
            default:
                isFollowing = ReaderTagTable.isFollowedTagName(getCurrentTagName());
                break;
        }
        mFollowButton.setIsFollowed(isFollowing);
    }

    @Override
    public void onCreateOptionsMenu(Menu menu, MenuInflater inflater) {
        super.onCreateOptionsMenu(menu, inflater);

        // only followed tag list has a menu
        if (getPostListType() == ReaderPostListType.TAG_FOLLOWED) {
<<<<<<< HEAD
            inflater.inflate(R.menu.reader_menu, menu);
=======
            inflater.inflate(R.menu.reader_list, menu);
>>>>>>> 99b3ffac
            setupActionBar();
        }
    }

    @Override
    public boolean onOptionsItemSelected(MenuItem item) {
        switch (item.getItemId()) {
            case R.id.menu_tags:
                ReaderActivityLauncher.showReaderSubsForResult(getActivity());
                return true;
            default:
                return super.onOptionsItemSelected(item);
        }
    }

    /*
         * blocks the blog associated with the passed post and removes all posts in that blog
         * from the adapter
         */
    private void blockBlogForPost(final ReaderPost post) {
        if (post == null || !hasPostAdapter()) {
            return;
        }

        if (!NetworkUtils.checkConnection(getActivity())) {
            return;
        }

        ReaderActions.ActionListener actionListener = new ReaderActions.ActionListener() {
            @Override
            public void onActionResult(boolean succeeded) {
                if (!succeeded && isAdded()) {
                    hideUndoBar();
                    ToastUtils.showToast(getActivity(), R.string.reader_toast_err_block_blog, ToastUtils.Duration.LONG);
                }
            }
        };

        // perform call to block this blog - returns list of posts deleted by blocking so
        // they can be restored if the user undoes the block
        final ReaderBlogActions.BlockedBlogResult blockResult =
                ReaderBlogActions.blockBlogFromReader(post.blogId, actionListener);
        AnalyticsTracker.track(AnalyticsTracker.Stat.READER_BLOCKED_BLOG);

        // remove posts in this blog from the adapter
        getPostAdapter().removePostsInBlog(post.blogId);

        // show the undo bar enabling the user to undo the block
        UndoBarController.UndoListener undoListener = new UndoBarController.UndoListener() {
            @Override
            public void onUndo(Parcelable parcelable) {
                ReaderBlogActions.undoBlockBlogFromReader(blockResult);
                refreshPosts();
            }
        };
        new UndoBarController.UndoBar(getActivity())
                .message(getString(R.string.reader_toast_blog_blocked))
                .listener(undoListener)
                .translucent(true)
                .show();

    }

    private void hideUndoBar() {
        if (isAdded()) {
            UndoBarController.clear(getActivity());
        }
    }

    /*
     * ensures that the toolbar is correctly configured based on the type of list
     */
    private void setupActionBar() {
        if (!isAdded() || !(getActivity() instanceof ActionBarActivity)) {
            return;
        }
        final android.support.v7.app.ActionBar actionBar = ((ActionBarActivity)getActivity()).getSupportActionBar();
        if (actionBar == null) {
            return;
        }

        if (getPostListType().equals(ReaderPostListType.TAG_FOLLOWED)) {
            actionBar.setDisplayShowTitleEnabled(false);
            actionBar.setDisplayHomeAsUpEnabled(false);
            if (mSpinner == null) {
                setupSpinner();
            }
            selectTagInSpinner(getCurrentTag());
        } else {
            actionBar.setDisplayShowTitleEnabled(true);
            actionBar.setDisplayHomeAsUpEnabled(true);
        }
    }

    private void setupSpinner() {
        if (!isAdded()) return;

        final Toolbar toolbar = (Toolbar) getActivity().findViewById(R.id.toolbar);
        if (toolbar == null) {
            return;
        }

        // TODO: move to fragment toolbar
        /*View view = View.inflate(getActivity(), R.layout.reader_spinner, toolbar);
        mSpinner = (Spinner) view.findViewById(R.id.action_bar_spinner);
        mSpinner.setAdapter(getSpinnerAdapter());
        mSpinner.setOnItemSelectedListener(new AdapterView.OnItemSelectedListener() {
            @Override
            public void onItemSelected(AdapterView<?> parent, View view, int position, long id) {
                final ReaderTag tag = (ReaderTag) getSpinnerAdapter().getItem(position);
                if (tag == null) {
                    return;
                }
                if (!isCurrentTag(tag)) {
                    Map<String, String> properties = new HashMap<>();
                    properties.put("tag", tag.getTagName());
                    AnalyticsTracker.track(AnalyticsTracker.Stat.READER_LOADED_TAG, properties);
                    if (tag.isFreshlyPressed()) {
                        AnalyticsTracker.track(AnalyticsTracker.Stat.READER_LOADED_FRESHLY_PRESSED);
                    }
                }
                setCurrentTag(tag, true);
                AppLog.d(T.READER, String.format("reader post list > tag %s displayed", tag.getTagNameForLog()));
            }

            @Override
            public void onNothingSelected(AdapterView<?> parent) {
                // nop
            }
        });*/
    }

    /*
     * box/pages animation that appears when loading an empty list (only appears for tags)
     */
    private boolean shouldShowBoxAndPagesAnimation() {
        return getPostListType().isTagType();
    }
    private void startBoxAndPagesAnimation() {
        if (!isAdded()) {
            return;
        }

        ImageView page1 = (ImageView) mEmptyView.findViewById(R.id.empty_tags_box_page1);
        ImageView page2 = (ImageView) mEmptyView.findViewById(R.id.empty_tags_box_page2);
        ImageView page3 = (ImageView) mEmptyView.findViewById(R.id.empty_tags_box_page3);

        page1.startAnimation(AnimationUtils.loadAnimation(getActivity(), R.anim.box_with_pages_slide_up_page1));
        page2.startAnimation(AnimationUtils.loadAnimation(getActivity(), R.anim.box_with_pages_slide_up_page2));
        page3.startAnimation(AnimationUtils.loadAnimation(getActivity(), R.anim.box_with_pages_slide_up_page3));
    }

    private void setEmptyTitleAndDescription(boolean requestFailed) {
        if (!isAdded()) {
            return;
        }

        int titleResId;
        int descriptionResId = 0;

        if (!NetworkUtils.isNetworkAvailable(getActivity())) {
            titleResId = R.string.reader_empty_posts_no_connection;
        } else if (requestFailed) {
            titleResId = R.string.reader_empty_posts_request_failed;
        } else if (isUpdating()) {
            titleResId = R.string.reader_empty_posts_in_tag_updating;
        } else if (getPostListType() == ReaderPostListType.BLOG_PREVIEW) {
            titleResId = R.string.reader_empty_posts_in_blog;
        } else if (getPostListType() == ReaderPostListType.TAG_FOLLOWED && hasCurrentTag()) {
            if (getCurrentTag().isBlogsIFollow()) {
                titleResId = R.string.reader_empty_followed_blogs_title;
                descriptionResId = R.string.reader_empty_followed_blogs_description;
            } else if (getCurrentTag().isPostsILike()) {
                titleResId = R.string.reader_empty_posts_liked;
            } else {
                titleResId = R.string.reader_empty_posts_in_tag;
            }
        } else {
            titleResId = R.string.reader_empty_posts_in_tag;
        }

        TextView titleView = (TextView) mEmptyView.findViewById(R.id.title_empty);
        titleView.setText(getString(titleResId));

        TextView descriptionView = (TextView) mEmptyView.findViewById(R.id.description_empty);
        if (descriptionResId == 0) {
            descriptionView.setVisibility(View.INVISIBLE);
        } else {
            descriptionView.setText(getString(descriptionResId));
            descriptionView.setVisibility(View.VISIBLE);
        }
    }

    /*
     * called by post adapter when data has been loaded
     */
    private final ReaderInterfaces.DataLoadedListener mDataLoadedListener = new ReaderInterfaces.DataLoadedListener() {
        @Override
        public void onDataLoaded(boolean isEmpty) {
            if (!isAdded()) {
                return;
            }
            if (isEmpty) {
                setEmptyTitleAndDescription(false);
                mEmptyView.setVisibility(View.VISIBLE);
                if (shouldShowBoxAndPagesAnimation()) {
                    startBoxAndPagesAnimation();
                }
            } else {
                mEmptyView.setVisibility(View.GONE);
                if (mRestorePosition > 0) {
                    mRecyclerView.scrollToPosition(mRestorePosition);
                }
            }
            mRestorePosition = 0;
        }
    };

    /*
     * called by post adapter to load older posts when user scrolls to the last post
     */
    private final ReaderActions.DataRequestedListener mDataRequestedListener = new ReaderActions.DataRequestedListener() {
        @Override
        public void onRequestData() {
            // skip if update is already in progress
            if (isUpdating()) {
                return;
            }

            // request older posts unless we already have the max # to show
            switch (getPostListType()) {
                case TAG_FOLLOWED:
                case TAG_PREVIEW:
                    if (ReaderPostTable.getNumPostsWithTag(mCurrentTag) < ReaderConstants.READER_MAX_POSTS_TO_DISPLAY) {
                        // request older posts
                        updatePostsWithTag(getCurrentTag(), RequestDataAction.LOAD_OLDER);
                        AnalyticsTracker.track(AnalyticsTracker.Stat.READER_INFINITE_SCROLL);
                    }
                    break;

                case BLOG_PREVIEW:
                    int numPosts;
                    if (mCurrentFeedId != 0) {
                        numPosts = ReaderPostTable.getNumPostsInFeed(mCurrentFeedId);
                    } else {
                        numPosts = ReaderPostTable.getNumPostsInBlog(mCurrentBlogId);
                    }
                    if (numPosts < ReaderConstants.READER_MAX_POSTS_TO_DISPLAY) {
                        updatePostsInCurrentBlogOrFeed(RequestDataAction.LOAD_OLDER);
                        AnalyticsTracker.track(AnalyticsTracker.Stat.READER_INFINITE_SCROLL);
                    }
                    break;
            }
        }
    };

    /*
     * called by post adapter when user requests to reblog a post
     */
    private final ReaderInterfaces.RequestReblogListener mRequestReblogListener = new ReaderInterfaces.RequestReblogListener() {
        @Override
        public void onRequestReblog(ReaderPost post, View view) {
            if (isAdded()) {
                ReaderActivityLauncher.showReaderReblogForResult(getActivity(), post, view);
            }
        }
    };

    private ReaderPostAdapter getPostAdapter() {
        if (mPostAdapter == null) {
            AppLog.d(T.READER, "reader post list > creating post adapter");
            Context context = WPActivityUtils.getThemedContext(getActivity());
            mPostAdapter = new ReaderPostAdapter(context, getPostListType());
            mPostAdapter.setOnPostSelectedListener(this);
            mPostAdapter.setOnTagSelectedListener(this);
            mPostAdapter.setOnPostPopupListener(this);
            mPostAdapter.setOnDataLoadedListener(mDataLoadedListener);
            mPostAdapter.setOnDataRequestedListener(mDataRequestedListener);
            mPostAdapter.setOnReblogRequestedListener(mRequestReblogListener);
        }
        return mPostAdapter;
    }

    private boolean hasPostAdapter() {
        return (mPostAdapter != null);
    }

    boolean isPostAdapterEmpty() {
        return (mPostAdapter == null || mPostAdapter.isEmpty());
    }

    private boolean isCurrentTag(final ReaderTag tag) {
        return ReaderTag.isSameTag(tag, mCurrentTag);
    }
    private boolean isCurrentTagName(String tagName) {
        return (tagName != null && tagName.equalsIgnoreCase(getCurrentTagName()));
    }

    ReaderTag getCurrentTag() {
        return mCurrentTag;
    }

    String getCurrentTagName() {
        return (mCurrentTag != null ? mCurrentTag.getTagName() : "");
    }

    boolean hasCurrentTag() {
        return mCurrentTag != null;
    }

    void setCurrentTag(final ReaderTag tag, boolean allowAutoUpdate) {
        if (tag == null) {
            return;
        }

        // skip if this is already the current tag and the post adapter is already showing it - this
        // will happen when the list fragment is restored and the current tag is re-selected in the
        // toolbar dropdown
        if (isCurrentTag(tag)
                && hasPostAdapter()
                && getPostAdapter().isCurrentTag(tag)) {
            return;
        }

        mCurrentTag = tag;

        switch (getPostListType()) {
            case TAG_FOLLOWED:
                // remember this as the current tag if viewing followed tag
                AppPrefs.setReaderTag(tag);
                break;
            case TAG_PREVIEW:
                mTagPreviewHistory.push(tag.getTagName());
                break;
        }

        getPostAdapter().setCurrentTag(tag);
        hideNewPostsBar();
        hideUndoBar();
        showLoadingProgress(false);

        if (getPostListType() == ReaderPostListType.TAG_PREVIEW) {
            updateTagPreviewHeader();
            updateFollowButton();
        }

        // update posts in this tag if it's time to do so
        if (allowAutoUpdate && ReaderTagTable.shouldAutoUpdateTag(tag)) {
            updatePostsWithTag(tag, RequestDataAction.LOAD_NEWER);
        }
    }

    /*
    * when previewing posts with a specific tag, a history of previewed tags is retained so
    * the user can navigate back through them - this is faster and requires less memory
    * than creating a new fragment for each previewed tag
    */
    boolean goBackInTagHistory() {
        if (mTagPreviewHistory.empty()) {
            return false;
        }

        String tagName = mTagPreviewHistory.pop();
        if (isCurrentTagName(tagName)) {
            if (mTagPreviewHistory.empty()) {
                return false;
            }
            tagName = mTagPreviewHistory.pop();
        }

        setCurrentTag(new ReaderTag(tagName, ReaderTagType.FOLLOWED), false);
        updateFollowButton();

        return true;
    }

    /*
     * if we're previewing a tag, show the current tag name in the header and update the
     * follow button to show the correct follow state for the tag
     */
    private void updateTagPreviewHeader() {
        if (mTagInfoView == null) {
            return;
        }

        final TextView txtTagName = (TextView) mTagInfoView.findViewById(R.id.text_tag_name);
        String color = HtmlUtils.colorResToHtmlColor(getActivity(), R.color.white);
        String htmlTag = "<font color=" + color + ">" + getCurrentTagName() + "</font>";
        String htmlLabel = getString(R.string.reader_label_tag_preview, htmlTag);
        txtTagName.setText(Html.fromHtml(htmlLabel));
    }

    /*
     * refresh adapter so latest posts appear
     */
    void refreshPosts() {
        if (hasPostAdapter()) {
            getPostAdapter().refresh();
        }
    }

    /*
     * tell the adapter to reload a single post - called when user returns from detail, where the
     * post may have been changed (either by the user, or because it updated)
     */
    void reloadPost(ReaderPost post) {
        if (post != null && hasPostAdapter()) {
            getPostAdapter().reloadPost(post);
        }
    }

    /*
     * get posts for the current blog from the server
     */
    void updatePostsInCurrentBlogOrFeed(final RequestDataAction updateAction) {
        if (!NetworkUtils.isNetworkAvailable(getActivity())) {
            AppLog.i(T.READER, "reader post list > network unavailable, canceled blog update");
            return;
        }

        setIsUpdating(true, updateAction);

        ReaderActions.UpdateResultListener resultListener = new ReaderActions.UpdateResultListener() {
            @Override
            public void onUpdateResult(ReaderActions.UpdateResult result) {
                if (!isAdded()) {
                    return;
                }
                setIsUpdating(false, updateAction);
                if (result.isNewOrChanged()) {
                    refreshPosts();
                } else if (isPostAdapterEmpty()) {
                    boolean requestFailed = (result == ReaderActions.UpdateResult.FAILED);
                    setEmptyTitleAndDescription(requestFailed);
                }
            }
        };
        if (mCurrentFeedId != 0) {
            ReaderPostActions.requestPostsForFeed(mCurrentFeedId, updateAction, resultListener);
        } else {
            ReaderPostActions.requestPostsForBlog(mCurrentBlogId, updateAction, resultListener);
        }
    }

    void updateCurrentTag() {
        updatePostsWithTag(getCurrentTag(), RequestDataAction.LOAD_NEWER);
    }

    /*
     * get latest posts for this tag from the server
     */
    void updatePostsWithTag(final ReaderTag tag,
                            final RequestDataAction updateAction) {
        if (tag == null) {
            return;
        }

        if (!NetworkUtils.isNetworkAvailable(getActivity())) {
            AppLog.i(T.READER, "reader post list > network unavailable, canceled update");
            return;
        }

        setIsUpdating(true, updateAction);
        setEmptyTitleAndDescription(false);

        // go no further if we're viewing a followed tag and the tag table is empty - this will
        // occur when the Reader is accessed for the first time (ie: fresh install) - note that
        // this check is purposely done after the "Refreshing" message is shown since we want
        // that to appear in this situation - ReaderActivity will take of re-issuing this
        // update request once tag data has been populated
        if (getPostListType() == ReaderPostListType.TAG_FOLLOWED && ReaderTagTable.isEmpty()) {
            AppLog.d(T.READER, "reader post list > empty followed tags, canceled update");
            return;
        }

        ReaderActions.UpdateResultListener resultListener = new ReaderActions.UpdateResultListener() {
            @Override
            public void onUpdateResult(ReaderActions.UpdateResult result) {
                if (!isAdded()) {
                    AppLog.w(T.READER, "reader post list > posts updated when fragment has no activity");
                    return;
                }

                setIsUpdating(false, updateAction);

                // make sure this is still the current tag (user may have switched tags during the update)
                if (!isCurrentTag(tag)) {
                    return;
                }

                // show "new posts" bar only if there are new posts and the list isn't empty
                if (result == ReaderActions.UpdateResult.HAS_NEW
                        && !isPostAdapterEmpty()
                        && updateAction == RequestDataAction.LOAD_NEWER) {
                    showNewPostsBar();
                    refreshPosts();
                } else if (result.isNewOrChanged()) {
                    refreshPosts();
                } else {
                    boolean requestFailed = (result == ReaderActions.UpdateResult.FAILED);
                    setEmptyTitleAndDescription(requestFailed);
                    // refresh if this is "Posts I Like" or "Blogs I Follow" so posts that
                    // were unliked/unfollowed no longer appear
                    if (updateAction == RequestDataAction.LOAD_NEWER
                            && (tag.isPostsILike() || tag.isBlogsIFollow())) {
                        refreshPosts();
                    }
                }
            }
        };

        ReaderPostActions.updatePostsInTag(tag, updateAction, resultListener);
    }

    boolean isUpdating() {
        return mIsUpdating;
    }

    private void showSwipeToRefreshProgress(boolean showProgress) {
        if (mSwipeToRefreshHelper != null && mSwipeToRefreshHelper.isRefreshing() != showProgress) {
            mSwipeToRefreshHelper.setRefreshing(showProgress);
        }
    }

    /*
    * show/hide progress bar which appears at the bottom of the activity when loading more posts
    */
    private void showLoadingProgress(boolean showProgress) {
        if (isAdded() && mProgress != null) {
            if (showProgress) {
                mProgress.bringToFront();
                mProgress.setVisibility(View.VISIBLE);
            } else {
                mProgress.setVisibility(View.GONE);
            }
        }
    }

    void setIsUpdating(boolean isUpdating, RequestDataAction updateAction) {
        if (!isAdded() || mIsUpdating == isUpdating) {
            return;
        }

        if (updateAction == RequestDataAction.LOAD_OLDER) {
            // show/hide progress bar at bottom if these are older posts
            showLoadingProgress(isUpdating);
        } else if (isUpdating && isPostAdapterEmpty()) {
            // show swipe-to-refresh if update started and no posts are showing
            showSwipeToRefreshProgress(true);
        } else if (!isUpdating) {
            // hide swipe-to-refresh progress if update is complete
            showSwipeToRefreshProgress(false);
        }
        mIsUpdating = isUpdating;
    }

    /*
     * bar that appears at the top when new posts have been retrieved
     */
    private boolean isNewPostsBarShowing() {
        return (mNewPostsBar != null && mNewPostsBar.getVisibility() == View.VISIBLE);
    }

    private void showNewPostsBar() {
        if (!isAdded() || isNewPostsBarShowing()) {
            return;
        }

        AniUtils.startAnimation(mNewPostsBar, R.anim.reader_top_bar_in);
        mNewPostsBar.setVisibility(View.VISIBLE);

        // hide after a short delay
        new Handler().postDelayed(new Runnable() {
            @Override
            public void run() {
                hideNewPostsBar();
            }
        }, 3000);
    }

    private void hideNewPostsBar() {
        if (!isAdded() || !isNewPostsBarShowing() || mIsAnimatingOutNewPostsBar) {
            return;
        }

        mIsAnimatingOutNewPostsBar = true;

        Animation.AnimationListener listener = new Animation.AnimationListener() {
            @Override
            public void onAnimationStart(Animation animation) { }
            @Override
            public void onAnimationEnd(Animation animation) {
                mNewPostsBar.setVisibility(View.GONE);
                mIsAnimatingOutNewPostsBar = false;
            }
            @Override
            public void onAnimationRepeat(Animation animation) { }
        };
        AniUtils.startAnimation(mNewPostsBar, R.anim.reader_top_bar_out, listener);
    }

    /*
     * make sure current tag still exists, reset to default if it doesn't
     */
    private void checkCurrentTag() {
        if (hasCurrentTag()
                && getPostListType().equals(ReaderPostListType.TAG_FOLLOWED)
                && !ReaderTagTable.tagExists(getCurrentTag())) {
            mCurrentTag = ReaderTag.getDefaultTag();
        }
    }

    /*
     * refresh the list of tags shown in the toolbar spinner
     */
    void refreshTags() {
        if (!isAdded()) {
            return;
        }
        checkCurrentTag();
        if (hasSpinnerAdapter()) {
            getSpinnerAdapter().refreshTags();
        }
    }

    /*
     * called from host activity after user adds/removes tags
     */
    void doTagsChanged(final String newCurrentTag) {
        checkCurrentTag();
        getSpinnerAdapter().reloadTags();
        if (!TextUtils.isEmpty(newCurrentTag)) {
            setCurrentTag(new ReaderTag(newCurrentTag, ReaderTagType.FOLLOWED), true);
        }
    }

    /*
     * are we showing all posts with a specific tag (followed or previewed), or all
     * posts in a specific blog?
     */
    ReaderPostListType getPostListType() {
        return (mPostListType != null ? mPostListType : ReaderTypes.DEFAULT_POST_LIST_TYPE);
    }

    /*
     * toolbar spinner adapter which shows list of tags
     */
    private ReaderTagSpinnerAdapter getSpinnerAdapter() {
        if (mSpinnerAdapter == null) {
            AppLog.d(T.READER, "reader post list > creating spinner adapter");
            ReaderInterfaces.DataLoadedListener dataListener = new ReaderInterfaces.DataLoadedListener() {
                @Override
                public void onDataLoaded(boolean isEmpty) {
                    if (isAdded()) {
                        AppLog.d(T.READER, "reader post list > spinner adapter loaded");
                        selectTagInSpinner(getCurrentTag());
                    }
                }
            };
            mSpinnerAdapter = new ReaderTagSpinnerAdapter(getActivity(), dataListener);
        }

        return mSpinnerAdapter;
    }

    private boolean hasSpinnerAdapter() {
        return (mSpinnerAdapter != null);
    }

    /*
     * make sure the passed tag is the one selected in the spinner
     */
    private void selectTagInSpinner(final ReaderTag tag) {
        if (mSpinner == null || !hasSpinnerAdapter()) {
            return;
        }
        int position = getSpinnerAdapter().getIndexOfTag(tag);
        if (position > -1 && position != mSpinner.getSelectedItemPosition()) {
            mSpinner.setSelection(position);
        }
    }

    /*
     * used by blog preview - tell the blog info view to show the current blog/feed
     * if it's not already loaded, then shows/updates posts once the info is loaded
     */
    private void loadBlogOrFeedInfo() {
        if (mBlogInfoView != null && mBlogInfoView.isEmpty()) {
            AppLog.d(T.READER, "reader post list > loading blogInfo");
            ReaderBlogInfoView.BlogInfoListener listener = new ReaderBlogInfoView.BlogInfoListener() {
                @Override
                public void onBlogInfoLoaded(ReaderBlog blogInfo) {
                    if (isAdded()) {
                        mCurrentBlogId = blogInfo.blogId;
                        mCurrentFeedId = blogInfo.feedId;
                        if (isPostAdapterEmpty()) {
                            getPostAdapter().setCurrentBlog(mCurrentBlogId);
                            updatePostsInCurrentBlogOrFeed(RequestDataAction.LOAD_NEWER);
                        }
                        if (mFollowButton != null) {
                            mFollowButton.setIsFollowed(blogInfo.isFollowing);
                        }
                    }
                }
                @Override
                public void onBlogInfoFailed() {
                    if (isAdded()) {
                        ToastUtils.showToast(getActivity(), R.string.reader_toast_err_get_blog_info, ToastUtils.Duration.LONG);
                    }
                }
            };
            if (mCurrentFeedId != 0) {
                mBlogInfoView.loadFeedInfo(mCurrentFeedId, listener);
            } else {
                mBlogInfoView.loadBlogInfo(mCurrentBlogId, listener);
            }
        }
    }

    /*
    * user tapped follow button in toolbar to follow/unfollow the current blog
    */
    private void toggleBlogFollowStatus() {
        if (!isAdded() || mFollowButton == null) {
            return;
        }

        final boolean isAskingToFollow;
        if (mCurrentFeedId != 0) {
            isAskingToFollow = !ReaderBlogTable.isFollowedFeed(mCurrentFeedId);
        } else {
            isAskingToFollow = !ReaderBlogTable.isFollowedBlog(mCurrentBlogId);
        }

        ReaderActions.ActionListener followListener = new ReaderActions.ActionListener() {
            @Override
            public void onActionResult(boolean succeeded) {
                if (!succeeded && isAdded()) {
                    mFollowButton.setIsFollowed(!isAskingToFollow);
                }
            }
        };

        mFollowButton.setIsFollowedAnimated(isAskingToFollow);
        if (mCurrentFeedId != 0) {
            ReaderBlogActions.followFeedById(mCurrentFeedId, isAskingToFollow, followListener);
        } else {
            ReaderBlogActions.followBlogById(mCurrentBlogId, isAskingToFollow, followListener);
        }
    }

    /*
     * user tapped follow button in toolbar to follow/unfollow the current tag
     */
    private void toggleTagFollowStatus() {
        if (!isAdded() || mFollowButton == null) {
            return;
        }

        boolean isAskingToFollow = !ReaderTagTable.isFollowedTagName(getCurrentTagName());
        mFollowButton.setIsFollowedAnimated(isAskingToFollow);
        ReaderTagActions.TagAction action = (isAskingToFollow ? ReaderTagActions.TagAction.ADD : ReaderTagActions.TagAction.DELETE);
        ReaderTagActions.performTagAction(getCurrentTag(), action, null);
    }

    /*
     * called from adapter when user taps a post
     */
    @Override
    public void onPostSelected(long blogId, long postId) {
        if (!isAdded()) return;

        AnalyticsTracker.track(AnalyticsTracker.Stat.READER_OPENED_ARTICLE);

        switch (getPostListType()) {
            case TAG_FOLLOWED:
            case TAG_PREVIEW:
                ReaderActivityLauncher.showReaderPostPagerForTag(
                        getActivity(),
                        getCurrentTag(),
                        getPostListType(),
                        blogId,
                        postId);
                break;
            case BLOG_PREVIEW:
                ReaderActivityLauncher.showReaderPostPagerForBlog(
                        getActivity(),
                        blogId,
                        postId);
                break;
        }
    }

    /*
     * called from adapter when user taps a tag on a post
     */
    @Override
    public void onTagSelected(String tagName) {
        if (!isAdded()) return;

        ReaderTag tag = new ReaderTag(tagName, ReaderTagType.FOLLOWED);
        if (getPostListType().equals(ReaderTypes.ReaderPostListType.TAG_PREVIEW)) {
            // user is already previewing a tag, so change current tag in existing preview
            setCurrentTag(tag, true);
        } else {
            // user isn't previewing a tag, so open in tag preview
            ReaderActivityLauncher.showReaderTagPreview(getActivity(), tag);
        }
    }

    /*
     * called when user taps dropdown arrow icon next to a post - shows a popup menu
     * that enables blocking the blog the post is in
     */
    @Override
    public void onShowPostPopup(View view, final ReaderPost post) {
        if (view == null || post == null || !isAdded()) {
            return;
        }

        PopupMenu popup = new PopupMenu(getActivity(), view);
        MenuItem menuItem = popup.getMenu().add(getString(R.string.reader_menu_block_blog));
        menuItem.setOnMenuItemClickListener(new MenuItem.OnMenuItemClickListener() {
            @Override
            public boolean onMenuItemClick(MenuItem item) {
                blockBlogForPost(post);
                return true;
            }
        });
        popup.show();
    }

    /*
     * called from activity to handle reader-related onActivityResult
     */
    @Override
    public void onActivityResult(int requestCode, int resultCode, Intent data) {
        switch (requestCode) {
            // user just returned from the tags/subs activity
            case ReaderConstants.INTENT_READER_SUBS:
                if (data != null) {
                    boolean tagsChanged = data.getBooleanExtra(ReaderSubsActivity.KEY_TAGS_CHANGED, false);
                    boolean blogsChanged = data.getBooleanExtra(ReaderSubsActivity.KEY_BLOGS_CHANGED, false);
                    // reload tags if they were changed, and set the last tag added as the current one
                    if (tagsChanged) {
                        String lastAddedTag = data.getStringExtra(ReaderSubsActivity.KEY_LAST_ADDED_TAG_NAME);
                        doTagsChanged(lastAddedTag);
                    }
                    // refresh posts if blogs changed and user is viewing "Blogs I Follow"
                    if (blogsChanged
                            && getPostListType() == ReaderTypes.ReaderPostListType.TAG_FOLLOWED
                            && hasCurrentTag()
                            && getCurrentTag().isBlogsIFollow()) {
                        refreshPosts();
                    }
                }
                break;

            // user just returned from reblogging activity, reload the displayed post if reblogging
            // succeeded
            case ReaderConstants.INTENT_READER_REBLOG:
                if (resultCode == Activity.RESULT_OK && data != null) {
                    long blogId = data.getLongExtra(ReaderConstants.ARG_BLOG_ID, 0);
                    long postId = data.getLongExtra(ReaderConstants.ARG_POST_ID, 0);
                    reloadPost(ReaderPostTable.getPost(blogId, postId, true));
                }
                break;
        }
    }

    /*
     * purge reader db if it hasn't been done yet, but only if there's an active connection
     * since we don't want to purge posts that the user would expect to see when offline
     */
    private void purgeDatabaseIfNeeded() {
        if (EventBus.getDefault().getStickyEvent(ReaderEvents.HasPurgedDatabase.class) == null
                && NetworkUtils.isNetworkAvailable(getActivity())) {
            AppLog.d(T.READER, "reader post list > purging database");
            ReaderDatabase.purgeAsync();
            EventBus.getDefault().postSticky(new ReaderEvents.HasPurgedDatabase());
        }
    }

    /*
     * initial update performed the first time the user opens the reader
     */
    private void performInitialUpdateIfNeeded() {
        if (EventBus.getDefault().getStickyEvent(ReaderEvents.HasPerformedInitialUpdate.class) == null
                && NetworkUtils.isNetworkAvailable(getActivity())) {
            // update current user to ensure we have their user_id as well as their latest info
            // in case they changed their avatar, name, etc. since last time
            AppLog.d(T.READER, "reader post list > updating current user");
            ReaderUserActions.updateCurrentUser();

            // update cookies so that we can show authenticated images in WebViews
            AppLog.d(T.READER, "reader post list > updating cookies");
            ReaderAuthActions.updateCookies(getActivity());

            EventBus.getDefault().postSticky(new ReaderEvents.HasPerformedInitialUpdate());
        }
    }

    /*
     * start background service to get the latest followed tags and blogs if it's time to do so
     */
    void updateFollowedTagsAndBlogsIfNeeded() {
        ReaderEvents.UpdatedFollowedTagsAndBlogs lastUpdateEvent =
                EventBus.getDefault().getStickyEvent(ReaderEvents.UpdatedFollowedTagsAndBlogs.class);
        if (lastUpdateEvent != null && lastUpdateEvent.minutesSinceLastUpdate() < 120) {
            return;
        }

        AppLog.d(T.READER, "reader post list > updating tags and blogs");
        EventBus.getDefault().postSticky(new ReaderEvents.UpdatedFollowedTagsAndBlogs());

        ReaderUpdateService.startService(getActivity(),
                EnumSet.of(ReaderUpdateService.UpdateTask.TAGS,
                           ReaderUpdateService.UpdateTask.FOLLOWED_BLOGS));
    }
}<|MERGE_RESOLUTION|>--- conflicted
+++ resolved
@@ -137,14 +137,6 @@
         }
     }
 
-    public static ReaderPostListFragment newInstance() {
-        ReaderTag tag = AppPrefs.getReaderTag();
-        if (tag == null) {
-            tag = ReaderTag.getDefaultTag();
-        }
-        return newInstanceForTag(tag, ReaderPostListType.TAG_FOLLOWED);
-    }
-
     /*
      * show posts with a specific tag (either TAG_FOLLOWED or TAG_PREVIEW)
      */
@@ -565,11 +557,7 @@
 
         // only followed tag list has a menu
         if (getPostListType() == ReaderPostListType.TAG_FOLLOWED) {
-<<<<<<< HEAD
-            inflater.inflate(R.menu.reader_menu, menu);
-=======
             inflater.inflate(R.menu.reader_list, menu);
->>>>>>> 99b3ffac
             setupActionBar();
         }
     }
@@ -672,8 +660,7 @@
             return;
         }
 
-        // TODO: move to fragment toolbar
-        /*View view = View.inflate(getActivity(), R.layout.reader_spinner, toolbar);
+        View view = View.inflate(getActivity(), R.layout.reader_spinner, toolbar);
         mSpinner = (Spinner) view.findViewById(R.id.action_bar_spinner);
         mSpinner.setAdapter(getSpinnerAdapter());
         mSpinner.setOnItemSelectedListener(new AdapterView.OnItemSelectedListener() {
@@ -699,7 +686,7 @@
             public void onNothingSelected(AdapterView<?> parent) {
                 // nop
             }
-        });*/
+        });
     }
 
     /*
