--- conflicted
+++ resolved
@@ -5,7 +5,6 @@
 import android.support.annotation.StringRes
 import kotlinx.coroutines.CoroutineDispatcher
 import kotlinx.coroutines.CoroutineScope
-import kotlinx.coroutines.Dispatchers
 import kotlinx.coroutines.launch
 import org.wordpress.android.R
 import org.wordpress.android.fluxc.model.SiteModel
@@ -15,30 +14,22 @@
 import org.wordpress.android.fluxc.network.utils.StatsGranularity.WEEKS
 import org.wordpress.android.fluxc.network.utils.StatsGranularity.YEARS
 import org.wordpress.android.modules.UI_THREAD
-<<<<<<< HEAD
+import org.wordpress.android.ui.pages.SnackbarMessageHolder
 import org.wordpress.android.ui.stats.StatsViewType
-import org.wordpress.android.ui.stats.refresh.lists.sections.granular.DateSelectorViewModel.DateSelectorUiModel
-import org.wordpress.android.ui.stats.refresh.lists.BaseListUseCase
-import org.wordpress.android.ui.stats.refresh.lists.StatsListViewModel
-import org.wordpress.android.ui.stats.refresh.lists.sections.granular.DateSelectorViewModel
-import java.security.InvalidParameterException
-=======
-import org.wordpress.android.ui.pages.SnackbarMessageHolder
 import org.wordpress.android.ui.stats.refresh.lists.BaseListUseCase
 import org.wordpress.android.ui.stats.refresh.lists.StatsListViewModel
 import org.wordpress.android.util.analytics.AnalyticsTrackerWrapper
 import org.wordpress.android.util.mergeNotNull
->>>>>>> f499bd1c
+import java.security.InvalidParameterException
 import javax.inject.Inject
 import javax.inject.Named
 
 abstract class StatsViewAllViewModel(
     mainDispatcher: CoroutineDispatcher,
-<<<<<<< HEAD
+    analyticsTracker: AnalyticsTrackerWrapper,
     protected val useCase: BaseListUseCase,
-    private val dateSelectorViewModel: DateSelectorViewModel,
     @StringRes val title: Int
-) : StatsListViewModel(mainDispatcher, useCase) {
+) : StatsListViewModel(mainDispatcher, useCase, analyticsTracker) {
     companion object {
         fun get(type: StatsViewType, granularity: StatsGranularity?): Class<out StatsViewAllViewModel> {
             return when (granularity) {
@@ -107,26 +98,6 @@
         }
     }
 
-    val selectedDateChanged = dateSelectorViewModel.selectedDateChanged
-
-    private val _isRefreshing = MutableLiveData<Boolean>()
-    val isRefreshing: LiveData<Boolean> = _isRefreshing
-
-    val dateSelectorUiModel: LiveData<DateSelectorUiModel> = dateSelectorViewModel.uiModel
-
-    private lateinit var site: SiteModel
-    private var statsGranularity: StatsGranularity? = null
-
-    fun start(site: SiteModel, granularity: StatsGranularity?) {
-        this.site = site
-        this.statsGranularity = granularity
-
-        loadData {
-            dateSelectorViewModel.updateDateSelector(statsGranularity)
-=======
-    analyticsTracker: AnalyticsTrackerWrapper,
-    protected val useCase: BaseListUseCase
-) : StatsListViewModel(mainDispatcher, useCase, analyticsTracker) {
     private val _isRefreshing = MutableLiveData<Boolean>()
     val isRefreshing: LiveData<Boolean> = _isRefreshing
 
@@ -142,7 +113,6 @@
     override fun start(site: SiteModel) {
         this.site = site
         launch {
->>>>>>> f499bd1c
             useCase.loadData(site)
         }
     }
@@ -161,93 +131,55 @@
 
         _isRefreshing.value = false
     }
-
-    fun onSelectedDateChange() {
-        loadData {
-            dateSelectorViewModel.updateDateSelector(statsGranularity)
-            useCase.refreshData(site)
-        }
-    }
-
-    fun onNextDateSelected() {
-        launch(Dispatchers.Default) {
-            statsGranularity?.let { granularity ->
-                dateSelectorViewModel.onNextDateSelected(granularity)
-            }
-        }
-    }
-
-    fun onPreviousDateSelected() {
-        launch(Dispatchers.Default) {
-            statsGranularity?.let { granularity ->
-                dateSelectorViewModel.onPreviousDateSelected(granularity)
-            }
-        }
-    }
 }
 
 class StatsViewAllCommentsViewModel
 @Inject constructor(
     @Named(UI_THREAD) mainDispatcher: CoroutineDispatcher,
     @Named(VIEW_ALL_COMMENTS_USE_CASE) useCase: BaseListUseCase,
-<<<<<<< HEAD
-    dateSelectorViewModel: DateSelectorViewModel
-) : StatsViewAllViewModel(mainDispatcher, useCase, dateSelectorViewModel, R.string.stats_view_comments)
-=======
     analyticsTracker: AnalyticsTrackerWrapper
-) : StatsViewAllViewModel(mainDispatcher, analyticsTracker, useCase)
->>>>>>> f499bd1c
+) : StatsViewAllViewModel(mainDispatcher, analyticsTracker, useCase, R.string.stats_view_comments)
 
 class StatsViewAllFollowersViewModel
 @Inject constructor(
     @Named(UI_THREAD) mainDispatcher: CoroutineDispatcher,
     @Named(VIEW_ALL_FOLLOWERS_USE_CASE) useCase: BaseListUseCase,
-<<<<<<< HEAD
-    dateSelectorViewModel: DateSelectorViewModel
-) : StatsViewAllViewModel(mainDispatcher, useCase, dateSelectorViewModel, R.string.stats_view_followers)
-=======
     analyticsTracker: AnalyticsTrackerWrapper
-) : StatsViewAllViewModel(mainDispatcher, analyticsTracker, useCase)
->>>>>>> f499bd1c
+) : StatsViewAllViewModel(mainDispatcher, analyticsTracker, useCase, R.string.stats_view_followers)
 
 class StatsViewAllTagsAndCategoriesViewModel
 @Inject constructor(
     @Named(UI_THREAD) mainDispatcher: CoroutineDispatcher,
     @Named(VIEW_ALL_TAGS_AND_CATEGORIES_USE_CASE) useCase: BaseListUseCase,
-<<<<<<< HEAD
-    dateSelectorViewModel: DateSelectorViewModel
-) : StatsViewAllViewModel(mainDispatcher, useCase, dateSelectorViewModel, R.string.stats_view_tags_and_categories)
+    analyticsTracker: AnalyticsTrackerWrapper
+) : StatsViewAllViewModel(mainDispatcher, analyticsTracker, useCase, R.string.stats_view_tags_and_categories)
 
 // region ViewAllPostsAndPagesViewModels
 class DailyViewAllPostsAndPagesViewModel
 @Inject constructor(
     @Named(UI_THREAD) mainDispatcher: CoroutineDispatcher,
     @Named(DAILY_VIEW_ALL_POSTS_AND_PAGES_USE_CASE) useCase: BaseListUseCase,
-    dateSelectorViewModel: DateSelectorViewModel
-) : StatsViewAllViewModel(mainDispatcher, useCase, dateSelectorViewModel, R.string.stats_view_top_posts_and_pages)
+    analyticsTracker: AnalyticsTrackerWrapper
+) : StatsViewAllViewModel(mainDispatcher, analyticsTracker, useCase, R.string.stats_view_top_posts_and_pages)
 
 class WeeklyViewAllPostsAndPagesViewModel
 @Inject constructor(
     @Named(UI_THREAD) mainDispatcher: CoroutineDispatcher,
     @Named(WEEKLY_VIEW_ALL_POSTS_AND_PAGES_USE_CASE) useCase: BaseListUseCase,
-    dateSelectorViewModel: DateSelectorViewModel
-) : StatsViewAllViewModel(mainDispatcher, useCase, dateSelectorViewModel, R.string.stats_view_top_posts_and_pages)
+    analyticsTracker: AnalyticsTrackerWrapper
+) : StatsViewAllViewModel(mainDispatcher, analyticsTracker, useCase, R.string.stats_view_top_posts_and_pages)
 
 class MonthlyViewAllPostsAndPagesViewModel
 @Inject constructor(
     @Named(UI_THREAD) mainDispatcher: CoroutineDispatcher,
     @Named(MONTHLY_VIEW_ALL_POSTS_AND_PAGES_USE_CASE) useCase: BaseListUseCase,
-    dateSelectorViewModel: DateSelectorViewModel
-) : StatsViewAllViewModel(mainDispatcher, useCase, dateSelectorViewModel, R.string.stats_view_top_posts_and_pages)
+    analyticsTracker: AnalyticsTrackerWrapper
+) : StatsViewAllViewModel(mainDispatcher, analyticsTracker, useCase, R.string.stats_view_top_posts_and_pages)
 
 class YearlyViewAllPostsAndPagesViewModel
 @Inject constructor(
     @Named(UI_THREAD) mainDispatcher: CoroutineDispatcher,
     @Named(YEARLY_VIEW_ALL_POSTS_AND_PAGES_USE_CASE) useCase: BaseListUseCase,
-    dateSelectorViewModel: DateSelectorViewModel
-) : StatsViewAllViewModel(mainDispatcher, useCase, dateSelectorViewModel, R.string.stats_view_top_posts_and_pages)
-// endregion
-=======
     analyticsTracker: AnalyticsTrackerWrapper
-) : StatsViewAllViewModel(mainDispatcher, analyticsTracker, useCase)
->>>>>>> f499bd1c
+) : StatsViewAllViewModel(mainDispatcher, analyticsTracker, useCase, R.string.stats_view_top_posts_and_pages)
+// endregion