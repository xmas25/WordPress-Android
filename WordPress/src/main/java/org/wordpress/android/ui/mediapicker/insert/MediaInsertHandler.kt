--- conflicted
+++ resolved
@@ -5,22 +5,12 @@
 
 class MediaInsertHandler(private val mediaInsertUseCase: MediaInsertUseCase) {
     suspend fun insertMedia(identifiers: List<Identifier>): Flow<InsertModel> {
-<<<<<<< HEAD
-        return flow {
-            emit(Progress(mediaInsertUseCase.actionTitle))
-            when (val result = mediaInsertUseCase.insert(identifiers)) {
-                is MediaInsertResult.Success -> emit(Success(result.identifiers))
-                is MediaInsertResult.Failure -> emit(Error(result.message))
-            }
-        }
-=======
         return mediaInsertUseCase.insert(identifiers)
->>>>>>> 05001d3a
     }
 
     sealed class InsertModel {
         data class Success(val identifiers: List<Identifier>) : InsertModel()
         data class Error(val error: String) : InsertModel()
-        data class Progress(val actionTitle: Int) : InsertModel()
+        object Progress : InsertModel()
     }
 }