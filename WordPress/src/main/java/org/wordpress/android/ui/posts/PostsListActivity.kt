package org.wordpress.android.ui.posts

import android.R.color
import android.app.Activity
import android.app.ProgressDialog
import android.content.Intent
import android.graphics.drawable.GradientDrawable
import android.graphics.drawable.GradientDrawable.Orientation
import android.os.Bundle
import android.view.HapticFeedbackConstants
import android.view.Menu
import android.view.MenuItem
import android.view.MenuItem.OnActionExpandListener
import android.view.View
import android.view.View.OnClickListener
import android.widget.AdapterView
import android.widget.Toast
import androidx.annotation.DrawableRes
import androidx.appcompat.widget.AppCompatSpinner
import androidx.appcompat.widget.SearchView
import androidx.appcompat.widget.Toolbar
import androidx.core.content.ContextCompat
import androidx.lifecycle.Observer
import androidx.lifecycle.ViewModelProvider
import androidx.lifecycle.ViewModelProviders
import androidx.viewpager.widget.ViewPager.OnPageChangeListener
import com.google.android.material.elevation.ElevationOverlayProvider
import com.google.android.material.floatingactionbutton.FloatingActionButton
import com.google.android.material.snackbar.Snackbar
import com.google.android.material.tabs.TabLayout
import org.wordpress.android.R
import org.wordpress.android.WordPress
import org.wordpress.android.fluxc.Dispatcher
import org.wordpress.android.fluxc.model.LocalOrRemoteId.LocalId
import org.wordpress.android.fluxc.model.SiteModel
import org.wordpress.android.fluxc.store.SiteStore
import org.wordpress.android.push.NotificationType
import org.wordpress.android.push.NotificationsProcessingService.ARG_NOTIFICATION_TYPE
import org.wordpress.android.ui.ActivityId
import org.wordpress.android.ui.ActivityLauncher
import org.wordpress.android.ui.LocaleAwareActivity
import org.wordpress.android.ui.RequestCodes
import org.wordpress.android.ui.notifications.SystemNotificationsTracker
import org.wordpress.android.ui.pages.SnackbarMessageHolder
import org.wordpress.android.ui.posts.BasicFragmentDialog.BasicDialogNegativeClickInterface
import org.wordpress.android.ui.posts.BasicFragmentDialog.BasicDialogOnDismissByOutsideTouchInterface
import org.wordpress.android.ui.posts.BasicFragmentDialog.BasicDialogPositiveClickInterface
import org.wordpress.android.ui.posts.EditPostSettingsFragment.EditPostActivityHook
import org.wordpress.android.ui.posts.PostListType.SEARCH
import org.wordpress.android.ui.posts.PrepublishingBottomSheetFragment.Companion.newInstance
import org.wordpress.android.ui.posts.adapters.AuthorSelectionAdapter
import org.wordpress.android.ui.posts.prepublishing.PrepublishingBottomSheetListener
import org.wordpress.android.ui.uploads.UploadActionUseCase
import org.wordpress.android.ui.uploads.UploadUtilsWrapper
import org.wordpress.android.ui.utils.UiHelpers
import org.wordpress.android.ui.utils.UiString
import org.wordpress.android.ui.utils.UiString.UiStringRes
import org.wordpress.android.util.AppLog
import org.wordpress.android.util.RtlUtils
import org.wordpress.android.util.SnackbarItem
import org.wordpress.android.util.SnackbarSequencer
import org.wordpress.android.util.getColorFromAttribute
import org.wordpress.android.util.redirectContextClickToLongPressListener
import javax.inject.Inject

const val EXTRA_TARGET_POST_LOCAL_ID = "targetPostLocalId"
const val STATE_KEY_PREVIEW_STATE = "stateKeyPreviewState"
const val STATE_KEY_BOTTOMSHEET_POST_ID = "stateKeyBottomSheetPostId"

class PostsListActivity : LocaleAwareActivity(),
        EditPostActivityHook,
        PrepublishingBottomSheetListener,
        BasicDialogPositiveClickInterface,
        BasicDialogNegativeClickInterface,
        BasicDialogOnDismissByOutsideTouchInterface {
    @Inject internal lateinit var siteStore: SiteStore
    @Inject internal lateinit var viewModelFactory: ViewModelProvider.Factory
    @Inject internal lateinit var uiHelpers: UiHelpers
    @Inject internal lateinit var remotePreviewLogicHelper: RemotePreviewLogicHelper
    @Inject internal lateinit var previewStateHelper: PreviewStateHelper
    @Inject internal lateinit var progressDialogHelper: ProgressDialogHelper
    @Inject internal lateinit var dispatcher: Dispatcher
    @Inject internal lateinit var uploadActionUseCase: UploadActionUseCase
    @Inject internal lateinit var snackbarSequencer: SnackbarSequencer
    @Inject internal lateinit var uploadUtilsWrapper: UploadUtilsWrapper
<<<<<<< HEAD
=======
    @Inject internal lateinit var quickStartStore: QuickStartStore
    @Inject internal lateinit var systemNotificationTracker: SystemNotificationsTracker
>>>>>>> c67ab3f8
    @Inject internal lateinit var editPostRepository: EditPostRepository

    private lateinit var site: SiteModel

    override fun getSite() = site
    override fun getEditPostRepository() = editPostRepository

    private lateinit var viewModel: PostListMainViewModel

    private lateinit var authorSelectionAdapter: AuthorSelectionAdapter
    private lateinit var authorSelection: AppCompatSpinner

    private lateinit var tabLayout: TabLayout
    private lateinit var tabLayoutFadingEdge: View

    private lateinit var postsPagerAdapter: PostsPagerAdapter
    private lateinit var pager: androidx.viewpager.widget.ViewPager
    private lateinit var fab: FloatingActionButton
    private lateinit var searchActionButton: MenuItem
    private lateinit var toggleViewLayoutMenuItem: MenuItem

    private var restorePreviousSearch = false

    private var progressDialog: ProgressDialog? = null

    private var onPageChangeListener: OnPageChangeListener = object : OnPageChangeListener {
        override fun onPageScrolled(position: Int, positionOffset: Float, positionOffsetPixels: Int) {}

        override fun onPageSelected(position: Int) {
            viewModel.onTabChanged(position)
        }

        override fun onPageScrollStateChanged(state: Int) {}
    }

    override fun onNewIntent(intent: Intent) {
        super.onNewIntent(intent)
        if (!intent.hasExtra(WordPress.SITE)) {
            AppLog.e(AppLog.T.POSTS, "PostListActivity started without a site.")
            finish()
            return
        }
        restartWhenSiteHasChanged(intent)
        loadIntentData(intent)
    }

    private fun restartWhenSiteHasChanged(intent: Intent) {
        val site = intent.getSerializableExtra(WordPress.SITE) as SiteModel
        if (site.id != this.site.id) {
            finish()
            startActivity(intent)
            return
        }
    }

    public override fun onCreate(savedInstanceState: Bundle?) {
        super.onCreate(savedInstanceState)
        (application as WordPress).component().inject(this)
        setContentView(R.layout.post_list_activity)

        site = if (savedInstanceState == null) {
            intent.getSerializableExtra(WordPress.SITE) as SiteModel
        } else {
            restorePreviousSearch = true
            savedInstanceState.getSerializable(WordPress.SITE) as SiteModel
        }

        val initPreviewState = if (savedInstanceState == null) {
            PostListRemotePreviewState.NONE
        } else {
            PostListRemotePreviewState.fromInt(savedInstanceState.getInt(STATE_KEY_PREVIEW_STATE, 0))
        }

        val currentBottomSheetPostId = if (savedInstanceState == null) {
            LocalId(0)
        } else {
            LocalId(savedInstanceState.getInt(STATE_KEY_BOTTOMSHEET_POST_ID, 0))
        }

        setupActionBar()
        setupContent()
        initViewModel(initPreviewState, currentBottomSheetPostId)
        loadIntentData(intent)
    }

    private fun setupActionBar() {
        val toolbar = findViewById<Toolbar>(R.id.toolbar)
        setSupportActionBar(toolbar)

        title = getString(R.string.my_site_btn_blog_posts)
        supportActionBar?.setDisplayShowTitleEnabled(true)
        supportActionBar?.setDisplayHomeAsUpEnabled(true)
    }

    private fun setupContent() {
        authorSelection = findViewById(R.id.post_list_author_selection)

        val elevationOverlayProvider = ElevationOverlayProvider(this)
        val appbarElevation = resources.getDimension(R.dimen.appbar_elevation)
        val appBarColor = elevationOverlayProvider.compositeOverlayIfNeeded(
                this.getColorFromAttribute(R.attr.wpColorAppBar),
                appbarElevation
        )

        val fadingEdgeDrawable = GradientDrawable(
                if (RtlUtils.isRtl(this)) {
                    Orientation.LEFT_RIGHT
                } else {
                    Orientation.RIGHT_LEFT
                },
                intArrayOf(ContextCompat.getColor(this, color.transparent), appBarColor)
        )

        tabLayoutFadingEdge = findViewById(R.id.post_list_tab_layout_fading_edge)
        tabLayoutFadingEdge.background = fadingEdgeDrawable

        authorSelectionAdapter = AuthorSelectionAdapter(this)
        authorSelection.adapter = authorSelectionAdapter

        authorSelection.onItemSelectedListener = object : AdapterView.OnItemSelectedListener {
            override fun onNothingSelected(parent: AdapterView<*>) {}

            override fun onItemSelected(parent: AdapterView<*>, view: View?, position: Int, id: Long) {
                viewModel.updateAuthorFilterSelection(id)
            }
        }

        pager = findViewById(R.id.postPager)

        // Just a safety measure - there shouldn't by any existing listeners since this method is called just once.
        pager.clearOnPageChangeListeners()

        tabLayout = findViewById(R.id.tabLayout)
        // this method call needs to be below `clearOnPageChangeListeners` as it internally adds an OnPageChangeListener
        tabLayout.setupWithViewPager(pager)
        pager.addOnPageChangeListener(onPageChangeListener)
        fab = findViewById(R.id.fab_button)
        fab.setOnClickListener { viewModel.newPost() }
        fab.setOnLongClickListener {
            if (fab.isHapticFeedbackEnabled) {
                fab.performHapticFeedback(HapticFeedbackConstants.LONG_PRESS)
            }

            Toast.makeText(fab.context, R.string.posts_empty_list_button, Toast.LENGTH_SHORT).show()
            return@setOnLongClickListener true
        }
        fab.redirectContextClickToLongPressListener()

        postsPagerAdapter = PostsPagerAdapter(POST_LIST_PAGES, site, supportFragmentManager)
        pager.adapter = postsPagerAdapter
    }

    private fun initViewModel(initPreviewState: PostListRemotePreviewState, currentBottomSheetPostId: LocalId) {
        viewModel = ViewModelProviders.of(this, viewModelFactory).get(PostListMainViewModel::class.java)
        viewModel.start(site, initPreviewState, currentBottomSheetPostId, editPostRepository, this)

        viewModel.viewState.observe(this, Observer { state ->
            state?.let {
                if (state.isFabVisible) {
                    fab.show()
                } else {
                    fab.hide()
                }

                val authorSelectionVisibility = if (state.isAuthorFilterVisible) View.VISIBLE else View.GONE
                authorSelection.visibility = authorSelectionVisibility
                tabLayoutFadingEdge.visibility = authorSelectionVisibility

                val tabLayoutPaddingStart =
                        if (state.isAuthorFilterVisible)
                            resources.getDimensionPixelSize(R.dimen.posts_list_tab_layout_fading_edge_width)
                        else 0
                tabLayout.setPaddingRelative(tabLayoutPaddingStart, 0, 0, 0)

                authorSelectionAdapter.updateItems(state.authorFilterItems)

                authorSelectionAdapter.getIndexOfSelection(state.authorFilterSelection)?.let { selectionIndex ->
                    authorSelection.setSelection(selectionIndex)
                }
            }
        })

        viewModel.postListAction.observe(this, Observer { postListAction ->
            postListAction?.let { action ->
                handlePostListAction(
                        this@PostsListActivity,
                        action,
                        remotePreviewLogicHelper,
                        previewStateHelper
                )
            }
        })
        viewModel.selectTab.observe(this, Observer { tabIndex ->
            tabIndex?.let {
                tabLayout.getTabAt(tabIndex)?.select()
            }
        })
        viewModel.scrollToLocalPostId.observe(this, Observer { targetLocalPostId ->
            targetLocalPostId?.let {
                postsPagerAdapter.getItemAtPosition(pager.currentItem)?.scrollToTargetPost(targetLocalPostId)
            }
        })
        viewModel.snackBarMessage.observe(this, Observer {
            it?.let { snackBarHolder -> showSnackBar(snackBarHolder) }
        })
        viewModel.previewState.observe(this, Observer {
            progressDialog = progressDialogHelper.updateProgressDialogState(
                    this,
                    progressDialog,
                    it.progressDialogUiState,
                    uiHelpers)
        })
        viewModel.dialogAction.observe(this, Observer {
            it?.show(this, supportFragmentManager, uiHelpers)
        })
        viewModel.toastMessage.observe(this, Observer {
            it?.show(this)
        })
        viewModel.postUploadAction.observe(this, Observer {
            it?.let { uploadAction ->
                handleUploadAction(
                        uploadAction,
                        this@PostsListActivity,
                        findViewById(R.id.coordinator),
                        uploadActionUseCase,
                        uploadUtilsWrapper
                )
            }
        })
        viewModel.openPrepublishingBottomSheet.observe(this, Observer { event ->
            event.applyIfNotHandled {
                val fragment = supportFragmentManager.findFragmentByTag(PrepublishingBottomSheetFragment.TAG)
                if (fragment == null) {
                    val prepublishingFragment = newInstance(site, editPostRepository.isPage)
                    prepublishingFragment.show(supportFragmentManager, PrepublishingBottomSheetFragment.TAG)
                }
            }
        })
    }

    private fun showSnackBar(holder: SnackbarMessageHolder) {
        findViewById<View>(R.id.coordinator)?.let { parent ->
            snackbarSequencer.enqueue(
                    SnackbarItem(
                            SnackbarItem.Info(
                                view = parent,
                                textRes = UiStringRes(holder.messageRes),
                                duration = Snackbar.LENGTH_LONG
                            ),
                            holder.buttonTitleRes?.let {
                                SnackbarItem.Action(
                                    textRes = UiStringRes(holder.buttonTitleRes),
                                    clickListener = OnClickListener { holder.buttonAction() }
                                )
                            },
                            dismissCallback = { _, _ -> holder.onDismissAction() }
                    )
            )
        }
    }

    private fun loadIntentData(intent: Intent) {
        if (intent.hasExtra(ARG_NOTIFICATION_TYPE)) {
            val notificationType: NotificationType =
                    intent.getSerializableExtra(ARG_NOTIFICATION_TYPE) as NotificationType
            systemNotificationTracker.trackTappedNotification(notificationType)
        }

        val targetPostId = intent.getIntExtra(EXTRA_TARGET_POST_LOCAL_ID, -1)
        if (targetPostId != -1) {
            viewModel.showTargetPost(targetPostId)
        }
    }

    public override fun onResume() {
        super.onResume()
        ActivityId.trackLastActivity(ActivityId.POSTS)
    }

    override fun onActivityResult(requestCode: Int, resultCode: Int, data: Intent?) {
        super.onActivityResult(requestCode, resultCode, data)

        if (requestCode == RequestCodes.EDIT_POST && resultCode == Activity.RESULT_OK) {
            if (data != null && EditPostActivity.checkToRestart(data)) {
                ActivityLauncher.editPostOrPageForResult(
                        data, this, site,
                        data.getIntExtra(EditPostActivity.EXTRA_POST_LOCAL_ID, 0)
                )

                // a restart will happen so, no need to continue here
                return
            }

            viewModel.handleEditPostResult(data)
        } else if (requestCode == RequestCodes.REMOTE_PREVIEW_POST) {
            viewModel.handleRemotePreviewClosing()
        }
    }

    override fun onOptionsItemSelected(item: MenuItem): Boolean {
        if (item.itemId == android.R.id.home) {
            onBackPressed()
            return true
        } else if (item.itemId == R.id.toggle_post_list_item_layout) {
            viewModel.toggleViewLayout()
            return true
        }
        return super.onOptionsItemSelected(item)
    }

    override fun onCreateOptionsMenu(menu: Menu?): Boolean {
        super.onCreateOptionsMenu(menu)
        menu?.let {
            menuInflater.inflate(R.menu.posts_list_toggle_view_layout, it)
            toggleViewLayoutMenuItem = it.findItem(R.id.toggle_post_list_item_layout)
            viewModel.viewLayoutTypeMenuUiState.observe(this, Observer { menuUiState ->
                menuUiState?.let {
                    updateMenuIcon(menuUiState.iconRes, toggleViewLayoutMenuItem)
                    updateMenuTitle(menuUiState.title, toggleViewLayoutMenuItem)
                }
            })

            searchActionButton = it.findItem(R.id.toggle_post_search)

            viewModel.isSearchAvailable.observe(this, Observer { isAvailable ->
                if (isAvailable) {
                    initSearchFragment()
                    initSearchView()
                    searchActionButton.isVisible = true
                } else {
                    searchActionButton.isVisible = false
                }
            })
        }
        return true
    }

    private fun initSearchFragment() {
        val searchFragmentTag = "search_fragment"

        var searchFragment = supportFragmentManager.findFragmentByTag(searchFragmentTag)

        if (searchFragment == null) {
            searchFragment = PostListFragment.newInstance(site, SEARCH)
            supportFragmentManager
                    .beginTransaction()
                    .replace(R.id.search_container, searchFragment, searchFragmentTag)
                    .commit()
        }
    }

    private fun initSearchView() {
        searchActionButton.setOnActionExpandListener(object : OnActionExpandListener {
            override fun onMenuItemActionExpand(item: MenuItem?): Boolean {
                viewModel.onSearchExpanded(restorePreviousSearch)
                return true
            }

            override fun onMenuItemActionCollapse(item: MenuItem?): Boolean {
                viewModel.onSearchCollapsed()
                return true
            }
        })

        val searchView = searchActionButton.actionView as SearchView
        searchView.setOnQueryTextListener(object : SearchView.OnQueryTextListener {
            override fun onQueryTextSubmit(query: String): Boolean {
                viewModel.onSearch(query)
                return true
            }

            override fun onQueryTextChange(newText: String): Boolean {
                if (restorePreviousSearch) {
                    restorePreviousSearch = false
                    searchView.setQuery(viewModel.searchQuery.value, false)
                } else {
                    viewModel.onSearch(newText)
                }
                return true
            }
        })

        viewModel.isSearchExpanded.observe(this, Observer { isExpanded ->
            toggleViewLayoutMenuItem.isVisible = !isExpanded
            toggleSearch(isExpanded)
        })
    }

    private fun toggleSearch(isExpanded: Boolean) {
        val tabContainer = findViewById<View>(R.id.tabContainer)
        val searchContainer = findViewById<View>(R.id.search_container)

        if (isExpanded) {
            pager.visibility = View.GONE
            tabContainer.visibility = View.GONE
            searchContainer.visibility = View.VISIBLE
            if (!searchActionButton.isActionViewExpanded) {
                searchActionButton.expandActionView()
            }
        } else {
            pager.visibility = View.VISIBLE
            tabContainer.visibility = View.VISIBLE
            searchContainer.visibility = View.GONE
            if (searchActionButton.isActionViewExpanded) {
                searchActionButton.collapseActionView()
            }
        }
    }

    public override fun onSaveInstanceState(outState: Bundle) {
        super.onSaveInstanceState(outState)
        outState.putSerializable(WordPress.SITE, site)
        viewModel.previewState.value?.let {
            outState.putInt(STATE_KEY_PREVIEW_STATE, it.value)
        }
        viewModel.currentBottomSheetPostId?.let {
            outState.putInt(STATE_KEY_BOTTOMSHEET_POST_ID, it.value)
        }
    }

    // BasicDialogFragment Callbacks

    override fun onPositiveClicked(instanceTag: String) {
        viewModel.onPositiveClickedForBasicDialog(instanceTag)
    }

    override fun onNegativeClicked(instanceTag: String) {
        viewModel.onNegativeClickedForBasicDialog(instanceTag)
    }

    override fun onDismissByOutsideTouch(instanceTag: String) {
        viewModel.onDismissByOutsideTouchForBasicDialog(instanceTag)
    }

    // Menu PostListViewLayoutType handling

    private fun updateMenuIcon(@DrawableRes iconRes: Int, menuItem: MenuItem) {
        getDrawable(iconRes)?.let { drawable ->
            menuItem.setIcon(drawable)
        }
    }

    private fun updateMenuTitle(title: UiString, menuItem: MenuItem): MenuItem? {
        return menuItem.setTitle(uiHelpers.getTextOfUiString(this@PostsListActivity, title))
    }

    override fun onSubmitButtonClicked(publishPost: PublishPost) {
        viewModel.onBottomSheetPublishButtonClicked()
    }
}<|MERGE_RESOLUTION|>--- conflicted
+++ resolved
@@ -83,11 +83,7 @@
     @Inject internal lateinit var uploadActionUseCase: UploadActionUseCase
     @Inject internal lateinit var snackbarSequencer: SnackbarSequencer
     @Inject internal lateinit var uploadUtilsWrapper: UploadUtilsWrapper
-<<<<<<< HEAD
-=======
-    @Inject internal lateinit var quickStartStore: QuickStartStore
     @Inject internal lateinit var systemNotificationTracker: SystemNotificationsTracker
->>>>>>> c67ab3f8
     @Inject internal lateinit var editPostRepository: EditPostRepository
 
     private lateinit var site: SiteModel
