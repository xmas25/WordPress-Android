package org.wordpress.android.ui.posts

import android.app.Activity
import android.arch.lifecycle.Observer
import android.arch.lifecycle.ViewModelProvider
import android.arch.lifecycle.ViewModelProviders
import android.content.Context
import android.content.Intent
import android.os.Bundle
import android.support.annotation.DrawableRes
import android.support.design.widget.FloatingActionButton
import android.support.design.widget.Snackbar
import android.support.design.widget.TabLayout
import android.support.v4.view.ViewPager
import android.support.v4.view.ViewPager.OnPageChangeListener
import android.support.v7.app.AppCompatActivity
import android.support.v7.widget.AppCompatSpinner
import android.support.v7.widget.Toolbar
import android.view.HapticFeedbackConstants
import android.view.Menu
import android.view.MenuItem
import android.view.View
import android.widget.AdapterView
import android.widget.Toast
import androidx.annotation.DrawableRes
import org.wordpress.android.R
import org.wordpress.android.WordPress
import org.wordpress.android.fluxc.model.SiteModel
import org.wordpress.android.fluxc.store.SiteStore
import org.wordpress.android.ui.ActivityId
import org.wordpress.android.ui.ActivityLauncher
import org.wordpress.android.ui.RequestCodes
import org.wordpress.android.ui.pages.SnackbarMessageHolder
import org.wordpress.android.ui.posts.BasicFragmentDialog.BasicDialogNegativeClickInterface
import org.wordpress.android.ui.posts.BasicFragmentDialog.BasicDialogOnDismissByOutsideTouchInterface
import org.wordpress.android.ui.posts.BasicFragmentDialog.BasicDialogPositiveClickInterface
import org.wordpress.android.ui.posts.adapters.AuthorSelectionAdapter
import org.wordpress.android.ui.utils.UiHelpers
import org.wordpress.android.ui.utils.UiString
import org.wordpress.android.util.AppLog
import org.wordpress.android.util.LocaleManager
import org.wordpress.android.widgets.WPSnackbar
import javax.inject.Inject

const val EXTRA_TARGET_POST_LOCAL_ID = "targetPostLocalId"

class PostsListActivity : AppCompatActivity(),
        BasicDialogPositiveClickInterface,
        BasicDialogNegativeClickInterface,
        BasicDialogOnDismissByOutsideTouchInterface {
    @Inject internal lateinit var siteStore: SiteStore
    @Inject internal lateinit var viewModelFactory: ViewModelProvider.Factory
    @Inject internal lateinit var uiHelpers: UiHelpers

    private lateinit var site: SiteModel
    private lateinit var viewModel: PostListMainViewModel

    private lateinit var authorSelectionAdapter: AuthorSelectionAdapter
    private lateinit var authorSelection: AppCompatSpinner

    private lateinit var tabLayout: TabLayout
    private lateinit var tabLayoutFadingEdge: View

    private lateinit var postsPagerAdapter: PostsPagerAdapter
    private lateinit var pager: ViewPager
    private lateinit var fab: FloatingActionButton

    private var onPageChangeListener: OnPageChangeListener = object : OnPageChangeListener {
        override fun onPageScrolled(position: Int, positionOffset: Float, positionOffsetPixels: Int) {}

        override fun onPageSelected(position: Int) {
            viewModel.onTabChanged(position)
        }

        override fun onPageScrollStateChanged(state: Int) {}
    }

    override fun attachBaseContext(newBase: Context) {
        super.attachBaseContext(LocaleManager.setLocale(newBase))
    }

    override fun onNewIntent(intent: Intent) {
        super.onNewIntent(intent)
        if (!intent.hasExtra(WordPress.SITE)) {
            AppLog.e(AppLog.T.POSTS, "PostListActivity started without a site.")
            finish()
            return
        }
        restartWhenSiteHasChanged(intent)
        loadIntentData(intent)
    }

    private fun restartWhenSiteHasChanged(intent: Intent) {
        val site = intent.getSerializableExtra(WordPress.SITE) as SiteModel
        if (site.id != this.site.id) {
            finish()
            startActivity(intent)
            return
        }
    }

    public override fun onCreate(savedInstanceState: Bundle?) {
        super.onCreate(savedInstanceState)
        (application as WordPress).component().inject(this)
        setContentView(R.layout.post_list_activity)

        site = if (savedInstanceState == null) {
            intent.getSerializableExtra(WordPress.SITE) as SiteModel
        } else {
            savedInstanceState.getSerializable(WordPress.SITE) as SiteModel
        }

        setupActionBar()
        setupContent()
        initViewModel()
        loadIntentData(intent)
    }

    private fun setupActionBar() {
        val toolbar = findViewById<Toolbar>(R.id.toolbar)
        setSupportActionBar(toolbar)

        title = getString(R.string.my_site_btn_blog_posts)
        supportActionBar?.setDisplayShowTitleEnabled(true)
        supportActionBar?.setDisplayHomeAsUpEnabled(true)
    }

    private fun setupContent() {
        authorSelection = findViewById(R.id.post_list_author_selection)
        tabLayoutFadingEdge = findViewById(R.id.post_list_tab_layout_fading_edge)

        authorSelectionAdapter = AuthorSelectionAdapter(this)
        authorSelection.adapter = authorSelectionAdapter

        authorSelection.onItemSelectedListener = object : AdapterView.OnItemSelectedListener {
            override fun onNothingSelected(parent: AdapterView<*>) {}

            override fun onItemSelected(parent: AdapterView<*>, view: View?, position: Int, id: Long) {
                viewModel.updateAuthorFilterSelection(id)
            }
        }

        pager = findViewById(R.id.postPager)

        // Just a safety measure - there shouldn't by any existing listeners since this method is called just once.
        pager.clearOnPageChangeListeners()

        tabLayout = findViewById(R.id.tabLayout)
        // this method call needs to be below `clearOnPageChangeListeners` as it internally adds an OnPageChangeListener
        tabLayout.setupWithViewPager(pager)
        pager.addOnPageChangeListener(onPageChangeListener)
        fab = findViewById(R.id.fab_button)
        fab.setOnClickListener { viewModel.newPost() }
        fab.setOnLongClickListener {
            if (fab.isHapticFeedbackEnabled) {
                fab.performHapticFeedback(HapticFeedbackConstants.LONG_PRESS)
            }

            Toast.makeText(fab.context, R.string.posts_empty_list_button, Toast.LENGTH_SHORT).show()
            return@setOnLongClickListener true
        }
    }

    private fun initViewModel() {
        viewModel = ViewModelProviders.of(this, viewModelFactory).get(PostListMainViewModel::class.java)
        viewModel.start(site)

        viewModel.viewState.observe(this, Observer { state ->
            state?.let {
                if (state.isFabVisible) {
                    fab.show()
                } else {
                    fab.hide()
                }

                val authorSelectionVisibility = if (state.isAuthorFilterVisible) View.VISIBLE else View.GONE
                authorSelection.visibility = authorSelectionVisibility
                tabLayoutFadingEdge.visibility = authorSelectionVisibility

                val tabLayoutPaddingStart =
                        if (state.isAuthorFilterVisible)
                            resources.getDimensionPixelSize(R.dimen.posts_list_tab_layout_fading_edge_width)
                        else 0
                tabLayout.setPaddingRelative(tabLayoutPaddingStart, 0, 0, 0)

                authorSelectionAdapter.updateItems(state.authorFilterItems)

                authorSelectionAdapter.getIndexOfSelection(state.authorFilterSelection)?.let { selectionIndex ->
                    authorSelection.setSelection(selectionIndex)
                }
            }
        })

        viewModel.postListAction.observe(this, Observer { postListAction ->
            postListAction?.let { action ->
                handlePostListAction(this@PostsListActivity, action)
            }
        })
        viewModel.updatePostsPager.observe(this, Observer { authorFilter ->
            authorFilter?.let {
                val currentItem: Int = pager.currentItem
                postsPagerAdapter = PostsPagerAdapter(POST_LIST_PAGES, site, authorFilter, supportFragmentManager)
                pager.adapter = postsPagerAdapter

                pager.removeOnPageChangeListener(onPageChangeListener)
                pager.currentItem = currentItem
                pager.addOnPageChangeListener(onPageChangeListener)
            }
        })
        viewModel.selectTab.observe(this, Observer { tabIndex ->
            tabIndex?.let {
                tabLayout.getTabAt(tabIndex)?.select()
            }
        })
        viewModel.scrollToLocalPostId.observe(this, Observer { targetLocalPostId ->
            targetLocalPostId?.let {
                postsPagerAdapter.getItemAtPosition(pager.currentItem)?.scrollToTargetPost(targetLocalPostId)
            }
        })
        viewModel.snackBarMessage.observe(this, Observer {
            it?.let { snackBarHolder -> showSnackBar(snackBarHolder) }
        })
        viewModel.dialogAction.observe(this, Observer {
            it?.show(this, supportFragmentManager, uiHelpers)
        })
        viewModel.toastMessage.observe(this, Observer {
            it?.show(this)
        })
        viewModel.postUploadAction.observe(this, Observer {
            it?.let { uploadAction ->
                handleUploadAction(
                        uploadAction,
                        this@PostsListActivity,
                        findViewById(R.id.coordinator)
                )
            }
        })
    }

    private fun showSnackBar(holder: SnackbarMessageHolder) {
        findViewById<View>(R.id.coordinator)?.let { parent ->
            val message = getString(holder.messageRes)
            val duration = Snackbar.LENGTH_LONG
            val snackBar = WPSnackbar.make(parent, message, duration)
            if (holder.buttonTitleRes != null) {
                snackBar.setAction(getString(holder.buttonTitleRes)) {
                    holder.buttonAction()
                }
            }
            snackBar.addCallback(object : Snackbar.Callback() {
                override fun onDismissed(transientBottomBar: Snackbar?, event: Int) {
                    holder.onDismissAction()
                    super.onDismissed(transientBottomBar, event)
                }
            })
            snackBar.show()
        }
    }

    private fun loadIntentData(intent: Intent) {
        val targetPostId = intent.getIntExtra(EXTRA_TARGET_POST_LOCAL_ID, -1)
        if (targetPostId != -1) {
            viewModel.showTargetPost(targetPostId)
        }
    }

    public override fun onResume() {
        super.onResume()
        ActivityId.trackLastActivity(ActivityId.POSTS)
    }

    override fun onActivityResult(requestCode: Int, resultCode: Int, data: Intent?) {
        super.onActivityResult(requestCode, resultCode, data)

        if (requestCode == RequestCodes.EDIT_POST && resultCode == Activity.RESULT_OK) {
            if (data != null && EditPostActivity.checkToRestart(data)) {
                ActivityLauncher.editPostOrPageForResult(
                        data, this, site,
                        data.getIntExtra(EditPostActivity.EXTRA_POST_LOCAL_ID, 0)
                )

                // a restart will happen so, no need to continue here
                return
            }

            viewModel.handleEditPostResult(data)
        }
    }

    override fun onOptionsItemSelected(item: MenuItem): Boolean {
        if (item.itemId == android.R.id.home) {
            onBackPressed()
            return true
        } else if (item.itemId == R.id.toggle_post_list_item_layout) {
            viewModel.toggleViewLayout()
            return true
        }
        return super.onOptionsItemSelected(item)
    }

    override fun onCreateOptionsMenu(menu: Menu?): Boolean {
        super.onCreateOptionsMenu(menu)
        menu?.let {
            menuInflater.inflate(R.menu.posts_list_toggle_view_layout, it)
            val toggleViewLayoutMenuItem = it.findItem(R.id.toggle_post_list_item_layout)
<<<<<<< HEAD
            viewModel.viewLayoutMenuIcon.observe(this, Observer { iconRes ->
                iconRes?.let { icon ->
                    updateMenuIconForViewLayoutType(toggleViewLayoutMenuItem, icon)
=======
            viewModel.viewLayoutTypeMenuUiState.observe(this, Observer { menuUiState ->
                menuUiState?.let {
                    updateMenuIcon(menuUiState.iconRes, toggleViewLayoutMenuItem)
                    updateMenuTitle(menuUiState.title, toggleViewLayoutMenuItem)
>>>>>>> e23c90fd
                }
            })
        }
        return true
    }

    public override fun onSaveInstanceState(outState: Bundle) {
        super.onSaveInstanceState(outState)
        outState.putSerializable(WordPress.SITE, site)
    }

    // BasicDialogFragment Callbacks

    override fun onPositiveClicked(instanceTag: String) {
        viewModel.onPositiveClickedForBasicDialog(instanceTag)
    }

    override fun onNegativeClicked(instanceTag: String) {
        viewModel.onNegativeClickedForBasicDialog(instanceTag)
    }

    override fun onDismissByOutsideTouch(instanceTag: String) {
        viewModel.onDismissByOutsideTouchForBasicDialog(instanceTag)
    }

    // Menu PostListViewLayoutType handling

<<<<<<< HEAD
    private fun updateMenuIconForViewLayoutType(menuItem: MenuItem, @DrawableRes iconId: Int) {
        getDrawable(iconId)?.let { drawable ->
            menuItem.setIcon(drawable)
        }
    }
=======
    private fun updateMenuIcon(@DrawableRes iconRes: Int, menuItem: MenuItem) {
        getDrawable(iconRes)?.let { drawable ->
            menuItem.setIcon(drawable)
        }
    }

    private fun updateMenuTitle(title: UiString, menuItem: MenuItem): MenuItem? {
        return menuItem.setTitle(uiHelpers.getTextOfUiString(this@PostsListActivity, title))
    }
>>>>>>> e23c90fd
}<|MERGE_RESOLUTION|>--- conflicted
+++ resolved
@@ -22,7 +22,6 @@
 import android.view.View
 import android.widget.AdapterView
 import android.widget.Toast
-import androidx.annotation.DrawableRes
 import org.wordpress.android.R
 import org.wordpress.android.WordPress
 import org.wordpress.android.fluxc.model.SiteModel
@@ -303,16 +302,10 @@
         menu?.let {
             menuInflater.inflate(R.menu.posts_list_toggle_view_layout, it)
             val toggleViewLayoutMenuItem = it.findItem(R.id.toggle_post_list_item_layout)
-<<<<<<< HEAD
-            viewModel.viewLayoutMenuIcon.observe(this, Observer { iconRes ->
-                iconRes?.let { icon ->
-                    updateMenuIconForViewLayoutType(toggleViewLayoutMenuItem, icon)
-=======
             viewModel.viewLayoutTypeMenuUiState.observe(this, Observer { menuUiState ->
                 menuUiState?.let {
                     updateMenuIcon(menuUiState.iconRes, toggleViewLayoutMenuItem)
                     updateMenuTitle(menuUiState.title, toggleViewLayoutMenuItem)
->>>>>>> e23c90fd
                 }
             })
         }
@@ -340,13 +333,6 @@
 
     // Menu PostListViewLayoutType handling
 
-<<<<<<< HEAD
-    private fun updateMenuIconForViewLayoutType(menuItem: MenuItem, @DrawableRes iconId: Int) {
-        getDrawable(iconId)?.let { drawable ->
-            menuItem.setIcon(drawable)
-        }
-    }
-=======
     private fun updateMenuIcon(@DrawableRes iconRes: Int, menuItem: MenuItem) {
         getDrawable(iconRes)?.let { drawable ->
             menuItem.setIcon(drawable)
@@ -356,5 +342,4 @@
     private fun updateMenuTitle(title: UiString, menuItem: MenuItem): MenuItem? {
         return menuItem.setTitle(uiHelpers.getTextOfUiString(this@PostsListActivity, title))
     }
->>>>>>> e23c90fd
 }