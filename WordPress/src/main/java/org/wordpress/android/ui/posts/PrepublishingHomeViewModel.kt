package org.wordpress.android.ui.posts

import androidx.lifecycle.LiveData
import androidx.lifecycle.MutableLiveData
import androidx.lifecycle.ViewModel
import org.wordpress.android.R
import org.wordpress.android.fluxc.model.SiteModel
import org.wordpress.android.ui.posts.PrepublishingHomeItemUiState.ActionType
import org.wordpress.android.ui.posts.PrepublishingHomeItemUiState.ActionType.PUBLISH
import org.wordpress.android.ui.posts.PrepublishingHomeItemUiState.ActionType.TAGS
import org.wordpress.android.ui.posts.PrepublishingHomeItemUiState.ActionType.VISIBILITY
import org.wordpress.android.ui.posts.PrepublishingHomeItemUiState.PublishButtonUiState
import org.wordpress.android.ui.posts.PrepublishingHomeItemUiState.HeaderUiState
import org.wordpress.android.ui.posts.PrepublishingHomeItemUiState.HomeUiState
import org.wordpress.android.ui.utils.UiString.UiStringRes
import org.wordpress.android.ui.posts.prepublishing.visibility.usecases.GetPostVisibilityUseCase
import org.wordpress.android.ui.utils.UiString.UiStringText
import org.wordpress.android.util.StringUtils
import org.wordpress.android.viewmodel.Event
import javax.inject.Inject

class PrepublishingHomeViewModel @Inject constructor(
    private val getPostTagsUseCase: GetPostTagsUseCase,
    private val getPostVisibilityUseCase: GetPostVisibilityUseCase,
    private val postSettingsUtils: PostSettingsUtils
) : ViewModel() {
    private var isStarted = false

    private val _uiState = MutableLiveData<List<PrepublishingHomeItemUiState>>()
    val uiState: LiveData<List<PrepublishingHomeItemUiState>> = _uiState

    private val _onActionClicked = MutableLiveData<Event<ActionType>>()
    val onActionClicked: LiveData<Event<ActionType>> = _onActionClicked

    fun start(editPostRepository: EditPostRepository, site: SiteModel) {
        if (isStarted) return
        isStarted = true

        setupHomeUiState(editPostRepository, site)
    }

    private fun setupHomeUiState(editPostRepository: EditPostRepository, site: SiteModel) {
        val prepublishingHomeUiStateList = listOf(
                HeaderUiState(UiStringText(site.name), StringUtils.notNullStr(site.iconUrl)),
                HomeUiState(
                        actionType = VISIBILITY,
                        actionResult = UiStringText("Public"),
                        onActionClicked = ::onActionClicked
                ),
                HomeUiState(
                        actionType = PUBLISH,
                        actionResult = editPostRepository.getPost()?.let { postImmutableModel ->
                            UiStringText(
                                    postSettingsUtils.getPublishDateLabel(postImmutableModel)
                            )
                        },
                        onActionClicked = ::onActionClicked
                ),
                HomeUiState(
<<<<<<< HEAD
                        actionType = VISIBILITY,
                        actionResult = getPostVisibilityUseCase.getVisibility(editPostRepository).textRes,
                        onActionClicked = ::onActionClicked
                ),
                HomeUiState(
=======
>>>>>>> e0034eeb
                        actionType = TAGS,
                        actionResult = getPostTagsUseCase.getTags(editPostRepository)?.let { UiStringText(it) }
                                ?: run { UiStringRes(R.string.prepublishing_nudges_home_tags_not_set) },
                        onActionClicked = ::onActionClicked
                ),
                PublishButtonUiState(UiStringRes(R.string.prepublishing_nudges_home_publish_button), {})
        )

        _uiState.postValue(prepublishingHomeUiStateList)
    }

    private fun onActionClicked(actionType: ActionType) {
        _onActionClicked.postValue(Event(actionType))
    }
}<|MERGE_RESOLUTION|>--- conflicted
+++ resolved
@@ -41,10 +41,10 @@
 
     private fun setupHomeUiState(editPostRepository: EditPostRepository, site: SiteModel) {
         val prepublishingHomeUiStateList = listOf(
-                HeaderUiState(UiStringText(site.name), StringUtils.notNullStr(site.iconUrl)),
+                HeaderUiState(UiStringText(site.name), StringUtils.notNullStr(site.iconUrl)),                
                 HomeUiState(
                         actionType = VISIBILITY,
-                        actionResult = UiStringText("Public"),
+                        actionResult = getPostVisibilityUseCase.getVisibility(editPostRepository).textRes,
                         onActionClicked = ::onActionClicked
                 ),
                 HomeUiState(
@@ -57,14 +57,6 @@
                         onActionClicked = ::onActionClicked
                 ),
                 HomeUiState(
-<<<<<<< HEAD
-                        actionType = VISIBILITY,
-                        actionResult = getPostVisibilityUseCase.getVisibility(editPostRepository).textRes,
-                        onActionClicked = ::onActionClicked
-                ),
-                HomeUiState(
-=======
->>>>>>> e0034eeb
                         actionType = TAGS,
                         actionResult = getPostTagsUseCase.getTags(editPostRepository)?.let { UiStringText(it) }
                                 ?: run { UiStringRes(R.string.prepublishing_nudges_home_tags_not_set) },
