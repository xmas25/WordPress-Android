package org.wordpress.android.ui.posts

import androidx.lifecycle.LiveData
import androidx.lifecycle.MutableLiveData
import androidx.lifecycle.ViewModel
import org.wordpress.android.R
import org.wordpress.android.analytics.AnalyticsTracker.Stat
import org.wordpress.android.fluxc.model.SiteModel
import org.wordpress.android.ui.posts.PrepublishingHomeItemUiState.ActionType
import org.wordpress.android.ui.posts.PrepublishingHomeItemUiState.ActionType.PUBLISH
import org.wordpress.android.ui.posts.PrepublishingHomeItemUiState.ActionType.TAGS
import org.wordpress.android.ui.posts.PrepublishingHomeItemUiState.ActionType.VISIBILITY
import org.wordpress.android.ui.posts.PrepublishingHomeItemUiState.PublishButtonUiState
import org.wordpress.android.ui.posts.PrepublishingHomeItemUiState.HeaderUiState
import org.wordpress.android.ui.posts.PrepublishingHomeItemUiState.HomeUiState
import org.wordpress.android.ui.posts.prepublishing.home.usecases.GetPublishButtonLabelUseCase
import org.wordpress.android.ui.utils.UiString.UiStringRes
import org.wordpress.android.ui.posts.prepublishing.visibility.usecases.GetPostVisibilityUseCase
import org.wordpress.android.ui.utils.UiString.UiStringText
import org.wordpress.android.util.StringUtils
import org.wordpress.android.util.analytics.AnalyticsTrackerWrapper
import org.wordpress.android.viewmodel.Event
import javax.inject.Inject

class PrepublishingHomeViewModel @Inject constructor(
    private val getPostTagsUseCase: GetPostTagsUseCase,
    private val getPostVisibilityUseCase: GetPostVisibilityUseCase,
    private val postSettingsUtils: PostSettingsUtils,
<<<<<<< HEAD
    private val analyticsTrackerWrapper: AnalyticsTrackerWrapper
=======
    private val getPublishButtonLabelUseCase: GetPublishButtonLabelUseCase
>>>>>>> 4f040eb2
) : ViewModel() {
    private var isStarted = false

    private val _uiState = MutableLiveData<List<PrepublishingHomeItemUiState>>()
    val uiState: LiveData<List<PrepublishingHomeItemUiState>> = _uiState

    private val _onActionClicked = MutableLiveData<Event<ActionType>>()
    val onActionClicked: LiveData<Event<ActionType>> = _onActionClicked

    private val _onPublishButtonClicked = MutableLiveData<Event<Unit>>()
    val onPublishButtonClicked: LiveData<Event<Unit>> = _onPublishButtonClicked

    fun start(editPostRepository: EditPostRepository, site: SiteModel) {
        if (isStarted) return
        isStarted = true

        setupHomeUiState(editPostRepository, site)
    }

    private fun setupHomeUiState(editPostRepository: EditPostRepository, site: SiteModel) {
        val prepublishingHomeUiStateList = listOf(
                HeaderUiState(UiStringText(site.name), StringUtils.notNullStr(site.iconUrl)),
                HomeUiState(
                        actionType = VISIBILITY,
                        actionResult = getPostVisibilityUseCase.getVisibility(editPostRepository).textRes,
                        onActionClicked = ::onActionClicked
                ),
                HomeUiState(
                        actionType = PUBLISH,
                        actionResult = editPostRepository.getPost()?.let { postImmutableModel ->
                            val label = postSettingsUtils.getPublishDateLabel(postImmutableModel)
                            if (label.isNotEmpty()) {
                                UiStringText(label)
                            } else {
                                UiStringRes(R.string.immediately)
                            }
                        },
                        onActionClicked = ::onActionClicked
                ),
                HomeUiState(
                        actionType = TAGS,
                        actionResult = getPostTagsUseCase.getTags(editPostRepository)?.let { UiStringText(it) }
                                ?: run { UiStringRes(R.string.prepublishing_nudges_home_tags_not_set) },
                        onActionClicked = ::onActionClicked
                ),
<<<<<<< HEAD
                PublishButtonUiState(UiStringRes(R.string.prepublishing_nudges_home_publish_button)) {
                    analyticsTrackerWrapper.trackPrepublishingNudges(Stat.EDITOR_POST_PUBLISH_NOW_TAPPED)
=======
                PublishButtonUiState(UiStringRes(getPublishButtonLabelUseCase.getLabel(editPostRepository))) {
                    _onPublishButtonClicked.postValue(Event(Unit))
>>>>>>> 4f040eb2
                }
        )

        _uiState.postValue(prepublishingHomeUiStateList)
    }

    private fun onActionClicked(actionType: ActionType) {
        _onActionClicked.postValue(Event(actionType))
    }
}<|MERGE_RESOLUTION|>--- conflicted
+++ resolved
@@ -25,12 +25,9 @@
 class PrepublishingHomeViewModel @Inject constructor(
     private val getPostTagsUseCase: GetPostTagsUseCase,
     private val getPostVisibilityUseCase: GetPostVisibilityUseCase,
+    private val analyticsTrackerWrapper: AnalyticsTrackerWrapper
     private val postSettingsUtils: PostSettingsUtils,
-<<<<<<< HEAD
-    private val analyticsTrackerWrapper: AnalyticsTrackerWrapper
-=======
     private val getPublishButtonLabelUseCase: GetPublishButtonLabelUseCase
->>>>>>> 4f040eb2
 ) : ViewModel() {
     private var isStarted = false
 
@@ -76,13 +73,9 @@
                                 ?: run { UiStringRes(R.string.prepublishing_nudges_home_tags_not_set) },
                         onActionClicked = ::onActionClicked
                 ),
-<<<<<<< HEAD
                 PublishButtonUiState(UiStringRes(R.string.prepublishing_nudges_home_publish_button)) {
                     analyticsTrackerWrapper.trackPrepublishingNudges(Stat.EDITOR_POST_PUBLISH_NOW_TAPPED)
-=======
-                PublishButtonUiState(UiStringRes(getPublishButtonLabelUseCase.getLabel(editPostRepository))) {
                     _onPublishButtonClicked.postValue(Event(Unit))
->>>>>>> 4f040eb2
                 }
         )
 
