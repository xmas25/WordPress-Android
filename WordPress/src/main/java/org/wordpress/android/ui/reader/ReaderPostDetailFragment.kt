--- conflicted
+++ resolved
@@ -362,17 +362,11 @@
 
     private fun initViewModel() {
         viewModel = ViewModelProviders.of(this, viewModelFactory).get(ReaderPostDetailViewModel::class.java)
-<<<<<<< HEAD
-        viewModel.headerUiState.observe(
-                viewLifecycleOwner,
-                Observer<ReaderPostDetailsHeaderUiState> { state ->
-                    header_view.updatePost(state)
-=======
+
         viewModel.uiState.observe(
                 viewLifecycleOwner,
                 Observer<ReaderPostDetailsUiState> { state ->
                     header_view.updatePost(state.headerUiState)
->>>>>>> 07a6ddaa
                 }
         )
 
