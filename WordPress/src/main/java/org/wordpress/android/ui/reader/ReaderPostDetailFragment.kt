--- conflicted
+++ resolved
@@ -209,10 +209,7 @@
     @Inject internal lateinit var readerCssProvider: ReaderCssProvider
     @Inject internal lateinit var imageManager: ImageManager
     @Inject lateinit var postDetailsHeaderViewUiStateBuilder: ReaderPostDetailsHeaderViewUiStateBuilder
-<<<<<<< HEAD
     @Inject lateinit var readerUtilsWrapper: ReaderUtilsWrapper
-=======
->>>>>>> 82e43782
 
     private val mSignInClickListener = View.OnClickListener {
         EventBus.getDefault()
@@ -1425,10 +1422,6 @@
             readerWebView.setIsPrivatePost(post!!.isPrivate)
             readerWebView.setBlogSchemeIsHttps(UrlUtils.isHttps(post!!.blogUrl))
 
-<<<<<<< HEAD
-=======
-            val tagStrip = view!!.findViewById<ReaderTagStrip>(R.id.tag_strip)
->>>>>>> 82e43782
             val headerView = view!!.findViewById<ReaderPostDetailHeaderView>(R.id.header_view)
             if (!canShowFooter()) {
                 layoutFooter.visibility = View.GONE
@@ -1514,11 +1507,6 @@
 
             val postDetailsHeaderUiState = createPostDetailsHeaderUiState(post!!, headerView)
             headerView.updatePost(postDetailsHeaderUiState)
-<<<<<<< HEAD
-=======
-
-            tagStrip.setPost(post!!)
->>>>>>> 82e43782
 
             if (canShowFooter() && layoutFooter.visibility != View.VISIBLE) {
                 AniUtils.fadeIn(layoutFooter, AniUtils.Duration.LONG)
@@ -1536,7 +1524,6 @@
                 ReaderActivityLauncher.showReaderBlogPreview(context, post)
             }
             val onFollowButtonClicked = { toggleFollowStatus(headerView.header_follow_button) }
-<<<<<<< HEAD
 
             val onTagItemClicked = { tagSlug: String ->
                 val readerTag = readerUtilsWrapper.getTagFromTagName(tagSlug, FOLLOWED)
@@ -1548,12 +1535,6 @@
                     onBlogSectionClicked,
                     onFollowButtonClicked,
                     onTagItemClicked
-=======
-            return postDetailsHeaderViewUiStateBuilder.mapPostToUiState(
-                    post,
-                    onBlogSectionClicked,
-                    onFollowButtonClicked
->>>>>>> 82e43782
             )
         }
     }
@@ -1580,15 +1561,9 @@
                     post.isFollowedByCurrentUser = isAskingToFollow
                 } else {
                     val errResId = if (isAskingToFollow) {
-<<<<<<< HEAD
-                        string.reader_toast_err_follow_blog
-                    } else {
-                        string.reader_toast_err_unfollow_blog
-=======
                         R.string.reader_toast_err_follow_blog
                     } else {
                         R.string.reader_toast_err_unfollow_blog
->>>>>>> 82e43782
                     }
                     ToastUtils.showToast(context, errResId)
                     followButton.setIsFollowed(!isAskingToFollow)
