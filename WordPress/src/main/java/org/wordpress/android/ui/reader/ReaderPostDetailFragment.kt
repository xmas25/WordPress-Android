package org.wordpress.android.ui.reader

import android.annotation.SuppressLint
import android.app.Activity
import android.app.DownloadManager
import android.content.Intent
import android.content.IntentFilter
import android.content.pm.PackageManager
import android.content.res.Resources
import android.graphics.drawable.Drawable
import android.net.Uri
import android.os.AsyncTask
import android.os.Bundle
import android.text.Html
import android.text.TextUtils
import android.view.Gravity
import android.view.LayoutInflater
import android.view.Menu
import android.view.MenuInflater
import android.view.MenuItem
import android.view.View
import android.view.ViewGroup
import android.webkit.CookieManager
import android.webkit.WebView
import android.widget.ImageView
import android.widget.ImageView.ScaleType.CENTER_CROP
import android.widget.ProgressBar
import android.widget.TextView
import androidx.appcompat.app.AlertDialog
import androidx.appcompat.app.AppCompatActivity
import androidx.appcompat.widget.ListPopupWindow
import androidx.appcompat.widget.Toolbar
import androidx.core.content.ContextCompat
import androidx.core.graphics.BlendModeColorFilterCompat
import androidx.core.graphics.BlendModeCompat
import androidx.core.view.ViewCompat
import androidx.core.view.WindowInsetsCompat
import androidx.lifecycle.Observer
import androidx.lifecycle.ViewModelProvider.Factory
import androidx.lifecycle.ViewModelProviders
import com.google.android.material.appbar.AppBarLayout
import com.google.android.material.appbar.CollapsingToolbarLayout
import com.google.android.material.dialog.MaterialAlertDialogBuilder
import com.google.android.material.elevation.ElevationOverlayProvider
import com.google.android.material.snackbar.Snackbar
import kotlinx.android.synthetic.main.reader_fragment_post_detail.*
import kotlinx.android.synthetic.main.reader_include_post_detail_comments_entry.*
import kotlinx.android.synthetic.main.reader_include_post_detail_footer.*
import org.greenrobot.eventbus.EventBus
import org.greenrobot.eventbus.Subscribe
import org.greenrobot.eventbus.ThreadMode
import org.wordpress.android.R
import org.wordpress.android.WordPress
import org.wordpress.android.analytics.AnalyticsTracker
import org.wordpress.android.analytics.AnalyticsTracker.Stat
import org.wordpress.android.analytics.AnalyticsTracker.Stat.DEEP_LINKED_FALLBACK
import org.wordpress.android.analytics.AnalyticsTracker.Stat.READER_ARTICLE_RENDERED
import org.wordpress.android.analytics.AnalyticsTracker.Stat.READER_USER_UNAUTHORIZED
import org.wordpress.android.analytics.AnalyticsTracker.Stat.READER_WPCOM_SIGN_IN_NEEDED
import org.wordpress.android.analytics.AnalyticsTracker.Stat.SHARED_ITEM
import org.wordpress.android.datasets.ReaderPostTable
import org.wordpress.android.fluxc.Dispatcher
import org.wordpress.android.fluxc.generated.SiteActionBuilder
import org.wordpress.android.fluxc.network.rest.wpcom.site.PrivateAtomicCookie
import org.wordpress.android.fluxc.store.AccountStore
import org.wordpress.android.fluxc.store.SiteStore
import org.wordpress.android.fluxc.store.SiteStore.FetchPrivateAtomicCookiePayload
import org.wordpress.android.fluxc.store.SiteStore.OnPrivateAtomicCookieFetched
import org.wordpress.android.models.ReaderPost
import org.wordpress.android.models.ReaderPostDiscoverData
import org.wordpress.android.ui.ActivityLauncher
import org.wordpress.android.ui.PrivateAtCookieRefreshProgressDialog
import org.wordpress.android.ui.PrivateAtCookieRefreshProgressDialog.PrivateAtCookieProgressDialogOnDismissListener
import org.wordpress.android.ui.RequestCodes
import org.wordpress.android.ui.ViewPagerFragment
import org.wordpress.android.ui.main.SitePickerActivity
import org.wordpress.android.ui.main.WPMainActivity
import org.wordpress.android.ui.media.MediaPreviewActivity
import org.wordpress.android.ui.pages.SnackbarMessageHolder
import org.wordpress.android.ui.reader.ReaderActivityLauncher.OpenUrlType
import org.wordpress.android.ui.reader.ReaderActivityLauncher.PhotoViewerOption
import org.wordpress.android.ui.reader.ReaderActivityLauncher.PhotoViewerOption.IS_PRIVATE_IMAGE
import org.wordpress.android.ui.reader.ReaderPostPagerActivity.DirectOperation
import org.wordpress.android.ui.reader.ReaderPostPagerActivity.DirectOperation.COMMENT_JUMP
import org.wordpress.android.ui.reader.ReaderPostPagerActivity.DirectOperation.COMMENT_LIKE
import org.wordpress.android.ui.reader.ReaderPostPagerActivity.DirectOperation.COMMENT_REPLY
import org.wordpress.android.ui.reader.ReaderPostPagerActivity.DirectOperation.POST_LIKE
import org.wordpress.android.ui.reader.ReaderTypes.ReaderPostListType
import org.wordpress.android.ui.reader.actions.ReaderActions
import org.wordpress.android.ui.reader.actions.ReaderPostActions
import org.wordpress.android.ui.reader.adapters.ReaderMenuAdapter
import org.wordpress.android.ui.reader.discover.ReaderNavigationEvents
import org.wordpress.android.ui.reader.discover.ReaderNavigationEvents.OpenEditorForReblog
import org.wordpress.android.ui.reader.discover.ReaderNavigationEvents.ShowBlogPreview
import org.wordpress.android.ui.reader.discover.ReaderNavigationEvents.ShowBookmarkedSavedOnlyLocallyDialog
import org.wordpress.android.ui.reader.discover.ReaderNavigationEvents.ShowBookmarkedTab
import org.wordpress.android.ui.reader.discover.ReaderPostCardAction.PrimaryAction
import org.wordpress.android.ui.reader.discover.ReaderPostCardAction.SecondaryAction
import org.wordpress.android.ui.reader.discover.ReaderPostCardActionType
import org.wordpress.android.ui.reader.utils.FeaturedImageUtils
import org.wordpress.android.ui.reader.utils.ReaderUtils
import org.wordpress.android.ui.reader.utils.ReaderUtilsWrapper
import org.wordpress.android.ui.reader.utils.ReaderVideoUtils
import org.wordpress.android.ui.reader.viewmodels.ReaderPostDetailViewModel
import org.wordpress.android.ui.reader.viewmodels.ReaderPostDetailViewModel.CommentsEntryUiState
import org.wordpress.android.ui.reader.viewmodels.ReaderPostDetailViewModel.ReaderPostDetailsUiState
import org.wordpress.android.ui.reader.views.ReaderIconCountView
import org.wordpress.android.ui.reader.views.ReaderPostDetailsHeaderViewUiStateBuilder
import org.wordpress.android.ui.reader.views.ReaderWebView
import org.wordpress.android.ui.reader.views.ReaderWebView.ReaderCustomViewListener
import org.wordpress.android.ui.reader.views.ReaderWebView.ReaderWebViewPageFinishedListener
import org.wordpress.android.ui.reader.views.ReaderWebView.ReaderWebViewUrlClickListener
import org.wordpress.android.ui.utils.UiHelpers
import org.wordpress.android.util.AniUtils
import org.wordpress.android.util.AppLog
import org.wordpress.android.util.AppLog.T
import org.wordpress.android.util.AppLog.T.READER
import org.wordpress.android.util.DisplayUtils
import org.wordpress.android.util.HtmlUtils
import org.wordpress.android.util.NetworkUtils
import org.wordpress.android.util.PermissionUtils
import org.wordpress.android.util.StringUtils
import org.wordpress.android.util.ToastUtils
import org.wordpress.android.util.UrlUtils
import org.wordpress.android.util.WPPermissionUtils.READER_FILE_DOWNLOAD_PERMISSION_REQUEST_CODE
import org.wordpress.android.util.WPSwipeToRefreshHelper.buildSwipeToRefreshHelper
import org.wordpress.android.util.WPUrlUtils
import org.wordpress.android.util.analytics.AnalyticsUtils
import org.wordpress.android.util.getColorFromAttribute
import org.wordpress.android.util.helpers.SwipeToRefreshHelper
import org.wordpress.android.util.image.ImageManager
import org.wordpress.android.util.image.ImageType.PHOTO
import org.wordpress.android.util.isDarkTheme
import org.wordpress.android.util.setVisible
import org.wordpress.android.util.widgets.CustomSwipeRefreshLayout
import org.wordpress.android.widgets.WPScrollView
import org.wordpress.android.widgets.WPSnackbar
import org.wordpress.android.widgets.WPTextView
import java.util.EnumSet
import javax.inject.Inject

class ReaderPostDetailFragment : ViewPagerFragment(),
        WPMainActivity.OnActivityBackPressedListener,
        ReaderCustomViewListener,
        ReaderWebViewPageFinishedListener,
        ReaderWebViewUrlClickListener,
        PrivateAtCookieProgressDialogOnDismissListener,
        ReaderInterfaces.AutoHideToolbarListener {
    private var postId: Long = 0
    private var blogId: Long = 0
    private var directOperation: DirectOperation? = null
    private var commentId: Int = 0
    private var isFeed: Boolean = false
    private var interceptedUri: String? = null
    private var post: ReaderPost? = null
    private var renderer: ReaderPostRenderer? = null
    private var postListType: ReaderPostListType = ReaderTypes.DEFAULT_POST_LIST_TYPE

    private val postHistory = ReaderPostHistory()

    private var bookmarksSavedLocallyDialog: AlertDialog? = null
    private var moreMenuPopup: ListPopupWindow? = null
    private lateinit var swipeToRefreshHelper: SwipeToRefreshHelper
    private lateinit var scrollView: WPScrollView
    private lateinit var layoutFooter: ViewGroup
    private lateinit var readerWebView: ReaderWebView

    private lateinit var signInButton: WPTextView
    private lateinit var readerBookmarkButton: ImageView
    private lateinit var featuredImageView: ImageView

    private lateinit var appBar: AppBarLayout
    private lateinit var toolBar: Toolbar

    private var postSlugsResolutionUnderway: Boolean = false
    private var hasAlreadyUpdatedPost: Boolean = false
    private var hasAlreadyRequestedPost: Boolean = false
    private var isWebViewPaused: Boolean = false

    private var errorMessage: String? = null

    private var fileForDownload: String? = null

    private lateinit var viewModel: ReaderPostDetailViewModel

    @Inject internal lateinit var accountStore: AccountStore
    @Inject internal lateinit var siteStore: SiteStore
    @Inject internal lateinit var dispatcher: Dispatcher
    @Inject internal lateinit var readerFileDownloadManager: ReaderFileDownloadManager
    @Inject internal lateinit var featuredImageUtils: FeaturedImageUtils
    @Inject internal lateinit var privateAtomicCookie: PrivateAtomicCookie
    @Inject internal lateinit var readerCssProvider: ReaderCssProvider
    @Inject internal lateinit var imageManager: ImageManager
    @Inject lateinit var postDetailsHeaderViewUiStateBuilder: ReaderPostDetailsHeaderViewUiStateBuilder
    @Inject lateinit var readerUtilsWrapper: ReaderUtilsWrapper
    @Inject lateinit var viewModelFactory: Factory
    @Inject lateinit var uiHelpers: UiHelpers

    private val mSignInClickListener = View.OnClickListener {
        EventBus.getDefault()
                .post(ReaderEvents.DoSignIn())
    }

    /*
     * AsyncTask to retrieve this post from SQLite and display it
     */
    private var isPostTaskRunning = false

    val isCustomViewShowing: Boolean
        get() = view != null && readerWebView.isCustomViewShowing

    private val appBarLayoutOffsetChangedListener = AppBarLayout.OnOffsetChangedListener {
        appBarLayout, verticalOffset ->
        val collapsingToolbarLayout = appBarLayout
                .findViewById<CollapsingToolbarLayout>(R.id.collapsing_toolbar)
        val toolbar = appBarLayout.findViewById<Toolbar>(R.id.toolbar_main)

        context?.let { context ->
            val menu: Menu = toolbar.menu
            val menuBrowse: MenuItem? = menu.findItem(R.id.menu_browse)
            val menuShare: MenuItem? = menu.findItem(R.id.menu_share)
            val menuMore: MenuItem? = menu.findItem(R.id.menu_more)

            val collapsingToolbarHeight = collapsingToolbarLayout.height
            val isCollapsed = (collapsingToolbarHeight + verticalOffset) <=
                    collapsingToolbarLayout.scrimVisibleHeightTrigger
            val isDarkTheme = context.resources.configuration.isDarkTheme()

            val colorAttr = if (isCollapsed || isDarkTheme) {
                R.attr.colorOnSurface
            } else {
                R.attr.colorSurface
            }
            val color = context.getColorFromAttribute(colorAttr)
            val colorFilter = BlendModeColorFilterCompat
                    .createBlendModeColorFilterCompat(color, BlendModeCompat.SRC_ATOP)

            toolbar.setTitleTextColor(color)
            toolbar.navigationIcon?.colorFilter = colorFilter

            menuBrowse?.icon?.colorFilter = colorFilter
            menuShare?.icon?.colorFilter = colorFilter
            menuMore?.icon?.colorFilter = colorFilter
        }
    }

    override fun onCreate(savedInstanceState: Bundle?) {
        super.onCreate(savedInstanceState)
        (requireActivity().application as WordPress).component().inject(this)
        if (savedInstanceState != null) {
            postHistory.restoreInstance(savedInstanceState)
        }
    }

    override fun setArguments(args: Bundle?) {
        super.setArguments(args)
        if (args != null) {
            isFeed = args.getBoolean(ReaderConstants.ARG_IS_FEED)
            blogId = args.getLong(ReaderConstants.ARG_BLOG_ID)
            postId = args.getLong(ReaderConstants.ARG_POST_ID)
            directOperation = args.getSerializable(ReaderConstants.ARG_DIRECT_OPERATION) as? DirectOperation
            commentId = args.getInt(ReaderConstants.ARG_COMMENT_ID)
            interceptedUri = args.getString(ReaderConstants.ARG_INTERCEPTED_URI)
            if (args.containsKey(ReaderConstants.ARG_POST_LIST_TYPE)) {
                this.postListType = args.getSerializable(ReaderConstants.ARG_POST_LIST_TYPE) as ReaderPostListType
            }
            postSlugsResolutionUnderway = args.getBoolean(ReaderConstants.KEY_POST_SLUGS_RESOLUTION_UNDERWAY)
        }
    }

    override fun getScrollableViewForUniqueIdProvision(): View? {
        return scrollView
    }

    override fun onCreateView(
        inflater: LayoutInflater,
        container: ViewGroup?,
        savedInstanceState: Bundle?
    ): View? {
        val view = inflater.inflate(R.layout.reader_fragment_post_detail, container, false)

        val swipeRefreshLayout = view.findViewById<CustomSwipeRefreshLayout>(R.id.swipe_to_refresh)

        // this fragment hides/shows toolbar with scrolling, which messes up ptr animation position
        // so we have to set it manually
        val swipeToRefreshOffset = resources.getDimensionPixelSize(R.dimen.toolbar_content_offset)
        swipeRefreshLayout.setProgressViewOffset(false, 0, swipeToRefreshOffset)

        swipeToRefreshHelper = buildSwipeToRefreshHelper(
                swipeRefreshLayout
        ) {
            if (isAdded) {
                updatePost()
            }
        }

        scrollView = view.findViewById(R.id.scroll_view_reader)

        appBar = view.findViewById(R.id.appbar_with_collapsing_toolbar_layout)
        toolBar = appBar.findViewById(R.id.toolbar_main)

        if (activity is ReaderPostPagerActivity) {
            toolBar.setVisible(true)
            appBar.addOnOffsetChangedListener(appBarLayoutOffsetChangedListener)

            (activity as AppCompatActivity).setSupportActionBar(toolBar)
            (activity as AppCompatActivity).supportActionBar?.setDisplayShowTitleEnabled(false)

            // Fixes collapsing toolbar layout being obscured by the status bar when drawn behind it
            ViewCompat.setOnApplyWindowInsetsListener(appBar) { v: View, insets: WindowInsetsCompat ->
                val insetTop = insets.systemWindowInsetTop
                if (insetTop > 0) {
                    toolBar.setPadding(0, insetTop, 0, 0)
                }
                insets.consumeSystemWindowInsets()
            }

            // Fixes viewpager not displaying menu items for first fragment
            toolBar.inflateMenu(R.menu.reader_detail)

            toolBar.setNavigationIcon(R.drawable.ic_arrow_back_white_24dp)
            toolBar.setNavigationOnClickListener { requireActivity().onBackPressed() }

            featuredImageView = appBar.findViewById(R.id.featured_image)
            featuredImageView.setOnClickListener { showFullScreen() }
        } else {
            toolBar.setVisible(false)
        }

        layoutFooter = view.findViewById(R.id.layout_post_detail_footer)

        val elevationOverlayProvider = ElevationOverlayProvider(layoutFooter.context)
        val appbarElevation = resources.getDimension(R.dimen.appbar_elevation)
        val elevatedSurfaceColor = elevationOverlayProvider.compositeOverlayWithThemeSurfaceColorIfNeeded(
                appbarElevation
        )
        layoutFooter.setBackgroundColor(elevatedSurfaceColor)

        // setup the ReaderWebView
        readerWebView = view.findViewById(R.id.reader_webview)
        readerWebView.setCustomViewListener(this)
        readerWebView.setUrlClickListener(this)
        readerWebView.setPageFinishedListener(this)

        // hide footer and scrollView until the post is loaded
        layoutFooter.visibility = View.INVISIBLE
        scrollView.visibility = View.INVISIBLE

        signInButton = view.findViewById(R.id.nux_sign_in_button)
        signInButton.setOnClickListener(mSignInClickListener)

        readerBookmarkButton = view.findViewById(R.id.bookmark)

        val progress = view.findViewById<ProgressBar>(R.id.progress_loading)
        if (postSlugsResolutionUnderway) {
            progress.visibility = View.VISIBLE
        }

        showPost()

        return view
    }

    override fun onViewCreated(view: View, savedInstanceState: Bundle?) {
        super.onViewCreated(view, savedInstanceState)
        initViewModel()
    }

    private fun initViewModel() {
        viewModel = ViewModelProviders.of(this, viewModelFactory).get(ReaderPostDetailViewModel::class.java)

        viewModel.uiState.observe(
                viewLifecycleOwner,
                Observer<ReaderPostDetailsUiState> { state ->
                    header_view.updatePost(state.headerUiState)
                    showOrHideMoreMenu(state)

                    updateActionButton(state.postId, state.blogId, state.actions.likeAction, count_likes)
                    updateActionButton(state.postId, state.blogId, state.actions.reblogAction, reblog)
                    updateActionButton(state.postId, state.blogId, state.actions.commentsAction, count_comments)
                    updateActionButton(state.postId, state.blogId, state.actions.bookmarkAction, bookmark)

                    updateCommentsEntryView(state.postId, state.blogId, state.commentsEntrySection)
                }
        )

        viewModel.refreshPost.observe(viewLifecycleOwner, Observer { // Do nothing
        }
        )

        viewModel.snackbarEvents.observe(viewLifecycleOwner, Observer {
            it?.applyIfNotHandled {
                showSnackbar()
            }
        }
        )

        viewModel.navigationEvents.observe(viewLifecycleOwner, Observer {
            it.applyIfNotHandled {
                when (this) {
                    is ReaderNavigationEvents.ShowPostsByTag -> {
                        ReaderActivityLauncher.showReaderTagPreview(context, this.tag)
                    }
                    is ShowBlogPreview -> ReaderActivityLauncher.showReaderBlogOrFeedPreview(
                            context,
                            this.siteId,
                            this.feedId
                    )
                    is ReaderNavigationEvents.SharePost -> ReaderActivityLauncher.sharePost(context, post)
                    is ReaderNavigationEvents.OpenPost -> ReaderActivityLauncher.openPost(context, post)
                    is ReaderNavigationEvents.ShowReportPost -> {
                        ReaderActivityLauncher.openUrl(
                                context,
                                readerUtilsWrapper.getReportPostUrl(url),
                                OpenUrlType.INTERNAL
                        )
                    }
                    is ReaderNavigationEvents.ShowReaderComments -> {
                        ReaderActivityLauncher.showReaderComments(context, blogId, postId)
                    }
                    is ReaderNavigationEvents.ShowNoSitesToReblog -> {
                        ReaderActivityLauncher.showNoSiteToReblog(activity)
                    }
                    is ReaderNavigationEvents.ShowSitePickerForResult -> {
                        ActivityLauncher
                                .showSitePickerForResult(this@ReaderPostDetailFragment, this.preselectedSite, this.mode)
                    }
                    is OpenEditorForReblog -> {
                        ActivityLauncher.openEditorForReblog(activity, this.site, this.post, this.source)
                    }
                    is ShowBookmarkedTab -> {
                        ActivityLauncher.viewSavedPostsListInReader(activity)
                    }
                    is ShowBookmarkedSavedOnlyLocallyDialog -> {
                        showBookmarkSavedLocallyDialog(this)
                    }
                }
            }
        })
        viewModel.start()
    }

    private fun updateActionButton(postId: Long, blogId: Long, state: PrimaryAction, view: View) {
        if (view is ReaderIconCountView) {
            view.setCount(state.count)
        }
        view.isEnabled = state.isEnabled
        view.isSelected = state.isSelected
        view.contentDescription = state.contentDescription?.let { uiHelpers.getTextOfUiString(view.context, it) }
        view.setOnClickListener { state.onClicked?.invoke(postId, blogId, state.type) }
    }

    private fun updateCommentsEntryView(postId: Long, blogId: Long, state: CommentsEntryUiState) {
        layout_post_detail_comments_entry.setVisible(state.isVisible)
        comments_label.text = uiHelpers.getTextOfUiString(comments_label.context, state.labelText)
        comments_action.text = uiHelpers.getTextOfUiString(comments_action.context, state.actionText)
        comments_action.setOnClickListener { state.onClicked?.invoke(postId, blogId, state.type) }
    }

    private fun showBookmarkSavedLocallyDialog(bookmarkDialog: ShowBookmarkedSavedOnlyLocallyDialog) {
        if (bookmarksSavedLocallyDialog == null) {
            MaterialAlertDialogBuilder(requireActivity())
                    .setTitle(getString(bookmarkDialog.title))
                    .setMessage(getString(bookmarkDialog.message))
                    .setPositiveButton(getString(bookmarkDialog.buttonLabel)) { _, _ ->
                        bookmarkDialog.okButtonAction.invoke()
                    }
                    .setOnDismissListener {
                        bookmarksSavedLocallyDialog = null
                    }
                    .setCancelable(false)
                    .create()
                    .let {
                        bookmarksSavedLocallyDialog = it
                        it.show()
                    }
        }
    }

    private fun showOrHideMoreMenu(
        state: ReaderPostDetailsUiState
    ) {
        val moreMenu: View? = toolBar.findViewById(R.id.menu_more)
        moreMenu?.let {
            state.moreMenuItems?.let {
                if (moreMenuPopup == null) {
                    createMoreMenuPopup(it, moreMenu)
                }
                moreMenuPopup?.show()
            } ?: moreMenuPopup?.dismiss()
        }
    }

<<<<<<< HEAD
    private fun createAndShowMoreMenu(actions: List<SecondaryAction>, v: View) {
        AnalyticsTracker.track(Stat.READER_ARTICLE_DETAIL_MORE_TAPPED)
=======
    private fun createMoreMenuPopup(actions: List<SecondaryAction>, v: View) {
        // TODO: ashiagr Add Tracks
>>>>>>> dd4ee4b5
        moreMenuPopup = ListPopupWindow(v.context)
        moreMenuPopup?.let {
            it.width = v.context.resources.getDimensionPixelSize(R.dimen.menu_item_width)
            it.setAdapter(ReaderMenuAdapter(v.context, uiHelpers, actions))
            it.setDropDownGravity(Gravity.END)
            it.anchorView = v
            it.isModal = true
            it.setOnItemClickListener { _, _, position, _ ->
                viewModel.onMoreMenuItemClicked(actions[position].type)
            }
            it.setOnDismissListener {
                viewModel.onMoreMenuDismissed()
                moreMenuPopup = null
            }
        }
    }

    private fun SnackbarMessageHolder.showSnackbar() {
        val snackbar = WPSnackbar.make(
                layout_post_detail_container,
                uiHelpers.getTextOfUiString(requireContext(), this.message),
                Snackbar.LENGTH_LONG
        )
        if (this.buttonTitle != null) {
            snackbar.setAction(uiHelpers.getTextOfUiString(requireContext(), this.buttonTitle)) {
                this.buttonAction.invoke()
            }
        }
        snackbar.show()
    }

    override fun onDestroy() {
        super.onDestroy()
        if (view != null) {
            readerWebView.destroy()
        }
        bookmarksSavedLocallyDialog?.dismiss()
        moreMenuPopup?.dismiss()
    }

    private fun hasPost(): Boolean {
        return post != null
    }

    override fun onCreateOptionsMenu(menu: Menu, inflater: MenuInflater) {
        super.onCreateOptionsMenu(menu, inflater)
        menu.clear()
        inflater.inflate(R.menu.reader_detail, menu)
    }

    override fun onPrepareOptionsMenu(menu: Menu) {
        super.onPrepareOptionsMenu(menu)

        // browse & share require the post to have a URL (some feed-based posts don't have one)
        val postHasUrl = hasPost() && post!!.hasUrl()
        val mnuBrowse = menu.findItem(R.id.menu_browse)
        if (mnuBrowse != null) {
            mnuBrowse.isVisible = postHasUrl || interceptedUri != null
        }
        val mnuShare = menu.findItem(R.id.menu_share)
        if (mnuShare != null) {
            mnuShare.isVisible = postHasUrl
        }
    }

    override fun onOptionsItemSelected(item: MenuItem): Boolean {
        when (item.itemId) {
            R.id.menu_browse -> {
                if (hasPost()) {
                    AnalyticsTracker.track(Stat.READER_ARTICLE_VISITED)
                    ReaderActivityLauncher.openPost(context, post)
                } else if (interceptedUri != null) {
                    AnalyticsUtils.trackWithInterceptedUri(
                            DEEP_LINKED_FALLBACK,
                            interceptedUri
                    )
                    ReaderActivityLauncher.openUrl(activity, interceptedUri, OpenUrlType.EXTERNAL)
                    requireActivity().finish()
                }
                return true
            }
            R.id.menu_share -> {
                AnalyticsTracker.track(SHARED_ITEM)
                ReaderActivityLauncher.sharePost(context, post)
                return true
            }
            R.id.menu_more -> {
                viewModel.onMoreButtonClicked()
                return true
            }
            else -> return super.onOptionsItemSelected(item)
        }
    }

    override fun onSaveInstanceState(outState: Bundle) {
        outState.putBoolean(ReaderConstants.ARG_IS_FEED, isFeed)
        outState.putLong(ReaderConstants.ARG_BLOG_ID, blogId)
        outState.putLong(ReaderConstants.ARG_POST_ID, postId)
        outState.putSerializable(ReaderConstants.ARG_DIRECT_OPERATION, directOperation)
        outState.putInt(ReaderConstants.ARG_COMMENT_ID, commentId)

        outState.putString(ReaderConstants.ARG_INTERCEPTED_URI, interceptedUri)
        outState.putBoolean(
                ReaderConstants.KEY_POST_SLUGS_RESOLUTION_UNDERWAY,
                postSlugsResolutionUnderway
        )
        outState.putBoolean(ReaderConstants.KEY_ALREADY_UPDATED, hasAlreadyUpdatedPost)
        outState.putBoolean(ReaderConstants.KEY_ALREADY_REQUESTED, hasAlreadyRequestedPost)

        outState.putSerializable(
                ReaderConstants.ARG_POST_LIST_TYPE,
                this.postListType
        )

        postHistory.saveInstance(outState)

        if (!errorMessage.isNullOrEmpty()) {
            outState.putString(ReaderConstants.KEY_ERROR_MESSAGE, errorMessage)
        }

        super.onSaveInstanceState(outState)
    }

    override fun onActivityCreated(savedInstanceState: Bundle?) {
        super.onActivityCreated(savedInstanceState)
        setHasOptionsMenu(true)
        restoreState(savedInstanceState)
    }

    private fun restoreState(savedInstanceState: Bundle?) {
        savedInstanceState?.let {
            isFeed = it.getBoolean(ReaderConstants.ARG_IS_FEED)
            blogId = it.getLong(ReaderConstants.ARG_BLOG_ID)
            postId = it.getLong(ReaderConstants.ARG_POST_ID)
            directOperation = it
                    .getSerializable(ReaderConstants.ARG_DIRECT_OPERATION) as? DirectOperation
            commentId = it.getInt(ReaderConstants.ARG_COMMENT_ID)
            interceptedUri = it.getString(ReaderConstants.ARG_INTERCEPTED_URI)
            postSlugsResolutionUnderway = it.getBoolean(ReaderConstants.KEY_POST_SLUGS_RESOLUTION_UNDERWAY)
            hasAlreadyUpdatedPost = it.getBoolean(ReaderConstants.KEY_ALREADY_UPDATED)
            hasAlreadyRequestedPost = it.getBoolean(ReaderConstants.KEY_ALREADY_REQUESTED)
            if (it.containsKey(ReaderConstants.ARG_POST_LIST_TYPE)) {
                this.postListType = it.getSerializable(ReaderConstants.ARG_POST_LIST_TYPE) as ReaderPostListType
            }
            if (it.containsKey(ReaderConstants.KEY_ERROR_MESSAGE)) {
                errorMessage = it.getString(ReaderConstants.KEY_ERROR_MESSAGE)
            }
        }
    }

    override fun onStart() {
        super.onStart()
        dispatcher.register(this)
        EventBus.getDefault().register(this)
        activity?.registerReceiver(
                readerFileDownloadManager,
                IntentFilter(DownloadManager.ACTION_DOWNLOAD_COMPLETE)
        )
    }

    override fun onStop() {
        super.onStop()
        dispatcher.unregister(this)
        EventBus.getDefault().unregister(this)
        activity?.unregisterReceiver(readerFileDownloadManager)
    }

    /*
     * called by the activity when user hits the back button - returns true if the back button
     * is handled here and should be ignored by the activity
     */
    override fun onActivityBackPressed(): Boolean {
        return goBackInPostHistory()
    }

    /*
     * replace the current post with the passed one
     */
    private fun replacePost(blogId: Long, postId: Long, clearCommentOperation: Boolean) {
        isFeed = false
        this.blogId = blogId
        this.postId = postId

        if (clearCommentOperation) {
            directOperation = null
            commentId = 0
        }

        hasAlreadyRequestedPost = false
        hasAlreadyUpdatedPost = false

        // clear the webView - otherwise it will remain scrolled to where the user scrolled to
        readerWebView.clearContent()

        // now show the passed post
        showPost()
    }

    /*
     * if the fragment is maintaining a backstack of posts, navigate to the previous one
     */
    fun goBackInPostHistory(): Boolean {
        return if (!postHistory.isEmpty()) {
            val ids = postHistory.pop()
            replacePost(ids.blogId, ids.postId, true)
            true
        } else {
            false
        }
    }

    /*
     * get the latest version of this post
     */
    private fun updatePost() {
        if (!hasPost() || !post!!.isWP) {
            setRefreshing(false)
            return
        }

        val resultListener = ReaderActions.UpdateResultListener { result ->
            val post = this.post
            if (isAdded && post != null) {
                // if the post has changed, reload it from the db and update the like/comment counts
                if (result.isNewOrChanged) {
                    this.post = ReaderPostTable.getBlogPost(post.blogId, post.postId, false)
                    this.post?.let {
                        viewModel.onUpdatePost(it)
                    }
                }

                setRefreshing(false)

                if (directOperation != null && directOperation == POST_LIKE) {
                    doLikePost()
                }
            }
        }
        ReaderPostActions.updatePost(post!!, resultListener)
    }

    private fun doLikePost() {
        if (!isAdded) {
            return
        }

        if (!accountStore.hasAccessToken()) {
            WPSnackbar.make(
                    requireView(), R.string.reader_snackbar_err_cannot_like_post_logged_out,
                    Snackbar.LENGTH_INDEFINITE
            ).setAction(R.string.sign_in, mSignInClickListener).show()
            return
        }

        post?.let {
            if (!it.canLikePost()) {
                ToastUtils.showToast(activity, R.string.reader_toast_err_cannot_like_post)
                return
            }

            if (!it.isLikedByCurrentUser) {
                viewModel.onButtonClicked(it.postId, it.blogId, ReaderPostCardActionType.LIKE)
            }
        }
    }

    override fun onActivityResult(requestCode: Int, resultCode: Int, data: Intent?) {
        super.onActivityResult(requestCode, resultCode, data)
        when (requestCode) {
            RequestCodes.SITE_PICKER -> {
                if (resultCode == Activity.RESULT_OK) {
                    val siteLocalId = data?.getIntExtra(SitePickerActivity.KEY_LOCAL_ID, -1) ?: -1
                    viewModel.onReblogSiteSelected(siteLocalId)
                }
            }
        }
    }

    private fun showPhotoViewer(
        imageUrl: String,
        sourceView: View,
        startX: Int,
        startY: Int
    ): Boolean {
        if (!isAdded || imageUrl.isEmpty()) {
            return false
        }

        // make sure this is a valid web image (could be file: or data:)
        if (!imageUrl.startsWith("http")) {
            return false
        }

        val postContent = post?.text
        val isPrivatePost = post?.isPrivate == true
        val options = EnumSet.noneOf(PhotoViewerOption::class.java)
        if (isPrivatePost) {
            options.add(IS_PRIVATE_IMAGE)
        }

        ReaderActivityLauncher.showReaderPhotoViewer(
                activity,
                imageUrl,
                postContent,
                sourceView,
                options,
                startX,
                startY
        )

        return true
    }

    /*
     * called when the post doesn't exist in local db, need to get it from server
     */
    private fun requestPost() {
        val progress = requireView().findViewById<ProgressBar>(R.id.progress_loading)
        progress.visibility = View.VISIBLE
        progress.bringToFront()

        val listener = object : ReaderActions.OnRequestListener {
            override fun onSuccess() {
                hasAlreadyRequestedPost = true
                if (isAdded) {
                    progress.visibility = View.GONE
                    showPost()
                    EventBus.getDefault().post(ReaderEvents.SinglePostDownloaded())
                }
            }

            override fun onFailure(statusCode: Int) {
                hasAlreadyRequestedPost = true
                if (isAdded) {
                    progress.visibility = View.GONE
                    onRequestFailure(statusCode)
                }
            }
        }

        if (isFeed) {
            ReaderPostActions.requestFeedPost(blogId, postId, listener)
        } else {
            ReaderPostActions.requestBlogPost(blogId, postId, listener)
        }
    }

    /*
     * post slugs resolution to IDs has completed
     */
    @Subscribe(threadMode = ThreadMode.MAIN)
    fun onEventMainThread(event: ReaderEvents.PostSlugsRequestCompleted) {
        postSlugsResolutionUnderway = false

        if (!isAdded) {
            return
        }

        val progress = requireView().findViewById<ProgressBar>(R.id.progress_loading)
        progress.visibility = View.GONE

        if (event.statusCode == 200) {
            replacePost(event.blogId, event.postId, false)
        } else {
            onRequestFailure(event.statusCode)
        }
    }

    private fun onRequestFailure(statusCode: Int) {
        val errMsgResId: Int
        if (!NetworkUtils.isNetworkAvailable(activity)) {
            errMsgResId = R.string.no_network_message
        } else {
            when (statusCode) {
                401, 403 -> {
                    val offerSignIn = WPUrlUtils.isWordPressCom(interceptedUri) && !accountStore.hasAccessToken()

                    if (!offerSignIn) {
                        errMsgResId = if (interceptedUri == null)
                            R.string.reader_err_get_post_not_authorized
                        else
                            R.string.reader_err_get_post_not_authorized_fallback
                        signInButton.visibility = View.GONE
                    } else {
                        errMsgResId = if (interceptedUri == null)
                            R.string.reader_err_get_post_not_authorized_signin
                        else
                            R.string.reader_err_get_post_not_authorized_signin_fallback
                        signInButton.visibility = View.VISIBLE
                        AnalyticsUtils.trackWithReaderPostDetails(
                                READER_WPCOM_SIGN_IN_NEEDED,
                                post
                        )
                    }
                    AnalyticsUtils.trackWithReaderPostDetails(
                            READER_USER_UNAUTHORIZED,
                            post
                    )
                }
                404 -> errMsgResId = R.string.reader_err_get_post_not_found
                else -> errMsgResId = R.string.reader_err_get_post_generic
            }
        }
        showError(getString(errMsgResId))
    }

    /*
     * shows an error message in the middle of the screen - used when requesting post fails
     */
    private fun showError(errorMessage: String?) {
        if (!isAdded) {
            return
        }

        val txtError = requireView().findViewById<TextView>(R.id.text_error)
        txtError.text = errorMessage

        context?.let {
            val icon: Drawable? = try {
                ContextCompat.getDrawable(it, R.drawable.ic_notice_48dp)
            } catch (e: Resources.NotFoundException) {
                AppLog.e(READER, "Drawable not found. See issue #11576", e)
                null
            }
            icon?.let {
                txtError.setCompoundDrawablesRelativeWithIntrinsicBounds(null, icon, null, null)
            }
        }

        if (errorMessage == null) {
            txtError.visibility = View.GONE
        } else if (txtError.visibility != View.VISIBLE) {
            AniUtils.fadeIn(txtError, AniUtils.Duration.MEDIUM)
        }
        this.errorMessage = errorMessage
    }

    private fun showPost() {
        if (postSlugsResolutionUnderway) {
            AppLog.w(T.READER, "reader post detail > post request already running")
            return
        }

        if (isPostTaskRunning) {
            AppLog.w(T.READER, "reader post detail > show post task already running")
            return
        }

        ShowPostTask().executeOnExecutor(AsyncTask.THREAD_POOL_EXECUTOR)
    }

    @Subscribe(threadMode = ThreadMode.MAIN)
    fun onPrivateAtomicCookieFetched(event: OnPrivateAtomicCookieFetched) {
        if (!isAdded) {
            return
        }

        if (event.isError) {
            AppLog.e(
                    READER,
                    "Failed to load private AT cookie. $event.error.type - $event.error.message"
            )
            WPSnackbar.make(
                    requireView(),
                    R.string.media_accessing_failed,
                    Snackbar.LENGTH_LONG
            ).show()
        } else {
            CookieManager.getInstance().setCookie(
                    privateAtomicCookie.getDomain(), privateAtomicCookie.getCookieContent()
            )
        }

        PrivateAtCookieRefreshProgressDialog.dismissIfNecessary(fragmentManager)
        if (renderer != null) {
            renderer!!.beginRender()
        }
    }

    override fun onCookieProgressDialogCancelled() {
        if (!isAdded) {
            return
        }

        WPSnackbar.make(
                requireView(),
                R.string.media_accessing_failed,
                Snackbar.LENGTH_LONG
        ).show()
        if (renderer != null) {
            renderer!!.beginRender()
        }
    }

    // TODO replace this inner async task with a coroutine
    @SuppressLint("StaticFieldLeak")
    private inner class ShowPostTask : AsyncTask<Void, Void, Boolean>() {
        override fun onPreExecute() {
            isPostTaskRunning = true
        }

        override fun onCancelled() {
            isPostTaskRunning = false
        }

        override fun doInBackground(vararg params: Void): Boolean? {
            post = if (isFeed)
                ReaderPostTable.getFeedPost(blogId, postId, false)
            else
                ReaderPostTable.getBlogPost(blogId, postId, false)
            if (post == null) {
                return false
            }

            // "discover" Editor Pick posts should open the original (source) post
            if (post!!.isDiscoverPost) {
                val discoverData = post!!.discoverData
                if (discoverData != null &&
                        discoverData.discoverType == ReaderPostDiscoverData.DiscoverType.EDITOR_PICK &&
                        discoverData.blogId != 0L &&
                        discoverData.postId != 0L
                ) {
                    isFeed = false
                    blogId = discoverData.blogId
                    postId = discoverData.postId
                    post = ReaderPostTable.getBlogPost(blogId, postId, false)
                    if (post == null) {
                        return false
                    }
                }
            }

            return true
        }

        override fun onPostExecute(result: Boolean) {
            isPostTaskRunning = false

            if (!isAdded) {
                return
            }

            // make sure options menu reflects whether we now have a post
            activity!!.invalidateOptionsMenu()

            if (!result) {
                // post couldn't be loaded which means it doesn't exist in db, so request it from
                // the server if it hasn't already been requested
                if (!hasAlreadyRequestedPost) {
                    AppLog.i(T.READER, "reader post detail > post not found, requesting it")
                    requestPost()
                } else if (!TextUtils.isEmpty(errorMessage)) {
                    // post has already been requested and failed, so restore previous error message
                    showError(errorMessage)
                }
                return
            } else {
                showError(null)
            }

            if (directOperation != null) {
                when (directOperation) {
                    COMMENT_JUMP, COMMENT_REPLY, COMMENT_LIKE -> {
                        ReaderActivityLauncher.showReaderComments(
                                activity, post!!.blogId, post!!.postId,
                                directOperation, commentId.toLong(), interceptedUri
                        )
                        activity?.finish()
                        activity?.overridePendingTransition(0, 0)
                        return
                    }
                    POST_LIKE -> {
                    }
                }
                // Liking needs to be handled "later" after the post has been updated from the server so,
                // nothing special to do here
            }

            AnalyticsUtils.trackWithReaderPostDetails(
                    READER_ARTICLE_RENDERED,
                    post
            )

            readerWebView.setIsPrivatePost(post!!.isPrivate)
            readerWebView.setBlogSchemeIsHttps(UrlUtils.isHttps(post!!.blogUrl))

            // scrollView was hidden in onCreateView, show it now that we have the post
            scrollView.visibility = View.VISIBLE

            post?.let {
                if (featuredImageUtils.shouldAddFeaturedImage(it)) {
                    val displayWidth = DisplayUtils.getDisplayPixelWidth(context)
                    val imageUrl = ReaderUtils.getResizedImageUrl(
                            it.featuredImage,
                            displayWidth,
                            0,
                            it.isPrivate,
                            it.isPrivateAtomic
                    )

                    val displayHeight = DisplayUtils.getDisplayPixelHeight(requireContext())
                    val imageHeight = (displayHeight * FEATURED_IMAGE_HEIGHT_PERCENT).toInt()
                    featuredImageView.layoutParams.height = imageHeight

                    imageManager.load(
                            featuredImageView,
                            PHOTO,
                            imageUrl,
                            CENTER_CROP
                    )
                }
            }

            // render the post in the webView
            renderer = ReaderPostRenderer(readerWebView, post, featuredImageUtils, readerCssProvider)

            // if the post is from private atomic site postpone render until we have a special access cookie
            if (post!!.isPrivateAtomic && privateAtomicCookie.isCookieRefreshRequired()) {
                PrivateAtCookieRefreshProgressDialog.showIfNecessary(fragmentManager, this@ReaderPostDetailFragment)
                dispatcher.dispatch(
                        SiteActionBuilder.newFetchPrivateAtomicCookieAction(
                                FetchPrivateAtomicCookiePayload(post!!.blogId)
                        )
                )
            } else if (post!!.isPrivateAtomic && privateAtomicCookie.exists()) {
                // make sure we add cookie to the cookie manager if it exists before starting render
                CookieManager.getInstance().setCookie(
                        privateAtomicCookie.getDomain(), privateAtomicCookie.getCookieContent()
                )
                renderer!!.beginRender()
            } else {
                renderer!!.beginRender()
            }

            // if we're showing just the excerpt, also show a footer which links to the full post
            if (post!!.shouldShowExcerpt()) {
                val excerptFooter = view!!.findViewById<ViewGroup>(R.id.excerpt_footer)
                excerptFooter.visibility = View.VISIBLE

                val blogName = "<font color='" + HtmlUtils.colorResToHtmlColor(
                        activity!!, R.color
                        .link_reader
                ) + "'>" + post!!.blogName + "</font>"
                val linkText = String.format(
                        WordPress.getContext().getString(R.string.reader_excerpt_link),
                        blogName
                )

                val txtExcerptFooter = excerptFooter.findViewById<TextView>(R.id.text_excerpt_footer)
                txtExcerptFooter.text = Html.fromHtml(linkText)

                txtExcerptFooter.setOnClickListener { v ->
                    ReaderActivityLauncher.openUrl(
                            v.context,
                            post!!.url
                    )
                }
            }

            post?.let {
                viewModel.onShowPost(it)
            }

            layoutFooter.visibility = View.VISIBLE
        }
    }

    /*
     * called by the web view when the content finishes loading - likes aren't displayed
     * until this is triggered, to avoid having them appear before the webView content
     */
    override fun onPageFinished(view: WebView, url: String?) {
        if (!isAdded) {
            return
        }

        if (url != null && url == "about:blank") {
            // brief delay before showing comments/likes to give page time to render
            view.postDelayed(Runnable {
                if (!isAdded) {
                    return@Runnable
                }
                if (!hasAlreadyUpdatedPost) {
                    hasAlreadyUpdatedPost = true
                    updatePost()
                }
            }, 300)
        } else {
            AppLog.w(T.READER, "reader post detail > page finished - " + url!!)
        }
    }

    /*
     * return the container view that should host the full screen video
     */
    override fun onRequestCustomView(): ViewGroup? {
        return if (isAdded) {
            requireView().findViewById<View>(R.id.layout_custom_view_container) as ViewGroup
        } else {
            null
        }
    }

    /*
     * return the container view that should be hidden when full screen video is shown
     */
    override fun onRequestContentView(): ViewGroup? {
        return if (isAdded) {
            requireView().findViewById<View>(R.id.layout_post_detail_container) as ViewGroup
        } else {
            null
        }
    }

    override fun onCustomViewShown() {
        // full screen video has just been shown so hide the AppBar
        onShowHideToolbar(false)
    }

    override fun onCustomViewHidden() {
        // user returned from full screen video so re-display the AppBar
        onShowHideToolbar(true)
    }

    fun hideCustomView() {
        if (view != null) {
            readerWebView.hideCustomView()
        }
    }

    override fun onUrlClick(url: String): Boolean {
        // if this is a "wordpress://blogpreview?" link, show blog preview for the blog - this is
        // used for Discover posts that highlight a blog
        if (ReaderUtils.isBlogPreviewUrl(url)) {
            val siteId = ReaderUtils.getBlogIdFromBlogPreviewUrl(url)
            if (siteId != 0L) {
                ReaderActivityLauncher.showReaderBlogPreview(activity, siteId)
            }
            return true
        }

        if (isFile(url)) {
            onFileDownloadClick(url)
        } else {
            val openUrlType = if (shouldOpenExternal(url)) OpenUrlType.EXTERNAL else OpenUrlType.INTERNAL
            ReaderActivityLauncher.openUrl(activity, url, openUrlType)
        }
        return true
    }

    override fun onPageJumpClick(pageJump: String?): Boolean {
        val wasJsEnabled = readerWebView.settings.javaScriptEnabled

        readerWebView.settings.javaScriptEnabled = true

        readerWebView.evaluateJavascript("document.getElementById('$pageJump').offsetTop") { result ->
            // Note that 'result' can be the string 'null' in case the page jump identifier is not found on page
            val offsetTop = StringUtils.stringToInt(result, -1)
            if (offsetTop >= 0) {
                val yOffset = (resources.displayMetrics.density * offsetTop).toInt()
                scrollView.smoothScrollTo(0, yOffset)
            } else {
                ToastUtils.showToast(activity, R.string.reader_toast_err_page_jump_not_found)
            }
        }

        readerWebView.settings.javaScriptEnabled = wasJsEnabled
        return true
    }

    /*
     * returns True if the passed URL should be opened in the external browser app
     */
    private fun shouldOpenExternal(url: String): Boolean {
        // open YouTube videos in external app so they launch the YouTube player
        if (ReaderVideoUtils.isYouTubeVideoLink(url)) {
            return true
        }

        // Open Stories links in external browser so they have more fullscreen play real estate
        if (Uri.parse(url).queryParameterNames.any { it.contains("wp-story") }) {
            return true
        }

        // if the mime type starts with "application" open it externally - this will either
        // open it in the associated app or the default browser (which will enable the user
        // to download it)
        return isFile(url)

        // open all other urls using an AuthenticatedWebViewActivity
    }

    private fun isFile(url: String): Boolean {
        val mimeType = UrlUtils.getUrlMimeType(url)
        return mimeType != null && mimeType.startsWith("application")
    }

    override fun onImageUrlClick(imageUrl: String, view: View, x: Int, y: Int): Boolean {
        return showPhotoViewer(imageUrl, view, x, y)
    }

    override fun onFileDownloadClick(fileUrl: String?): Boolean {
        return if (activity != null &&
                fileUrl != null &&
                PermissionUtils.checkAndRequestStoragePermission(
                        this,
                        READER_FILE_DOWNLOAD_PERMISSION_REQUEST_CODE
                )) {
            readerFileDownloadManager.downloadFile(fileUrl)
            true
        } else {
            fileForDownload = fileUrl
            false
        }
    }

    override fun onRequestPermissionsResult(
        requestCode: Int,
        permissions: Array<String>,
        grantResults: IntArray
    ) {
        val activity = activity
        if (activity != null &&
                requestCode == READER_FILE_DOWNLOAD_PERMISSION_REQUEST_CODE &&
                grantResults.isNotEmpty() &&
                grantResults[0] == PackageManager.PERMISSION_GRANTED) {
            readerFileDownloadManager.downloadFile(fileForDownload!!)
        }
        fileForDownload = null
    }

    fun pauseWebView() {
        if (view == null) {
            AppLog.w(T.READER, "reader post detail > attempt to pause null webView")
        } else if (!isWebViewPaused) {
            AppLog.d(T.READER, "reader post detail > pausing webView")
            readerWebView.hideCustomView()
            readerWebView.onPause()
            isWebViewPaused = true
        }
    }

    fun resumeWebViewIfPaused() {
        if (view == null) {
            AppLog.w(T.READER, "reader post detail > attempt to resume null webView")
        } else if (isWebViewPaused) {
            AppLog.d(T.READER, "reader post detail > resuming paused webView")
            readerWebView.onResume()
            isWebViewPaused = false
        }
    }

    private fun setRefreshing(refreshing: Boolean) {
        swipeToRefreshHelper.isRefreshing = refreshing
    }

    override fun onShowHideToolbar(show: Boolean) {
        if (isAdded) {
            AniUtils.animateTopBar(appBar, show)
        }
    }

    private fun showFullScreen() {
        post?.let {
            val site = siteStore.getSiteBySiteId(it.blogId)
            MediaPreviewActivity.showPreview(requireContext(), site, it.featuredImage)
        }
    }

    companion object {
        private const val FEATURED_IMAGE_HEIGHT_PERCENT = 0.4

        fun newInstance(blogId: Long, postId: Long): ReaderPostDetailFragment {
            return newInstance(false, blogId, postId, null, 0, null, null, false)
        }

        fun newInstance(
            isFeed: Boolean,
            blogId: Long,
            postId: Long,
            directOperation: DirectOperation?,
            commentId: Int,
            interceptedUri: String?,
            postListType: ReaderPostListType?,
            postSlugsResolutionUnderway: Boolean
        ): ReaderPostDetailFragment {
            AppLog.d(T.READER, "reader post detail > newInstance")

            val args = Bundle()
            args.putBoolean(ReaderConstants.ARG_IS_FEED, isFeed)
            args.putLong(ReaderConstants.ARG_BLOG_ID, blogId)
            args.putLong(ReaderConstants.ARG_POST_ID, postId)
            args.putSerializable(ReaderConstants.ARG_DIRECT_OPERATION, directOperation)
            args.putInt(ReaderConstants.ARG_COMMENT_ID, commentId)
            args.putString(ReaderConstants.ARG_INTERCEPTED_URI, interceptedUri)
            if (postListType != null) {
                args.putSerializable(ReaderConstants.ARG_POST_LIST_TYPE, postListType)
            }
            args.putBoolean(
                    ReaderConstants.KEY_POST_SLUGS_RESOLUTION_UNDERWAY,
                    postSlugsResolutionUnderway
            )

            val fragment = ReaderPostDetailFragment()
            fragment.arguments = args

            return fragment
        }
    }
}<|MERGE_RESOLUTION|>--- conflicted
+++ resolved
@@ -491,13 +491,8 @@
         }
     }
 
-<<<<<<< HEAD
-    private fun createAndShowMoreMenu(actions: List<SecondaryAction>, v: View) {
+    private fun createMoreMenuPopup(actions: List<SecondaryAction>, v: View) {
         AnalyticsTracker.track(Stat.READER_ARTICLE_DETAIL_MORE_TAPPED)
-=======
-    private fun createMoreMenuPopup(actions: List<SecondaryAction>, v: View) {
-        // TODO: ashiagr Add Tracks
->>>>>>> dd4ee4b5
         moreMenuPopup = ListPopupWindow(v.context)
         moreMenuPopup?.let {
             it.width = v.context.resources.getDimensionPixelSize(R.dimen.menu_item_width)
