package org.wordpress.android.ui.mediapicker.insert

import org.wordpress.android.fluxc.model.SiteModel
import org.wordpress.android.ui.mediapicker.MediaPickerSetup
import org.wordpress.android.ui.mediapicker.MediaPickerSetup.DataSource.DEVICE
import org.wordpress.android.ui.mediapicker.MediaPickerSetup.DataSource.GIF_LIBRARY
import org.wordpress.android.ui.mediapicker.MediaPickerSetup.DataSource.STOCK_LIBRARY
import org.wordpress.android.ui.mediapicker.MediaPickerSetup.DataSource.WP_LIBRARY
import org.wordpress.android.ui.mediapicker.insert.GifMediaInsertUseCase.GifMediaInsertUseCaseFactory
import org.wordpress.android.ui.mediapicker.insert.StockMediaInsertUseCase.StockMediaInsertUseCaseFactory
import javax.inject.Inject

class MediaInsertHandlerFactory
@Inject constructor(
<<<<<<< HEAD
    private val deviceListInsertUseCase: DeviceListInsertUseCase,
    private val stockMediaInsertUseCaseFactory: StockMediaInsertUseCaseFactory
) {
    fun build(mediaPickerSetup: MediaPickerSetup, siteModel: SiteModel?): MediaInsertHandler {
        return when (mediaPickerSetup.dataSource) {
            DEVICE -> deviceListInsertUseCase
=======
    private val deviceListInsertUseCaseFactory: DeviceListInsertUseCaseFactory,
    private val stockMediaInsertUseCaseFactory: StockMediaInsertUseCaseFactory,
    private val gifMediaInsertUseCaseFactory: GifMediaInsertUseCaseFactory
) {
    fun build(mediaPickerSetup: MediaPickerSetup, siteModel: SiteModel?): MediaInsertHandler {
        return when (mediaPickerSetup.primaryDataSource) {
            DEVICE -> deviceListInsertUseCaseFactory.build(mediaPickerSetup.queueResults)
>>>>>>> f4a65a52
            WP_LIBRARY -> DefaultMediaInsertUseCase
            STOCK_LIBRARY -> stockMediaInsertUseCaseFactory.build(requireNotNull(siteModel) {
                "Site is necessary when inserting into stock media library "
            })
            GIF_LIBRARY -> gifMediaInsertUseCaseFactory.build(requireNotNull(siteModel) {
                "Site is necessary when inserting into gif media library "
            })
        }.toMediaInsertHandler()
    }

    private fun MediaInsertUseCase.toMediaInsertHandler() = MediaInsertHandler(this)

    private object DefaultMediaInsertUseCase : MediaInsertUseCase
}<|MERGE_RESOLUTION|>--- conflicted
+++ resolved
@@ -2,6 +2,7 @@
 
 import org.wordpress.android.fluxc.model.SiteModel
 import org.wordpress.android.ui.mediapicker.MediaPickerSetup
+import org.wordpress.android.ui.mediapicker.insert.DeviceListInsertUseCase.DeviceListInsertUseCaseFactory
 import org.wordpress.android.ui.mediapicker.MediaPickerSetup.DataSource.DEVICE
 import org.wordpress.android.ui.mediapicker.MediaPickerSetup.DataSource.GIF_LIBRARY
 import org.wordpress.android.ui.mediapicker.MediaPickerSetup.DataSource.STOCK_LIBRARY
@@ -12,14 +13,6 @@
 
 class MediaInsertHandlerFactory
 @Inject constructor(
-<<<<<<< HEAD
-    private val deviceListInsertUseCase: DeviceListInsertUseCase,
-    private val stockMediaInsertUseCaseFactory: StockMediaInsertUseCaseFactory
-) {
-    fun build(mediaPickerSetup: MediaPickerSetup, siteModel: SiteModel?): MediaInsertHandler {
-        return when (mediaPickerSetup.dataSource) {
-            DEVICE -> deviceListInsertUseCase
-=======
     private val deviceListInsertUseCaseFactory: DeviceListInsertUseCaseFactory,
     private val stockMediaInsertUseCaseFactory: StockMediaInsertUseCaseFactory,
     private val gifMediaInsertUseCaseFactory: GifMediaInsertUseCaseFactory
@@ -27,7 +20,6 @@
     fun build(mediaPickerSetup: MediaPickerSetup, siteModel: SiteModel?): MediaInsertHandler {
         return when (mediaPickerSetup.primaryDataSource) {
             DEVICE -> deviceListInsertUseCaseFactory.build(mediaPickerSetup.queueResults)
->>>>>>> f4a65a52
             WP_LIBRARY -> DefaultMediaInsertUseCase
             STOCK_LIBRARY -> stockMediaInsertUseCaseFactory.build(requireNotNull(siteModel) {
                 "Site is necessary when inserting into stock media library "
