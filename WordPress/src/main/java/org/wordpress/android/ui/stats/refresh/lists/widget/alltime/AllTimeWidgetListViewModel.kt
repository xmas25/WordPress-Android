package org.wordpress.android.ui.stats.refresh.lists.widget.alltime

import androidx.annotation.LayoutRes
import kotlinx.coroutines.runBlocking
import org.wordpress.android.R
import org.wordpress.android.fluxc.model.stats.InsightsAllTimeModel
import org.wordpress.android.fluxc.store.SiteStore
import org.wordpress.android.fluxc.store.stats.insights.AllTimeInsightsStore
import org.wordpress.android.ui.prefs.AppPrefsWrapper
import org.wordpress.android.ui.stats.refresh.lists.widget.configuration.StatsColorSelectionViewModel.Color
import org.wordpress.android.ui.stats.refresh.utils.ONE_THOUSAND
import org.wordpress.android.ui.stats.refresh.utils.StatsUtils
import org.wordpress.android.viewmodel.ResourceProvider
import javax.inject.Inject

class AllTimeWidgetListViewModel
@Inject constructor(
    private val siteStore: SiteStore,
    private val allTimeStore: AllTimeInsightsStore,
    private val resourceProvider: ResourceProvider,
<<<<<<< HEAD
    private val statsUtils: StatsUtils
=======
    private val appPrefsWrapper: AppPrefsWrapper
>>>>>>> 5e17c663
) {
    private var siteId: Int? = null
    private var colorMode: Color = Color.LIGHT
    private var appWidgetId: Int? = null
    private val mutableData = mutableListOf<AllTimeItemUiModel>()
    val data: List<AllTimeItemUiModel> = mutableData
    fun start(siteId: Int, colorMode: Color, appWidgetId: Int) {
        this.siteId = siteId
        this.colorMode = colorMode
        this.appWidgetId = appWidgetId
    }

    fun onDataSetChanged(onError: (appWidgetId: Int) -> Unit) {
        siteId?.apply {
            val site = siteStore.getSiteByLocalId(this)
            if (site != null) {
                runBlocking {
                    allTimeStore.fetchAllTimeInsights(site)
                }
                allTimeStore.getAllTimeInsights(site)?.let { visitsAndViewsModel ->
                    val uiModels = buildListItemUiModel(visitsAndViewsModel, this)
                    if (uiModels != data) {
                        mutableData.clear()
                        mutableData.addAll(uiModels)
                        appWidgetId?.let {
                            appPrefsWrapper.setAppWidgetHasData(true, it)
                        }
                    }
                }
            } else {
                appWidgetId?.let { nonNullAppWidgetId ->
                    onError(nonNullAppWidgetId)
                }
            }
        }
    }

    private fun buildListItemUiModel(
        domainModel: InsightsAllTimeModel,
        localSiteId: Int
    ): List<AllTimeItemUiModel> {
        val layout = when (colorMode) {
            Color.DARK -> R.layout.stats_views_widget_item_dark
            Color.LIGHT -> R.layout.stats_views_widget_item_light
        }
        return listOf(
                AllTimeItemUiModel(
                        layout,
                        localSiteId,
                        resourceProvider.getString(R.string.stats_views),
                        statsUtils.toFormattedString(domainModel.views, ONE_THOUSAND)
                ),
                AllTimeItemUiModel(
                        layout,
                        localSiteId,
                        resourceProvider.getString(R.string.stats_visitors),
                        statsUtils.toFormattedString(domainModel.visitors, ONE_THOUSAND)
                ),
                AllTimeItemUiModel(
                        layout,
                        localSiteId,
                        resourceProvider.getString(R.string.posts),
                        statsUtils.toFormattedString(domainModel.posts, ONE_THOUSAND)
                ),
                AllTimeItemUiModel(
                        layout,
                        localSiteId,
                        resourceProvider.getString(R.string.stats_insights_best_ever),
                        statsUtils.toFormattedString(domainModel.viewsBestDayTotal, ONE_THOUSAND)
                )
        )
    }

    data class AllTimeItemUiModel(
        @LayoutRes val layout: Int,
        val localSiteId: Int,
        val key: String,
        val value: String
    )
}<|MERGE_RESOLUTION|>--- conflicted
+++ resolved
@@ -18,11 +18,8 @@
     private val siteStore: SiteStore,
     private val allTimeStore: AllTimeInsightsStore,
     private val resourceProvider: ResourceProvider,
-<<<<<<< HEAD
+    private val appPrefsWrapper: AppPrefsWrapper,
     private val statsUtils: StatsUtils
-=======
-    private val appPrefsWrapper: AppPrefsWrapper
->>>>>>> 5e17c663
 ) {
     private var siteId: Int? = null
     private var colorMode: Color = Color.LIGHT
