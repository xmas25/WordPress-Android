--- conflicted
+++ resolved
@@ -28,15 +28,10 @@
 class InsightsViewModel
 @Inject constructor(
     private val statsStore: StatsStore,
-<<<<<<< HEAD
-    @Named(UI_SCOPE) private val scope: CoroutineScope,
-    private val insightsAllTimeViewModel: InsightsAllTimeViewModel
-=======
     @Named(DEFAULT_SCOPE) private val scope: CoroutineScope,
     private val insightsAllTimeViewModel: InsightsAllTimeViewModel,
     private val latestPostSummaryViewModel: LatestPostSummaryViewModel,
     private val todayStatsUseCase: TodayStatsUseCase
->>>>>>> 66ed45de
 ) {
     private val _data = MutableLiveData<List<InsightsItem>>()
     val data: LiveData<List<InsightsItem>> = _data
