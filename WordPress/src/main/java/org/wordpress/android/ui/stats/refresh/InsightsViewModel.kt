package org.wordpress.android.ui.stats.refresh

import android.arch.lifecycle.LiveData
<<<<<<< HEAD
import android.arch.lifecycle.MutableLiveData
=======
import android.arch.lifecycle.MediatorLiveData
>>>>>>> 74d7c5e8
import kotlinx.coroutines.experimental.CoroutineScope
import kotlinx.coroutines.experimental.async
import kotlinx.coroutines.experimental.withContext
import org.wordpress.android.fluxc.model.SiteModel
import org.wordpress.android.fluxc.store.StatsStore
import org.wordpress.android.fluxc.store.StatsStore.InsightsTypes
import org.wordpress.android.fluxc.store.StatsStore.InsightsTypes.ALL_TIME_STATS
import org.wordpress.android.fluxc.store.StatsStore.InsightsTypes.ANNUAL_SITE_STATS
import org.wordpress.android.fluxc.store.StatsStore.InsightsTypes.COMMENTS
import org.wordpress.android.fluxc.store.StatsStore.InsightsTypes.FOLLOWERS
import org.wordpress.android.fluxc.store.StatsStore.InsightsTypes.FOLLOWER_TOTALS
import org.wordpress.android.fluxc.store.StatsStore.InsightsTypes.LATEST_POST_SUMMARY
import org.wordpress.android.fluxc.store.StatsStore.InsightsTypes.MOST_POPULAR_DAY_AND_HOUR
import org.wordpress.android.fluxc.store.StatsStore.InsightsTypes.POSTING_ACTIVITY
import org.wordpress.android.fluxc.store.StatsStore.InsightsTypes.PUBLICIZE
import org.wordpress.android.fluxc.store.StatsStore.InsightsTypes.TAGS_AND_CATEGORIES
import org.wordpress.android.fluxc.store.StatsStore.InsightsTypes.TODAY_STATS
import org.wordpress.android.modules.UI_SCOPE
import javax.inject.Inject
import javax.inject.Named
import javax.inject.Singleton

// TODO: This should be a "@SiteScope" of sorts
@Singleton
class InsightsViewModel
@Inject constructor(
    private val statsStore: StatsStore,
    @Named(UI_SCOPE) private val scope: CoroutineScope,
    private val insightsAllTimeViewModel: InsightsAllTimeViewModel,
    private val latestPostSummaryViewModel: LatestPostSummaryViewModel,
    private val todayStatsUseCase: TodayStatsUseCase
) {
<<<<<<< HEAD
    private val _data = MutableLiveData<List<InsightsItem>>()
    val data: LiveData<List<InsightsItem>> = _data
=======
    private val mediatorNavigationTarget: MediatorLiveData<NavigationTarget> = MediatorLiveData()
    val navigationTarget: LiveData<NavigationTarget> = mediatorNavigationTarget

    init {
        mediatorNavigationTarget.addSource(latestPostSummaryViewModel.navigationTarget) {
            mediatorNavigationTarget.value = it
        }
    }
>>>>>>> 74d7c5e8

    private suspend fun load(site: SiteModel, type: InsightsTypes, forced: Boolean): InsightsItem {
        return when (type) {
            ALL_TIME_STATS -> insightsAllTimeViewModel.loadAllTimeInsights(site, forced)
            LATEST_POST_SUMMARY -> latestPostSummaryViewModel.loadLatestPostSummary(site, forced)
            TODAY_STATS -> todayStatsUseCase.loadTodayStats(site, forced)
            MOST_POPULAR_DAY_AND_HOUR,
            FOLLOWER_TOTALS,
            TAGS_AND_CATEGORIES,
            ANNUAL_SITE_STATS,
            COMMENTS,
            FOLLOWERS,
            POSTING_ACTIVITY,
            PUBLICIZE -> NotImplemented(type.name)
        }
    }

    // TODO: Remove once a separate instance is used every time a site is changed
    fun reset() {
        _data.value = listOf(Empty())
    }

    suspend fun loadInsightItems(site: SiteModel, forced: Boolean = false) =
            withContext(scope.coroutineContext) {
                val items = statsStore.getInsights()
                        .map { async { load(site, it, forced) } }
                        .map { it.await() }

                _data.value = if (items.isEmpty()) {
                    listOf(Empty())
                } else {
                    items
                }
            }
}<|MERGE_RESOLUTION|>--- conflicted
+++ resolved
@@ -1,11 +1,8 @@
 package org.wordpress.android.ui.stats.refresh
 
 import android.arch.lifecycle.LiveData
-<<<<<<< HEAD
+import android.arch.lifecycle.MediatorLiveData
 import android.arch.lifecycle.MutableLiveData
-=======
-import android.arch.lifecycle.MediatorLiveData
->>>>>>> 74d7c5e8
 import kotlinx.coroutines.experimental.CoroutineScope
 import kotlinx.coroutines.experimental.async
 import kotlinx.coroutines.experimental.withContext
@@ -38,10 +35,9 @@
     private val latestPostSummaryViewModel: LatestPostSummaryViewModel,
     private val todayStatsUseCase: TodayStatsUseCase
 ) {
-<<<<<<< HEAD
     private val _data = MutableLiveData<List<InsightsItem>>()
     val data: LiveData<List<InsightsItem>> = _data
-=======
+
     private val mediatorNavigationTarget: MediatorLiveData<NavigationTarget> = MediatorLiveData()
     val navigationTarget: LiveData<NavigationTarget> = mediatorNavigationTarget
 
@@ -50,7 +46,6 @@
             mediatorNavigationTarget.value = it
         }
     }
->>>>>>> 74d7c5e8
 
     private suspend fun load(site: SiteModel, type: InsightsTypes, forced: Boolean): InsightsItem {
         return when (type) {
