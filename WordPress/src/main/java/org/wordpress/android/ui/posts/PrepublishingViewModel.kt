package org.wordpress.android.ui.posts

import android.os.Bundle
import android.os.Parcelable
import androidx.lifecycle.LiveData
import androidx.lifecycle.MutableLiveData
import androidx.lifecycle.ViewModel
import kotlinx.android.parcel.Parcelize
<<<<<<< HEAD
import org.apache.commons.text.StringEscapeUtils
import org.wordpress.android.fluxc.Dispatcher
import org.wordpress.android.fluxc.generated.TaxonomyActionBuilder
=======
>>>>>>> f35d8d65
import org.wordpress.android.fluxc.model.SiteModel
import org.wordpress.android.ui.posts.PrepublishingHomeItemUiState.ActionType
import org.wordpress.android.ui.posts.PrepublishingScreen.HOME
import org.wordpress.android.viewmodel.Event
import javax.inject.Inject

const val KEY_SCREEN_STATE = "key_screen_state"

<<<<<<< HEAD
enum class PrepublishingScreen {
    HOME,
    PUBLISH,
    VISIBILITY,
    TAGS
}

/**
 * Stores the data state of each of these screens so that they can be saved in onSavedInstanceState & can be passed as
 * an argument if necessary.
 */
sealed class PrepublishingScreenState(val prepublishingScreen: PrepublishingScreen) : Parcelable {
    @Parcelize
    data class TagsState(val tags: String? = null) : PrepublishingScreenState(TAGS)

    // TODO add the other values for this state object.
    @Parcelize
    data class ActionsState(val tags: String? = null) : PrepublishingScreenState(HOME)
}

data class PrepublishingNavigationTarget(
    val site: SiteModel,
    val targetScreen: PrepublishingScreen,
    val screenState: PrepublishingScreenState?
)

class PrepublishingViewModel @Inject constructor(private val dispatcher: Dispatcher) : ViewModel() {
=======
class PrepublishingViewModel @Inject constructor() : ViewModel() {
>>>>>>> f35d8d65
    private var isStarted = false
    private lateinit var site: SiteModel

    private val _navigationTarget = MutableLiveData<Event<PrepublishingNavigationTarget>>()
    val navigationTarget: LiveData<Event<PrepublishingNavigationTarget>> = _navigationTarget

    private var currentScreen: PrepublishingScreen? = null

    private val _dismissBottomSheet = MutableLiveData<Event<Unit>>()
    val dismissBottomSheet: LiveData<Event<Unit>> = _dismissBottomSheet

    fun start(
        site: SiteModel,
        currentScreenFromSavedState: PrepublishingScreen?
    ) {
        if (isStarted) return
        isStarted = true

        this.site = site
<<<<<<< HEAD
        this.postRepository = postRepository

        fetchTags()

        /**
         * Restores the specific state if it was persisted.
         */
        screenState?.let {
            restoreSavedScreenState(screenState)
            updateScreenStatesFromPostRepository()
            navigateToScreen(screenState.prepublishingScreen)
=======
        this.currentScreen = currentScreenFromSavedState

        currentScreen?.let { screen ->
            navigateToScreen(screen)
>>>>>>> f35d8d65
        } ?: run {
            navigateToScreen(HOME)
        }
    }

    private fun navigateToScreen(prepublishingScreen: PrepublishingScreen) {
        updateNavigationTarget(PrepublishingNavigationTarget(site, prepublishingScreen))
    }

    fun onBackClicked() {
        if (currentScreen != HOME) {
            currentScreen = HOME
            navigateToScreen(currentScreen as PrepublishingScreen)
        } else {
            _dismissBottomSheet.postValue(Event(Unit))
        }
    }

    fun onCloseClicked() {
        _dismissBottomSheet.postValue(Event(Unit))
    }

    private fun updateNavigationTarget(target: PrepublishingNavigationTarget) {
        _navigationTarget.postValue(Event(target))
    }

    fun writeToBundle(outState: Bundle) {
        outState.putParcelable(KEY_SCREEN_STATE, currentScreen)
    }

    fun onActionClicked(actionType: ActionType) {
        val screen = PrepublishingScreen.valueOf(actionType.name)
        currentScreen = screen
        navigateToScreen(screen)
    }
}

@Parcelize
enum class PrepublishingScreen : Parcelable {
    HOME,
    PUBLISH,
    VISIBILITY,
    TAGS
}

<<<<<<< HEAD
    private fun formatTags(tags: List<String>): String {
        val formattedTags = TextUtils.join(",", tags)
        return StringEscapeUtils.unescapeHtml4(formattedTags)
    }

    /**
     * Fetches the tags so that they will be available when the Tags action is clicked
     */
    private fun fetchTags() {
        dispatcher.dispatch(TaxonomyActionBuilder.newFetchTagsAction(site))
    }
}
=======
data class PrepublishingNavigationTarget(
    val site: SiteModel,
    val targetScreen: PrepublishingScreen
)
>>>>>>> f35d8d65
<|MERGE_RESOLUTION|>--- conflicted
+++ resolved
@@ -6,12 +6,8 @@
 import androidx.lifecycle.MutableLiveData
 import androidx.lifecycle.ViewModel
 import kotlinx.android.parcel.Parcelize
-<<<<<<< HEAD
-import org.apache.commons.text.StringEscapeUtils
 import org.wordpress.android.fluxc.Dispatcher
 import org.wordpress.android.fluxc.generated.TaxonomyActionBuilder
-=======
->>>>>>> f35d8d65
 import org.wordpress.android.fluxc.model.SiteModel
 import org.wordpress.android.ui.posts.PrepublishingHomeItemUiState.ActionType
 import org.wordpress.android.ui.posts.PrepublishingScreen.HOME
@@ -20,37 +16,8 @@
 
 const val KEY_SCREEN_STATE = "key_screen_state"
 
-<<<<<<< HEAD
-enum class PrepublishingScreen {
-    HOME,
-    PUBLISH,
-    VISIBILITY,
-    TAGS
-}
-
-/**
- * Stores the data state of each of these screens so that they can be saved in onSavedInstanceState & can be passed as
- * an argument if necessary.
- */
-sealed class PrepublishingScreenState(val prepublishingScreen: PrepublishingScreen) : Parcelable {
-    @Parcelize
-    data class TagsState(val tags: String? = null) : PrepublishingScreenState(TAGS)
-
-    // TODO add the other values for this state object.
-    @Parcelize
-    data class ActionsState(val tags: String? = null) : PrepublishingScreenState(HOME)
-}
-
-data class PrepublishingNavigationTarget(
-    val site: SiteModel,
-    val targetScreen: PrepublishingScreen,
-    val screenState: PrepublishingScreenState?
-)
-
+class PrepublishingViewModel @Inject constructor() : ViewModel() {
 class PrepublishingViewModel @Inject constructor(private val dispatcher: Dispatcher) : ViewModel() {
-=======
-class PrepublishingViewModel @Inject constructor() : ViewModel() {
->>>>>>> f35d8d65
     private var isStarted = false
     private lateinit var site: SiteModel
 
@@ -70,24 +37,11 @@
         isStarted = true
 
         this.site = site
-<<<<<<< HEAD
-        this.postRepository = postRepository
-
-        fetchTags()
-
-        /**
-         * Restores the specific state if it was persisted.
-         */
-        screenState?.let {
-            restoreSavedScreenState(screenState)
-            updateScreenStatesFromPostRepository()
-            navigateToScreen(screenState.prepublishingScreen)
-=======
         this.currentScreen = currentScreenFromSavedState
 
         currentScreen?.let { screen ->
             navigateToScreen(screen)
->>>>>>> f35d8d65
+        fetchTags()
         } ?: run {
             navigateToScreen(HOME)
         }
@@ -131,24 +85,15 @@
     PUBLISH,
     VISIBILITY,
     TAGS
-}
-
-<<<<<<< HEAD
-    private fun formatTags(tags: List<String>): String {
-        val formattedTags = TextUtils.join(",", tags)
-        return StringEscapeUtils.unescapeHtml4(formattedTags)
-    }
-
     /**
      * Fetches the tags so that they will be available when the Tags action is clicked
      */
+        dispatcher.dispatch(TaxonomyActionBuilder.newFetchTagsAction(site))
     private fun fetchTags() {
-        dispatcher.dispatch(TaxonomyActionBuilder.newFetchTagsAction(site))
     }
 }
-=======
+
 data class PrepublishingNavigationTarget(
     val site: SiteModel,
     val targetScreen: PrepublishingScreen
-)
->>>>>>> f35d8d65
+)