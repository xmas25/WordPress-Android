--- conflicted
+++ resolved
@@ -34,19 +34,11 @@
             Uri.parse(JetpackConnectionWebViewActivity.JETPACK_CONNECTION_DEEPLINK);
     private static final String REDIRECT_PAGE_STATE_ITEM = "redirectPage";
 
-<<<<<<< HEAD
     private final Activity mActivity;
-=======
-    private Activity mActivity;
->>>>>>> 55adddd5
     private final AccountStore mAccountStore;
     private final SiteModel mSiteModel;
 
     private String mRedirectPage;
-<<<<<<< HEAD
-=======
-    private boolean mFlowFinished = false;
->>>>>>> 55adddd5
 
     JetpackConnectionWebViewClient(Activity activity, AccountStore accountStore, SiteModel siteModel) {
         mActivity = activity;
@@ -56,13 +48,9 @@
 
     private void loginToWPCom(WebView view, SiteModel site) {
         String authenticationURL = WPWebViewActivity.getSiteLoginUrl(site);
-<<<<<<< HEAD
-        String postData = WPWebViewActivity.getAuthenticationPostData(authenticationURL, mRedirectPage, site.getUsername(), site.getPassword(), mAccountStore.getAccessToken());
-=======
         String postData = WPWebViewActivity.getAuthenticationPostData(authenticationURL, mRedirectPage,
                                                                       site.getUsername(), site.getPassword(),
                                                                       mAccountStore.getAccessToken());
->>>>>>> 55adddd5
         view.postUrl(authenticationURL, postData.getBytes());
     }
 
@@ -99,15 +87,9 @@
                 loginToWPCom(view, mSiteModel);
                 return true;
             } else if (loadedHost.equals(currentSiteHost)
-<<<<<<< HEAD
-                    && loadedPath != null
-                    && loadedPath.contains(ADMIN_PATH)
-                    && mRedirectPage != null) {
-=======
                        && loadedPath != null
                        && loadedPath.contains(ADMIN_PATH)
                        && mRedirectPage != null) {
->>>>>>> 55adddd5
                 view.loadUrl(mRedirectPage);
                 mRedirectPage = null;
                 return true;
@@ -127,10 +109,6 @@
                 intent.putExtra(SITE, mSiteModel);
                 mActivity.startActivity(intent);
                 mActivity.finish();
-<<<<<<< HEAD
-=======
-                mFlowFinished = true;
->>>>>>> 55adddd5
                 AnalyticsTracker.track(AnalyticsTracker.Stat.STATS_COMPLETED_INSTALL_JETPACK);
                 return true;
             }
@@ -142,36 +120,16 @@
 
     void activityResult(Context context, int requestCode) {
         if (requestCode == JETPACK_LOGIN) {
-<<<<<<< HEAD
-
-            JetpackConnectionWebViewActivity.openJetpackConnectionFlow(context, mRedirectPage, mSiteModel);
-            mActivity.finish();
-=======
             JetpackConnectionWebViewActivity.openJetpackConnectionFlow(context, mRedirectPage, mSiteModel);
             mActivity.finish();
         }
     }
 
-    public void cancel() {
-        if (!mFlowFinished) {
-            AnalyticsTracker.track(AnalyticsTracker.Stat.STATS_CANCELED_INSTALL_JETPACK);
->>>>>>> 55adddd5
-        }
-    }
-
     public void onSaveInstanceState(Bundle outState) {
         outState.putString(REDIRECT_PAGE_STATE_ITEM, mRedirectPage);
-<<<<<<< HEAD
-=======
-        outState.putBoolean(FLOW_FINISHED, mFlowFinished);
->>>>>>> 55adddd5
     }
 
     public void onRestoreInstanceState(Bundle savedInstanceState) {
         mRedirectPage = savedInstanceState.getString(REDIRECT_PAGE_STATE_ITEM);
-<<<<<<< HEAD
-=======
-        mFlowFinished = savedInstanceState.getBoolean(FLOW_FINISHED);
->>>>>>> 55adddd5
     }
 }