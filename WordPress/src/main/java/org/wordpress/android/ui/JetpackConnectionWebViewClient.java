--- conflicted
+++ resolved
@@ -30,8 +30,7 @@
     private static final String WPCOM_LOG_IN_PATH_2 = "/log-in/jetpack";
     private static final String JETPACK_PATH = "/jetpack";
     private static final String WORDPRESS_COM_PREFIX = "https://wordpress.com";
-    private static final Uri JETPACK_DEEPLINK_URI =
-            Uri.parse(JetpackConnectionWebViewActivity.JETPACK_CONNECTION_DEEPLINK);
+    private static final Uri JETPACK_DEEPLINK_URI = Uri.parse(JetpackConnectionWebViewActivity.JETPACK_CONNECTION_DEEPLINK);
     private static final String REDIRECT_PAGE_STATE_ITEM = "redirectPage";
     private static final String FLOW_FINISHED = "FLOW_FINISHED";
 
@@ -50,9 +49,7 @@
 
     private void loginToWPCom(WebView view, SiteModel site) {
         String authenticationURL = WPWebViewActivity.getSiteLoginUrl(site);
-        String postData = WPWebViewActivity
-                .getAuthenticationPostData(authenticationURL, redirectPage, site.getUsername(), site.getPassword(),
-                                           accountStore.getAccessToken());
+        String postData = WPWebViewActivity.getAuthenticationPostData(authenticationURL, redirectPage, site.getUsername(), site.getPassword(), accountStore.getAccessToken());
         view.postUrl(authenticationURL, postData.getBytes());
     }
 
@@ -82,36 +79,30 @@
             final String loadedPath = url.getPath();
             final String currentSiteHost = Uri.parse(mSiteModel.getUrl()).getHost();
             if (loadedHost.equals(currentSiteHost)
-                && loadedPath != null
-                && loadedPath.contains(LOGIN_PATH)
-                && stringUrl.contains(REDIRECT_PARAMETER)) {
+                    && loadedPath != null
+                    && loadedPath.contains(LOGIN_PATH)
+                    && stringUrl.contains(REDIRECT_PARAMETER)) {
                 redirectPage = extractRedirect(stringUrl);
                 loginToWPCom(view, mSiteModel);
                 return true;
             } else if (loadedHost.equals(currentSiteHost)
-                       && loadedPath != null
-                       && loadedPath.contains(ADMIN_PATH)
-                       && redirectPage != null) {
+                    && loadedPath != null
+                    && loadedPath.contains(ADMIN_PATH)
+                    && redirectPage != null) {
                 view.loadUrl(redirectPage);
                 redirectPage = null;
                 return true;
             } else if (loadedHost.equals(WORDPRESS_COM_HOST)
-<<<<<<< HEAD
-                       && loadedPath != null
-                       && loadedPath.contains(LOG_IN_PATH)
-                       && stringUrl.contains(REDIRECT_PARAMETER)) {
-=======
                     && loadedPath != null
                     && (loadedPath.equals(WPCOM_LOG_IN_PATH_1) || loadedPath.equals(WPCOM_LOG_IN_PATH_2))
                     && stringUrl.contains(REDIRECT_PARAMETER)) {
->>>>>>> f8b4c7ef
                 redirectPage = extractRedirect(stringUrl);
                 Intent loginIntent = new Intent(activity, LoginActivity.class);
                 LoginMode.JETPACK_STATS.putInto(loginIntent);
                 activity.startActivityForResult(loginIntent, JETPACK_LOGIN);
                 return true;
             } else if (loadedHost.equals(JETPACK_DEEPLINK_URI.getHost())
-                       && url.getScheme().equals(JETPACK_DEEPLINK_URI.getScheme())) {
+                    && url.getScheme().equals(JETPACK_DEEPLINK_URI.getScheme())) {
                 Intent intent = new Intent(Intent.ACTION_VIEW);
                 intent.setData(url);
                 intent.putExtra(SITE, mSiteModel);
