package org.wordpress.android.ui.reader;

import android.app.Activity;
import android.app.Fragment;
import android.content.Intent;
import android.os.AsyncTask;
import android.os.Bundle;
import android.support.annotation.NonNull;
import android.support.v7.app.ActionBar;
import android.support.v7.app.AppCompatActivity;
import android.text.TextUtils;
import android.view.LayoutInflater;
import android.view.Menu;
import android.view.MenuInflater;
import android.view.MenuItem;
import android.view.View;
import android.view.ViewGroup;
import android.webkit.WebView;
import android.widget.ProgressBar;
import android.widget.TextView;

import org.wordpress.android.R;
import org.wordpress.android.WordPress;
import org.wordpress.android.analytics.AnalyticsTracker;
import org.wordpress.android.datasets.ReaderLikeTable;
import org.wordpress.android.datasets.ReaderPostTable;
import org.wordpress.android.models.ReaderPost;
import org.wordpress.android.models.ReaderPostDiscoverData;
<<<<<<< HEAD
import org.wordpress.android.models.ReaderTag;
import org.wordpress.android.models.ReaderTagType;
import org.wordpress.android.fluxc.store.AccountStore;
import org.wordpress.android.fluxc.store.SiteStore;
=======
>>>>>>> 35481900
import org.wordpress.android.ui.main.WPMainActivity;
import org.wordpress.android.ui.reader.ReaderActivityLauncher.OpenUrlType;
import org.wordpress.android.ui.reader.ReaderActivityLauncher.PhotoViewerOption;
import org.wordpress.android.ui.reader.ReaderInterfaces.AutoHideToolbarListener;
import org.wordpress.android.ui.reader.ReaderTypes.ReaderPostListType;
import org.wordpress.android.ui.reader.actions.ReaderActions;
import org.wordpress.android.ui.reader.actions.ReaderPostActions;
import org.wordpress.android.ui.reader.models.ReaderBlogIdPostId;
import org.wordpress.android.ui.reader.models.ReaderRelatedPostList;
import org.wordpress.android.ui.reader.utils.ReaderUtils;
import org.wordpress.android.ui.reader.utils.ReaderVideoUtils;
import org.wordpress.android.ui.reader.views.ReaderIconCountView;
import org.wordpress.android.ui.reader.views.ReaderLikingUsersView;
import org.wordpress.android.ui.reader.views.ReaderPostDetailHeaderView;
import org.wordpress.android.ui.reader.views.ReaderRelatedPostsView;
import org.wordpress.android.ui.reader.views.ReaderTagStrip;
import org.wordpress.android.ui.reader.views.ReaderWebView;
import org.wordpress.android.ui.reader.views.ReaderWebView.ReaderCustomViewListener;
import org.wordpress.android.ui.reader.views.ReaderWebView.ReaderWebViewPageFinishedListener;
import org.wordpress.android.ui.reader.views.ReaderWebView.ReaderWebViewUrlClickListener;
import org.wordpress.android.util.AnalyticsUtils;
import org.wordpress.android.util.AniUtils;
import org.wordpress.android.util.AppLog;
import org.wordpress.android.util.AppLog.T;
import org.wordpress.android.util.DateTimeUtils;
import org.wordpress.android.util.NetworkUtils;
import org.wordpress.android.util.ToastUtils;
import org.wordpress.android.util.UrlUtils;
import org.wordpress.android.util.helpers.SwipeToRefreshHelper;
import org.wordpress.android.util.widgets.CustomSwipeRefreshLayout;
import org.wordpress.android.widgets.WPScrollView;
import org.wordpress.android.widgets.WPScrollView.ScrollDirectionListener;

import java.util.EnumSet;

import javax.inject.Inject;

import de.greenrobot.event.EventBus;

public class ReaderPostDetailFragment extends Fragment
        implements WPMainActivity.OnActivityBackPressedListener,
                   ScrollDirectionListener,
                   ReaderCustomViewListener,
                   ReaderWebViewPageFinishedListener,
                   ReaderWebViewUrlClickListener {

    private long mPostId;
    private long mBlogId;
    private boolean mIsFeed;
    private ReaderPost mPost;
    private ReaderPostRenderer mRenderer;
    private ReaderPostListType mPostListType;

    private final ReaderPostHistory mPostHistory = new ReaderPostHistory();

    private SwipeToRefreshHelper mSwipeToRefreshHelper;
    private WPScrollView mScrollView;
    private ViewGroup mLayoutFooter;
    private ReaderWebView mReaderWebView;
    private ReaderLikingUsersView mLikingUsersView;
    private View mLikingUsersDivider;
    private View mLikingUsersLabel;

    private boolean mHasAlreadyUpdatedPost;
    private boolean mHasAlreadyRequestedPost;
    private boolean mIsLoggedOutReader;
    private boolean mIsWebViewPaused;
    private boolean mIsRelatedPost;

    private int mToolbarHeight;
    private String mErrorMessage;

    private boolean mIsToolbarShowing = true;
    private AutoHideToolbarListener mAutoHideToolbarListener;

    // min scroll distance before toggling toolbar
    private static final float MIN_SCROLL_DISTANCE_Y = 10;

    @Inject AccountStore mAccountStore;
    @Inject SiteStore mSiteStore;

    public static ReaderPostDetailFragment newInstance(long blogId, long postId) {
        return newInstance(false, blogId, postId, false, null);
    }

    public static ReaderPostDetailFragment newInstance(boolean isFeed,
                                                       long blogId,
                                                       long postId,
                                                       boolean isRelatedPost,
                                                       ReaderPostListType postListType) {
        AppLog.d(T.READER, "reader post detail > newInstance");

        Bundle args = new Bundle();
        args.putBoolean(ReaderConstants.ARG_IS_FEED, isFeed);
        args.putLong(ReaderConstants.ARG_BLOG_ID, blogId);
        args.putLong(ReaderConstants.ARG_POST_ID, postId);
        args.putBoolean(ReaderConstants.ARG_IS_RELATED_POST, isRelatedPost);
        if (postListType != null) {
            args.putSerializable(ReaderConstants.ARG_POST_LIST_TYPE, postListType);
        }

        ReaderPostDetailFragment fragment = new ReaderPostDetailFragment();
        fragment.setArguments(args);

        return fragment;
    }

    @Override
    public void onCreate(Bundle savedInstanceState) {
        super.onCreate(savedInstanceState);
        ((WordPress) getActivity().getApplication()).component().inject(this);
        mIsLoggedOutReader = !mAccountStore.hasAccessToken();
        if (savedInstanceState != null) {
            mPostHistory.restoreInstance(savedInstanceState);
        }
    }

    @Override
    public void setArguments(Bundle args) {
        super.setArguments(args);
        if (args != null) {
            mIsFeed = args.getBoolean(ReaderConstants.ARG_IS_FEED);
            mBlogId = args.getLong(ReaderConstants.ARG_BLOG_ID);
            mPostId = args.getLong(ReaderConstants.ARG_POST_ID);
            mIsRelatedPost = args.getBoolean(ReaderConstants.ARG_IS_RELATED_POST);
            if (args.containsKey(ReaderConstants.ARG_POST_LIST_TYPE)) {
                mPostListType = (ReaderPostListType) args.getSerializable(ReaderConstants.ARG_POST_LIST_TYPE);
            }
        }
    }

    @SuppressWarnings("deprecation")
    @Override
    public void onAttach(Activity activity) {
        super.onAttach(activity);
        if (activity instanceof AutoHideToolbarListener) {
            mAutoHideToolbarListener = (AutoHideToolbarListener) activity;
        }
        mToolbarHeight = activity.getResources().getDimensionPixelSize(R.dimen.toolbar_height);
    }

    @Override
    public View onCreateView(LayoutInflater inflater, ViewGroup container, Bundle savedInstanceState) {
        final View view = inflater.inflate(R.layout.reader_fragment_post_detail, container, false);

        CustomSwipeRefreshLayout swipeRefreshLayout = (CustomSwipeRefreshLayout) view.findViewById(R.id.swipe_to_refresh);

        //this fragment hides/shows toolbar with scrolling, which messes up ptr animation position
        //so we have to set it manually
        int swipeToRefreshOffset = getResources().getDimensionPixelSize(R.dimen.toolbar_content_offset);
        swipeRefreshLayout.setProgressViewOffset(false, 0, swipeToRefreshOffset);

        mSwipeToRefreshHelper = new SwipeToRefreshHelper(getActivity(), swipeRefreshLayout, new SwipeToRefreshHelper.RefreshListener() {
            @Override
            public void onRefreshStarted() {
                if (!isAdded()) {
                    return;
                }

                updatePost();
            }
        });

        mScrollView = (WPScrollView) view.findViewById(R.id.scroll_view_reader);
        mScrollView.setScrollDirectionListener(this);

        mLayoutFooter = (ViewGroup) view.findViewById(R.id.layout_post_detail_footer);
        mLikingUsersView = (ReaderLikingUsersView) view.findViewById(R.id.layout_liking_users_view);
        mLikingUsersDivider = view.findViewById(R.id.layout_liking_users_divider);
        mLikingUsersLabel = view.findViewById(R.id.text_liking_users_label);

        // setup the ReaderWebView
        mReaderWebView = (ReaderWebView) view.findViewById(R.id.reader_webview);
        mReaderWebView.setCustomViewListener(this);
        mReaderWebView.setUrlClickListener(this);
        mReaderWebView.setPageFinishedListener(this);

        // hide footer and scrollView until the post is loaded
        mLayoutFooter.setVisibility(View.INVISIBLE);
        mScrollView.setVisibility(View.INVISIBLE);

        return view;
    }

    @Override
    public void onDestroy() {
        super.onDestroy();
        if (mReaderWebView != null) {
            mReaderWebView.destroy();
        }
    }

    private boolean hasPost() {
        return (mPost != null);
    }

    @Override
    public void onCreateOptionsMenu(Menu menu, MenuInflater inflater) {
        super.onCreateOptionsMenu(menu, inflater);
        menu.clear();
        inflater.inflate(R.menu.reader_detail, menu);
    }

    @Override
    public void onPrepareOptionsMenu(Menu menu) {
        super.onPrepareOptionsMenu(menu);

        // browse & share require the post to have a URL (some feed-based posts don't have one)
        boolean postHasUrl = hasPost() && mPost.hasUrl();
        MenuItem mnuBrowse = menu.findItem(R.id.menu_browse);
        if (mnuBrowse != null) {
            mnuBrowse.setVisible(postHasUrl);
        }
        MenuItem mnuShare = menu.findItem(R.id.menu_share);
        if (mnuShare != null) {
            mnuShare.setVisible(postHasUrl);
        }
    }

    @Override
    public boolean onOptionsItemSelected(MenuItem item) {
        int i = item.getItemId();
        if (i == R.id.menu_browse) {
            if (hasPost()) {
                ReaderActivityLauncher.openUrl(getActivity(), mPost.getUrl(), OpenUrlType.EXTERNAL,
                        mAccountStore.getAccount().getUserName());
            }
            return true;
        } else if (i == R.id.menu_share) {
            AnalyticsTracker.track(AnalyticsTracker.Stat.SHARED_ITEM);
            sharePage();
            return true;
        } else {
            return super.onOptionsItemSelected(item);
        }
    }

    private ReaderPostListType getPostListType() {
        return (mPostListType != null ? mPostListType : ReaderTypes.DEFAULT_POST_LIST_TYPE);
    }

    @Override
    public void onSaveInstanceState(Bundle outState) {
        outState.putBoolean(ReaderConstants.ARG_IS_FEED, mIsFeed);
        outState.putLong(ReaderConstants.ARG_BLOG_ID, mBlogId);
        outState.putLong(ReaderConstants.ARG_POST_ID, mPostId);

        outState.putBoolean(ReaderConstants.ARG_IS_RELATED_POST, mIsRelatedPost);
        outState.putBoolean(ReaderConstants.KEY_ALREADY_UPDATED, mHasAlreadyUpdatedPost);
        outState.putBoolean(ReaderConstants.KEY_ALREADY_REQUESTED, mHasAlreadyRequestedPost);

        outState.putSerializable(ReaderConstants.ARG_POST_LIST_TYPE, getPostListType());

        mPostHistory.saveInstance(outState);

        if (!TextUtils.isEmpty(mErrorMessage)) {
            outState.putString(ReaderConstants.KEY_ERROR_MESSAGE, mErrorMessage);
        }

        super.onSaveInstanceState(outState);
    }

    @Override
    public void onActivityCreated(Bundle savedInstanceState) {
        super.onActivityCreated(savedInstanceState);
        setHasOptionsMenu(true);
        restoreState(savedInstanceState);
    }

    private void restoreState(Bundle savedInstanceState) {
        if (savedInstanceState != null) {
            mIsFeed = savedInstanceState.getBoolean(ReaderConstants.ARG_IS_FEED);
            mBlogId = savedInstanceState.getLong(ReaderConstants.ARG_BLOG_ID);
            mPostId = savedInstanceState.getLong(ReaderConstants.ARG_POST_ID);
            mIsRelatedPost = savedInstanceState.getBoolean(ReaderConstants.ARG_IS_RELATED_POST);
            mHasAlreadyUpdatedPost = savedInstanceState.getBoolean(ReaderConstants.KEY_ALREADY_UPDATED);
            mHasAlreadyRequestedPost = savedInstanceState.getBoolean(ReaderConstants.KEY_ALREADY_REQUESTED);
            if (savedInstanceState.containsKey(ReaderConstants.ARG_POST_LIST_TYPE)) {
                mPostListType = (ReaderPostListType) savedInstanceState.getSerializable(ReaderConstants.ARG_POST_LIST_TYPE);
            }
            if (savedInstanceState.containsKey(ReaderConstants.KEY_ERROR_MESSAGE)) {
                mErrorMessage = savedInstanceState.getString(ReaderConstants.KEY_ERROR_MESSAGE);
            }
        }
    }

    @Override
    public void onStart() {
        super.onStart();
        EventBus.getDefault().register(this);
        if (!hasPost()) {
            showPost();
        }
    }

    @Override
    public void onStop() {
        super.onStop();
        EventBus.getDefault().unregister(this);
    }

    /*
     * called by the activity when user hits the back button - returns true if the back button
     * is handled here and should be ignored by the activity
     */
    @Override
    public boolean onActivityBackPressed() {
        return goBackInPostHistory();
    }

    /*
     * changes the like on the passed post
     */
    private void togglePostLike() {
        if (!isAdded() || !hasPost() || !NetworkUtils.checkConnection(getActivity())) {
            return;
        }

        boolean isAskingToLike = !mPost.isLikedByCurrentUser;
        ReaderIconCountView likeCount = (ReaderIconCountView) getView().findViewById(R.id.count_likes);
        likeCount.setSelected(isAskingToLike);
        ReaderAnim.animateLikeButton(likeCount.getImageView(), isAskingToLike);

        boolean success = ReaderPostActions.performLikeAction(mPost, isAskingToLike,
                mAccountStore.getAccount().getUserId());
        if (!success) {
            likeCount.setSelected(!isAskingToLike);
            return;
        }

        // get the post again since it has changed, then refresh to show changes
        mPost = ReaderPostTable.getBlogPost(mPost.blogId, mPost.postId, false);
        refreshLikes();
        refreshIconCounts();

        if (isAskingToLike) {
            AnalyticsUtils.trackWithReaderPostDetails(AnalyticsTracker.Stat.READER_ARTICLE_LIKED, mPost);
        } else {
            AnalyticsUtils.trackWithReaderPostDetails(AnalyticsTracker.Stat.READER_ARTICLE_UNLIKED, mPost);
        }
    }

    /*
     * display the standard Android share chooser to share this post
     */
    private static final int MAX_SHARE_TITLE_LEN = 100;

    private void sharePage() {
        if (!isAdded() || !hasPost()) {
            return;
        }

        final String url = (mPost.hasShortUrl() ? mPost.getShortUrl() : mPost.getUrl());
        final String shareText;

        if (mPost.hasTitle()) {
            final String title;
            // we don't know where the user will choose to share, so enforce a max title length
            // in order to fit a tweet with some extra room for the URL and user edits
            if (mPost.getTitle().length() > MAX_SHARE_TITLE_LEN) {
                title = mPost.getTitle().substring(0, MAX_SHARE_TITLE_LEN).trim() + "…";
            } else {
                title = mPost.getTitle().trim();
            }
            shareText = title + " - " + url;
        } else {
            shareText = url;
        }

        Intent intent = new Intent(Intent.ACTION_SEND);
        intent.setType("text/plain");
        intent.putExtra(Intent.EXTRA_TEXT, shareText);
        intent.putExtra(Intent.EXTRA_SUBJECT, getString(R.string.reader_share_subject, getString(R.string.app_name)));
        try {
            startActivity(Intent.createChooser(intent, getString(R.string.reader_share_link)));
        } catch (android.content.ActivityNotFoundException ex) {
            ToastUtils.showToast(getActivity(), R.string.reader_toast_err_share_intent);
        }
    }

    /*
     * replace the current post with the passed one
     */
    private void replacePost(long blogId, long postId) {
        mIsFeed = false;
        mBlogId = blogId;
        mPostId = postId;
        mHasAlreadyRequestedPost = false;
        mHasAlreadyUpdatedPost = false;

        // hide views that would show info for the previous post - these will be re-displayed
        // with the correct info once the new post loads
        getView().findViewById(R.id.related_posts_view_local).setVisibility(View.GONE);
        getView().findViewById(R.id.related_posts_view_global).setVisibility(View.GONE);

        mLikingUsersView.setVisibility(View.GONE);
        mLikingUsersDivider.setVisibility(View.GONE);
        mLikingUsersLabel.setVisibility(View.GONE);

        // clear the webView - otherwise it will remain scrolled to where the user scrolled to
        mReaderWebView.clearContent();

        // make sure the toolbar and footer are showing
        showToolbar(true);
        showFooter(true);

        // now show the passed post
        showPost();
    }

    /*
     * request posts related to the current one - only available for wp.com
     */
    private void requestRelatedPosts() {
        if (hasPost() && mPost.isWP()) {
            ReaderPostActions.requestRelatedPosts(mPost);
        }
    }

    /*
     * related posts were retrieved
     */
    @SuppressWarnings("unused")
    public void onEventMainThread(ReaderEvents.RelatedPostsUpdated event) {
        if (!isAdded() || !hasPost()) return;

        // make sure this event is for the current post
        if (event.getSourcePostId() == mPost.postId && event.getSourceSiteId() == mPost.blogId) {
            if (event.hasLocalRelatedPosts()) {
                showRelatedPosts(event.getLocalRelatedPosts(), false);
            }
            if (event.hasGlobalRelatedPosts()) {
                showRelatedPosts(event.getGlobalRelatedPosts(), true);
            }
        }
    }

    /*
     * show the passed list of related posts - can be either global (related posts from
     * across wp.com) or local (related posts from the same site as the current post)
     */
    private void showRelatedPosts(@NonNull ReaderRelatedPostList relatedPosts, boolean isGlobal) {
        // different container views for global/local related posts
        int id = isGlobal ? R.id.related_posts_view_global : R.id.related_posts_view_local;
        ReaderRelatedPostsView relatedPostsView = (ReaderRelatedPostsView) getView().findViewById(id);
        relatedPostsView.showRelatedPosts(relatedPosts, mPost.getBlogName(), isGlobal);

        // tapping a related posts should open the related post detail
        relatedPostsView.setOnRelatedPostClickListener(new ReaderRelatedPostsView.OnRelatedPostClickListener() {
            @Override
            public void onRelatedPostClick(View v, long siteId, long postId) {
                showRelatedPostDetail(siteId, postId);
            }
        });

        if (relatedPostsView.getVisibility() != View.VISIBLE) {
            AniUtils.fadeIn(relatedPostsView, AniUtils.Duration.MEDIUM);
        }
    }

    /*
     * user clicked a single related post - if we're already viewing a related post, add it to the
     * history stack so the user can back-button through the history - otherwise start a new detail
     * activity for this related post
     */
    private void showRelatedPostDetail(long blogId, long postId) {
        AnalyticsUtils.trackWithReaderPostDetails(
                AnalyticsTracker.Stat.READER_RELATED_POST_CLICKED, blogId, postId);

        if (mIsRelatedPost) {
            mPostHistory.push(new ReaderBlogIdPostId(mPost.blogId, mPost.postId));
            replacePost(blogId, postId);
        } else {
            ReaderActivityLauncher.showReaderPostDetail(getActivity(), false, blogId, postId, true);
        }
    }

    /*
     * if the fragment is maintaining a backstack of posts, navigate to the previous one
     */
    protected boolean goBackInPostHistory() {
        if (!mPostHistory.isEmpty()) {
            ReaderBlogIdPostId ids = mPostHistory.pop();
            replacePost(ids.getBlogId(), ids.getPostId());
            return true;
        } else {
            return false;
        }
    }

    /*
     * get the latest version of this post
     */
    private void updatePost() {
        if (!hasPost() || !mPost.isWP()) {
            setRefreshing(false);
            return;
        }

        final int numLikesBefore = ReaderLikeTable.getNumLikesForPost(mPost);

        ReaderActions.UpdateResultListener resultListener = new ReaderActions.UpdateResultListener() {
            @Override
            public void onUpdateResult(ReaderActions.UpdateResult result) {
                if (!isAdded()) {
                    return;
                }
                // if the post has changed, reload it from the db and update the like/comment counts
                if (result.isNewOrChanged()) {
                    mPost = ReaderPostTable.getBlogPost(mPost.blogId, mPost.postId, false);
                    refreshIconCounts();
                }
                // refresh likes if necessary - done regardless of whether the post has changed
                // since it's possible likes weren't stored until the post was updated
                if (result != ReaderActions.UpdateResult.FAILED
                        && numLikesBefore != ReaderLikeTable.getNumLikesForPost(mPost)) {
                    refreshLikes();
                }

                setRefreshing(false);
            }
        };
        ReaderPostActions.updatePost(mPost, resultListener);
    }

    private void refreshIconCounts() {
        if (!isAdded() || !hasPost() || !canShowFooter()) {
            return;
        }

        final ReaderIconCountView countLikes = (ReaderIconCountView) getView().findViewById(R.id.count_likes);
        final ReaderIconCountView countComments = (ReaderIconCountView) getView().findViewById(R.id.count_comments);

        if (canShowCommentCount()) {
            countComments.setCount(mPost.numReplies);
            countComments.setVisibility(View.VISIBLE);
            countComments.setOnClickListener(new View.OnClickListener() {
                @Override
                public void onClick(View v) {
                    ReaderActivityLauncher.showReaderComments(getActivity(), mPost.blogId, mPost.postId);
                }
            });
        } else {
            countComments.setVisibility(View.INVISIBLE);
            countComments.setOnClickListener(null);
        }

        if (canShowLikeCount()) {
            countLikes.setCount(mPost.numLikes);
            countLikes.setVisibility(View.VISIBLE);
            countLikes.setSelected(mPost.isLikedByCurrentUser);
            if (mIsLoggedOutReader) {
                countLikes.setEnabled(false);
            } else if (mPost.canLikePost()) {
                countLikes.setOnClickListener(new View.OnClickListener() {
                    @Override
                    public void onClick(View view) {
                        togglePostLike();
                    }
                });
            }
            // if we know refreshLikes() is going to show the liking users, force liking user
            // views to take up space right now
            if (mPost.numLikes > 0 && mLikingUsersView.getVisibility() == View.GONE) {
                mLikingUsersView.setVisibility(View.INVISIBLE);
                mLikingUsersDivider.setVisibility(View.INVISIBLE);
                mLikingUsersLabel.setVisibility(View.INVISIBLE);
            }
        } else {
            countLikes.setVisibility(View.INVISIBLE);
            countLikes.setOnClickListener(null);
        }
    }

    /*
     * show latest likes for this post
     */
    private void refreshLikes() {
        if (!isAdded() || !hasPost() || !mPost.canLikePost()) {
            return;
        }

        // nothing more to do if no likes
        if (mPost.numLikes == 0) {
            mLikingUsersView.setVisibility(View.GONE);
            mLikingUsersDivider.setVisibility(View.GONE);
            mLikingUsersLabel.setVisibility(View.GONE);
            return;
        }

        // clicking likes view shows activity displaying all liking users
        mLikingUsersView.setOnClickListener(new View.OnClickListener() {
            @Override
            public void onClick(View view) {
                ReaderActivityLauncher.showReaderLikingUsers(getActivity(), mPost.blogId, mPost.postId);
            }
        });

        mLikingUsersDivider.setVisibility(View.VISIBLE);
        mLikingUsersLabel.setVisibility(View.VISIBLE);
        mLikingUsersView.setVisibility(View.VISIBLE);
        mLikingUsersView.showLikingUsers(mPost);
    }

    private boolean showPhotoViewer(String imageUrl, View sourceView, int startX, int startY) {
        if (!isAdded() || TextUtils.isEmpty(imageUrl)) {
            return false;
        }

        // make sure this is a valid web image (could be file: or data:)
        if (!imageUrl.startsWith("http")) {
            return false;
        }

        String postContent = (mRenderer != null ? mRenderer.getRenderedHtml() : null);
        boolean isPrivatePost = (mPost != null && mPost.isPrivate);
        EnumSet<PhotoViewerOption> options = EnumSet.noneOf(PhotoViewerOption.class);
        if (isPrivatePost) {
            options.add(ReaderActivityLauncher.PhotoViewerOption.IS_PRIVATE_IMAGE);
        }

        ReaderActivityLauncher.showReaderPhotoViewer(
                getActivity(),
                imageUrl,
                postContent,
                sourceView,
                options,
                startX,
                startY);

        return true;
    }

    /*
     *  called when the post doesn't exist in local db, need to get it from server
     */
    private void requestPost() {
        final ProgressBar progress = (ProgressBar) getView().findViewById(R.id.progress_loading);
        progress.setVisibility(View.VISIBLE);
        progress.bringToFront();

        ReaderActions.OnRequestListener listener = new ReaderActions.OnRequestListener() {
            @Override
            public void onSuccess() {
                if (isAdded()) {
                    progress.setVisibility(View.GONE);
                    showPost();
                }
            }

            @Override
            public void onFailure(int statusCode) {
                if (isAdded()) {
                    progress.setVisibility(View.GONE);
                    int errMsgResId;
                    if (!NetworkUtils.isNetworkAvailable(getActivity())) {
                        errMsgResId = R.string.no_network_message;
                    } else {
                        switch (statusCode) {
                            case 401:
                            case 403:
                                errMsgResId = R.string.reader_err_get_post_not_authorized;
                                break;
                            case 404:
                                errMsgResId = R.string.reader_err_get_post_not_found;
                                break;
                            default:
                                errMsgResId = R.string.reader_err_get_post_generic;
                                break;
                        }
                    }
                    showError(getString(errMsgResId));
                }
            }
        };
        if (mIsFeed) {
            ReaderPostActions.requestFeedPost(mBlogId, mPostId, listener);
        } else {
            ReaderPostActions.requestBlogPost(mBlogId, mPostId, listener);
        }
    }

    /*
     * shows an error message in the middle of the screen - used when requesting post fails
     */
    private void showError(String errorMessage) {
        if (!isAdded()) return;

        TextView txtError = (TextView) getView().findViewById(R.id.text_error);
        txtError.setText(errorMessage);
        if (txtError.getVisibility() != View.VISIBLE) {
            AniUtils.fadeIn(txtError, AniUtils.Duration.MEDIUM);
        }
        mErrorMessage = errorMessage;
    }

    private void showPost() {
        if (mIsPostTaskRunning) {
            AppLog.w(T.READER, "reader post detail > show post task already running");
            return;
        }

        new ShowPostTask().executeOnExecutor(AsyncTask.THREAD_POOL_EXECUTOR);
    }

    /*
     * AsyncTask to retrieve this post from SQLite and display it
     */
    private boolean mIsPostTaskRunning = false;

    private class ShowPostTask extends AsyncTask<Void, Void, Boolean> {
        @Override
        protected void onPreExecute() {
            mIsPostTaskRunning = true;
        }

        @Override
        protected void onCancelled() {
            mIsPostTaskRunning = false;
        }

        @Override
        protected Boolean doInBackground(Void... params) {
            mPost = mIsFeed ? ReaderPostTable.getFeedPost(mBlogId, mPostId, false)
                    : ReaderPostTable.getBlogPost(mBlogId, mPostId, false);
            if (mPost == null) {
                return false;
            }

            // "discover" Editor Pick posts should open the original (source) post
            if (mPost.isDiscoverPost()) {
                ReaderPostDiscoverData discoverData = mPost.getDiscoverData();
                if (discoverData != null
                        && discoverData.getDiscoverType() == ReaderPostDiscoverData.DiscoverType.EDITOR_PICK
                        && discoverData.getBlogId() != 0
                        && discoverData.getPostId() != 0) {
                    mIsFeed = false;
                    mBlogId = discoverData.getBlogId();
                    mPostId = discoverData.getPostId();
                    mPost = ReaderPostTable.getBlogPost(mBlogId, mPostId, false);
                    if (mPost == null) {
                        return false;
                    }
                }
            }

            return true;
        }

        @Override
        protected void onPostExecute(Boolean result) {
            mIsPostTaskRunning = false;

            if (!isAdded()) return;

            // make sure options menu reflects whether we now have a post
            getActivity().invalidateOptionsMenu();

            if (!result) {
                // post couldn't be loaded which means it doesn't exist in db, so request it from
                // the server if it hasn't already been requested
                if (!mHasAlreadyRequestedPost) {
                    mHasAlreadyRequestedPost = true;
                    AppLog.i(T.READER, "reader post detail > post not found, requesting it");
                    requestPost();
                } else if (!TextUtils.isEmpty(mErrorMessage)) {
                    // post has already been requested and failed, so restore previous error message
                    showError(mErrorMessage);
                }
                return;
            }

            mReaderWebView.setIsPrivatePost(mPost.isPrivate);
            mReaderWebView.setBlogSchemeIsHttps(UrlUtils.isHttps(mPost.getBlogUrl()));

            TextView txtTitle = (TextView) getView().findViewById(R.id.text_title);
            TextView txtDateline = (TextView) getView().findViewById(R.id.text_dateline);

            ReaderTagStrip tagStrip = (ReaderTagStrip) getView().findViewById(R.id.tag_strip);
            ReaderPostDetailHeaderView headerView = (ReaderPostDetailHeaderView) getView().findViewById(R.id.header_view);
            if (!canShowFooter()) {
                mLayoutFooter.setVisibility(View.GONE);
            }

            // add padding to the scrollView to make room for the top and bottom toolbars - this also
            // ensures the scrollbar matches the content so it doesn't disappear behind the toolbars
            int topPadding = (mAutoHideToolbarListener != null ? mToolbarHeight : 0);
            int bottomPadding = (canShowFooter() ? mLayoutFooter.getHeight() : 0);
            mScrollView.setPadding(0, topPadding, 0, bottomPadding);

            // scrollView was hidden in onCreateView, show it now that we have the post
            mScrollView.setVisibility(View.VISIBLE);

            // render the post in the webView
            mRenderer = new ReaderPostRenderer(mReaderWebView, mPost);
            mRenderer.beginRender();

            txtTitle.setText(mPost.hasTitle() ? mPost.getTitle() : getString(R.string.reader_untitled_post));

            String timestamp = DateTimeUtils.javaDateToTimeSpan(mPost.getDisplayDate(), WordPress.getContext());
            txtDateline.setText(timestamp);


            headerView.setPost(mPost);
            tagStrip.setPost(mPost);

            if (canShowFooter() && mLayoutFooter.getVisibility() != View.VISIBLE) {
                AniUtils.fadeIn(mLayoutFooter, AniUtils.Duration.LONG);
            }

            refreshIconCounts();
        }
    }

    /*
     * called by the web view when the content finishes loading - likes aren't displayed
     * until this is triggered, to avoid having them appear before the webView content
     */
    @Override
    public void onPageFinished(WebView view, String url) {
        if (!isAdded()) {
            return;
        }

        if (url != null && url.equals("about:blank")) {
            // brief delay before showing comments/likes to give page time to render
            view.postDelayed(new Runnable() {
                @Override
                public void run() {
                    if (!isAdded()) {
                        return;
                    }
                    refreshLikes();
                    if (!mHasAlreadyUpdatedPost) {
                        mHasAlreadyUpdatedPost = true;
                        updatePost();
                    }
                    requestRelatedPosts();
                }
            }, 300);
        } else {
            AppLog.w(T.READER, "reader post detail > page finished - " + url);
        }
    }

    /*
     * return the container view that should host the full screen video
     */
    @Override
    public ViewGroup onRequestCustomView() {
        if (isAdded()) {
            return (ViewGroup) getView().findViewById(R.id.layout_custom_view_container);
        } else {
            return null;
        }
    }

    /*
     * return the container view that should be hidden when full screen video is shown
     */
    @Override
    public ViewGroup onRequestContentView() {
        if (isAdded()) {
            return (ViewGroup) getView().findViewById(R.id.layout_post_detail_container);
        } else {
            return null;
        }
    }

    @Override
    public void onCustomViewShown() {
        // full screen video has just been shown so hide the ActionBar
        ActionBar actionBar = getActionBar();
        if (actionBar != null) {
            actionBar.hide();
        }
    }

    @Override
    public void onCustomViewHidden() {
        // user returned from full screen video so re-display the ActionBar
        ActionBar actionBar = getActionBar();
        if (actionBar != null) {
            actionBar.show();
        }
    }

    boolean isCustomViewShowing() {
        return mReaderWebView != null && mReaderWebView.isCustomViewShowing();
    }

    void hideCustomView() {
        if (mReaderWebView != null) {
            mReaderWebView.hideCustomView();
        }
    }

    @Override
    public boolean onUrlClick(String url) {
        // if this is a "wordpress://blogpreview?" link, show blog preview for the blog - this is
        // used for Discover posts that highlight a blog
        if (ReaderUtils.isBlogPreviewUrl(url)) {
            long siteId = ReaderUtils.getBlogIdFromBlogPreviewUrl(url);
            if (siteId != 0) {
                ReaderActivityLauncher.showReaderBlogPreview(getActivity(), siteId);
            }
            return true;
        }

        // open YouTube videos in external app so they launch the YouTube player, open all other
        // urls using an AuthenticatedWebViewActivity
        final OpenUrlType openUrlType;
        if (ReaderVideoUtils.isYouTubeVideoLink(url)) {
            openUrlType = OpenUrlType.EXTERNAL;
        } else {
            openUrlType = OpenUrlType.INTERNAL;
        }
        ReaderActivityLauncher.openUrl(getActivity(), url, openUrlType, mAccountStore.getAccount().getUserName());
        return true;
    }

    @Override
    public boolean onImageUrlClick(String imageUrl, View view, int x, int y) {
        return showPhotoViewer(imageUrl, view, x, y);
    }

    private ActionBar getActionBar() {
        if (isAdded() && getActivity() instanceof AppCompatActivity) {
            return ((AppCompatActivity) getActivity()).getSupportActionBar();
        } else {
            AppLog.w(T.READER, "reader post detail > getActionBar returned null");
            return null;
        }
    }

    void pauseWebView() {
        if (mReaderWebView == null) {
            AppLog.w(T.READER, "reader post detail > attempt to pause null webView");
        } else if (!mIsWebViewPaused) {
            AppLog.d(T.READER, "reader post detail > pausing webView");
            mReaderWebView.hideCustomView();
            mReaderWebView.onPause();
            mIsWebViewPaused = true;
        }
    }

    void resumeWebViewIfPaused() {
        if (mReaderWebView == null) {
            AppLog.w(T.READER, "reader post detail > attempt to resume null webView");
        } else if (mIsWebViewPaused) {
            AppLog.d(T.READER, "reader post detail > resuming paused webView");
            mReaderWebView.onResume();
            mIsWebViewPaused = false;
        }
    }

    @Override
    public void onScrollUp(float distanceY) {
        if (!mIsToolbarShowing
                && -distanceY >= MIN_SCROLL_DISTANCE_Y) {
            showToolbar(true);
            showFooter(true);
        }
    }

    @Override
    public void onScrollDown(float distanceY) {
        if (mIsToolbarShowing
                && distanceY >= MIN_SCROLL_DISTANCE_Y
                && mScrollView.canScrollDown()
                && mScrollView.canScrollUp()
                && mScrollView.getScrollY() > mToolbarHeight) {
            showToolbar(false);
            showFooter(false);
        }
    }

    @Override
    public void onScrollCompleted() {
        if (!mIsToolbarShowing
                && (!mScrollView.canScrollDown() || !mScrollView.canScrollUp())) {
            showToolbar(true);
            showFooter(true);
        }
    }

    private void showToolbar(boolean show) {
        mIsToolbarShowing = show;
        if (mAutoHideToolbarListener != null) {
            mAutoHideToolbarListener.onShowHideToolbar(show);
        }
    }

    private void showFooter(boolean show) {
        if (isAdded() && canShowFooter()) {
            AniUtils.animateBottomBar(mLayoutFooter, show);
        }
    }

    /*
     * can we show the footer bar which contains the like & comment counts?
     */
    private boolean canShowFooter() {
        return canShowLikeCount() || canShowCommentCount();
    }

    private boolean canShowCommentCount() {
        if (mPost == null) {
            return false;
        }
        if (mIsLoggedOutReader) {
            return mPost.numReplies > 0;
        }
        return mPost.isWP()
                && !mPost.isJetpack
                && !mPost.isDiscoverPost()
                && (mPost.isCommentsOpen || mPost.numReplies > 0);
    }

    private boolean canShowLikeCount() {
        if (mPost == null) {
            return false;
        }
        if (mIsLoggedOutReader) {
            return mPost.numLikes > 0;
        }
        return mPost.canLikePost() || mPost.numLikes > 0;
    }

    private void setRefreshing(boolean refreshing) {
        mSwipeToRefreshHelper.setRefreshing(refreshing);
    }

}<|MERGE_RESOLUTION|>--- conflicted
+++ resolved
@@ -26,13 +26,8 @@
 import org.wordpress.android.datasets.ReaderPostTable;
 import org.wordpress.android.models.ReaderPost;
 import org.wordpress.android.models.ReaderPostDiscoverData;
-<<<<<<< HEAD
-import org.wordpress.android.models.ReaderTag;
-import org.wordpress.android.models.ReaderTagType;
 import org.wordpress.android.fluxc.store.AccountStore;
 import org.wordpress.android.fluxc.store.SiteStore;
-=======
->>>>>>> 35481900
 import org.wordpress.android.ui.main.WPMainActivity;
 import org.wordpress.android.ui.reader.ReaderActivityLauncher.OpenUrlType;
 import org.wordpress.android.ui.reader.ReaderActivityLauncher.PhotoViewerOption;
@@ -836,7 +831,7 @@
             txtDateline.setText(timestamp);
 
 
-            headerView.setPost(mPost);
+            headerView.setPost(mPost, mAccountStore.hasAccessToken());
             tagStrip.setPost(mPost);
 
             if (canShowFooter() && mLayoutFooter.getVisibility() != View.VISIBLE) {
