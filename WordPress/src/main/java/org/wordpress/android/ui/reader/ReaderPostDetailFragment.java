--- conflicted
+++ resolved
@@ -44,12 +44,11 @@
 import org.wordpress.android.util.DateTimeUtils;
 import org.wordpress.android.util.ToastUtils;
 import org.wordpress.android.util.UrlUtils;
-import org.wordpress.android.widgets.ScrollDirectionListener;
 import org.wordpress.android.widgets.WPNetworkImageView;
 import org.wordpress.android.widgets.WPScrollView;
 
 public class ReaderPostDetailFragment extends Fragment
-        implements ScrollDirectionListener,
+        implements WPScrollView.OnScrollDirectionListener,
         ReaderCustomViewListener,
         ReaderWebViewPageFinishedListener,
         ReaderWebViewUrlClickListener {
@@ -131,7 +130,7 @@
         final View view = inflater.inflate(R.layout.reader_fragment_post_detail, container, false);
 
         mScrollView = (WPScrollView) view.findViewById(R.id.scroll_view_reader);
-        mScrollView.setScrollDirectionListener(this);
+        mScrollView.setOnScrollDirectionListener(this);
 
         mLayoutIcons = (ViewGroup) view.findViewById(R.id.layout_actions);
         mLayoutLikes = (ViewGroup) view.findViewById(R.id.layout_likes);
@@ -162,6 +161,7 @@
             mReaderWebView.destroy();
         }
     }
+
 
     @Override
     public void onScrollUp() {
@@ -207,11 +207,7 @@
     public void onCreateOptionsMenu(Menu menu, MenuInflater inflater) {
         super.onCreateOptionsMenu(menu, inflater);
         menu.clear();
-<<<<<<< HEAD
-        inflater.inflate(R.menu.reader_menu_detail, menu);
-=======
         inflater.inflate(R.menu.reader_detail, menu);
->>>>>>> 99b3ffac
     }
 
     @Override
