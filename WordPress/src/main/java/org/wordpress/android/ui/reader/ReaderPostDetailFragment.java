package org.wordpress.android.ui.reader;

import android.app.Activity;
import android.app.Fragment;
import android.content.Intent;
import android.graphics.Rect;
import android.os.AsyncTask;
import android.os.Bundle;
import android.support.annotation.NonNull;
import android.support.design.widget.Snackbar;
import android.support.v7.app.ActionBar;
import android.support.v7.app.AppCompatActivity;
import android.text.TextUtils;
import android.view.LayoutInflater;
import android.view.Menu;
import android.view.MenuInflater;
import android.view.MenuItem;
import android.view.View;
import android.view.ViewGroup;
import android.webkit.WebView;
import android.widget.ProgressBar;
import android.widget.TextView;

import org.wordpress.android.R;
import org.wordpress.android.WordPress;
import org.wordpress.android.analytics.AnalyticsTracker;
import org.wordpress.android.datasets.ReaderLikeTable;
import org.wordpress.android.datasets.ReaderPostTable;
import org.wordpress.android.fluxc.store.AccountStore;
import org.wordpress.android.fluxc.store.SiteStore;
import org.wordpress.android.models.ReaderPost;
import org.wordpress.android.models.ReaderPostDiscoverData;
import org.wordpress.android.ui.main.WPMainActivity;
import org.wordpress.android.ui.reader.ReaderActivityLauncher.OpenUrlType;
import org.wordpress.android.ui.reader.ReaderActivityLauncher.PhotoViewerOption;
import org.wordpress.android.ui.reader.ReaderInterfaces.AutoHideToolbarListener;
import org.wordpress.android.ui.reader.ReaderPostPagerActivity.DirectOperation;
import org.wordpress.android.ui.reader.ReaderTypes.ReaderPostListType;
import org.wordpress.android.ui.reader.actions.ReaderActions;
import org.wordpress.android.ui.reader.actions.ReaderPostActions;
import org.wordpress.android.ui.reader.models.ReaderBlogIdPostId;
import org.wordpress.android.ui.reader.models.ReaderRelatedPostList;
import org.wordpress.android.ui.reader.utils.ReaderUtils;
import org.wordpress.android.ui.reader.utils.ReaderVideoUtils;
import org.wordpress.android.ui.reader.views.ReaderIconCountView;
import org.wordpress.android.ui.reader.views.ReaderLikingUsersView;
import org.wordpress.android.ui.reader.views.ReaderPostDetailHeaderView;
import org.wordpress.android.ui.reader.views.ReaderRelatedPostsView;
import org.wordpress.android.ui.reader.views.ReaderTagStrip;
import org.wordpress.android.ui.reader.views.ReaderWebView;
import org.wordpress.android.ui.reader.views.ReaderWebView.ReaderCustomViewListener;
import org.wordpress.android.ui.reader.views.ReaderWebView.ReaderWebViewPageFinishedListener;
import org.wordpress.android.ui.reader.views.ReaderWebView.ReaderWebViewUrlClickListener;
import org.wordpress.android.util.AnalyticsUtils;
import org.wordpress.android.util.AniUtils;
import org.wordpress.android.util.AppLog;
import org.wordpress.android.util.AppLog.T;
import org.wordpress.android.util.DateTimeUtils;
import org.wordpress.android.util.NetworkUtils;
import org.wordpress.android.util.ToastUtils;
import org.wordpress.android.util.UrlUtils;
import org.wordpress.android.util.WPUrlUtils;
import org.wordpress.android.util.helpers.SwipeToRefreshHelper;
import org.wordpress.android.util.widgets.CustomSwipeRefreshLayout;
import org.wordpress.android.widgets.WPScrollView;
import org.wordpress.android.widgets.WPScrollView.ScrollDirectionListener;
import org.wordpress.android.widgets.WPTextView;

import java.util.EnumSet;

import javax.inject.Inject;

import de.greenrobot.event.EventBus;

import static com.android.volley.Request.Method.HEAD;

public class ReaderPostDetailFragment extends Fragment
        implements WPMainActivity.OnActivityBackPressedListener,
                   ScrollDirectionListener,
                   ReaderCustomViewListener,
                   ReaderWebViewPageFinishedListener,
                   ReaderWebViewUrlClickListener {
    private long mPostId;
    private long mBlogId;
    private DirectOperation mDirectOperation;
    private int mCommentId;
    private boolean mIsFeed;
    private String mInterceptedUri;
    private ReaderPost mPost;
    private ReaderPostRenderer mRenderer;
    private ReaderPostListType mPostListType;

    private final ReaderPostHistory mPostHistory = new ReaderPostHistory();

    private SwipeToRefreshHelper mSwipeToRefreshHelper;
    private WPScrollView mScrollView;
    private ViewGroup mLayoutFooter;
    private ReaderWebView mReaderWebView;
    private ReaderLikingUsersView mLikingUsersView;
    private View mLikingUsersDivider;
    private View mLikingUsersLabel;
    private WPTextView mSignInButton;

    private ReaderRelatedPostsView mGlobalRelatedPostsView;
    private ReaderRelatedPostsView mLocalRelatedPostsView;

    private boolean mPostSlugsResolutionUnderway;
    private boolean mHasAlreadyUpdatedPost;
    private boolean mHasAlreadyRequestedPost;
    private boolean mIsWebViewPaused;
    private boolean mIsRelatedPost;

    private boolean mHasTrackedGlobalRelatedPosts;
    private boolean mHasTrackedLocalRelatedPosts;

    private int mToolbarHeight;
    private String mErrorMessage;

    private boolean mIsToolbarShowing = true;
    private AutoHideToolbarListener mAutoHideToolbarListener;

    // min scroll distance before toggling toolbar
    private static final float MIN_SCROLL_DISTANCE_Y = 10;

    @Inject AccountStore mAccountStore;
    @Inject SiteStore mSiteStore;

    public static ReaderPostDetailFragment newInstance(long blogId, long postId) {
        return newInstance(false, blogId, postId, null, 0, false, null, null, false);
    }

    public static ReaderPostDetailFragment newInstance(boolean isFeed,
                                                       long blogId,
                                                       long postId,
                                                       DirectOperation directOperation,
                                                       int commentId,
                                                       boolean isRelatedPost,
                                                       String interceptedUri,
                                                       ReaderPostListType postListType,
                                                       boolean postSlugsResolutionUnderway) {
        AppLog.d(T.READER, "reader post detail > newInstance");

        Bundle args = new Bundle();
        args.putBoolean(ReaderConstants.ARG_IS_FEED, isFeed);
        args.putLong(ReaderConstants.ARG_BLOG_ID, blogId);
        args.putLong(ReaderConstants.ARG_POST_ID, postId);
        args.putBoolean(ReaderConstants.ARG_IS_RELATED_POST, isRelatedPost);
        args.putSerializable(ReaderConstants.ARG_DIRECT_OPERATION, directOperation);
        args.putInt(ReaderConstants.ARG_COMMENT_ID, commentId);
        args.putString(ReaderConstants.ARG_INTERCEPTED_URI, interceptedUri);
        if (postListType != null) {
            args.putSerializable(ReaderConstants.ARG_POST_LIST_TYPE, postListType);
        }
        args.putBoolean(ReaderConstants.KEY_POST_SLUGS_RESOLUTION_UNDERWAY, postSlugsResolutionUnderway);

        ReaderPostDetailFragment fragment = new ReaderPostDetailFragment();
        fragment.setArguments(args);

        return fragment;
    }

    @Override
    public void onCreate(Bundle savedInstanceState) {
        super.onCreate(savedInstanceState);
        ((WordPress) getActivity().getApplication()).component().inject(this);
        if (savedInstanceState != null) {
            mPostHistory.restoreInstance(savedInstanceState);
        }
    }

    @Override
    public void setArguments(Bundle args) {
        super.setArguments(args);
        if (args != null) {
            mIsFeed = args.getBoolean(ReaderConstants.ARG_IS_FEED);
            mBlogId = args.getLong(ReaderConstants.ARG_BLOG_ID);
            mPostId = args.getLong(ReaderConstants.ARG_POST_ID);
            mDirectOperation = (DirectOperation) args.getSerializable(ReaderConstants.ARG_DIRECT_OPERATION);
            mCommentId = args.getInt(ReaderConstants.ARG_COMMENT_ID);
            mIsRelatedPost = args.getBoolean(ReaderConstants.ARG_IS_RELATED_POST);
            mInterceptedUri = args.getString(ReaderConstants.ARG_INTERCEPTED_URI);
            if (args.containsKey(ReaderConstants.ARG_POST_LIST_TYPE)) {
                mPostListType = (ReaderPostListType) args.getSerializable(ReaderConstants.ARG_POST_LIST_TYPE);
            }
            mPostSlugsResolutionUnderway = args.getBoolean(ReaderConstants.KEY_POST_SLUGS_RESOLUTION_UNDERWAY);
        }
    }

    @SuppressWarnings("deprecation")
    @Override
    public void onAttach(Activity activity) {
        super.onAttach(activity);
        if (activity instanceof AutoHideToolbarListener) {
            mAutoHideToolbarListener = (AutoHideToolbarListener) activity;
        }
        mToolbarHeight = activity.getResources().getDimensionPixelSize(R.dimen.toolbar_height);
    }

    @Override
    public View onCreateView(LayoutInflater inflater, ViewGroup container, Bundle savedInstanceState) {
        final View view = inflater.inflate(R.layout.reader_fragment_post_detail, container, false);

        CustomSwipeRefreshLayout swipeRefreshLayout = (CustomSwipeRefreshLayout) view.findViewById(R.id.swipe_to_refresh);

        //this fragment hides/shows toolbar with scrolling, which messes up ptr animation position
        //so we have to set it manually
        int swipeToRefreshOffset = getResources().getDimensionPixelSize(R.dimen.toolbar_content_offset);
        swipeRefreshLayout.setProgressViewOffset(false, 0, swipeToRefreshOffset);

        mSwipeToRefreshHelper = new SwipeToRefreshHelper(getActivity(), swipeRefreshLayout, new SwipeToRefreshHelper.RefreshListener() {
            @Override
            public void onRefreshStarted() {
                if (!isAdded()) {
                    return;
                }

                updatePost();
            }
        });

        mScrollView = (WPScrollView) view.findViewById(R.id.scroll_view_reader);
        mScrollView.setScrollDirectionListener(this);

        mLayoutFooter = (ViewGroup) view.findViewById(R.id.layout_post_detail_footer);
        mLikingUsersView = (ReaderLikingUsersView) view.findViewById(R.id.layout_liking_users_view);
        mLikingUsersDivider = view.findViewById(R.id.layout_liking_users_divider);
        mLikingUsersLabel = view.findViewById(R.id.text_liking_users_label);

        // setup the ReaderWebView
        mReaderWebView = (ReaderWebView) view.findViewById(R.id.reader_webview);
        mReaderWebView.setCustomViewListener(this);
        mReaderWebView.setUrlClickListener(this);
        mReaderWebView.setPageFinishedListener(this);

        // hide footer and scrollView until the post is loaded
        mLayoutFooter.setVisibility(View.INVISIBLE);
        mScrollView.setVisibility(View.INVISIBLE);

        View relatedPostsContainer = view.findViewById(R.id.container_related_posts);
        mGlobalRelatedPostsView = (ReaderRelatedPostsView) relatedPostsContainer.findViewById(R.id.related_posts_view_global);
        mLocalRelatedPostsView = (ReaderRelatedPostsView) relatedPostsContainer.findViewById(R.id.related_posts_view_local);

        mSignInButton = (WPTextView) view.findViewById(R.id.nux_sign_in_button);
        mSignInButton.setOnClickListener(mSignInClickListener);

        final ProgressBar progress = (ProgressBar) view.findViewById(R.id.progress_loading);
        if (mPostSlugsResolutionUnderway) {
            progress.setVisibility(View.VISIBLE);
        }

        showPost();

        return view;
    }

    private final View.OnClickListener mSignInClickListener = new View.OnClickListener() {
        @Override
        public void onClick(View v) {
            EventBus.getDefault().post(new ReaderEvents.DoSignIn());
        }
    };

    @Override
    public void onDestroy() {
        super.onDestroy();
        if (mReaderWebView != null) {
            mReaderWebView.destroy();
        }
    }

    private boolean hasPost() {
        return (mPost != null);
    }

    @Override
    public void onCreateOptionsMenu(Menu menu, MenuInflater inflater) {
        super.onCreateOptionsMenu(menu, inflater);
        menu.clear();
        inflater.inflate(R.menu.reader_detail, menu);
    }

    @Override
    public void onPrepareOptionsMenu(Menu menu) {
        super.onPrepareOptionsMenu(menu);

        // browse & share require the post to have a URL (some feed-based posts don't have one)
        boolean postHasUrl = hasPost() && mPost.hasUrl();
        MenuItem mnuBrowse = menu.findItem(R.id.menu_browse);
        if (mnuBrowse != null) {
            mnuBrowse.setVisible(postHasUrl || (mInterceptedUri != null));
        }
        MenuItem mnuShare = menu.findItem(R.id.menu_share);
        if (mnuShare != null) {
            mnuShare.setVisible(postHasUrl);
        }
    }

    @Override
    public boolean onOptionsItemSelected(MenuItem item) {
        int i = item.getItemId();
        if (i == R.id.menu_browse) {
            if (hasPost()) {
                ReaderActivityLauncher.openUrl(getActivity(), mPost.getUrl(), OpenUrlType.EXTERNAL,
                        mAccountStore.getAccount().getUserName());
            } else if (mInterceptedUri != null) {
                AnalyticsUtils.trackWithInterceptedUri(AnalyticsTracker.Stat.DEEP_LINKED_FALLBACK, mInterceptedUri);
                ReaderActivityLauncher.openUrl(getActivity(), mInterceptedUri, OpenUrlType.EXTERNAL,
                        mAccountStore.getAccount().getUserName());
            } else if (mInterceptedUri != null) {
                AnalyticsUtils.trackWithInterceptedUri(AnalyticsTracker.Stat.DEEP_LINKED_FALLBACK, mInterceptedUri);
                ReaderActivityLauncher.openUrl(getActivity(), mInterceptedUri, OpenUrlType.EXTERNAL,
                        mAccountStore.getAccount().getUserName());
                getActivity().finish();
            }
            return true;
        } else if (i == R.id.menu_share) {
            AnalyticsTracker.track(AnalyticsTracker.Stat.SHARED_ITEM);
            sharePage();
            return true;
        } else {
            return super.onOptionsItemSelected(item);
        }
    }

    private ReaderPostListType getPostListType() {
        return (mPostListType != null ? mPostListType : ReaderTypes.DEFAULT_POST_LIST_TYPE);
    }

    @Override
    public void onSaveInstanceState(Bundle outState) {
        outState.putBoolean(ReaderConstants.ARG_IS_FEED, mIsFeed);
        outState.putLong(ReaderConstants.ARG_BLOG_ID, mBlogId);
        outState.putLong(ReaderConstants.ARG_POST_ID, mPostId);
        outState.putSerializable(ReaderConstants.ARG_DIRECT_OPERATION, mDirectOperation);
        outState.putInt(ReaderConstants.ARG_COMMENT_ID, mCommentId);

        outState.putBoolean(ReaderConstants.ARG_IS_RELATED_POST, mIsRelatedPost);
        outState.putString(ReaderConstants.ARG_INTERCEPTED_URI, mInterceptedUri);
        outState.putBoolean(ReaderConstants.KEY_POST_SLUGS_RESOLUTION_UNDERWAY, mPostSlugsResolutionUnderway);
        outState.putBoolean(ReaderConstants.KEY_ALREADY_UPDATED, mHasAlreadyUpdatedPost);
        outState.putBoolean(ReaderConstants.KEY_ALREADY_REQUESTED, mHasAlreadyRequestedPost);

        outState.putBoolean(ReaderConstants.KEY_ALREADY_TRACKED_GLOBAL_RELATED_POSTS, mHasTrackedGlobalRelatedPosts);
        outState.putBoolean(ReaderConstants.KEY_ALREADY_TRACKED_LOCAL_RELATED_POSTS, mHasTrackedLocalRelatedPosts);

        outState.putSerializable(ReaderConstants.ARG_POST_LIST_TYPE, getPostListType());

        mPostHistory.saveInstance(outState);

        if (!TextUtils.isEmpty(mErrorMessage)) {
            outState.putString(ReaderConstants.KEY_ERROR_MESSAGE, mErrorMessage);
        }

        super.onSaveInstanceState(outState);
    }

    @Override
    public void onActivityCreated(Bundle savedInstanceState) {
        super.onActivityCreated(savedInstanceState);
        setHasOptionsMenu(true);
        restoreState(savedInstanceState);
    }

    private void restoreState(Bundle savedInstanceState) {
        if (savedInstanceState != null) {
            mIsFeed = savedInstanceState.getBoolean(ReaderConstants.ARG_IS_FEED);
            mBlogId = savedInstanceState.getLong(ReaderConstants.ARG_BLOG_ID);
            mPostId = savedInstanceState.getLong(ReaderConstants.ARG_POST_ID);
            mDirectOperation = (DirectOperation) savedInstanceState
                    .getSerializable(ReaderConstants.ARG_DIRECT_OPERATION);
            mCommentId = savedInstanceState.getInt(ReaderConstants.ARG_COMMENT_ID);
            mIsRelatedPost = savedInstanceState.getBoolean(ReaderConstants.ARG_IS_RELATED_POST);
            mInterceptedUri = savedInstanceState.getString(ReaderConstants.ARG_INTERCEPTED_URI);
            mPostSlugsResolutionUnderway = savedInstanceState.getBoolean(ReaderConstants.KEY_POST_SLUGS_RESOLUTION_UNDERWAY);
            mHasAlreadyUpdatedPost = savedInstanceState.getBoolean(ReaderConstants.KEY_ALREADY_UPDATED);
            mHasAlreadyRequestedPost = savedInstanceState.getBoolean(ReaderConstants.KEY_ALREADY_REQUESTED);
            mHasTrackedGlobalRelatedPosts = savedInstanceState.getBoolean(ReaderConstants.KEY_ALREADY_TRACKED_GLOBAL_RELATED_POSTS);
            mHasTrackedLocalRelatedPosts = savedInstanceState.getBoolean(ReaderConstants.KEY_ALREADY_TRACKED_LOCAL_RELATED_POSTS);
            if (savedInstanceState.containsKey(ReaderConstants.ARG_POST_LIST_TYPE)) {
                mPostListType = (ReaderPostListType) savedInstanceState.getSerializable(ReaderConstants.ARG_POST_LIST_TYPE);
            }
            if (savedInstanceState.containsKey(ReaderConstants.KEY_ERROR_MESSAGE)) {
                mErrorMessage = savedInstanceState.getString(ReaderConstants.KEY_ERROR_MESSAGE);
            }
        }
    }

    @Override
    public void onStart() {
        super.onStart();
        EventBus.getDefault().register(this);
    }

    @Override
    public void onStop() {
        super.onStop();
        EventBus.getDefault().unregister(this);
    }

    /*
     * called by the activity when user hits the back button - returns true if the back button
     * is handled here and should be ignored by the activity
     */
    @Override
    public boolean onActivityBackPressed() {
        return goBackInPostHistory();
    }

    /*
     * changes the like on the passed post
     */
    private void togglePostLike() {
        if (hasPost()) {
            setPostLike(!mPost.isLikedByCurrentUser);
        }
    }

    /*
     * changes the like on the passed post
     */
    private void setPostLike(boolean isAskingToLike) {
        if (!isAdded() || !hasPost() || !NetworkUtils.checkConnection(getActivity())) {
            return;
        }

        if (isAskingToLike != ReaderPostTable.isPostLikedByCurrentUser(mPost)) {
            ReaderIconCountView likeCount = (ReaderIconCountView) getView().findViewById(R.id.count_likes);
            likeCount.setSelected(isAskingToLike);
            ReaderAnim.animateLikeButton(likeCount.getImageView(), isAskingToLike);

            boolean success = ReaderPostActions.performLikeAction(mPost, isAskingToLike,
                    mAccountStore.getAccount().getUserId());
            if (!success) {
                likeCount.setSelected(!isAskingToLike);
                return;
            }

            // get the post again since it has changed, then refresh to show changes
            mPost = ReaderPostTable.getBlogPost(mPost.blogId, mPost.postId, false);
            refreshLikes();
            refreshIconCounts();
        }

        if (isAskingToLike) {
            AnalyticsUtils.trackWithReaderPostDetails(AnalyticsTracker.Stat.READER_ARTICLE_LIKED, mPost);
        } else {
            AnalyticsUtils.trackWithReaderPostDetails(AnalyticsTracker.Stat.READER_ARTICLE_UNLIKED, mPost);
        }
    }

    /*
     * display the standard Android share chooser to share this post
     */
    private static final int MAX_SHARE_TITLE_LEN = 100;

    private void sharePage() {
        if (!isAdded() || !hasPost()) {
            return;
        }

        final String url = (mPost.hasShortUrl() ? mPost.getShortUrl() : mPost.getUrl());
        final String shareText;

        if (mPost.hasTitle()) {
            final String title;
            // we don't know where the user will choose to share, so enforce a max title length
            // in order to fit a tweet with some extra room for the URL and user edits
            if (mPost.getTitle().length() > MAX_SHARE_TITLE_LEN) {
                title = mPost.getTitle().substring(0, MAX_SHARE_TITLE_LEN).trim() + "…";
            } else {
                title = mPost.getTitle().trim();
            }
            shareText = title + " - " + url;
        } else {
            shareText = url;
        }

        Intent intent = new Intent(Intent.ACTION_SEND);
        intent.setType("text/plain");
        intent.putExtra(Intent.EXTRA_TEXT, shareText);
        intent.putExtra(Intent.EXTRA_SUBJECT, getString(R.string.reader_share_subject, getString(R.string.app_name)));
        try {
            startActivity(Intent.createChooser(intent, getString(R.string.reader_share_link)));
        } catch (android.content.ActivityNotFoundException ex) {
            ToastUtils.showToast(getActivity(), R.string.reader_toast_err_share_intent);
        }
    }

    /*
     * replace the current post with the passed one
     */
    private void replacePost(long blogId, long postId, boolean clearCommentOperation) {
        mIsFeed = false;
        mBlogId = blogId;
        mPostId = postId;

        if (clearCommentOperation) {
            mDirectOperation = null;
            mCommentId = 0;
        }

        mHasAlreadyRequestedPost = false;
        mHasAlreadyUpdatedPost = false;
        mHasTrackedGlobalRelatedPosts = false;
        mHasTrackedLocalRelatedPosts = false;

        // hide views that would show info for the previous post - these will be re-displayed
        // with the correct info once the new post loads
        mGlobalRelatedPostsView.setVisibility(View.GONE);
        mLocalRelatedPostsView.setVisibility(View.GONE);

        mLikingUsersView.setVisibility(View.GONE);
        mLikingUsersDivider.setVisibility(View.GONE);
        mLikingUsersLabel.setVisibility(View.GONE);

        // clear the webView - otherwise it will remain scrolled to where the user scrolled to
        mReaderWebView.clearContent();

        // make sure the toolbar and footer are showing
        showToolbar(true);
        showFooter(true);

        // now show the passed post
        showPost();
    }

    /*
     * request posts related to the current one - only available for wp.com
     */
    private void requestRelatedPosts() {
        if (hasPost() && mPost.isWP()) {
            ReaderPostActions.requestRelatedPosts(mPost);
        }
    }

    /*
     * related posts were retrieved
     */
    @SuppressWarnings("unused")
    public void onEventMainThread(ReaderEvents.RelatedPostsUpdated event) {
        if (!isAdded() || !hasPost()) return;

        // make sure this event is for the current post
        if (event.getSourcePostId() == mPost.postId && event.getSourceSiteId() == mPost.blogId) {
            if (event.hasLocalRelatedPosts()) {
                showRelatedPosts(event.getLocalRelatedPosts(), false);
            }
            if (event.hasGlobalRelatedPosts()) {
                showRelatedPosts(event.getGlobalRelatedPosts(), true);
            }
        }
    }

    /*
     * show the passed list of related posts - can be either global (related posts from
     * across wp.com) or local (related posts from the same site as the current post)
     */
    private void showRelatedPosts(@NonNull ReaderRelatedPostList relatedPosts, final boolean isGlobal) {
        // different container views for global/local related posts
        ReaderRelatedPostsView relatedPostsView = isGlobal ? mGlobalRelatedPostsView : mLocalRelatedPostsView;
        relatedPostsView.showRelatedPosts(relatedPosts, mPost.getBlogName(), isGlobal);

        // tapping a related posts should open the related post detail
        relatedPostsView.setOnRelatedPostClickListener(new ReaderRelatedPostsView.OnRelatedPostClickListener() {
            @Override
            public void onRelatedPostClick(View v, long siteId, long postId) {
                showRelatedPostDetail(siteId, postId, isGlobal);
            }
        });

        // fade in this related posts view
        if (relatedPostsView.getVisibility() != View.VISIBLE) {
            AniUtils.fadeIn(relatedPostsView, AniUtils.Duration.MEDIUM);
        }

        trackRelatedPostsIfShowing();
    }

    /*
     * track that related posts have loaded and are scrolled into view if we haven't
     * already tracked it
     */
    private void trackRelatedPostsIfShowing() {
        if (!mHasTrackedGlobalRelatedPosts && isVisibleAndScrolledIntoView(mGlobalRelatedPostsView)) {
            mHasTrackedGlobalRelatedPosts = true;
            AppLog.d(T.READER, "reader post detail > global related posts rendered");
            mGlobalRelatedPostsView.trackRailcarRender();
        }

        if (!mHasTrackedLocalRelatedPosts && isVisibleAndScrolledIntoView(mLocalRelatedPostsView)) {
            mHasTrackedLocalRelatedPosts = true;
            AppLog.d(T.READER, "reader post detail > local related posts rendered");
            mLocalRelatedPostsView.trackRailcarRender();
        }
    }

    /*
     * returns True if the passed view is visible and has been scrolled into view - assumes
     * that the view is a child of mScrollView
     */
    private boolean isVisibleAndScrolledIntoView(View view) {
        if (view != null && view.getVisibility() == View.VISIBLE) {
            Rect scrollBounds = new Rect();
            mScrollView.getHitRect(scrollBounds);
            return view.getLocalVisibleRect(scrollBounds);
        }
        return false;
    }

    /*
     * user clicked a single related post - if we're already viewing a related post, add it to the
     * history stack so the user can back-button through the history - otherwise start a new detail
     * activity for this related post
     */
    private void showRelatedPostDetail(long blogId, long postId, boolean isGlobal) {
        AnalyticsTracker.Stat stat = isGlobal
                ? AnalyticsTracker.Stat.READER_GLOBAL_RELATED_POST_CLICKED
                : AnalyticsTracker.Stat.READER_LOCAL_RELATED_POST_CLICKED;
        AnalyticsUtils.trackWithReaderPostDetails(stat, blogId, postId);

        if (mIsRelatedPost) {
            mPostHistory.push(new ReaderBlogIdPostId(mPost.blogId, mPost.postId));
            replacePost(blogId, postId, true);
        } else {
            ReaderActivityLauncher.showReaderPostDetail(
                    getActivity(),
                    false,
                    blogId,
                    postId,
                    null,
                    0,
                    true,
                    null);
        }
    }

    /*
     * if the fragment is maintaining a backstack of posts, navigate to the previous one
     */
    protected boolean goBackInPostHistory() {
        if (!mPostHistory.isEmpty()) {
            ReaderBlogIdPostId ids = mPostHistory.pop();
            replacePost(ids.getBlogId(), ids.getPostId(), true);
            return true;
        } else {
            return false;
        }
    }

    /*
     * get the latest version of this post
     */
    private void updatePost() {
        if (!hasPost() || !mPost.isWP()) {
            setRefreshing(false);
            return;
        }

        final int numLikesBefore = ReaderLikeTable.getNumLikesForPost(mPost);

        ReaderActions.UpdateResultListener resultListener = new ReaderActions.UpdateResultListener() {
            @Override
            public void onUpdateResult(ReaderActions.UpdateResult result) {
                if (!isAdded()) {
                    return;
                }
                // if the post has changed, reload it from the db and update the like/comment counts
                if (result.isNewOrChanged()) {
                    mPost = ReaderPostTable.getBlogPost(mPost.blogId, mPost.postId, false);
                    refreshIconCounts();
                }
                // refresh likes if necessary - done regardless of whether the post has changed
                // since it's possible likes weren't stored until the post was updated
                if (result != ReaderActions.UpdateResult.FAILED
                        && numLikesBefore != ReaderLikeTable.getNumLikesForPost(mPost)) {
                    refreshLikes();
                }

                setRefreshing(false);

                if (mDirectOperation != null && mDirectOperation == DirectOperation.POST_LIKE) {
                    doLikePost();
                }
            }
        };
        ReaderPostActions.updatePost(mPost, resultListener);
    }

    private void refreshIconCounts() {
        if (!isAdded() || !hasPost() || !canShowFooter()) {
            return;
        }

        final ReaderIconCountView countLikes = (ReaderIconCountView) getView().findViewById(R.id.count_likes);
        final ReaderIconCountView countComments = (ReaderIconCountView) getView().findViewById(R.id.count_comments);

        if (canShowCommentCount()) {
            countComments.setCount(mPost.numReplies);
            countComments.setVisibility(View.VISIBLE);
            countComments.setOnClickListener(new View.OnClickListener() {
                @Override
                public void onClick(View v) {
                    ReaderActivityLauncher.showReaderComments(getActivity(), mPost.blogId, mPost.postId);
                }
            });
        } else {
            countComments.setVisibility(View.INVISIBLE);
            countComments.setOnClickListener(null);
        }

        if (canShowLikeCount()) {
            countLikes.setCount(mPost.numLikes);
            countLikes.setVisibility(View.VISIBLE);
            countLikes.setSelected(mPost.isLikedByCurrentUser);
            if (!mAccountStore.hasAccessToken()) {
                countLikes.setEnabled(false);
            } else if (mPost.canLikePost()) {
                countLikes.setOnClickListener(new View.OnClickListener() {
                    @Override
                    public void onClick(View view) {
                        togglePostLike();
                    }
                });
            }
            // if we know refreshLikes() is going to show the liking users, force liking user
            // views to take up space right now
            if (mPost.numLikes > 0 && mLikingUsersView.getVisibility() == View.GONE) {
                mLikingUsersView.setVisibility(View.INVISIBLE);
                mLikingUsersDivider.setVisibility(View.INVISIBLE);
                mLikingUsersLabel.setVisibility(View.INVISIBLE);
            }
        } else {
            countLikes.setVisibility(View.INVISIBLE);
            countLikes.setOnClickListener(null);
        }
    }

    private void doLikePost() {
        if (!isAdded()) {
            return;
        }

        if (!mAccountStore.hasAccessToken()) {
            Snackbar.make(getView(), R.string.reader_snackbar_err_cannot_like_post_logged_out, Snackbar.LENGTH_INDEFINITE)
                    .setAction(R.string.sign_in, mSignInClickListener).show();
            return;
        }

        if (!mPost.canLikePost()) {
            ToastUtils.showToast(getActivity(), R.string.reader_toast_err_cannot_like_post);
            return;
        }

        setPostLike(true);
    }

    /*
     * show latest likes for this post
     */
    private void refreshLikes() {
        if (!isAdded() || !hasPost() || !mPost.canLikePost()) {
            return;
        }

        // nothing more to do if no likes
        if (mPost.numLikes == 0) {
            mLikingUsersView.setVisibility(View.GONE);
            mLikingUsersDivider.setVisibility(View.GONE);
            mLikingUsersLabel.setVisibility(View.GONE);
            return;
        }

        // clicking likes view shows activity displaying all liking users
        mLikingUsersView.setOnClickListener(new View.OnClickListener() {
            @Override
            public void onClick(View view) {
                ReaderActivityLauncher.showReaderLikingUsers(getActivity(), mPost.blogId, mPost.postId);
            }
        });

        mLikingUsersDivider.setVisibility(View.VISIBLE);
        mLikingUsersLabel.setVisibility(View.VISIBLE);
        mLikingUsersView.setVisibility(View.VISIBLE);
        mLikingUsersView.showLikingUsers(mPost);
    }

    private boolean showPhotoViewer(String imageUrl, View sourceView, int startX, int startY) {
        if (!isAdded() || TextUtils.isEmpty(imageUrl)) {
            return false;
        }

        // make sure this is a valid web image (could be file: or data:)
        if (!imageUrl.startsWith("http")) {
            return false;
        }

        String postContent = (mRenderer != null ? mRenderer.getRenderedHtml() : null);
        boolean isPrivatePost = (mPost != null && mPost.isPrivate);
        EnumSet<PhotoViewerOption> options = EnumSet.noneOf(PhotoViewerOption.class);
        if (isPrivatePost) {
            options.add(ReaderActivityLauncher.PhotoViewerOption.IS_PRIVATE_IMAGE);
        }

        ReaderActivityLauncher.showReaderPhotoViewer(
                getActivity(),
                imageUrl,
                postContent,
                sourceView,
                options,
                startX,
                startY);

        return true;
    }

    /*
     *  called when the post doesn't exist in local db, need to get it from server
     */
    private void requestPost() {
        final ProgressBar progress = (ProgressBar) getView().findViewById(R.id.progress_loading);
        progress.setVisibility(View.VISIBLE);
        progress.bringToFront();

        ReaderActions.OnRequestListener listener = new ReaderActions.OnRequestListener() {
            @Override
            public void onSuccess() {
                if (isAdded()) {
                    progress.setVisibility(View.GONE);
                    showPost();
                }
            }

            @Override
            public void onFailure(int statusCode) {
                if (isAdded()) {
                    progress.setVisibility(View.GONE);
                    onRequestFailure(statusCode);
                }
            }
        };

        if (mIsFeed) {
            ReaderPostActions.requestFeedPost(mBlogId, mPostId, listener);
        } else {
            ReaderPostActions.requestBlogPost(mBlogId, mPostId, listener);
        }
    }

    /*
     * post slugs resolution to IDs has completed
     */
    @SuppressWarnings("unused")
    public void onEventMainThread(ReaderEvents.PostSlugsRequestCompleted event) {
        mPostSlugsResolutionUnderway = false;

        if (!isAdded()) return;

        final ProgressBar progress = (ProgressBar) getView().findViewById(R.id.progress_loading);
        progress.setVisibility(View.GONE);

        if (event.getStatusCode() == 200) {
            replacePost(event.getBlogId(), event.getPostId(), false);
        } else {
            onRequestFailure(event.getStatusCode());
        }
    }

    private void onRequestFailure(int statusCode) {
        int errMsgResId;
        if (!NetworkUtils.isNetworkAvailable(getActivity())) {
            errMsgResId = R.string.no_network_message;
        } else {
            switch (statusCode) {
                case 401:
                case 403:
                    final boolean offerSignIn = WPUrlUtils.isWordPressCom(mInterceptedUri)
                            && !mAccountStore.hasAccessToken();

                    if (!offerSignIn) {
                        errMsgResId = (mInterceptedUri == null)
                                ? R.string.reader_err_get_post_not_authorized
                                : R.string.reader_err_get_post_not_authorized_fallback;
                        mSignInButton.setVisibility(View.GONE);
                    } else {
                        errMsgResId = (mInterceptedUri == null)
                                ? R.string.reader_err_get_post_not_authorized_signin
                                : R.string.reader_err_get_post_not_authorized_signin_fallback;
                        mSignInButton.setVisibility(View.VISIBLE);
                        AnalyticsUtils.trackWithReaderPostDetails(AnalyticsTracker.Stat.READER_WPCOM_SIGN_IN_NEEDED,
                                mPost);
                    }
                    AnalyticsUtils.trackWithReaderPostDetails(AnalyticsTracker.Stat.READER_USER_UNAUTHORIZED, mPost);
                    break;
                case 404:
                    errMsgResId = R.string.reader_err_get_post_not_found;
                    break;
                default:
                    errMsgResId = R.string.reader_err_get_post_generic;
                    break;
            }
        }
        showError(getString(errMsgResId));
    }

    /*
     * shows an error message in the middle of the screen - used when requesting post fails
     */
    private void showError(String errorMessage) {
        if (!isAdded()) return;

        TextView txtError = (TextView) getView().findViewById(R.id.text_error);
        txtError.setText(errorMessage);
        if (errorMessage == null) {
            txtError.setVisibility(View.GONE);
        } else if (txtError.getVisibility() != View.VISIBLE) {
            AniUtils.fadeIn(txtError, AniUtils.Duration.MEDIUM);
        }
        mErrorMessage = errorMessage;
    }

    private void showPost() {
        if (mPostSlugsResolutionUnderway) {
            AppLog.w(T.READER, "reader post detail > post request already running");
            return;
        }

        if (mIsPostTaskRunning) {
            AppLog.w(T.READER, "reader post detail > show post task already running");
            return;
        }

        new ShowPostTask().executeOnExecutor(AsyncTask.THREAD_POOL_EXECUTOR);
    }

    /*
     * AsyncTask to retrieve this post from SQLite and display it
     */
    private boolean mIsPostTaskRunning = false;

    private class ShowPostTask extends AsyncTask<Void, Void, Boolean> {
        @Override
        protected void onPreExecute() {
            mIsPostTaskRunning = true;
        }

        @Override
        protected void onCancelled() {
            mIsPostTaskRunning = false;
        }

        @Override
        protected Boolean doInBackground(Void... params) {
            mPost = mIsFeed ? ReaderPostTable.getFeedPost(mBlogId, mPostId, false)
                    : ReaderPostTable.getBlogPost(mBlogId, mPostId, false);
            if (mPost == null) {
                return false;
            }

            // "discover" Editor Pick posts should open the original (source) post
            if (mPost.isDiscoverPost()) {
                ReaderPostDiscoverData discoverData = mPost.getDiscoverData();
                if (discoverData != null
                        && discoverData.getDiscoverType() == ReaderPostDiscoverData.DiscoverType.EDITOR_PICK
                        && discoverData.getBlogId() != 0
                        && discoverData.getPostId() != 0) {
                    mIsFeed = false;
                    mBlogId = discoverData.getBlogId();
                    mPostId = discoverData.getPostId();
                    mPost = ReaderPostTable.getBlogPost(mBlogId, mPostId, false);
                    if (mPost == null) {
                        return false;
                    }
                }
            }

            return true;
        }

        @Override
        protected void onPostExecute(Boolean result) {
            mIsPostTaskRunning = false;

            if (!isAdded()) return;

            // make sure options menu reflects whether we now have a post
            getActivity().invalidateOptionsMenu();

            if (!result) {
                // post couldn't be loaded which means it doesn't exist in db, so request it from
                // the server if it hasn't already been requested
                if (!mHasAlreadyRequestedPost) {
                    mHasAlreadyRequestedPost = true;
                    AppLog.i(T.READER, "reader post detail > post not found, requesting it");
                    requestPost();
                } else if (!TextUtils.isEmpty(mErrorMessage)) {
                    // post has already been requested and failed, so restore previous error message
                    showError(mErrorMessage);
                }
                return;
            }

            if (mDirectOperation != null) {
                switch (mDirectOperation) {
                    case COMMENT_JUMP:
                    case COMMENT_REPLY:
                    case COMMENT_LIKE:
                        ReaderActivityLauncher.showReaderComments(getActivity(), mPost.blogId, mPost.postId,
                                mDirectOperation, mCommentId, mInterceptedUri);
                        getActivity().finish();
                        getActivity().overridePendingTransition(0, 0);
                        return;
                    case POST_LIKE:
                        // Liking needs to be handled "later" after the post has been updated from the server so,
                        // nothing special to do here
                        break;
                }
            }

            AnalyticsUtils.trackWithReaderPostDetails(AnalyticsTracker.Stat.READER_ARTICLE_RENDERED, mPost);

            mReaderWebView.setIsPrivatePost(mPost.isPrivate);
            mReaderWebView.setBlogSchemeIsHttps(UrlUtils.isHttps(mPost.getBlogUrl()));

            TextView txtTitle = (TextView) getView().findViewById(R.id.text_title);
            TextView txtDateline = (TextView) getView().findViewById(R.id.text_dateline);

            ReaderTagStrip tagStrip = (ReaderTagStrip) getView().findViewById(R.id.tag_strip);
            ReaderPostDetailHeaderView headerView = (ReaderPostDetailHeaderView) getView().findViewById(R.id.header_view);
            if (!canShowFooter()) {
                mLayoutFooter.setVisibility(View.GONE);
            }

            // add padding to the scrollView to make room for the top and bottom toolbars - this also
            // ensures the scrollbar matches the content so it doesn't disappear behind the toolbars
            int topPadding = (mAutoHideToolbarListener != null ? mToolbarHeight : 0);
            int bottomPadding = (canShowFooter() ? mLayoutFooter.getHeight() : 0);
            mScrollView.setPadding(0, topPadding, 0, bottomPadding);

            // scrollView was hidden in onCreateView, show it now that we have the post
            mScrollView.setVisibility(View.VISIBLE);

            // render the post in the webView
            mRenderer = new ReaderPostRenderer(mReaderWebView, mPost);
            mRenderer.beginRender();

            txtTitle.setText(mPost.hasTitle() ? mPost.getTitle() : getString(R.string.reader_untitled_post));

            String timestamp = DateTimeUtils.javaDateToTimeSpan(mPost.getDisplayDate(), WordPress.getContext());
            txtDateline.setText(timestamp);


            headerView.setPost(mPost, mAccountStore.hasAccessToken());
            tagStrip.setPost(mPost);

            if (canShowFooter() && mLayoutFooter.getVisibility() != View.VISIBLE) {
                AniUtils.fadeIn(mLayoutFooter, AniUtils.Duration.LONG);
            }

            refreshIconCounts();
        }
    }

    /*
     * called by the web view when the content finishes loading - likes aren't displayed
     * until this is triggered, to avoid having them appear before the webView content
     */
    @Override
    public void onPageFinished(WebView view, String url) {
        if (!isAdded()) {
            return;
        }

        if (url != null && url.equals("about:blank")) {
            // brief delay before showing comments/likes to give page time to render
            view.postDelayed(new Runnable() {
                @Override
                public void run() {
                    if (!isAdded()) {
                        return;
                    }
                    refreshLikes();
                    if (!mHasAlreadyUpdatedPost) {
                        mHasAlreadyUpdatedPost = true;
                        updatePost();
                    }
                    requestRelatedPosts();
                }
            }, 300);
        } else {
            AppLog.w(T.READER, "reader post detail > page finished - " + url);
        }
    }

    /*
     * return the container view that should host the full screen video
     */
    @Override
    public ViewGroup onRequestCustomView() {
        if (isAdded()) {
            return (ViewGroup) getView().findViewById(R.id.layout_custom_view_container);
        } else {
            return null;
        }
    }

    /*
     * return the container view that should be hidden when full screen video is shown
     */
    @Override
    public ViewGroup onRequestContentView() {
        if (isAdded()) {
            return (ViewGroup) getView().findViewById(R.id.layout_post_detail_container);
        } else {
            return null;
        }
    }

    @Override
    public void onCustomViewShown() {
        // full screen video has just been shown so hide the ActionBar
        ActionBar actionBar = getActionBar();
        if (actionBar != null) {
            actionBar.hide();
        }
    }

    @Override
    public void onCustomViewHidden() {
        // user returned from full screen video so re-display the ActionBar
        ActionBar actionBar = getActionBar();
        if (actionBar != null) {
            actionBar.show();
        }
    }

    boolean isCustomViewShowing() {
        return mReaderWebView != null && mReaderWebView.isCustomViewShowing();
    }

    void hideCustomView() {
        if (mReaderWebView != null) {
            mReaderWebView.hideCustomView();
        }
    }

    @Override
    public boolean onUrlClick(String url) {
        // if this is a "wordpress://blogpreview?" link, show blog preview for the blog - this is
        // used for Discover posts that highlight a blog
        if (ReaderUtils.isBlogPreviewUrl(url)) {
            long siteId = ReaderUtils.getBlogIdFromBlogPreviewUrl(url);
            if (siteId != 0) {
                ReaderActivityLauncher.showReaderBlogPreview(getActivity(), siteId);
            }
            return true;
        }

        OpenUrlType openUrlType = shouldOpenExternal(url) ? OpenUrlType.EXTERNAL : OpenUrlType.INTERNAL;
        ReaderActivityLauncher.openUrl(getActivity(), url, openUrlType, mAccountStore.getAccount().getUserName());
        return true;
    }

    /*
     * returns True if the passed URL should be opened in the external browser app
     */
    private boolean shouldOpenExternal(String url) {
        // open YouTube videos in external app so they launch the YouTube player
        if (ReaderVideoUtils.isYouTubeVideoLink(url)) {
            return true;
        }
<<<<<<< HEAD
        ReaderActivityLauncher.openUrl(getActivity(), url, openUrlType, mAccountStore.getAccount().getUserName());
        return true;
=======

        // if the mime type starts with "application" open it externally - this will either
        // open it in the associated app or the default browser (which will enable the user
        // to download it)
        String mimeType = UrlUtils.getUrlMimeType(url);
        if (mimeType != null && mimeType.startsWith("application")) {
            return true;
        }

        // open all other urls using an AuthenticatedWebViewActivity
        return false;
>>>>>>> 4b158939
    }

    @Override
    public boolean onImageUrlClick(String imageUrl, View view, int x, int y) {
        return showPhotoViewer(imageUrl, view, x, y);
    }

    private ActionBar getActionBar() {
        if (isAdded() && getActivity() instanceof AppCompatActivity) {
            return ((AppCompatActivity) getActivity()).getSupportActionBar();
        } else {
            AppLog.w(T.READER, "reader post detail > getActionBar returned null");
            return null;
        }
    }

    void pauseWebView() {
        if (mReaderWebView == null) {
            AppLog.w(T.READER, "reader post detail > attempt to pause null webView");
        } else if (!mIsWebViewPaused) {
            AppLog.d(T.READER, "reader post detail > pausing webView");
            mReaderWebView.hideCustomView();
            mReaderWebView.onPause();
            mIsWebViewPaused = true;
        }
    }

    void resumeWebViewIfPaused() {
        if (mReaderWebView == null) {
            AppLog.w(T.READER, "reader post detail > attempt to resume null webView");
        } else if (mIsWebViewPaused) {
            AppLog.d(T.READER, "reader post detail > resuming paused webView");
            mReaderWebView.onResume();
            mIsWebViewPaused = false;
        }
    }

    @Override
    public void onScrollUp(float distanceY) {
        if (!mIsToolbarShowing
                && -distanceY >= MIN_SCROLL_DISTANCE_Y) {
            showToolbar(true);
            showFooter(true);
        }
    }

    @Override
    public void onScrollDown(float distanceY) {
        if (mIsToolbarShowing
                && distanceY >= MIN_SCROLL_DISTANCE_Y
                && mScrollView.canScrollDown()
                && mScrollView.canScrollUp()
                && mScrollView.getScrollY() > mToolbarHeight) {
            showToolbar(false);
            showFooter(false);
        }
    }

    @Override
    public void onScrollCompleted() {
        if (!mIsToolbarShowing
                && (!mScrollView.canScrollDown() || !mScrollView.canScrollUp())) {
            showToolbar(true);
            showFooter(true);
        }

        trackRelatedPostsIfShowing();
    }

    private void showToolbar(boolean show) {
        mIsToolbarShowing = show;
        if (mAutoHideToolbarListener != null) {
            mAutoHideToolbarListener.onShowHideToolbar(show);
        }
    }

    private void showFooter(boolean show) {
        if (isAdded() && canShowFooter()) {
            AniUtils.animateBottomBar(mLayoutFooter, show);
        }
    }

    /*
     * can we show the footer bar which contains the like & comment counts?
     */
    private boolean canShowFooter() {
        return canShowLikeCount() || canShowCommentCount();
    }

    private boolean canShowCommentCount() {
        if (mPost == null) {
            return false;
        }
        if (!mAccountStore.hasAccessToken()) {
            return mPost.numReplies > 0;
        }
        return mPost.isWP()
                && !mPost.isJetpack
                && !mPost.isDiscoverPost()
                && (mPost.isCommentsOpen || mPost.numReplies > 0);
    }

    private boolean canShowLikeCount() {
        if (mPost == null) {
            return false;
        }
        if (!mAccountStore.hasAccessToken()) {
            return mPost.numLikes > 0;
        }
        return mPost.canLikePost() || mPost.numLikes > 0;
    }

    private void setRefreshing(boolean refreshing) {
        mSwipeToRefreshHelper.setRefreshing(refreshing);
    }
}<|MERGE_RESOLUTION|>--- conflicted
+++ resolved
@@ -1168,10 +1168,6 @@
         if (ReaderVideoUtils.isYouTubeVideoLink(url)) {
             return true;
         }
-<<<<<<< HEAD
-        ReaderActivityLauncher.openUrl(getActivity(), url, openUrlType, mAccountStore.getAccount().getUserName());
-        return true;
-=======
 
         // if the mime type starts with "application" open it externally - this will either
         // open it in the associated app or the default browser (which will enable the user
@@ -1183,7 +1179,6 @@
 
         // open all other urls using an AuthenticatedWebViewActivity
         return false;
->>>>>>> 4b158939
     }
 
     @Override
