package org.wordpress.android.ui.reader;

import android.app.Activity;
import android.content.Intent;
import android.graphics.Rect;
import android.graphics.drawable.Drawable;
import android.os.AsyncTask;
import android.os.Bundle;
import android.support.annotation.NonNull;
import android.support.design.widget.Snackbar;
import android.support.graphics.drawable.VectorDrawableCompat;
import android.support.v4.app.Fragment;
import android.support.v7.app.ActionBar;
import android.support.v7.app.AppCompatActivity;
import android.text.Html;
import android.text.TextUtils;
import android.view.LayoutInflater;
import android.view.Menu;
import android.view.MenuInflater;
import android.view.MenuItem;
import android.view.View;
import android.view.ViewGroup;
import android.webkit.WebView;
import android.widget.ProgressBar;
import android.widget.TextView;

import org.greenrobot.eventbus.Subscribe;
import org.greenrobot.eventbus.ThreadMode;
import org.wordpress.android.R;
import org.wordpress.android.WordPress;
import org.wordpress.android.analytics.AnalyticsTracker;
import org.wordpress.android.analytics.AnalyticsTracker.Stat;
import org.wordpress.android.datasets.ReaderBlogTable;
import org.wordpress.android.datasets.ReaderLikeTable;
import org.wordpress.android.datasets.ReaderPostTable;
import org.wordpress.android.fluxc.Dispatcher;
import org.wordpress.android.fluxc.generated.AccountActionBuilder;
import org.wordpress.android.fluxc.store.AccountStore;
import org.wordpress.android.fluxc.store.AccountStore.AddOrDeleteSubscriptionPayload;
import org.wordpress.android.fluxc.store.AccountStore.AddOrDeleteSubscriptionPayload.SubscriptionAction;
import org.wordpress.android.fluxc.store.AccountStore.OnSubscriptionUpdated;
import org.wordpress.android.fluxc.store.SiteStore;
import org.wordpress.android.models.ReaderPost;
import org.wordpress.android.models.ReaderPostDiscoverData;
import org.wordpress.android.ui.ActivityLauncher;
import org.wordpress.android.ui.main.WPMainActivity;
import org.wordpress.android.ui.reader.ReaderActivityLauncher.OpenUrlType;
import org.wordpress.android.ui.reader.ReaderActivityLauncher.PhotoViewerOption;
import org.wordpress.android.ui.reader.ReaderInterfaces.AutoHideToolbarListener;
import org.wordpress.android.ui.reader.ReaderPostPagerActivity.DirectOperation;
import org.wordpress.android.ui.reader.ReaderTypes.ReaderPostListType;
import org.wordpress.android.ui.reader.actions.ReaderActions;
import org.wordpress.android.ui.reader.actions.ReaderPostActions;
import org.wordpress.android.ui.reader.models.ReaderBlogIdPostId;
import org.wordpress.android.ui.reader.models.ReaderSimplePostList;
import org.wordpress.android.ui.reader.utils.ReaderUtils;
import org.wordpress.android.ui.reader.utils.ReaderVideoUtils;
import org.wordpress.android.ui.reader.views.ReaderBookmarkButton;
import org.wordpress.android.ui.reader.views.ReaderIconCountView;
import org.wordpress.android.ui.reader.views.ReaderLikingUsersView;
import org.wordpress.android.ui.reader.views.ReaderPostDetailHeaderView;
import org.wordpress.android.ui.reader.views.ReaderSimplePostContainerView;
import org.wordpress.android.ui.reader.views.ReaderSimplePostView;
import org.wordpress.android.ui.reader.views.ReaderTagStrip;
import org.wordpress.android.ui.reader.views.ReaderWebView;
import org.wordpress.android.ui.reader.views.ReaderWebView.ReaderCustomViewListener;
import org.wordpress.android.ui.reader.views.ReaderWebView.ReaderWebViewPageFinishedListener;
import org.wordpress.android.ui.reader.views.ReaderWebView.ReaderWebViewUrlClickListener;
import org.wordpress.android.util.AccessibilityUtils;
import org.wordpress.android.util.AnalyticsUtils;
import org.wordpress.android.util.AniUtils;
import org.wordpress.android.util.AppLog;
import org.wordpress.android.util.AppLog.T;
import org.wordpress.android.util.DateTimeUtils;
import org.wordpress.android.util.HtmlUtils;
import org.wordpress.android.util.NetworkUtils;
import org.wordpress.android.util.ToastUtils;
import org.wordpress.android.util.UrlUtils;
import org.wordpress.android.util.WPUrlUtils;
import org.wordpress.android.util.helpers.SwipeToRefreshHelper;
import org.wordpress.android.util.widgets.CustomSwipeRefreshLayout;
import org.wordpress.android.widgets.WPScrollView;
import org.wordpress.android.widgets.WPScrollView.ScrollDirectionListener;
import org.wordpress.android.widgets.WPTextView;
import org.wordpress.passcodelock.AppLockManager;

import java.util.EnumSet;

import javax.inject.Inject;

import de.greenrobot.event.EventBus;

import static org.wordpress.android.fluxc.generated.AccountActionBuilder.newUpdateSubscriptionNotificationPostAction;
import static org.wordpress.android.util.WPSwipeToRefreshHelper.buildSwipeToRefreshHelper;

public class ReaderPostDetailFragment extends Fragment
        implements WPMainActivity.OnActivityBackPressedListener,
        ScrollDirectionListener,
        ReaderCustomViewListener,
        ReaderInterfaces.OnFollowListener,
        ReaderWebViewPageFinishedListener,
        ReaderWebViewUrlClickListener {
    private long mPostId;
    private long mBlogId;
    private DirectOperation mDirectOperation;
    private int mCommentId;
    private boolean mIsFeed;
    private String mInterceptedUri;
    private ReaderPost mPost;
    private ReaderPostRenderer mRenderer;
    private ReaderPostListType mPostListType;

    private final ReaderPostHistory mPostHistory = new ReaderPostHistory();

    private SwipeToRefreshHelper mSwipeToRefreshHelper;
    private WPScrollView mScrollView;
    private ViewGroup mLayoutFooter;
    private ReaderWebView mReaderWebView;
    private ReaderLikingUsersView mLikingUsersView;
    private View mLikingUsersDivider;
    private View mLikingUsersLabel;
    private WPTextView mSignInButton;
    private ReaderBookmarkButton mReaderBookmarkButton;

    private ReaderSimplePostContainerView mGlobalRelatedPostsView;
    private ReaderSimplePostContainerView mLocalRelatedPostsView;

    private boolean mPostSlugsResolutionUnderway;
    private boolean mHasAlreadyUpdatedPost;
    private boolean mHasAlreadyRequestedPost;
    private boolean mIsWebViewPaused;
    private boolean mIsRelatedPost;

    private boolean mHasTrackedGlobalRelatedPosts;
    private boolean mHasTrackedLocalRelatedPosts;

    private int mToolbarHeight;
    private String mErrorMessage;

    private boolean mIsToolbarShowing = true;
    private AutoHideToolbarListener mAutoHideToolbarListener;

    // min scroll distance before toggling toolbar
    private static final float MIN_SCROLL_DISTANCE_Y = 10;

    @Inject AccountStore mAccountStore;
    @Inject SiteStore mSiteStore;
    @Inject Dispatcher mDispatcher;

    public static ReaderPostDetailFragment newInstance(long blogId, long postId) {
        return newInstance(false, blogId, postId, null, 0, false, null, null, false);
    }

    public static ReaderPostDetailFragment newInstance(boolean isFeed,
                                                       long blogId,
                                                       long postId,
                                                       DirectOperation directOperation,
                                                       int commentId,
                                                       boolean isRelatedPost,
                                                       String interceptedUri,
                                                       ReaderPostListType postListType,
                                                       boolean postSlugsResolutionUnderway) {
        AppLog.d(T.READER, "reader post detail > newInstance");

        Bundle args = new Bundle();
        args.putBoolean(ReaderConstants.ARG_IS_FEED, isFeed);
        args.putLong(ReaderConstants.ARG_BLOG_ID, blogId);
        args.putLong(ReaderConstants.ARG_POST_ID, postId);
        args.putBoolean(ReaderConstants.ARG_IS_RELATED_POST, isRelatedPost);
        args.putSerializable(ReaderConstants.ARG_DIRECT_OPERATION, directOperation);
        args.putInt(ReaderConstants.ARG_COMMENT_ID, commentId);
        args.putString(ReaderConstants.ARG_INTERCEPTED_URI, interceptedUri);
        if (postListType != null) {
            args.putSerializable(ReaderConstants.ARG_POST_LIST_TYPE, postListType);
        }
        args.putBoolean(ReaderConstants.KEY_POST_SLUGS_RESOLUTION_UNDERWAY, postSlugsResolutionUnderway);

        ReaderPostDetailFragment fragment = new ReaderPostDetailFragment();
        fragment.setArguments(args);

        return fragment;
    }

    @Override
    public void onCreate(Bundle savedInstanceState) {
        super.onCreate(savedInstanceState);
        ((WordPress) getActivity().getApplication()).component().inject(this);
        if (savedInstanceState != null) {
            mPostHistory.restoreInstance(savedInstanceState);
        }
    }

    @Override
    public void setArguments(Bundle args) {
        super.setArguments(args);
        if (args != null) {
            mIsFeed = args.getBoolean(ReaderConstants.ARG_IS_FEED);
            mBlogId = args.getLong(ReaderConstants.ARG_BLOG_ID);
            mPostId = args.getLong(ReaderConstants.ARG_POST_ID);
            mDirectOperation = (DirectOperation) args.getSerializable(ReaderConstants.ARG_DIRECT_OPERATION);
            mCommentId = args.getInt(ReaderConstants.ARG_COMMENT_ID);
            mIsRelatedPost = args.getBoolean(ReaderConstants.ARG_IS_RELATED_POST);
            mInterceptedUri = args.getString(ReaderConstants.ARG_INTERCEPTED_URI);
            if (args.containsKey(ReaderConstants.ARG_POST_LIST_TYPE)) {
                mPostListType = (ReaderPostListType) args.getSerializable(ReaderConstants.ARG_POST_LIST_TYPE);
            }
            mPostSlugsResolutionUnderway = args.getBoolean(ReaderConstants.KEY_POST_SLUGS_RESOLUTION_UNDERWAY);
        }
    }

    @SuppressWarnings("deprecation")
    @Override
    public void onAttach(Activity activity) {
        super.onAttach(activity);
        if (activity instanceof AutoHideToolbarListener) {
            mAutoHideToolbarListener = (AutoHideToolbarListener) activity;
        }
        mToolbarHeight = activity.getResources().getDimensionPixelSize(R.dimen.toolbar_height);
    }

    @Override
    public View onCreateView(LayoutInflater inflater, ViewGroup container, Bundle savedInstanceState) {
        final View view = inflater.inflate(R.layout.reader_fragment_post_detail, container, false);

        CustomSwipeRefreshLayout swipeRefreshLayout = view.findViewById(R.id.swipe_to_refresh);

        // this fragment hides/shows toolbar with scrolling, which messes up ptr animation position
        // so we have to set it manually
        int swipeToRefreshOffset = getResources().getDimensionPixelSize(R.dimen.toolbar_content_offset);
        swipeRefreshLayout.setProgressViewOffset(false, 0, swipeToRefreshOffset);

        mSwipeToRefreshHelper = buildSwipeToRefreshHelper(
                swipeRefreshLayout,
                new SwipeToRefreshHelper.RefreshListener() {
                    @Override
                    public void onRefreshStarted() {
                        if (!isAdded()) {
                            return;
                        }

                        updatePost();
                    }
                }
                                                         );

        mScrollView = view.findViewById(R.id.scroll_view_reader);
        mScrollView.setScrollDirectionListener(this);

        mLayoutFooter = view.findViewById(R.id.layout_post_detail_footer);
        mLikingUsersView = view.findViewById(R.id.layout_liking_users_view);
        mLikingUsersDivider = view.findViewById(R.id.layout_liking_users_divider);
        mLikingUsersLabel = view.findViewById(R.id.text_liking_users_label);

        // setup the ReaderWebView
        mReaderWebView = view.findViewById(R.id.reader_webview);
        mReaderWebView.setCustomViewListener(this);
        mReaderWebView.setUrlClickListener(this);
        mReaderWebView.setPageFinishedListener(this);

        // hide footer and scrollView until the post is loaded
        mLayoutFooter.setVisibility(View.INVISIBLE);
        mScrollView.setVisibility(View.INVISIBLE);

        View relatedPostsContainer = view.findViewById(R.id.container_related_posts);
        mGlobalRelatedPostsView = relatedPostsContainer.findViewById(R.id.related_posts_view_global);
        mGlobalRelatedPostsView.setOnFollowListener(this);
        mLocalRelatedPostsView = relatedPostsContainer.findViewById(R.id.related_posts_view_local);
        mLocalRelatedPostsView.setOnFollowListener(this);

        mSignInButton = view.findViewById(R.id.nux_sign_in_button);
        mSignInButton.setOnClickListener(mSignInClickListener);

<<<<<<< HEAD
        mReaderBookmarkButton = view.findViewById(R.id.bookmark_button);

        final ProgressBar progress = (ProgressBar) view.findViewById(R.id.progress_loading);
=======
        final ProgressBar progress = view.findViewById(R.id.progress_loading);
>>>>>>> 4942f7ba
        if (mPostSlugsResolutionUnderway) {
            progress.setVisibility(View.VISIBLE);
        }

        showPost();

        return view;
    }

    private final View.OnClickListener mSignInClickListener = new View.OnClickListener() {
        @Override
        public void onClick(View v) {
            EventBus.getDefault().post(new ReaderEvents.DoSignIn());
        }
    };

    @Override
    public void onDestroy() {
        super.onDestroy();
        if (mReaderWebView != null) {
            mReaderWebView.destroy();
        }
    }

    private boolean hasPost() {
        return (mPost != null);
    }

    @Override
    public void onCreateOptionsMenu(Menu menu, MenuInflater inflater) {
        super.onCreateOptionsMenu(menu, inflater);
        menu.clear();
        inflater.inflate(R.menu.reader_detail, menu);
    }

    @Override
    public void onPrepareOptionsMenu(Menu menu) {
        super.onPrepareOptionsMenu(menu);

        // browse & share require the post to have a URL (some feed-based posts don't have one)
        boolean postHasUrl = hasPost() && mPost.hasUrl();
        MenuItem mnuBrowse = menu.findItem(R.id.menu_browse);
        if (mnuBrowse != null) {
            mnuBrowse.setVisible(postHasUrl || (mInterceptedUri != null));
        }
        MenuItem mnuShare = menu.findItem(R.id.menu_share);
        if (mnuShare != null) {
            mnuShare.setVisible(postHasUrl);
        }
    }

    @Override
    public boolean onOptionsItemSelected(MenuItem item) {
        int i = item.getItemId();
        if (i == R.id.menu_browse) {
            if (hasPost()) {
                ReaderActivityLauncher.openUrl(getActivity(), mPost.getUrl(), OpenUrlType.EXTERNAL);
            } else if (mInterceptedUri != null) {
                AnalyticsUtils.trackWithInterceptedUri(AnalyticsTracker.Stat.DEEP_LINKED_FALLBACK, mInterceptedUri);
                ReaderActivityLauncher.openUrl(getActivity(), mInterceptedUri, OpenUrlType.EXTERNAL);
                getActivity().finish();
            }
            return true;
        } else if (i == R.id.menu_share) {
            AnalyticsTracker.track(AnalyticsTracker.Stat.SHARED_ITEM);
            sharePage();
            return true;
        } else {
            return super.onOptionsItemSelected(item);
        }
    }

    private ReaderPostListType getPostListType() {
        return (mPostListType != null ? mPostListType : ReaderTypes.DEFAULT_POST_LIST_TYPE);
    }

    @Override
    public void onSaveInstanceState(Bundle outState) {
        outState.putBoolean(ReaderConstants.ARG_IS_FEED, mIsFeed);
        outState.putLong(ReaderConstants.ARG_BLOG_ID, mBlogId);
        outState.putLong(ReaderConstants.ARG_POST_ID, mPostId);
        outState.putSerializable(ReaderConstants.ARG_DIRECT_OPERATION, mDirectOperation);
        outState.putInt(ReaderConstants.ARG_COMMENT_ID, mCommentId);

        outState.putBoolean(ReaderConstants.ARG_IS_RELATED_POST, mIsRelatedPost);
        outState.putString(ReaderConstants.ARG_INTERCEPTED_URI, mInterceptedUri);
        outState.putBoolean(ReaderConstants.KEY_POST_SLUGS_RESOLUTION_UNDERWAY, mPostSlugsResolutionUnderway);
        outState.putBoolean(ReaderConstants.KEY_ALREADY_UPDATED, mHasAlreadyUpdatedPost);
        outState.putBoolean(ReaderConstants.KEY_ALREADY_REQUESTED, mHasAlreadyRequestedPost);

        outState.putBoolean(ReaderConstants.KEY_ALREADY_TRACKED_GLOBAL_RELATED_POSTS, mHasTrackedGlobalRelatedPosts);
        outState.putBoolean(ReaderConstants.KEY_ALREADY_TRACKED_LOCAL_RELATED_POSTS, mHasTrackedLocalRelatedPosts);

        outState.putSerializable(ReaderConstants.ARG_POST_LIST_TYPE, getPostListType());

        mPostHistory.saveInstance(outState);

        if (!TextUtils.isEmpty(mErrorMessage)) {
            outState.putString(ReaderConstants.KEY_ERROR_MESSAGE, mErrorMessage);
        }

        super.onSaveInstanceState(outState);
    }

    @Override
    public void onActivityCreated(Bundle savedInstanceState) {
        super.onActivityCreated(savedInstanceState);
        setHasOptionsMenu(true);
        restoreState(savedInstanceState);
    }

    private void restoreState(Bundle savedInstanceState) {
        if (savedInstanceState != null) {
            mIsFeed = savedInstanceState.getBoolean(ReaderConstants.ARG_IS_FEED);
            mBlogId = savedInstanceState.getLong(ReaderConstants.ARG_BLOG_ID);
            mPostId = savedInstanceState.getLong(ReaderConstants.ARG_POST_ID);
            mDirectOperation = (DirectOperation) savedInstanceState
                    .getSerializable(ReaderConstants.ARG_DIRECT_OPERATION);
            mCommentId = savedInstanceState.getInt(ReaderConstants.ARG_COMMENT_ID);
            mIsRelatedPost = savedInstanceState.getBoolean(ReaderConstants.ARG_IS_RELATED_POST);
            mInterceptedUri = savedInstanceState.getString(ReaderConstants.ARG_INTERCEPTED_URI);
            mPostSlugsResolutionUnderway =
                    savedInstanceState.getBoolean(ReaderConstants.KEY_POST_SLUGS_RESOLUTION_UNDERWAY);
            mHasAlreadyUpdatedPost = savedInstanceState.getBoolean(ReaderConstants.KEY_ALREADY_UPDATED);
            mHasAlreadyRequestedPost = savedInstanceState.getBoolean(ReaderConstants.KEY_ALREADY_REQUESTED);
            mHasTrackedGlobalRelatedPosts =
                    savedInstanceState.getBoolean(ReaderConstants.KEY_ALREADY_TRACKED_GLOBAL_RELATED_POSTS);
            mHasTrackedLocalRelatedPosts =
                    savedInstanceState.getBoolean(ReaderConstants.KEY_ALREADY_TRACKED_LOCAL_RELATED_POSTS);
            if (savedInstanceState.containsKey(ReaderConstants.ARG_POST_LIST_TYPE)) {
                mPostListType =
                        (ReaderPostListType) savedInstanceState.getSerializable(ReaderConstants.ARG_POST_LIST_TYPE);
            }
            if (savedInstanceState.containsKey(ReaderConstants.KEY_ERROR_MESSAGE)) {
                mErrorMessage = savedInstanceState.getString(ReaderConstants.KEY_ERROR_MESSAGE);
            }
        }
    }

    @Override
    public void onStart() {
        super.onStart();
        mDispatcher.register(this);
        EventBus.getDefault().register(this);
    }

    @Override
    public void onStop() {
        super.onStop();
        mDispatcher.unregister(this);
        EventBus.getDefault().unregister(this);
    }

    /*
     * called by the activity when user hits the back button - returns true if the back button
     * is handled here and should be ignored by the activity
     */
    @Override
    public boolean onActivityBackPressed() {
        return goBackInPostHistory();
    }

    @Override
    public void onFollowTapped(View view, String blogName, final long blogId) {
        mDispatcher.dispatch(AccountActionBuilder.newFetchSubscriptionsAction());

        if (isAdded()) {
            String blog = TextUtils.isEmpty(blogName)
                    ? getString(R.string.reader_followed_blog_notifications_this)
                    : blogName;

            Snackbar.make(view, Html.fromHtml(getString(R.string.reader_followed_blog_notifications,
                    "<b>", blog, "</b>")), AccessibilityUtils.getSnackbarDuration(getActivity()))
                    .setAction(getString(R.string.reader_followed_blog_notifications_action),
                        new View.OnClickListener() {
                            @Override public void onClick(View view) {
                                AnalyticsUtils.trackWithSiteId(Stat.FOLLOWED_BLOG_NOTIFICATIONS_READER_ENABLED, blogId);
                                AddOrDeleteSubscriptionPayload payload = new AddOrDeleteSubscriptionPayload(
                                        String.valueOf(blogId), SubscriptionAction.NEW);
                                mDispatcher.dispatch(newUpdateSubscriptionNotificationPostAction(payload));
                                ReaderBlogTable.setNotificationsEnabledByBlogId(blogId, true);
                            }
                        })
                    .setActionTextColor(getResources().getColor(R.color.color_accent))
                    .show();
        }
    }

    @Override
    public void onFollowingTapped() {
        mDispatcher.dispatch(AccountActionBuilder.newFetchSubscriptionsAction());
    }

    @SuppressWarnings("unused")
    @Subscribe(threadMode = ThreadMode.MAIN)
    public void onSubscriptionUpdated(OnSubscriptionUpdated event) {
        if (event.isError()) {
            AppLog.e(T.API, ReaderPostDetailFragment.class.getSimpleName() + ".onSubscriptionUpdated: "
                          + event.error.type + " - " + event.error.message);
        } else {
            mDispatcher.dispatch(AccountActionBuilder.newFetchSubscriptionsAction());
        }
    }

    /*
     * changes the like on the passed post
     */
    private void togglePostLike() {
        if (hasPost()) {
            setPostLike(!mPost.isLikedByCurrentUser);
        }
    }

    private void initBookmarkButton() {
        if (!canShowFooter()) {
            return;
        }

        updateBookmarkView();
        mReaderBookmarkButton.setOnClickListener(new View.OnClickListener() {
            @Override public void onClick(View v) {
                toggleBookmark();
            }
        });
    }

    private void updateBookmarkView() {
        if (!isAdded() || !hasPost()) {
            return;
        }

        if (!canShowBookmarkButton()) {
            mReaderBookmarkButton.setVisibility(View.GONE);
        } else {
            mReaderBookmarkButton.setVisibility(View.VISIBLE);
            mReaderBookmarkButton.updateIsBookmarkedState(mPost.isBookmarked);
        }
    }

    /*
     * triggered when user taps the bookmark post button
     */
    private void toggleBookmark() {
        if (!isAdded() || !hasPost()) {
            return;
        }

        if (mPost.isBookmarked) {
            ReaderPostActions.removeFromBookmarked(mPost);
        } else {
            ReaderPostActions.addToBookmarked(mPost);
            showBookmarkSnackbar();
        }

        mPost = ReaderPostTable.getBlogPost(mPost.blogId, mPost.postId, false);

        updateBookmarkView();
    }

    private void showBookmarkSnackbar() {
        if (!isAdded()) {
            return;
        }

        Snackbar.make(getView(), R.string.reader_bookmark_snack_title,
                AccessibilityUtils.getSnackbarDuration(getActivity())).setAction(R.string.reader_bookmark_snack_btn,
                new View.OnClickListener() {
                    @Override public void onClick(View view) {
                        ActivityLauncher.viewSavedPostsListInReader(getActivity());
                    }
                })
                .show();
    }

    /*
     * changes the like on the passed post
     */
    private void setPostLike(boolean isAskingToLike) {
        if (!isAdded() || !hasPost() || !NetworkUtils.checkConnection(getActivity())) {
            return;
        }

        if (isAskingToLike != ReaderPostTable.isPostLikedByCurrentUser(mPost)) {
            ReaderIconCountView likeCount = getView().findViewById(R.id.count_likes);
            likeCount.setSelected(isAskingToLike);
            ReaderAnim.animateLikeButton(likeCount.getImageView(), isAskingToLike);

            boolean success = ReaderPostActions.performLikeAction(mPost, isAskingToLike,
                    mAccountStore.getAccount().getUserId());
            if (!success) {
                likeCount.setSelected(!isAskingToLike);
                return;
            }

            // get the post again since it has changed, then refresh to show changes
            mPost = ReaderPostTable.getBlogPost(mPost.blogId, mPost.postId, false);
            refreshLikes();
            refreshIconCounts();
        }

        if (isAskingToLike) {
            AnalyticsUtils.trackWithReaderPostDetails(AnalyticsTracker.Stat.READER_ARTICLE_DETAIL_LIKED, mPost);
        } else {
            AnalyticsUtils.trackWithReaderPostDetails(AnalyticsTracker.Stat.READER_ARTICLE_DETAIL_UNLIKED, mPost);
        }
    }

    /**
     * display the standard Android share chooser to share this post
     */
    private void sharePage() {
        if (!isAdded() || !hasPost()) {
            return;
        }

        String url = (mPost.hasShortUrl() ? mPost.getShortUrl() : mPost.getUrl());

        Intent intent = new Intent(Intent.ACTION_SEND);
        intent.setType("text/plain");
        intent.putExtra(Intent.EXTRA_TEXT, url);
        intent.putExtra(Intent.EXTRA_SUBJECT, mPost.getTitle());
        try {
            startActivity(Intent.createChooser(intent, getString(R.string.share_link)));
        } catch (android.content.ActivityNotFoundException ex) {
            ToastUtils.showToast(getActivity(), R.string.reader_toast_err_share_intent);
        }
    }

    /*
     * replace the current post with the passed one
     */
    private void replacePost(long blogId, long postId, boolean clearCommentOperation) {
        mIsFeed = false;
        mBlogId = blogId;
        mPostId = postId;

        if (clearCommentOperation) {
            mDirectOperation = null;
            mCommentId = 0;
        }

        mHasAlreadyRequestedPost = false;
        mHasAlreadyUpdatedPost = false;
        mHasTrackedGlobalRelatedPosts = false;
        mHasTrackedLocalRelatedPosts = false;

        // hide views that would show info for the previous post - these will be re-displayed
        // with the correct info once the new post loads
        mGlobalRelatedPostsView.setVisibility(View.GONE);
        mLocalRelatedPostsView.setVisibility(View.GONE);

        mLikingUsersView.setVisibility(View.GONE);
        mLikingUsersDivider.setVisibility(View.GONE);
        mLikingUsersLabel.setVisibility(View.GONE);

        // clear the webView - otherwise it will remain scrolled to where the user scrolled to
        mReaderWebView.clearContent();

        // make sure the toolbar and footer are showing
        showToolbar(true);
        showFooter(true);

        // now show the passed post
        showPost();
    }

    /*
     * request posts related to the current one - only available for wp.com
     */
    private void requestRelatedPosts() {
        if (hasPost() && mPost.isWP()) {
            ReaderPostActions.requestRelatedPosts(mPost);
        }
    }

    /*
     * related posts were retrieved
     */
    @SuppressWarnings("unused")
    public void onEventMainThread(ReaderEvents.RelatedPostsUpdated event) {
        if (!isAdded() || !hasPost()) {
            return;
        }

        // make sure this event is for the current post
        if (event.getSourcePostId() == mPost.postId && event.getSourceSiteId() == mPost.blogId) {
            if (event.hasLocalRelatedPosts()) {
                showRelatedPosts(event.getLocalRelatedPosts(), false);
            }
            if (event.hasGlobalRelatedPosts()) {
                showRelatedPosts(event.getGlobalRelatedPosts(), true);
            }
        }
    }

    /*
     * show the passed list of related posts - can be either global (related posts from
     * across wp.com) or local (related posts from the same site as the current post)
     */
    private void showRelatedPosts(@NonNull ReaderSimplePostList relatedPosts, final boolean isGlobal) {
        // tapping a related post should open the related post detail
        ReaderSimplePostView.OnSimplePostClickListener listener = new ReaderSimplePostView.OnSimplePostClickListener() {
            @Override
            public void onSimplePostClick(View v, long siteId, long postId) {
                showRelatedPostDetail(siteId, postId, isGlobal);
            }
        };

        // different container views for global/local related posts
        ReaderSimplePostContainerView relatedPostsView = isGlobal ? mGlobalRelatedPostsView : mLocalRelatedPostsView;
        relatedPostsView.showPosts(relatedPosts, mPost.getBlogName(), isGlobal, listener);

        // fade in this related posts view
        if (relatedPostsView.getVisibility() != View.VISIBLE) {
            AniUtils.fadeIn(relatedPostsView, AniUtils.Duration.MEDIUM);
        }

        trackRelatedPostsIfShowing();
    }

    /*
     * track that related posts have loaded and are scrolled into view if we haven't
     * already tracked it
     */
    private void trackRelatedPostsIfShowing() {
        if (!mHasTrackedGlobalRelatedPosts && isVisibleAndScrolledIntoView(mGlobalRelatedPostsView)) {
            mHasTrackedGlobalRelatedPosts = true;
            AppLog.d(T.READER, "reader post detail > global related posts rendered");
            mGlobalRelatedPostsView.trackRailcarRender();
        }

        if (!mHasTrackedLocalRelatedPosts && isVisibleAndScrolledIntoView(mLocalRelatedPostsView)) {
            mHasTrackedLocalRelatedPosts = true;
            AppLog.d(T.READER, "reader post detail > local related posts rendered");
            mLocalRelatedPostsView.trackRailcarRender();
        }
    }

    /*
     * returns True if the passed view is visible and has been scrolled into view - assumes
     * that the view is a child of mScrollView
     */
    private boolean isVisibleAndScrolledIntoView(View view) {
        if (view != null && view.getVisibility() == View.VISIBLE) {
            Rect scrollBounds = new Rect();
            mScrollView.getHitRect(scrollBounds);
            return view.getLocalVisibleRect(scrollBounds);
        }
        return false;
    }

    /*
     * user clicked a single related post - if we're already viewing a related post, add it to the
     * history stack so the user can back-button through the history - otherwise start a new detail
     * activity for this related post
     */
    private void showRelatedPostDetail(long blogId, long postId, boolean isGlobal) {
        AnalyticsTracker.Stat stat = isGlobal
                ? AnalyticsTracker.Stat.READER_GLOBAL_RELATED_POST_CLICKED
                : AnalyticsTracker.Stat.READER_LOCAL_RELATED_POST_CLICKED;
        AnalyticsUtils.trackWithReaderPostDetails(stat, blogId, postId);

        if (mIsRelatedPost) {
            mPostHistory.push(new ReaderBlogIdPostId(mPost.blogId, mPost.postId));
            replacePost(blogId, postId, true);
        } else {
            ReaderActivityLauncher.showReaderPostDetail(
                    getActivity(),
                    false,
                    blogId,
                    postId,
                    null,
                    0,
                    true,
                    null);
        }
    }

    /*
     * if the fragment is maintaining a backstack of posts, navigate to the previous one
     */
    protected boolean goBackInPostHistory() {
        if (!mPostHistory.isEmpty()) {
            ReaderBlogIdPostId ids = mPostHistory.pop();
            replacePost(ids.getBlogId(), ids.getPostId(), true);
            return true;
        } else {
            return false;
        }
    }

    /*
     * get the latest version of this post
     */
    private void updatePost() {
        if (!hasPost() || !mPost.isWP()) {
            setRefreshing(false);
            return;
        }

        final int numLikesBefore = ReaderLikeTable.getNumLikesForPost(mPost);

        ReaderActions.UpdateResultListener resultListener = new ReaderActions.UpdateResultListener() {
            @Override
            public void onUpdateResult(ReaderActions.UpdateResult result) {
                if (!isAdded()) {
                    return;
                }
                // if the post has changed, reload it from the db and update the like/comment counts
                if (result.isNewOrChanged()) {
                    mPost = ReaderPostTable.getBlogPost(mPost.blogId, mPost.postId, false);
                    refreshIconCounts();
                }
                // refresh likes if necessary - done regardless of whether the post has changed
                // since it's possible likes weren't stored until the post was updated
                if (result != ReaderActions.UpdateResult.FAILED
                    && numLikesBefore != ReaderLikeTable.getNumLikesForPost(mPost)) {
                    refreshLikes();
                }

                setRefreshing(false);

                if (mDirectOperation != null && mDirectOperation == DirectOperation.POST_LIKE) {
                    doLikePost();
                }
            }
        };
        ReaderPostActions.updatePost(mPost, resultListener);
    }

    private void refreshIconCounts() {
        if (!isAdded() || !hasPost() || !canShowFooter()) {
            return;
        }

        final ReaderIconCountView countLikes = getView().findViewById(R.id.count_likes);
        final ReaderIconCountView countComments = getView().findViewById(R.id.count_comments);

        if (canShowCommentCount()) {
            countComments.setCount(mPost.numReplies);
            countComments.setVisibility(View.VISIBLE);
            countComments.setOnClickListener(new View.OnClickListener() {
                @Override
                public void onClick(View v) {
                    ReaderActivityLauncher.showReaderComments(getActivity(), mPost.blogId, mPost.postId);
                }
            });
        } else {
            countComments.setVisibility(View.INVISIBLE);
            countComments.setOnClickListener(null);
        }

        if (canShowLikeCount()) {
            countLikes.setCount(mPost.numLikes);
            countLikes.setContentDescription(
                    ReaderUtils.getLongLikeLabelText(getActivity(), mPost.numLikes, mPost.isLikedByCurrentUser));
            countLikes.setVisibility(View.VISIBLE);
            countLikes.setSelected(mPost.isLikedByCurrentUser);
            if (!mAccountStore.hasAccessToken()) {
                countLikes.setEnabled(false);
            } else if (mPost.canLikePost()) {
                countLikes.setOnClickListener(new View.OnClickListener() {
                    @Override
                    public void onClick(View view) {
                        togglePostLike();
                    }
                });
            }
            // if we know refreshLikes() is going to show the liking users, force liking user
            // views to take up space right now
            if (mPost.numLikes > 0 && mLikingUsersView.getVisibility() == View.GONE) {
                mLikingUsersView.setVisibility(View.INVISIBLE);
                mLikingUsersDivider.setVisibility(View.INVISIBLE);
                mLikingUsersLabel.setVisibility(View.INVISIBLE);
            }
        } else {
            countLikes.setVisibility(View.INVISIBLE);
            countLikes.setOnClickListener(null);
        }
    }

    private void doLikePost() {
        if (!isAdded()) {
            return;
        }

        if (!mAccountStore.hasAccessToken()) {
            Snackbar.make(getView(), R.string.reader_snackbar_err_cannot_like_post_logged_out,
                    Snackbar.LENGTH_INDEFINITE)
                    .setAction(R.string.sign_in, mSignInClickListener).show();
            return;
        }

        if (!mPost.canLikePost()) {
            ToastUtils.showToast(getActivity(), R.string.reader_toast_err_cannot_like_post);
            return;
        }

        setPostLike(true);
    }

    /*
     * show latest likes for this post
     */
    private void refreshLikes() {
        if (!isAdded() || !hasPost() || !mPost.canLikePost()) {
            return;
        }

        // nothing more to do if no likes
        if (mPost.numLikes == 0) {
            mLikingUsersView.setVisibility(View.GONE);
            mLikingUsersDivider.setVisibility(View.GONE);
            mLikingUsersLabel.setVisibility(View.GONE);
            return;
        }

        // clicking likes view shows activity displaying all liking users
        mLikingUsersView.setOnClickListener(new View.OnClickListener() {
            @Override
            public void onClick(View view) {
                ReaderActivityLauncher.showReaderLikingUsers(getActivity(), mPost.blogId, mPost.postId);
            }
        });

        mLikingUsersDivider.setVisibility(View.VISIBLE);
        mLikingUsersLabel.setVisibility(View.VISIBLE);
        mLikingUsersView.setVisibility(View.VISIBLE);
        mLikingUsersView.showLikingUsers(mPost);
    }

    private boolean showPhotoViewer(String imageUrl, View sourceView, int startX, int startY) {
        if (!isAdded() || TextUtils.isEmpty(imageUrl)) {
            return false;
        }

        // make sure this is a valid web image (could be file: or data:)
        if (!imageUrl.startsWith("http")) {
            return false;
        }

        String postContent = (mPost != null ? mPost.getText() : null);
        boolean isPrivatePost = (mPost != null && mPost.isPrivate);
        EnumSet<PhotoViewerOption> options = EnumSet.noneOf(PhotoViewerOption.class);
        if (isPrivatePost) {
            options.add(ReaderActivityLauncher.PhotoViewerOption.IS_PRIVATE_IMAGE);
        }

        ReaderActivityLauncher.showReaderPhotoViewer(
                getActivity(),
                imageUrl,
                postContent,
                sourceView,
                options,
                startX,
                startY);

        return true;
    }

    /*
     * called when the post doesn't exist in local db, need to get it from server
     */
    private void requestPost() {
        final ProgressBar progress = getView().findViewById(R.id.progress_loading);
        progress.setVisibility(View.VISIBLE);
        progress.bringToFront();

        ReaderActions.OnRequestListener listener = new ReaderActions.OnRequestListener() {
            @Override
            public void onSuccess() {
                mHasAlreadyRequestedPost = true;
                if (isAdded()) {
                    progress.setVisibility(View.GONE);
                    showPost();
                    EventBus.getDefault().post(new ReaderEvents.SinglePostDownloaded());
                }
            }

            @Override
            public void onFailure(int statusCode) {
                mHasAlreadyRequestedPost = true;
                if (isAdded()) {
                    progress.setVisibility(View.GONE);
                    onRequestFailure(statusCode);
                }
            }
        };

        if (mIsFeed) {
            ReaderPostActions.requestFeedPost(mBlogId, mPostId, listener);
        } else {
            ReaderPostActions.requestBlogPost(mBlogId, mPostId, listener);
        }
    }

    /*
     * post slugs resolution to IDs has completed
     */
    @SuppressWarnings("unused")
    public void onEventMainThread(ReaderEvents.PostSlugsRequestCompleted event) {
        mPostSlugsResolutionUnderway = false;

        if (!isAdded()) {
            return;
        }

        final ProgressBar progress = getView().findViewById(R.id.progress_loading);
        progress.setVisibility(View.GONE);

        if (event.getStatusCode() == 200) {
            replacePost(event.getBlogId(), event.getPostId(), false);
        } else {
            onRequestFailure(event.getStatusCode());
        }
    }

    private void onRequestFailure(int statusCode) {
        int errMsgResId;
        if (!NetworkUtils.isNetworkAvailable(getActivity())) {
            errMsgResId = R.string.no_network_message;
        } else {
            switch (statusCode) {
                case 401:
                case 403:
                    final boolean offerSignIn = WPUrlUtils.isWordPressCom(mInterceptedUri)
                                                && !mAccountStore.hasAccessToken();

                    if (!offerSignIn) {
                        errMsgResId = (mInterceptedUri == null)
                                ? R.string.reader_err_get_post_not_authorized
                                : R.string.reader_err_get_post_not_authorized_fallback;
                        mSignInButton.setVisibility(View.GONE);
                    } else {
                        errMsgResId = (mInterceptedUri == null)
                                ? R.string.reader_err_get_post_not_authorized_signin
                                : R.string.reader_err_get_post_not_authorized_signin_fallback;
                        mSignInButton.setVisibility(View.VISIBLE);
                        AnalyticsUtils.trackWithReaderPostDetails(AnalyticsTracker.Stat.READER_WPCOM_SIGN_IN_NEEDED,
                                mPost);
                    }
                    AnalyticsUtils.trackWithReaderPostDetails(AnalyticsTracker.Stat.READER_USER_UNAUTHORIZED, mPost);
                    break;
                case 404:
                    errMsgResId = R.string.reader_err_get_post_not_found;
                    break;
                default:
                    errMsgResId = R.string.reader_err_get_post_generic;
                    break;
            }
        }
        showError(getString(errMsgResId));
    }

    /*
     * shows an error message in the middle of the screen - used when requesting post fails
     */
    private void showError(String errorMessage) {
        if (!isAdded()) {
            return;
        }

        TextView txtError = getView().findViewById(R.id.text_error);
        txtError.setText(errorMessage);
        if (errorMessage == null) {
            txtError.setVisibility(View.GONE);
        } else if (txtError.getVisibility() != View.VISIBLE) {
            AniUtils.fadeIn(txtError, AniUtils.Duration.MEDIUM);
        }
        mErrorMessage = errorMessage;
    }

    private void showPost() {
        if (mPostSlugsResolutionUnderway) {
            AppLog.w(T.READER, "reader post detail > post request already running");
            return;
        }

        if (mIsPostTaskRunning) {
            AppLog.w(T.READER, "reader post detail > show post task already running");
            return;
        }

        new ShowPostTask().executeOnExecutor(AsyncTask.THREAD_POOL_EXECUTOR);
    }

    /*
     * AsyncTask to retrieve this post from SQLite and display it
     */
    private boolean mIsPostTaskRunning = false;

    private class ShowPostTask extends AsyncTask<Void, Void, Boolean> {
        @Override
        protected void onPreExecute() {
            mIsPostTaskRunning = true;
        }

        @Override
        protected void onCancelled() {
            mIsPostTaskRunning = false;
        }

        @Override
        protected Boolean doInBackground(Void... params) {
            mPost = mIsFeed ? ReaderPostTable.getFeedPost(mBlogId, mPostId, false)
                    : ReaderPostTable.getBlogPost(mBlogId, mPostId, false);
            if (mPost == null) {
                return false;
            }

            // "discover" Editor Pick posts should open the original (source) post
            if (mPost.isDiscoverPost()) {
                ReaderPostDiscoverData discoverData = mPost.getDiscoverData();
                if (discoverData != null
                    && discoverData.getDiscoverType() == ReaderPostDiscoverData.DiscoverType.EDITOR_PICK
                    && discoverData.getBlogId() != 0
                    && discoverData.getPostId() != 0) {
                    mIsFeed = false;
                    mBlogId = discoverData.getBlogId();
                    mPostId = discoverData.getPostId();
                    mPost = ReaderPostTable.getBlogPost(mBlogId, mPostId, false);
                    if (mPost == null) {
                        return false;
                    }
                }
            }

            return true;
        }

        @Override
        protected void onPostExecute(Boolean result) {
            mIsPostTaskRunning = false;

            if (!isAdded()) {
                return;
            }

            // make sure options menu reflects whether we now have a post
            getActivity().invalidateOptionsMenu();

            if (!result) {
                // post couldn't be loaded which means it doesn't exist in db, so request it from
                // the server if it hasn't already been requested
                if (!mHasAlreadyRequestedPost) {
                    AppLog.i(T.READER, "reader post detail > post not found, requesting it");
                    requestPost();
                } else if (!TextUtils.isEmpty(mErrorMessage)) {
                    // post has already been requested and failed, so restore previous error message
                    showError(mErrorMessage);
                }
                return;
            } else {
                showError(null);
            }

            if (mDirectOperation != null) {
                switch (mDirectOperation) {
                    case COMMENT_JUMP:
                    case COMMENT_REPLY:
                    case COMMENT_LIKE:
                        if (AppLockManager.getInstance().isAppLockFeatureEnabled()) {
                            // passcode screen was launched already (when ReaderPostPagerActivity got resumed) so reset
                            // the timeout to let the passcode screen come up for the ReaderCommentListActivity.
                            // See https://github.com/wordpress-mobile/WordPress-Android/issues/4887
                            AppLockManager.getInstance().getAppLock().forcePasswordLock();
                        }
                        ReaderActivityLauncher.showReaderComments(getActivity(), mPost.blogId, mPost.postId,
                                mDirectOperation, mCommentId, mInterceptedUri);
                        getActivity().finish();
                        getActivity().overridePendingTransition(0, 0);
                        return;
                    case POST_LIKE:
                        // Liking needs to be handled "later" after the post has been updated from the server so,
                        // nothing special to do here
                        break;
                }
            }

            AnalyticsUtils.trackWithReaderPostDetails(AnalyticsTracker.Stat.READER_ARTICLE_RENDERED, mPost);

            mReaderWebView.setIsPrivatePost(mPost.isPrivate);
            mReaderWebView.setBlogSchemeIsHttps(UrlUtils.isHttps(mPost.getBlogUrl()));

            TextView txtTitle = getView().findViewById(R.id.text_title);
            TextView txtDateline = getView().findViewById(R.id.text_dateline);

            ReaderTagStrip tagStrip = getView().findViewById(R.id.tag_strip);
            ReaderPostDetailHeaderView headerView = getView().findViewById(R.id.header_view);
            headerView.setOnFollowListener(ReaderPostDetailFragment.this);
            if (!canShowFooter()) {
                mLayoutFooter.setVisibility(View.GONE);
            }

            // add padding to the scrollView to make room for the top and bottom toolbars - this also
            // ensures the scrollbar matches the content so it doesn't disappear behind the toolbars
            int topPadding = (mAutoHideToolbarListener != null ? mToolbarHeight : 0);
            int bottomPadding = (canShowFooter() ? mLayoutFooter.getHeight() : 0);
            mScrollView.setPadding(0, topPadding, 0, bottomPadding);

            // scrollView was hidden in onCreateView, show it now that we have the post
            mScrollView.setVisibility(View.VISIBLE);

            // render the post in the webView
            mRenderer = new ReaderPostRenderer(mReaderWebView, mPost);
            mRenderer.beginRender();

            // if we're showing just the excerpt, also show a footer which links to the full post
            if (mPost.shouldShowExcerpt()) {
                ViewGroup excerptFooter = getView().findViewById(R.id.excerpt_footer);
                excerptFooter.setVisibility(View.VISIBLE);

                String blogName = "<font color='" + HtmlUtils.colorResToHtmlColor(getActivity(), R.color
                        .reader_hyperlink) + "'>" + mPost.getBlogName() + "</font>";
                String linkText = String.format(WordPress.getContext().
                        getString(R.string.reader_excerpt_link), blogName);

                TextView txtExcerptFooter = excerptFooter.findViewById(R.id.text_excerpt_footer);
                txtExcerptFooter.setText(Html.fromHtml(linkText));

                // we can't set the vector drawable in the layout because it will crash pre-API21
                Drawable drawableRight = VectorDrawableCompat.create(
                        txtExcerptFooter.getResources(), R.drawable.ic_external_grey_min_24dp, null);
                txtExcerptFooter.setCompoundDrawablesWithIntrinsicBounds(null, null, drawableRight, null);

                txtExcerptFooter.setOnClickListener(new View.OnClickListener() {
                    @Override
                    public void onClick(View v) {
                        ReaderActivityLauncher.openUrl(v.getContext(), mPost.getUrl());
                    }
                });
            }

            txtTitle.setText(mPost.hasTitle() ? mPost.getTitle() : getString(R.string.reader_untitled_post));

            String timestamp = DateTimeUtils.javaDateToTimeSpan(mPost.getDisplayDate(), WordPress.getContext());
            txtDateline.setText(timestamp);

            headerView.setPost(mPost, mAccountStore.hasAccessToken());
            tagStrip.setPost(mPost);

            if (canShowFooter() && mLayoutFooter.getVisibility() != View.VISIBLE) {
                AniUtils.fadeIn(mLayoutFooter, AniUtils.Duration.LONG);
            }

            refreshIconCounts();
            initBookmarkButton();
        }
    }

    /*
     * called by the web view when the content finishes loading - likes aren't displayed
     * until this is triggered, to avoid having them appear before the webView content
     */
    @Override
    public void onPageFinished(WebView view, String url) {
        if (!isAdded()) {
            return;
        }

        if (url != null && url.equals("about:blank")) {
            // brief delay before showing comments/likes to give page time to render
            view.postDelayed(new Runnable() {
                @Override
                public void run() {
                    if (!isAdded()) {
                        return;
                    }
                    refreshLikes();
                    if (!mHasAlreadyUpdatedPost) {
                        mHasAlreadyUpdatedPost = true;
                        updatePost();
                    }
                    requestRelatedPosts();
                }
            }, 300);
        } else {
            AppLog.w(T.READER, "reader post detail > page finished - " + url);
        }
    }

    /*
     * return the container view that should host the full screen video
     */
    @Override
    public ViewGroup onRequestCustomView() {
        if (isAdded()) {
            return (ViewGroup) getView().findViewById(R.id.layout_custom_view_container);
        } else {
            return null;
        }
    }

    /*
     * return the container view that should be hidden when full screen video is shown
     */
    @Override
    public ViewGroup onRequestContentView() {
        if (isAdded()) {
            return (ViewGroup) getView().findViewById(R.id.layout_post_detail_container);
        } else {
            return null;
        }
    }

    @Override
    public void onCustomViewShown() {
        // full screen video has just been shown so hide the ActionBar
        ActionBar actionBar = getActionBar();
        if (actionBar != null) {
            actionBar.hide();
        }
    }

    @Override
    public void onCustomViewHidden() {
        // user returned from full screen video so re-display the ActionBar
        ActionBar actionBar = getActionBar();
        if (actionBar != null) {
            actionBar.show();
        }
    }

    boolean isCustomViewShowing() {
        return mReaderWebView != null && mReaderWebView.isCustomViewShowing();
    }

    void hideCustomView() {
        if (mReaderWebView != null) {
            mReaderWebView.hideCustomView();
        }
    }

    @Override
    public boolean onUrlClick(String url) {
        // if this is a "wordpress://blogpreview?" link, show blog preview for the blog - this is
        // used for Discover posts that highlight a blog
        if (ReaderUtils.isBlogPreviewUrl(url)) {
            long siteId = ReaderUtils.getBlogIdFromBlogPreviewUrl(url);
            if (siteId != 0) {
                ReaderActivityLauncher.showReaderBlogPreview(getActivity(), siteId);
            }
            return true;
        }

        OpenUrlType openUrlType = shouldOpenExternal(url) ? OpenUrlType.EXTERNAL : OpenUrlType.INTERNAL;
        ReaderActivityLauncher.openUrl(getActivity(), url, openUrlType);
        return true;
    }

    /*
     * returns True if the passed URL should be opened in the external browser app
     */
    private boolean shouldOpenExternal(String url) {
        // open YouTube videos in external app so they launch the YouTube player
        if (ReaderVideoUtils.isYouTubeVideoLink(url)) {
            return true;
        }

        // if the mime type starts with "application" open it externally - this will either
        // open it in the associated app or the default browser (which will enable the user
        // to download it)
        String mimeType = UrlUtils.getUrlMimeType(url);
        if (mimeType != null && mimeType.startsWith("application")) {
            return true;
        }

        // open all other urls using an AuthenticatedWebViewActivity
        return false;
    }

    @Override
    public boolean onImageUrlClick(String imageUrl, View view, int x, int y) {
        return showPhotoViewer(imageUrl, view, x, y);
    }

    private ActionBar getActionBar() {
        if (isAdded() && getActivity() instanceof AppCompatActivity) {
            return ((AppCompatActivity) getActivity()).getSupportActionBar();
        } else {
            AppLog.w(T.READER, "reader post detail > getActionBar returned null");
            return null;
        }
    }

    void pauseWebView() {
        if (mReaderWebView == null) {
            AppLog.w(T.READER, "reader post detail > attempt to pause null webView");
        } else if (!mIsWebViewPaused) {
            AppLog.d(T.READER, "reader post detail > pausing webView");
            mReaderWebView.hideCustomView();
            mReaderWebView.onPause();
            mIsWebViewPaused = true;
        }
    }

    void resumeWebViewIfPaused() {
        if (mReaderWebView == null) {
            AppLog.w(T.READER, "reader post detail > attempt to resume null webView");
        } else if (mIsWebViewPaused) {
            AppLog.d(T.READER, "reader post detail > resuming paused webView");
            mReaderWebView.onResume();
            mIsWebViewPaused = false;
        }
    }

    @Override
    public void onScrollUp(float distanceY) {
        if (!mIsToolbarShowing
            && -distanceY >= MIN_SCROLL_DISTANCE_Y) {
            showToolbar(true);
            showFooter(true);
        }
    }

    @Override
    public void onScrollDown(float distanceY) {
        if (mIsToolbarShowing
            && distanceY >= MIN_SCROLL_DISTANCE_Y
            && mScrollView.canScrollDown()
            && mScrollView.canScrollUp()
            && mScrollView.getScrollY() > mToolbarHeight) {
            showToolbar(false);
            showFooter(false);
        }
    }

    @Override
    public void onScrollCompleted() {
        if (!mIsToolbarShowing
            && (!mScrollView.canScrollDown() || !mScrollView.canScrollUp())) {
            showToolbar(true);
            showFooter(true);
        }

        trackRelatedPostsIfShowing();
    }

    private void showToolbar(boolean show) {
        mIsToolbarShowing = show;
        if (mAutoHideToolbarListener != null) {
            mAutoHideToolbarListener.onShowHideToolbar(show);
        }
    }

    private void showFooter(boolean show) {
        if (isAdded() && canShowFooter()) {
            AniUtils.animateBottomBar(mLayoutFooter, show);
        }
    }

    /*
     * can we show the footer bar which contains the like & comment counts?
     */
    private boolean canShowFooter() {
        return canShowLikeCount() || canShowCommentCount();
    }

    private boolean canShowCommentCount() {
        if (mPost == null) {
            return false;
        }
        if (!mAccountStore.hasAccessToken()) {
            return mPost.numReplies > 0;
        }
        return mPost.isWP()
               && !mPost.isDiscoverPost()
               && (mPost.isCommentsOpen || mPost.numReplies > 0);
    }

    private boolean canShowBookmarkButton() {
        return hasPost() && (mPost.isWP() || mPost.isJetpack) && !mPost.isDiscoverPost();
    }

    private boolean canShowLikeCount() {
        if (mPost == null) {
            return false;
        }
        if (!mAccountStore.hasAccessToken()) {
            return mPost.numLikes > 0;
        }
        return mPost.canLikePost() || mPost.numLikes > 0;
    }

    private void setRefreshing(boolean refreshing) {
        mSwipeToRefreshHelper.setRefreshing(refreshing);
    }
}<|MERGE_RESOLUTION|>--- conflicted
+++ resolved
@@ -270,13 +270,9 @@
         mSignInButton = view.findViewById(R.id.nux_sign_in_button);
         mSignInButton.setOnClickListener(mSignInClickListener);
 
-<<<<<<< HEAD
         mReaderBookmarkButton = view.findViewById(R.id.bookmark_button);
 
-        final ProgressBar progress = (ProgressBar) view.findViewById(R.id.progress_loading);
-=======
         final ProgressBar progress = view.findViewById(R.id.progress_loading);
->>>>>>> 4942f7ba
         if (mPostSlugsResolutionUnderway) {
             progress.setVisibility(View.VISIBLE);
         }
