--- conflicted
+++ resolved
@@ -133,7 +133,10 @@
         _navigationEvents.value = Event(ShowThreatDetails(threatId))
     }
 
-<<<<<<< HEAD
+    fun onScanStateRequested() {
+        fetchScanState()
+    }
+
     private fun updateActionButtons(isEnabled: Boolean) {
         (_uiState.value as? Content)?.let { content ->
             val updatesContentItems = content.items.map { contentItem ->
@@ -153,10 +156,6 @@
 
     private fun updateNavigationEvent(navigationEvent: ScanNavigationEvents) {
         _navigationEvents.value = Event(navigationEvent)
-=======
-    fun onScanStateRequested() {
-        fetchScanState()
->>>>>>> 49f10ba1
     }
 
     private fun updateUiState(contentState: Content) {
