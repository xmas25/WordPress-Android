--- conflicted
+++ resolved
@@ -69,14 +69,11 @@
                 }
             });
         }
-<<<<<<< HEAD
-=======
 
         if (view.findViewById(R.id.domain) != null) {
             TextView textView = (TextView) view.findViewById(R.id.domain);
             // TODO: FluxC: We might want to get the selected site here and update the view
             // textView.setText(UrlUtils.getHost(blog.getHomeURL()));
         }
->>>>>>> 8aebc652
     }
 }