--- conflicted
+++ resolved
@@ -176,10 +176,8 @@
         viewModel.onActionClicked(actionType)
     }
 
-<<<<<<< HEAD
     override fun onPublishButtonClicked(publishPost: PublishPost) {
-        prepublishingBottomSheetListener?.onPublishButtonClicked(publishPost)
-        viewModel.onCloseClicked()
+        viewModel.onPublishButtonClicked()
     }
 
     companion object {
@@ -193,9 +191,5 @@
                         putSerializable(SITE, site)
                     }
                 }
-=======
-    override fun onPublishButtonClicked() {
-        viewModel.onPublishButtonClicked()
->>>>>>> ecee153b
     }
 }