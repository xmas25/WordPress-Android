--- conflicted
+++ resolved
@@ -148,14 +148,7 @@
         mUsernamePreference.setSummary(account.getUserName());
         mEmailPreference.setSummary(account.getEmail());
         mWebAddressPreference.setSummary(account.getWebAddress());
-<<<<<<< HEAD
-        changePrimaryBlogPreference(account.getPrimaryBlogId());
-=======
-
-        String blogId = String.valueOf(account.getPrimarySiteId());
-        changePrimaryBlogPreference(blogId);
->>>>>>> 25bb27a1
-
+        changePrimaryBlogPreference(account.getPrimarySiteId());
         checkIfEmailChangeIsPending();
     }
 
