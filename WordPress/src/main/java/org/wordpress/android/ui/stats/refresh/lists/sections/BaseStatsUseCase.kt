package org.wordpress.android.ui.stats.refresh.lists.sections

import android.arch.lifecycle.LiveData
import android.arch.lifecycle.MediatorLiveData
import android.arch.lifecycle.MutableLiveData
import kotlinx.coroutines.CoroutineDispatcher
import kotlinx.coroutines.withContext
import org.wordpress.android.R
import org.wordpress.android.fluxc.model.SiteModel
import org.wordpress.android.fluxc.store.StatsStore.StatsTypes
<<<<<<< HEAD
import org.wordpress.android.ui.stats.refresh.NavigationTarget
import org.wordpress.android.ui.stats.refresh.lists.BlockList
import org.wordpress.android.ui.stats.refresh.lists.Error
import org.wordpress.android.ui.stats.refresh.lists.Loading
import org.wordpress.android.ui.stats.refresh.lists.StatsBlock
=======
import org.wordpress.android.ui.stats.refresh.lists.NavigationTarget
>>>>>>> c20af842
import org.wordpress.android.ui.stats.refresh.lists.sections.BaseStatsUseCase.State.Data
import org.wordpress.android.ui.stats.refresh.lists.sections.BaseStatsUseCase.State.Empty
import org.wordpress.android.ui.stats.refresh.lists.sections.BaseStatsUseCase.State.Error
import org.wordpress.android.ui.stats.refresh.lists.sections.BaseStatsUseCase.State.Loading
import org.wordpress.android.ui.stats.refresh.lists.sections.BaseStatsUseCase.StatelessUseCase.NotUsedUiState
import org.wordpress.android.ui.stats.refresh.lists.sections.BaseStatsUseCase.UseCaseModel.UseCaseState
import org.wordpress.android.ui.stats.refresh.lists.sections.BaseStatsUseCase.UseCaseModel.UseCaseState.EMPTY
import org.wordpress.android.ui.stats.refresh.lists.sections.BaseStatsUseCase.UseCaseModel.UseCaseState.ERROR
import org.wordpress.android.ui.stats.refresh.lists.sections.BaseStatsUseCase.UseCaseModel.UseCaseState.LOADING
import org.wordpress.android.ui.stats.refresh.lists.sections.BaseStatsUseCase.UseCaseModel.UseCaseState.SUCCESS
import org.wordpress.android.util.AppLog
import org.wordpress.android.util.distinct
import org.wordpress.android.util.merge

/**
 * Do not override this class directly. Use StatefulUseCase or StatelessUseCase instead.
 */
abstract class BaseStatsUseCase<DOMAIN_MODEL, UI_STATE>(
    val type: StatsTypes,
    private val mainDispatcher: CoroutineDispatcher,
    private val defaultUiState: UI_STATE
) {
    private val domainState = MutableLiveData<UseCaseState>()
    private val domainModel = MutableLiveData<DOMAIN_MODEL>()
    protected val uiState = MediatorLiveData<UI_STATE>()
    val liveData: LiveData<UseCaseModel> = merge(domainModel, domainState, uiState) { data, domainState, uiState ->
        val currentData = data?.let { buildUiModel(data, uiState ?: defaultUiState) }
        try {
            when (domainState) {
                LOADING -> {
                    UseCaseModel(type, data = currentData, stateData = buildLoadingItem(), state = LOADING)
                }
                ERROR -> {
                    UseCaseModel(type, data = currentData, stateData = buildErrorItem(), state = ERROR)
                }
                SUCCESS -> {
                    UseCaseModel(type, data = currentData)
                }
                EMPTY, null -> UseCaseModel(type, state = EMPTY, stateData = buildEmptyItem())
            }
        } catch (e: Exception) {
            AppLog.e(AppLog.T.STATS, e)
            UseCaseModel(type, state = ERROR, stateData = buildErrorItem())
        }
    }.distinct()

    private val mutableNavigationTarget = MutableLiveData<NavigationTarget>()
    val navigationTarget: LiveData<NavigationTarget> = mutableNavigationTarget

    /**
     * Fetches data either from a local cache or from remote API
     * @param site for which we're fetching the data
     * @param refresh is true when we want to get the remote data
     * @param forced is true when we want to get fresh data and skip the cache
     */
    suspend fun fetch(site: SiteModel, refresh: Boolean, forced: Boolean) {
        val firstLoad = domainModel.value == null
        var emptyDb = false
        if (firstLoad) {
            withContext(mainDispatcher) {
                updateUseCaseState(LOADING)
            }
        }
        if (firstLoad || domainState.value == LOADING) {
            val cachedData = loadCachedData(site)
            withContext(mainDispatcher) {
                if (cachedData != null) {
                    domainModel.value = cachedData
                } else {
                    emptyDb = true
                }
            }
        }
        if (firstLoad || refresh || domainState.value != SUCCESS || emptyDb) {
            withContext(mainDispatcher) {
                updateUseCaseState(LOADING)
            }
            val state = fetchRemoteData(site, forced)
            withContext(mainDispatcher) {
                val useCaseState = when (state) {
                    is Error -> ERROR
                    is Data -> {
                        domainModel.value = state.model
                        SUCCESS
                    }
                    is Empty -> EMPTY
                    is Loading -> LOADING
                }
                updateUseCaseState(useCaseState)
            }
        }
    }

    /**
     * Trigger this method when the UI state has changed.
     * @param newState
     */
    fun onUiState(newState: UI_STATE? = null) {
        uiState.value = newState ?: uiState.value
    }

    /**
     * Trigger this method when updating only a part of UI state.
     * @param update function
     */
    fun updateUiState(update: (UI_STATE) -> UI_STATE) {
        val previousState = uiState.value ?: defaultUiState
        val updatedState = update(previousState)
        if (previousState != updatedState) {
            uiState.value = updatedState
        }
    }

    private fun updateUseCaseState(newState: UseCaseState) {
        if (domainState.value != newState) {
            domainState.value = newState
        }
    }

    /**
     * Clears the LiveData value when we switch the current Site so we don't show the old data for a new site
     */
    fun clear() {
        domainModel.postValue(null)
        domainState.postValue(LOADING)
        uiState.postValue(null)
    }

    /**
     * Passes a navigation target to the View layer which uses the context to open the correct activity.
     */
    fun navigateTo(target: NavigationTarget) {
        mutableNavigationTarget.value = target
    }

    /**
     * Loads data from a local cache. Returns a null value when the cache is empty.
     * @param site for which we load the data
     */
    protected abstract suspend fun loadCachedData(site: SiteModel): DOMAIN_MODEL?

    /**
     * Fetches remote data from the endpoint.
     * @param site for which we fetch the data
     * @param forced is true when we want to get the fresh data
     */
<<<<<<< HEAD
    protected abstract suspend fun fetchRemoteData(
        site: SiteModel,
        forced: Boolean
    )
=======
    protected abstract suspend fun fetchRemoteData(site: SiteModel, forced: Boolean): State<DOMAIN_MODEL>
>>>>>>> c20af842

    /**
     * Transforms given domain model and ui state into the UI model
     * @param domainModel domain model coming from FluxC
     * @param uiState contains UI specific data
     * @return a list of block list data
     */
    protected abstract fun buildUiModel(domainModel: DOMAIN_MODEL, uiState: UI_STATE): List<BlockListItem>

    protected abstract fun buildLoadingItem(): List<BlockListItem>

    protected open fun buildErrorItem(): List<BlockListItem> {
        return buildLoadingItem() + listOf(
                BlockListItem.Text(
                        textResource = R.string.stats_loading_block_error,
                        isLast = true
                )
        )
    }

    protected open fun buildEmptyItem(): List<BlockListItem> {
        return buildLoadingItem() + listOf(BlockListItem.Empty(textResource = R.string.stats_no_data_yet))
    }

    sealed class State<DOMAIN_MODEL> {
        data class Error<DOMAIN_MODEL>(val error: String) : State<DOMAIN_MODEL>()
        data class Data<DOMAIN_MODEL>(val model: DOMAIN_MODEL) : State<DOMAIN_MODEL>()
        class Empty<DOMAIN_MODEL> : State<DOMAIN_MODEL>()
        class Loading<DOMAIN_MODEL> : State<DOMAIN_MODEL>()
    }

    data class UseCaseModel(
        val type: StatsTypes,
        val data: List<BlockListItem>? = null,
        val stateData: List<BlockListItem>? = null,
        val state: UseCaseState = SUCCESS
    ) {
        enum class UseCaseState {
            SUCCESS, ERROR, LOADING, EMPTY
        }
    }

    /**
     * Stateful use case should be used when we have a block that has a UI state that needs to be preserved
     * over rotation pull to refresh. It is for example a block with Tabs or with expandable item.
     * @param defaultUiState default value the UI state should have when the screen first loads
     */
    abstract class StatefulUseCase<DOMAIN_MODEL, UI_STATE>(
        type: StatsTypes,
        mainDispatcher: CoroutineDispatcher,
        private val defaultUiState: UI_STATE
    ) : BaseStatsUseCase<DOMAIN_MODEL, UI_STATE>(type, mainDispatcher, defaultUiState) {
        final override fun buildUiModel(domainModel: DOMAIN_MODEL, uiState: UI_STATE): List<BlockListItem> {
            return buildStatefulUiModel(domainModel, uiState)
        }

        /**
         * Transforms given domain model and ui state into the UI model
         * @param domainModel domain model coming from FluxC
         * @param uiState contains UI specific data
         * @return a list of block list data
         */
        protected abstract fun buildStatefulUiModel(domainModel: DOMAIN_MODEL, uiState: UI_STATE): List<BlockListItem>
    }

    /**
     * Stateless use case should be used for the blocks that display just plain data.
     * These blocks don't have only one UI state and it doesn't change.
     */
    abstract class StatelessUseCase<DOMAIN_MODEL>(
        type: StatsTypes,
        mainDispatcher: CoroutineDispatcher
    ) : BaseStatsUseCase<DOMAIN_MODEL, NotUsedUiState>(type, mainDispatcher, NotUsedUiState) {
        /**
         * Transforms given domain model into the UI model
         * @param domainModel domain model coming from FluxC
         * @return a list of block list data
         */
        abstract fun buildUiModel(domainModel: DOMAIN_MODEL): List<BlockListItem>

        final override fun buildUiModel(
            domainModel: DOMAIN_MODEL,
            uiState: NotUsedUiState
        ): List<BlockListItem> {
            return buildUiModel(domainModel)
        }

        object NotUsedUiState
    }

    enum class UseCaseMode {
        BLOCK,
        VIEW_ALL
    }
}<|MERGE_RESOLUTION|>--- conflicted
+++ resolved
@@ -8,15 +8,7 @@
 import org.wordpress.android.R
 import org.wordpress.android.fluxc.model.SiteModel
 import org.wordpress.android.fluxc.store.StatsStore.StatsTypes
-<<<<<<< HEAD
 import org.wordpress.android.ui.stats.refresh.NavigationTarget
-import org.wordpress.android.ui.stats.refresh.lists.BlockList
-import org.wordpress.android.ui.stats.refresh.lists.Error
-import org.wordpress.android.ui.stats.refresh.lists.Loading
-import org.wordpress.android.ui.stats.refresh.lists.StatsBlock
-=======
-import org.wordpress.android.ui.stats.refresh.lists.NavigationTarget
->>>>>>> c20af842
 import org.wordpress.android.ui.stats.refresh.lists.sections.BaseStatsUseCase.State.Data
 import org.wordpress.android.ui.stats.refresh.lists.sections.BaseStatsUseCase.State.Empty
 import org.wordpress.android.ui.stats.refresh.lists.sections.BaseStatsUseCase.State.Error
@@ -163,14 +155,7 @@
      * @param site for which we fetch the data
      * @param forced is true when we want to get the fresh data
      */
-<<<<<<< HEAD
-    protected abstract suspend fun fetchRemoteData(
-        site: SiteModel,
-        forced: Boolean
-    )
-=======
     protected abstract suspend fun fetchRemoteData(site: SiteModel, forced: Boolean): State<DOMAIN_MODEL>
->>>>>>> c20af842
 
     /**
      * Transforms given domain model and ui state into the UI model
