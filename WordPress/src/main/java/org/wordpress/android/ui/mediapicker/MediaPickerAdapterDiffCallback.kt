--- conflicted
+++ resolved
@@ -21,19 +21,15 @@
     }
 
     override fun areItemsTheSame(oldItemPosition: Int, newItemPosition: Int): Boolean {
-<<<<<<< HEAD
-        return oldItems[oldItemPosition].identifier == updatedItems[newItemPosition].identifier
-=======
         val oldItem = oldItems[oldItemPosition]
         val updatedItem = updatedItems[newItemPosition]
         return when {
-            oldItem is PhotoItem && updatedItem is PhotoItem -> oldItem.uri == updatedItem.uri
-            oldItem is VideoItem && updatedItem is VideoItem -> oldItem.uri == updatedItem.uri
-            oldItem is FileItem && updatedItem is FileItem -> oldItem.uri == updatedItem.uri
+            oldItem is PhotoItem && updatedItem is PhotoItem -> oldItem.identifier == updatedItem.identifier
+            oldItem is VideoItem && updatedItem is VideoItem -> oldItem.identifier == updatedItem.identifier
+            oldItem is FileItem && updatedItem is FileItem -> oldItem.identifier == updatedItem.identifier
             oldItem is NextPageLoader && updatedItem is NextPageLoader -> true
             else -> false
         }
->>>>>>> bceb18d9
     }
 
     override fun areContentsTheSame(oldItemPosition: Int, newItemPosition: Int): Boolean {
