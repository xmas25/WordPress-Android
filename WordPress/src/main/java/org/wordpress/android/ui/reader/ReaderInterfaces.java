--- conflicted
+++ resolved
@@ -35,17 +35,18 @@
     }
 
     /*
-<<<<<<< HEAD
+     * used by adapters to notify when follow button has been tapped
+     */
+    public interface OnFollowListener {
+        void onFollowTapped(View view, String blogName, long blogId);
+
+        void onFollowingTapped();
+    }
+
+    /*
      * used by adapters to notify when post bookmarked state has changed
      */
     public interface OnPostBookmarkedListener {
         void onBookmarkedStateChanged(boolean isBookmarked, long blogId, long postId, boolean isCachingActionRequired);
-=======
-     * used by adapters to notify when follow button has been tapped
-     */
-    public interface OnFollowListener {
-        void onFollowTapped(View view, String blogName, long blogId);
-        void onFollowingTapped();
->>>>>>> 4942f7ba
     }
 }