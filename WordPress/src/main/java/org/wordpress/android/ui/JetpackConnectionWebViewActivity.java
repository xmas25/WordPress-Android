--- conflicted
+++ resolved
@@ -28,6 +28,7 @@
 public class JetpackConnectionWebViewActivity extends WPWebViewActivity
         implements JetpackConnectionWebViewClient.JetpackConnectionWebViewClientListener {
     private static final String REDIRECT_PAGE_STATE_ITEM = "redirectPage";
+    private static final String TRACKING_SOURCE_KEY = "tracking_source";
 
     public enum Source {
         STATS("stats"), NOTIFICATIONS("notifications");
@@ -38,7 +39,7 @@
         }
 
         public String getValue() {
-            return value;
+            return mValue;
         }
 
         @Nullable
@@ -51,27 +52,6 @@
                 return null;
             }
         }
-<<<<<<< HEAD
-    }
-
-    public static final String JETPACK_CONNECTION_DEEPLINK = "wordpress://jetpack-connection";
-
-    private static final String TRACKING_SOURCE_KEY = "tracking_source";
-
-    private JetpackConnectionWebViewClient mWebViewClient;
-
-    public static void openJetpackConnectionFlow(Context context, Source source, SiteModel site) {
-        openJetpackConnectionFlow(context, urlFromSiteAndSource(site, source), site, true, source);
-    }
-
-    public static void openJetpackConnectionFlow(Context context, String url, SiteModel site, Source source) {
-        openJetpackConnectionFlow(context, url, site, true, source);
-    }
-
-    public static void openUnauthorizedJetpackConnectionFlow(Context context, Source source, SiteModel site) {
-        openJetpackConnectionFlow(context, urlFromSiteAndSource(site, source), site, false, source);
-    }
-=======
 
         @Override
         public String toString() {
@@ -81,21 +61,16 @@
 
     private SiteModel mSite;
     private JetpackConnectionWebViewClient mWebViewClient;
->>>>>>> 3384327f
 
     public static void startJetpackConnectionFlow(Context context, Source source, SiteModel site, boolean authorized) {
         String url = "https://wordpress.com/jetpack/connect?"
                      + "url=" + site.getUrl()
                      + "&mobile_redirect=" + JETPACK_CONNECTION_DEEPLINK
                      + "?source=" + source.toString();
-        startJetpackConnectionFlow(context, url, site, authorized);
+        startJetpackConnectionFlow(context, url, site, authorized, source);
     }
 
-<<<<<<< HEAD
-    private static void openJetpackConnectionFlow(Context context, String url, SiteModel site, boolean authorized, Source source) {
-=======
-    private static void startJetpackConnectionFlow(Context context, String url, SiteModel site, boolean authorized) {
->>>>>>> 3384327f
+    private static void startJetpackConnectionFlow(Context context, String url, SiteModel site, boolean authorized, Source source) {
         if (!checkContextAndUrl(context, url)) {
             return;
         }
@@ -131,14 +106,7 @@
 
     @Override
     protected WebViewClient createWebViewClient(List<String> allowedURL) {
-<<<<<<< HEAD
-        mWebViewClient = new JetpackConnectionWebViewClient(this,
-                mAccountStore,
-                (SiteModel) getIntent().getSerializableExtra(WordPress.SITE),
-                (Source) getIntent().getSerializableExtra(TRACKING_SOURCE_KEY));
-=======
         mWebViewClient = new JetpackConnectionWebViewClient(this, mSite.getUrl());
->>>>>>> 3384327f
         return mWebViewClient;
     }
 
@@ -148,14 +116,16 @@
         if (requestCode == JETPACK_LOGIN && resultCode == RESULT_OK) {
             JetpackConnectionWebViewActivity
                     .startJetpackConnectionFlow(this, mWebViewClient.getRedirectPage(), mSite,
-                                                mAccountStore.hasAccessToken());
+                                                mAccountStore.hasAccessToken(),
+                                                (Source) getIntent().getSerializableExtra(TRACKING_SOURCE_KEY));
         }
         finish();
     }
 
     @Override
     protected void cancel() {
-        AnalyticsTracker.track(AnalyticsTracker.Stat.STATS_CANCELED_INSTALL_JETPACK);
+        JetpackUtils.trackWithSource(AnalyticsTracker.Stat.INSTALL_JETPACK_CANCELLED,
+                                     (Source) getIntent().getSerializableExtra(TRACKING_SOURCE_KEY));
     }
 
     @Override
@@ -195,7 +165,8 @@
 
     @Override
     public void onJetpackSuccessfullyConnected(Uri uri) {
-        AnalyticsTracker.track(AnalyticsTracker.Stat.STATS_COMPLETED_INSTALL_JETPACK);
+        JetpackUtils.trackWithSource(AnalyticsTracker.Stat.INSTALL_JETPACK_COMPLETED,
+                                     (Source) getIntent().getSerializableExtra(TRACKING_SOURCE_KEY));
         Intent intent = new Intent(Intent.ACTION_VIEW);
         intent.setData(uri);
         intent.putExtra(SITE, mSite);
