--- conflicted
+++ resolved
@@ -1,11 +1,9 @@
 package org.wordpress.android.ui.stats;
 
-import android.app.AlertDialog;
 import android.app.DialogFragment;
 import android.app.FragmentManager;
 import android.app.FragmentTransaction;
 import android.content.Context;
-import android.content.DialogInterface;
 import android.content.Intent;
 import android.os.Bundle;
 import android.support.v7.app.ActionBar;
@@ -30,7 +28,6 @@
 import org.wordpress.android.fluxc.store.AccountStore;
 import org.wordpress.android.fluxc.store.SiteStore;
 import org.wordpress.android.ui.ActivityId;
-import org.wordpress.android.ui.WPWebViewActivity;
 import org.wordpress.android.ui.accounts.SignInActivity;
 import org.wordpress.android.ui.posts.PromoDialog;
 import org.wordpress.android.ui.prefs.AppPrefs;
@@ -516,234 +513,6 @@
             if (resultCode == RESULT_CANCELED) {
                 finish();
             }
-<<<<<<< HEAD
-=======
-            mResultCode = resultCode;
-            final Blog currentBlog = WordPress.getBlog(mLocalBlogID);
-            if (resultCode == RESULT_OK && currentBlog != null && !currentBlog.isDotcomFlag()) {
-                if (currentBlog.getDotComBlogId() == null) {
-                    final Handler handler = new Handler();
-                    // Attempt to get the Jetpack blog ID
-                    XMLRPCClientInterface xmlrpcClient = XMLRPCFactory.instantiate(currentBlog.getUri(), "", "");
-                    Map<String, String> args = ApiHelper.blogOptionsXMLRPCParameters;
-                    Object[] params = {
-                            currentBlog.getRemoteBlogId(), currentBlog.getUsername(), currentBlog.getPassword(), args
-                    };
-                    xmlrpcClient.callAsync(new XMLRPCCallback() {
-                        @Override
-                        public void onSuccess(long id, Object result) {
-                            if (result != null && (result instanceof HashMap)) {
-                                Map<?, ?> blogOptions = (HashMap<?, ?>) result;
-                                ApiHelper.updateBlogOptions(currentBlog, blogOptions);
-                                AnalyticsUtils.refreshMetadata();
-                                AnalyticsUtils.trackWithBlogDetails(AnalyticsTracker.Stat.SIGNED_INTO_JETPACK, currentBlog);
-                                AnalyticsUtils.trackWithBlogDetails(
-                                        AnalyticsTracker.Stat.PERFORMED_JETPACK_SIGN_IN_FROM_STATS_SCREEN, currentBlog);
-                                if (isFinishing()) {
-                                    return;
-                                }
-                                // We have the blogID now, but we need to re-check if the network connection is available
-                                if (NetworkUtils.checkConnection(StatsActivity.this)) {
-                                    handler.post(new Runnable() {
-                                        @Override
-                                        public void run() {
-                                            mSwipeToRefreshHelper.setRefreshing(true);
-                                            mRequestedDate = StatsUtils.getCurrentDateTZ(mLocalBlogID);
-                                            createFragments(true); // Recreate the fragment and start a refresh of Stats
-                                        }
-                                    });
-                                }
-                            }
-                        }
-                        @Override
-                        public void onFailure(long id, Exception error) {
-                            AppLog.e(T.STATS,
-                                    "Cannot load blog options (wp.getOptions failed) "
-                                    + "and no jetpack_client_id is then available",
-                                    error);
-                            handler.post(new Runnable() {
-                                @Override
-                                public void run() {
-                                    mSwipeToRefreshHelper.setRefreshing(false);
-                                    ToastUtils.showToast(StatsActivity.this,
-                                            StatsActivity.this.getString(R.string.error_refresh_stats),
-                                            Duration.LONG);
-                                }
-                            });
-                        }
-                    }, Method.GET_OPTIONS, params);
-                } else {
-                    mRequestedDate =  StatsUtils.getCurrentDateTZ(mLocalBlogID);
-                    createFragments(true); // Recreate the fragment and start a refresh of Stats
-                }
-                mSwipeToRefreshHelper.setRefreshing(true);
-            }
-        }
-    }
-
-    private class VerifyJetpackSettingsCallback implements ApiHelper.GenericCallback {
-        // AsyncTasks are bound to the Activity that launched it. If the user rotate the device StatsActivity is restarted.
-        // Use the event bus to fix this issue.
-
-        @Override
-        public void onSuccess() {
-            EventBus.getDefault().post(new StatsEvents.JetpackSettingsCompleted(false));
-        }
-
-        @Override
-        public void onFailure(ApiHelper.ErrorType errorType, String errorMessage, Throwable throwable) {
-            EventBus.getDefault().post(new StatsEvents.JetpackSettingsCompleted(true));
-        }
-    }
-
-    private void showJetpackStatsModuleAlert() {
-        if (isFinishing()) {
-            return;
-        }
-        AlertDialog.Builder builder = new AlertDialog.Builder(this);
-        final Blog currentBlog = WordPress.getBlog(mLocalBlogID);
-        if (currentBlog == null) {
-            AppLog.e(T.STATS, "The blog with local_blog_id " + mLocalBlogID + " cannot be loaded from the DB.");
-            Toast.makeText(this, R.string.stats_no_blog, Toast.LENGTH_LONG).show();
-            finish();
-            return;
-        }
-        if (currentBlog.isAdmin()) {
-            builder.setMessage(getString(R.string.jetpack_stats_module_disabled_message))
-                    .setTitle(getString(R.string.jetpack_info));
-            builder.setPositiveButton(R.string.yes, new DialogInterface.OnClickListener() {
-                public void onClick(DialogInterface dialog, int id) {
-                    String stringToLoad = currentBlog.getAdminUrl();
-                    String jetpackConnectPageAdminPath = "admin.php?page=jetpack#/engagement";
-                    stringToLoad = stringToLoad.endsWith("/") ? stringToLoad + jetpackConnectPageAdminPath :
-                            stringToLoad + "/" + jetpackConnectPageAdminPath;
-                    String authURL = WPWebViewActivity.getBlogLoginUrl(currentBlog);
-                    Intent jetpackIntent = new Intent(StatsActivity.this, WPWebViewActivity.class);
-                    jetpackIntent.putExtra(WPWebViewActivity.AUTHENTICATION_USER, currentBlog.getUsername());
-                    jetpackIntent.putExtra(WPWebViewActivity.AUTHENTICATION_PASSWD, currentBlog.getPassword());
-                    jetpackIntent.putExtra(WPWebViewActivity.URL_TO_LOAD, stringToLoad);
-                    jetpackIntent.putExtra(WPWebViewActivity.AUTHENTICATION_URL, authURL);
-                    startActivityForResult(jetpackIntent, REQUEST_JETPACK);
-                }
-            });
-            builder.setNegativeButton(R.string.no, new DialogInterface.OnClickListener() {
-                public void onClick(DialogInterface dialog, int id) {
-                    // User cancelled the dialog. Hide Stats.
-                    finish();
-                }
-            });
-        } else {
-            builder.setMessage(getString(R.string.jetpack_stats_module_disabled_message_not_admin))
-                    .setTitle(getString(R.string.jetpack_info));
-            builder.setPositiveButton(R.string.yes, null);
-        }
-
-        AlertDialog dialog = builder.create();
-        dialog.setOnCancelListener(new DialogInterface.OnCancelListener() {
-            @Override
-            public void onCancel(DialogInterface dialog) {
-                // User pressed the back key Hide Stats.
-                finish();
-            }
-        });
-        dialog.show();
-    }
-
-    private void showJetpackNonConnectedAlert() {
-        if (isFinishing()) {
-            return;
-        }
-        AlertDialog.Builder builder = new AlertDialog.Builder(this);
-        final Blog currentBlog = WordPress.getBlog(mLocalBlogID);
-        if (currentBlog == null) {
-            AppLog.e(T.STATS, "The blog with local_blog_id " + mLocalBlogID + " cannot be loaded from the DB.");
-            Toast.makeText(this, R.string.stats_no_blog, Toast.LENGTH_LONG).show();
-            finish();
-            return;
-        }
-        if (currentBlog.isAdmin()) {
-            builder.setMessage(getString(R.string.jetpack_not_connected_message))
-                    .setTitle(getString(R.string.jetpack_not_connected));
-            builder.setPositiveButton(R.string.yes, new DialogInterface.OnClickListener() {
-                public void onClick(DialogInterface dialog, int id) {
-                    String stringToLoad = currentBlog.getAdminUrl();
-                    String jetpackConnectPageAdminPath = "admin.php?page=jetpack";
-                    stringToLoad = stringToLoad.endsWith("/") ? stringToLoad + jetpackConnectPageAdminPath :
-                            stringToLoad + "/" + jetpackConnectPageAdminPath;
-                    String authURL = WPWebViewActivity.getBlogLoginUrl(currentBlog);
-                    Intent jetpackIntent = new Intent(StatsActivity.this, WPWebViewActivity.class);
-                    jetpackIntent.putExtra(WPWebViewActivity.AUTHENTICATION_USER, currentBlog.getUsername());
-                    jetpackIntent.putExtra(WPWebViewActivity.AUTHENTICATION_PASSWD, currentBlog.getPassword());
-                    jetpackIntent.putExtra(WPWebViewActivity.URL_TO_LOAD, stringToLoad);
-                    jetpackIntent.putExtra(WPWebViewActivity.AUTHENTICATION_URL, authURL);
-                    startActivityForResult(jetpackIntent, REQUEST_JETPACK);
-                    AnalyticsTracker.track(AnalyticsTracker.Stat.STATS_SELECTED_CONNECT_JETPACK);
-                }
-            });
-            builder.setNegativeButton(R.string.no, new DialogInterface.OnClickListener() {
-                public void onClick(DialogInterface dialog, int id) {
-                    // User cancelled the dialog. Hide Stats.
-                    finish();
-                }
-            });
-        } else {
-            builder.setMessage(getString(R.string.jetpack_message_not_admin))
-                    .setTitle(getString(R.string.jetpack_not_found));
-            builder.setPositiveButton(R.string.yes, null);
-        }
-
-        AlertDialog dialog = builder.create();
-        dialog.setOnCancelListener(new DialogInterface.OnCancelListener() {
-            @Override
-            public void onCancel(DialogInterface dialog) {
-                // User pressed the back key Hide Stats.
-                finish();
-            }
-        });
-        dialog.show();
-    }
-
-    private void showJetpackMissingAlert() {
-        if (isFinishing()) {
-            return;
-        }
-        AlertDialog.Builder builder = new AlertDialog.Builder(this);
-        final Blog currentBlog = WordPress.getBlog(mLocalBlogID);
-        if (currentBlog == null) {
-            AppLog.e(T.STATS, "The blog with local_blog_id " + mLocalBlogID + " cannot be loaded from the DB.");
-            Toast.makeText(this, R.string.stats_no_blog, Toast.LENGTH_LONG).show();
-            finish();
-            return;
-        }
-        if (currentBlog.isAdmin()) {
-            builder.setMessage(getString(R.string.jetpack_message))
-                    .setTitle(getString(R.string.jetpack_not_found));
-            builder.setPositiveButton(R.string.yes, new DialogInterface.OnClickListener() {
-                public void onClick(DialogInterface dialog, int id) {
-                    String stringToLoad = currentBlog.getAdminUrl()
-                            + "plugin-install.php?tab=search&s=jetpack+by+wordpress.com"
-                            + "&plugin-search-input=Search+Plugins";
-                    String authURL = WPWebViewActivity.getBlogLoginUrl(currentBlog);
-                    Intent jetpackIntent = new Intent(StatsActivity.this, WPWebViewActivity.class);
-                    jetpackIntent.putExtra(WPWebViewActivity.AUTHENTICATION_USER, currentBlog.getUsername());
-                    jetpackIntent.putExtra(WPWebViewActivity.AUTHENTICATION_PASSWD, currentBlog.getPassword());
-                    jetpackIntent.putExtra(WPWebViewActivity.URL_TO_LOAD, stringToLoad);
-                    jetpackIntent.putExtra(WPWebViewActivity.AUTHENTICATION_URL, authURL);
-                    startActivityForResult(jetpackIntent, REQUEST_JETPACK);
-                    AnalyticsTracker.track(AnalyticsTracker.Stat.STATS_SELECTED_INSTALL_JETPACK);
-                }
-            });
-            builder.setNegativeButton(R.string.no, new DialogInterface.OnClickListener() {
-                public void onClick(DialogInterface dialog, int id) {
-                    // User cancelled the dialog. Hide Stats.
-                    finish();
-                }
-            });
-        } else {
-            builder.setMessage(getString(R.string.jetpack_message_not_admin))
-                    .setTitle(getString(R.string.jetpack_not_found));
-            builder.setPositiveButton(R.string.yes, null);
->>>>>>> 2c07d15f
         }
     }
 
@@ -853,75 +622,6 @@
     }
 
     @SuppressWarnings("unused")
-<<<<<<< HEAD
-=======
-    public void onEventMainThread(StatsEvents.JetpackSettingsCompleted event) {
-        if (isFinishing() || !mIsInFront) {
-            return;
-        }
-        mSwipeToRefreshHelper.setRefreshing(false);
-
-        if (!event.isError) {
-            final Blog currentBlog = WordPress.getBlog(mLocalBlogID);
-            if (currentBlog == null) {
-                AppLog.e(T.STATS, "The blog with local_blog_id " + mLocalBlogID + " cannot be loaded from the DB.");
-                Toast.makeText(this, R.string.stats_no_blog, Toast.LENGTH_LONG).show();
-                finish();
-                return;
-            }
-            if (currentBlog.getDotComBlogId() == null) {
-                if (TextUtils.isEmpty(currentBlog.getJetpackVersion())) {
-                    // jetpack_version option is available, but not the jetpack_client_id ----> Jetpack available but not connected.
-                    showJetpackNonConnectedAlert();
-                } else {
-                    // Blog has not returned jetpack_version/jetpack_client_id.
-                    showJetpackMissingAlert();
-                }
-            } else {
-                checkCredentials();
-            }
-        } else {
-            Toast.makeText(StatsActivity.this, R.string.error_refresh_stats, Toast.LENGTH_LONG).show();
-            finish();
-        }
-    }
-
-    @SuppressWarnings("unused")
-    public void onEventMainThread(StatsEvents.JetpackNotConnectedOrDeactivatedError event) {
-        if (isFinishing() || !mIsInFront) {
-            return;
-        }
-        final Blog currentBlog = WordPress.getBlog(mLocalBlogID);
-        if (currentBlog == null) {
-            AppLog.e(T.STATS, "The blog with local_blog_id " + mLocalBlogID + " cannot be loaded from the DB.");
-            Toast.makeText(this, R.string.stats_no_blog, Toast.LENGTH_LONG).show();
-            finish();
-            return;
-        }
-
-        // Re-launch a blog option synching here o be sure we will have Jetpack status update next time we will start Stats again.
-        // This is because blog options could not be synched if the user has just deactivated/removed or disconnected the plugin.
-        new ApiHelper.RefreshBlogContentTask(currentBlog, null).execute(false);
-
-        if (TextUtils.isEmpty(currentBlog.getJetpackVersion())) {
-            // jetpack_version option is available, but not the jetpack_client_id ----> Jetpack available but not connected.
-            showJetpackNonConnectedAlert();
-        } else {
-            // Blog has not returned jetpack_version/jetpack_client_id.
-            showJetpackMissingAlert();
-        }
-    }
-
-    @SuppressWarnings("unused")
-    public void onEventMainThread(StatsEvents.JetpackStatsModuleNotConnectedError event) {
-        if (isFinishing() || !mIsInFront) {
-            return;
-        }
-        showJetpackStatsModuleAlert();
-    }
-
-    @SuppressWarnings("unused")
->>>>>>> 2c07d15f
     public void onEventMainThread(StatsEvents.SectionUpdateError event) {
         // There was an error loading Stats. Don't bump stats for promo widget.
         if (isFinishing() || !mIsInFront) {
