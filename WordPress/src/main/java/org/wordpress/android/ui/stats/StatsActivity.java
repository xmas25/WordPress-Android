--- conflicted
+++ resolved
@@ -221,14 +221,6 @@
     protected void onStart() {
         super.onStart();
         EventBus.getDefault().register(this);
-<<<<<<< HEAD
-    }
-
-    @Override
-    protected void onDestroy() {
-        super.onDestroy();
-=======
->>>>>>> b34647bc
     }
 
     @Override
