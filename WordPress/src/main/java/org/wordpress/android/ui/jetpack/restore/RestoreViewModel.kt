package org.wordpress.android.ui.jetpack.restore

import android.annotation.SuppressLint
import android.os.Bundle
import android.os.Parcelable
import androidx.annotation.VisibleForTesting
import androidx.lifecycle.LiveData
import androidx.lifecycle.MediatorLiveData
import androidx.lifecycle.MutableLiveData
import androidx.lifecycle.Observer
import kotlinx.android.parcel.Parcelize
import kotlinx.coroutines.CoroutineDispatcher
import kotlinx.coroutines.flow.collect
import kotlinx.coroutines.launch
import org.json.JSONObject
import org.wordpress.android.R
import org.wordpress.android.analytics.AnalyticsTracker
import org.wordpress.android.analytics.AnalyticsTracker.Stat.JETPACK_RESTORE_CONFIRMED
import org.wordpress.android.analytics.AnalyticsTracker.Stat.JETPACK_RESTORE_ERROR
import org.wordpress.android.analytics.AnalyticsTracker.Stat.JETPACK_RESTORE_NOTIFY_ME_BUTTON_TAPPED
import org.wordpress.android.fluxc.model.SiteModel
import org.wordpress.android.fluxc.store.ActivityLogStore.RewindRequestTypes
import org.wordpress.android.modules.UI_THREAD
import org.wordpress.android.ui.jetpack.common.JetpackListItemState
import org.wordpress.android.ui.jetpack.common.JetpackListItemState.CheckboxState
import org.wordpress.android.ui.jetpack.common.ViewType
import org.wordpress.android.ui.jetpack.common.providers.JetpackAvailableItemsProvider
import org.wordpress.android.ui.jetpack.common.providers.JetpackAvailableItemsProvider.JetpackAvailableItemType
import org.wordpress.android.ui.jetpack.common.providers.JetpackAvailableItemsProvider.JetpackAvailableItemType.CONTENTS
import org.wordpress.android.ui.jetpack.common.providers.JetpackAvailableItemsProvider.JetpackAvailableItemType.MEDIA_UPLOADS
import org.wordpress.android.ui.jetpack.common.providers.JetpackAvailableItemsProvider.JetpackAvailableItemType.PLUGINS
import org.wordpress.android.ui.jetpack.common.providers.JetpackAvailableItemsProvider.JetpackAvailableItemType.ROOTS
import org.wordpress.android.ui.jetpack.common.providers.JetpackAvailableItemsProvider.JetpackAvailableItemType.SQLS
import org.wordpress.android.ui.jetpack.common.providers.JetpackAvailableItemsProvider.JetpackAvailableItemType.THEMES
import org.wordpress.android.ui.jetpack.restore.RestoreErrorTypes.GenericFailure
import org.wordpress.android.ui.jetpack.restore.RestoreNavigationEvents.VisitSite
import org.wordpress.android.ui.jetpack.restore.RestoreRequestState.Complete
import org.wordpress.android.ui.jetpack.restore.RestoreRequestState.Empty
import org.wordpress.android.ui.jetpack.restore.RestoreRequestState.Failure.NetworkUnavailable
import org.wordpress.android.ui.jetpack.restore.RestoreRequestState.Failure.OtherRequestRunning
import org.wordpress.android.ui.jetpack.restore.RestoreRequestState.Failure.RemoteRequestFailure
import org.wordpress.android.ui.jetpack.restore.RestoreRequestState.Progress
import org.wordpress.android.ui.jetpack.restore.RestoreRequestState.Success
import org.wordpress.android.ui.jetpack.restore.RestoreStep.COMPLETE
import org.wordpress.android.ui.jetpack.restore.RestoreStep.DETAILS
import org.wordpress.android.ui.jetpack.restore.RestoreStep.ERROR
import org.wordpress.android.ui.jetpack.restore.RestoreStep.PROGRESS
import org.wordpress.android.ui.jetpack.restore.RestoreStep.WARNING
import org.wordpress.android.ui.jetpack.restore.RestoreUiState.ContentState.CompleteState
import org.wordpress.android.ui.jetpack.restore.RestoreUiState.ContentState.DetailsState
import org.wordpress.android.ui.jetpack.restore.RestoreUiState.ContentState.ProgressState
import org.wordpress.android.ui.jetpack.restore.RestoreUiState.ContentState.WarningState
import org.wordpress.android.ui.jetpack.restore.RestoreUiState.ErrorState
import org.wordpress.android.ui.jetpack.restore.RestoreViewModel.RestoreWizardState.RestoreCanceled
import org.wordpress.android.ui.jetpack.restore.RestoreViewModel.RestoreWizardState.RestoreCompleted
import org.wordpress.android.ui.jetpack.restore.RestoreViewModel.RestoreWizardState.RestoreInProgress
import org.wordpress.android.ui.jetpack.restore.builders.RestoreStateListItemBuilder
import org.wordpress.android.ui.jetpack.restore.usecases.GetRestoreStatusUseCase
import org.wordpress.android.ui.jetpack.restore.usecases.PostRestoreUseCase
import org.wordpress.android.ui.jetpack.usecases.GetActivityLogItemUseCase
import org.wordpress.android.ui.pages.SnackbarMessageHolder
import org.wordpress.android.ui.utils.UiString.UiStringRes
import org.wordpress.android.ui.utils.UiString.UiStringResWithParams
import org.wordpress.android.ui.utils.UiString.UiStringText
import org.wordpress.android.util.wizard.WizardManager
import org.wordpress.android.util.wizard.WizardNavigationTarget
import org.wordpress.android.util.wizard.WizardState
import org.wordpress.android.util.wizard.WizardStep
import org.wordpress.android.viewmodel.Event
import org.wordpress.android.viewmodel.ScopedViewModel
import java.util.Date
import java.util.HashMap
import javax.inject.Inject
import javax.inject.Named

const val KEY_RESTORE_ACTIVITY_ID_KEY = "key_restore_activity_id_key"
const val KEY_RESTORE_CURRENT_STEP = "key_restore_current_step"
const val KEY_RESTORE_STATE = "key_restore_state"
private const val TRACKING_ERROR_CAUSE_OFFLINE = "offline"
private const val TRACKING_ERROR_CAUSE_REMOTE = "remote"
private const val TRACKING_ERROR_CAUSE_OTHER = "other"

@Parcelize
@SuppressLint("ParcelCreator")
data class RestoreState(
    val rewindId: String? = null,
    val optionsSelected: List<Pair<Int, Boolean>>? = null,
    val restoreId: Long? = null,
    val published: Date? = null,
    val errorType: Int? = null,
    val shouldInitProgress: Boolean = true
) : WizardState, Parcelable

typealias NavigationTarget = WizardNavigationTarget<RestoreStep, RestoreState>

class RestoreViewModel @Inject constructor(
    private val wizardManager: WizardManager<RestoreStep>,
    private val availableItemsProvider: JetpackAvailableItemsProvider,
    private val getActivityLogItemUseCase: GetActivityLogItemUseCase,
    private val stateListItemBuilder: RestoreStateListItemBuilder,
    private val postRestoreUseCase: PostRestoreUseCase,
    private val getRestoreStatusUseCase: GetRestoreStatusUseCase,
    @Named(UI_THREAD) private val mainDispatcher: CoroutineDispatcher
) : ScopedViewModel(mainDispatcher) {
    private var isStarted = false
    private lateinit var site: SiteModel
    private lateinit var activityId: String
    private lateinit var restoreState: RestoreState
    private val progressStart = 0

    private val _wizardFinishedObservable = MutableLiveData<Event<RestoreWizardState>>()
    val wizardFinishedObservable: LiveData<Event<RestoreWizardState>> = _wizardFinishedObservable

    private val _snackbarEvents = MediatorLiveData<Event<SnackbarMessageHolder>>()
    val snackbarEvents: LiveData<Event<SnackbarMessageHolder>> = _snackbarEvents

    private val _navigationEvents = MediatorLiveData<Event<RestoreNavigationEvents>>()
    val navigationEvents: LiveData<Event<RestoreNavigationEvents>> = _navigationEvents

    private val _uiState = MutableLiveData<RestoreUiState>()
    val uiState: LiveData<RestoreUiState> = _uiState

    private val wizardObserver = Observer { data: RestoreStep? ->
        data?.let {
            clearOldRestoreState(it)
            showStep(NavigationTarget(it, restoreState))
        }
    }

    fun start(site: SiteModel, activityId: String, savedInstanceState: Bundle?) {
        if (isStarted) return
        isStarted = true

        this.site = site
        this.activityId = activityId

        wizardManager.navigatorLiveData.observeForever(wizardObserver)

        if (savedInstanceState == null) {
            restoreState = RestoreState()
            // Show the next step only if it's a fresh activity so we can handle the navigation
            wizardManager.showNextStep()
        } else {
            restoreState = requireNotNull(savedInstanceState.getParcelable(KEY_RESTORE_STATE))
            val currentStepIndex = savedInstanceState.getInt(KEY_RESTORE_CURRENT_STEP)
            wizardManager.setCurrentStepIndex(currentStepIndex)
        }
    }

    fun onBackPressed() {
        when (wizardManager.currentStep) {
            DETAILS.id -> _wizardFinishedObservable.value = Event(RestoreCanceled)
            WARNING.id -> _wizardFinishedObservable.value = Event(RestoreCanceled)
            PROGRESS.id -> _wizardFinishedObservable.value = constructProgressEvent()
            COMPLETE.id -> _wizardFinishedObservable.value = Event(RestoreCompleted)
            ERROR.id -> _wizardFinishedObservable.value = Event(RestoreCanceled)
        }
    }

    private fun constructProgressEvent() = if (restoreState.restoreId != null) {
        Event(
                RestoreInProgress(
                        restoreState.rewindId as String,
                        restoreState.restoreId as Long
                )
        )
    } else {
        Event(RestoreCanceled)
    }

    fun writeToBundle(outState: Bundle) {
        outState.putInt(KEY_RESTORE_CURRENT_STEP, wizardManager.currentStep)
        outState.putParcelable(KEY_RESTORE_STATE, restoreState)
    }

    private fun buildDetails() {
        launch {
            val availableItems = availableItemsProvider.getAvailableItems()
            val activityLogModel = getActivityLogItemUseCase.get(activityId)
            if (activityLogModel != null) {
                _uiState.value = DetailsState(
                        activityLogModel = activityLogModel,
                        items = stateListItemBuilder.buildDetailsListStateItems(
                                availableItems = availableItems,
                                published = activityLogModel.published,
                                onCreateDownloadClick = this@RestoreViewModel::onRestoreSiteClick,
                                onCheckboxItemClicked = this@RestoreViewModel::onCheckboxItemClicked
                        ),
                        type = StateType.DETAILS
                )
            } else {
                trackError(TRACKING_ERROR_CAUSE_OTHER)
                transitionToError(GenericFailure)
            }
        }
    }

    private fun buildWarning() {
        _uiState.value = WarningState(
                items = stateListItemBuilder.buildWarningListStateItems(
                        published = restoreState.published as Date,
                        onConfirmRestoreClick = this@RestoreViewModel::onConfirmRestoreClick,
                        onCancelClick = this@RestoreViewModel::onCancelClick
                ),
                type = StateType.WARNING
        )
    }

    private fun buildProgress() {
        _uiState.value = ProgressState(
                items = stateListItemBuilder.buildProgressListStateItems(
                        progress = progressStart,
                        published = restoreState.published as Date,
                        isIndeterminate = true,
                        onNotifyMeClick = this@RestoreViewModel::onNotifyMeClick
                ),
                type = StateType.PROGRESS
        )
        if (restoreState.shouldInitProgress) {
            restoreState = restoreState.copy(shouldInitProgress = false)
            launch {
                val result = postRestoreUseCase.postRestoreRequest(
                        restoreState.rewindId as String,
                        site,
                        buildRewindRequestTypes(restoreState.optionsSelected)
                )
                handleRestoreRequestResult(result)
            }
        } else {
            queryRestoreStatus()
        }
    }

    private fun buildComplete() {
        _uiState.value = CompleteState(
                items = stateListItemBuilder.buildCompleteListStateItems(
                        published = restoreState.published as Date,
                        onDoneClick = this@RestoreViewModel::onDoneClick,
                        onVisitSiteClick = this@RestoreViewModel::onVisitSiteClick
                ),
                type = StateType.COMPLETE
        )
    }

    private fun buildError(errorType: RestoreErrorTypes) {
        _uiState.value = ErrorState(
                items = stateListItemBuilder.buildErrorListStateErrorItems(
                        errorType = errorType,
                        onDoneClick = this@RestoreViewModel::onDoneClick
                ),
                errorType = errorType
        )
    }

    @VisibleForTesting(otherwise = VisibleForTesting.PRIVATE)
    fun showStep(target: WizardNavigationTarget<RestoreStep, RestoreState>) {
        when (target.wizardStep) {
            DETAILS -> buildDetails()
            WARNING -> buildWarning()
            PROGRESS -> buildProgress()
            COMPLETE -> buildComplete()
            ERROR -> buildError(
                    RestoreErrorTypes.fromInt(
                            target.wizardState.errorType ?: GenericFailure.id
                    )
            )
        }
    }

    private fun transitionToError(errorType: RestoreErrorTypes) {
        restoreState = restoreState.copy(errorType = errorType.id)
        wizardManager.setCurrentStepIndex(RestoreStep.indexForErrorTransition())
        wizardManager.showNextStep()
    }

    private fun getParams(): Pair<String?, List<Pair<Int, Boolean>>> {
        val rewindId = (_uiState.value as? DetailsState)?.activityLogModel?.rewindID
        val items = _uiState.value?.items ?: mutableListOf()
        val options = buildOptionsSelected(items)
        return rewindId to options
    }

    private fun buildOptionsSelected(items: List<JetpackListItemState>): List<Pair<Int, Boolean>> {
        val checkboxes = items.filterIsInstance(CheckboxState::class.java)
        return listOf(
                Pair(
                        THEMES.id,
                        checkboxes.firstOrNull { it.availableItemType == THEMES }?.checked ?: true
                ),
                Pair(
                        PLUGINS.id,
                        checkboxes.firstOrNull { it.availableItemType == PLUGINS }?.checked ?: true
<<<<<<< HEAD
                ),
                Pair(
                        MEDIA_UPLOADS.id,
                        checkboxes.firstOrNull { it.availableItemType == MEDIA_UPLOADS }?.checked
                                ?: true
                ),
                Pair(
                        SQLS.id,
                        checkboxes.firstOrNull { it.availableItemType == SQLS }?.checked ?: true
                ),
                Pair(
=======
                ),
                Pair(
                        MEDIA_UPLOADS.id,
                        checkboxes.firstOrNull { it.availableItemType == MEDIA_UPLOADS }?.checked
                                ?: true
                ),
                Pair(
                        SQLS.id,
                        checkboxes.firstOrNull { it.availableItemType == SQLS }?.checked ?: true
                ),
                Pair(
>>>>>>> 39dbcad2
                        ROOTS.id,
                        checkboxes.firstOrNull { it.availableItemType == ROOTS }?.checked ?: true
                ),
                Pair(
                        CONTENTS.id,
                        checkboxes.firstOrNull { it.availableItemType == CONTENTS }?.checked ?: true
                )
        )
    }

    private fun buildRewindRequestTypes(optionsSelected: List<Pair<Int, Boolean>>?) =
            RewindRequestTypes(
                    themes = optionsSelected?.firstOrNull { it.first == THEMES.id }?.second ?: true,
                    plugins = optionsSelected?.firstOrNull { it.first == PLUGINS.id }?.second
                            ?: true,
                    uploads = optionsSelected?.firstOrNull { it.first == MEDIA_UPLOADS.id }?.second
                            ?: true,
                    sqls = optionsSelected?.firstOrNull { it.first == SQLS.id }?.second ?: true,
                    roots = optionsSelected?.firstOrNull { it.first == ROOTS.id }?.second ?: true,
                    contents = optionsSelected?.firstOrNull { it.first == CONTENTS.id }?.second
                            ?: true
            )

    private fun handleRestoreRequestResult(result: RestoreRequestState) {
        when (result) {
            is NetworkUnavailable -> {
                trackError(TRACKING_ERROR_CAUSE_OFFLINE)
                handleRestoreRequestError(NetworkUnavailableMsg)
            }
            is RemoteRequestFailure -> {
                trackError(TRACKING_ERROR_CAUSE_REMOTE)
                handleRestoreRequestError(GenericFailureMsg)
            }
            is Success -> handleRestoreRequestSuccess(result)
            is OtherRequestRunning -> {
                trackError(TRACKING_ERROR_CAUSE_OTHER)
                handleRestoreRequestError(OtherRequestRunningMsg)
            }
            else -> throw Throwable("Unexpected restoreRequestResult ${this.javaClass.simpleName}")
        }
    }

    private fun handleRestoreRequestSuccess(result: Success) {
        restoreState = restoreState.copy(
                rewindId = result.rewindId,
                restoreId = result.restoreId
        )
        queryRestoreStatus()
    }

    private fun handleRestoreRequestError(snackbarMessageHolder: SnackbarMessageHolder) {
        _snackbarEvents.postValue((Event(snackbarMessageHolder)))
        resetWizardIndex(DETAILS)
        showStep(NavigationTarget(DETAILS, restoreState))
    }

    private fun resetWizardIndex(targetStep: WizardStep) {
        val currentIndex = wizardManager.currentStep
        val targetIndex = wizardManager.stepPosition(targetStep)

        for (i in currentIndex downTo targetIndex) {
            wizardManager.onBackPressed()
        }
    }

    private fun extractPublishedDate(): Date {
        return (_uiState.value as? DetailsState)?.activityLogModel?.published as Date
    }

    private fun queryRestoreStatus() {
        launch {
            getRestoreStatusUseCase.getRestoreStatus(site, restoreState.restoreId as Long)
                    .collect { state -> handleQueryStatus(state) }
        }
    }

    private fun handleQueryStatus(restoreStatus: RestoreRequestState) {
        when (restoreStatus) {
            is NetworkUnavailable -> {
                trackError(TRACKING_ERROR_CAUSE_OFFLINE)
                transitionToError(RestoreErrorTypes.RemoteRequestFailure)
            }
            is RemoteRequestFailure -> {
                trackError(TRACKING_ERROR_CAUSE_REMOTE)
                transitionToError(RestoreErrorTypes.RemoteRequestFailure)
            }
            is Progress -> transitionToProgress(restoreStatus)
            is Complete -> wizardManager.showNextStep()
            is Empty -> transitionToError(RestoreErrorTypes.RemoteRequestFailure)
            else -> Unit // Do nothing
        }
    }

    private fun transitionToProgress(restoreStatus: Progress) {
        (_uiState.value as? ProgressState)?.let { content ->
            val updatedList = content.items.map { contentState ->
                if (contentState.type == ViewType.PROGRESS) {
                    contentState as JetpackListItemState.ProgressState
                    contentState.copy(
                            progress = restoreStatus.progress ?: 0,
                            progressLabel = UiStringResWithParams(
                                    R.string.restore_progress_label,
                                    listOf(UiStringText(restoreStatus.progress?.toString() ?: "0"))
                            ),
                            progressInfoLabel = if (restoreStatus.currentEntry != null) {
                                UiStringText("${restoreStatus.currentEntry}")
                            } else {
                                null
                            },
                            progressStateLabel = if (restoreStatus.message != null) {
                                UiStringText("${restoreStatus.message}")
                            } else {
                                null
                            },
                            isIndeterminate = (restoreStatus.progress ?: 0) <= 0
                    )
                } else {
                    contentState
                }
            }
            _uiState.postValue(content.copy(items = updatedList))
        }
    }

    private fun clearOldRestoreState(wizardStep: RestoreStep) {
        if (wizardStep == DETAILS) {
            restoreState = restoreState.copy(
                    rewindId = null,
                    restoreId = null,
                    errorType = null,
                    optionsSelected = null,
                    published = null,
                    shouldInitProgress = true
            )
        }
    }

    private fun onCheckboxItemClicked(itemType: JetpackAvailableItemType) {
        (_uiState.value as? DetailsState)?.let {
            val updatedItems = stateListItemBuilder.updateCheckboxes(it, itemType)
            _uiState.postValue(it.copy(items = updatedItems))
        }
    }

    private fun onRestoreSiteClick() {
        val (rewindId, optionsSelected) = getParams()
        if (rewindId == null) {
            trackError(TRACKING_ERROR_CAUSE_OTHER)
            transitionToError(GenericFailure)
        } else {
            restoreState = restoreState.copy(
                    rewindId = rewindId,
                    optionsSelected = optionsSelected,
                    published = extractPublishedDate(),
                    shouldInitProgress = true
            )
            wizardManager.showNextStep()
        }
    }

    private fun onConfirmRestoreClick() {
        if (restoreState.rewindId == null) {
            trackError(TRACKING_ERROR_CAUSE_OTHER)
            transitionToError(GenericFailure)
        } else {
            trackRestoreConfirmed()
            wizardManager.showNextStep()
        }
    }

    private fun onCancelClick() {
        wizardManager.onBackPressed()
        showStep(NavigationTarget(DETAILS, restoreState))
    }

    private fun onNotifyMeClick() {
        AnalyticsTracker.track(JETPACK_RESTORE_NOTIFY_ME_BUTTON_TAPPED)
        _wizardFinishedObservable.value = constructProgressEvent()
    }

    private fun onVisitSiteClick() {
        site.url?.let { _navigationEvents.postValue(Event(VisitSite(site.url))) }
    }

    private fun onDoneClick() {
        _wizardFinishedObservable.value = Event(RestoreCanceled)
    }

    override fun onCleared() {
        super.onCleared()
        wizardManager.navigatorLiveData.removeObserver(wizardObserver)
    }

    private fun trackRestoreConfirmed() {
        val types = buildRewindRequestTypes(restoreState.optionsSelected)
        val propertiesSetup = mapOf(
                "themes" to types.themes,
                "plugins" to types.plugins,
                "uploads" to types.uploads,
                "sqls" to types.sqls,
                "roots" to types.roots,
                "contents" to types.contents)
        val map = mapOf("restore_types" to JSONObject(propertiesSetup))
        AnalyticsTracker.track(JETPACK_RESTORE_CONFIRMED, map)
    }

    private fun trackError(cause: String) {
        val properties: MutableMap<String, String?> = HashMap()
        properties["cause"] = cause
        AnalyticsTracker.track(JETPACK_RESTORE_ERROR, properties)
    }

    companion object {
        private val NetworkUnavailableMsg = SnackbarMessageHolder(UiStringRes(R.string.error_network_connection))
        private val GenericFailureMsg = SnackbarMessageHolder(UiStringRes(R.string.restore_generic_failure))
        private val OtherRequestRunningMsg =
                SnackbarMessageHolder(UiStringRes(R.string.restore_another_process_running))
    }

    sealed class RestoreWizardState : Parcelable {
        @Parcelize
        object RestoreCanceled : RestoreWizardState()

        @Parcelize
        data class RestoreInProgress(
            val rewindId: String,
            val restoreId: Long
        ) : RestoreWizardState()

        @Parcelize
        object RestoreCompleted : RestoreWizardState()
    }
}<|MERGE_RESOLUTION|>--- conflicted
+++ resolved
@@ -290,7 +290,6 @@
                 Pair(
                         PLUGINS.id,
                         checkboxes.firstOrNull { it.availableItemType == PLUGINS }?.checked ?: true
-<<<<<<< HEAD
                 ),
                 Pair(
                         MEDIA_UPLOADS.id,
@@ -302,19 +301,6 @@
                         checkboxes.firstOrNull { it.availableItemType == SQLS }?.checked ?: true
                 ),
                 Pair(
-=======
-                ),
-                Pair(
-                        MEDIA_UPLOADS.id,
-                        checkboxes.firstOrNull { it.availableItemType == MEDIA_UPLOADS }?.checked
-                                ?: true
-                ),
-                Pair(
-                        SQLS.id,
-                        checkboxes.firstOrNull { it.availableItemType == SQLS }?.checked ?: true
-                ),
-                Pair(
->>>>>>> 39dbcad2
                         ROOTS.id,
                         checkboxes.firstOrNull { it.availableItemType == ROOTS }?.checked ?: true
                 ),
