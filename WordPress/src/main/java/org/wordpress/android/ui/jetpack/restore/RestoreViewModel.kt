package org.wordpress.android.ui.jetpack.restore

import android.annotation.SuppressLint
import android.os.Bundle
import android.os.Parcelable
import androidx.annotation.VisibleForTesting
import androidx.lifecycle.LiveData
import androidx.lifecycle.MediatorLiveData
import androidx.lifecycle.MutableLiveData
import androidx.lifecycle.Observer
import kotlinx.android.parcel.Parcelize
import kotlinx.coroutines.CoroutineDispatcher
import kotlinx.coroutines.flow.collect
import kotlinx.coroutines.launch
import org.wordpress.android.R
import org.wordpress.android.fluxc.model.SiteModel
import org.wordpress.android.fluxc.store.ActivityLogStore.RewindRequestTypes
import org.wordpress.android.modules.UI_THREAD
import org.wordpress.android.ui.jetpack.common.JetpackListItemState
import org.wordpress.android.ui.jetpack.common.JetpackListItemState.CheckboxState
import org.wordpress.android.ui.jetpack.common.ViewType
import org.wordpress.android.ui.jetpack.common.ViewType.CHECKBOX
import org.wordpress.android.ui.jetpack.common.providers.JetpackAvailableItemsProvider
import org.wordpress.android.ui.jetpack.common.providers.JetpackAvailableItemsProvider.JetpackAvailableItemType
import org.wordpress.android.ui.jetpack.common.providers.JetpackAvailableItemsProvider.JetpackAvailableItemType.CONTENTS
import org.wordpress.android.ui.jetpack.common.providers.JetpackAvailableItemsProvider.JetpackAvailableItemType.MEDIA_UPLOADS
import org.wordpress.android.ui.jetpack.common.providers.JetpackAvailableItemsProvider.JetpackAvailableItemType.PLUGINS
import org.wordpress.android.ui.jetpack.common.providers.JetpackAvailableItemsProvider.JetpackAvailableItemType.ROOTS
import org.wordpress.android.ui.jetpack.common.providers.JetpackAvailableItemsProvider.JetpackAvailableItemType.SQLS
import org.wordpress.android.ui.jetpack.common.providers.JetpackAvailableItemsProvider.JetpackAvailableItemType.THEMES
import org.wordpress.android.ui.jetpack.restore.RestoreErrorTypes.GenericFailure
import org.wordpress.android.ui.jetpack.restore.RestoreNavigationEvents.VisitSite
import org.wordpress.android.ui.jetpack.restore.RestoreRequestState.Complete
import org.wordpress.android.ui.jetpack.restore.RestoreRequestState.Failure.NetworkUnavailable
import org.wordpress.android.ui.jetpack.restore.RestoreRequestState.Failure.OtherRequestRunning
import org.wordpress.android.ui.jetpack.restore.RestoreRequestState.Failure.RemoteRequestFailure
import org.wordpress.android.ui.jetpack.restore.RestoreRequestState.Progress
import org.wordpress.android.ui.jetpack.restore.RestoreRequestState.Success
import org.wordpress.android.ui.jetpack.restore.RestoreStep.COMPLETE
import org.wordpress.android.ui.jetpack.restore.RestoreStep.DETAILS
import org.wordpress.android.ui.jetpack.restore.RestoreStep.ERROR
import org.wordpress.android.ui.jetpack.restore.RestoreStep.PROGRESS
import org.wordpress.android.ui.jetpack.restore.RestoreStep.WARNING
import org.wordpress.android.ui.jetpack.restore.RestoreUiState.ContentState.CompleteState
import org.wordpress.android.ui.jetpack.restore.RestoreUiState.ContentState.DetailsState
import org.wordpress.android.ui.jetpack.restore.RestoreUiState.ContentState.ProgressState
import org.wordpress.android.ui.jetpack.restore.RestoreUiState.ContentState.WarningState
import org.wordpress.android.ui.jetpack.restore.RestoreUiState.ErrorState
import org.wordpress.android.ui.jetpack.restore.RestoreViewModel.RestoreWizardState.RestoreCanceled
import org.wordpress.android.ui.jetpack.restore.RestoreViewModel.RestoreWizardState.RestoreCompleted
import org.wordpress.android.ui.jetpack.restore.RestoreViewModel.RestoreWizardState.RestoreInProgress
import org.wordpress.android.ui.jetpack.restore.builders.RestoreStateListItemBuilder
import org.wordpress.android.ui.jetpack.restore.usecases.GetRestoreStatusUseCase
import org.wordpress.android.ui.jetpack.restore.usecases.PostRestoreUseCase
import org.wordpress.android.ui.jetpack.usecases.GetActivityLogItemUseCase
import org.wordpress.android.ui.pages.SnackbarMessageHolder
import org.wordpress.android.ui.utils.UiString.UiStringRes
import org.wordpress.android.ui.utils.UiString.UiStringResWithParams
import org.wordpress.android.ui.utils.UiString.UiStringText
import org.wordpress.android.util.wizard.WizardManager
import org.wordpress.android.util.wizard.WizardNavigationTarget
import org.wordpress.android.util.wizard.WizardState
import org.wordpress.android.viewmodel.Event
import org.wordpress.android.viewmodel.ScopedViewModel
import java.util.Date
import javax.inject.Inject
import javax.inject.Named

const val KEY_RESTORE_ACTIVITY_ID_KEY = "key_restore_activity_id_key"
const val KEY_RESTORE_CURRENT_STEP = "key_restore_current_step"
const val KEY_RESTORE_STATE = "key_restore_state"

@Parcelize
@SuppressLint("ParcelCreator")
data class RestoreState(
    val siteId: Long? = null,
    val activityId: String? = null,
    val rewindId: String? = null,
    val optionsSelected: List<Pair<Int, Boolean>>? = null,
    val restoreId: Long? = null,
    val published: Date? = null,
    val errorType: Int? = null
) : WizardState, Parcelable

typealias NavigationTarget = WizardNavigationTarget<RestoreStep, RestoreState>

class RestoreViewModel @Inject constructor(
    private val wizardManager: WizardManager<RestoreStep>,
    private val availableItemsProvider: JetpackAvailableItemsProvider,
    private val getActivityLogItemUseCase: GetActivityLogItemUseCase,
    private val stateListItemBuilder: RestoreStateListItemBuilder,
    private val postRestoreUseCase: PostRestoreUseCase,
    private val getRestoreStatusUseCase: GetRestoreStatusUseCase,
    @Named(UI_THREAD) private val mainDispatcher: CoroutineDispatcher
) : ScopedViewModel(mainDispatcher) {
    private var isStarted = false
    private lateinit var site: SiteModel
    private lateinit var activityId: String
    private lateinit var restoreState: RestoreState
    private val progressStart = 0

    private val _wizardFinishedObservable = MutableLiveData<Event<RestoreWizardState>>()
    val wizardFinishedObservable: LiveData<Event<RestoreWizardState>> = _wizardFinishedObservable

    private val _snackbarEvents = MediatorLiveData<Event<SnackbarMessageHolder>>()
    val snackbarEvents: LiveData<Event<SnackbarMessageHolder>> = _snackbarEvents

    private val _navigationEvents = MediatorLiveData<Event<RestoreNavigationEvents>>()
    val navigationEvents: LiveData<Event<RestoreNavigationEvents>> = _navigationEvents

    private val _uiState = MutableLiveData<RestoreUiState>()
    val uiState: LiveData<RestoreUiState> = _uiState

    private val wizardObserver = Observer { data: RestoreStep? ->
        data?.let {
            clearOldRestoreState(it)
            showStep(NavigationTarget(it, restoreState))
        }
    }

    fun start(site: SiteModel, activityId: String, savedInstanceState: Bundle?) {
        if (isStarted) return
        isStarted = true

        this.site = site
        this.activityId = activityId

        wizardManager.navigatorLiveData.observeForever(wizardObserver)

        if (savedInstanceState == null) {
            restoreState = RestoreState()
            // Show the next step only if it's a fresh activity so we can handle the navigation
            wizardManager.showNextStep()
        } else {
            restoreState = requireNotNull(savedInstanceState.getParcelable(KEY_RESTORE_STATE))
            val currentStepIndex = savedInstanceState.getInt(KEY_RESTORE_CURRENT_STEP)
            wizardManager.setCurrentStepIndex(currentStepIndex)
        }
    }

    fun onBackPressed() {
        when (wizardManager.currentStep) {
            DETAILS.id -> _wizardFinishedObservable.value = Event(RestoreCanceled)
            WARNING.id -> _wizardFinishedObservable.value = Event(RestoreCanceled)
            PROGRESS.id -> _wizardFinishedObservable.value = constructProgressEvent()
            COMPLETE.id -> _wizardFinishedObservable.value = Event(RestoreCompleted)
            ERROR.id -> _wizardFinishedObservable.value = Event(RestoreCanceled)
        }
    }

    private fun constructProgressEvent() = if (restoreState.restoreId != null) {
        Event(
                RestoreInProgress(
                        restoreState.rewindId as String,
                        restoreState.restoreId as Long
                )
        )
    } else {
        Event(RestoreCanceled)
    }

    fun writeToBundle(outState: Bundle) {
        outState.putInt(KEY_RESTORE_CURRENT_STEP, wizardManager.currentStep)
        outState.putParcelable(KEY_RESTORE_STATE, restoreState)
    }

    private fun buildDetails() {
        launch {
            val availableItems = availableItemsProvider.getAvailableItems()
            val activityLogModel = getActivityLogItemUseCase.get(activityId)
            if (activityLogModel != null) {
                _uiState.value = DetailsState(
                        activityLogModel = activityLogModel,
                        items = stateListItemBuilder.buildDetailsListStateItems(
                                availableItems = availableItems,
                                published = activityLogModel.published,
                                onCreateDownloadClick = this@RestoreViewModel::onRestoreSiteClick,
                                onCheckboxItemClicked = this@RestoreViewModel::onCheckboxItemClicked
                        ),
                        type = StateType.DETAILS
                )
            } else {
                transitionToError(GenericFailure)
            }
        }
    }

    private fun buildWarning() {
        _uiState.value = WarningState(
                items = stateListItemBuilder.buildWarningListStateItems(
                        published = restoreState.published as Date,
                        onConfirmRestoreClick = this@RestoreViewModel::onConfirmRestoreClick,
                        onCancelClick = this@RestoreViewModel::onCancelClick
                ),
                type = StateType.WARNING
        )
    }

    private fun buildProgress() {
        _uiState.value = ProgressState(
                items = stateListItemBuilder.buildProgressListStateItems(
                        progress = progressStart,
                        published = restoreState.published as Date,
                        isIndeterminate = true,
                        onNotifyMeClick = this@RestoreViewModel::onNotifyMeClick
                ),
                type = StateType.PROGRESS
        )
        queryStatus()
    }

    private fun buildComplete() {
        _uiState.value = CompleteState(
                items = stateListItemBuilder.buildCompleteListStateItems(
                        published = restoreState.published as Date,
                        onDoneClick = this@RestoreViewModel::onDoneClick,
                        onVisitSiteClick = this@RestoreViewModel::onVisitSiteClick
                ),
                type = StateType.COMPLETE
        )
    }

    private fun buildError(errorType: RestoreErrorTypes) {
        _uiState.value = ErrorState(
                items = stateListItemBuilder.buildErrorListStateErrorItems(
                        errorType = errorType,
                        onDoneClick = this@RestoreViewModel::onDoneClick
                ),
                errorType = errorType
        )
    }

    @VisibleForTesting(otherwise = VisibleForTesting.PRIVATE)
    fun showStep(target: WizardNavigationTarget<RestoreStep, RestoreState>) {
        when (target.wizardStep) {
            DETAILS -> buildDetails()
            WARNING -> buildWarning()
            PROGRESS -> buildProgress()
            COMPLETE -> buildComplete()
            ERROR -> buildError(RestoreErrorTypes.fromInt(target.wizardState.errorType ?: GenericFailure.id))
        }
    }

    private fun transitionToError(errorType: RestoreErrorTypes) {
        restoreState = restoreState.copy(errorType = errorType.id)
        wizardManager.setCurrentStepIndex(RestoreStep.indexForErrorTransition())
        wizardManager.showNextStep()
    }

    private fun getParams(): Pair<String?, List<Pair<Int, Boolean>>> {
        val rewindId = (_uiState.value as? DetailsState)?.activityLogModel?.rewindID
        val items = _uiState.value?.items ?: mutableListOf()
        val options = buildOptionsSelected(items)
        return rewindId to options
    }

    private fun buildOptionsSelected(items: List<JetpackListItemState>): List<Pair<Int, Boolean>> {
        val checkboxes = items.filterIsInstance(CheckboxState::class.java)
        return listOf(
                Pair(THEMES.id, checkboxes.firstOrNull { it.availableItemType == THEMES }?.checked ?: true),
                Pair(PLUGINS.id, checkboxes.firstOrNull { it.availableItemType == PLUGINS }?.checked ?: true),
                Pair(
                        MEDIA_UPLOADS.id, checkboxes.firstOrNull { it.availableItemType == MEDIA_UPLOADS }?.checked
                        ?: true
                ),
                Pair(SQLS.id, checkboxes.firstOrNull { it.availableItemType == SQLS }?.checked ?: true),
                Pair(ROOTS.id, checkboxes.firstOrNull { it.availableItemType == ROOTS }?.checked ?: true),
                Pair(CONTENTS.id, checkboxes.firstOrNull { it.availableItemType == CONTENTS }?.checked ?: true)
        )
    }

    private fun buildRewindRequestTypes(optionsSelected: List<Pair<Int, Boolean>>?) =
            RewindRequestTypes(
                    themes = optionsSelected?.firstOrNull { it.first == THEMES.id }?.second ?: true,
                    plugins = optionsSelected?.firstOrNull { it.first == PLUGINS.id }?.second
                            ?: true,
                    uploads = optionsSelected?.firstOrNull { it.first == MEDIA_UPLOADS.id }?.second
                            ?: true,
                    sqls = optionsSelected?.firstOrNull { it.first == SQLS.id }?.second ?: true,
                    roots = optionsSelected?.firstOrNull { it.first == ROOTS.id }?.second ?: true,
                    contents = optionsSelected?.firstOrNull { it.first == CONTENTS.id }?.second
                            ?: true
            )

    private fun handleRestoreRequestResult(result: RestoreRequestState) {
        when (result) {
            is NetworkUnavailable -> handleRestoreRequestError(NetworkUnavailableMsg)
            is RemoteRequestFailure -> handleRestoreRequestError(GenericFailureMsg)
            is Success -> handleRestoreRequestSuccess(result)
            is OtherRequestRunning -> handleRestoreRequestError(OtherRequestRunningMsg)
            else -> throw Throwable("Unexpected restoreRequestResult ${this.javaClass.simpleName}")
        }
    }

    private fun handleRestoreRequestSuccess(result: Success) {
        restoreState = restoreState.copy(
                rewindId = result.rewindId,
                restoreId = result.restoreId
        )
        wizardManager.showNextStep()
    }

    private fun handleRestoreRequestError(snackbarMessageHolder: SnackbarMessageHolder) {
        _snackbarEvents.postValue((Event(snackbarMessageHolder)))
        wizardManager.onBackPressed()
        showStep(NavigationTarget(DETAILS, restoreState))
    }

    private fun extractPublishedDate(): Date {
        return (_uiState.value as? DetailsState)?.activityLogModel?.published as Date
    }

    private fun queryStatus() {
        launch {
            getRestoreStatusUseCase.getRestoreStatus(site, restoreState.restoreId as Long)
                    .collect { state -> handleQueryStatus(state) }
        }
    }

    private fun handleQueryStatus(restoreStatus: RestoreRequestState) {
        when (restoreStatus) {
<<<<<<< HEAD
            is NetworkUnavailable -> { transitionToError(RestoreErrorTypes.RemoteRequestFailure) }
            is RemoteRequestFailure -> { transitionToError(RestoreErrorTypes.RemoteRequestFailure) }
            is Progress -> {
                (_uiState.value as? ProgressState)?.let { content ->
                    val updatedList = content.items.map { contentState ->
                        if (contentState.type == ViewType.PROGRESS) {
                            contentState as JetpackListItemState.ProgressState
                            contentState.copy(
                                    progress = restoreStatus.progress ?: 0,
                                    progressLabel = UiStringResWithParams(
                                            R.string.restore_progress_label,
                                            listOf(UiStringText(restoreStatus.progress?.toString() ?: "0"))
                                    ),
                                    progressInfoLabel = if (restoreStatus.currentEntry != null) {
                                            UiStringText("${restoreStatus.currentEntry}")
                                        } else {
                                            null
                                        },
                                    progressStateLabel = if (restoreStatus.message != null) {
                                        UiStringText("${restoreStatus.message}")
                                    } else {
                                        null
                                    },
                                    isIndeterminate = (restoreStatus.progress ?: 0) <= 0
                            )
                        } else {
                            contentState
                        }
                    }
                    _uiState.postValue(content.copy(items = updatedList))
=======
            is NetworkUnavailable -> transitionToError(RestoreErrorTypes.NetworkUnavailable)
            is RemoteRequestFailure -> transitionToError(RestoreErrorTypes.RemoteRequestFailure)
            is Progress -> transitionToProgress(restoreStatus)
            is Complete -> wizardManager.showNextStep()
            else -> throw Throwable("Unexpected queryStatus result ${this.javaClass.simpleName}")
        }
    }

    private fun transitionToProgress(restoreStatus: Progress) {
        (_uiState.value as? ProgressState)?.let { content ->
            val updatedList = content.items.map { contentState ->
                if (contentState.type == ViewType.PROGRESS) {
                    contentState as JetpackListItemState.ProgressState
                    contentState.copy(
                            progress = restoreStatus.progress ?: 0,
                            progressLabel = UiStringResWithParams(
                                    R.string.restore_progress_label,
                                    listOf(UiStringText(restoreStatus.progress?.toString() ?: "0"))
                            ),
                            progressInfoLabel = if (restoreStatus.currentEntry != null) {
                                UiStringText("${restoreStatus.currentEntry}")
                            } else {
                                null
                            },
                            progressStateLabel = if (restoreStatus.message != null) {
                                UiStringText("${restoreStatus.message}")
                            } else {
                                null
                            },
                            isIndeterminate = (restoreStatus.progress ?: 0) <= 0
                    )
                } else {
                    contentState
>>>>>>> 9f03f102
                }
            }
            _uiState.postValue(content.copy(items = updatedList))
        }
    }

    private fun clearOldRestoreState(wizardStep: RestoreStep) {
        if (wizardStep == DETAILS) {
            restoreState = restoreState.copy(
                    rewindId = null,
                    restoreId = null,
                    errorType = null,
                    optionsSelected = null,
                    published = null
            )
        }
    }

    private fun onCheckboxItemClicked(itemType: JetpackAvailableItemType) {
        (_uiState.value as? DetailsState)?.let { details ->
            val updatedList = details.items.map { contentState ->
                if (contentState.type == CHECKBOX) {
                    contentState as CheckboxState
                    if (contentState.availableItemType == itemType) {
                        contentState.copy(checked = !contentState.checked)
                    } else {
                        contentState
                    }
                } else {
                    contentState
                }
            }
            _uiState.postValue(details.copy(items = updatedList))
        }
    }

    private fun onRestoreSiteClick() {
        val (rewindId, optionsSelected) = getParams()
        if (rewindId == null) {
            transitionToError(GenericFailure)
        } else {
            restoreState = restoreState.copy(
                    rewindId = rewindId,
                    optionsSelected = optionsSelected,
                    published = extractPublishedDate()
            )
            wizardManager.showNextStep()
        }
    }

    private fun onConfirmRestoreClick() {
        if (restoreState.rewindId == null) {
            transitionToError(GenericFailure)
        } else {
            launch {
                val result = postRestoreUseCase.postRestoreRequest(
                        restoreState.rewindId as String,
                        site,
                        buildRewindRequestTypes(restoreState.optionsSelected)
                )
                handleRestoreRequestResult(result)
            }
        }
    }

    private fun onCancelClick() {
        wizardManager.onBackPressed()
        showStep(NavigationTarget(DETAILS, restoreState))
    }

    private fun onNotifyMeClick() {
        _wizardFinishedObservable.value = Event(
                RestoreInProgress(
                        restoreState.rewindId as String,
                        restoreState.restoreId as Long
                )
        )
    }

    private fun onVisitSiteClick() {
        site.url?.let { _navigationEvents.postValue(Event(VisitSite(site.url))) }
    }

    private fun onDoneClick() {
        _wizardFinishedObservable.value = Event(RestoreCanceled)
    }

    override fun onCleared() {
        super.onCleared()
        wizardManager.navigatorLiveData.removeObserver(wizardObserver)
    }

    companion object {
        private val NetworkUnavailableMsg = SnackbarMessageHolder(UiStringRes(R.string.error_network_connection))
        private val GenericFailureMsg = SnackbarMessageHolder(UiStringRes(R.string.restore_generic_failure))
        private val OtherRequestRunningMsg =
                SnackbarMessageHolder(UiStringRes(R.string.restore_another_process_running))
    }

    sealed class RestoreWizardState : Parcelable {
        @Parcelize
        object RestoreCanceled : RestoreWizardState()

        @Parcelize
        data class RestoreInProgress(
            val rewindId: String,
            val restoreId: Long
        ) : RestoreWizardState()

        @Parcelize
        object RestoreCompleted : RestoreWizardState()
    }
}<|MERGE_RESOLUTION|>--- conflicted
+++ resolved
@@ -319,39 +319,7 @@
 
     private fun handleQueryStatus(restoreStatus: RestoreRequestState) {
         when (restoreStatus) {
-<<<<<<< HEAD
-            is NetworkUnavailable -> { transitionToError(RestoreErrorTypes.RemoteRequestFailure) }
-            is RemoteRequestFailure -> { transitionToError(RestoreErrorTypes.RemoteRequestFailure) }
-            is Progress -> {
-                (_uiState.value as? ProgressState)?.let { content ->
-                    val updatedList = content.items.map { contentState ->
-                        if (contentState.type == ViewType.PROGRESS) {
-                            contentState as JetpackListItemState.ProgressState
-                            contentState.copy(
-                                    progress = restoreStatus.progress ?: 0,
-                                    progressLabel = UiStringResWithParams(
-                                            R.string.restore_progress_label,
-                                            listOf(UiStringText(restoreStatus.progress?.toString() ?: "0"))
-                                    ),
-                                    progressInfoLabel = if (restoreStatus.currentEntry != null) {
-                                            UiStringText("${restoreStatus.currentEntry}")
-                                        } else {
-                                            null
-                                        },
-                                    progressStateLabel = if (restoreStatus.message != null) {
-                                        UiStringText("${restoreStatus.message}")
-                                    } else {
-                                        null
-                                    },
-                                    isIndeterminate = (restoreStatus.progress ?: 0) <= 0
-                            )
-                        } else {
-                            contentState
-                        }
-                    }
-                    _uiState.postValue(content.copy(items = updatedList))
-=======
-            is NetworkUnavailable -> transitionToError(RestoreErrorTypes.NetworkUnavailable)
+            is NetworkUnavailable -> transitionToError(RestoreErrorTypes.RemoteRequestFailure)
             is RemoteRequestFailure -> transitionToError(RestoreErrorTypes.RemoteRequestFailure)
             is Progress -> transitionToProgress(restoreStatus)
             is Complete -> wizardManager.showNextStep()
@@ -384,7 +352,6 @@
                     )
                 } else {
                     contentState
->>>>>>> 9f03f102
                 }
             }
             _uiState.postValue(content.copy(items = updatedList))
