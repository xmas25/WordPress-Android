--- conflicted
+++ resolved
@@ -1258,23 +1258,17 @@
                 showGenericErrorDialog(getResources().getString(R.string.xmlrpc_missing_method_error));
                 break;
             case XMLRPC_BLOCKED:
-<<<<<<< HEAD
                 //TODO: use this to help the user a bit:  pass the Helpshift page ID or section ID
                 //on the rest of the error cases in this switch
                 showGenericErrorDialog(getResources().getString(R.string.xmlrpc_post_blocked_error),
                         XMLRPC_BLOCKED_HELPSHIFT_FAQ_ID,
                         XMLRPC_BLOCKED_HELPSHIFT_FAQ_SECTION);
                 break;
-            case GENERIC_ERROR:
-            default:
-                showGenericErrorDialog(getResources().getString(R.string.login_failed_message));
-=======
-                // TODO: show a better error message
             case XMLRPC_FORBIDDEN:
                 // TODO: show a better error message
             case GENERIC_ERROR:
+            default:
                 showGenericErrorDialog(getResources().getString(R.string.nux_cannot_log_in));
->>>>>>> 5607dd63
                 break;
         }
     }
