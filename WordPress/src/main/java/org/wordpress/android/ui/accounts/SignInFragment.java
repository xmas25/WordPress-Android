package org.wordpress.android.ui.accounts;

import android.app.Activity;
import android.app.AlertDialog;
import android.app.FragmentTransaction;
import android.content.Context;
import android.content.DialogInterface;
import android.content.Intent;
import android.content.res.Configuration;
import android.net.Uri;
import android.os.AsyncTask;
import android.os.Bundle;
import android.text.Editable;
import android.text.Html;
import android.text.TextUtils;
import android.text.TextWatcher;
import android.util.Patterns;
import android.view.KeyEvent;
import android.view.LayoutInflater;
import android.view.View;
import android.view.View.OnClickListener;
import android.view.ViewGroup;
import android.view.inputmethod.EditorInfo;
import android.view.inputmethod.InputMethodManager;
import android.widget.EditText;
import android.widget.ImageView;
import android.widget.LinearLayout;
import android.widget.RelativeLayout;
import android.widget.TextView;

import com.wordpress.rest.RestRequest;

import org.json.JSONException;
import org.json.JSONObject;
import org.wordpress.android.R;
import org.wordpress.android.WordPress;
import org.wordpress.android.analytics.AnalyticsTracker;
import org.wordpress.android.analytics.AnalyticsTracker.Stat;
import org.wordpress.android.models.Blog;
import org.wordpress.android.networking.SelfSignedSSLCertsManager;
import org.wordpress.android.ui.ActivityLauncher;
import org.wordpress.android.ui.accounts.helpers.FetchBlogListAbstract.Callback;
import org.wordpress.android.ui.accounts.helpers.FetchBlogListWPCom;
import org.wordpress.android.ui.accounts.helpers.FetchBlogListWPOrg;
import org.wordpress.android.ui.accounts.helpers.LoginAbstract;
import org.wordpress.android.ui.accounts.helpers.LoginWPCom;
import org.wordpress.android.ui.reader.services.ReaderUpdateService;
import org.wordpress.android.ui.reader.services.ReaderUpdateService.UpdateTask;
import org.wordpress.android.util.ABTestingUtils;
import org.wordpress.android.util.ABTestingUtils.Feature;
import org.wordpress.android.util.AnalyticsUtils;
import org.wordpress.android.util.AppLog;
import org.wordpress.android.util.AppLog.T;
import org.wordpress.android.util.EditTextUtils;
import org.wordpress.android.util.GenericCallback;
import org.wordpress.android.util.HelpshiftHelper;
import org.wordpress.android.util.HelpshiftHelper.Tag;
import org.wordpress.android.util.NetworkUtils;
import org.wordpress.android.util.StringUtils;
import org.wordpress.android.util.ToastUtils;
import org.wordpress.android.widgets.WPTextView;
import org.wordpress.emailchecker.EmailChecker;
import org.xmlrpc.android.ApiHelper;

import java.util.EnumSet;
import java.util.HashMap;
import java.util.List;
import java.util.Locale;
import java.util.Map;
import java.util.regex.Matcher;
import java.util.regex.Pattern;

public class SignInFragment extends AbstractFragment implements TextWatcher {
    private static final String DOT_COM_BASE_URL = "https://wordpress.com";
    private static final String FORGOT_PASSWORD_RELATIVE_URL = "/wp-login.php?action=lostpassword";
    private static final int WPCOM_ERRONEOUS_LOGIN_THRESHOLD = 3;
    private static final String FROM_LOGIN_SCREEN_KEY = "FROM_LOGIN_SCREEN_KEY";

    public static final String ENTERED_URL_KEY = "ENTERED_URL_KEY";
    public static final String ENTERED_USERNAME_KEY = "ENTERED_USERNAME_KEY";

    private EditText mUsernameEditText;
    private EditText mPasswordEditText;
    private EditText mUrlEditText;
    private EditText mTwoStepEditText;

    private WPTextView mSignInButton;
    private WPTextView mCreateAccountButton;
    private WPTextView mAddSelfHostedButton;
    private WPTextView mProgressTextSignIn;
    private WPTextView mForgotPassword;
    private WPTextView mJetpackAuthLabel;

    private LinearLayout mBottomButtonsLayout;
    private RelativeLayout mUsernameLayout;
    private RelativeLayout mPasswordLayout;
    private RelativeLayout mProgressBarSignIn;
    private RelativeLayout mUrlButtonLayout;
    private RelativeLayout mTwoStepLayout;
    private LinearLayout mTwoStepFooter;

    private ImageView mInfoButton;
    private ImageView mInfoButtonSecondary;

    private final EmailChecker mEmailChecker;

    private boolean mSelfHosted;
    private boolean mEmailAutoCorrected;
    private boolean mShouldSendTwoStepSMS;
    private int mErroneousLogInCount;
    private String mUsername;
    private String mPassword;
    private String mTwoStepCode;
    private String mHttpUsername;
    private String mHttpPassword;
    private Blog mJetpackBlog;

    public SignInFragment() {
        mEmailChecker = new EmailChecker();
    }

    @Override
    public View onCreateView(LayoutInflater inflater, ViewGroup container, Bundle savedInstanceState) {
        ViewGroup rootView = (ViewGroup) inflater.inflate(R.layout.signin_fragment, container, false);
        mUrlButtonLayout = (RelativeLayout) rootView.findViewById(R.id.url_button_layout);
        mTwoStepLayout = (RelativeLayout) rootView.findViewById(R.id.two_factor_layout);
        mTwoStepFooter = (LinearLayout) rootView.findViewById(R.id.two_step_footer);
        mUsernameLayout = (RelativeLayout) rootView.findViewById(R.id.nux_username_layout);
        mUsernameLayout.setOnClickListener(mOnLoginFormClickListener);
        mPasswordLayout = (RelativeLayout) rootView.findViewById(R.id.nux_password_layout);
        mPasswordLayout.setOnClickListener(mOnLoginFormClickListener);

        mUsernameEditText = (EditText) rootView.findViewById(R.id.nux_username);
        mUsernameEditText.addTextChangedListener(this);
        mUsernameEditText.setOnClickListener(mOnLoginFormClickListener);
        mPasswordEditText = (EditText) rootView.findViewById(R.id.nux_password);
        mPasswordEditText.addTextChangedListener(this);
        mPasswordEditText.setOnClickListener(mOnLoginFormClickListener);
        mJetpackAuthLabel = (WPTextView) rootView.findViewById(R.id.nux_jetpack_auth_label);
        mUrlEditText = (EditText) rootView.findViewById(R.id.nux_url);
        mSignInButton = (WPTextView) rootView.findViewById(R.id.nux_sign_in_button);
        mSignInButton.setOnClickListener(mSignInClickListener);
        mProgressBarSignIn = (RelativeLayout) rootView.findViewById(R.id.nux_sign_in_progress_bar);
        mProgressTextSignIn = (WPTextView) rootView.findViewById(R.id.nux_sign_in_progress_text);
        mCreateAccountButton = (WPTextView) rootView.findViewById(R.id.nux_create_account_button);
        mCreateAccountButton.setOnClickListener(mCreateAccountListener);
        mAddSelfHostedButton = (WPTextView) rootView.findViewById(R.id.nux_add_selfhosted_button);
        mAddSelfHostedButton.setOnClickListener(new OnClickListener() {
            @Override
            public void onClick(View v) {
                if (mUrlButtonLayout.getVisibility() == View.VISIBLE) {
                    mUrlButtonLayout.setVisibility(View.GONE);
                    mAddSelfHostedButton.setText(getString(R.string.nux_add_selfhosted_blog));
                    mSelfHosted = false;
                } else {
                    mUrlButtonLayout.setVisibility(View.VISIBLE);
                    mAddSelfHostedButton.setText(getString(R.string.nux_oops_not_selfhosted_blog));
                    mSelfHosted = true;
                }
            }
        });

        mForgotPassword = (WPTextView) rootView.findViewById(R.id.forgot_password);
        mForgotPassword.setOnClickListener(mForgotPasswordListener);
        mUsernameEditText.setOnFocusChangeListener(new View.OnFocusChangeListener() {
            public void onFocusChange(View v, boolean hasFocus) {
                if (!hasFocus) {
                    autocorrectUsername();
                }
            }
        });

        mPasswordEditText.setOnEditorActionListener(mEditorAction);
        mUrlEditText.setOnEditorActionListener(mEditorAction);

        mTwoStepEditText = (EditText) rootView.findViewById(R.id.nux_two_step);
        mTwoStepEditText.addTextChangedListener(this);
        mTwoStepEditText.setOnKeyListener(new View.OnKeyListener() {
            @Override
            public boolean onKey(View v, int keyCode, KeyEvent event) {
                if ((event != null && (event.getKeyCode() == KeyEvent.KEYCODE_ENTER)) || (keyCode == EditorInfo.IME_ACTION_DONE)) {
                    if (fieldsFilled()) {
                        signIn();
                    }
                }

                return false;
            }
        });

        WPTextView twoStepFooterButton = (WPTextView) rootView.findViewById(R.id.two_step_footer_button);
        twoStepFooterButton.setText(Html.fromHtml("<u>" + getString(R.string.two_step_footer_button) + "</u>"));
        twoStepFooterButton.setOnClickListener(new OnClickListener() {
            @Override
            public void onClick(View v) {
                requestSMSTwoStepCode();
            }
        });

        mBottomButtonsLayout = (LinearLayout) rootView.findViewById(R.id.nux_bottom_buttons);
        initPasswordVisibilityButton(rootView, mPasswordEditText);
        initInfoButtons(rootView);
        moveBottomButtons();

        return rootView;
    }

    @Override
    public void onResume() {
        super.onResume();

        // Ensure two-step form is shown if needed
        if (!TextUtils.isEmpty(mTwoStepEditText.getText()) && mTwoStepLayout.getVisibility() == View.GONE) {
            setTwoStepAuthVisibility(true);
        }
    }

    /**
     * Hide toggle button "add self hosted / sign in with WordPress.com" and show self hosted URL
     * edit box
     */
    public void forceSelfHostedMode() {
        mUrlButtonLayout.setVisibility(View.VISIBLE);
        mAddSelfHostedButton.setVisibility(View.GONE);
        mCreateAccountButton.setVisibility(View.GONE);
        mSelfHosted = true;
    }

    @Override
    public void onConfigurationChanged(Configuration newConfig) {
        super.onConfigurationChanged(newConfig);
        moveBottomButtons();
    }

    private void initInfoButtons(View rootView) {
        OnClickListener infoButtonListener = new OnClickListener() {
            @Override
            public void onClick(View v) {
                Intent intent = new Intent(getActivity(), HelpActivity.class);
                // Used to pass data to an eventual support service
                intent.putExtra(ENTERED_URL_KEY, EditTextUtils.getText(mUrlEditText));
                intent.putExtra(ENTERED_USERNAME_KEY, EditTextUtils.getText(mUsernameEditText));
                intent.putExtra(HelpshiftHelper.ORIGIN_KEY, Tag.ORIGIN_LOGIN_SCREEN_HELP);
                startActivity(intent);
            }
        };
        mInfoButton = (ImageView) rootView.findViewById(R.id.info_button);
        mInfoButtonSecondary = (ImageView) rootView.findViewById(R.id.info_button_secondary);
        mInfoButton.setOnClickListener(infoButtonListener);
        mInfoButtonSecondary.setOnClickListener(infoButtonListener);
    }

    private void setSecondaryButtonVisible(boolean visible) {
        mInfoButtonSecondary.setVisibility(visible ? View.VISIBLE : View.GONE);
        mInfoButton.setVisibility(visible ? View.GONE : View.VISIBLE);
    }

    private void moveBottomButtons() {
        if (getResources().getConfiguration().orientation == Configuration.ORIENTATION_LANDSCAPE) {
            mBottomButtonsLayout.setOrientation(LinearLayout.HORIZONTAL);
            if (getResources().getInteger(R.integer.isSW600DP) == 0) {
                setSecondaryButtonVisible(true);
            } else {
                setSecondaryButtonVisible(false);
            }
        } else {
            mBottomButtonsLayout.setOrientation(LinearLayout.VERTICAL);
            setSecondaryButtonVisible(false);
        }
    }

    private final OnClickListener mOnLoginFormClickListener = new OnClickListener() {
        @Override
        public void onClick(View v) {
            // Don't change layout if we are performing a network operation
            if (mProgressBarSignIn.getVisibility() == View.VISIBLE) return;

            if (mTwoStepLayout.getVisibility() == View.VISIBLE) {
                setTwoStepAuthVisibility(false);
            }
        }
    };

    private void autocorrectUsername() {
        if (mEmailAutoCorrected) {
            return;
        }
        final String email = EditTextUtils.getText(mUsernameEditText).trim();
        // Check if the username looks like an email address
        final Pattern emailRegExPattern = Patterns.EMAIL_ADDRESS;
        Matcher matcher = emailRegExPattern.matcher(email);
        if (!matcher.find()) {
            return;
        }
        // It looks like an email address, then try to correct it
        String suggest = mEmailChecker.suggestDomainCorrection(email);
        if (suggest.compareTo(email) != 0) {
            mEmailAutoCorrected = true;
            mUsernameEditText.setText(suggest);
            mUsernameEditText.setSelection(suggest.length());
        }
    }

    private boolean isWPComLogin() {
        String selfHostedUrl = EditTextUtils.getText(mUrlEditText).trim();
        return !mSelfHosted || TextUtils.isEmpty(selfHostedUrl) || selfHostedUrl.contains("wordpress.com");
    }

    private boolean isJetpackAuth() {
        return mJetpackBlog != null;
    }

    // Set blog for Jetpack auth
    public void setBlogAndCustomMessageForJetpackAuth(Blog blog, String customAuthMessage) {
        mJetpackBlog = blog;
        if(customAuthMessage != null && mJetpackAuthLabel != null) {
            mJetpackAuthLabel.setText(customAuthMessage);
        }

        if (mAddSelfHostedButton != null) {
            mJetpackAuthLabel.setVisibility(View.VISIBLE);
            mAddSelfHostedButton.setVisibility(View.GONE);
            mCreateAccountButton.setVisibility(View.GONE);
            mUsernameEditText.setText("");
        }
    }

    private final View.OnClickListener mCreateAccountListener = new View.OnClickListener() {
        @Override
        public void onClick(View v) {
            Activity activity = getActivity();
            if (activity != null) {
                ActivityLauncher.newAccountForResult(activity);
            }
        }
    };

    private String getForgotPasswordURL() {
        String baseUrl = DOT_COM_BASE_URL;
        if (!isWPComLogin()) {
            baseUrl = EditTextUtils.getText(mUrlEditText).trim();
            String lowerCaseBaseUrl = baseUrl.toLowerCase(Locale.getDefault());
            if (!lowerCaseBaseUrl.startsWith("https://") && !lowerCaseBaseUrl.startsWith("http://")) {
                baseUrl = "http://" + baseUrl;
            }
        }
        return baseUrl + FORGOT_PASSWORD_RELATIVE_URL;
    }

    private final View.OnClickListener mForgotPasswordListener = new View.OnClickListener() {
        @Override
        public void onClick(View v) {
            Intent intent = new Intent(Intent.ACTION_VIEW, Uri.parse(getForgotPasswordURL()));
            startActivity(intent);
        }
    };

    protected void onDoneAction() {
        signIn();
    }

    private final TextView.OnEditorActionListener mEditorAction = new TextView.OnEditorActionListener() {
        @Override
        public boolean onEditorAction(TextView v, int actionId, KeyEvent event) {
            if (mPasswordEditText == v) {
                if (mSelfHosted) {
                    mUrlEditText.requestFocus();
                    return true;
                } else {
                    return onDoneEvent(actionId, event);
                }
            }
            return onDoneEvent(actionId, event);
        }
    };

    private void setPrimaryBlog(JSONObject jsonObject) {
        try {
            String primaryBlogId = jsonObject.getString("primary_blog");
            // Look for a visible blog with this id in the DB
            List<Map<String, Object>> blogs = WordPress.wpDB.getBlogsBy("isHidden = 0 AND blogId = " + primaryBlogId,
                    null, 1, true);
            if (blogs != null && !blogs.isEmpty()) {
                Map<String, Object> primaryBlog = blogs.get(0);
                // Ask for a refresh and select it
                refreshBlogContent(primaryBlog);
                WordPress.setCurrentBlog((Integer) primaryBlog.get("id"));
            }
        } catch (JSONException e) {
            AppLog.e(T.NUX, e);
        }
    }

    private void trackAnalyticsSignIn() {
        Map<String, Boolean> properties = new HashMap<String, Boolean>();
        properties.put("dotcom_user", isWPComLogin());
        AnalyticsTracker.track(AnalyticsTracker.Stat.SIGNED_IN, properties);
        AnalyticsUtils.refreshMetadata();
        if (!isWPComLogin()) {
            AnalyticsTracker.track(AnalyticsTracker.Stat.ADDED_SELF_HOSTED_SITE);
        }
    }

    private void finishCurrentActivity(final List<Map<String, Object>> userBlogList) {
        if (!isAdded()) {
            return;
        }
        getActivity().runOnUiThread(new Runnable() {
            @Override
            public void run() {
                if (userBlogList != null) {
                    getActivity().setResult(Activity.RESULT_OK);
                    getActivity().finish();
                }
            }
        });
    }

    private final Callback mFetchBlogListCallback = new Callback() {
        @Override
        public void onSuccess(final List<Map<String, Object>> userBlogList) {
            if (!isAdded()) {
                return;
            }

            if (userBlogList != null) {
                if (isWPComLogin()) {
                    BlogUtils.addBlogs(userBlogList, mUsername);
                } else {
                    BlogUtils.addBlogs(userBlogList, mUsername, mPassword, mHttpUsername, mHttpPassword);
                }

                // refresh the first 5 blogs
                refreshFirstFiveBlogsContent();
            }

            trackAnalyticsSignIn();

            // get reader tags so they're available as soon as the Reader is accessed - done for
            // both wp.com and self-hosted (self-hosted = "logged out" reader) - note that this
            // uses the application context since the activity is finished immediately below
            ReaderUpdateService.startService(getActivity().getApplicationContext(),
                    EnumSet.of(UpdateTask.TAGS));

            if (isWPComLogin()) {
                // Fire off a synchronous request to get the primary blog
                WordPress.getRestClientUtils().get("me", new RestRequest.Listener() {
                    @Override
                    public void onResponse(JSONObject jsonObject) {
                        // Set primary blog
                        setPrimaryBlog(jsonObject);
                        finishCurrentActivity(userBlogList);
                    }
                }, null);
            } else {
                finishCurrentActivity(userBlogList);
            }
        }

        @Override
        public void onError(final int messageId, final boolean twoStepCodeRequired, final boolean httpAuthRequired,
                            final boolean erroneousSslCertificate, final String clientResponse) {
            if (!isAdded()) {
                return;
            }
            getActivity().runOnUiThread(new Runnable() {
                @Override
                public void run() {
                    if (twoStepCodeRequired) {
                        setTwoStepAuthVisibility(true);
                        endProgress();
                        return;
                    }

                    if (erroneousSslCertificate) {
                        askForSslTrust();
                        return;
                    }
                    if (httpAuthRequired) {
                        askForHttpAuthCredentials();
                        return;
                    }
                    if (messageId != 0) {
                        signInError(messageId, clientResponse);
                        return;
                    }

                    endProgress();
                }
            });

            AnalyticsTracker.track(Stat.LOGIN_FAILED);
        }
    };

    public void showAuthErrorMessage() {
        if (mJetpackAuthLabel != null) {
            mJetpackAuthLabel.setVisibility(View.VISIBLE);
            mJetpackAuthLabel.setText(getResources().getString(R.string.auth_required));
        }
    }

    private void setTwoStepAuthVisibility(boolean isVisible) {
        mTwoStepLayout.setVisibility(isVisible ? View.VISIBLE : View.GONE);
        mTwoStepFooter.setVisibility(isVisible ? View.VISIBLE : View.GONE);
        mSignInButton.setText(isVisible ? getString(R.string.verify) : getString(R.string.sign_in));
        mForgotPassword.setVisibility(isVisible ? View.GONE : View.VISIBLE);
        mBottomButtonsLayout.setVisibility(isVisible ? View.GONE : View.VISIBLE);
        mUsernameEditText.setFocusableInTouchMode(!isVisible);
        mUsernameLayout.setAlpha(isVisible ? 0.6f : 1.0f);
        mPasswordEditText.setFocusableInTouchMode(!isVisible);
        mPasswordLayout.setAlpha(isVisible ? 0.6f : 1.0f);

        if (isVisible) {
            mTwoStepEditText.requestFocus();
            mTwoStepEditText.setText("");
            showSoftKeyboard();
        } else {
            mTwoStepEditText.setText("");
            mTwoStepEditText.clearFocus();
        }
    }

    private void showSoftKeyboard() {
        if (!hasHardwareKeyboard()) {
            InputMethodManager inputMethodManager = (InputMethodManager) getActivity().getSystemService(Context.INPUT_METHOD_SERVICE);
            inputMethodManager.toggleSoftInput(InputMethodManager.SHOW_IMPLICIT, InputMethodManager.HIDE_NOT_ALWAYS);
        }
    }

    private boolean hasHardwareKeyboard() {
        return (getResources().getConfiguration().keyboard != Configuration.KEYBOARD_NOKEYS);
    }

    private void signInAndFetchBlogListWPCom() {
        LoginWPCom login = new LoginWPCom(mUsername, mPassword, mTwoStepCode, mShouldSendTwoStepSMS, mJetpackBlog);
        login.execute(new LoginAbstract.Callback() {
            @Override
            public void onSuccess() {
                mShouldSendTwoStepSMS = false;

                // Finish this activity if we've authenticated to a Jetpack site
                if (isJetpackAuth() && getActivity() != null) {
                    getActivity().setResult(Activity.RESULT_OK);
                    getActivity().finish();
                    return;
                }

                FetchBlogListWPCom fetchBlogListWPCom = new FetchBlogListWPCom();
                fetchBlogListWPCom.execute(mFetchBlogListCallback);
            }

            @Override
            public void onError(int errorMessageId, boolean twoStepCodeRequired, boolean httpAuthRequired, boolean erroneousSslCertificate) {
                mFetchBlogListCallback.onError(errorMessageId, twoStepCodeRequired, httpAuthRequired, erroneousSslCertificate, "");
                mShouldSendTwoStepSMS = false;
            }
        });
    }

    private void signInAndFetchBlogListWPOrg() {
        String url = EditTextUtils.getText(mUrlEditText).trim();
        FetchBlogListWPOrg fetchBlogListWPOrg = new FetchBlogListWPOrg(mUsername, mPassword, url);
        if (mHttpUsername != null && mHttpPassword != null) {
            fetchBlogListWPOrg.setHttpCredentials(mHttpUsername, mHttpPassword);
        }
        fetchBlogListWPOrg.execute(mFetchBlogListCallback);
    }

    private boolean checkNetworkConnectivity() {
        if (!NetworkUtils.isNetworkAvailable(getActivity())) {
            FragmentTransaction ft = getFragmentManager().beginTransaction();
            SignInDialogFragment nuxAlert;
            nuxAlert = SignInDialogFragment.newInstance(getString(R.string.no_network_title),
                    getString(R.string.no_network_message),
                    R.drawable.noticon_alert_big,
                    getString(R.string.cancel));
            ft.add(nuxAlert, "alert");
            ft.commitAllowingStateLoss();
            return false;
        }
        return true;
    }

    private void signIn() {
        if (!isUserDataValid()) {
            return;
        }

        if (!checkNetworkConnectivity()) {
            return;
        }

        mUsername = EditTextUtils.getText(mUsernameEditText).trim();
        mPassword = EditTextUtils.getText(mPasswordEditText).trim();
        mTwoStepCode = EditTextUtils.getText(mTwoStepEditText).trim();
        if (isWPComLogin()) {
            startProgress(getString(R.string.connecting_wpcom));
            signInAndFetchBlogListWPCom();
        } else {
            startProgress(getString(R.string.signing_in));
            signInAndFetchBlogListWPOrg();
        }
    }

    private void requestSMSTwoStepCode() {
        if (!isAdded()) return;

        ToastUtils.showToast(getActivity(), R.string.two_step_sms_sent);
        mTwoStepEditText.setText("");
        mShouldSendTwoStepSMS = true;

        signIn();
    }

    private final OnClickListener mSignInClickListener = new OnClickListener() {
        @Override
        public void onClick(View v) {
            signIn();
        }
    };

    @Override
    public void afterTextChanged(Editable s) {
    }

    @Override
    public void beforeTextChanged(CharSequence s, int start, int count, int after) {
    }

    @Override
    public void onTextChanged(CharSequence s, int start, int before, int count) {
        if (fieldsFilled()) {
            mSignInButton.setEnabled(true);
        } else {
            mSignInButton.setEnabled(false);
        }
        mPasswordEditText.setError(null);
        mUsernameEditText.setError(null);
        mTwoStepEditText.setError(null);
    }

    private boolean fieldsFilled() {
        return EditTextUtils.getText(mUsernameEditText).trim().length() > 0
               && EditTextUtils.getText(mPasswordEditText).trim().length() > 0
               && (mTwoStepLayout.getVisibility() == View.GONE || EditTextUtils.getText(mTwoStepEditText).trim().length() > 0);
    }

    protected boolean isUserDataValid() {
        final String username = EditTextUtils.getText(mUsernameEditText).trim();
        final String password = EditTextUtils.getText(mPasswordEditText).trim();
        boolean retValue = true;

        if (username.equals("")) {
            mUsernameEditText.setError(getString(R.string.required_field));
            mUsernameEditText.requestFocus();
            retValue = false;
        }

        if (password.equals("")) {
            mPasswordEditText.setError(getString(R.string.required_field));
            mPasswordEditText.requestFocus();
            retValue = false;
        }
        return retValue;
    }

    private void showPasswordError(int messageId) {
        mPasswordEditText.setError(getString(messageId));
        mPasswordEditText.requestFocus();
    }

    private void showUsernameError(int messageId) {
        mUsernameEditText.setError(getString(messageId));
        mUsernameEditText.requestFocus();
    }

    private void showUrlError(int messageId) {
        mUrlEditText.setError(getString(messageId));
        mUrlEditText.requestFocus();
    }

    private void showTwoStepCodeError(int messageId) {
        mTwoStepEditText.setError(getString(messageId));
        mTwoStepEditText.requestFocus();
    }

    protected boolean specificShowError(int messageId) {
        switch (getErrorType(messageId)) {
            case USERNAME:
            case PASSWORD:
                showUsernameError(messageId);
                showPasswordError(messageId);
                return true;
            default:
                return false;
        }
    }

    public void signInDotComUser(String username, String password) {
        if (username != null && password != null) {
            mUsernameEditText.setText(username);
            mPasswordEditText.setText(password);
            signIn();
        }
    }

    protected void startProgress(String message) {
        mProgressBarSignIn.setVisibility(View.VISIBLE);
        mProgressTextSignIn.setVisibility(View.VISIBLE);
        mSignInButton.setVisibility(View.GONE);
        mProgressBarSignIn.setEnabled(false);
        mProgressTextSignIn.setText(message);
        mUsernameEditText.setEnabled(false);
        mPasswordEditText.setEnabled(false);
        mTwoStepEditText.setEnabled(false);
        mUrlEditText.setEnabled(false);
        mAddSelfHostedButton.setEnabled(false);
        mCreateAccountButton.setEnabled(false);
        mForgotPassword.setEnabled(false);
    }

    protected void endProgress() {
        mProgressBarSignIn.setVisibility(View.GONE);
        mProgressTextSignIn.setVisibility(View.GONE);
        mSignInButton.setVisibility(View.VISIBLE);
        mUsernameEditText.setEnabled(true);
        mPasswordEditText.setEnabled(true);
        mTwoStepEditText.setEnabled(true);
        mUrlEditText.setEnabled(true);
        mAddSelfHostedButton.setEnabled(true);
        mCreateAccountButton.setEnabled(true);
        mForgotPassword.setEnabled(true);
    }

    public void askForSslTrust() {
        SelfSignedSSLCertsManager.askForSslTrust(getActivity(), new GenericCallback<Void>() {
            @Override
            public void callback(Void aVoid) {
                // Try to signin again
                signIn();
            }
        });
        endProgress();
    }

    private void askForHttpAuthCredentials() {
        // Prompt for http credentials
        AlertDialog.Builder alert = new AlertDialog.Builder(getActivity());
        alert.setTitle(R.string.http_authorization_required);

        View httpAuth = getActivity().getLayoutInflater().inflate(R.layout.alert_http_auth, null);
        final EditText usernameEditText = (EditText) httpAuth.findViewById(R.id.http_username);
        final EditText passwordEditText = (EditText) httpAuth.findViewById(R.id.http_password);
        alert.setView(httpAuth);
        alert.setPositiveButton(R.string.sign_in, new DialogInterface.OnClickListener() {
            public void onClick(DialogInterface dialog, int whichButton) {
                mHttpUsername = EditTextUtils.getText(usernameEditText);
                mHttpPassword = EditTextUtils.getText(passwordEditText);
                signIn();
            }
        });

        alert.setNegativeButton(R.string.cancel, new DialogInterface.OnClickListener() {
            public void onClick(DialogInterface dialog, int whichButton) {
                // Canceled.
            }
        });

        alert.show();
        endProgress();
    }

    protected void showInvalidUsernameOrPasswordDialog() {
        // Show a dialog
        FragmentTransaction ft = getFragmentManager().beginTransaction();
        SignInDialogFragment nuxAlert;
        if (ABTestingUtils.isFeatureEnabled(Feature.HELPSHIFT)) {
            // create a 3 buttons dialog ("Contact us", "Forget your password?" and "Cancel")
            nuxAlert = SignInDialogFragment.newInstance(getString(org.wordpress.android.R.string.nux_cannot_log_in),
                    getString(org.wordpress.android.R.string.username_or_password_incorrect),
                    org.wordpress.android.R.drawable.noticon_alert_big, 3, getString(
                            org.wordpress.android.R.string.cancel), getString(
                            org.wordpress.android.R.string.forgot_password), getString(
                            org.wordpress.android.R.string.contact_us), SignInDialogFragment.ACTION_OPEN_URL,
                    SignInDialogFragment.ACTION_OPEN_SUPPORT_CHAT);
        } else {
            // create a 2 buttons dialog ("Forget your password?" and "Cancel")
            nuxAlert = SignInDialogFragment.newInstance(getString(org.wordpress.android.R.string.nux_cannot_log_in),
                    getString(org.wordpress.android.R.string.username_or_password_incorrect),
                    org.wordpress.android.R.drawable.noticon_alert_big, 2, getString(
                            org.wordpress.android.R.string.cancel), getString(
                            org.wordpress.android.R.string.forgot_password), null, SignInDialogFragment.ACTION_OPEN_URL,
                    0);
        }

        // Put entered url and entered username args, that could help our support team
        Bundle bundle = nuxAlert.getArguments();
        bundle.putString(SignInDialogFragment.ARG_OPEN_URL_PARAM, getForgotPasswordURL());
        bundle.putString(ENTERED_URL_KEY, EditTextUtils.getText(mUrlEditText));
        bundle.putString(ENTERED_USERNAME_KEY, EditTextUtils.getText(mUsernameEditText));
        nuxAlert.setArguments(bundle);
        ft.add(nuxAlert, "alert");
        ft.commitAllowingStateLoss();
    }

    protected void handleInvalidUsernameOrPassword(int messageId) {
        mErroneousLogInCount += 1;
        if (mErroneousLogInCount >= WPCOM_ERRONEOUS_LOGIN_THRESHOLD) {
            // Clear previous errors
            mPasswordEditText.setError(null);
            mUsernameEditText.setError(null);
            showInvalidUsernameOrPasswordDialog();
        } else {
            showUsernameError(messageId);
            showPasswordError(messageId);
        }
        endProgress();
    }

    protected void signInError(int messageId, String clientResponse) {
        FragmentTransaction ft = getFragmentManager().beginTransaction();
        SignInDialogFragment nuxAlert;
        if (messageId == org.wordpress.android.R.string.username_or_password_incorrect) {
            handleInvalidUsernameOrPassword(messageId);
            return;
        } else if (messageId == R.string.invalid_verification_code) {
            endProgress();
            showTwoStepCodeError(messageId);
            return;
        } else if (messageId == org.wordpress.android.R.string.invalid_url_message) {
            showUrlError(messageId);
            endProgress();
            return;
        } else {
            AppLog.e(T.NUX, "Server response: " + clientResponse);
            nuxAlert = SignInDialogFragment.newInstance(getString(org.wordpress.android.R.string.nux_cannot_log_in),
                    getString(messageId), R.drawable.noticon_alert_big, 3,
                    getString(R.string.cancel), getString(R.string.contact_us), getString(R.string.reader_title_applog),
                    SignInDialogFragment.ACTION_OPEN_SUPPORT_CHAT,
                    SignInDialogFragment.ACTION_OPEN_APPLICATION_LOG);
        }
        ft.add(nuxAlert, "alert");
        ft.commitAllowingStateLoss();
        endProgress();
    }

    private void refreshBlogContent(Map<String, Object> blogMap) {
        String blogId = blogMap.get("blogId").toString();
        String xmlRpcUrl = blogMap.get("url").toString();
        int intBlogId = StringUtils.stringToInt(blogId, -1);
        if (intBlogId == -1) {
            AppLog.e(T.NUX, "Can't refresh blog content - invalid blogId: " + blogId);
            return;
        }
        int blogLocalId = WordPress.wpDB.getLocalTableBlogIdForRemoteBlogIdAndXmlRpcUrl(intBlogId, xmlRpcUrl);
        Blog firstBlog = WordPress.wpDB.instantiateBlogByLocalId(blogLocalId);
        new ApiHelper.RefreshBlogContentTask(firstBlog, null).executeOnExecutor(AsyncTask.THREAD_POOL_EXECUTOR, false);
    }

    /**
     * Get the first five blogs and call RefreshBlogContentTask. First blog will be autoselected when user login.
     * Also when a user add a new self hosted blog, userBlogList contains only one element.
     * We don't want to refresh the whole list because it can be huge and each blog is refreshed when
     * user selects it.
     */
<<<<<<< HEAD
    private void refreshFirstBlogContent() {
        List<Map<String, Object>> visibleBlogs = WordPress.wpDB.getBlogsBy("isHidden = 0", null, 1, true);
=======
    private void refreshFirstFiveBlogsContent() {
        List<Map<String, Object>> visibleBlogs = WordPress.wpDB.getBlogsBy("isHidden = 0", null, 5);
>>>>>>> f2bdf33b
        if (visibleBlogs != null && !visibleBlogs.isEmpty()) {
            int numberOfBlogsBeingRefreshed = Math.min(5, visibleBlogs.size());
            for (int i = 0; i < numberOfBlogsBeingRefreshed; i++) {
                Map<String, Object> currentBlog = visibleBlogs.get(i);
                refreshBlogContent(currentBlog);
            }
        }
    }
}<|MERGE_RESOLUTION|>--- conflicted
+++ resolved
@@ -864,13 +864,8 @@
      * We don't want to refresh the whole list because it can be huge and each blog is refreshed when
      * user selects it.
      */
-<<<<<<< HEAD
-    private void refreshFirstBlogContent() {
-        List<Map<String, Object>> visibleBlogs = WordPress.wpDB.getBlogsBy("isHidden = 0", null, 1, true);
-=======
     private void refreshFirstFiveBlogsContent() {
-        List<Map<String, Object>> visibleBlogs = WordPress.wpDB.getBlogsBy("isHidden = 0", null, 5);
->>>>>>> f2bdf33b
+        List<Map<String, Object>> visibleBlogs = WordPress.wpDB.getBlogsBy("isHidden = 0", null, 5, true);
         if (visibleBlogs != null && !visibleBlogs.isEmpty()) {
             int numberOfBlogsBeingRefreshed = Math.min(5, visibleBlogs.size());
             for (int i = 0; i < numberOfBlogsBeingRefreshed; i++) {
