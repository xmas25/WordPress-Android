package org.wordpress.android.ui.accounts;

import android.app.Activity;
import android.app.AlertDialog;
import android.content.ClipboardManager;
import android.content.Context;
import android.content.DialogInterface;
import android.content.Intent;
import android.content.res.Configuration;
import android.graphics.drawable.TransitionDrawable;
import android.net.Uri;
import android.os.Bundle;
import android.os.Handler;
import android.support.annotation.NonNull;
import android.support.v4.app.FragmentTransaction;
import android.text.Editable;
import android.text.Html;
import android.text.TextUtils;
import android.text.TextWatcher;
import android.util.Patterns;
import android.view.KeyEvent;
import android.view.LayoutInflater;
import android.view.View;
import android.view.View.OnClickListener;
import android.view.ViewGroup;
import android.view.inputmethod.EditorInfo;
import android.view.inputmethod.InputMethodManager;
import android.widget.EditText;
import android.widget.ImageView;
import android.widget.LinearLayout;
import android.widget.RelativeLayout;
import android.widget.TextView;
import android.widget.ViewSwitcher;

import com.google.android.gms.auth.api.credentials.Credential;

import org.greenrobot.eventbus.Subscribe;
import org.greenrobot.eventbus.ThreadMode;
import org.wordpress.android.BuildConfig;
import org.wordpress.android.R;
import org.wordpress.android.WordPress;
import org.wordpress.android.analytics.AnalyticsTracker;
import org.wordpress.android.analytics.AnalyticsTracker.Stat;
<<<<<<< HEAD
import org.wordpress.android.fluxc.Dispatcher;
import org.wordpress.android.fluxc.action.AccountAction;
import org.wordpress.android.fluxc.generated.AccountActionBuilder;
import org.wordpress.android.fluxc.generated.AuthenticationActionBuilder;
import org.wordpress.android.fluxc.generated.SiteActionBuilder;
import org.wordpress.android.fluxc.model.SiteModel;
import org.wordpress.android.fluxc.network.HTTPAuthManager;
import org.wordpress.android.fluxc.network.MemorizingTrustManager;
import org.wordpress.android.fluxc.network.discovery.SelfHostedEndpointFinder.DiscoveryError;
import org.wordpress.android.fluxc.network.rest.wpcom.account.AccountRestClient.IsAvailable;
import org.wordpress.android.fluxc.store.AccountStore;
import org.wordpress.android.fluxc.store.AccountStore.AuthenticatePayload;
import org.wordpress.android.fluxc.store.AccountStore.AuthenticationErrorType;
import org.wordpress.android.fluxc.store.AccountStore.OnAccountChanged;
import org.wordpress.android.fluxc.store.AccountStore.OnAuthenticationChanged;
import org.wordpress.android.fluxc.store.AccountStore.OnAvailabilityChecked;
import org.wordpress.android.fluxc.store.AccountStore.OnDiscoveryResponse;
import org.wordpress.android.fluxc.store.SiteStore;
import org.wordpress.android.fluxc.store.SiteStore.OnSiteChanged;
import org.wordpress.android.fluxc.store.SiteStore.RefreshSitesXMLRPCPayload;
import org.wordpress.android.networking.OAuthAuthenticator;
=======
import org.wordpress.android.models.Account;
import org.wordpress.android.models.AccountHelper;
import org.wordpress.android.models.Blog;
import org.wordpress.android.networking.SelfSignedSSLCertsManager;
import org.wordpress.android.ui.ActivityLauncher;
import org.wordpress.android.ui.accounts.helpers.FetchBlogListAbstract.Callback;
import org.wordpress.android.ui.accounts.helpers.FetchBlogListWPCom;
import org.wordpress.android.ui.accounts.helpers.FetchBlogListWPOrg;
import org.wordpress.android.ui.accounts.helpers.LoginAbstract;
import org.wordpress.android.ui.accounts.helpers.LoginWPCom;
>>>>>>> 2c07d15f
import org.wordpress.android.ui.main.WPMainActivity;
import org.wordpress.android.ui.notifications.services.NotificationsUpdateService;
import org.wordpress.android.ui.prefs.AppPrefs;
import org.wordpress.android.util.AnalyticsUtils;
import org.wordpress.android.util.AppLog;
import org.wordpress.android.util.AppLog.T;
import org.wordpress.android.util.EditTextUtils;
import org.wordpress.android.util.HelpshiftHelper;
import org.wordpress.android.util.HelpshiftHelper.Tag;
import org.wordpress.android.util.HtmlUtils;
import org.wordpress.android.util.NetworkUtils;
import org.wordpress.android.util.SelfSignedSSLUtils;
import org.wordpress.android.util.SelfSignedSSLUtils.Callback;
import org.wordpress.android.util.ToastUtils;
import org.wordpress.android.util.ToastUtils.Duration;
import org.wordpress.android.util.UrlUtils;
import org.wordpress.android.util.WPActivityUtils;
import org.wordpress.android.util.WPUrlUtils;
import org.wordpress.android.widgets.ContextMenuEditText;
import org.wordpress.android.widgets.WPTextView;
import org.wordpress.emailchecker2.EmailChecker;

import java.util.HashMap;
import java.util.Locale;
import java.util.Map;
import java.util.regex.Matcher;
import java.util.regex.Pattern;

import javax.inject.Inject;

import static android.content.Context.CLIPBOARD_SERVICE;

public class SignInFragment extends AbstractFragment implements TextWatcher {
    public static final String TAG = "sign_in_fragment_tag";
    public static final int MAX_EMAIL_LENGTH = 100;
    private static final String DOT_COM_BASE_URL = "https://wordpress.com";
    private static final String FORGOT_PASSWORD_RELATIVE_URL = "/wp-login.php?action=lostpassword";
    private static final int WPCOM_ERRONEOUS_LOGIN_THRESHOLD = 3;
    private static final String KEY_IS_SELF_HOSTED = "IS_SELF_HOSTED";
    private static final Pattern DOT_COM_RESERVED_NAMES =
            Pattern.compile("^(?:admin|administrator|invite|main|root|web|www|[^@]*wordpress[^@]*)$");
    private static final Pattern TWO_STEP_AUTH_CODE = Pattern.compile("^[0-9]{6}");

    public static final String ENTERED_URL_KEY = "ENTERED_URL_KEY";
    public static final String ENTERED_USERNAME_KEY = "ENTERED_USERNAME_KEY";

    private static final String XMLRPC_BLOCKED_HELPSHIFT_FAQ_SECTION = "10";
    private static final String XMLRPC_BLOCKED_HELPSHIFT_FAQ_ID = "102";

    private static final String MISSING_XMLRPC_METHOD_HELPSHIFT_FAQ_SECTION = "10";
    private static final String MISSING_XMLRPC_METHOD_HELPSHIFT_FAQ_ID = "11";

    private static final String INVALID_URL_HELPSHIFT_FAQ_SECTION = "10";
    private static final String INVALID_URL_HELPSHIFT_FAQ_ID = "2";

    private static final String NO_SITE_HELPSHIFT_FAQ_SECTION = "10";
    private static final String NO_SITE_HELPSHIFT_FAQ_ID = "2"; //using the same as in INVALID URL

    protected EditText mUsernameEditText;
    protected EditText mPasswordEditText;
    protected EditText mUrlEditText;
    protected ContextMenuEditText mTwoStepEditText;

    protected ViewSwitcher mIconSwitcher;
    protected View mWpcomLogotype;
    protected LinearLayout mBottomButtonsLayout;
    protected RelativeLayout mUsernameLayout;
    protected RelativeLayout mPasswordLayout;
    protected RelativeLayout mProgressBarSignIn;
    protected RelativeLayout mUrlButtonLayout;
    protected RelativeLayout mTwoStepLayout;
    protected LinearLayout mTwoStepFooter;

    protected boolean mSelfHosted;
    protected boolean mEmailAutoCorrected;
    protected boolean mShouldSendTwoStepSMS;
    protected int mErroneousLogInCount;
    protected String mUsername;
    protected String mPassword;
    protected String mTwoStepCode;
    protected String mHttpUsername;
    protected String mHttpPassword;
    protected SiteModel mJetpackSite;

    protected WPTextView mSignInButton;
    protected WPTextView mCreateAccountButton;
    protected WPTextView mAddSelfHostedButton;
    protected WPTextView mProgressTextSignIn;
    protected WPTextView mForgotPassword;
    protected WPTextView mJetpackAuthLabel;
    protected ImageView mInfoButton;
    protected ImageView mInfoButtonSecondary;

    private RefreshSitesXMLRPCPayload mSelfhostedPayload;

    protected @Inject SiteStore mSiteStore;
    protected @Inject AccountStore mAccountStore;
    protected @Inject Dispatcher mDispatcher;
    protected @Inject HTTPAuthManager mHTTPAuthManager;
    protected @Inject MemorizingTrustManager mMemorizingTrustManager;

    protected boolean mSitesFetched = false;
    protected boolean mAccountSettingsFetched = false;
    protected boolean mAccountFetched = false;

    private final Matcher mReservedNameMatcher = DOT_COM_RESERVED_NAMES.matcher("");
    private final Matcher mTwoStepAuthCodeMatcher = TWO_STEP_AUTH_CODE.matcher("");

    private OnMagicLinkRequestInteraction mListener;
    private String mToken = "";
    private boolean mSmartLockEnabled = true;
<<<<<<< HEAD
    private boolean mShouldShowPassword;
    private boolean mIsActivityFinishing;

=======
    private boolean mInhibitMagicLogin; // Prevent showing magic links as that is only applicable for initial sign in
    private boolean mIsMagicLinksEnabled = true;
>>>>>>> 2c07d15f

    public interface OnMagicLinkRequestInteraction {
        void onMagicLinkRequestSuccess(String email);
    }

    @Override
    public void onCreate(Bundle savedInstanceState) {
        super.onCreate(savedInstanceState);
        ((WordPress) getActivity().getApplication()).component().inject(this);

        if (savedInstanceState != null) {
            mSelfHosted = savedInstanceState.getBoolean(KEY_IS_SELF_HOSTED);
        }

        mInhibitMagicLogin = getActivity() != null
                && (getActivity().getIntent().getBooleanExtra(SignInActivity.EXTRA_INHIBIT_MAGIC_LOGIN, false)
                || !WPActivityUtils.isEmailClientAvailable(getActivity()));

        AnalyticsTracker.track(Stat.LOGIN_ACCESSED);
    }

    @Override
    public View onCreateView(LayoutInflater inflater, ViewGroup container, Bundle savedInstanceState) {
        ViewGroup rootView = (ViewGroup) inflater.inflate(R.layout.signin_fragment, container, false);
        mIconSwitcher = (ViewSwitcher) rootView.findViewById(R.id.icon_switcher);
        mWpcomLogotype = rootView.findViewById(R.id.nux_wordpress_logotype);
        mUrlButtonLayout = (RelativeLayout) rootView.findViewById(R.id.url_button_layout);
        mTwoStepLayout = (RelativeLayout) rootView.findViewById(R.id.two_factor_layout);
        mTwoStepFooter = (LinearLayout) rootView.findViewById(R.id.two_step_footer);
        mUsernameLayout = (RelativeLayout) rootView.findViewById(R.id.nux_username_layout);
        mUsernameLayout.setOnClickListener(mOnLoginFormClickListener);
        mPasswordLayout = (RelativeLayout) rootView.findViewById(R.id.nux_password_layout);
        mPasswordLayout.setOnClickListener(mOnLoginFormClickListener);

        mUsernameEditText = (EditText) rootView.findViewById(R.id.nux_username);
        mUsernameEditText.addTextChangedListener(this);
        mUsernameEditText.setOnClickListener(mOnLoginFormClickListener);
        mPasswordEditText = (EditText) rootView.findViewById(R.id.nux_password);
        mPasswordEditText.addTextChangedListener(this);
        mPasswordEditText.setOnClickListener(mOnLoginFormClickListener);
        mJetpackAuthLabel = (WPTextView) rootView.findViewById(R.id.nux_jetpack_auth_label);
        mUrlEditText = (EditText) rootView.findViewById(R.id.nux_url);
        mSignInButton = (WPTextView) rootView.findViewById(R.id.nux_sign_in_button);
        mSignInButton.setOnClickListener(mSignInClickListener);
        mProgressBarSignIn = (RelativeLayout) rootView.findViewById(R.id.nux_sign_in_progress_bar);
        mProgressTextSignIn = (WPTextView) rootView.findViewById(R.id.nux_sign_in_progress_text);
        mCreateAccountButton = (WPTextView) rootView.findViewById(R.id.nux_create_account_button);
        mCreateAccountButton.setOnClickListener(mCreateAccountListener);
        mAddSelfHostedButton = (WPTextView) rootView.findViewById(R.id.nux_add_selfhosted_button);
        mAddSelfHostedButton.setText(getString(R.string.nux_add_selfhosted_blog));
        mAddSelfHostedButton.setOnClickListener(new OnClickListener() {
            @Override
            public void onClick(View v) {
                toggleSignInMode();
            }
        });

        mForgotPassword = (WPTextView) rootView.findViewById(R.id.forgot_password);
        mForgotPassword.setOnClickListener(mForgotPasswordListener);
        mUsernameEditText.setOnFocusChangeListener(new View.OnFocusChangeListener() {
            public void onFocusChange(View v, boolean hasFocus) {
                if (!hasFocus) {
                    autocorrectUsername();

                    // Show the self-hosted sign-in form if the user entered a username that can't be for WordPress.com
                    if (!mSelfHosted) {
                        mReservedNameMatcher.reset(mUsernameEditText.getText().toString());
                        if (mReservedNameMatcher.matches()) {
                            showSelfHostedSignInForm();
                        }
                    }
                }
            }
        });

        mPasswordEditText.setOnEditorActionListener(mEditorAction);
        mUrlEditText.setOnEditorActionListener(mEditorAction);

        mTwoStepEditText = (ContextMenuEditText) rootView.findViewById(R.id.nux_two_step);
        mTwoStepEditText.addTextChangedListener(this);
        mTwoStepEditText.setOnKeyListener(
            new View.OnKeyListener() {
                @Override
                public boolean onKey(View v, int keyCode, KeyEvent event) {
                    if ((event != null && (event.getKeyCode() == KeyEvent.KEYCODE_ENTER)) || (keyCode == EditorInfo.IME_ACTION_DONE)) {
                        if (fieldsFilled()) {
                            signIn();
                        }
                    }

                    return false;
                }
            }
        );
        mTwoStepEditText.setOnContextMenuListener(
            new ContextMenuEditText.OnContextMenuListener() {
                @Override
                public void onCut() {
                }

                @Override
                public void onCopy() {
                }

                @Override
                public void onPaste() {
                    mTwoStepEditText.setText(getAuthCodeFromClipboard());

                    if (TextUtils.isEmpty(mTwoStepEditText.getText().toString())) {
                        showTwoStepCodeError(R.string.invalid_verification_code_format);
                    }
                }
            }
        );

        WPTextView twoStepFooterButton = (WPTextView) rootView.findViewById(R.id.two_step_footer_button);
        twoStepFooterButton.setText(Html.fromHtml("<u>" + getString(R.string.two_step_footer_button) + "</u>"));
        twoStepFooterButton.setOnClickListener(new OnClickListener() {
            @Override
            public void onClick(View v) {
                requestSMSTwoStepCode();
            }
        });

        mBottomButtonsLayout = (LinearLayout) rootView.findViewById(R.id.nux_bottom_buttons);
        initPasswordVisibilityButton(rootView, mPasswordEditText);
        initInfoButtons(rootView);
        moveBottomButtons();

        if (mSelfHosted) {
            showSelfHostedSignInForm();
        }
        autofillFromBuildConfig();

        if (savedInstanceState == null) {
            configureMagicLinkUI();
        }
        mUsernameEditText.setOnEditorActionListener(new TextView.OnEditorActionListener() {
            @Override
            public boolean onEditorAction(TextView v, int actionId, KeyEvent event) {
                if ((didPressNextKey(actionId, event) || didPressEnterKey(actionId, event)) && mIsMagicLinksEnabled) {
                    signIn();
                    return true;
                } else {
                    return false;
                }
            }
        });
        return rootView;
    }

    @Override
    public void onAttach(Context context) {
        super.onAttach(context);
        if (context instanceof SignInFragment.OnMagicLinkRequestInteraction) {
            mListener = (SignInFragment.OnMagicLinkRequestInteraction) context;
        } else {
            throw new RuntimeException(context.toString() + " must implement OnMagicLinkRequestInteraction");
        }
    }

    @Override
    public void onDestroyView() {
        super.onDestroyView();
    }

    @Override
    public void onResume() {
        super.onResume();

        // Ensure two-step form is shown if needed
        if (!TextUtils.isEmpty(mTwoStepEditText.getText()) && mTwoStepLayout.getVisibility() == View.GONE) {
            setTwoStepAuthVisibility(true);
        // Insert authentication code if copied to clipboard
        } else if (TextUtils.isEmpty(mTwoStepEditText.getText()) && mTwoStepLayout.getVisibility() == View.VISIBLE) {
            mTwoStepEditText.setText(getAuthCodeFromClipboard());
        }

        // show progress indicator while waiting for network response when migrating access token
        if (AppPrefs.wasAccessTokenMigrated() && checkNetworkConnectivity()) {
            startProgress(getString(R.string.access_token_migration_message));
            return;
        }

        if (!mToken.isEmpty() && !mInhibitMagicLogin) {
            mSmartLockEnabled = false;
            attemptLoginWithMagicLink();
        } else {
            mSmartLockEnabled = true;
        }
        if (!mIsMagicLinksEnabled) {
            showPasswordFieldAndFocus();
        } else if (mInhibitMagicLogin) {
            showPasswordField(false);
        }
    }

    /**
     * Hide toggle button "add self hosted / log in with WordPress.com" and show self hosted URL
     * edit box
     */
    public void forceSelfHostedMode(@NonNull String prefillUrl) {
        mUrlButtonLayout.setVisibility(View.VISIBLE);
        mPasswordLayout.setVisibility(View.VISIBLE);
        mAddSelfHostedButton.setVisibility(View.GONE);
        mCreateAccountButton.setVisibility(View.GONE);
        switchToDotOrgIcon(true);
        switchBackgroundToDotOrg(true, true);
        if (!prefillUrl.isEmpty()) {
            mUrlEditText.setText(prefillUrl);
        }
        mSelfHosted = true;
    }

    private void showPasswordFieldAndFocus() {
        showPasswordField(true);
    }

    private void showPasswordField(boolean doFocus) {
        if (isAdded()) {
            endProgress();
            showPasswordField();
            if (doFocus) {
                mPasswordEditText.requestFocus();
            }
            mSignInButton.setText(getString(R.string.sign_in));
            InputMethodManager imm = (InputMethodManager) getActivity().getSystemService(Activity.INPUT_METHOD_SERVICE);
            imm.showSoftInput(mPasswordEditText, InputMethodManager.SHOW_IMPLICIT);
        }
    }

    private void showPasswordField() {
        if (isAdded()) {
            mIsMagicLinksEnabled = false;
            mPasswordLayout.setVisibility(View.VISIBLE);
            mForgotPassword.setVisibility(View.VISIBLE);
            if (!mSelfHosted) {
                mPasswordEditText.setImeOptions(EditorInfo.IME_ACTION_DONE);
            }
            mSignInButton.setText(R.string.sign_in);
        }
    }

    protected void toggleSignInMode(){
        if (mUrlButtonLayout.getVisibility() == View.VISIBLE) {
            if (mInhibitMagicLogin) {
                showDotComSignInForm();
            } else {
                mIsMagicLinksEnabled = true;
                configureMagicLinkUI();
            }
        } else {
            showSelfHostedSignInForm();
        }
        if (fieldsFilled()) {
            mSignInButton.setEnabled(true);
        } else {
            mSignInButton.setEnabled(false);
        }
    }

    protected void showDotComSignInForm(){
        mUrlButtonLayout.setVisibility(View.GONE);
        mAddSelfHostedButton.setText(getString(R.string.nux_add_selfhosted_blog));
        switchToDotOrgIcon(false);
        switchBackgroundToDotOrg(false, false);
    }

    protected void showSelfHostedSignInForm(){
        endProgress();
        mSelfHosted = true;
        mUrlButtonLayout.setVisibility(View.VISIBLE);
        mAddSelfHostedButton.setText(getString(R.string.nux_oops_not_selfhosted_blog));
        showPasswordField();
        switchToDotOrgIcon(true);
        switchBackgroundToDotOrg(true, false);
    }

    private void switchToDotOrgIcon(boolean showDotOrg) {
        if (mIconSwitcher.getDisplayedChild() == 0) {
            if (showDotOrg) {
                mIconSwitcher.showNext();
                mWpcomLogotype.setVisibility(View.GONE);
            }
        } else {
            if (!showDotOrg) {
                mIconSwitcher.showPrevious();

                // reinstate the logotype into the layout so the switcher can compute sizes
                mWpcomLogotype.setVisibility(View.INVISIBLE);

                // delay the actual appearance of the logotype for smoother coordination with the rest of animations
                new Handler().postDelayed(new Runnable() {
                    @Override
                    public void run() {
                        mWpcomLogotype.setVisibility(View.VISIBLE);
                    }
                }, 300);
            }
        }
    }

    private void switchBackgroundToDotOrg(boolean useDotOrg, boolean noFading) {
        if (getView() == null) {
            return;
        }

        TransitionDrawable transition = (TransitionDrawable) getView().getBackground();
        if (useDotOrg) {
            transition.startTransition(noFading ? 0 : 500);
        } else {
            transition.reverseTransition(noFading ? 0 : 500);
        }
    }

<<<<<<< HEAD
=======
    protected void finishCurrentActivity(final List<Map<String, Object>> userBlogList) {
        if (!isAdded()) {
            return;
        }
        getActivity().runOnUiThread(new Runnable() {
            @Override
            public void run() {
                if (userBlogList != null) {
                    if (mInhibitMagicLogin) {
                        // just finish the login activity and return to the its "caller"
                        getActivity().setResult(Activity.RESULT_OK);
                        getActivity().finish();
                    } else {
                        // move on the the main activity
                        Intent intent = new Intent(getActivity(), WPMainActivity.class);
                        intent.setFlags(Intent.FLAG_ACTIVITY_CLEAR_TASK | Intent.FLAG_ACTIVITY_NEW_TASK);
                        intent.putExtra(SignInActivity.MAGIC_LOGIN, mIsMagicLinksEnabled);

                        getActivity().startActivity(intent);
                    }
                }
            }
        });
    }

>>>>>>> 2c07d15f
    public void setToken(String token) {
        mToken = token;
    }

    public void setIsMagicLinkEnabled(boolean isMagicLinksEnabled) {
        mIsMagicLinksEnabled = isMagicLinksEnabled;
    }

    private void initInfoButtons(View rootView) {
        OnClickListener infoButtonListener = new OnClickListener() {
            @Override
            public void onClick(View v) {
                Intent intent = new Intent(getActivity(), HelpActivity.class);
                // Used to pass data to an eventual support service
                intent.putExtra(ENTERED_URL_KEY, EditTextUtils.getText(mUrlEditText));
                intent.putExtra(ENTERED_USERNAME_KEY, EditTextUtils.getText(mUsernameEditText));
                intent.putExtra(HelpshiftHelper.ORIGIN_KEY, Tag.ORIGIN_LOGIN_SCREEN_HELP);
                startActivity(intent);
            }
        };
        mInfoButton = (ImageView) rootView.findViewById(R.id.info_button);
        mInfoButtonSecondary = (ImageView) rootView.findViewById(R.id.info_button_secondary);
        mInfoButton.setOnClickListener(infoButtonListener);
        mInfoButtonSecondary.setOnClickListener(infoButtonListener);
    }

    /*
     * autofill the username and password from BuildConfig/gradle.properties (developer feature,
     * only enabled for DEBUG releases)
     */
    private void autofillFromBuildConfig() {
        if (!BuildConfig.DEBUG) return;

        String userName = (String) WordPress.getBuildConfigValue(getActivity().getApplication(),
                "DEBUG_DOTCOM_LOGIN_USERNAME");
        String password = (String) WordPress.getBuildConfigValue(getActivity().getApplication(),
                "DEBUG_DOTCOM_LOGIN_PASSWORD");
        if (!TextUtils.isEmpty(userName)) {
            mUsernameEditText.setText(userName);
            AppLog.d(T.NUX, "Autofilled username from build config");
        }
        if (!TextUtils.isEmpty(password)) {
            mPasswordEditText.setText(password);
            AppLog.d(T.NUX, "Autofilled password from build config");
        }
    }

    public boolean canAutofillUsernameAndPassword() {
        return EditTextUtils.getText(mUsernameEditText).isEmpty()
               && EditTextUtils.getText(mPasswordEditText).isEmpty()
               && mUsernameEditText != null
               && mPasswordEditText != null
               && mSmartLockEnabled
               && !mSelfHosted;
    }

    public void onCredentialRetrieved(Credential credential) {
        AppLog.d(T.NUX, "Retrieved username from SmartLock: " + credential.getId());
        if (isAdded() && canAutofillUsernameAndPassword()) {
            AnalyticsTracker.track(Stat.LOGIN_AUTOFILL_CREDENTIALS_FILLED);
            mUsernameEditText.setText(credential.getId());
            mPasswordEditText.setText(credential.getPassword());
        }
        showPasswordField();
    }

    @Override
    public void onConfigurationChanged(Configuration newConfig) {
        super.onConfigurationChanged(newConfig);
        moveBottomButtons();
    }

    private void setSecondaryButtonVisible(boolean visible) {
        mInfoButtonSecondary.setVisibility(visible ? View.VISIBLE : View.GONE);
        mInfoButton.setVisibility(visible ? View.GONE : View.VISIBLE);
    }

    private void moveBottomButtons() {
        if (getResources().getConfiguration().orientation == Configuration.ORIENTATION_LANDSCAPE) {
            mBottomButtonsLayout.setOrientation(LinearLayout.HORIZONTAL);
            if (getResources().getInteger(R.integer.isSW600DP) == 0) {
                setSecondaryButtonVisible(true);
            } else {
                setSecondaryButtonVisible(false);
            }

            // make the top padding match the bottom padding of the logo so the logo doesn't touch the screen top
            mIconSwitcher.setPadding(mIconSwitcher.getPaddingLeft(), mIconSwitcher.getPaddingBottom(), mIconSwitcher
                    .getPaddingRight(), mIconSwitcher.getPaddingBottom());
        } else {
            mBottomButtonsLayout.setOrientation(LinearLayout.VERTICAL);
            setSecondaryButtonVisible(false);

            // revert the top padding to zero when in portrait
            mIconSwitcher.setPadding(mIconSwitcher.getPaddingLeft(), 0, mIconSwitcher.getPaddingRight(), mIconSwitcher
                    .getPaddingBottom());
        }
    }

    private final OnClickListener mOnLoginFormClickListener = new OnClickListener() {
        @Override
        public void onClick(View v) {
            // Don't change layout if we are performing a network operation
            if (mProgressBarSignIn.getVisibility() == View.VISIBLE) return;

            if (mTwoStepLayout.getVisibility() == View.VISIBLE) {
                setTwoStepAuthVisibility(false);
            }
        }
    };

    private void autocorrectUsername() {
        if (mEmailAutoCorrected) {
            return;
        }
        final String email = EditTextUtils.getText(mUsernameEditText).trim();
        // Check if the username looks like an email address
        final Pattern emailRegExPattern = Patterns.EMAIL_ADDRESS;
        Matcher matcher = emailRegExPattern.matcher(email);
        if (!matcher.find()) {
            return;
        }
        // It looks like an email address, then try to correct it
        String suggest = EmailChecker.suggestDomainCorrection(email);
        if (suggest.compareTo(email) != 0) {
            mEmailAutoCorrected = true;
            mUsernameEditText.setText(suggest);
            mUsernameEditText.setSelection(suggest.length());
        }
    }

    private boolean isWPComLogin() {
        String selfHostedUrl = EditTextUtils.getText(mUrlEditText).trim();
        return !mSelfHosted || TextUtils.isEmpty(selfHostedUrl) ||
                WPUrlUtils.isWordPressCom(UrlUtils.addUrlSchemeIfNeeded(selfHostedUrl, false));
    }

    private void configureMagicLinkUI() {
        showDotComSignInForm();
        mSelfHosted = false;
        mPasswordLayout.setVisibility(View.GONE);
        mForgotPassword.setVisibility(View.GONE);
        mSignInButton.setText(getString(R.string.button_next));
    }

    private boolean isJetpackAuth() {
        return mJetpackSite != null;
    }

    // Set blog for Jetpack auth
    public void setBlogAndCustomMessageForJetpackAuth(SiteModel site, String customAuthMessage) {
        mJetpackSite = site;
        if(customAuthMessage != null && mJetpackAuthLabel != null) {
            mJetpackAuthLabel.setText(customAuthMessage);
        }

        if (mAddSelfHostedButton != null) {
            mJetpackAuthLabel.setVisibility(View.VISIBLE);
            mAddSelfHostedButton.setVisibility(View.GONE);
            mCreateAccountButton.setVisibility(View.GONE);
            mUsernameEditText.setText("");
        }
    }

    private final View.OnClickListener mCreateAccountListener = new View.OnClickListener() {
        @Override
        public void onClick(View v) {
            createUserFragment();
        }
    };

    private void createUserFragment() {
        FragmentTransaction transaction = getFragmentManager().beginTransaction();
        NewUserFragment newUserFragment = NewUserFragment.newInstance();
        newUserFragment.setTargetFragment(this, NewUserFragment.NEW_USER);
        transaction.setCustomAnimations(R.anim.activity_slide_in_from_right, R.anim.activity_slide_out_to_left,
                R.anim.activity_slide_in_from_left, R.anim.activity_slide_out_to_right);
        transaction.replace(R.id.fragment_container, newUserFragment);
        transaction.addToBackStack(null);
        transaction.commit();

        AnalyticsTracker.track(Stat.CREATE_ACCOUNT_INITIATED);
    }

    private String getForgotPasswordURL() {
        String baseUrl = DOT_COM_BASE_URL;
        if (!isWPComLogin()) {
            baseUrl = EditTextUtils.getText(mUrlEditText).trim();
            String lowerCaseBaseUrl = baseUrl.toLowerCase(Locale.getDefault());
            if (!lowerCaseBaseUrl.startsWith("https://") && !lowerCaseBaseUrl.startsWith("http://")) {
                baseUrl = "http://" + baseUrl;
            }
        }
        return baseUrl + FORGOT_PASSWORD_RELATIVE_URL;
    }

    private final View.OnClickListener mForgotPasswordListener = new View.OnClickListener() {
        @Override
        public void onClick(View v) {
            String forgotPasswordUrl = getForgotPasswordURL();
            AppLog.i(T.NUX, "User tapped forgot password link: " + forgotPasswordUrl);
            ActivityLauncher.openUrlExternal(getContext(), forgotPasswordUrl);
        }
    };

    protected void onDoneAction() {
        signIn();
    }

    private final TextView.OnEditorActionListener mEditorAction = new TextView.OnEditorActionListener() {
        @Override
        public boolean onEditorAction(TextView v, int actionId, KeyEvent event) {
            if (mPasswordEditText == v) {
                if (mSelfHosted) {
                    mUrlEditText.requestFocus();
                    return true;
                } else {
                    return onDoneEvent(actionId, event);
                }
            }
            return onDoneEvent(actionId, event);
        }
    };

    private void trackAnalyticsSignIn() {
<<<<<<< HEAD
        AnalyticsUtils.refreshMetadata(mAccountStore, mSiteStore);
        Map<String, Boolean> properties = new HashMap<String, Boolean>();
=======
        AnalyticsUtils.refreshMetadata();
        Map<String, Boolean> properties = new HashMap<>();
>>>>>>> 2c07d15f
        properties.put("dotcom_user", isWPComLogin());
        AnalyticsTracker.track(Stat.SIGNED_IN, properties);
        if (!isWPComLogin()) {
            AnalyticsTracker.track(Stat.ADDED_SELF_HOSTED_SITE);
        }
    }

    private void saveCredentialsInSmartLock() {
        SmartLockHelper smartLockHelper = getSmartLockHelper();
        // mUsername and mPassword are null when the user log in with a magic link
        if (smartLockHelper != null && mUsername != null && mPassword != null) {
            smartLockHelper.saveCredentialsInSmartLock(mUsername, mPassword,
                    HtmlUtils.fastUnescapeHtml(mAccountStore.getAccount().getDisplayName()),
                    Uri.parse(mAccountStore.getAccount().getAvatarUrl()));
        }
    }

    private void finishCurrentActivity() {
        if (mIsActivityFinishing) {
            return;
        }

        // Clear persisted text from in the URL field
        mUrlEditText.setText("");

        mIsActivityFinishing = true;
        saveCredentialsInSmartLock();
        if (getActivity() == null) {
            return;
        }

        if (mInhibitMagicLogin) {
            // just finish the login activity and return to the its "caller"
            getActivity().setResult(Activity.RESULT_OK);
            getActivity().finish();
        } else {
            // move on the the main activity
            Intent intent = new Intent(getActivity(), WPMainActivity.class);
            intent.setFlags(Intent.FLAG_ACTIVITY_CLEAR_TASK | Intent.FLAG_ACTIVITY_NEW_TASK);
            intent.putExtra(SignInActivity.MAGIC_LOGIN, true);
            getActivity().startActivity(intent);
        }
    }

    public void attemptLoginWithMagicLink() {
        // Save Token to the AccountStore, this will a onAuthenticationChanged (that will pull account setting and
        // sites)
        AccountStore.UpdateTokenPayload payload = new AccountStore.UpdateTokenPayload(mToken);
        mDispatcher.dispatch(AccountActionBuilder.newUpdateAccessTokenAction(payload));
    }

<<<<<<< HEAD
    private SmartLockHelper getSmartLockHelper() {
        if (getActivity() != null && getActivity() instanceof SignInActivity) {
            return ((SignInActivity) getActivity()).getSmartLockHelper();
=======
            AnalyticsTracker.track(Stat.LOGIN_FAILED);
>>>>>>> 2c07d15f
        }
        return null;
    }

    public void showAuthErrorMessage() {
        if (mJetpackAuthLabel != null) {
            mJetpackAuthLabel.setVisibility(View.VISIBLE);
            mJetpackAuthLabel.setText(getResources().getString(R.string.auth_required));
        }
    }

    private String getAuthCodeFromClipboard() {
        ClipboardManager clipboard = (ClipboardManager) getActivity().getSystemService(CLIPBOARD_SERVICE);

        if (clipboard.getPrimaryClip() != null && clipboard.getPrimaryClip().getItemAt(0) != null
            && clipboard.getPrimaryClip().getItemAt(0).getText() != null) {
            String code = clipboard.getPrimaryClip().getItemAt(0).getText().toString();

            mTwoStepAuthCodeMatcher.reset(code);

            if (!code.isEmpty() && mTwoStepAuthCodeMatcher.matches()) {
                return code;
            }
        }

        return "";
    }

    private void setTwoStepAuthVisibility(boolean isVisible) {
        mTwoStepLayout.setVisibility(isVisible ? View.VISIBLE : View.GONE);
        mTwoStepFooter.setVisibility(isVisible ? View.VISIBLE : View.GONE);
        mSignInButton.setText(isVisible ? getString(R.string.verify) : getString(R.string.sign_in));
        mForgotPassword.setVisibility(isVisible ? View.GONE : View.VISIBLE);
        mBottomButtonsLayout.setVisibility(isVisible ? View.GONE : View.VISIBLE);
        mUsernameEditText.setFocusableInTouchMode(!isVisible);
        mUsernameLayout.setAlpha(isVisible ? 0.6f : 1.0f);
        mPasswordEditText.setFocusableInTouchMode(!isVisible);
        mPasswordLayout.setAlpha(isVisible ? 0.6f : 1.0f);

        if (isVisible) {
            mTwoStepEditText.requestFocus();
            mTwoStepEditText.setText("");
            showSoftKeyboard();
        } else {
            mTwoStepEditText.setText("");
            mTwoStepEditText.clearFocus();
        }
    }

    private void showSoftKeyboard() {
        if (isAdded() && !hasHardwareKeyboard()) {
            InputMethodManager inputMethodManager = (InputMethodManager) getActivity().getSystemService(Context.INPUT_METHOD_SERVICE);
            inputMethodManager.toggleSoftInput(InputMethodManager.SHOW_IMPLICIT, InputMethodManager.HIDE_NOT_ALWAYS);
        }
    }

    private boolean hasHardwareKeyboard() {
        return (getResources().getConfiguration().keyboard != Configuration.KEYBOARD_NOKEYS);
    }

    private void signInAndFetchBlogListWPCom() {
<<<<<<< HEAD
        startProgress(getString(R.string.connecting_wpcom));
        AuthenticatePayload payload = new AuthenticatePayload(mUsername, mPassword);
        payload.twoStepCode = mTwoStepCode;
        payload.shouldSendTwoStepSms = mShouldSendTwoStepSMS;
        mDispatcher.dispatch(AuthenticationActionBuilder.newAuthenticateAction(payload));
=======
        LoginWPCom login = new LoginWPCom(mUsername, mPassword, mTwoStepCode, mShouldSendTwoStepSMS, mJetpackBlog);
        login.execute(new LoginAbstract.Callback() {
            @Override
            public void onSuccess() {
                if (!isAdded()) {
                    return;
                }
                configureAccountAfterSuccessfulSignIn();
            }

            @Override
            public void onError(int errorMessageId, boolean twoStepCodeRequired, boolean httpAuthRequired, boolean erroneousSslCertificate) {
                if (!isAdded()) {
                    return;
                }
                mFetchBlogListCallback.onError(errorMessageId, twoStepCodeRequired, httpAuthRequired, erroneousSslCertificate, "");
                mShouldSendTwoStepSMS = false;
                // Delete credentials only if login failed with an incorrect username/password error
                if (errorMessageId == R.string.username_or_password_incorrect) {
                    SmartLockHelper smartLockHelper = getSmartLockHelper();
                    if (smartLockHelper != null) {
                        smartLockHelper.deleteCredentialsInSmartLock(mUsername, mPassword);
                    }
                }
            }
        });
    }

    protected void configureAccountAfterSuccessfulSignIn() {
        mShouldSendTwoStepSMS = false;

        // Finish this activity if we've authenticated to a Jetpack site
        if (isJetpackAuth() && getActivity() != null) {
            getActivity().setResult(Activity.RESULT_OK);
            getActivity().finish();
            return;
        }

        FetchBlogListWPCom fetchBlogListWPCom = new FetchBlogListWPCom(getActivity());
        fetchBlogListWPCom.execute(mFetchBlogListCallback);
>>>>>>> 2c07d15f
    }

    private void signInAndFetchBlogListWPOrg() {
        startProgress(getString(R.string.signing_in));
        String url = EditTextUtils.getText(mUrlEditText).trim();

        mSelfhostedPayload = new RefreshSitesXMLRPCPayload();
        mSelfhostedPayload.username = mUsername;
        mSelfhostedPayload.password = mPassword;
        mSelfhostedPayload.url = url;
        // Self Hosted don't have any "Authentication" request, try to list sites with user/password
        mDispatcher.dispatch(AuthenticationActionBuilder.newDiscoverEndpointAction(mSelfhostedPayload));

    }

    private boolean checkNetworkConnectivity() {
        if (!NetworkUtils.isNetworkAvailable(getActivity())) {
            FragmentTransaction ft = getFragmentManager().beginTransaction();
            SignInDialogFragment nuxAlert;
            nuxAlert = SignInDialogFragment.newInstance(getString(R.string.no_network_title),
                    getString(R.string.no_network_message),
                    R.drawable.noticon_alert_big,
                    getString(R.string.cancel));
            ft.add(nuxAlert, "alert");
            ft.commitAllowingStateLoss();
            return false;
        }
        return true;
    }

    private boolean checkIfUserIsAlreadyLoggedIn() {
        if (mAccountStore.hasAccessToken()) {
            String currentUsername = mAccountStore.getAccount().getUserName();
            AppLog.e(T.NUX, "User is already logged in WordPress.com: " + currentUsername
                            + " - but tries to sign in again: " + mUsername);
            if (getActivity() != null) {
                if (currentUsername.equals(mUsername)) {
                    ToastUtils.showToast(getActivity(), R.string.already_logged_in_wpcom_same_username, Duration.LONG);
                } else {
                    ToastUtils.showToast(getActivity(), R.string.already_logged_in_wpcom, Duration.LONG);
                }
            }
            return true;
        }
        return false;
    }

    protected void signIn() {
        if (mSelfHosted || !mIsMagicLinksEnabled) {
            if (!isUserDataValid()) {
                return;
            }

            if (!checkNetworkConnectivity()) {
                return;
            }

            mUsername = EditTextUtils.getText(mUsernameEditText).trim();
            mPassword = EditTextUtils.getText(mPasswordEditText).trim();
            mTwoStepCode = EditTextUtils.getText(mTwoStepEditText).trim();
            if (isWPComLogin()) {
                // If the user is already logged in a wordpress.com account, bail out
                if (checkIfUserIsAlreadyLoggedIn()) {
                    return;
                }
                AppLog.i(T.NUX, "User tries to sign in on WordPress.com with username: " + mUsername);
                signInAndFetchBlogListWPCom();
            } else {
                String selfHostedUrl = EditTextUtils.getText(mUrlEditText).trim();
                AppLog.i(T.NUX, "User tries to sign in on Self Hosted: " + selfHostedUrl
                                + " with username: " + mUsername);
                signInAndFetchBlogListWPOrg();
            }
        } else {
            if (isUsernameEmail()) {
                startProgress(getActivity().getString(R.string.checking_email));
                mDispatcher.dispatch(AccountActionBuilder.newIsAvailableEmailAction(mUsername));
            } else {
                showPasswordFieldAndFocus();
            }
        }
    }

<<<<<<< HEAD
=======
    private void onWPComEmailCheckError(boolean forceWordPressComDisplay) {
        if (!isAdded()) {
            return;
        }

        if (forceWordPressComDisplay) {
            showPasswordFieldAndFocus();
            return;
        }

        if (isUsernameEmail()) {
            showSelfHostedSignInForm();
        } else {
            showPasswordFieldAndFocus();
        }
    }

    private void requestWPComEmailCheck() {
        WordPress.getRestClientUtilsV0().isAvailable(UrlUtils.urlEncode(mUsername), new RestRequest.Listener() {
            @Override
            public void onResponse(JSONObject response) {
                if (!isAdded()) {
                    return;
                }
                try {
                    String errorReason = response.getString(REASON_ERROR);
                    if (errorReason != null && errorReason.equals(REASON_ERROR_TAKEN) && mListener != null) {
                        mListener.onMagicLinkRequestSuccess(mUsername);
                    } else {
                        onWPComEmailCheckError(false);
                    }
                } catch (JSONException error) {
                    AppLog.e(AppLog.T.MAIN, error);
                    onWPComEmailCheckError(false);
                }
            }
        }, new RestRequest.ErrorListener() {
            @Override
            public void onErrorResponse(VolleyError error) {
                if (!isAdded()) {
                    return;
                }
                onWPComEmailCheckError(true);
            }
        });
    }

>>>>>>> 2c07d15f
    private boolean isUsernameEmail() {
        mUsername = EditTextUtils.getText(mUsernameEditText).trim();
        Pattern emailRegExPattern = Patterns.EMAIL_ADDRESS;
        Matcher matcher = emailRegExPattern.matcher(mUsername);

        return matcher.find() && mUsername.length() <= MAX_EMAIL_LENGTH;
    }

    private void requestSMSTwoStepCode() {
        if (!isAdded()) return;

        ToastUtils.showToast(getActivity(), R.string.two_step_sms_sent);
        mTwoStepEditText.setText("");
        mShouldSendTwoStepSMS = true;

        signIn();
    }

    private final OnClickListener mSignInClickListener = new OnClickListener() {
        @Override
        public void onClick(View v) {
            signIn();
        }
    };

    @Override
    public void afterTextChanged(Editable s) {
    }

    @Override
    public void beforeTextChanged(CharSequence s, int start, int count, int after) {
    }

    @Override
    public void onTextChanged(CharSequence s, int start, int before, int count) {
        if (fieldsFilled()) {
            mSignInButton.setEnabled(true);
        } else {
            mSignInButton.setEnabled(false);
        }
        mPasswordEditText.setError(null);
        mUsernameEditText.setError(null);
        mTwoStepEditText.setError(null);
    }

    private boolean fieldsFilled() {
        return EditTextUtils.getText(mUsernameEditText).trim().length() > 0
               && (mPasswordLayout.getVisibility() == View.GONE || EditTextUtils.getText(mPasswordEditText).trim().length() > 0)
               && (mTwoStepLayout.getVisibility() == View.GONE || EditTextUtils.getText(mTwoStepEditText).trim().length() > 0);
    }

    protected boolean isUserDataValid() {
        final String username = EditTextUtils.getText(mUsernameEditText).trim();
        final String password = EditTextUtils.getText(mPasswordEditText).trim();
        boolean retValue = true;

        if (password.equals("")) {
            mPasswordEditText.setError(getString(R.string.required_field));
            mPasswordEditText.requestFocus();
            retValue = false;
        }

        if (username.equals("")) {
            mUsernameEditText.setError(getString(R.string.required_field));
            mUsernameEditText.requestFocus();
            retValue = false;
        }

        return retValue;
    }

    private void showPasswordError(int messageId) {
        mPasswordEditText.setError(getString(messageId));
        mPasswordEditText.requestFocus();
    }

    private void showUsernameError(int messageId) {
        mUsernameEditText.setError(getString(messageId));
        mUsernameEditText.requestFocus();
    }

    private void showUrlError(int messageId) {
        mUrlEditText.setError(getString(messageId));
        mUrlEditText.requestFocus();
    }

    private void showTwoStepCodeError(int messageId) {
        mTwoStepEditText.setError(getString(messageId));
        mTwoStepEditText.requestFocus();
    }

    protected boolean specificShowError(int messageId) {
        switch (getErrorType(messageId)) {
            case USERNAME:
            case PASSWORD:
                showPasswordError(messageId);
                showUsernameError(messageId);
                return true;
            default:
                return false;
        }
    }

    protected void startProgress(String message) {
        mProgressBarSignIn.setVisibility(View.VISIBLE);
        mProgressTextSignIn.setVisibility(View.VISIBLE);
        mSignInButton.setVisibility(View.GONE);
        mProgressBarSignIn.setEnabled(false);
        mProgressTextSignIn.setText(message);
        mUsernameEditText.setEnabled(false);
        mPasswordEditText.setEnabled(false);
        mTwoStepEditText.setEnabled(false);
        mUrlEditText.setEnabled(false);
        mAddSelfHostedButton.setEnabled(false);
        mCreateAccountButton.setEnabled(false);
        mForgotPassword.setEnabled(false);
    }

    protected void endProgress() {
        mProgressBarSignIn.setVisibility(View.GONE);
        mProgressTextSignIn.setVisibility(View.GONE);
        mSignInButton.setVisibility(View.VISIBLE);
        mUsernameEditText.setEnabled(true);
        mPasswordEditText.setEnabled(true);
        mTwoStepEditText.setEnabled(true);
        mUrlEditText.setEnabled(true);
        mAddSelfHostedButton.setEnabled(true);
        mCreateAccountButton.setEnabled(true);
        mForgotPassword.setEnabled(true);
    }

    private void askForHttpAuthCredentials(@NonNull final String url) {
        // Prompt for http credentials
        AlertDialog.Builder alert = new AlertDialog.Builder(getActivity());
        alert.setTitle(R.string.http_authorization_required);

        View httpAuth = getActivity().getLayoutInflater().inflate(R.layout.alert_http_auth, null);
        final EditText usernameEditText = (EditText) httpAuth.findViewById(R.id.http_username);
        final EditText passwordEditText = (EditText) httpAuth.findViewById(R.id.http_password);
        alert.setView(httpAuth);
        alert.setPositiveButton(R.string.sign_in, new DialogInterface.OnClickListener() {
            public void onClick(DialogInterface dialog, int whichButton) {
                mHttpUsername = EditTextUtils.getText(usernameEditText);
                mHttpPassword = EditTextUtils.getText(passwordEditText);
                mHTTPAuthManager.addHTTPAuthCredentials(mHttpUsername, mHttpPassword, url, null);
                signInAndFetchBlogListWPOrg();
            }
        });

        alert.show();
        endProgress();
    }

    protected void showInvalidUsernameOrPasswordDialog() {
        // Show a dialog
        FragmentTransaction ft = getFragmentManager().beginTransaction();
        SignInDialogFragment nuxAlert;
        // create a 3 buttons dialog ("Contact us", "Forget your password?" and "Cancel")
        nuxAlert = SignInDialogFragment.newInstance(getString(org.wordpress.android.R.string.nux_cannot_log_in),
                getString(org.wordpress.android.R.string.username_or_password_incorrect),
                org.wordpress.android.R.drawable.noticon_alert_big, 3, getString(
                        org.wordpress.android.R.string.cancel), getString(
                        org.wordpress.android.R.string.forgot_password), getString(
                        org.wordpress.android.R.string.contact_us), SignInDialogFragment.ACTION_OPEN_URL,
                SignInDialogFragment.ACTION_OPEN_SUPPORT_CHAT);

        // Put entered url and entered username args, that could help our support team
        Bundle bundle = nuxAlert.getArguments();
        bundle.putString(SignInDialogFragment.ARG_OPEN_URL_PARAM, getForgotPasswordURL());
        bundle.putString(ENTERED_URL_KEY, EditTextUtils.getText(mUrlEditText));
        bundle.putString(ENTERED_USERNAME_KEY, EditTextUtils.getText(mUsernameEditText));
        nuxAlert.setArguments(bundle);
        ft.add(nuxAlert, "alert");
        ft.commitAllowingStateLoss();
    }

    protected void handleInvalidUsernameOrPassword(int messageId) {
        mErroneousLogInCount += 1;
        if (mErroneousLogInCount >= WPCOM_ERRONEOUS_LOGIN_THRESHOLD) {
            // Clear previous errors
            mPasswordEditText.setError(null);
            mUsernameEditText.setError(null);
            showInvalidUsernameOrPasswordDialog();
        } else {
            showPasswordError(messageId);
            showUsernameError(messageId);
        }
        endProgress();
    }
    private void showGenericErrorDialog(String errorMessage) {
        showGenericErrorDialog(errorMessage, null, null);
    }

    private void showGenericErrorDialog(String errorMessage, String faqId, String faqSection) {
        FragmentTransaction ft = getFragmentManager().beginTransaction();
        SignInDialogFragment nuxAlert;

        int faqAction = SignInDialogFragment.ACTION_OPEN_SUPPORT_CHAT;
        String thirdButtonLabel = getString(R.string.contact_us);
        if (!TextUtils.isEmpty(faqId) || !TextUtils.isEmpty(faqSection)) {
            faqAction = SignInDialogFragment.ACTION_OPEN_FAQ_PAGE;
            thirdButtonLabel =  getString(R.string.tell_me_more);
        }
        nuxAlert = SignInDialogFragment.newInstance(getString(org.wordpress.android.R.string.nux_cannot_log_in),
                errorMessage, R.drawable.noticon_alert_big, 3,
                getString(R.string.cancel), getString(R.string.reader_title_applog), thirdButtonLabel,
                SignInDialogFragment.ACTION_OPEN_SUPPORT_CHAT,
                SignInDialogFragment.ACTION_OPEN_APPLICATION_LOG,
                faqAction, faqId, faqSection);

        ft.add(nuxAlert, "alert");
        ft.commitAllowingStateLoss();
    }

    private void showAuthError(AuthenticationErrorType error, String errorMessage) {
        switch (error) {
            case INCORRECT_USERNAME_OR_PASSWORD:
            case NOT_AUTHENTICATED: // NOT_AUTHENTICATED is the generic error from XMLRPC response on first call.
                handleInvalidUsernameOrPassword(R.string.username_or_password_incorrect);
                break;
            case INVALID_OTP:
                showTwoStepCodeError(R.string.invalid_verification_code);
                break;
            case NEEDS_2FA:
                setTwoStepAuthVisibility(true);
                mTwoStepEditText.setText(getAuthCodeFromClipboard());
                break;
            case INVALID_REQUEST:
                // TODO: STORES: could be specific?
            default:
                // For all other kind of error, show a dialog with API Response error message
                AppLog.e(T.NUX, "Server response: " + errorMessage);
                showGenericErrorDialog(errorMessage);
                break;
        }
    }

    @Override
    public void onSaveInstanceState(Bundle outState) {
        super.onSaveInstanceState(outState);
        outState.putBoolean(KEY_IS_SELF_HOSTED, mSelfHosted);
    }

    @Override
    public void onStart() {
        super.onStart();
        // Autofill username / password if string fields are set (only usefull after an error in sign up).
        // This can't be done in onCreateView
        if (mUsername != null) {
            mUsernameEditText.setText(mUsername);
        }
        if (mPassword != null) {
            mPasswordEditText.setText(mPassword);
        }
        mDispatcher.register(this);
    }

    @Override
    public void onStop() {
        super.onStop();
        mDispatcher.unregister(this);
    }

    @Override
    public void onActivityResult(int requestCode, int resultCode, Intent data) {
        if (requestCode == NewUserFragment.NEW_USER && resultCode == Activity.RESULT_OK) {
            if (data != null) {
                // Text views will be populated by username/password if these fields are set
                mUsername = data.getStringExtra("username");
                mPassword = data.getStringExtra("password");
            }
        }
    }

    private void fetchAccountSettingsAndSites() {
        if (mAccountStore.hasAccessToken()) {
            // Fetch user infos
            mDispatcher.dispatch(AccountActionBuilder.newFetchAccountAction());
            mDispatcher.dispatch(AccountActionBuilder.newFetchSettingsAction());
            // Fetch sites
            mDispatcher.dispatch(SiteActionBuilder.newFetchSitesAction());
            // Setup legacy access token storage
            OAuthAuthenticator.sAccessToken = mAccountStore.getAccessToken();
            // Start Notification service
            NotificationsUpdateService.startService(getActivity().getApplicationContext());
        }
    }

    // OnChanged events

    @SuppressWarnings("unused")
    @Subscribe(threadMode = ThreadMode.MAIN)
    public void onAccountChanged(OnAccountChanged event) {
        AppLog.i(T.NUX, event.toString());
        mAccountSettingsFetched |= event.causeOfChange == AccountAction.FETCH_SETTINGS;
        mAccountFetched |= event.causeOfChange == AccountAction.FETCH_ACCOUNT;
        // Finish activity if sites have been fetched
        if (mSitesFetched && mAccountSettingsFetched && mAccountFetched) {
            updateMigrationStatusIfNeeded();
            finishCurrentActivity();
        }
    }

    @SuppressWarnings("unused")
    @Subscribe(threadMode = ThreadMode.MAIN)
    public void onAuthenticationChanged(OnAuthenticationChanged event) {
        AppLog.i(T.NUX, event.toString());
        if (event.isError()) {
            showAuthError(event.error.type, event.error.message);
            updateMigrationStatusIfNeeded();
            endProgress();
            return;
        }
        fetchAccountSettingsAndSites();
    }

    @SuppressWarnings("unused")
    @Subscribe(threadMode = ThreadMode.MAIN)
    public void onSiteChanged(OnSiteChanged event) {
        AppLog.i(T.NUX, event.toString());

        // Login Successful
        trackAnalyticsSignIn();
        mSitesFetched = true;
        // Finish activity if account settings have been fetched or if it's a wporg site
        if (((mAccountSettingsFetched && mAccountFetched) || !isWPComLogin()) && !event.isError()) {
            updateMigrationStatusIfNeeded();
            finishCurrentActivity();
        }
    }

    @SuppressWarnings("unused")
    @Subscribe(threadMode = ThreadMode.MAIN)
    public void onDiscoverySucceeded(OnDiscoveryResponse event) {
        if (event.isError()) {
            handleDiscoveryError(event.error, event.failedEndpoint);
            return;
        }
        AppLog.i(T.NUX, "Discovery succeeded, endpoint: " + event.xmlRpcEndpoint);
        mSelfhostedPayload.url = event.xmlRpcEndpoint;
        mDispatcher.dispatch(SiteActionBuilder.newFetchSitesXmlRpcAction(mSelfhostedPayload));
    }

    @SuppressWarnings("unused")
    @Subscribe(threadMode = ThreadMode.MAIN)
    public void onAvailabilityChecked(OnAvailabilityChecked event) {
        if (event.isError()) {
            AppLog.e(T.API, "OnAvailabilityChecked has error: " + event.error.type + " - " + event.error.message);
        }
        if (!event.isError() && event.type == IsAvailable.EMAIL && !event.isAvailable) {
            // Email address exists in WordPress.com
            if (mListener != null) {
                mListener.onMagicLinkRequestSuccess(mUsername);
            }
        } else {
            // Email address doesn't exist in WordPress.com, show the self hosted sign in form
            showSelfHostedSignInForm();
        }
    }

    public void handleDiscoveryError(DiscoveryError error, String failedEndpoint) {
        AppLog.e(T.API, "Discover error: " + error);
        endProgress();
        if (!isAdded()) {
            return;
        }
        switch (error) {
            case ERRONEOUS_SSL_CERTIFICATE:
                mSelfhostedPayload.url = failedEndpoint;
                    SelfSignedSSLUtils.showSSLWarningDialog(getActivity(), mMemorizingTrustManager,
                            new Callback() {
                                @Override
                                public void certificateTrusted() {
                                    if (mSelfhostedPayload == null) {
                                        return;
                                    }
                                    // retry login with the same parameters
                                    startProgress(getString(R.string.signing_in));
                                    mDispatcher.dispatch(AuthenticationActionBuilder.newDiscoverEndpointAction(mSelfhostedPayload));
                                }
                            });

                break;
            case HTTP_AUTH_REQUIRED:
                askForHttpAuthCredentials(failedEndpoint);
                break;
            case WORDPRESS_COM_SITE:
                signInAndFetchBlogListWPCom();
                break;
            case NO_SITE_ERROR:
                showGenericErrorDialog(getResources().getString(R.string.no_site_error),
                        NO_SITE_HELPSHIFT_FAQ_ID,
                        NO_SITE_HELPSHIFT_FAQ_SECTION);
                break;
            case INVALID_URL:
                showUrlError(R.string.invalid_site_url_message);
                break;
            case MISSING_XMLRPC_METHOD:
                showGenericErrorDialog(getResources().getString(R.string.xmlrpc_missing_method_error),
                        MISSING_XMLRPC_METHOD_HELPSHIFT_FAQ_ID,
                        MISSING_XMLRPC_METHOD_HELPSHIFT_FAQ_SECTION);
                break;
            case XMLRPC_BLOCKED:
                // use this to help the user a bit:  pass the Helpshift page ID or section ID
                // on the rest of the error cases in this switch
                showGenericErrorDialog(getResources().getString(R.string.xmlrpc_post_blocked_error),
                        XMLRPC_BLOCKED_HELPSHIFT_FAQ_ID,
                        XMLRPC_BLOCKED_HELPSHIFT_FAQ_SECTION);
                break;
            case XMLRPC_FORBIDDEN:
                showGenericErrorDialog(getResources().getString(R.string.xmlrpc_endpoint_forbidden_error),
                        XMLRPC_BLOCKED_HELPSHIFT_FAQ_ID,
                        XMLRPC_BLOCKED_HELPSHIFT_FAQ_SECTION);
                break;
            case GENERIC_ERROR:
            default:
                showGenericErrorDialog(getResources().getString(R.string.nux_cannot_log_in));
                break;
        }
    }

    private void updateMigrationStatusIfNeeded() {
        if (AppPrefs.wasAccessTokenMigrated()) {
            AppPrefs.setAccessTokenMigrated(false);
            endProgress();
        }
    }
}<|MERGE_RESOLUTION|>--- conflicted
+++ resolved
@@ -32,16 +32,19 @@
 import android.widget.TextView;
 import android.widget.ViewSwitcher;
 
+import com.android.volley.VolleyError;
 import com.google.android.gms.auth.api.credentials.Credential;
+import com.wordpress.rest.RestRequest;
 
 import org.greenrobot.eventbus.Subscribe;
 import org.greenrobot.eventbus.ThreadMode;
+import org.json.JSONException;
+import org.json.JSONObject;
 import org.wordpress.android.BuildConfig;
 import org.wordpress.android.R;
 import org.wordpress.android.WordPress;
 import org.wordpress.android.analytics.AnalyticsTracker;
 import org.wordpress.android.analytics.AnalyticsTracker.Stat;
-<<<<<<< HEAD
 import org.wordpress.android.fluxc.Dispatcher;
 import org.wordpress.android.fluxc.action.AccountAction;
 import org.wordpress.android.fluxc.generated.AccountActionBuilder;
@@ -63,18 +66,7 @@
 import org.wordpress.android.fluxc.store.SiteStore.OnSiteChanged;
 import org.wordpress.android.fluxc.store.SiteStore.RefreshSitesXMLRPCPayload;
 import org.wordpress.android.networking.OAuthAuthenticator;
-=======
-import org.wordpress.android.models.Account;
-import org.wordpress.android.models.AccountHelper;
-import org.wordpress.android.models.Blog;
-import org.wordpress.android.networking.SelfSignedSSLCertsManager;
 import org.wordpress.android.ui.ActivityLauncher;
-import org.wordpress.android.ui.accounts.helpers.FetchBlogListAbstract.Callback;
-import org.wordpress.android.ui.accounts.helpers.FetchBlogListWPCom;
-import org.wordpress.android.ui.accounts.helpers.FetchBlogListWPOrg;
-import org.wordpress.android.ui.accounts.helpers.LoginAbstract;
-import org.wordpress.android.ui.accounts.helpers.LoginWPCom;
->>>>>>> 2c07d15f
 import org.wordpress.android.ui.main.WPMainActivity;
 import org.wordpress.android.ui.notifications.services.NotificationsUpdateService;
 import org.wordpress.android.ui.prefs.AppPrefs;
@@ -98,6 +90,7 @@
 import org.wordpress.emailchecker2.EmailChecker;
 
 import java.util.HashMap;
+import java.util.List;
 import java.util.Locale;
 import java.util.Map;
 import java.util.regex.Matcher;
@@ -186,14 +179,9 @@
     private OnMagicLinkRequestInteraction mListener;
     private String mToken = "";
     private boolean mSmartLockEnabled = true;
-<<<<<<< HEAD
-    private boolean mShouldShowPassword;
     private boolean mIsActivityFinishing;
-
-=======
     private boolean mInhibitMagicLogin; // Prevent showing magic links as that is only applicable for initial sign in
     private boolean mIsMagicLinksEnabled = true;
->>>>>>> 2c07d15f
 
     public interface OnMagicLinkRequestInteraction {
         void onMagicLinkRequestSuccess(String email);
@@ -509,34 +497,6 @@
         }
     }
 
-<<<<<<< HEAD
-=======
-    protected void finishCurrentActivity(final List<Map<String, Object>> userBlogList) {
-        if (!isAdded()) {
-            return;
-        }
-        getActivity().runOnUiThread(new Runnable() {
-            @Override
-            public void run() {
-                if (userBlogList != null) {
-                    if (mInhibitMagicLogin) {
-                        // just finish the login activity and return to the its "caller"
-                        getActivity().setResult(Activity.RESULT_OK);
-                        getActivity().finish();
-                    } else {
-                        // move on the the main activity
-                        Intent intent = new Intent(getActivity(), WPMainActivity.class);
-                        intent.setFlags(Intent.FLAG_ACTIVITY_CLEAR_TASK | Intent.FLAG_ACTIVITY_NEW_TASK);
-                        intent.putExtra(SignInActivity.MAGIC_LOGIN, mIsMagicLinksEnabled);
-
-                        getActivity().startActivity(intent);
-                    }
-                }
-            }
-        });
-    }
-
->>>>>>> 2c07d15f
     public void setToken(String token) {
         mToken = token;
     }
@@ -762,13 +722,8 @@
     };
 
     private void trackAnalyticsSignIn() {
-<<<<<<< HEAD
         AnalyticsUtils.refreshMetadata(mAccountStore, mSiteStore);
-        Map<String, Boolean> properties = new HashMap<String, Boolean>();
-=======
-        AnalyticsUtils.refreshMetadata();
         Map<String, Boolean> properties = new HashMap<>();
->>>>>>> 2c07d15f
         properties.put("dotcom_user", isWPComLogin());
         AnalyticsTracker.track(Stat.SIGNED_IN, properties);
         if (!isWPComLogin()) {
@@ -808,7 +763,7 @@
             // move on the the main activity
             Intent intent = new Intent(getActivity(), WPMainActivity.class);
             intent.setFlags(Intent.FLAG_ACTIVITY_CLEAR_TASK | Intent.FLAG_ACTIVITY_NEW_TASK);
-            intent.putExtra(SignInActivity.MAGIC_LOGIN, true);
+            intent.putExtra(SignInActivity.MAGIC_LOGIN, mIsMagicLinksEnabled);
             getActivity().startActivity(intent);
         }
     }
@@ -820,13 +775,9 @@
         mDispatcher.dispatch(AccountActionBuilder.newUpdateAccessTokenAction(payload));
     }
 
-<<<<<<< HEAD
     private SmartLockHelper getSmartLockHelper() {
         if (getActivity() != null && getActivity() instanceof SignInActivity) {
             return ((SignInActivity) getActivity()).getSmartLockHelper();
-=======
-            AnalyticsTracker.track(Stat.LOGIN_FAILED);
->>>>>>> 2c07d15f
         }
         return null;
     }
@@ -888,54 +839,11 @@
     }
 
     private void signInAndFetchBlogListWPCom() {
-<<<<<<< HEAD
         startProgress(getString(R.string.connecting_wpcom));
         AuthenticatePayload payload = new AuthenticatePayload(mUsername, mPassword);
         payload.twoStepCode = mTwoStepCode;
         payload.shouldSendTwoStepSms = mShouldSendTwoStepSMS;
         mDispatcher.dispatch(AuthenticationActionBuilder.newAuthenticateAction(payload));
-=======
-        LoginWPCom login = new LoginWPCom(mUsername, mPassword, mTwoStepCode, mShouldSendTwoStepSMS, mJetpackBlog);
-        login.execute(new LoginAbstract.Callback() {
-            @Override
-            public void onSuccess() {
-                if (!isAdded()) {
-                    return;
-                }
-                configureAccountAfterSuccessfulSignIn();
-            }
-
-            @Override
-            public void onError(int errorMessageId, boolean twoStepCodeRequired, boolean httpAuthRequired, boolean erroneousSslCertificate) {
-                if (!isAdded()) {
-                    return;
-                }
-                mFetchBlogListCallback.onError(errorMessageId, twoStepCodeRequired, httpAuthRequired, erroneousSslCertificate, "");
-                mShouldSendTwoStepSMS = false;
-                // Delete credentials only if login failed with an incorrect username/password error
-                if (errorMessageId == R.string.username_or_password_incorrect) {
-                    SmartLockHelper smartLockHelper = getSmartLockHelper();
-                    if (smartLockHelper != null) {
-                        smartLockHelper.deleteCredentialsInSmartLock(mUsername, mPassword);
-                    }
-                }
-            }
-        });
-    }
-
-    protected void configureAccountAfterSuccessfulSignIn() {
-        mShouldSendTwoStepSMS = false;
-
-        // Finish this activity if we've authenticated to a Jetpack site
-        if (isJetpackAuth() && getActivity() != null) {
-            getActivity().setResult(Activity.RESULT_OK);
-            getActivity().finish();
-            return;
-        }
-
-        FetchBlogListWPCom fetchBlogListWPCom = new FetchBlogListWPCom(getActivity());
-        fetchBlogListWPCom.execute(mFetchBlogListCallback);
->>>>>>> 2c07d15f
     }
 
     private void signInAndFetchBlogListWPOrg() {
@@ -1019,56 +927,6 @@
         }
     }
 
-<<<<<<< HEAD
-=======
-    private void onWPComEmailCheckError(boolean forceWordPressComDisplay) {
-        if (!isAdded()) {
-            return;
-        }
-
-        if (forceWordPressComDisplay) {
-            showPasswordFieldAndFocus();
-            return;
-        }
-
-        if (isUsernameEmail()) {
-            showSelfHostedSignInForm();
-        } else {
-            showPasswordFieldAndFocus();
-        }
-    }
-
-    private void requestWPComEmailCheck() {
-        WordPress.getRestClientUtilsV0().isAvailable(UrlUtils.urlEncode(mUsername), new RestRequest.Listener() {
-            @Override
-            public void onResponse(JSONObject response) {
-                if (!isAdded()) {
-                    return;
-                }
-                try {
-                    String errorReason = response.getString(REASON_ERROR);
-                    if (errorReason != null && errorReason.equals(REASON_ERROR_TAKEN) && mListener != null) {
-                        mListener.onMagicLinkRequestSuccess(mUsername);
-                    } else {
-                        onWPComEmailCheckError(false);
-                    }
-                } catch (JSONException error) {
-                    AppLog.e(AppLog.T.MAIN, error);
-                    onWPComEmailCheckError(false);
-                }
-            }
-        }, new RestRequest.ErrorListener() {
-            @Override
-            public void onErrorResponse(VolleyError error) {
-                if (!isAdded()) {
-                    return;
-                }
-                onWPComEmailCheckError(true);
-            }
-        });
-    }
-
->>>>>>> 2c07d15f
     private boolean isUsernameEmail() {
         mUsername = EditTextUtils.getText(mUsernameEditText).trim();
         Pattern emailRegExPattern = Patterns.EMAIL_ADDRESS;
@@ -1377,6 +1235,7 @@
     public void onAuthenticationChanged(OnAuthenticationChanged event) {
         AppLog.i(T.NUX, event.toString());
         if (event.isError()) {
+            AnalyticsTracker.track(Stat.LOGIN_FAILED);
             showAuthError(event.error.type, event.error.message);
             updateMigrationStatusIfNeeded();
             endProgress();
