package org.wordpress.android.ui.accounts;

import android.app.Activity;
import android.app.AlertDialog;
import android.content.ClipboardManager;
import android.content.Context;
import android.content.DialogInterface;
import android.content.Intent;
import android.content.res.Configuration;
import android.graphics.drawable.TransitionDrawable;
import android.net.Uri;
import android.os.Bundle;
import android.os.Handler;
import android.support.annotation.NonNull;
import android.support.v4.app.FragmentTransaction;
import android.text.Editable;
import android.text.Html;
import android.text.TextUtils;
import android.text.TextWatcher;
import android.util.Patterns;
import android.view.KeyEvent;
import android.view.LayoutInflater;
import android.view.View;
import android.view.View.OnClickListener;
import android.view.ViewGroup;
import android.view.inputmethod.EditorInfo;
import android.view.inputmethod.InputMethodManager;
import android.widget.EditText;
import android.widget.ImageView;
import android.widget.LinearLayout;
import android.widget.RelativeLayout;
import android.widget.TextView;
import android.widget.ViewSwitcher;

import com.google.android.gms.auth.api.credentials.Credential;
import com.wordpress.rest.RestRequest;

import org.greenrobot.eventbus.Subscribe;
import org.greenrobot.eventbus.ThreadMode;
import org.json.JSONObject;
import org.wordpress.android.BuildConfig;
import org.wordpress.android.R;
import org.wordpress.android.WordPress;
import org.wordpress.android.analytics.AnalyticsTracker;
import org.wordpress.android.analytics.AnalyticsTracker.Stat;
import org.wordpress.android.fluxc.Dispatcher;
import org.wordpress.android.fluxc.action.AccountAction;
import org.wordpress.android.fluxc.generated.AccountActionBuilder;
import org.wordpress.android.fluxc.generated.AuthenticationActionBuilder;
import org.wordpress.android.fluxc.generated.SiteActionBuilder;
import org.wordpress.android.fluxc.model.SiteModel;
import org.wordpress.android.fluxc.network.HTTPAuthManager;
import org.wordpress.android.fluxc.network.MemorizingTrustManager;
import org.wordpress.android.fluxc.network.discovery.SelfHostedEndpointFinder.DiscoveryError;
import org.wordpress.android.fluxc.network.rest.wpcom.account.AccountRestClient.IsAvailable;
import org.wordpress.android.fluxc.store.AccountStore;
import org.wordpress.android.fluxc.store.AccountStore.AuthenticatePayload;
import org.wordpress.android.fluxc.store.AccountStore.AuthenticationErrorType;
import org.wordpress.android.fluxc.store.AccountStore.OnAccountChanged;
import org.wordpress.android.fluxc.store.AccountStore.OnAuthenticationChanged;
import org.wordpress.android.fluxc.store.SiteStore;
import org.wordpress.android.fluxc.store.SiteStore.OnSiteChanged;
import org.wordpress.android.fluxc.store.SiteStore.RefreshSitesXMLRPCPayload;
import org.wordpress.android.networking.OAuthAuthenticator;
import org.wordpress.android.ui.main.WPMainActivity;
import org.wordpress.android.ui.notifications.services.NotificationsUpdateService;
import org.wordpress.android.ui.prefs.AppPrefs;
import org.wordpress.android.ui.reader.services.ReaderUpdateService;
import org.wordpress.android.ui.stats.StatsWidgetProvider;
import org.wordpress.android.util.AnalyticsUtils;
import org.wordpress.android.util.AppLog;
import org.wordpress.android.util.AppLog.T;
import org.wordpress.android.util.BlogUtils;
import org.wordpress.android.util.EditTextUtils;
import org.wordpress.android.util.HelpshiftHelper;
import org.wordpress.android.util.HelpshiftHelper.Tag;
import org.wordpress.android.util.HtmlUtils;
import org.wordpress.android.util.NetworkUtils;
import org.wordpress.android.util.SelfSignedSSLUtils;
import org.wordpress.android.util.SelfSignedSSLUtils.Callback;
import org.wordpress.android.util.ToastUtils;
import org.wordpress.android.util.UrlUtils;
import org.wordpress.android.util.WPActivityUtils;
import org.wordpress.android.util.WPUrlUtils;
import org.wordpress.android.widgets.ContextMenuEditText;
import org.wordpress.android.widgets.WPTextView;
import org.wordpress.emailchecker2.EmailChecker;

import java.util.EnumSet;
import java.util.HashMap;
import java.util.List;
import java.util.Locale;
import java.util.Map;
import java.util.regex.Matcher;
import java.util.regex.Pattern;

import javax.inject.Inject;

import static android.content.Context.CLIPBOARD_SERVICE;

public class SignInFragment extends AbstractFragment implements TextWatcher {
    public static final String TAG = "sign_in_fragment_tag";
    public static final int MAX_EMAIL_LENGTH = 100;
    public static final String MAGIC_LINK_PROPERTY = "magic_link";
    private static final String DOT_COM_BASE_URL = "https://wordpress.com";
    private static final String FORGOT_PASSWORD_RELATIVE_URL = "/wp-login.php?action=lostpassword";
    private static final int WPCOM_ERRONEOUS_LOGIN_THRESHOLD = 3;
    private static final String KEY_IS_SELF_HOSTED = "IS_SELF_HOSTED";
    private static final Pattern DOT_COM_RESERVED_NAMES =
            Pattern.compile("^(?:admin|administrator|invite|main|root|web|www|[^@]*wordpress[^@]*)$");
    private static final Pattern TWO_STEP_AUTH_CODE = Pattern.compile("^[0-9]{6}");

    public static final String ENTERED_URL_KEY = "ENTERED_URL_KEY";
    public static final String ENTERED_USERNAME_KEY = "ENTERED_USERNAME_KEY";

    private static final String XMLRPC_BLOCKED_HELPSHIFT_FAQ_SECTION = "10";
    private static final String XMLRPC_BLOCKED_HELPSHIFT_FAQ_ID = "102";

    private static final String MISSING_XMLRPC_METHOD_HELPSHIFT_FAQ_SECTION = "10";
    private static final String MISSING_XMLRPC_METHOD_HELPSHIFT_FAQ_ID = "11";

    private static final String INVALID_URL_HELPSHIFT_FAQ_SECTION = "10";
    private static final String INVALID_URL_HELPSHIFT_FAQ_ID = "2";

    private static final String NO_SITE_HELPSHIFT_FAQ_SECTION = "10";
    private static final String NO_SITE_HELPSHIFT_FAQ_ID = "2"; //using the same as in INVALID URL

    protected EditText mUsernameEditText;
    protected EditText mPasswordEditText;
    protected EditText mUrlEditText;
    protected ContextMenuEditText mTwoStepEditText;

    protected ViewSwitcher mIconSwitcher;
    protected View mWpcomLogotype;
    protected LinearLayout mBottomButtonsLayout;
    protected RelativeLayout mUsernameLayout;
    protected RelativeLayout mPasswordLayout;
    protected RelativeLayout mProgressBarSignIn;
    protected RelativeLayout mUrlButtonLayout;
    protected RelativeLayout mTwoStepLayout;
    protected LinearLayout mTwoStepFooter;

    protected boolean mSelfHosted;
    protected boolean mEmailAutoCorrected;
    protected boolean mShouldSendTwoStepSMS;
    protected int mErroneousLogInCount;
    protected String mUsername;
    protected String mPassword;
    protected String mTwoStepCode;
    protected String mHttpUsername;
    protected String mHttpPassword;
    protected SiteModel mJetpackSite;

    protected WPTextView mSignInButton;
    protected WPTextView mCreateAccountButton;
    protected WPTextView mAddSelfHostedButton;
    protected WPTextView mProgressTextSignIn;
    protected WPTextView mForgotPassword;
    protected WPTextView mJetpackAuthLabel;
    protected ImageView mInfoButton;
    protected ImageView mInfoButtonSecondary;

    private RefreshSitesXMLRPCPayload mSelfhostedPayload;

    protected @Inject SiteStore mSiteStore;
    protected @Inject AccountStore mAccountStore;
    protected @Inject Dispatcher mDispatcher;
    protected @Inject HTTPAuthManager mHTTPAuthManager;
    protected @Inject MemorizingTrustManager mMemorizingTrustManager;

    protected boolean mSitesFetched = false;
    protected boolean mAccountSettingsFetched = false;
    protected boolean mAccountFetched = false;

    private final Matcher mReservedNameMatcher = DOT_COM_RESERVED_NAMES.matcher("");
    private final Matcher mTwoStepAuthCodeMatcher = TWO_STEP_AUTH_CODE.matcher("");

    private OnMagicLinkRequestInteraction mListener;
    private String mToken = "";
    private boolean mInhibitMagicLogin;
    private boolean mSmartLockEnabled = true;
    private boolean mShouldShowPassword;
    private boolean mIsActivityFinishing;


    public interface OnMagicLinkRequestInteraction {
        void onMagicLinkRequestSuccess(String email);
    }

    @Override
    public void onCreate(Bundle savedInstanceState) {
        super.onCreate(savedInstanceState);
        ((WordPress) getActivity().getApplication()).component().inject(this);

        if (savedInstanceState != null) {
            mSelfHosted = savedInstanceState.getBoolean(KEY_IS_SELF_HOSTED);
        }

        mInhibitMagicLogin = getActivity() != null
                && (getActivity().getIntent().getBooleanExtra(SignInActivity.EXTRA_INHIBIT_MAGIC_LOGIN, false)
                || !WPActivityUtils.isEmailClientAvailable(getActivity()));
    }

    @Override
    public View onCreateView(LayoutInflater inflater, ViewGroup container, Bundle savedInstanceState) {
        ViewGroup rootView = (ViewGroup) inflater.inflate(R.layout.signin_fragment, container, false);
        mIconSwitcher = (ViewSwitcher) rootView.findViewById(R.id.icon_switcher);
        mWpcomLogotype = rootView.findViewById(R.id.nux_wordpress_logotype);
        mUrlButtonLayout = (RelativeLayout) rootView.findViewById(R.id.url_button_layout);
        mTwoStepLayout = (RelativeLayout) rootView.findViewById(R.id.two_factor_layout);
        mTwoStepFooter = (LinearLayout) rootView.findViewById(R.id.two_step_footer);
        mUsernameLayout = (RelativeLayout) rootView.findViewById(R.id.nux_username_layout);
        mUsernameLayout.setOnClickListener(mOnLoginFormClickListener);
        mPasswordLayout = (RelativeLayout) rootView.findViewById(R.id.nux_password_layout);
        mPasswordLayout.setOnClickListener(mOnLoginFormClickListener);

        mUsernameEditText = (EditText) rootView.findViewById(R.id.nux_username);
        mUsernameEditText.addTextChangedListener(this);
        mUsernameEditText.setOnClickListener(mOnLoginFormClickListener);
        mPasswordEditText = (EditText) rootView.findViewById(R.id.nux_password);
        mPasswordEditText.addTextChangedListener(this);
        mPasswordEditText.setOnClickListener(mOnLoginFormClickListener);
        mJetpackAuthLabel = (WPTextView) rootView.findViewById(R.id.nux_jetpack_auth_label);
        mUrlEditText = (EditText) rootView.findViewById(R.id.nux_url);
        mSignInButton = (WPTextView) rootView.findViewById(R.id.nux_sign_in_button);
        mSignInButton.setOnClickListener(mSignInClickListener);
        mProgressBarSignIn = (RelativeLayout) rootView.findViewById(R.id.nux_sign_in_progress_bar);
        mProgressTextSignIn = (WPTextView) rootView.findViewById(R.id.nux_sign_in_progress_text);
        mCreateAccountButton = (WPTextView) rootView.findViewById(R.id.nux_create_account_button);
        mCreateAccountButton.setOnClickListener(mCreateAccountListener);
        mAddSelfHostedButton = (WPTextView) rootView.findViewById(R.id.nux_add_selfhosted_button);
        mAddSelfHostedButton.setText(getString(R.string.nux_add_selfhosted_blog));
        mAddSelfHostedButton.setOnClickListener(new OnClickListener() {
            @Override
            public void onClick(View v) {
                toggleSignInMode();
            }
        });

        mForgotPassword = (WPTextView) rootView.findViewById(R.id.forgot_password);
        mForgotPassword.setOnClickListener(mForgotPasswordListener);
        mUsernameEditText.setOnFocusChangeListener(new View.OnFocusChangeListener() {
            public void onFocusChange(View v, boolean hasFocus) {
                if (!hasFocus) {
                    autocorrectUsername();

                    // Show the self-hosted sign-in form if the user entered a username that can't be for WordPress.com
                    if (!mSelfHosted) {
                        mReservedNameMatcher.reset(mUsernameEditText.getText().toString());
                        if (mReservedNameMatcher.matches()) {
                            showSelfHostedSignInForm();
                        }
                    }
                }
            }
        });

        mPasswordEditText.setOnEditorActionListener(mEditorAction);
        mUrlEditText.setOnEditorActionListener(mEditorAction);

        mTwoStepEditText = (ContextMenuEditText) rootView.findViewById(R.id.nux_two_step);
        mTwoStepEditText.addTextChangedListener(this);
        mTwoStepEditText.setOnKeyListener(
            new View.OnKeyListener() {
                @Override
                public boolean onKey(View v, int keyCode, KeyEvent event) {
                    if ((event != null && (event.getKeyCode() == KeyEvent.KEYCODE_ENTER)) || (keyCode == EditorInfo.IME_ACTION_DONE)) {
                        if (fieldsFilled()) {
                            signIn();
                        }
                    }

                    return false;
                }
            }
        );
        mTwoStepEditText.setOnContextMenuListener(
            new ContextMenuEditText.OnContextMenuListener() {
                @Override
                public void onCut() {
                }

                @Override
                public void onCopy() {
                }

                @Override
                public void onPaste() {
                    mTwoStepEditText.setText(getAuthCodeFromClipboard());

                    if (TextUtils.isEmpty(mTwoStepEditText.getText().toString())) {
                        showTwoStepCodeError(R.string.invalid_verification_code_format);
                    }
                }
            }
        );

        WPTextView twoStepFooterButton = (WPTextView) rootView.findViewById(R.id.two_step_footer_button);
        twoStepFooterButton.setText(Html.fromHtml("<u>" + getString(R.string.two_step_footer_button) + "</u>"));
        twoStepFooterButton.setOnClickListener(new OnClickListener() {
            @Override
            public void onClick(View v) {
                requestSMSTwoStepCode();
            }
        });

        mBottomButtonsLayout = (LinearLayout) rootView.findViewById(R.id.nux_bottom_buttons);
        initPasswordVisibilityButton(rootView, mPasswordEditText);
        initInfoButtons(rootView);
        moveBottomButtons();

        if (mSelfHosted) {
            showSelfHostedSignInForm();
        }
        autofillFromBuildConfig();

        if (savedInstanceState == null) {
            configureMagicLinkUI();
        }
        mUsernameEditText.setOnEditorActionListener(new TextView.OnEditorActionListener() {
            @Override
            public boolean onEditorAction(TextView v, int actionId, KeyEvent event) {
                if ((didPressNextKey(actionId, event) || didPressEnterKey(actionId, event)) && !isEnterPasswordMode()) {
                    signIn();
                    return true;
                } else {
                    return false;
                }
            }
        });
        return rootView;
    }

    @Override
    public void onAttach(Context context) {
        super.onAttach(context);
        if (context instanceof SignInFragment.OnMagicLinkRequestInteraction) {
            mListener = (SignInFragment.OnMagicLinkRequestInteraction) context;
        } else {
            throw new RuntimeException(context.toString() + " must implement OnMagicLinkRequestInteraction");
        }
    }

    @Override
    public void onDestroyView() {
        super.onDestroyView();
    }

    @Override
    public void onResume() {
        super.onResume();

        // Ensure two-step form is shown if needed
        if (!TextUtils.isEmpty(mTwoStepEditText.getText()) && mTwoStepLayout.getVisibility() == View.GONE) {
            setTwoStepAuthVisibility(true);
        // Insert authentication code if copied to clipboard
        } else if (TextUtils.isEmpty(mTwoStepEditText.getText()) && mTwoStepLayout.getVisibility() == View.VISIBLE) {
            mTwoStepEditText.setText(getAuthCodeFromClipboard());
        }

        // show progress indicator while waiting for network response when migrating access token
        if (AppPrefs.wasAccessTokenMigrated() && checkNetworkConnectivity()) {
            startProgress(getString(R.string.access_token_migration_message));
            return;
        }

        if (!mToken.isEmpty() && !mInhibitMagicLogin) {
            mSmartLockEnabled = false;
            attemptLoginWithMagicLink();
        } else {
            mSmartLockEnabled = true;
        }
        if (mShouldShowPassword) {
            showPasswordFieldAndFocus();
        } else if (mInhibitMagicLogin) {
            showPasswordField(false);
        }
    }

    /**
     * Hide toggle button "add self hosted / log in with WordPress.com" and show self hosted URL
     * edit box
     */
    public void forceSelfHostedMode(@NonNull String prefillUrl) {
        mUrlButtonLayout.setVisibility(View.VISIBLE);
        mPasswordLayout.setVisibility(View.VISIBLE);
        mAddSelfHostedButton.setVisibility(View.GONE);
        mCreateAccountButton.setVisibility(View.GONE);
        if (!prefillUrl.isEmpty()) {
            mUrlEditText.setText(prefillUrl);
        }
        mSelfHosted = true;
    }

    private void showPasswordFieldAndFocus() {
        showPasswordField(true);
    }

    private void showPasswordField(boolean doFocus) {
        if (isAdded()) {
            endProgress();
            showPasswordField();
            if (doFocus) {
                mPasswordEditText.requestFocus();
            }
            mSignInButton.setText(getString(R.string.sign_in));
            InputMethodManager imm = (InputMethodManager) getActivity().getSystemService(Activity.INPUT_METHOD_SERVICE);
            imm.showSoftInput(mPasswordEditText, InputMethodManager.SHOW_IMPLICIT);
        }
    }

    private void showPasswordField() {
        if (isAdded()) {
            mPasswordLayout.setVisibility(View.VISIBLE);
            mForgotPassword.setVisibility(View.VISIBLE);
            if (!mSelfHosted) {
                mPasswordEditText.setImeOptions(EditorInfo.IME_ACTION_DONE);
            }
            mSignInButton.setText(R.string.sign_in);
        }
    }

    protected void toggleSignInMode(){
        if (mUrlButtonLayout.getVisibility() == View.VISIBLE) {
            if (mInhibitMagicLogin) {
                showDotComSignInForm();
            } else {
                configureMagicLinkUI();
            }
        } else {
            showSelfHostedSignInForm();
        }
<<<<<<< HEAD
=======

>>>>>>> bfbb29e7
        if (fieldsFilled()) {
            mSignInButton.setEnabled(true);
        } else {
            mSignInButton.setEnabled(false);
        }
    }

    protected void showDotComSignInForm(){
        mUrlButtonLayout.setVisibility(View.GONE);
        mAddSelfHostedButton.setText(getString(R.string.nux_add_selfhosted_blog));
        switchToDotOrgIcon(false);
        switchBackgroundToDotOrg(false);
    }

    protected void showSelfHostedSignInForm(){
        endProgress();
        mSelfHosted = true;
        mUrlButtonLayout.setVisibility(View.VISIBLE);
        mAddSelfHostedButton.setText(getString(R.string.nux_oops_not_selfhosted_blog));
        showPasswordField();
        switchToDotOrgIcon(true);
        switchBackgroundToDotOrg(true);
    }

    private void switchToDotOrgIcon(boolean showDotOrg) {
        if (mIconSwitcher.getDisplayedChild() == 0) {
            if (showDotOrg) {
                mIconSwitcher.showNext();
                mWpcomLogotype.setVisibility(View.GONE);
            }
        } else {
            if (!showDotOrg) {
                mIconSwitcher.showPrevious();

                // reinstate the logotype into the layout so the switcher can compute sizes
                mWpcomLogotype.setVisibility(View.INVISIBLE);

                // delay the actual appearance of the logotype for smoother coordination with the rest of animations
                new Handler().postDelayed(new Runnable() {
                    @Override
                    public void run() {
                        mWpcomLogotype.setVisibility(View.VISIBLE);
                    }
                }, 300);
            }
        }
    }

    private void switchBackgroundToDotOrg(boolean useDotOrg) {
        if (getView() == null) {
            return;
        }

        TransitionDrawable transition = (TransitionDrawable) getView().getBackground();
        if (useDotOrg) {
            transition.startTransition(500);
        } else {
            transition.reverseTransition(500);
        }
    }

    protected void track(Stat stat, Map<String, Boolean> properties) {
        if (properties == null) {
            properties = new HashMap<>();
        }
        properties.put(MAGIC_LINK_PROPERTY, true);
        AnalyticsTracker.track(stat, properties);
    }

    protected void finishCurrentActivity(final List<Map<String, Object>> userBlogList) {
        mUrlEditText.setText("");

        if (!isAdded()) {
            return;
        }
        getActivity().runOnUiThread(new Runnable() {
            @Override
            public void run() {
                if (userBlogList != null) {
                    if (mInhibitMagicLogin) {
                        // just finish the login activity and return to the its "caller"
                        getActivity().setResult(Activity.RESULT_OK);
                        getActivity().finish();
                    } else {
                        // move on the the main activity
                        Intent intent = new Intent(getActivity(), WPMainActivity.class);
                        intent.setFlags(Intent.FLAG_ACTIVITY_CLEAR_TASK | Intent.FLAG_ACTIVITY_NEW_TASK);
                        intent.putExtra(SignInActivity.MAGIC_LOGIN, true);

                        getActivity().startActivity(intent);
                    }

                }
            }
        });
    }

    public void setToken(String token) {
        mToken = token;
    }

    public void setShouldShowPassword(boolean shouldShowPassword) {
        mShouldShowPassword = shouldShowPassword;
    }

    private void initInfoButtons(View rootView) {
        OnClickListener infoButtonListener = new OnClickListener() {
            @Override
            public void onClick(View v) {
                Intent intent = new Intent(getActivity(), HelpActivity.class);
                // Used to pass data to an eventual support service
                intent.putExtra(ENTERED_URL_KEY, EditTextUtils.getText(mUrlEditText));
                intent.putExtra(ENTERED_USERNAME_KEY, EditTextUtils.getText(mUsernameEditText));
                intent.putExtra(HelpshiftHelper.ORIGIN_KEY, Tag.ORIGIN_LOGIN_SCREEN_HELP);
                startActivity(intent);
            }
        };
        mInfoButton = (ImageView) rootView.findViewById(R.id.info_button);
        mInfoButtonSecondary = (ImageView) rootView.findViewById(R.id.info_button_secondary);
        mInfoButton.setOnClickListener(infoButtonListener);
        mInfoButtonSecondary.setOnClickListener(infoButtonListener);
    }

    /*
     * autofill the username and password from BuildConfig/gradle.properties (developer feature,
     * only enabled for DEBUG releases)
     */
    private void autofillFromBuildConfig() {
        if (!BuildConfig.DEBUG) return;

        String userName = (String) WordPress.getBuildConfigValue(getActivity().getApplication(),
                "DEBUG_DOTCOM_LOGIN_USERNAME");
        String password = (String) WordPress.getBuildConfigValue(getActivity().getApplication(),
                "DEBUG_DOTCOM_LOGIN_PASSWORD");
        if (!TextUtils.isEmpty(userName)) {
            mUsernameEditText.setText(userName);
            AppLog.d(T.NUX, "Autofilled username from build config");
        }
        if (!TextUtils.isEmpty(password)) {
            mPasswordEditText.setText(password);
            AppLog.d(T.NUX, "Autofilled password from build config");
        }
    }

    public boolean canAutofillUsernameAndPassword() {
        return EditTextUtils.getText(mUsernameEditText).isEmpty()
               && EditTextUtils.getText(mPasswordEditText).isEmpty()
               && mUsernameEditText != null
               && mPasswordEditText != null
               && mSmartLockEnabled
               && !mSelfHosted;
    }

    public void onCredentialRetrieved(Credential credential) {
        AppLog.d(T.NUX, "Retrieved username from SmartLock: " + credential.getId());
        if (isAdded() && canAutofillUsernameAndPassword()) {
            track(Stat.LOGIN_AUTOFILL_CREDENTIALS_FILLED, null);
            mUsernameEditText.setText(credential.getId());
            mPasswordEditText.setText(credential.getPassword());
        }
        showPasswordField();
    }

    @Override
    public void onConfigurationChanged(Configuration newConfig) {
        super.onConfigurationChanged(newConfig);
        moveBottomButtons();
    }

    private void setSecondaryButtonVisible(boolean visible) {
        mInfoButtonSecondary.setVisibility(visible ? View.VISIBLE : View.GONE);
        mInfoButton.setVisibility(visible ? View.GONE : View.VISIBLE);
    }

    private void moveBottomButtons() {
        if (getResources().getConfiguration().orientation == Configuration.ORIENTATION_LANDSCAPE) {
            mBottomButtonsLayout.setOrientation(LinearLayout.HORIZONTAL);
            if (getResources().getInteger(R.integer.isSW600DP) == 0) {
                setSecondaryButtonVisible(true);
            } else {
                setSecondaryButtonVisible(false);
            }

            // make the top padding match the bottom padding of the logo so the logo doesn't touch the screen top
            mIconSwitcher.setPadding(mIconSwitcher.getPaddingLeft(), mIconSwitcher.getPaddingBottom(), mIconSwitcher
                    .getPaddingRight(), mIconSwitcher.getPaddingBottom());
        } else {
            mBottomButtonsLayout.setOrientation(LinearLayout.VERTICAL);
            setSecondaryButtonVisible(false);

            // revert the top padding to zero when in portrait
            mIconSwitcher.setPadding(mIconSwitcher.getPaddingLeft(), 0, mIconSwitcher.getPaddingRight(), mIconSwitcher
                    .getPaddingBottom());
        }
    }

    private boolean isEnterPasswordMode() {
        return mPasswordLayout.getVisibility() == View.VISIBLE;
    }

    private final OnClickListener mOnLoginFormClickListener = new OnClickListener() {
        @Override
        public void onClick(View v) {
            // Don't change layout if we are performing a network operation
            if (mProgressBarSignIn.getVisibility() == View.VISIBLE) return;

            if (mTwoStepLayout.getVisibility() == View.VISIBLE) {
                setTwoStepAuthVisibility(false);
            }
        }
    };

    private void autocorrectUsername() {
        if (mEmailAutoCorrected) {
            return;
        }
        final String email = EditTextUtils.getText(mUsernameEditText).trim();
        // Check if the username looks like an email address
        final Pattern emailRegExPattern = Patterns.EMAIL_ADDRESS;
        Matcher matcher = emailRegExPattern.matcher(email);
        if (!matcher.find()) {
            return;
        }
        // It looks like an email address, then try to correct it
        String suggest = EmailChecker.suggestDomainCorrection(email);
        if (suggest.compareTo(email) != 0) {
            mEmailAutoCorrected = true;
            mUsernameEditText.setText(suggest);
            mUsernameEditText.setSelection(suggest.length());
        }
    }

    private boolean isWPComLogin() {
        String selfHostedUrl = EditTextUtils.getText(mUrlEditText).trim();
        return !mSelfHosted || TextUtils.isEmpty(selfHostedUrl) ||
                WPUrlUtils.isWordPressCom(UrlUtils.addUrlSchemeIfNeeded(selfHostedUrl, false));
    }

    private void configureMagicLinkUI() {
        showDotComSignInForm();
        mSelfHosted = false;
        mPasswordLayout.setVisibility(View.GONE);
        mForgotPassword.setVisibility(View.GONE);
        mSignInButton.setText(getString(R.string.button_next));
    }

    private boolean isJetpackAuth() {
        return mJetpackSite != null;
    }

    // Set blog for Jetpack auth
    public void setBlogAndCustomMessageForJetpackAuth(SiteModel site, String customAuthMessage) {
        mJetpackSite = site;
        if(customAuthMessage != null && mJetpackAuthLabel != null) {
            mJetpackAuthLabel.setText(customAuthMessage);
        }

        if (mAddSelfHostedButton != null) {
            mJetpackAuthLabel.setVisibility(View.VISIBLE);
            mAddSelfHostedButton.setVisibility(View.GONE);
            mCreateAccountButton.setVisibility(View.GONE);
            mUsernameEditText.setText("");
        }
    }

    private final View.OnClickListener mCreateAccountListener = new View.OnClickListener() {
        @Override
        public void onClick(View v) {
            createUserFragment();
        }
    };

    private void createUserFragment() {
        FragmentTransaction transaction = getFragmentManager().beginTransaction();
        NewUserFragment newUserFragment = NewUserFragment.newInstance();
        newUserFragment.setTargetFragment(this, NewUserFragment.NEW_USER);
        transaction.setCustomAnimations(R.anim.activity_slide_in_from_right, R.anim.activity_slide_out_to_left,
                R.anim.activity_slide_in_from_left, R.anim.activity_slide_out_to_right);
        transaction.replace(R.id.fragment_container, newUserFragment);
        transaction.addToBackStack(null);
        transaction.commit();
    }

    private String getForgotPasswordURL() {
        String baseUrl = DOT_COM_BASE_URL;
        if (!isWPComLogin()) {
            baseUrl = EditTextUtils.getText(mUrlEditText).trim();
            String lowerCaseBaseUrl = baseUrl.toLowerCase(Locale.getDefault());
            if (!lowerCaseBaseUrl.startsWith("https://") && !lowerCaseBaseUrl.startsWith("http://")) {
                baseUrl = "http://" + baseUrl;
            }
        }
        return baseUrl + FORGOT_PASSWORD_RELATIVE_URL;
    }

    private final View.OnClickListener mForgotPasswordListener = new View.OnClickListener() {
        @Override
        public void onClick(View v) {
            String forgotPasswordUrl = getForgotPasswordURL();
            AppLog.i(T.NUX, "User tapped forgot password link: " + forgotPasswordUrl);
            Intent intent = new Intent(Intent.ACTION_VIEW, Uri.parse(forgotPasswordUrl));
            startActivity(intent);
        }
    };

    protected void onDoneAction() {
        signIn();
    }

    private final TextView.OnEditorActionListener mEditorAction = new TextView.OnEditorActionListener() {
        @Override
        public boolean onEditorAction(TextView v, int actionId, KeyEvent event) {
            if (mPasswordEditText == v) {
                if (mSelfHosted) {
                    mUrlEditText.requestFocus();
                    return true;
                } else {
                    return onDoneEvent(actionId, event);
                }
            }
            return onDoneEvent(actionId, event);
        }
    };

    private void trackAnalyticsSignIn() {
        AnalyticsUtils.refreshMetadata(mAccountStore, mSiteStore);
        Map<String, Boolean> properties = new HashMap<String, Boolean>();
        properties.put("dotcom_user", isWPComLogin());
        track(Stat.SIGNED_IN, properties);
        if (!isWPComLogin()) {
            track(Stat.ADDED_SELF_HOSTED_SITE, null);
        }
    }

    private void saveCredentialsInSmartLock() {
        SmartLockHelper smartLockHelper = getSmartLockHelper();
        // mUsername and mPassword are null when the user log in with a magic link
        if (smartLockHelper != null && mUsername != null && mPassword != null) {
            smartLockHelper.saveCredentialsInSmartLock(mUsername, mPassword,
                    HtmlUtils.fastUnescapeHtml(mAccountStore.getAccount().getDisplayName()),
                    Uri.parse(mAccountStore.getAccount().getAvatarUrl()));
        }
    }

    private void finishCurrentActivity() {
        if (mIsActivityFinishing) return;
        mIsActivityFinishing = true;
        saveCredentialsInSmartLock();
        if (getActivity() == null) {
            return;
        }
        getActivity().runOnUiThread(new Runnable() {
            @Override
            public void run() {
                if (mInhibitMagicLogin) {
                    // just finish the login activity and return to the its "caller"
                    getActivity().setResult(Activity.RESULT_OK);
                    getActivity().finish();
                } else {
                    // move on the the main activity
                    Intent intent = new Intent(getActivity(), WPMainActivity.class);
                    intent.setFlags(Intent.FLAG_ACTIVITY_CLEAR_TASK | Intent.FLAG_ACTIVITY_NEW_TASK);
                    intent.putExtra(SignInActivity.MAGIC_LOGIN, true);
                    getActivity().startActivity(intent);
                }
            }
        });
    }

    public void attemptLoginWithMagicLink() {
        // Save Token to the AccountStore, this will a onAuthenticationChanged (that will pull account setting and
        // sites)
        AccountStore.UpdateTokenPayload payload = new AccountStore.UpdateTokenPayload(mToken);
        mDispatcher.dispatch(AccountActionBuilder.newUpdateAccessTokenAction(payload));
    }

    private SmartLockHelper getSmartLockHelper() {
        if (getActivity() != null && getActivity() instanceof SignInActivity) {
            return ((SignInActivity) getActivity()).getSmartLockHelper();
        }
        return null;
    }

    public void showAuthErrorMessage() {
        if (mJetpackAuthLabel != null) {
            mJetpackAuthLabel.setVisibility(View.VISIBLE);
            mJetpackAuthLabel.setText(getResources().getString(R.string.auth_required));
        }
    }

    private String getAuthCodeFromClipboard() {
        ClipboardManager clipboard = (ClipboardManager) getActivity().getSystemService(CLIPBOARD_SERVICE);

        if (clipboard.getPrimaryClip() != null && clipboard.getPrimaryClip().getItemAt(0) != null) {
            String code = clipboard.getPrimaryClip().getItemAt(0).getText().toString();

            mTwoStepAuthCodeMatcher.reset(code);

            if (!code.isEmpty() && mTwoStepAuthCodeMatcher.matches()) {
                return code;
            }
        }

        return "";
    }

    private void setTwoStepAuthVisibility(boolean isVisible) {
        mTwoStepLayout.setVisibility(isVisible ? View.VISIBLE : View.GONE);
        mTwoStepFooter.setVisibility(isVisible ? View.VISIBLE : View.GONE);
        mSignInButton.setText(isVisible ? getString(R.string.verify) : getString(R.string.sign_in));
        mForgotPassword.setVisibility(isVisible ? View.GONE : View.VISIBLE);
        mBottomButtonsLayout.setVisibility(isVisible ? View.GONE : View.VISIBLE);
        mUsernameEditText.setFocusableInTouchMode(!isVisible);
        mUsernameLayout.setAlpha(isVisible ? 0.6f : 1.0f);
        mPasswordEditText.setFocusableInTouchMode(!isVisible);
        mPasswordLayout.setAlpha(isVisible ? 0.6f : 1.0f);

        if (isVisible) {
            mTwoStepEditText.requestFocus();
            mTwoStepEditText.setText("");
            showSoftKeyboard();
        } else {
            mTwoStepEditText.setText("");
            mTwoStepEditText.clearFocus();
        }
    }

    private void showSoftKeyboard() {
        if (isAdded() && !hasHardwareKeyboard()) {
            InputMethodManager inputMethodManager = (InputMethodManager) getActivity().getSystemService(Context.INPUT_METHOD_SERVICE);
            inputMethodManager.toggleSoftInput(InputMethodManager.SHOW_IMPLICIT, InputMethodManager.HIDE_NOT_ALWAYS);
        }
    }

    private boolean hasHardwareKeyboard() {
        return (getResources().getConfiguration().keyboard != Configuration.KEYBOARD_NOKEYS);
    }

    private void signInAndFetchBlogListWPCom() {
        startProgress(getString(R.string.connecting_wpcom));
        AuthenticatePayload payload = new AuthenticatePayload(mUsername, mPassword);
        payload.twoStepCode = mTwoStepCode;
        payload.shouldSendTwoStepSms = mShouldSendTwoStepSMS;
        mDispatcher.dispatch(AuthenticationActionBuilder.newAuthenticateAction(payload));
    }

    private void signInAndFetchBlogListWPOrg() {
        startProgress(getString(R.string.signing_in));
        String url = EditTextUtils.getText(mUrlEditText).trim();

        mSelfhostedPayload = new RefreshSitesXMLRPCPayload();
        mSelfhostedPayload.username = mUsername;
        mSelfhostedPayload.password = mPassword;
        mSelfhostedPayload.url = url;
        // Self Hosted don't have any "Authentication" request, try to list sites with user/password
        mDispatcher.dispatch(AuthenticationActionBuilder.newDiscoverEndpointAction(mSelfhostedPayload));

    }

    private boolean checkNetworkConnectivity() {
        if (!NetworkUtils.isNetworkAvailable(getActivity())) {
            FragmentTransaction ft = getFragmentManager().beginTransaction();
            SignInDialogFragment nuxAlert;
            nuxAlert = SignInDialogFragment.newInstance(getString(R.string.no_network_title),
                    getString(R.string.no_network_message),
                    R.drawable.noticon_alert_big,
                    getString(R.string.cancel));
            ft.add(nuxAlert, "alert");
            ft.commitAllowingStateLoss();
            return false;
        }
        return true;
    }

    protected void signIn() {
        if (mSelfHosted || isEnterPasswordMode()) {
            if (!isUserDataValid()) {
                return;
            }

            if (!checkNetworkConnectivity()) {
                return;
            }

            mUsername = EditTextUtils.getText(mUsernameEditText).trim();
            mPassword = EditTextUtils.getText(mPasswordEditText).trim();
            mTwoStepCode = EditTextUtils.getText(mTwoStepEditText).trim();
            if (isWPComLogin()) {
                AppLog.i(T.NUX, "User tries to sign in on WordPress.com with username: " + mUsername);
                signInAndFetchBlogListWPCom();
            } else {
                String selfHostedUrl = EditTextUtils.getText(mUrlEditText).trim();
                AppLog.i(T.NUX, "User tries to sign in on Self Hosted: " + selfHostedUrl
                                + " with username: " + mUsername);
                signInAndFetchBlogListWPOrg();
            }
        } else {
            if (isUsernameEmail()) {
                startProgress(getActivity().getString(R.string.checking_email));
                mDispatcher.dispatch(AccountActionBuilder.newIsAvailableEmailAction(mUsername));
            } else {
                showPasswordFieldAndFocus();
            }
        }
    }

    private boolean isUsernameEmail() {
        mUsername = EditTextUtils.getText(mUsernameEditText).trim();
        Pattern emailRegExPattern = Patterns.EMAIL_ADDRESS;
        Matcher matcher = emailRegExPattern.matcher(mUsername);

        return matcher.find() && mUsername.length() <= MAX_EMAIL_LENGTH;
    }

    private void requestSMSTwoStepCode() {
        if (!isAdded()) return;

        ToastUtils.showToast(getActivity(), R.string.two_step_sms_sent);
        mTwoStepEditText.setText("");
        mShouldSendTwoStepSMS = true;

        signIn();
    }

    private final OnClickListener mSignInClickListener = new OnClickListener() {
        @Override
        public void onClick(View v) {
            signIn();
        }
    };

    @Override
    public void afterTextChanged(Editable s) {
    }

    @Override
    public void beforeTextChanged(CharSequence s, int start, int count, int after) {
    }

    @Override
    public void onTextChanged(CharSequence s, int start, int before, int count) {
        if (fieldsFilled()) {
            mSignInButton.setEnabled(true);
        } else {
            mSignInButton.setEnabled(false);
        }
        mPasswordEditText.setError(null);
        mUsernameEditText.setError(null);
        mTwoStepEditText.setError(null);
    }

    private boolean fieldsFilled() {
        return EditTextUtils.getText(mUsernameEditText).trim().length() > 0
               && (mPasswordLayout.getVisibility() == View.GONE || EditTextUtils.getText(mPasswordEditText).trim().length() > 0)
               && (mTwoStepLayout.getVisibility() == View.GONE || EditTextUtils.getText(mTwoStepEditText).trim().length() > 0);
    }

    protected boolean isUserDataValid() {
        final String username = EditTextUtils.getText(mUsernameEditText).trim();
        final String password = EditTextUtils.getText(mPasswordEditText).trim();
        boolean retValue = true;

        if (password.equals("")) {
            mPasswordEditText.setError(getString(R.string.required_field));
            mPasswordEditText.requestFocus();
            retValue = false;
        }

        if (username.equals("")) {
            mUsernameEditText.setError(getString(R.string.required_field));
            mUsernameEditText.requestFocus();
            retValue = false;
        }

        return retValue;
    }

    private void showPasswordError(int messageId) {
        mPasswordEditText.setError(getString(messageId));
        mPasswordEditText.requestFocus();
    }

    private void showUsernameError(int messageId) {
        mUsernameEditText.setError(getString(messageId));
        mUsernameEditText.requestFocus();
    }

    private void showUrlError(int messageId) {
        mUrlEditText.setError(getString(messageId));
        mUrlEditText.requestFocus();
    }

    private void showTwoStepCodeError(int messageId) {
        mTwoStepEditText.setError(getString(messageId));
        mTwoStepEditText.requestFocus();
    }

    protected boolean specificShowError(int messageId) {
        switch (getErrorType(messageId)) {
            case USERNAME:
            case PASSWORD:
                showPasswordError(messageId);
                showUsernameError(messageId);
                return true;
            default:
                return false;
        }
    }

    protected void startProgress(String message) {
        mProgressBarSignIn.setVisibility(View.VISIBLE);
        mProgressTextSignIn.setVisibility(View.VISIBLE);
        mSignInButton.setVisibility(View.GONE);
        mProgressBarSignIn.setEnabled(false);
        mProgressTextSignIn.setText(message);
        mUsernameEditText.setEnabled(false);
        mPasswordEditText.setEnabled(false);
        mTwoStepEditText.setEnabled(false);
        mUrlEditText.setEnabled(false);
        mAddSelfHostedButton.setEnabled(false);
        mCreateAccountButton.setEnabled(false);
        mForgotPassword.setEnabled(false);
    }

    protected void endProgress() {
        mProgressBarSignIn.setVisibility(View.GONE);
        mProgressTextSignIn.setVisibility(View.GONE);
        mSignInButton.setVisibility(View.VISIBLE);
        mUsernameEditText.setEnabled(true);
        mPasswordEditText.setEnabled(true);
        mTwoStepEditText.setEnabled(true);
        mUrlEditText.setEnabled(true);
        mAddSelfHostedButton.setEnabled(true);
        mCreateAccountButton.setEnabled(true);
        mForgotPassword.setEnabled(true);
    }

    private void askForHttpAuthCredentials(@NonNull final String url) {
        // Prompt for http credentials
        AlertDialog.Builder alert = new AlertDialog.Builder(getActivity());
        alert.setTitle(R.string.http_authorization_required);

        View httpAuth = getActivity().getLayoutInflater().inflate(R.layout.alert_http_auth, null);
        final EditText usernameEditText = (EditText) httpAuth.findViewById(R.id.http_username);
        final EditText passwordEditText = (EditText) httpAuth.findViewById(R.id.http_password);
        alert.setView(httpAuth);
        alert.setPositiveButton(R.string.sign_in, new DialogInterface.OnClickListener() {
            public void onClick(DialogInterface dialog, int whichButton) {
                mHttpUsername = EditTextUtils.getText(usernameEditText);
                mHttpPassword = EditTextUtils.getText(passwordEditText);
                mHTTPAuthManager.addHTTPAuthCredentials(mHttpUsername, mHttpPassword, url, null);
                signInAndFetchBlogListWPOrg();
            }
        });

        alert.show();
        endProgress();
    }

    protected void showInvalidUsernameOrPasswordDialog() {
        // Show a dialog
        FragmentTransaction ft = getFragmentManager().beginTransaction();
        SignInDialogFragment nuxAlert;
        // create a 3 buttons dialog ("Contact us", "Forget your password?" and "Cancel")
        nuxAlert = SignInDialogFragment.newInstance(getString(org.wordpress.android.R.string.nux_cannot_log_in),
                getString(org.wordpress.android.R.string.username_or_password_incorrect),
                org.wordpress.android.R.drawable.noticon_alert_big, 3, getString(
                        org.wordpress.android.R.string.cancel), getString(
                        org.wordpress.android.R.string.forgot_password), getString(
                        org.wordpress.android.R.string.contact_us), SignInDialogFragment.ACTION_OPEN_URL,
                SignInDialogFragment.ACTION_OPEN_SUPPORT_CHAT);

        // Put entered url and entered username args, that could help our support team
        Bundle bundle = nuxAlert.getArguments();
        bundle.putString(SignInDialogFragment.ARG_OPEN_URL_PARAM, getForgotPasswordURL());
        bundle.putString(ENTERED_URL_KEY, EditTextUtils.getText(mUrlEditText));
        bundle.putString(ENTERED_USERNAME_KEY, EditTextUtils.getText(mUsernameEditText));
        nuxAlert.setArguments(bundle);
        ft.add(nuxAlert, "alert");
        ft.commitAllowingStateLoss();
    }

    protected void handleInvalidUsernameOrPassword(int messageId) {
        mErroneousLogInCount += 1;
        if (mErroneousLogInCount >= WPCOM_ERRONEOUS_LOGIN_THRESHOLD) {
            // Clear previous errors
            mPasswordEditText.setError(null);
            mUsernameEditText.setError(null);
            showInvalidUsernameOrPasswordDialog();
        } else {
            showPasswordError(messageId);
            showUsernameError(messageId);
        }
        endProgress();
    }
    private void showGenericErrorDialog(String errorMessage) {
        showGenericErrorDialog(errorMessage, null, null);
    }

    private void showGenericErrorDialog(String errorMessage, String faqId, String faqSection) {
        FragmentTransaction ft = getFragmentManager().beginTransaction();
        SignInDialogFragment nuxAlert;

        int faqAction = SignInDialogFragment.ACTION_OPEN_SUPPORT_CHAT;
        String thirdButtonLabel = getString(R.string.contact_us);
        if (!TextUtils.isEmpty(faqId) || !TextUtils.isEmpty(faqSection)) {
            faqAction = SignInDialogFragment.ACTION_OPEN_FAQ_PAGE;
            thirdButtonLabel =  getString(R.string.tell_me_more);
        }
        nuxAlert = SignInDialogFragment.newInstance(getString(org.wordpress.android.R.string.nux_cannot_log_in),
                errorMessage, R.drawable.noticon_alert_big, 3,
                getString(R.string.cancel), getString(R.string.reader_title_applog), thirdButtonLabel,
                SignInDialogFragment.ACTION_OPEN_SUPPORT_CHAT,
                SignInDialogFragment.ACTION_OPEN_APPLICATION_LOG,
                faqAction, faqId, faqSection);

        ft.add(nuxAlert, "alert");
        ft.commitAllowingStateLoss();
    }

    private void showAuthError(AuthenticationErrorType error, String errorMessage) {
        switch (error) {
            case INCORRECT_USERNAME_OR_PASSWORD:
                handleInvalidUsernameOrPassword(R.string.username_or_password_incorrect);
                break;
            case INVALID_OTP:
                showTwoStepCodeError(R.string.invalid_verification_code);
                break;
            case NEEDS_2FA:
                setTwoStepAuthVisibility(true);
                mTwoStepEditText.setText(getAuthCodeFromClipboard());
                break;
            case INVALID_REQUEST:
                // TODO: STORES: could be specific?
            default:
                // For all other kind of error, show a dialog with API Response error message
                AppLog.e(T.NUX, "Server response: " + errorMessage);
                showGenericErrorDialog(errorMessage);
                break;
        }
    }

    @Override
    public void onSaveInstanceState(Bundle outState) {
        super.onSaveInstanceState(outState);
        outState.putBoolean(KEY_IS_SELF_HOSTED, mSelfHosted);
    }

    @Override
    public void onStart() {
        super.onStart();
        // Autofill username / password if string fields are set (only usefull after an error in sign up).
        // This can't be done in onCreateView
        if (mUsername != null) {
            mUsernameEditText.setText(mUsername);
        }
        if (mPassword != null) {
            mPasswordEditText.setText(mPassword);
        }
        mDispatcher.register(this);
    }

    @Override
    public void onStop() {
        super.onStop();
        mDispatcher.unregister(this);
    }

    @Override
    public void onActivityResult(int requestCode, int resultCode, Intent data) {
        if (requestCode == NewUserFragment.NEW_USER && resultCode == Activity.RESULT_OK) {
            if (data != null) {
                // Text views will be populated by username/password if these fields are set
                mUsername = data.getStringExtra("username");
                mPassword = data.getStringExtra("password");
            }
        }
    }

    private void fetchAccountSettingsAndSites() {
        if (mAccountStore.hasAccessToken()) {
            // Fetch user infos
            mDispatcher.dispatch(AccountActionBuilder.newFetchAccountAction());
            mDispatcher.dispatch(AccountActionBuilder.newFetchSettingsAction());
            // Fetch sites
            mDispatcher.dispatch(SiteActionBuilder.newFetchSitesAction());
            // Setup legacy access token storage
            OAuthAuthenticator.sAccessToken = mAccountStore.getAccessToken();
            // Start Notification service
            NotificationsUpdateService.startService(getActivity().getApplicationContext());
        }
    }

    // OnChanged events

    @Subscribe(threadMode = ThreadMode.MAIN)
    public void onAccountChanged(OnAccountChanged event) {
        AppLog.i(T.NUX, event.toString());
        mAccountSettingsFetched |= event.causeOfChange == AccountAction.FETCH_SETTINGS;
        mAccountFetched |= event.causeOfChange == AccountAction.FETCH_ACCOUNT;
        // Finish activity if sites have been fetched
        if (mSitesFetched && mAccountSettingsFetched && mAccountFetched) {
            updateMigrationStatusIfNeeded();
            finishCurrentActivity();
        }
    }

    @Subscribe(threadMode = ThreadMode.MAIN)
    public void onAuthenticationChanged(OnAuthenticationChanged event) {
        AppLog.i(T.NUX, event.toString());
        if (event.isError()) {
            showAuthError(event.error.type, event.error.message);
            updateMigrationStatusIfNeeded();
            endProgress();
            return;
        }
        fetchAccountSettingsAndSites();
    }

    @Subscribe(threadMode = ThreadMode.MAIN)
    public void onSiteChanged(OnSiteChanged event) {
        AppLog.i(T.NUX, event.toString());

        // Login Successful
        trackAnalyticsSignIn();
        mSitesFetched = true;
        // Finish activity if account settings have been fetched or if it's a wporg site
        if ((mAccountSettingsFetched && mAccountFetched) || !isWPComLogin()) {
            updateMigrationStatusIfNeeded();
            finishCurrentActivity();
        }
    }

    @Subscribe(threadMode = ThreadMode.MAIN)
    public void onDiscoverySucceeded(AccountStore.OnDiscoveryResponse event) {
        if (event.isError()) {
            handleDiscoveryError(event.error, event.failedEndpoint);
            return;
        }
        AppLog.i(T.NUX, "Discovery succeeded, endpoint: " + event.xmlRpcEndpoint);
        mSelfhostedPayload.url = event.xmlRpcEndpoint;
        mDispatcher.dispatch(SiteActionBuilder.newFetchSitesXmlRpcAction(mSelfhostedPayload));
    }

    @Subscribe(threadMode = ThreadMode.MAIN)
    public void onAvailabilityChecked(AccountStore.OnAvailabilityChecked event) {
        if (event.isError()) {
            AppLog.e(T.API, "OnAvailabilityChecked has error: " + event.error.type + " - " + event.error.message);
        }
        if (!event.isError() && event.type == IsAvailable.EMAIL && !event.isAvailable) {
            // Email address exists in WordPress.com
            if (mListener != null) {
                mListener.onMagicLinkRequestSuccess(mUsername);
            }
        } else {
            // Email address doesn't exist in WordPress.com, show the self hosted sign in form
            showSelfHostedSignInForm();
        }
    }

    public void handleDiscoveryError(DiscoveryError error, String failedEndpoint) {
        AppLog.e(T.API, "Discover error: " + error);
        endProgress();
        if (!isAdded()) {
            return;
        }
        switch (error) {
            case ERRONEOUS_SSL_CERTIFICATE:
                mSelfhostedPayload.url = failedEndpoint;
                    SelfSignedSSLUtils.showSSLWarningDialog(getActivity(), mMemorizingTrustManager,
                            new Callback() {
                                @Override
                                public void certificateTrusted() {
                                    if (mSelfhostedPayload == null) {
                                        return;
                                    }
                                    // retry login with the same parameters
                                    startProgress(getString(R.string.signing_in));
                                    mDispatcher.dispatch(AuthenticationActionBuilder.newDiscoverEndpointAction(mSelfhostedPayload));
                                }
                            });

                break;
            case HTTP_AUTH_REQUIRED:
                askForHttpAuthCredentials(failedEndpoint);
                break;
            case WORDPRESS_COM_SITE:
                signInAndFetchBlogListWPCom();
                break;
            case NO_SITE_ERROR:
                showGenericErrorDialog(getResources().getString(R.string.no_site_error),
                        NO_SITE_HELPSHIFT_FAQ_ID,
                        NO_SITE_HELPSHIFT_FAQ_SECTION);
                break;
            case INVALID_URL:
                showGenericErrorDialog(getResources().getString(R.string.invalid_site_url_message),
                        INVALID_URL_HELPSHIFT_FAQ_ID,
                        INVALID_URL_HELPSHIFT_FAQ_SECTION);
                break;
            case MISSING_XMLRPC_METHOD:
                showGenericErrorDialog(getResources().getString(R.string.xmlrpc_missing_method_error),
                        MISSING_XMLRPC_METHOD_HELPSHIFT_FAQ_ID,
                        MISSING_XMLRPC_METHOD_HELPSHIFT_FAQ_SECTION);
                break;
            case XMLRPC_BLOCKED:
                // use this to help the user a bit:  pass the Helpshift page ID or section ID
                // on the rest of the error cases in this switch
                showGenericErrorDialog(getResources().getString(R.string.xmlrpc_post_blocked_error),
                        XMLRPC_BLOCKED_HELPSHIFT_FAQ_ID,
                        XMLRPC_BLOCKED_HELPSHIFT_FAQ_SECTION);
                break;
            case XMLRPC_FORBIDDEN:
                // TODO: show a better error message
            case GENERIC_ERROR:
            default:
                showGenericErrorDialog(getResources().getString(R.string.nux_cannot_log_in));
                break;
        }
    }

    private void updateMigrationStatusIfNeeded() {
        if (AppPrefs.wasAccessTokenMigrated()) {
            AppPrefs.setAccessTokenMigrated(false);
            endProgress();
        }
    }
}<|MERGE_RESOLUTION|>--- conflicted
+++ resolved
@@ -430,10 +430,6 @@
         } else {
             showSelfHostedSignInForm();
         }
-<<<<<<< HEAD
-=======
-
->>>>>>> bfbb29e7
         if (fieldsFilled()) {
             mSignInButton.setEnabled(true);
         } else {
