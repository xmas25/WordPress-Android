package org.wordpress.android.ui.accounts;

import android.app.Activity;
import android.app.AlertDialog;
import android.content.Context;
import android.content.DialogInterface;
import android.content.Intent;
import android.content.IntentSender;
import android.content.res.Configuration;
import android.net.Uri;
import android.os.AsyncTask;
import android.os.Bundle;
import android.support.v4.app.FragmentTransaction;
import android.text.Editable;
import android.text.Html;
import android.text.TextUtils;
import android.text.TextWatcher;
import android.util.Patterns;
import android.view.KeyEvent;
import android.view.LayoutInflater;
import android.view.View;
import android.view.View.OnClickListener;
import android.view.ViewGroup;
import android.view.inputmethod.EditorInfo;
import android.view.inputmethod.InputMethodManager;
import android.widget.EditText;
import android.widget.ImageView;
import android.widget.LinearLayout;
import android.widget.RelativeLayout;
import android.widget.TextView;

import com.google.android.gms.auth.api.Auth;
import com.google.android.gms.auth.api.credentials.Credential;
import com.google.android.gms.auth.api.credentials.CredentialRequest;
import com.google.android.gms.auth.api.credentials.CredentialRequestResult;
import com.google.android.gms.common.ConnectionResult;
import com.google.android.gms.common.GoogleApiAvailability;
import com.google.android.gms.common.api.CommonStatusCodes;
import com.google.android.gms.common.api.GoogleApiClient;
import com.google.android.gms.common.api.GoogleApiClient.ConnectionCallbacks;
import com.google.android.gms.common.api.GoogleApiClient.OnConnectionFailedListener;
import com.google.android.gms.common.api.ResultCallback;
import com.google.android.gms.common.api.Status;
import com.optimizely.Optimizely;
import com.optimizely.Variable.LiveVariable;
import com.wordpress.rest.RestRequest;

import org.json.JSONException;
import org.json.JSONObject;
import org.wordpress.android.R;
import org.wordpress.android.WordPress;
import org.wordpress.android.analytics.AnalyticsTracker;
import org.wordpress.android.analytics.AnalyticsTracker.Stat;
import org.wordpress.android.models.Blog;
import org.wordpress.android.networking.SelfSignedSSLCertsManager;
import org.wordpress.android.ui.ActivityLauncher;
import org.wordpress.android.ui.accounts.helpers.FetchBlogListAbstract.Callback;
import org.wordpress.android.ui.accounts.helpers.FetchBlogListWPCom;
import org.wordpress.android.ui.accounts.helpers.FetchBlogListWPOrg;
import org.wordpress.android.ui.accounts.helpers.LoginAbstract;
import org.wordpress.android.ui.accounts.helpers.LoginWPCom;
import org.wordpress.android.ui.reader.services.ReaderUpdateService;
import org.wordpress.android.ui.reader.services.ReaderUpdateService.UpdateTask;
import org.wordpress.android.ui.stats.StatsWidgetProvider;
import org.wordpress.android.util.AnalyticsUtils;
import org.wordpress.android.util.AppLog;
import org.wordpress.android.util.AppLog.T;
import org.wordpress.android.util.EditTextUtils;
import org.wordpress.android.util.GenericCallback;
import org.wordpress.android.util.HelpshiftHelper;
import org.wordpress.android.util.HelpshiftHelper.Tag;
import org.wordpress.android.util.JSONUtils;
import org.wordpress.android.util.NetworkUtils;
import org.wordpress.android.util.StringUtils;
import org.wordpress.android.util.ToastUtils;
import org.wordpress.android.util.WPUrlUtils;
import org.wordpress.android.widgets.WPTextView;
import org.wordpress.emailchecker.EmailChecker;
import org.xmlrpc.android.ApiHelper;

import java.util.EnumSet;
import java.util.HashMap;
import java.util.List;
import java.util.Locale;
import java.util.Map;
import java.util.regex.Matcher;
import java.util.regex.Pattern;

public class SignInFragment extends AbstractFragment implements TextWatcher, ConnectionCallbacks,
        OnConnectionFailedListener {
<<<<<<< HEAD
    public static final String TAG = "sign_in_fragment_tag";
=======
    private static LiveVariable<Boolean> isNotOnWordPressComVariable = Optimizely.booleanForKey("isNotOnWordPressCom", false);
>>>>>>> a2ed45af
    private static final String DOT_COM_BASE_URL = "https://wordpress.com";
    private static final String FORGOT_PASSWORD_RELATIVE_URL = "/wp-login.php?action=lostpassword";
    private static final int WPCOM_ERRONEOUS_LOGIN_THRESHOLD = 3;
    private static final String KEY_IS_SELF_HOSTED = "IS_SELF_HOSTED";

    public static final String ENTERED_URL_KEY = "ENTERED_URL_KEY";
    public static final String ENTERED_USERNAME_KEY = "ENTERED_USERNAME_KEY";

    protected EditText mUsernameEditText;
    protected EditText mPasswordEditText;
    protected EditText mUrlEditText;
    protected EditText mTwoStepEditText;

    protected LinearLayout mBottomButtonsLayout;
    protected RelativeLayout mUsernameLayout;
    protected RelativeLayout mPasswordLayout;
    protected RelativeLayout mProgressBarSignIn;
    protected RelativeLayout mUrlButtonLayout;
    protected RelativeLayout mTwoStepLayout;
    protected LinearLayout mTwoStepFooter;

    protected boolean mSelfHosted;
    protected boolean mEmailAutoCorrected;
    protected boolean mShouldSendTwoStepSMS;
    protected int mErroneousLogInCount;
    protected String mUsername;
    protected String mPassword;
    protected String mTwoStepCode;
    protected String mHttpUsername;
    protected String mHttpPassword;
    protected Blog mJetpackBlog;

    protected WPTextView mSignInButton;
    protected WPTextView mCreateAccountButton;
    protected WPTextView mAddSelfHostedButton;
    protected WPTextView mProgressTextSignIn;
    protected WPTextView mForgotPassword;
    protected WPTextView mJetpackAuthLabel;
    protected ImageView mInfoButton;
    protected ImageView mInfoButtonSecondary;

    protected final EmailChecker mEmailChecker;
    protected GoogleApiClient mCredentialsClient;

    public SignInFragment() {
        mEmailChecker = new EmailChecker();
    }

    @Override
    public void onCreate(Bundle savedInstanceState) {
        super.onCreate(savedInstanceState);
        if (savedInstanceState != null) {
            mSelfHosted = savedInstanceState.getBoolean(KEY_IS_SELF_HOSTED);
        } else {
            initSmartLockForPasswords();
        }
    }

    @Override
    public View onCreateView(LayoutInflater inflater, ViewGroup container, Bundle savedInstanceState) {
        ViewGroup rootView = (ViewGroup) inflater.inflate(R.layout.signin_fragment, container, false);
        mUrlButtonLayout = (RelativeLayout) rootView.findViewById(R.id.url_button_layout);
        mTwoStepLayout = (RelativeLayout) rootView.findViewById(R.id.two_factor_layout);
        mTwoStepFooter = (LinearLayout) rootView.findViewById(R.id.two_step_footer);
        mUsernameLayout = (RelativeLayout) rootView.findViewById(R.id.nux_username_layout);
        mUsernameLayout.setOnClickListener(mOnLoginFormClickListener);
        mPasswordLayout = (RelativeLayout) rootView.findViewById(R.id.nux_password_layout);
        mPasswordLayout.setOnClickListener(mOnLoginFormClickListener);

        mUsernameEditText = (EditText) rootView.findViewById(R.id.nux_username);
        mUsernameEditText.addTextChangedListener(this);
        mUsernameEditText.setOnClickListener(mOnLoginFormClickListener);
        mPasswordEditText = (EditText) rootView.findViewById(R.id.nux_password);
        mPasswordEditText.addTextChangedListener(this);
        mPasswordEditText.setOnClickListener(mOnLoginFormClickListener);
        mJetpackAuthLabel = (WPTextView) rootView.findViewById(R.id.nux_jetpack_auth_label);
        mUrlEditText = (EditText) rootView.findViewById(R.id.nux_url);
        mSignInButton = (WPTextView) rootView.findViewById(R.id.nux_sign_in_button);
        mSignInButton.setOnClickListener(mSignInClickListener);
        mProgressBarSignIn = (RelativeLayout) rootView.findViewById(R.id.nux_sign_in_progress_bar);
        mProgressTextSignIn = (WPTextView) rootView.findViewById(R.id.nux_sign_in_progress_text);
        mCreateAccountButton = (WPTextView) rootView.findViewById(R.id.nux_create_account_button);
        mCreateAccountButton.setOnClickListener(mCreateAccountListener);
        mAddSelfHostedButton = (WPTextView) rootView.findViewById(R.id.nux_add_selfhosted_button);
        setDotComAddSelfHostedButtonText();
        mAddSelfHostedButton.setOnClickListener(new OnClickListener() {
            @Override
            public void onClick(View v) {
                toggleSignInMode();
            }
        });

        if (mSelfHosted) {
            showSelfHostedSignInForm();
        }

        mForgotPassword = (WPTextView) rootView.findViewById(R.id.forgot_password);
        mForgotPassword.setOnClickListener(mForgotPasswordListener);
        mUsernameEditText.setOnFocusChangeListener(new View.OnFocusChangeListener() {
            public void onFocusChange(View v, boolean hasFocus) {
                if (!hasFocus) {
                    autocorrectUsername();
                }
            }
        });

        mPasswordEditText.setOnEditorActionListener(mEditorAction);
        mUrlEditText.setOnEditorActionListener(mEditorAction);

        mTwoStepEditText = (EditText) rootView.findViewById(R.id.nux_two_step);
        mTwoStepEditText.addTextChangedListener(this);
        mTwoStepEditText.setOnKeyListener(new View.OnKeyListener() {
            @Override
            public boolean onKey(View v, int keyCode, KeyEvent event) {
                if ((event != null && (event.getKeyCode() == KeyEvent.KEYCODE_ENTER)) || (keyCode == EditorInfo.IME_ACTION_DONE)) {
                    if (fieldsFilled()) {
                        signIn();
                    }
                }

                return false;
            }
        });

        WPTextView twoStepFooterButton = (WPTextView) rootView.findViewById(R.id.two_step_footer_button);
        twoStepFooterButton.setText(Html.fromHtml("<u>" + getString(R.string.two_step_footer_button) + "</u>"));
        twoStepFooterButton.setOnClickListener(new OnClickListener() {
            @Override
            public void onClick(View v) {
                requestSMSTwoStepCode();
            }
        });

        mBottomButtonsLayout = (LinearLayout) rootView.findViewById(R.id.nux_bottom_buttons);
        initPasswordVisibilityButton(rootView, mPasswordEditText);
        initInfoButtons(rootView);
        moveBottomButtons();
<<<<<<< HEAD

        return rootView;
    }

    @Override
    public void onDestroyView() {
        super.onDestroyView();
=======
        initSmartLockForPasswords();
        return rootView;
    }

    private void toggleSignInMode(){
        if (mUrlButtonLayout.getVisibility() == View.VISIBLE) {
            showDotComSignInForm();
            mSelfHosted = false;
        } else {
            showSelfHostedSignInForm();
            mSelfHosted = true;
        }
    }

    private void showDotComSignInForm(){
        mUrlButtonLayout.setVisibility(View.GONE);
        setDotComAddSelfHostedButtonText();
    }

    private void setDotComAddSelfHostedButtonText() {
        if (isNotOnWordPressComVariable.get()) {
            mAddSelfHostedButton.setText(R.string.not_on_wordpress_com);
        } else {
            mAddSelfHostedButton.setText(getString(R.string.nux_add_selfhosted_blog));
        }
    }

    private void showSelfHostedSignInForm(){
        mUrlButtonLayout.setVisibility(View.VISIBLE);
        mAddSelfHostedButton.setText(getString(R.string.nux_oops_not_selfhosted_blog));
>>>>>>> a2ed45af
    }

    @Override
    public void onResume() {
        super.onResume();

        // Ensure two-step form is shown if needed
        if (!TextUtils.isEmpty(mTwoStepEditText.getText()) && mTwoStepLayout.getVisibility() == View.GONE) {
            setTwoStepAuthVisibility(true);
        }
    }

    /**
     * Hide toggle button "add self hosted / sign in with WordPress.com" and show self hosted URL
     * edit box
     */
    public void forceSelfHostedMode() {
        mUrlButtonLayout.setVisibility(View.VISIBLE);
        mAddSelfHostedButton.setVisibility(View.GONE);
        mCreateAccountButton.setVisibility(View.GONE);
        mSelfHosted = true;
    }

    protected void toggleSignInMode(){
        if (mUrlButtonLayout.getVisibility() == View.VISIBLE) {
            showDotComSignInForm();
            mSelfHosted = false;
        } else {
            showSelfHostedSignInForm();
            mSelfHosted = true;
        }
    }

    protected void showDotComSignInForm(){
        mUrlButtonLayout.setVisibility(View.GONE);
        mAddSelfHostedButton.setText(getString(R.string.nux_add_selfhosted_blog));
    }

    protected void showSelfHostedSignInForm(){
        mUrlButtonLayout.setVisibility(View.VISIBLE);
        mAddSelfHostedButton.setText(getString(R.string.nux_oops_not_selfhosted_blog));
    }

    protected boolean isSmartLockAvailable() {
        return (isAdded() && isGooglePlayServicesAvailable()) && mCredentialsClient != null && mCredentialsClient.isConnected();
    }

    protected void track(Stat stat, Map<String, Boolean> properties) {
        AnalyticsTracker.track(stat, properties);
    }

    protected void finishCurrentActivity(final List<Map<String, Object>> userBlogList) {
        if (!isAdded()) {
            return;
        }
        getActivity().runOnUiThread(new Runnable() {
            @Override
            public void run() {
                if (userBlogList != null) {
                    getActivity().setResult(Activity.RESULT_OK);
                    getActivity().finish();
                }
            }
        });
    }

    protected boolean isGooglePlayServicesAvailable() {
        return GoogleApiAvailability.getInstance().isGooglePlayServicesAvailable(getActivity()) == ConnectionResult.SUCCESS;
    }

    private void initInfoButtons(View rootView) {
        OnClickListener infoButtonListener = new OnClickListener() {
            @Override
            public void onClick(View v) {
                Intent intent = new Intent(getActivity(), HelpActivity.class);
                // Used to pass data to an eventual support service
                intent.putExtra(ENTERED_URL_KEY, EditTextUtils.getText(mUrlEditText));
                intent.putExtra(ENTERED_USERNAME_KEY, EditTextUtils.getText(mUsernameEditText));
                intent.putExtra(HelpshiftHelper.ORIGIN_KEY, Tag.ORIGIN_LOGIN_SCREEN_HELP);
                startActivity(intent);
            }
        };
        mInfoButton = (ImageView) rootView.findViewById(R.id.info_button);
        mInfoButtonSecondary = (ImageView) rootView.findViewById(R.id.info_button_secondary);
        mInfoButton.setOnClickListener(infoButtonListener);
        mInfoButtonSecondary.setOnClickListener(infoButtonListener);
    }

    private void initSmartLockForPasswords() {
        if (!isGooglePlayServicesAvailable()) {
            return;
        }

        mCredentialsClient = new GoogleApiClient.Builder(getActivity())
                .addConnectionCallbacks(this)
                .enableAutoManage(getActivity(), this)
                .addApi(Auth.CREDENTIALS_API)
                .build();
    }

    public void smartLockAutoFill() {
        // We don't want to autofill username and password fields if self hosted has been selected (pre-selected or
        // user selected).
        if (!isGooglePlayServicesAvailable() || mCredentialsClient == null || mSelfHosted) {
            return;
        }
        CredentialRequest credentialRequest = new CredentialRequest.Builder()
                .setSupportsPasswordLogin(true)
                .build();
        Auth.CredentialsApi.request(mCredentialsClient, credentialRequest).setResultCallback(
                new ResultCallback<CredentialRequestResult>() {
                    @Override
                    public void onResult(CredentialRequestResult result) {
                        Status status = result.getStatus();
                        if (status.isSuccess()) {
                            Credential credential = result.getCredential();
                            onCredentialRetrieved(credential);
                        } else {
                            if (status.getStatusCode() == CommonStatusCodes.RESOLUTION_REQUIRED) {
                                try {
                                    // Prompt the user to choose a saved credential
                                    status.startResolutionForResult(getActivity(), SignInActivity.SMART_LOCK_READ);
                                } catch (IntentSender.SendIntentException e) {
                                    AppLog.d(T.NUX, "SmartLock: Failed to send resolution for credential " +
                                            "request");
                                }
                            } else {
                                // The user must create an account or sign in manually.
                                AppLog.d(T.NUX, "SmartLock: Unsuccessful credential request.");
                            }
                        }
                    }
                });
    }

    public void onCredentialRetrieved(Credential credential) {
        AppLog.d(T.NUX, "Retrieved username from SmartLock: " + credential.getId());
        if (EditTextUtils.getText(mUsernameEditText).isEmpty() && EditTextUtils.getText(mPasswordEditText).isEmpty()) {
            track(Stat.LOGIN_AUTOFILL_CREDENTIALS_FILLED, null);
            mUsernameEditText.setText(credential.getId());
            mPasswordEditText.setText(credential.getPassword());
        }
    }

    @Override
    public void onConfigurationChanged(Configuration newConfig) {
        super.onConfigurationChanged(newConfig);
        moveBottomButtons();
    }

    @Override
    public void onConnectionFailed(ConnectionResult connectionResult) {
        AppLog.d(T.NUX, "Connection result: " + connectionResult);
    }

    @Override
    public void onConnected(Bundle bundle) {
        AppLog.d(T.NUX, "Google API client connected");
        smartLockAutoFill();
    }

    @Override
    public void onConnectionSuspended(int i) {
        AppLog.d(T.NUX, "Google API client connection suspended");
    }

    private void setSecondaryButtonVisible(boolean visible) {
        mInfoButtonSecondary.setVisibility(visible ? View.VISIBLE : View.GONE);
        mInfoButton.setVisibility(visible ? View.GONE : View.VISIBLE);
    }

    private void moveBottomButtons() {
        if (getResources().getConfiguration().orientation == Configuration.ORIENTATION_LANDSCAPE) {
            mBottomButtonsLayout.setOrientation(LinearLayout.HORIZONTAL);
            if (getResources().getInteger(R.integer.isSW600DP) == 0) {
                setSecondaryButtonVisible(true);
            } else {
                setSecondaryButtonVisible(false);
            }
        } else {
            mBottomButtonsLayout.setOrientation(LinearLayout.VERTICAL);
            setSecondaryButtonVisible(false);
        }
    }

    private final OnClickListener mOnLoginFormClickListener = new OnClickListener() {
        @Override
        public void onClick(View v) {
            // Don't change layout if we are performing a network operation
            if (mProgressBarSignIn.getVisibility() == View.VISIBLE) return;

            if (mTwoStepLayout.getVisibility() == View.VISIBLE) {
                setTwoStepAuthVisibility(false);
            }
        }
    };

    private void autocorrectUsername() {
        if (mEmailAutoCorrected) {
            return;
        }
        final String email = EditTextUtils.getText(mUsernameEditText).trim();
        // Check if the username looks like an email address
        final Pattern emailRegExPattern = Patterns.EMAIL_ADDRESS;
        Matcher matcher = emailRegExPattern.matcher(email);
        if (!matcher.find()) {
            return;
        }
        // It looks like an email address, then try to correct it
        String suggest = mEmailChecker.suggestDomainCorrection(email);
        if (suggest.compareTo(email) != 0) {
            mEmailAutoCorrected = true;
            mUsernameEditText.setText(suggest);
            mUsernameEditText.setSelection(suggest.length());
        }
    }

    private boolean isWPComLogin() {
        String selfHostedUrl = EditTextUtils.getText(mUrlEditText).trim();
        return !mSelfHosted || TextUtils.isEmpty(selfHostedUrl) || WPUrlUtils.isWordPressCom(selfHostedUrl);
    }

    private boolean isJetpackAuth() {
        return mJetpackBlog != null;
    }

    // Set blog for Jetpack auth
    public void setBlogAndCustomMessageForJetpackAuth(Blog blog, String customAuthMessage) {
        mJetpackBlog = blog;
        if(customAuthMessage != null && mJetpackAuthLabel != null) {
            mJetpackAuthLabel.setText(customAuthMessage);
        }

        if (mAddSelfHostedButton != null) {
            mJetpackAuthLabel.setVisibility(View.VISIBLE);
            mAddSelfHostedButton.setVisibility(View.GONE);
            mCreateAccountButton.setVisibility(View.GONE);
            mUsernameEditText.setText("");
        }
    }

    private final View.OnClickListener mCreateAccountListener = new View.OnClickListener() {
        @Override
        public void onClick(View v) {
            Activity activity = getActivity();
            if (activity != null) {
                ActivityLauncher.newAccountForResult(activity);
            }
        }
    };

    private String getForgotPasswordURL() {
        String baseUrl = DOT_COM_BASE_URL;
        if (!isWPComLogin()) {
            baseUrl = EditTextUtils.getText(mUrlEditText).trim();
            String lowerCaseBaseUrl = baseUrl.toLowerCase(Locale.getDefault());
            if (!lowerCaseBaseUrl.startsWith("https://") && !lowerCaseBaseUrl.startsWith("http://")) {
                baseUrl = "http://" + baseUrl;
            }
        }
        return baseUrl + FORGOT_PASSWORD_RELATIVE_URL;
    }

    private final View.OnClickListener mForgotPasswordListener = new View.OnClickListener() {
        @Override
        public void onClick(View v) {
            String forgotPasswordUrl = getForgotPasswordURL();
            AppLog.i(T.NUX, "User tapped forgot password link: " + forgotPasswordUrl);
            Intent intent = new Intent(Intent.ACTION_VIEW, Uri.parse(forgotPasswordUrl));
            startActivity(intent);
        }
    };

    protected void onDoneAction() {
        signIn();
    }

    private final TextView.OnEditorActionListener mEditorAction = new TextView.OnEditorActionListener() {
        @Override
        public boolean onEditorAction(TextView v, int actionId, KeyEvent event) {
            if (mPasswordEditText == v) {
                if (mSelfHosted) {
                    mUrlEditText.requestFocus();
                    return true;
                } else {
                    return onDoneEvent(actionId, event);
                }
            }
            return onDoneEvent(actionId, event);
        }
    };

    private void setPrimaryBlog(JSONObject jsonObject) {
        try {
            String primaryBlogId = jsonObject.getString("primary_blog");
            // Look for a visible blog with this id in the DB
            List<Map<String, Object>> blogs = WordPress.wpDB.getBlogsBy("isHidden = 0 AND blogId = " + primaryBlogId,
                    null, 1, true);
            if (blogs != null && !blogs.isEmpty()) {
                Map<String, Object> primaryBlog = blogs.get(0);
                // Ask for a refresh and select it
                refreshBlogContent(primaryBlog);
                WordPress.setCurrentBlog((Integer) primaryBlog.get("id"));
            }
        } catch (JSONException e) {
            AppLog.e(T.NUX, e);
        }
    }

    private void trackAnalyticsSignIn() {
        AnalyticsUtils.refreshMetadata();
        Map<String, Boolean> properties = new HashMap<String, Boolean>();
        properties.put("dotcom_user", isWPComLogin());
        track(Stat.SIGNED_IN, properties);
        if (!isWPComLogin()) {
            track(Stat.ADDED_SELF_HOSTED_SITE, null);
        }
    }

    protected final Callback mFetchBlogListCallback = new Callback() {
        @Override
        public void onSuccess(final List<Map<String, Object>> userBlogList) {
            if (!isAdded()) {
                return;
            }
            if (userBlogList != null) {
                if (isWPComLogin()) {
                    BlogUtils.addBlogs(userBlogList, mUsername);
                } else {
                    BlogUtils.addBlogs(userBlogList, mUsername, mPassword, mHttpUsername, mHttpPassword);
                }

                // refresh the first 5 blogs
                refreshFirstFiveBlogsContent();
            }

            trackAnalyticsSignIn();

            // get reader tags so they're available as soon as the Reader is accessed - done for
            // both wp.com and self-hosted (self-hosted = "logged out" reader) - note that this
            // uses the application context since the activity is finished immediately below
            ReaderUpdateService.startService(getActivity().getApplicationContext(),
                    EnumSet.of(UpdateTask.TAGS));

            if (isWPComLogin()) {
                //Update previous stats widgets
                StatsWidgetProvider.updateWidgetsOnLogin(getActivity().getApplicationContext());

                // Fire off a synchronous request to get the primary blog
                WordPress.getRestClientUtils().get("me", new RestRequest.Listener() {
                    @Override
                    public void onResponse(JSONObject jsonObject) {
                        // Set primary blog
                        setPrimaryBlog(jsonObject);
                        finishCurrentActivity(userBlogList);
                        String displayName = JSONUtils.getStringDecoded(jsonObject, "display_name");
                        Uri profilePicture = Uri.parse(JSONUtils.getString(jsonObject, "avatar_URL"));
                        saveCredentialsInSmartLock(mUsername, mPassword, displayName, profilePicture);
                    }
                }, null);
            } else {
                finishCurrentActivity(userBlogList);
            }
        }

        @Override
        public void onError(final int messageId, final boolean twoStepCodeRequired, final boolean httpAuthRequired,
                            final boolean erroneousSslCertificate, final String clientResponse) {
            if (!isAdded()) {
                return;
            }
            getActivity().runOnUiThread(new Runnable() {
                @Override
                public void run() {
                    if (twoStepCodeRequired) {
                        setTwoStepAuthVisibility(true);
                        endProgress();
                        return;
                    }

                    if (erroneousSslCertificate) {
                        askForSslTrust();
                        return;
                    }
                    if (httpAuthRequired) {
                        askForHttpAuthCredentials();
                        return;
                    }
                    if (messageId != 0) {
                        signInError(messageId, clientResponse);
                        return;
                    }

                    endProgress();
                }
            });

            track(Stat.LOGIN_FAILED, null);
        }
    };

    public void showAuthErrorMessage() {
        if (mJetpackAuthLabel != null) {
            mJetpackAuthLabel.setVisibility(View.VISIBLE);
            mJetpackAuthLabel.setText(getResources().getString(R.string.auth_required));
        }
    }

    private void setTwoStepAuthVisibility(boolean isVisible) {
        mTwoStepLayout.setVisibility(isVisible ? View.VISIBLE : View.GONE);
        mTwoStepFooter.setVisibility(isVisible ? View.VISIBLE : View.GONE);
        mSignInButton.setText(isVisible ? getString(R.string.verify) : getString(R.string.sign_in));
        mForgotPassword.setVisibility(isVisible ? View.GONE : View.VISIBLE);
        mBottomButtonsLayout.setVisibility(isVisible ? View.GONE : View.VISIBLE);
        mUsernameEditText.setFocusableInTouchMode(!isVisible);
        mUsernameLayout.setAlpha(isVisible ? 0.6f : 1.0f);
        mPasswordEditText.setFocusableInTouchMode(!isVisible);
        mPasswordLayout.setAlpha(isVisible ? 0.6f : 1.0f);

        if (isVisible) {
            mTwoStepEditText.requestFocus();
            mTwoStepEditText.setText("");
            showSoftKeyboard();
        } else {
            mTwoStepEditText.setText("");
            mTwoStepEditText.clearFocus();
        }
    }

    private void showSoftKeyboard() {
        if (!hasHardwareKeyboard()) {
            InputMethodManager inputMethodManager = (InputMethodManager) getActivity().getSystemService(Context.INPUT_METHOD_SERVICE);
            inputMethodManager.toggleSoftInput(InputMethodManager.SHOW_IMPLICIT, InputMethodManager.HIDE_NOT_ALWAYS);
        }
    }

    private boolean hasHardwareKeyboard() {
        return (getResources().getConfiguration().keyboard != Configuration.KEYBOARD_NOKEYS);
    }

    private void saveCredentialsInSmartLock(String username, String password, String displayName, Uri profilePicture) {
        if (!isSmartLockAvailable()) {
            return;
        }
        Credential credential = new Credential.Builder(username).setPassword(password)
                .setName(displayName).setProfilePictureUri(profilePicture).build();
        Auth.CredentialsApi.save(mCredentialsClient, credential).setResultCallback(
                new ResultCallback<Status>() {
                    @Override
                    public void onResult(Status status) {
                        if (!status.isSuccess() && status.hasResolution()) {
                            try {
                                // This prompt the user to resolve the save request
                                status.startResolutionForResult(getActivity(), SignInActivity.SMART_LOCK_SAVE);
                            } catch (IntentSender.SendIntentException e) {
                                // Could not resolve the request
                            }
                        }
                    }
                });
    }

    private void deleteCredentialsInSmartLock() {
        if (isSmartLockAvailable()) {
            return;
        }
        Credential credential = new Credential.Builder(mUsername).setPassword(mPassword).build();
        Auth.CredentialsApi.delete(mCredentialsClient, credential).setResultCallback(
                new ResultCallback<Status>() {
                    @Override
                    public void onResult(Status status) {
                        AppLog.i(T.NUX, status.isSuccess() ? "SmartLock: credentials deleted for username: " + mUsername
                                : "SmartLock: Credentials not deleted for username: " + mUsername );
                    }
                });
    }

    private void signInAndFetchBlogListWPCom() {
        LoginWPCom login = new LoginWPCom(mUsername, mPassword, mTwoStepCode, mShouldSendTwoStepSMS, mJetpackBlog);
        login.execute(new LoginAbstract.Callback() {
            @Override
            public void onSuccess() {
                configureAccountAfterSuccessfulSignIn();
            }

            @Override
            public void onError(int errorMessageId, boolean twoStepCodeRequired, boolean httpAuthRequired, boolean erroneousSslCertificate) {
                mFetchBlogListCallback.onError(errorMessageId, twoStepCodeRequired, httpAuthRequired, erroneousSslCertificate, "");
                mShouldSendTwoStepSMS = false;
                // Delete credentials only if login failed with an incorrect username/password error
                if (errorMessageId == R.string.username_or_password_incorrect) {
                    deleteCredentialsInSmartLock();
                }
            }
        });
    }

    protected void configureAccountAfterSuccessfulSignIn() {
        mShouldSendTwoStepSMS = false;

        // Finish this activity if we've authenticated to a Jetpack site
        if (isJetpackAuth() && getActivity() != null) {
            getActivity().setResult(Activity.RESULT_OK);
            getActivity().finish();
            return;
        }

        FetchBlogListWPCom fetchBlogListWPCom = new FetchBlogListWPCom();
        fetchBlogListWPCom.execute(mFetchBlogListCallback);
    }

    private void signInAndFetchBlogListWPOrg() {
        String url = EditTextUtils.getText(mUrlEditText).trim();
        FetchBlogListWPOrg fetchBlogListWPOrg = new FetchBlogListWPOrg(mUsername, mPassword, url);
        if (mHttpUsername != null && mHttpPassword != null) {
            fetchBlogListWPOrg.setHttpCredentials(mHttpUsername, mHttpPassword);
        }
        fetchBlogListWPOrg.execute(mFetchBlogListCallback);
    }

    private boolean checkNetworkConnectivity() {
        if (!NetworkUtils.isNetworkAvailable(getActivity())) {
            FragmentTransaction ft = getFragmentManager().beginTransaction();
            SignInDialogFragment nuxAlert;
            nuxAlert = SignInDialogFragment.newInstance(getString(R.string.no_network_title),
                    getString(R.string.no_network_message),
                    R.drawable.noticon_alert_big,
                    getString(R.string.cancel));
            ft.add(nuxAlert, "alert");
            ft.commitAllowingStateLoss();
            return false;
        }
        return true;
    }

    protected void signIn() {
        if (!isUserDataValid()) {
            return;
        }

        if (!checkNetworkConnectivity()) {
            return;
        }

        mUsername = EditTextUtils.getText(mUsernameEditText).trim();
        mPassword = EditTextUtils.getText(mPasswordEditText).trim();
        mTwoStepCode = EditTextUtils.getText(mTwoStepEditText).trim();
        if (isWPComLogin()) {
            AppLog.i(T.NUX, "User tries to sign in on WordPress.com with username: " + mUsername);
            startProgress(getString(R.string.connecting_wpcom));
            signInAndFetchBlogListWPCom();
        } else {
            String selfHostedUrl = EditTextUtils.getText(mUrlEditText).trim();
            AppLog.i(T.NUX, "User tries to sign in on Self Hosted: " + selfHostedUrl + " with username: " + mUsername);
            startProgress(getString(R.string.signing_in));
            signInAndFetchBlogListWPOrg();
        }
    }

    private void requestSMSTwoStepCode() {
        if (!isAdded()) return;

        ToastUtils.showToast(getActivity(), R.string.two_step_sms_sent);
        mTwoStepEditText.setText("");
        mShouldSendTwoStepSMS = true;

        signIn();
    }

    private final OnClickListener mSignInClickListener = new OnClickListener() {
        @Override
        public void onClick(View v) {
            signIn();
        }
    };

    @Override
    public void afterTextChanged(Editable s) {
    }

    @Override
    public void beforeTextChanged(CharSequence s, int start, int count, int after) {
    }

    @Override
    public void onTextChanged(CharSequence s, int start, int before, int count) {
        if (fieldsFilled()) {
            mSignInButton.setEnabled(true);
        } else {
            mSignInButton.setEnabled(false);
        }
        mPasswordEditText.setError(null);
        mUsernameEditText.setError(null);
        mTwoStepEditText.setError(null);
    }

    private boolean fieldsFilled() {
        return EditTextUtils.getText(mUsernameEditText).trim().length() > 0
               && (mPasswordLayout.getVisibility() == View.GONE || EditTextUtils.getText(mPasswordEditText).trim().length() > 0)
               && (mTwoStepLayout.getVisibility() == View.GONE || EditTextUtils.getText(mTwoStepEditText).trim().length() > 0);
    }

    protected boolean isUserDataValid() {
        final String username = EditTextUtils.getText(mUsernameEditText).trim();
        final String password = EditTextUtils.getText(mPasswordEditText).trim();
        boolean retValue = true;

        if (password.equals("")) {
            mPasswordEditText.setError(getString(R.string.required_field));
            mPasswordEditText.requestFocus();
            retValue = false;
        }

        if (username.equals("")) {
            mUsernameEditText.setError(getString(R.string.required_field));
            mUsernameEditText.requestFocus();
            retValue = false;
        }

        return retValue;
    }

    private void showPasswordError(int messageId) {
        mPasswordEditText.setError(getString(messageId));
        mPasswordEditText.requestFocus();
    }

    private void showUsernameError(int messageId) {
        mUsernameEditText.setError(getString(messageId));
        mUsernameEditText.requestFocus();
    }

    private void showUrlError(int messageId) {
        mUrlEditText.setError(getString(messageId));
        mUrlEditText.requestFocus();
    }

    private void showTwoStepCodeError(int messageId) {
        mTwoStepEditText.setError(getString(messageId));
        mTwoStepEditText.requestFocus();
    }

    protected boolean specificShowError(int messageId) {
        switch (getErrorType(messageId)) {
            case USERNAME:
            case PASSWORD:
                showPasswordError(messageId);
                showUsernameError(messageId);
                return true;
            default:
                return false;
        }
    }

    public void signInDotComUser(String username, String password) {
        if (username != null && password != null) {
            mUsernameEditText.setText(username);
            mPasswordEditText.setText(password);
            signIn();
        }
    }

    protected void startProgress(String message) {
        mProgressBarSignIn.setVisibility(View.VISIBLE);
        mProgressTextSignIn.setVisibility(View.VISIBLE);
        mSignInButton.setVisibility(View.GONE);
        mProgressBarSignIn.setEnabled(false);
        mProgressTextSignIn.setText(message);
        mUsernameEditText.setEnabled(false);
        mPasswordEditText.setEnabled(false);
        mTwoStepEditText.setEnabled(false);
        mUrlEditText.setEnabled(false);
        mAddSelfHostedButton.setEnabled(false);
        mCreateAccountButton.setEnabled(false);
        mForgotPassword.setEnabled(false);
    }

    protected void endProgress() {
        mProgressBarSignIn.setVisibility(View.GONE);
        mProgressTextSignIn.setVisibility(View.GONE);
        mSignInButton.setVisibility(View.VISIBLE);
        mUsernameEditText.setEnabled(true);
        mPasswordEditText.setEnabled(true);
        mTwoStepEditText.setEnabled(true);
        mUrlEditText.setEnabled(true);
        mAddSelfHostedButton.setEnabled(true);
        mCreateAccountButton.setEnabled(true);
        mForgotPassword.setEnabled(true);
    }

    public void askForSslTrust() {
        SelfSignedSSLCertsManager.askForSslTrust(getActivity(), new GenericCallback<Void>() {
            @Override
            public void callback(Void aVoid) {
                // Try to signin again
                signIn();
            }
        });
        endProgress();
    }

    private void askForHttpAuthCredentials() {
        // Prompt for http credentials
        AlertDialog.Builder alert = new AlertDialog.Builder(getActivity());
        alert.setTitle(R.string.http_authorization_required);

        View httpAuth = getActivity().getLayoutInflater().inflate(R.layout.alert_http_auth, null);
        final EditText usernameEditText = (EditText) httpAuth.findViewById(R.id.http_username);
        final EditText passwordEditText = (EditText) httpAuth.findViewById(R.id.http_password);
        alert.setView(httpAuth);
        alert.setPositiveButton(R.string.sign_in, new DialogInterface.OnClickListener() {
            public void onClick(DialogInterface dialog, int whichButton) {
                mHttpUsername = EditTextUtils.getText(usernameEditText);
                mHttpPassword = EditTextUtils.getText(passwordEditText);
                signIn();
            }
        });

        alert.setNegativeButton(R.string.cancel, new DialogInterface.OnClickListener() {
            public void onClick(DialogInterface dialog, int whichButton) {
                // Canceled.
            }
        });

        alert.show();
        endProgress();
    }

    protected void showInvalidUsernameOrPasswordDialog() {
        // Show a dialog
        FragmentTransaction ft = getFragmentManager().beginTransaction();
        SignInDialogFragment nuxAlert;
        // create a 3 buttons dialog ("Contact us", "Forget your password?" and "Cancel")
        nuxAlert = SignInDialogFragment.newInstance(getString(org.wordpress.android.R.string.nux_cannot_log_in),
                getString(org.wordpress.android.R.string.username_or_password_incorrect),
                org.wordpress.android.R.drawable.noticon_alert_big, 3, getString(
                        org.wordpress.android.R.string.cancel), getString(
                        org.wordpress.android.R.string.forgot_password), getString(
                        org.wordpress.android.R.string.contact_us), SignInDialogFragment.ACTION_OPEN_URL,
                SignInDialogFragment.ACTION_OPEN_SUPPORT_CHAT);

        // Put entered url and entered username args, that could help our support team
        Bundle bundle = nuxAlert.getArguments();
        bundle.putString(SignInDialogFragment.ARG_OPEN_URL_PARAM, getForgotPasswordURL());
        bundle.putString(ENTERED_URL_KEY, EditTextUtils.getText(mUrlEditText));
        bundle.putString(ENTERED_USERNAME_KEY, EditTextUtils.getText(mUsernameEditText));
        nuxAlert.setArguments(bundle);
        ft.add(nuxAlert, "alert");
        ft.commitAllowingStateLoss();
    }

    protected void handleInvalidUsernameOrPassword(int messageId) {
        mErroneousLogInCount += 1;
        if (mErroneousLogInCount >= WPCOM_ERRONEOUS_LOGIN_THRESHOLD) {
            // Clear previous errors
            mPasswordEditText.setError(null);
            mUsernameEditText.setError(null);
            showInvalidUsernameOrPasswordDialog();
        } else {
            showPasswordError(messageId);
            showUsernameError(messageId);
        }
        endProgress();
    }

    protected void signInError(int messageId, String clientResponse) {
        FragmentTransaction ft = getFragmentManager().beginTransaction();
        SignInDialogFragment nuxAlert;
        if (messageId == org.wordpress.android.R.string.username_or_password_incorrect) {
            handleInvalidUsernameOrPassword(messageId);
            return;
        } else if (messageId == R.string.invalid_verification_code) {
            endProgress();
            showTwoStepCodeError(messageId);
            return;
        } else if (messageId == org.wordpress.android.R.string.invalid_site_url_message) {
            showUrlError(messageId);
            endProgress();
            return;
        } else {
            AppLog.e(T.NUX, "Server response: " + clientResponse);
            nuxAlert = SignInDialogFragment.newInstance(getString(org.wordpress.android.R.string.nux_cannot_log_in),
                    getString(messageId), R.drawable.noticon_alert_big, 3,
                    getString(R.string.cancel), getString(R.string.contact_us), getString(R.string.reader_title_applog),
                    SignInDialogFragment.ACTION_OPEN_SUPPORT_CHAT,
                    SignInDialogFragment.ACTION_OPEN_APPLICATION_LOG);
        }
        ft.add(nuxAlert, "alert");
        ft.commitAllowingStateLoss();
        endProgress();
    }

    private void refreshBlogContent(Map<String, Object> blogMap) {
        String blogId = blogMap.get("blogId").toString();
        String xmlRpcUrl = blogMap.get("url").toString();
        int intBlogId = StringUtils.stringToInt(blogId, -1);
        if (intBlogId == -1) {
            AppLog.e(T.NUX, "Can't refresh blog content - invalid blogId: " + blogId);
            return;
        }
        int blogLocalId = WordPress.wpDB.getLocalTableBlogIdForRemoteBlogIdAndXmlRpcUrl(intBlogId, xmlRpcUrl);
        Blog firstBlog = WordPress.wpDB.instantiateBlogByLocalId(blogLocalId);
        new ApiHelper.RefreshBlogContentTask(firstBlog, null).executeOnExecutor(AsyncTask.THREAD_POOL_EXECUTOR, false);
    }

    /**
     * Get the first five blogs and call RefreshBlogContentTask. First blog will be autoselected when user login.
     * Also when a user add a new self hosted blog, userBlogList contains only one element.
     * We don't want to refresh the whole list because it can be huge and each blog is refreshed when
     * user selects it.
     */
    private void refreshFirstFiveBlogsContent() {
        List<Map<String, Object>> visibleBlogs = WordPress.wpDB.getBlogsBy("isHidden = 0", null, 5, true);
        if (visibleBlogs != null && !visibleBlogs.isEmpty()) {
            int numberOfBlogsBeingRefreshed = Math.min(5, visibleBlogs.size());
            for (int i = 0; i < numberOfBlogsBeingRefreshed; i++) {
                Map<String, Object> currentBlog = visibleBlogs.get(i);
                refreshBlogContent(currentBlog);
            }
        }
    }

    @Override
    public void onSaveInstanceState(Bundle outState) {
        super.onSaveInstanceState(outState);
        outState.putBoolean(KEY_IS_SELF_HOSTED, mSelfHosted);
    }
}<|MERGE_RESOLUTION|>--- conflicted
+++ resolved
@@ -88,11 +88,8 @@
 
 public class SignInFragment extends AbstractFragment implements TextWatcher, ConnectionCallbacks,
         OnConnectionFailedListener {
-<<<<<<< HEAD
     public static final String TAG = "sign_in_fragment_tag";
-=======
     private static LiveVariable<Boolean> isNotOnWordPressComVariable = Optimizely.booleanForKey("isNotOnWordPressCom", false);
->>>>>>> a2ed45af
     private static final String DOT_COM_BASE_URL = "https://wordpress.com";
     private static final String FORGOT_PASSWORD_RELATIVE_URL = "/wp-login.php?action=lostpassword";
     private static final int WPCOM_ERRONEOUS_LOGIN_THRESHOLD = 3;
@@ -230,7 +227,6 @@
         initPasswordVisibilityButton(rootView, mPasswordEditText);
         initInfoButtons(rootView);
         moveBottomButtons();
-<<<<<<< HEAD
 
         return rootView;
     }
@@ -238,24 +234,16 @@
     @Override
     public void onDestroyView() {
         super.onDestroyView();
-=======
-        initSmartLockForPasswords();
-        return rootView;
-    }
-
-    private void toggleSignInMode(){
-        if (mUrlButtonLayout.getVisibility() == View.VISIBLE) {
-            showDotComSignInForm();
-            mSelfHosted = false;
-        } else {
-            showSelfHostedSignInForm();
-            mSelfHosted = true;
-        }
-    }
-
-    private void showDotComSignInForm(){
-        mUrlButtonLayout.setVisibility(View.GONE);
-        setDotComAddSelfHostedButtonText();
+    }
+
+    @Override
+    public void onResume() {
+        super.onResume();
+
+        // Ensure two-step form is shown if needed
+        if (!TextUtils.isEmpty(mTwoStepEditText.getText()) && mTwoStepLayout.getVisibility() == View.GONE) {
+            setTwoStepAuthVisibility(true);
+        }
     }
 
     private void setDotComAddSelfHostedButtonText() {
@@ -263,22 +251,6 @@
             mAddSelfHostedButton.setText(R.string.not_on_wordpress_com);
         } else {
             mAddSelfHostedButton.setText(getString(R.string.nux_add_selfhosted_blog));
-        }
-    }
-
-    private void showSelfHostedSignInForm(){
-        mUrlButtonLayout.setVisibility(View.VISIBLE);
-        mAddSelfHostedButton.setText(getString(R.string.nux_oops_not_selfhosted_blog));
->>>>>>> a2ed45af
-    }
-
-    @Override
-    public void onResume() {
-        super.onResume();
-
-        // Ensure two-step form is shown if needed
-        if (!TextUtils.isEmpty(mTwoStepEditText.getText()) && mTwoStepLayout.getVisibility() == View.GONE) {
-            setTwoStepAuthVisibility(true);
         }
     }
 
@@ -305,7 +277,7 @@
 
     protected void showDotComSignInForm(){
         mUrlButtonLayout.setVisibility(View.GONE);
-        mAddSelfHostedButton.setText(getString(R.string.nux_add_selfhosted_blog));
+        setDotComAddSelfHostedButtonText();
     }
 
     protected void showSelfHostedSignInForm(){
