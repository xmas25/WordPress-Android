--- conflicted
+++ resolved
@@ -1224,24 +1224,18 @@
                 horizontalOffset = focusPointSize
                 verticalOffset = -focusPointSize / 2
             }
-<<<<<<< HEAD
             activeTutorialPrompt!!.task == CHECK_STATS || activeTutorialPrompt!!.task == CREATE_NEW_PAGE -> {
                 horizontalOffset = -focusPointSize / 4
                 verticalOffset = -focusPointSize / 4
+            }
+            activeTutorialPrompt!!.task == VIEW_SITE -> { // focus point might be hidden behind FAB
+                horizontalOffset = (focusPointSize / 0.5).toInt()
+                verticalOffset = (quickStartTarget.height - focusPointSize) / 2
             }
             else -> {
                 horizontalOffset = resources.getDimensionPixelOffset(
                         R.dimen.quick_start_focus_point_my_site_right_offset
                 )
-=======
-            activeTutorialPrompt!!.task == VIEW_SITE -> { // focus point might be hidden behind FAB
-                horizontalOffset = (focusPointSize / 0.5).toInt()
-                verticalOffset = (quickStartTarget.height - focusPointSize) / 2
-            }
-            else -> {
-                horizontalOffset =
-                        resources.getDimensionPixelOffset(R.dimen.quick_start_focus_point_my_site_right_offset)
->>>>>>> f331f2b6
                 verticalOffset = (quickStartTarget.height - focusPointSize) / 2
             }
         }
