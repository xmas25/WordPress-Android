package org.wordpress.android.ui.main

import android.app.Activity
import android.content.Intent
import android.graphics.Paint.STRIKE_THRU_TEXT_FLAG
import android.net.Uri
import android.os.Bundle
import android.os.Handler
import android.text.TextUtils
import android.view.LayoutInflater
import android.view.Menu
import android.view.MenuInflater
import android.view.MenuItem
import android.view.View
import android.view.ViewGroup
import android.widget.ImageView
import androidx.appcompat.app.AppCompatActivity
import androidx.appcompat.widget.PopupMenu
import androidx.appcompat.widget.TooltipCompat
import androidx.core.text.HtmlCompat
import androidx.fragment.app.Fragment
import com.google.android.material.appbar.AppBarLayout
import com.google.android.material.snackbar.Snackbar
import com.wordpress.stories.compose.frame.FrameSaveNotifier.Companion.buildSnackbarErrorMessage
import com.wordpress.stories.compose.frame.FrameSaveNotifier.Companion.getNotificationIdForError
import com.wordpress.stories.compose.frame.StorySaveEvents.Companion.allErrorsInResult
import com.wordpress.stories.compose.frame.StorySaveEvents.StorySaveProcessStart
import com.wordpress.stories.compose.frame.StorySaveEvents.StorySaveResult
import com.wordpress.stories.compose.story.StoryRepository.getStoryAtIndex
import com.wordpress.stories.util.KEY_STORY_SAVE_RESULT
import com.yalantis.ucrop.UCrop
import com.yalantis.ucrop.UCrop.Options
import com.yalantis.ucrop.UCropActivity
import kotlinx.android.synthetic.main.me_action_layout.*
import kotlinx.android.synthetic.main.my_site_fragment.*
import org.greenrobot.eventbus.EventBus
import org.greenrobot.eventbus.Subscribe
import org.greenrobot.eventbus.ThreadMode
import org.wordpress.android.R
import org.wordpress.android.R.attr
import org.wordpress.android.R.string
import org.wordpress.android.WordPress
import org.wordpress.android.analytics.AnalyticsTracker
import org.wordpress.android.analytics.AnalyticsTracker.Stat.DOMAIN_CREDIT_PROMPT_SHOWN
import org.wordpress.android.analytics.AnalyticsTracker.Stat.DOMAIN_CREDIT_REDEMPTION_SUCCESS
import org.wordpress.android.analytics.AnalyticsTracker.Stat.DOMAIN_CREDIT_REDEMPTION_TAPPED
import org.wordpress.android.analytics.AnalyticsTracker.Stat.MY_SITE_ICON_CROPPED
import org.wordpress.android.analytics.AnalyticsTracker.Stat.MY_SITE_ICON_GALLERY_PICKED
import org.wordpress.android.analytics.AnalyticsTracker.Stat.MY_SITE_ICON_REMOVED
import org.wordpress.android.analytics.AnalyticsTracker.Stat.MY_SITE_ICON_SHOT_NEW
import org.wordpress.android.analytics.AnalyticsTracker.Stat.MY_SITE_ICON_TAPPED
import org.wordpress.android.analytics.AnalyticsTracker.Stat.MY_SITE_ICON_UPLOADED
import org.wordpress.android.analytics.AnalyticsTracker.Stat.MY_SITE_ICON_UPLOAD_UNSUCCESSFUL
import org.wordpress.android.analytics.AnalyticsTracker.Stat.QUICK_ACTION_MEDIA_TAPPED
import org.wordpress.android.analytics.AnalyticsTracker.Stat.QUICK_ACTION_PAGES_TAPPED
import org.wordpress.android.analytics.AnalyticsTracker.Stat.QUICK_ACTION_POSTS_TAPPED
import org.wordpress.android.analytics.AnalyticsTracker.Stat.QUICK_ACTION_STATS_TAPPED
import org.wordpress.android.analytics.AnalyticsTracker.Stat.QUICK_START_MIGRATION_DIALOG_POSITIVE_TAPPED
import org.wordpress.android.analytics.AnalyticsTracker.Stat.QUICK_START_MIGRATION_DIALOG_VIEWED
import org.wordpress.android.analytics.AnalyticsTracker.Stat.QUICK_START_REMOVE_DIALOG_NEGATIVE_TAPPED
import org.wordpress.android.analytics.AnalyticsTracker.Stat.QUICK_START_REMOVE_DIALOG_POSITIVE_TAPPED
import org.wordpress.android.analytics.AnalyticsTracker.Stat.QUICK_START_REQUEST_DIALOG_NEGATIVE_TAPPED
import org.wordpress.android.analytics.AnalyticsTracker.Stat.QUICK_START_REQUEST_DIALOG_NEUTRAL_TAPPED
import org.wordpress.android.analytics.AnalyticsTracker.Stat.QUICK_START_REQUEST_DIALOG_POSITIVE_TAPPED
import org.wordpress.android.analytics.AnalyticsTracker.Stat.QUICK_START_TASK_DIALOG_NEGATIVE_TAPPED
import org.wordpress.android.analytics.AnalyticsTracker.Stat.QUICK_START_TASK_DIALOG_POSITIVE_TAPPED
import org.wordpress.android.analytics.AnalyticsTracker.Stat.QUICK_START_TASK_DIALOG_VIEWED
import org.wordpress.android.analytics.AnalyticsTracker.Stat.STORY_SAVE_ERROR_SNACKBAR_MANAGE_TAPPED
import org.wordpress.android.fluxc.Dispatcher
import org.wordpress.android.fluxc.generated.SiteActionBuilder
import org.wordpress.android.fluxc.model.MediaModel
import org.wordpress.android.fluxc.model.SiteModel
import org.wordpress.android.fluxc.store.AccountStore
import org.wordpress.android.fluxc.store.MediaStore
import org.wordpress.android.fluxc.store.QuickStartStore
import org.wordpress.android.fluxc.store.QuickStartStore.QuickStartTask
import org.wordpress.android.fluxc.store.QuickStartStore.QuickStartTask.CHECK_STATS
import org.wordpress.android.fluxc.store.QuickStartStore.QuickStartTask.CHOOSE_THEME
import org.wordpress.android.fluxc.store.QuickStartStore.QuickStartTask.CREATE_NEW_PAGE
import org.wordpress.android.fluxc.store.QuickStartStore.QuickStartTask.CREATE_SITE
import org.wordpress.android.fluxc.store.QuickStartStore.QuickStartTask.CUSTOMIZE_SITE
import org.wordpress.android.fluxc.store.QuickStartStore.QuickStartTask.ENABLE_POST_SHARING
import org.wordpress.android.fluxc.store.QuickStartStore.QuickStartTask.EXPLORE_PLANS
import org.wordpress.android.fluxc.store.QuickStartStore.QuickStartTask.UPDATE_SITE_TITLE
import org.wordpress.android.fluxc.store.QuickStartStore.QuickStartTask.UPLOAD_SITE_ICON
import org.wordpress.android.fluxc.store.QuickStartStore.QuickStartTask.VIEW_SITE
import org.wordpress.android.fluxc.store.QuickStartStore.QuickStartTaskType
import org.wordpress.android.fluxc.store.QuickStartStore.QuickStartTaskType.CUSTOMIZE
import org.wordpress.android.fluxc.store.QuickStartStore.QuickStartTaskType.GROW
import org.wordpress.android.fluxc.store.QuickStartStore.QuickStartTaskType.UNKNOWN
import org.wordpress.android.fluxc.store.SiteStore.OnPlansFetched
import org.wordpress.android.login.LoginMode.JETPACK_STATS
import org.wordpress.android.ui.ActivityLauncher
import org.wordpress.android.ui.FullScreenDialogFragment
import org.wordpress.android.ui.FullScreenDialogFragment.Builder
import org.wordpress.android.ui.FullScreenDialogFragment.OnConfirmListener
import org.wordpress.android.ui.FullScreenDialogFragment.OnDismissListener
import org.wordpress.android.ui.PagePostCreationSourcesDetail.STORY_FROM_MY_SITE
import org.wordpress.android.ui.RequestCodes
import org.wordpress.android.ui.TextInputDialogFragment
import org.wordpress.android.ui.accounts.LoginActivity
import org.wordpress.android.ui.comments.CommentsListFragment.CommentStatusCriteria.ALL
import org.wordpress.android.ui.domains.DomainRegistrationActivity.DomainRegistrationPurpose.CTA_DOMAIN_CREDIT_REDEMPTION
import org.wordpress.android.ui.domains.DomainRegistrationResultFragment
import org.wordpress.android.ui.main.WPMainActivity.OnScrollToTopListener
import org.wordpress.android.ui.main.utils.MeGravatarLoader
import org.wordpress.android.ui.mysite.SelectedSiteRepository
import org.wordpress.android.ui.photopicker.MediaPickerConstants
import org.wordpress.android.ui.photopicker.MediaPickerLauncher
import org.wordpress.android.ui.photopicker.PhotoPickerActivity.PhotoPickerMediaSource
import org.wordpress.android.ui.photopicker.PhotoPickerActivity.PhotoPickerMediaSource.ANDROID_CAMERA
import org.wordpress.android.ui.plans.isDomainCreditAvailable
import org.wordpress.android.ui.plugins.PluginUtils
import org.wordpress.android.ui.posts.BasicFragmentDialog
import org.wordpress.android.ui.posts.BasicFragmentDialog.BasicDialogNegativeClickInterface
import org.wordpress.android.ui.posts.BasicFragmentDialog.BasicDialogOnDismissByOutsideTouchInterface
import org.wordpress.android.ui.posts.BasicFragmentDialog.BasicDialogPositiveClickInterface
import org.wordpress.android.ui.posts.PromoDialog
import org.wordpress.android.ui.posts.PromoDialog.PromoDialogClickInterface
import org.wordpress.android.ui.prefs.AppPrefs
import org.wordpress.android.ui.quickstart.QuickStartEvent
import org.wordpress.android.ui.quickstart.QuickStartFullScreenDialogFragment
import org.wordpress.android.ui.quickstart.QuickStartMySitePrompts
import org.wordpress.android.ui.quickstart.QuickStartMySitePrompts.Companion.getPromptDetailsForTask
import org.wordpress.android.ui.quickstart.QuickStartMySitePrompts.Companion.isTargetingBottomNavBar
import org.wordpress.android.ui.quickstart.QuickStartNoticeDetails
import org.wordpress.android.ui.stories.StoriesMediaPickerResultHandler
import org.wordpress.android.ui.stories.StoriesTrackerHelper
import org.wordpress.android.ui.stories.StoryComposerActivity
import org.wordpress.android.ui.themes.ThemeBrowserUtils
import org.wordpress.android.ui.uploads.UploadService
import org.wordpress.android.ui.uploads.UploadService.UploadErrorEvent
import org.wordpress.android.ui.uploads.UploadService.UploadMediaSuccessEvent
import org.wordpress.android.ui.uploads.UploadUtilsWrapper
import org.wordpress.android.ui.utils.UiHelpers
import org.wordpress.android.util.AccessibilityUtils.getSnackbarDuration
import org.wordpress.android.util.AppLog
import org.wordpress.android.util.AppLog.T.DOMAIN_REGISTRATION
import org.wordpress.android.util.AppLog.T.EDITOR
import org.wordpress.android.util.AppLog.T.MAIN
import org.wordpress.android.util.AppLog.T.UTILS
import org.wordpress.android.util.DateTimeUtils
import org.wordpress.android.util.DisplayUtils
import org.wordpress.android.util.FluxCUtils
import org.wordpress.android.util.MediaUtils
import org.wordpress.android.util.NetworkUtils
import org.wordpress.android.util.PhotonUtils
import org.wordpress.android.util.PhotonUtils.Quality.HIGH
import org.wordpress.android.util.QuickStartUtils.Companion.addQuickStartFocusPointAboveTheView
import org.wordpress.android.util.QuickStartUtils.Companion.completeTaskAndRemindNextOne
import org.wordpress.android.util.QuickStartUtils.Companion.getNextUncompletedQuickStartTask
import org.wordpress.android.util.QuickStartUtils.Companion.isQuickStartInProgress
import org.wordpress.android.util.QuickStartUtils.Companion.removeQuickStartFocusPoint
import org.wordpress.android.util.QuickStartUtils.Companion.stylizeQuickStartPrompt
import org.wordpress.android.util.ScanFeatureConfig
import org.wordpress.android.util.SiteUtils
import org.wordpress.android.util.ToastUtils
import org.wordpress.android.util.ToastUtils.Duration.SHORT
import org.wordpress.android.util.WPMediaUtils
import org.wordpress.android.util.analytics.AnalyticsUtils
import org.wordpress.android.util.config.ConsolidatedMediaPickerFeatureConfig
import org.wordpress.android.util.getColorFromAttribute
import org.wordpress.android.util.image.ImageManager
import org.wordpress.android.util.image.ImageType.BLAVATAR
import org.wordpress.android.util.image.ImageType.USER
import org.wordpress.android.util.requestEmailValidation
import org.wordpress.android.util.setVisible
import org.wordpress.android.widgets.WPDialogSnackbar
import org.wordpress.android.widgets.WPSnackbar
import java.io.File
import java.util.GregorianCalendar
import java.util.TimeZone
import javax.inject.Inject

class MySiteFragment : Fragment(),
        OnScrollToTopListener,
        BasicDialogPositiveClickInterface,
        BasicDialogNegativeClickInterface,
        BasicDialogOnDismissByOutsideTouchInterface,
        PromoDialogClickInterface,
        OnConfirmListener,
        OnDismissListener,
        TextInputDialogFragment.Callback {
    private var activeTutorialPrompt: QuickStartMySitePrompts? = null
    private val quickStartSnackBarHandler = Handler()
    private var blavatarSz = 0
    private var isDomainCreditAvailable = false
    private var isDomainCreditChecked = false

    @Inject lateinit var accountStore: AccountStore
    @Inject lateinit var dispatcher: Dispatcher
    @Inject lateinit var mediaStore: MediaStore
    @Inject lateinit var quickStartStore: QuickStartStore
    @Inject lateinit var imageManager: ImageManager
    @Inject lateinit var uploadUtilsWrapper: UploadUtilsWrapper
    @Inject lateinit var meGravatarLoader: MeGravatarLoader
    @Inject lateinit var storiesTrackerHelper: StoriesTrackerHelper
    @Inject lateinit var mediaPickerLauncher: MediaPickerLauncher
    @Inject lateinit var storiesMediaPickerResultHandler: StoriesMediaPickerResultHandler
    @Inject lateinit var consolidatedMediaPickerFeatureConfig: ConsolidatedMediaPickerFeatureConfig
    @Inject lateinit var scanFeatureConfig: ScanFeatureConfig
    @Inject lateinit var selectedSiteRepository: SelectedSiteRepository
<<<<<<< HEAD
    @Inject lateinit var themeBrowserUtils: ThemeBrowserUtils
=======
    @Inject lateinit var uiHelpers: UiHelpers
>>>>>>> 697aa23d

    private val selectedSite: SiteModel?
        get() {
            return selectedSiteRepository.getSelectedSite()
        }

    override fun onCreate(savedInstanceState: Bundle?) {
        super.onCreate(savedInstanceState)
        setHasOptionsMenu(true)
        (requireActivity().application as WordPress).component().inject(this)
        if (savedInstanceState != null) {
            activeTutorialPrompt = savedInstanceState
                    .getSerializable(QuickStartMySitePrompts.KEY) as? QuickStartMySitePrompts
            isDomainCreditAvailable = savedInstanceState.getBoolean(
                    KEY_IS_DOMAIN_CREDIT_AVAILABLE,
                    false
            )
            isDomainCreditChecked = savedInstanceState.getBoolean(
                    KEY_DOMAIN_CREDIT_CHECKED,
                    false
            )
        }
    }

    override fun onDestroy() {
        selectedSiteRepository.clear()
        super.onDestroy()
    }

    override fun onResume() {
        super.onResume()
        updateSiteSettingsIfNecessary()

        // Site details may have changed (e.g. via Settings and returning to this Fragment) so update the UI
        refreshSelectedSiteDetails(selectedSite)
        selectedSite?.let { site ->
            updateScanMenuVisibility()

            val isNotAdmin = !site.hasCapabilityManageOptions
            val isSelfHostedWithoutJetpack = !SiteUtils.isAccessedViaWPComRest(
                    site
            ) && !site.isJetpackConnected
            if (isNotAdmin || isSelfHostedWithoutJetpack || site.isWpForTeamsSite) {
                row_activity_log.visibility = View.GONE
            } else {
                row_activity_log.visibility = View.VISIBLE
            }

            site_info_container.title.isClickable = SiteUtils.isAccessedViaWPComRest(site)
        }
        updateQuickStartContainer()
        if (!AppPrefs.hasQuickStartMigrationDialogShown() && isQuickStartInProgress(quickStartStore)) {
            showQuickStartDialogMigration()
        }
        showQuickStartNoticeIfNecessary()
    }

    private fun updateScanMenuVisibility() {
        row_scan.setVisible(scanFeatureConfig.isEnabled())
    }

    private fun showQuickStartNoticeIfNecessary() {
        if (!isQuickStartInProgress(quickStartStore) || !AppPrefs.isQuickStartNoticeRequired()) {
            return
        }
        val taskToPrompt = getNextUncompletedQuickStartTask(
                quickStartStore,
                AppPrefs.getSelectedSite().toLong(), CUSTOMIZE
        ) // CUSTOMIZE is default type
        if (taskToPrompt != null) {
            quickStartSnackBarHandler.removeCallbacksAndMessages(null)
            quickStartSnackBarHandler.postDelayed({
                if (!isAdded || view == null || activity !is WPMainActivity) {
                    return@postDelayed
                }
                val noticeDetails = QuickStartNoticeDetails.getNoticeForTask(taskToPrompt) ?: return@postDelayed
                val noticeTitle = getString(noticeDetails.titleResId)
                val noticeMessage = getString(noticeDetails.messageResId)
                val quickStartNoticeSnackBar = WPDialogSnackbar.make(
                        requireActivity().findViewById(R.id.coordinator),
                        noticeMessage,
                        resources.getInteger(R.integer.quick_start_snackbar_duration_ms)
                )
                quickStartNoticeSnackBar.setTitle(noticeTitle)
                quickStartNoticeSnackBar.setPositiveButton(
                        getString(R.string.quick_start_button_positive)
                ) {
                    AnalyticsTracker.track(QUICK_START_TASK_DIALOG_POSITIVE_TAPPED)
                    activeTutorialPrompt = getPromptDetailsForTask(taskToPrompt)
                    showActiveQuickStartTutorial()
                }
                quickStartNoticeSnackBar
                        .setNegativeButton(
                                getString(R.string.quick_start_button_negative)
                        ) {
                            AppPrefs.setLastSkippedQuickStartTask(taskToPrompt)
                            AnalyticsTracker.track(
                                    QUICK_START_TASK_DIALOG_NEGATIVE_TAPPED
                            )
                        }
                (requireActivity() as WPMainActivity).showQuickStartSnackBar(quickStartNoticeSnackBar)
                AnalyticsTracker.track(QUICK_START_TASK_DIALOG_VIEWED)
                AppPrefs.setQuickStartNoticeRequired(false)
            }, AUTO_QUICK_START_SNACKBAR_DELAY_MS.toLong())
        }
    }

    override fun onSaveInstanceState(outState: Bundle) {
        super.onSaveInstanceState(outState)
        outState.putSerializable(QuickStartMySitePrompts.KEY, activeTutorialPrompt)
        outState.putBoolean(KEY_IS_DOMAIN_CREDIT_AVAILABLE, isDomainCreditAvailable)
        outState.putBoolean(KEY_DOMAIN_CREDIT_CHECKED, isDomainCreditChecked)
    }

    private fun updateSiteSettingsIfNecessary() {
        selectedSiteRepository.updateSiteSettingsIfNecessary()
    }

    override fun onPause() {
        super.onPause()
        clearActiveQuickStart()
    }

    override fun onCreateView(
        inflater: LayoutInflater,
        container: ViewGroup?,
        savedInstanceState: Bundle?
    ): View? {
        val rootView = inflater.inflate(R.layout.my_site_fragment, container, false) as ViewGroup
        blavatarSz = resources.getDimensionPixelSize(R.dimen.blavatar_sz_small)
        return rootView
    }

    private fun setupClickListeners() {
        site_info_container.title.setOnClickListener {
            completeQuickStarTask(UPDATE_SITE_TITLE)
            showTitleChangerDialog()
        }
        site_info_container.subtitle.setOnClickListener { viewSite() }
        switch_site.setOnClickListener { showSitePicker() }
        row_view_site.setOnClickListener { viewSite() }
        my_site_register_domain_cta.setOnClickListener { registerDomain() }
        quick_action_stats_button.setOnClickListener {
            AnalyticsTracker.track(QUICK_ACTION_STATS_TAPPED)
            viewStats()
        }
        row_stats.setOnClickListener { viewStats() }
        my_site_blavatar.setOnClickListener { updateBlavatar() }
        row_plan.setOnClickListener {
            completeQuickStarTask(EXPLORE_PLANS)
            ActivityLauncher.viewBlogPlans(activity, selectedSite)
        }
        row_jetpack_settings.setOnClickListener { ActivityLauncher.viewJetpackSecuritySettings(activity, selectedSite) }
        quick_action_posts_button.setOnClickListener {
            AnalyticsTracker.track(QUICK_ACTION_POSTS_TAPPED)
            viewPosts()
        }
        row_blog_posts.setOnClickListener { viewPosts() }
        quick_action_media_button.setOnClickListener {
            AnalyticsTracker.track(QUICK_ACTION_MEDIA_TAPPED)
            viewMedia()
        }
        row_media.setOnClickListener { viewMedia() }
        quick_action_pages_button.setOnClickListener {
            AnalyticsTracker.track(QUICK_ACTION_PAGES_TAPPED)
            viewPages()
        }
        row_pages.setOnClickListener { viewPages() }
        row_comments.setOnClickListener {
            ActivityLauncher.viewCurrentBlogComments(
                    activity,
                    selectedSite
            )
        }
        row_themes.setOnClickListener {
            completeQuickStarTask(CHOOSE_THEME)
            if (isQuickStartTaskActive(CUSTOMIZE_SITE)) {
                requestNextStepOfActiveQuickStartTask()
            }
            if (themeBrowserUtils.isAccessible(selectedSite)) {
                ActivityLauncher.viewCurrentBlogThemes(activity, selectedSite)
            }
        }
        row_people.setOnClickListener {
            ActivityLauncher.viewCurrentBlogPeople(
                    activity,
                    selectedSite
            )
        }
        row_plugins.setOnClickListener {
            ActivityLauncher.viewPluginBrowser(
                    activity,
                    selectedSite
            )
        }
        row_activity_log.setOnClickListener {
            ActivityLauncher.viewActivityLogList(
                    activity,
                    selectedSite
            )
        }
        row_settings.setOnClickListener {
            ActivityLauncher.viewBlogSettingsForResult(
                    activity,
                    selectedSite
            )
        }
        row_sharing.setOnClickListener {
            if (isQuickStartTaskActive(ENABLE_POST_SHARING)) {
                requestNextStepOfActiveQuickStartTask()
            }
            ActivityLauncher.viewBlogSharing(activity, selectedSite)
        }
        row_admin.setOnClickListener {
            ActivityLauncher.viewBlogAdmin(
                    activity,
                    selectedSite
            )
        }
        actionable_empty_view.button.setOnClickListener {
            SitePickerActivity.addSite(
                    activity,
                    accountStore.hasAccessToken()
            )
        }
        quick_start_customize.setOnClickListener {
            showQuickStartList(
                    CUSTOMIZE
            )
        }
        quick_start_grow.setOnClickListener {
            showQuickStartList(
                    GROW
            )
        }
        quick_start_more.setOnClickListener { showQuickStartCardMenu() }
    }

    private fun registerDomain() {
        AnalyticsUtils.trackWithSiteDetails(DOMAIN_CREDIT_REDEMPTION_TAPPED, selectedSite)
        ActivityLauncher.viewDomainRegistrationActivityForResult(
                activity, selectedSite,
                CTA_DOMAIN_CREDIT_REDEMPTION
        )
    }

    private fun viewMedia() {
        ActivityLauncher.viewCurrentBlogMedia(activity, selectedSite)
    }

    private fun updateBlavatar() {
        AnalyticsTracker.track(MY_SITE_ICON_TAPPED)
        val site = selectedSite
        if (site != null) {
            val hasIcon = site.iconUrl != null
            if (site.hasCapabilityManageOptions && site.hasCapabilityUploadFiles) {
                if (hasIcon) {
                    showChangeSiteIconDialog()
                } else {
                    showAddSiteIconDialog()
                }
                completeQuickStarTask(UPLOAD_SITE_ICON)
            } else {
                val message = when {
                    !site.isUsingWpComRestApi -> {
                        R.string.my_site_icon_dialog_change_requires_jetpack_message
                    }
                    hasIcon -> {
                        R.string.my_site_icon_dialog_change_requires_permission_message
                    }
                    else -> {
                        R.string.my_site_icon_dialog_add_requires_permission_message
                    }
                }
                showEditingSiteIconNotAllowedDialog(getString(message))
            }
        }
    }

    private fun viewPosts() {
        requestNextStepOfActiveQuickStartTask()
        val selectedSite = selectedSite
        if (selectedSite != null) {
            ActivityLauncher.viewCurrentBlogPosts(requireActivity(), selectedSite)
        } else {
            ToastUtils.showToast(activity, R.string.site_cannot_be_loaded)
        }
    }

    private fun viewPages() {
        requestNextStepOfActiveQuickStartTask()
        val selectedSite = selectedSite
        if (selectedSite != null) {
            ActivityLauncher.viewCurrentBlogPages(requireActivity(), selectedSite)
        } else {
            ToastUtils.showToast(activity, R.string.site_cannot_be_loaded)
        }
    }

    private fun viewStats() {
        val selectedSite = selectedSite
        if (selectedSite != null) {
            completeQuickStarTask(CHECK_STATS)
            if (!accountStore.hasAccessToken() && selectedSite.isJetpackConnected) {
                // If the user is not connected to WordPress.com, ask him to connect first.
                startWPComLoginForJetpackStats()
            } else if (selectedSite.isWPCom || selectedSite.isJetpackInstalled && selectedSite
                            .isJetpackConnected) {
                ActivityLauncher.viewBlogStats(activity, selectedSite)
            } else {
                ActivityLauncher.viewConnectJetpackForStats(activity, selectedSite)
            }
        }
    }

    private fun showTitleChangerDialog() {
        if (!NetworkUtils.isNetworkAvailable(activity)) {
            WPSnackbar.make(
                    requireActivity().findViewById(R.id.coordinator),
                    R.string.error_network_connection,
                    getSnackbarDuration(activity, Snackbar.LENGTH_SHORT)
            ).show()
            return
        }

        val canEditTitle = SiteUtils.isAccessedViaWPComRest(selectedSite) && selectedSite?.hasCapabilityManageOptions!!
        val hint = if (canEditTitle) {
            getString(R.string.my_site_title_changer_dialog_hint)
        } else {
            getString(R.string.my_site_title_changer_dialog_not_allowed_hint)
        }

        val inputDialog = TextInputDialogFragment.newInstance(
                getString(R.string.my_site_title_changer_dialog_title),
                selectedSite?.name,
                hint,
                false,
                canEditTitle,
                site_info_container.title.id
        )
        inputDialog.setTargetFragment(this@MySiteFragment, 0)
        inputDialog.show(parentFragmentManager, TextInputDialogFragment.TAG)
    }

    private fun viewSite() {
        completeQuickStarTask(VIEW_SITE)
        ActivityLauncher.viewCurrentSite(activity, selectedSite, true)
    }

    override fun onViewCreated(view: View, savedInstanceState: Bundle?) {
        super.onViewCreated(view, savedInstanceState)
        setupClickListeners()
        collapsing_toolbar.title = getString(R.string.my_site_section_screen_title)

        appbar_main.addOnOffsetChangedListener(AppBarLayout.OnOffsetChangedListener { appBarLayout, verticalOffset ->
            val maxOffset = appBarLayout.totalScrollRange
            val currentOffset = maxOffset + verticalOffset

            val percentage = ((currentOffset.toFloat() / maxOffset.toFloat()) * 100).toInt()
            avatar?.let {
                val minSize = avatar.minimumHeight
                val maxSize = avatar.maxHeight
                val modifierPx = (minSize.toFloat() - maxSize.toFloat()) * (percentage.toFloat() / 100) * -1
                val modifierPercentage = modifierPx / minSize
                val newScale = 1 + modifierPercentage

                avatar.scaleX = newScale
                avatar.scaleY = newScale
            }
        })
        (activity as AppCompatActivity).setSupportActionBar(toolbar_main)
        if (activeTutorialPrompt != null) {
            showQuickStartFocusPoint()
        }
        selectedSiteRepository.selectedSiteChange.observe(viewLifecycleOwner, {
            onSiteChanged(it)
        })
        selectedSiteRepository.showSiteIconProgressBar.observe(viewLifecycleOwner, {
            showSiteIconProgressBar(it == true)
        })
    }

    override fun onCreateOptionsMenu(menu: Menu, inflater: MenuInflater) {
        super.onCreateOptionsMenu(menu, inflater)
        inflater.inflate(R.menu.my_site_menu, menu)
        val meMenu = toolbar_main.menu.findItem(R.id.me_item)
        val actionView = meMenu.actionView
        actionView.setOnClickListener {
            ActivityLauncher.viewMeActivityForResult(
                    activity
            )
        }
        actionView.let {
            TooltipCompat.setTooltipText(it, meMenu.title)
        }

        refreshMeGravatar(actionView.findViewById(R.id.avatar))
    }

    private fun refreshMeGravatar(gravatarImageView: ImageView) {
        val avatarUrl = meGravatarLoader.constructGravatarUrl(accountStore.account.avatarUrl)
        meGravatarLoader.load(
                false,
                avatarUrl,
                null,
                gravatarImageView,
                USER,
                null
        )
    }

    private fun updateQuickStartContainer() {
        if (!isAdded) {
            return
        }
        if (isQuickStartInProgress(quickStartStore)) {
            val site = AppPrefs.getSelectedSite()
            val countCustomizeCompleted = quickStartStore.getCompletedTasksByType(
                    site.toLong(),
                    CUSTOMIZE
            ).size
            val countCustomizeUncompleted = quickStartStore.getUncompletedTasksByType(
                    site.toLong(),
                    CUSTOMIZE
            ).size
            val countGrowCompleted = quickStartStore.getCompletedTasksByType(
                    site.toLong(),
                    GROW
            ).size
            val countGrowUncompleted = quickStartStore.getUncompletedTasksByType(
                    site.toLong(),
                    GROW
            ).size
            if (countCustomizeUncompleted > 0) {
                quick_start_customize_icon.isEnabled = true
                quick_start_customize_title.isEnabled = true
                val updatedPaintFlags = quick_start_customize_title.paintFlags and STRIKE_THRU_TEXT_FLAG.inv()
                quick_start_customize_title.paintFlags = updatedPaintFlags
            } else {
                quick_start_customize_icon.isEnabled = false
                quick_start_customize_title.isEnabled = false
                quick_start_customize_title.paintFlags = quick_start_customize_title.paintFlags or STRIKE_THRU_TEXT_FLAG
            }
            quick_start_customize_subtitle.text = getString(
                    R.string.quick_start_sites_type_subtitle,
                    countCustomizeCompleted, countCustomizeCompleted + countCustomizeUncompleted
            )
            if (countGrowUncompleted > 0) {
                quick_start_grow_icon.setBackgroundResource(R.drawable.bg_oval_pink_50_multiple_users_white_40dp)
                quick_start_grow_title.isEnabled = true
                quick_start_grow_title.paintFlags = quick_start_grow_title.paintFlags and STRIKE_THRU_TEXT_FLAG.inv()
            } else {
                quick_start_grow_icon.setBackgroundResource(R.drawable.bg_oval_neutral_30_multiple_users_white_40dp)
                quick_start_grow_title.isEnabled = false
                quick_start_grow_title.paintFlags = quick_start_grow_title.paintFlags or STRIKE_THRU_TEXT_FLAG
            }
            quick_start_grow_subtitle.text = getString(
                    R.string.quick_start_sites_type_subtitle,
                    countGrowCompleted, countGrowCompleted + countGrowUncompleted
            )
            quick_start.visibility = View.VISIBLE
        } else {
            quick_start.visibility = View.GONE
        }
    }

    private fun showQuickStartCardMenu() {
        val quickStartPopupMenu = PopupMenu(
                requireContext(),
                quick_start_more
        )
        quickStartPopupMenu.setOnMenuItemClickListener { item: MenuItem ->
            if (item.itemId == R.id.quick_start_card_menu_remove) {
                showRemoveNextStepsDialog()
                return@setOnMenuItemClickListener true
            }
            false
        }
        quickStartPopupMenu.inflate(R.menu.quick_start_card_menu)
        quickStartPopupMenu.show()
    }

    private fun showQuickStartList(type: QuickStartTaskType) {
        clearActiveQuickStart()
        val bundle = QuickStartFullScreenDialogFragment.newBundle(type)
        when (type) {
            CUSTOMIZE -> Builder(requireContext())
                    .setTitle(R.string.quick_start_sites_type_customize)
                    .setOnConfirmListener(this)
                    .setOnDismissListener(this)
                    .setContent(QuickStartFullScreenDialogFragment::class.java, bundle)
                    .build()
                    .show(requireActivity().supportFragmentManager, FullScreenDialogFragment.TAG)
            GROW -> Builder(requireContext())
                    .setTitle(R.string.quick_start_sites_type_grow)
                    .setOnConfirmListener(this)
                    .setOnDismissListener(this)
                    .setContent(QuickStartFullScreenDialogFragment::class.java, bundle)
                    .build()
                    .show(requireActivity().supportFragmentManager, FullScreenDialogFragment.TAG)
            UNKNOWN -> {
            }
        }
    }

    private fun showAddSiteIconDialog() {
        val dialog = BasicFragmentDialog()
        val tag = TAG_ADD_SITE_ICON_DIALOG
        dialog.initialize(
                tag, getString(R.string.my_site_icon_dialog_title),
                getString(R.string.my_site_icon_dialog_add_message),
                getString(R.string.yes),
                getString(R.string.no),
                null
        )
        dialog.show(requireActivity().supportFragmentManager, tag)
    }

    private fun showChangeSiteIconDialog() {
        val dialog = BasicFragmentDialog()
        val tag = TAG_CHANGE_SITE_ICON_DIALOG
        dialog.initialize(
                tag, getString(R.string.my_site_icon_dialog_title),
                getString(R.string.my_site_icon_dialog_change_message),
                getString(R.string.my_site_icon_dialog_change_button),
                getString(R.string.my_site_icon_dialog_remove_button),
                getString(R.string.my_site_icon_dialog_cancel_button)
        )
        dialog.show(requireActivity().supportFragmentManager, tag)
    }

    private fun showEditingSiteIconNotAllowedDialog(message: String) {
        val dialog = BasicFragmentDialog()
        val tag = TAG_EDIT_SITE_ICON_NOT_ALLOWED_DIALOG
        dialog.initialize(
                tag, getString(R.string.my_site_icon_dialog_title),
                message,
                getString(R.string.dialog_button_ok),
                null,
                null
        )
        dialog.show(requireActivity().supportFragmentManager, tag)
    }

    private fun showRemoveNextStepsDialog() {
        val dialog = BasicFragmentDialog()
        val tag = TAG_REMOVE_NEXT_STEPS_DIALOG
        dialog.initialize(
                tag, getString(R.string.quick_start_dialog_remove_next_steps_title),
                getString(R.string.quick_start_dialog_remove_next_steps_message),
                getString(R.string.remove),
                getString(R.string.cancel),
                null
        )
        dialog.show(requireActivity().supportFragmentManager, tag)
    }

    private fun startWPComLoginForJetpackStats() {
        val loginIntent = Intent(activity, LoginActivity::class.java)
        JETPACK_STATS.putInto(loginIntent)
        startActivityForResult(loginIntent, RequestCodes.DO_LOGIN)
    }

    private fun showSitePicker() {
        if (isAdded) {
            ActivityLauncher.showSitePickerForResult(activity, selectedSite)
        }
    }

    override fun onActivityResult(requestCode: Int, resultCode: Int, data: Intent?) {
        super.onActivityResult(requestCode, resultCode, data)
        when (requestCode) {
            RequestCodes.DO_LOGIN -> if (resultCode == Activity.RESULT_OK) {
                ActivityLauncher.viewBlogStats(activity, selectedSite)
            }
            RequestCodes.SITE_PICKER -> if (resultCode == Activity.RESULT_OK) {
                // reset comments status filter
                AppPrefs.setCommentsStatusFilter(ALL)
                // reset domain credit flag - it will be checked in onSiteChanged
                isDomainCreditAvailable = false
            }
            RequestCodes.PHOTO_PICKER -> if (resultCode == Activity.RESULT_OK && data != null) {
                if (!storiesMediaPickerResultHandler.handleMediaPickerResultForStories(
                                data, activity, selectedSite, STORY_FROM_MY_SITE)) {
                    if (data.hasExtra(MediaPickerConstants.EXTRA_MEDIA_ID)) {
                        val mediaId = data.getLongExtra(MediaPickerConstants.EXTRA_MEDIA_ID, 0).toInt()
                        updateSiteIconMediaId(mediaId, true)
                    } else {
                        val mediaUriStringsArray = data.getStringArrayExtra(
                                MediaPickerConstants.EXTRA_MEDIA_URIS
                        )
                        if (mediaUriStringsArray.isNullOrEmpty()) {
                            AppLog.e(
                                    UTILS,
                                    "Can't resolve picked or captured image"
                            )
                            return
                        }

                        val source = PhotoPickerMediaSource.fromString(
                                data.getStringExtra(MediaPickerConstants.EXTRA_MEDIA_SOURCE)
                        )
                        val stat = if (source == ANDROID_CAMERA) MY_SITE_ICON_SHOT_NEW else MY_SITE_ICON_GALLERY_PICKED
                        AnalyticsTracker.track(stat)
                        val imageUri = Uri.parse(mediaUriStringsArray[0])
                        if (imageUri != null) {
                            val didGoWell = WPMediaUtils.fetchMediaAndDoNext(
                                    activity, imageUri
                            ) { uri: Uri ->
                                selectedSiteRepository.showSiteIconProgressBar(true)
                                startCropActivity(uri)
                            }
                            if (!didGoWell) {
                                AppLog.e(
                                        UTILS,
                                        "Can't download picked or captured image"
                                )
                            }
                        }
                    }
                }
            }
            RequestCodes.STORIES_PHOTO_PICKER -> if (resultCode == Activity.RESULT_OK && data != null) {
                storiesMediaPickerResultHandler.handleMediaPickerResultForStories(
                        data,
                        activity,
                        selectedSite,
                        STORY_FROM_MY_SITE
                )
            }
            UCrop.REQUEST_CROP -> if (resultCode == Activity.RESULT_OK) {
                AnalyticsTracker.track(MY_SITE_ICON_CROPPED)
                WPMediaUtils.fetchMediaAndDoNext(
                        activity, UCrop.getOutput(data!!)
                ) { uri: Uri? ->
                    startSiteIconUpload(
                            MediaUtils.getRealPathFromURI(activity, uri)
                    )
                }
            } else if (resultCode == UCrop.RESULT_ERROR) {
                AppLog.e(
                        MAIN,
                        "Image cropping failed!",
                        UCrop.getError(data!!)
                )
                ToastUtils.showToast(
                        activity,
                        R.string.error_cropping_image,
                        SHORT
                )
            }
            RequestCodes.DOMAIN_REGISTRATION -> if (resultCode == Activity.RESULT_OK && isAdded && data != null) {
                AnalyticsTracker.track(DOMAIN_CREDIT_REDEMPTION_SUCCESS)
                val email = data.getStringExtra(DomainRegistrationResultFragment.RESULT_REGISTERED_DOMAIN_EMAIL)
                requestEmailValidation(requireContext(), email)
            }
        }
    }

    override fun onConfirm(result: Bundle?) {
        if (result != null) {
            val task = result.getSerializable(QuickStartFullScreenDialogFragment.RESULT_TASK) as? QuickStartTask
            if (task == null || task == CREATE_SITE) {
                return
            }

            // Remove existing quick start indicator, if necessary.
            if (activeTutorialPrompt != null) {
                removeQuickStartFocusPoint()
            }
            activeTutorialPrompt = getPromptDetailsForTask(task)
            showActiveQuickStartTutorial()
        }
    }

    override fun onDismiss() {
        updateQuickStartContainer()
    }

    private fun startSiteIconUpload(filePath: String) {
        if (TextUtils.isEmpty(filePath)) {
            ToastUtils.showToast(
                    activity,
                    R.string.error_locating_image,
                    SHORT
            )
            return
        }
        val file = File(filePath)
        if (!file.exists()) {
            ToastUtils.showToast(
                    activity,
                    R.string.file_error_create,
                    SHORT
            )
            return
        }
        val site = selectedSite
        if (site != null) {
            val media = buildMediaModel(file, site)
            if (media == null) {
                ToastUtils.showToast(
                        activity,
                        R.string.file_not_found,
                        SHORT
                )
                return
            }
            UploadService.uploadMedia(activity, media)
        } else {
            ToastUtils.showToast(
                    activity,
                    R.string.error_generic,
                    SHORT
            )
            AppLog.e(
                    MAIN,
                    "Unexpected error - Site icon upload failed, because there wasn't any site selected."
            )
        }
    }

    private fun showSiteIconProgressBar(isVisible: Boolean) {
        if (my_site_icon_progress != null && my_site_blavatar != null) {
            if (isVisible) {
                my_site_icon_progress.visibility = View.VISIBLE
                my_site_blavatar.visibility = View.INVISIBLE
            } else {
                my_site_icon_progress.visibility = View.GONE
                my_site_blavatar.visibility = View.VISIBLE
            }
        }
    }

    private val isMediaUploadInProgress: Boolean
        get() = my_site_icon_progress.visibility == View.VISIBLE

    private fun buildMediaModel(file: File, site: SiteModel): MediaModel? {
        val uri = Uri.Builder().path(file.path).build()
        val mimeType = requireActivity().contentResolver.getType(uri)
        return FluxCUtils.mediaModelFromLocalUri(requireActivity(), uri, mimeType, mediaStore, site.id)
    }

    private fun startCropActivity(uri: Uri) {
        val context = activity ?: return
        val options = Options()
        options.setShowCropGrid(false)
        options.setStatusBarColor(context.getColorFromAttribute(android.R.attr.statusBarColor))
        options.setToolbarColor(context.getColorFromAttribute(R.attr.wpColorAppBar))
        options.setToolbarWidgetColor(context.getColorFromAttribute(attr.colorOnSurface))
        options.setAllowedGestures(UCropActivity.SCALE, UCropActivity.NONE, UCropActivity.NONE)
        options.setHideBottomControls(true)
        UCrop.of(uri, Uri.fromFile(File(context.cacheDir, "cropped_for_site_icon.jpg")))
                .withAspectRatio(1f, 1f)
                .withOptions(options)
                .start(requireActivity(), this)
    }

    private fun refreshSelectedSiteDetails(site: SiteModel?) {
        if (!isAdded || view == null) {
            return
        }
        if (site == null) {
            scroll_view.visibility = View.GONE
            actionable_empty_view.visibility = View.VISIBLE

            // Hide actionable empty view image when screen height is under 600 pixels.
            if (DisplayUtils.getDisplayPixelHeight(activity) >= 600) {
                actionable_empty_view.image.visibility = View.VISIBLE
            } else {
                actionable_empty_view.image.visibility = View.GONE
            }
            return
        }
        if (SiteUtils.onFreePlan(site) || SiteUtils.hasCustomDomain(
                        site
                )) {
            isDomainCreditAvailable = false
            toggleDomainRegistrationCtaVisibility()
        } else if (!isDomainCreditChecked) {
            fetchSitePlans(site)
        } else {
            toggleDomainRegistrationCtaVisibility()
        }
        scroll_view.visibility = View.VISIBLE
        actionable_empty_view.visibility = View.GONE
        toggleAdminVisibility(site)
        val themesVisibility = if (themeBrowserUtils.isAccessible(site)) View.VISIBLE else View.GONE
        my_site_look_and_feel_header.visibility = themesVisibility
        row_themes.visibility = themesVisibility

        // sharing is only exposed for sites accessed via the WPCOM REST API (wpcom or Jetpack)
        val sharingVisibility = if (SiteUtils.isAccessedViaWPComRest(site)) View.VISIBLE else View.GONE
        row_sharing.visibility = sharingVisibility

        // show settings for all self-hosted to expose Delete Site
        val isAdminOrSelfHosted = site.hasCapabilityManageOptions || !SiteUtils.isAccessedViaWPComRest(
                site
        )
        row_settings.visibility = if (isAdminOrSelfHosted) View.VISIBLE else View.GONE
        row_people.visibility = if (site.hasCapabilityListUsers) View.VISIBLE else View.GONE
        row_plugins.visibility = if (PluginUtils.isPluginFeatureAvailable(site)) View.VISIBLE else View.GONE

        // if either people or settings is visible, configuration header should be visible
        val settingsVisibility = if (isAdminOrSelfHosted || site.hasCapabilityListUsers) View.VISIBLE else View.GONE
        my_site_configuration_header.visibility = settingsVisibility
        imageManager.load(
                my_site_blavatar,
                BLAVATAR,
                SiteUtils.getSiteIconUrl(site, blavatarSz)
        )
        val homeUrl = SiteUtils.getHomeURLOrHostName(site)
        val blogTitle = SiteUtils.getSiteNameOrHomeURL(site)
        site_info_container.title.text = blogTitle
        site_info_container.subtitle.text = homeUrl

        // Hide the Plan item if the Plans feature is not available for this blog
        val planShortName = site.planShortName
        if (!TextUtils.isEmpty(planShortName) && site.hasCapabilityManageOptions && !site.isWpForTeamsSite) {
            if (site.isWPCom || site.isAutomatedTransfer) {
                my_site_current_plan_text_view.text = planShortName
                row_plan.visibility = View.VISIBLE
            } else {
                // TODO: Support Jetpack plans
                row_plan.visibility = View.GONE
            }
        } else {
            row_plan.visibility = View.GONE
        }

        val jetpackSectionVisible = site.isJetpackConnected && // jetpack is installed and connected
                !site.isWPComAtomic // isn't atomic site

        val jetpackSettingsVisible = jetpackSectionVisible &&
                SiteUtils.isAccessedViaWPComRest(site) && // is using .com login
                site.hasCapabilityManageOptions // has permissions to manage the site

        uiHelpers.updateVisibility(row_label_jetpack, jetpackSectionVisible)
        uiHelpers.updateVisibility(row_jetpack_settings, jetpackSettingsVisible)

        // Do not show pages menu item to Collaborators.
        val pageVisibility = if (site.isSelfHostedAdmin || site.hasCapabilityEditPages) View.VISIBLE else View.GONE
        row_pages.visibility = pageVisibility
        quick_action_pages_container.visibility = pageVisibility
        middle_quick_action_spacing.visibility = pageVisibility
    }

    private fun toggleAdminVisibility(site: SiteModel?) {
        if (site == null) {
            return
        }
        if (shouldHideWPAdmin(site)) {
            row_admin.visibility = View.GONE
        } else {
            row_admin.visibility = View.VISIBLE
        }
    }

    private fun shouldHideWPAdmin(site: SiteModel?): Boolean {
        if (site == null) {
            return false
        }
        return if (!site.isWPCom) {
            false
        } else {
            val dateCreated = DateTimeUtils.dateFromIso8601(
                    accountStore.account
                            .date
            )
            val calendar = GregorianCalendar(
                    HIDE_WP_ADMIN_YEAR, HIDE_WP_ADMIN_MONTH,
                    HIDE_WP_ADMIN_DAY
            )
            calendar.timeZone = TimeZone.getTimeZone(HIDE_WP_ADMIN_GMT_TIME_ZONE)
            dateCreated != null && dateCreated.after(calendar.time)
        }
    }

    override fun onScrollToTop() {
        if (isAdded) {
            scroll_view.smoothScrollTo(0, 0)
        }
    }

    override fun onStop() {
        dispatcher.unregister(this)
        EventBus.getDefault().unregister(this)
        super.onStop()
    }

    override fun onStart() {
        super.onStart()
        dispatcher.register(this)
        EventBus.getDefault().register(this)
    }

    /**
     * We can't just use fluxc OnSiteChanged event, as the order of events is not guaranteed -> getSelectedSite()
     * method might return an out of date SiteModel, if the OnSiteChanged event handler in the WPMainActivity wasn't
     * called yet.
     */
    private fun onSiteChanged(site: SiteModel?) {
        // whenever site changes we hide CTA and check for credit in refreshSelectedSiteDetails()
        isDomainCreditChecked = false
        refreshSelectedSiteDetails(site)
    }

    @Subscribe(sticky = true, threadMode = ThreadMode.MAIN)
    fun onEventMainThread(event: UploadErrorEvent) {
        AnalyticsTracker.track(MY_SITE_ICON_UPLOAD_UNSUCCESSFUL)
        EventBus.getDefault().removeStickyEvent(event)
        if (isMediaUploadInProgress) {
            selectedSiteRepository.showSiteIconProgressBar(false)
        }
        val site = selectedSite
        if (site != null && event.post != null) {
            if (event.post.localSiteId == site.id) {
                uploadUtilsWrapper.onPostUploadedSnackbarHandler(
                        activity,
                        requireActivity().findViewById(R.id.coordinator), true,
                        event.post, event.errorMessage, site
                )
            }
        } else if (event.mediaModelList != null && event.mediaModelList.isNotEmpty()) {
            uploadUtilsWrapper.onMediaUploadedSnackbarHandler(
                    activity,
                    requireActivity().findViewById(R.id.coordinator), true,
                    event.mediaModelList, site, event.errorMessage
            )
        }
    }

    @Subscribe(sticky = true, threadMode = ThreadMode.MAIN)
    fun onEventMainThread(event: UploadMediaSuccessEvent) {
        AnalyticsTracker.track(MY_SITE_ICON_UPLOADED)
        EventBus.getDefault().removeStickyEvent(event)
        val site = selectedSite
        if (site != null) {
            if (isMediaUploadInProgress) {
                if (event.mediaModelList.size > 0) {
                    val media = event.mediaModelList[0]
                    imageManager.load(
                            my_site_blavatar,
                            BLAVATAR,
                            PhotonUtils
                                    .getPhotonImageUrl(
                                            media.url,
                                            blavatarSz,
                                            blavatarSz,
                                            HIGH,
                                            site.isPrivateWPComAtomic
                                    )
                    )
                    updateSiteIconMediaId(media.mediaId.toInt(), false)
                } else {
                    AppLog.w(
                            MAIN,
                            "Site icon upload completed, but mediaList is empty."
                    )
                }
                selectedSiteRepository.showSiteIconProgressBar(false)
            } else {
                if (event.mediaModelList != null && event.mediaModelList.isNotEmpty()) {
                    uploadUtilsWrapper.onMediaUploadedSnackbarHandler(
                            activity,
                            requireActivity().findViewById(R.id.coordinator), false,
                            event.mediaModelList, site, event.successMessage
                    )
                }
            }
        }
    }

    @Subscribe(sticky = true, threadMode = ThreadMode.MAIN)
    fun onEventMainThread(event: StorySaveResult) {
        EventBus.getDefault().removeStickyEvent(event)
        if (!event.isSuccess()) {
            // note: no tracking added here as we'll perform tracking in StoryMediaSaveUploadBridge
            val errorText = String.format(
                    getString(string.story_saving_snackbar_finished_with_error),
                    getStoryAtIndex(event.storyIndex).title
            )
            val snackbarMessage = buildSnackbarErrorMessage(
                    requireActivity(),
                    allErrorsInResult(event.frameSaveResult).size,
                    errorText
            )
            uploadUtilsWrapper.showSnackbarError(
                    requireActivity().findViewById<View>(R.id.coordinator),
                    snackbarMessage,
                    string.story_saving_failed_quick_action_manage,
                    View.OnClickListener { view: View? ->
                        val intent = Intent(
                                requireActivity(),
                                StoryComposerActivity::class.java
                        )
                        intent.putExtra(KEY_STORY_SAVE_RESULT, event)
                        intent.putExtra(WordPress.SITE, selectedSite)

                        // we need to have a way to cancel the related error notification when the user comes
                        // from tapping on MANAGE on the snackbar (otherwise they'll be able to discard the
                        // errored story but the error notification will remain existing in the system dashboard)
                        intent.action = getNotificationIdForError(
                                StoryComposerActivity.BASE_FRAME_MEDIA_ERROR_NOTIFICATION_ID,
                                event.storyIndex
                        ).toString() + ""

                        // TODO WPSTORIES add TRACKS: the putExtra described here below for NOTIFICATION_TYPE
                        // is meant to be used for tracking purposes. Use it!
                        // TODO add NotificationType.MEDIA_SAVE_ERROR param later when integrating with WPAndroid
                        //        val notificationType = NotificationType.MEDIA_SAVE_ERROR
                        //        notificationIntent.putExtra(ARG_NOTIFICATION_TYPE, notificationType)

                        storiesTrackerHelper.trackStorySaveResultEvent(
                                event,
                                STORY_SAVE_ERROR_SNACKBAR_MANAGE_TAPPED

                        )
                        startActivity(intent)
                    }
            )
        }
    }

    @Subscribe(sticky = true, threadMode = ThreadMode.MAIN)
    fun onStorySaveStart(event: StorySaveProcessStart) {
        EventBus.getDefault().removeStickyEvent(event)
        val snackbarMessage = String.format(
                getString(string.story_saving_snackbar_started),
                getStoryAtIndex(event.storyIndex).title
        )
        uploadUtilsWrapper.showSnackbar(
                requireActivity().findViewById<View>(R.id.coordinator),
                snackbarMessage
        )
    }

    override fun onPositiveClicked(instanceTag: String) {
        when (instanceTag) {
            TAG_ADD_SITE_ICON_DIALOG, TAG_CHANGE_SITE_ICON_DIALOG -> mediaPickerLauncher.showSiteIconPicker(
                    requireActivity(),
                    selectedSite
            )
            TAG_EDIT_SITE_ICON_NOT_ALLOWED_DIALOG -> {
            }
            TAG_QUICK_START_DIALOG -> {
                startQuickStart()
                AnalyticsTracker.track(QUICK_START_REQUEST_DIALOG_POSITIVE_TAPPED)
            }
            TAG_QUICK_START_MIGRATION_DIALOG -> AnalyticsTracker.track(QUICK_START_MIGRATION_DIALOG_POSITIVE_TAPPED)
            TAG_REMOVE_NEXT_STEPS_DIALOG -> {
                AnalyticsTracker.track(QUICK_START_REMOVE_DIALOG_POSITIVE_TAPPED)
                skipQuickStart()
                updateQuickStartContainer()
                clearActiveQuickStart()
            }
            else -> {
                AppLog.e(
                        EDITOR,
                        "Dialog instanceTag is not recognized"
                )
                throw UnsupportedOperationException("Dialog instanceTag is not recognized")
            }
        }
    }

    private fun skipQuickStart() {
        val siteId = AppPrefs.getSelectedSite()
        for (quickStartTask in QuickStartTask.values()) {
            quickStartStore.setDoneTask(siteId.toLong(), quickStartTask, true)
        }
        quickStartStore.setQuickStartCompleted(siteId.toLong(), true)
        // skipping all tasks means no achievement notification, so we mark it as received
        quickStartStore.setQuickStartNotificationReceived(siteId.toLong(), true)
    }

    private fun startQuickStart() {
        quickStartStore.setDoneTask(AppPrefs.getSelectedSite().toLong(), CREATE_SITE, true)
        updateQuickStartContainer()
    }

    private fun toggleDomainRegistrationCtaVisibility() {
        if (isDomainCreditAvailable) {
            // we nest this check because of some weirdness with ui state and race conditions
            if (my_site_register_domain_cta.visibility != View.VISIBLE) {
                AnalyticsTracker.track(DOMAIN_CREDIT_PROMPT_SHOWN)
                my_site_register_domain_cta.visibility = View.VISIBLE
            }
        } else {
            my_site_register_domain_cta.visibility = View.GONE
        }
    }

    override fun onNegativeClicked(instanceTag: String) {
        when (instanceTag) {
            TAG_ADD_SITE_ICON_DIALOG -> showQuickStartNoticeIfNecessary()
            TAG_CHANGE_SITE_ICON_DIALOG -> {
                AnalyticsTracker.track(MY_SITE_ICON_REMOVED)
                updateSiteIconMediaId(0, true)
            }
            TAG_QUICK_START_DIALOG -> AnalyticsTracker.track(QUICK_START_REQUEST_DIALOG_NEGATIVE_TAPPED)
            TAG_REMOVE_NEXT_STEPS_DIALOG -> AnalyticsTracker.track(QUICK_START_REMOVE_DIALOG_NEGATIVE_TAPPED)
            else -> {
                AppLog.e(
                        EDITOR,
                        "Dialog instanceTag '$instanceTag' is not recognized"
                )
                throw UnsupportedOperationException("Dialog instanceTag is not recognized")
            }
        }
    }

    override fun onNeutralClicked(instanceTag: String) {
        if (TAG_QUICK_START_DIALOG == instanceTag) {
            AppPrefs.setQuickStartDisabled(true)
            AnalyticsTracker.track(QUICK_START_REQUEST_DIALOG_NEUTRAL_TAPPED)
        } else {
            AppLog.e(
                    EDITOR,
                    "Dialog instanceTag '$instanceTag' is not recognized"
            )
            throw UnsupportedOperationException("Dialog instanceTag is not recognized")
        }
    }

    override fun onDismissByOutsideTouch(instanceTag: String) {
        when (instanceTag) {
            TAG_ADD_SITE_ICON_DIALOG -> showQuickStartNoticeIfNecessary()
            TAG_CHANGE_SITE_ICON_DIALOG,
            TAG_EDIT_SITE_ICON_NOT_ALLOWED_DIALOG,
            TAG_QUICK_START_DIALOG,
            TAG_QUICK_START_MIGRATION_DIALOG,
            TAG_REMOVE_NEXT_STEPS_DIALOG -> {
            }
            else -> {
                AppLog.e(
                        EDITOR,
                        "Dialog instanceTag '$instanceTag' is not recognized"
                )
                throw UnsupportedOperationException("Dialog instanceTag is not recognized")
            }
        }
    }

    override fun onLinkClicked(instanceTag: String) {}

    private fun fetchSitePlans(site: SiteModel?) {
        dispatcher.dispatch(SiteActionBuilder.newFetchPlansAction(site))
    }

    @Subscribe(threadMode = ThreadMode.MAIN)
    fun onPlansFetched(event: OnPlansFetched) {
        if (AppPrefs.getSelectedSite() != event.site.id) {
            return
        }
        if (event.isError) {
            AppLog.e(
                    DOMAIN_REGISTRATION,
                    "An error occurred while fetching plans : " + event.error.message
            )
        } else {
            isDomainCreditChecked = true
            isDomainCreditAvailable = isDomainCreditAvailable(event.plans)
            toggleDomainRegistrationCtaVisibility()
        }
    }

    private val mAddQuickStartFocusPointTask = Runnable { // technically there is no situation (yet) where fragment is not added but we need to show focus point
        if (!isAdded) {
            return@Runnable
        }
        val parentView = requireActivity().findViewById<ViewGroup>(activeTutorialPrompt!!.parentContainerId)
        val quickStartTarget = requireActivity().findViewById<View>(
                activeTutorialPrompt!!.focusedContainerId
        )
        if (quickStartTarget == null || parentView == null) {
            return@Runnable
        }
        val focusPointSize = resources.getDimensionPixelOffset(R.dimen.quick_start_focus_point_size)
        val horizontalOffset: Int
        val verticalOffset: Int
        when {
            isTargetingBottomNavBar(activeTutorialPrompt!!.task) -> {
                horizontalOffset = quickStartTarget.width / 2 - focusPointSize + resources
                        .getDimensionPixelOffset(R.dimen.quick_start_focus_point_bottom_nav_offset)
                verticalOffset = 0
            }
            activeTutorialPrompt!!.task == UPLOAD_SITE_ICON -> {
                horizontalOffset = focusPointSize
                verticalOffset = -focusPointSize / 2
            }
            activeTutorialPrompt!!.task == CHECK_STATS || activeTutorialPrompt!!.task == CREATE_NEW_PAGE -> {
                horizontalOffset = -focusPointSize / 4
                verticalOffset = -focusPointSize / 4
            }
            activeTutorialPrompt!!.task == VIEW_SITE -> { // focus point might be hidden behind FAB
                horizontalOffset = (focusPointSize / 0.5).toInt()
                verticalOffset = (quickStartTarget.height - focusPointSize) / 2
            }
            activeTutorialPrompt!!.task == UPDATE_SITE_TITLE -> {
                horizontalOffset = -(focusPointSize / 2)
                verticalOffset = (quickStartTarget.height - focusPointSize) / 2
            }
            else -> {
                horizontalOffset = resources.getDimensionPixelOffset(
                        R.dimen.quick_start_focus_point_my_site_right_offset
                )
                verticalOffset = (quickStartTarget.height - focusPointSize) / 2
            }
        }
        addQuickStartFocusPointAboveTheView(
                parentView, quickStartTarget, horizontalOffset,
                verticalOffset
        )

        // highlight MySite row and scroll to it
        if (!isTargetingBottomNavBar(activeTutorialPrompt!!.task)) {
            scroll_view.post { scroll_view.smoothScrollTo(0, quickStartTarget.top) }
        }
    }

    private fun showQuickStartFocusPoint() {
        if (view == null || !hasActiveQuickStartTask()) {
            return
        }
        requireView().post(mAddQuickStartFocusPointTask)
    }

    private fun removeQuickStartFocusPoint() {
        if (view == null || !isAdded) {
            return
        }
        requireView().removeCallbacks(mAddQuickStartFocusPointTask)
        removeQuickStartFocusPoint(requireActivity().findViewById(R.id.root_view_main))
    }

    fun isQuickStartTaskActive(task: QuickStartTask): Boolean {
        return hasActiveQuickStartTask() && activeTutorialPrompt!!.task == task
    }

    private fun completeQuickStarTask(quickStartTask: QuickStartTask) {
        selectedSite?.let { site ->
            // we need to process notices for tasks that are completed at MySite fragment
            AppPrefs.setQuickStartNoticeRequired(
                    !quickStartStore.hasDoneTask(
                            AppPrefs.getSelectedSite().toLong(), quickStartTask
                    ) &&
                            activeTutorialPrompt != null &&
                            activeTutorialPrompt!!.task == quickStartTask
            )
            completeTaskAndRemindNextOne(
                    quickStartStore, quickStartTask, dispatcher,
                    site, context = requireContext()
            )
            // We update completed tasks counter onResume, but UPLOAD_SITE_ICON can be completed without navigating
            // away from the activity, so we are updating counter here
            if (quickStartTask == UPLOAD_SITE_ICON) {
                updateQuickStartContainer()
            }
            if (activeTutorialPrompt != null && activeTutorialPrompt!!.task == quickStartTask) {
                removeQuickStartFocusPoint()
                clearActiveQuickStartTask()
            }
        }
    }

    private fun clearActiveQuickStart() {
        // Clear pressed row.
        if (activeTutorialPrompt != null && !isTargetingBottomNavBar(activeTutorialPrompt!!.task)) {
            requireActivity().findViewById<View>(activeTutorialPrompt!!.focusedContainerId).isPressed = false
        }
        if (activity != null && !requireActivity().isChangingConfigurations) {
            clearActiveQuickStartTask()
            removeQuickStartFocusPoint()
        }
        quickStartSnackBarHandler.removeCallbacksAndMessages(null)
    }

    @JvmOverloads
    fun requestNextStepOfActiveQuickStartTask(fireQuickStartEvent: Boolean = true) {
        if (!hasActiveQuickStartTask()) {
            return
        }
        removeQuickStartFocusPoint()
        if (fireQuickStartEvent) {
            EventBus.getDefault().postSticky(QuickStartEvent(activeTutorialPrompt!!.task))
        }
        clearActiveQuickStartTask()
    }

    private fun clearActiveQuickStartTask() {
        activeTutorialPrompt = null
    }

    private fun hasActiveQuickStartTask(): Boolean {
        return activeTutorialPrompt != null
    }

    private fun showActiveQuickStartTutorial() {
        if (!hasActiveQuickStartTask() || !isAdded || activity !is WPMainActivity) {
            return
        }
        showQuickStartFocusPoint()
        val shortQuickStartMessage =
                if (activeTutorialPrompt?.task == UPDATE_SITE_TITLE) {
                    HtmlCompat.fromHtml(
                            getString(
                                    R.string.quick_start_dialog_update_site_title_message_short,
                                    site_info_container.title.text.toString()
                            ), HtmlCompat.FROM_HTML_MODE_COMPACT
                    )
                } else {
                    stylizeQuickStartPrompt(
                            requireActivity(),
                            activeTutorialPrompt!!.shortMessagePrompt,
                            activeTutorialPrompt!!.iconId
                    )
                }
        val promptSnackbar = WPDialogSnackbar.make(
                requireActivity().findViewById(R.id.coordinator),
                shortQuickStartMessage, resources.getInteger(R.integer.quick_start_snackbar_duration_ms)
        )
        (requireActivity() as WPMainActivity).showQuickStartSnackBar(promptSnackbar)
    }

    private fun showQuickStartDialogMigration() {
        val promoDialog = PromoDialog()
        promoDialog.initialize(
                TAG_QUICK_START_MIGRATION_DIALOG,
                getString(R.string.quick_start_dialog_migration_title),
                getString(R.string.quick_start_dialog_migration_message),
                getString(android.R.string.ok),
                R.drawable.img_illustration_checkmark_280dp,
                "",
                "",
                ""
        )
        if (fragmentManager != null) {
            promoDialog.show(requireFragmentManager(), TAG_QUICK_START_MIGRATION_DIALOG)
            AppPrefs.setQuickStartMigrationDialogShown(true)
            AnalyticsTracker.track(QUICK_START_MIGRATION_DIALOG_VIEWED)
        }
    }

    private fun updateSiteIconMediaId(mediaId: Int, showProgressBar: Boolean) {
        selectedSiteRepository.updateSiteIconMediaId(mediaId, showProgressBar)
    }

    companion object {
        const val HIDE_WP_ADMIN_YEAR = 2015
        const val HIDE_WP_ADMIN_MONTH = 9
        const val HIDE_WP_ADMIN_DAY = 7
        const val HIDE_WP_ADMIN_GMT_TIME_ZONE = "GMT"
        const val ARG_QUICK_START_TASK = "ARG_QUICK_START_TASK"
        const val TAG_ADD_SITE_ICON_DIALOG = "TAG_ADD_SITE_ICON_DIALOG"
        const val TAG_REMOVE_NEXT_STEPS_DIALOG = "TAG_REMOVE_NEXT_STEPS_DIALOG"
        const val TAG_CHANGE_SITE_ICON_DIALOG = "TAG_CHANGE_SITE_ICON_DIALOG"
        const val TAG_EDIT_SITE_ICON_NOT_ALLOWED_DIALOG = "TAG_EDIT_SITE_ICON_NOT_ALLOWED_DIALOG"
        const val TAG_QUICK_START_DIALOG = "TAG_QUICK_START_DIALOG"
        const val TAG_QUICK_START_MIGRATION_DIALOG = "TAG_QUICK_START_MIGRATION_DIALOG"
        const val AUTO_QUICK_START_SNACKBAR_DELAY_MS = 1000
        const val KEY_IS_DOMAIN_CREDIT_AVAILABLE = "KEY_IS_DOMAIN_CREDIT_AVAILABLE"
        const val KEY_DOMAIN_CREDIT_CHECKED = "KEY_DOMAIN_CREDIT_CHECKED"
        fun newInstance(): MySiteFragment {
            return MySiteFragment()
        }
    }

    override fun onSuccessfulInput(input: String, callbackId: Int) {
        if (callbackId == site_info_container.title.id && selectedSite != null) {
            if (!NetworkUtils.isNetworkAvailable(activity)) {
                WPSnackbar.make(
                        requireActivity().findViewById(R.id.coordinator),
                        R.string.error_update_site_title_network,
                        getSnackbarDuration(activity, Snackbar.LENGTH_SHORT)
                ).show()
                return
            }

            site_info_container.title.text = input

            selectedSiteRepository.updateTitle(input)
        }
    }

    override fun onTextInputDialogDismissed(callbackId: Int) {
        if (callbackId == site_info_container.title.id) {
            showQuickStartNoticeIfNecessary()
            updateQuickStartContainer()
        }
    }
}<|MERGE_RESOLUTION|>--- conflicted
+++ resolved
@@ -200,11 +200,8 @@
     @Inject lateinit var consolidatedMediaPickerFeatureConfig: ConsolidatedMediaPickerFeatureConfig
     @Inject lateinit var scanFeatureConfig: ScanFeatureConfig
     @Inject lateinit var selectedSiteRepository: SelectedSiteRepository
-<<<<<<< HEAD
+    @Inject lateinit var uiHelpers: UiHelpers
     @Inject lateinit var themeBrowserUtils: ThemeBrowserUtils
-=======
-    @Inject lateinit var uiHelpers: UiHelpers
->>>>>>> 697aa23d
 
     private val selectedSite: SiteModel?
         get() {
