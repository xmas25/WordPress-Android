--- conflicted
+++ resolved
@@ -386,20 +386,12 @@
         );
     }
 
-<<<<<<< HEAD
-    public static void showSnackbar(View view, String messageRes, SnackbarSequencer sequencer) {
-=======
     public static void showSnackbar(View view, String messageText, SnackbarSequencer sequencer) {
->>>>>>> a0fd4784
         sequencer.enqueue(
                 new SnackbarItem(
                         new Info(
                                 view,
-<<<<<<< HEAD
-                                new UiStringText(messageRes),
-=======
                                 new UiStringText(messageText),
->>>>>>> a0fd4784
                                 Snackbar.LENGTH_LONG
                         ),
                         null,
