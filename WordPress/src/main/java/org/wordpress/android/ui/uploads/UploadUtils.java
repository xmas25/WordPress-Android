package org.wordpress.android.ui.uploads;

import android.app.Activity;
import android.content.Context;
import android.content.Intent;
import android.support.annotation.NonNull;
import android.support.design.widget.Snackbar;
import android.text.TextUtils;
import android.view.View;

import org.wordpress.android.R;
import org.wordpress.android.fluxc.Dispatcher;
import org.wordpress.android.fluxc.generated.PostActionBuilder;
import org.wordpress.android.fluxc.model.MediaModel;
import org.wordpress.android.fluxc.model.PostModel;
import org.wordpress.android.fluxc.model.SiteModel;
import org.wordpress.android.fluxc.model.post.PostStatus;
import org.wordpress.android.fluxc.store.MediaStore.MediaError;
import org.wordpress.android.fluxc.store.PostStore.PostError;
import org.wordpress.android.fluxc.store.UploadStore.UploadError;
import org.wordpress.android.ui.ActivityLauncher;
import org.wordpress.android.ui.posts.EditPostActivity;
import org.wordpress.android.ui.posts.PostUtils;
import org.wordpress.android.ui.prefs.AppPrefs;
import org.wordpress.android.util.NetworkUtils;
import org.wordpress.android.util.ToastUtils;
import org.wordpress.android.util.WPMediaUtils;

public class UploadUtils {
    /**
     * Returns a post-type specific error message string.
     */
    static @NonNull String getErrorMessage(Context context, PostModel post, String errorMessage, boolean isMediaError) {
        String baseErrorString;
        if (post.isPage()) {
            if (isMediaError) {
                baseErrorString = context.getString(R.string.error_upload_page_media_param);
            } else {
                baseErrorString = context.getString(R.string.error_upload_page_param);
            }
        } else {
            if (isMediaError) {
                baseErrorString = context.getString(R.string.error_upload_post_media_param);
            } else {
                baseErrorString = context.getString(R.string.error_upload_post_param);
            }
        }
        return String.format(baseErrorString, errorMessage);
    }

    /**
     * Returns an error message string for a failed post upload.
     */
    public static @NonNull String getErrorMessageFromPostError(Context context, PostModel post, PostError error) {
        switch (error.type) {
            case UNKNOWN_POST:
                return post.isPage() ? context.getString(R.string.error_unknown_page) : context.getString(R.string.error_unknown_post);
            case UNKNOWN_POST_TYPE:
                return context.getString(R.string.error_unknown_post_type);
            case UNAUTHORIZED:
                return post.isPage() ? context.getString(R.string.error_refresh_unauthorized_pages) :
                        context.getString(R.string.error_refresh_unauthorized_posts);
        }
        // In case of a generic or uncaught error, return the message from the API response or the error type
        return TextUtils.isEmpty(error.message) ? error.type.toString() : error.message;
    }

    /**
     * Returns an error message string for a failed media upload.
     */
    public static @NonNull String getErrorMessageFromMediaError(Context context, MediaModel media, MediaError error) {
        String errorMessage = WPMediaUtils.getErrorMessage(context, media, error);

        if (errorMessage == null) {
            // In case of a generic or uncaught error, return the message from the API response or the error type
            errorMessage = TextUtils.isEmpty(error.message) ? error.type.toString() : error.message;
        }

        return errorMessage;
    }

    public static boolean isMediaError(UploadError uploadError) {
        return uploadError != null && uploadError.mediaError != null;
    }

    public static void handleEditPostResultSnackbars(final Activity activity, View snackbarAttachView,
                                                     int resultCode, Intent data,
                                                     final PostModel post, final SiteModel site,
                                                     View.OnClickListener publishPostListener) {
        if (resultCode != Activity.RESULT_OK || data == null) {
            return;
        }
        boolean hasChanges = data.getBooleanExtra(EditPostActivity.EXTRA_HAS_CHANGES, false);
        if (!hasChanges) {
            // if there are no changes, we don't need to do anything
            return;
        }

        boolean savedLocally = data.getBooleanExtra(EditPostActivity.EXTRA_SAVED_AS_LOCAL_DRAFT, false);
        if (savedLocally && !NetworkUtils.isNetworkAvailable(activity)) {
            // The network is not available, we can't do anything
            ToastUtils.showToast(activity, R.string.error_publish_no_network,
                    ToastUtils.Duration.SHORT);
            return;
        }

        boolean hasFailedMedia = data.getBooleanExtra(EditPostActivity.EXTRA_HAS_FAILED_MEDIA, false);
        if (hasFailedMedia) {
            showSnackbar(snackbarAttachView, R.string.editor_post_saved_locally_failed_media, R.string.button_edit,
                    new View.OnClickListener() {
                        @Override
                        public void onClick(View v) {
                            ActivityLauncher.editPostOrPageForResult(activity, site, post);
                        }
                    });
            return;
        }

        boolean isScheduledPost = post != null && PostStatus.fromPost(post) == PostStatus.SCHEDULED;
        if (isScheduledPost) {
            // if it's a scheduled post, we only want to show a "Sync" button if it's locally saved
            if (savedLocally) {
                showSnackbar(snackbarAttachView, R.string.editor_post_saved_locally, R.string.button_sync,
                        publishPostListener);
            }
            return;
        }

        boolean isPublished = post != null && PostStatus.fromPost(post) == PostStatus.PUBLISHED;
        if (isPublished) {
            // if it's a published post, we only want to show a "Sync" button if it's locally saved
            if (savedLocally) {
                showSnackbar(snackbarAttachView, R.string.editor_post_saved_locally, R.string.button_sync,
                        publishPostListener);
            } else {
                showSnackbar(snackbarAttachView, R.string.editor_uploading_post);
            }
            return;
        }

        boolean isDraft = post != null && PostStatus.fromPost(post) == PostStatus.DRAFT;
        if (isDraft) {
            if (PostUtils.isPublishable(post)) {
                // if the post is publishable, we offer the PUBLISH button
                if (savedLocally) {
                    showSnackbarSuccessAction(snackbarAttachView, R.string.editor_draft_saved_locally, R.string.button_publish,
                            publishPostListener);
                }
                else {
                    if (UploadService.hasPendingOrInProgressMediaUploadsForPost(post) ||
                            UploadService.isPostUploadingOrQueued(post)) {
                        showSnackbar(snackbarAttachView, R.string.editor_uploading_post);
                    } else {
                        showSnackbarSuccessAction(snackbarAttachView, R.string.editor_draft_saved_online, R.string.button_publish,
                                publishPostListener);
                    }
                }
            } else {
                showSnackbar(snackbarAttachView, R.string.editor_draft_saved_locally);
            }
        } else {
            if (savedLocally) {
                showSnackbar(snackbarAttachView, R.string.editor_post_saved_locally, R.string.button_publish,
                        publishPostListener);
            }
            else {
                if (UploadService.hasPendingOrInProgressMediaUploadsForPost(post) ||
                        UploadService.isPostUploadingOrQueued(post)) {
                    showSnackbar(snackbarAttachView, R.string.editor_uploading_post);
                } else {
                    showSnackbarSuccessAction(snackbarAttachView, R.string.editor_post_saved_online, R.string.button_publish,
                            publishPostListener);
                }
            }
        }
    }

    private static void showSnackbarError(View view, String message, int buttonTitleRes,
                                          View.OnClickListener onClickListener) {
        Snackbar.make(view, message, 5000)
                .setAction(buttonTitleRes, onClickListener).show();
    }

    private static void showSnackbarError(View view, String message) {
        Snackbar.make(view, message, 5000).show();
    }

    private static void showSnackbar(View view, int messageRes, int buttonTitleRes,
                                     View.OnClickListener onClickListener) {
        Snackbar.make(view, messageRes, Snackbar.LENGTH_LONG)
                .setAction(buttonTitleRes, onClickListener).show();
    }

    private static void showSnackbarSuccessAction(View view, int messageRes, int buttonTitleRes,
                                                  View.OnClickListener onClickListener) {
        Snackbar.make(view, messageRes, 5000)
                .setAction(buttonTitleRes, onClickListener).
                setActionTextColor(view.getResources().getColor(R.color.blue_medium))
                .show();
    }

    private static void showSnackbar(View view, int messageRes) {
        Snackbar.make(view,
                messageRes, Snackbar.LENGTH_LONG).show();
    }

    public static void publishPost(Activity activity, final PostModel post, SiteModel site, Dispatcher dispatcher) {
        if (!NetworkUtils.isNetworkAvailable(activity)) {
            ToastUtils.showToast(activity, R.string.error_publish_no_network,
                    ToastUtils.Duration.SHORT);
            return;
        }

        // If the post is empty, don't publish
        if (!PostUtils.isPublishable(post)) {
            String message = activity.getString(post.isPage() ? R.string.error_publish_empty_page : R.string.error_publish_empty_post);
            ToastUtils.showToast(activity, message, ToastUtils.Duration.SHORT);
            return;
        }

        PostUtils.updatePublishDateIfShouldBePublishedImmediately(post);
        boolean isFirstTimePublish = PostStatus.fromPost(post) == PostStatus.DRAFT
                || (PostStatus.fromPost(post) == PostStatus.PUBLISHED && post.isLocalDraft());
        post.setStatus(PostStatus.PUBLISHED.toString());

        // save the post in the DB so the UploadService will get the latest change
        dispatcher.dispatch(PostActionBuilder.newUpdatePostAction(post));

        if (isFirstTimePublish) {
            UploadService.uploadPostAndTrackAnalytics(activity, post);
        } else {
            UploadService.uploadPost(activity, post);
        }

        PostUtils.trackSavePostAnalytics(post, site);
    }

    public static void onPostUploadedSnackbarHandler(final Activity activity, View snackbarAttachView,
                                                     boolean isError,
                                                     final PostModel post,
                                                     final String errorMessage,
                                                     final SiteModel site, final Dispatcher dispatcher) {
        if (isError) {
            if (errorMessage != null) {
                // RETRY only available for Aztec
                if (AppPrefs.isAztecEditorEnabled()) {
                    UploadUtils.showSnackbarError(snackbarAttachView, errorMessage, R.string.retry, new View.OnClickListener() {
                        @Override
                        public void onClick(View view) {
                            Intent intent = UploadService.getUploadPostServiceIntent(
                                    activity, post, PostUtils.isFirstTimePublish(post), false, true);
                            activity.startService(intent);
                        }
                    });
                } else {
                    UploadUtils.showSnackbarError(snackbarAttachView, errorMessage);
                }
            } else {
<<<<<<< HEAD
                UploadUtils.showSnackbar(snackbarAttachView, R.string.editor_draft_saved_locally);
            }
        } else {
            if (post != null) {
                boolean isDraft = PostStatus.fromPost(post) == PostStatus.DRAFT;
                if (isDraft) {
                    View.OnClickListener publishPostListener = new View.OnClickListener() {
                        @Override
                        public void onClick(View v) {
                            UploadUtils.publishPost(activity, post, site, dispatcher);
                        }
                    };
                    UploadUtils.showSnackbarSuccessAction(snackbarAttachView, R.string.editor_draft_saved_online,
                            R.string.button_publish, publishPostListener);
                } else {
                    int messageRes = post.isPage() ? R.string.page_published : R.string.post_published;
                    UploadUtils.showSnackbar(snackbarAttachView, messageRes);
                }
=======
                int messageRes = post.isPage() ? R.string.page_published : R.string.post_published;
                UploadUtils.showSnackbar(snackbarAttachView, messageRes);
                UploadUtils.showSnackbarSuccessAction(snackbarAttachView, messageRes,
                        R.string.button_view, new View.OnClickListener() {
                            @Override
                            public void onClick(View view) {
                                // jump to Editor Preview mode to show this Post
                                ActivityLauncher.viewPostPreviewForResult(activity, site, post);
                            }
                        });
>>>>>>> e7908a00
            }
        }
    }
}<|MERGE_RESOLUTION|>--- conflicted
+++ resolved
@@ -256,7 +256,6 @@
                     UploadUtils.showSnackbarError(snackbarAttachView, errorMessage);
                 }
             } else {
-<<<<<<< HEAD
                 UploadUtils.showSnackbar(snackbarAttachView, R.string.editor_draft_saved_locally);
             }
         } else {
@@ -273,20 +272,15 @@
                             R.string.button_publish, publishPostListener);
                 } else {
                     int messageRes = post.isPage() ? R.string.page_published : R.string.post_published;
-                    UploadUtils.showSnackbar(snackbarAttachView, messageRes);
-                }
-=======
-                int messageRes = post.isPage() ? R.string.page_published : R.string.post_published;
-                UploadUtils.showSnackbar(snackbarAttachView, messageRes);
-                UploadUtils.showSnackbarSuccessAction(snackbarAttachView, messageRes,
-                        R.string.button_view, new View.OnClickListener() {
-                            @Override
-                            public void onClick(View view) {
-                                // jump to Editor Preview mode to show this Post
-                                ActivityLauncher.viewPostPreviewForResult(activity, site, post);
-                            }
-                        });
->>>>>>> e7908a00
+                    UploadUtils.showSnackbarSuccessAction(snackbarAttachView, messageRes,
+                            R.string.button_view, new View.OnClickListener() {
+                                @Override
+                                public void onClick(View view) {
+                                    // jump to Editor Preview mode to show this Post
+                                    ActivityLauncher.viewPostPreviewForResult(activity, site, post);
+                                }
+                            });
+                }
             }
         }
     }
