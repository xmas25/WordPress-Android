package org.wordpress.android.ui.reader.adapters;

import android.content.Context;
import android.graphics.Color;
import android.os.AsyncTask;
import android.support.v4.content.ContextCompat;
import android.support.v7.widget.RecyclerView;
import android.view.LayoutInflater;
import android.view.View;
import android.view.ViewGroup;
import android.widget.ImageView;
import android.widget.ProgressBar;
import android.widget.RelativeLayout;
import android.widget.TextView;

import org.wordpress.android.R;
import org.wordpress.android.WordPress;
import org.wordpress.android.analytics.AnalyticsTracker;
import org.wordpress.android.datasets.ReaderCommentTable;
import org.wordpress.android.datasets.ReaderPostTable;
import org.wordpress.android.fluxc.store.AccountStore;
import org.wordpress.android.fluxc.store.SiteStore;
import org.wordpress.android.models.ReaderComment;
import org.wordpress.android.models.ReaderCommentList;
import org.wordpress.android.models.ReaderPost;
import org.wordpress.android.ui.comments.CommentUtils;
import org.wordpress.android.ui.reader.ReaderActivityLauncher;
import org.wordpress.android.ui.reader.ReaderAnim;
import org.wordpress.android.ui.reader.ReaderInterfaces;
import org.wordpress.android.ui.reader.actions.ReaderActions;
import org.wordpress.android.ui.reader.actions.ReaderCommentActions;
import org.wordpress.android.ui.reader.utils.ReaderLinkMovementMethod;
import org.wordpress.android.ui.reader.views.ReaderCommentsPostHeaderView;
import org.wordpress.android.ui.reader.views.ReaderIconCountView;
import org.wordpress.android.util.AnalyticsUtils;
import org.wordpress.android.util.AppLog;
import org.wordpress.android.util.AppLog.T;
import org.wordpress.android.util.DateTimeUtils;
import org.wordpress.android.util.DisplayUtils;
import org.wordpress.android.util.GravatarUtils;
import org.wordpress.android.util.NetworkUtils;
import org.wordpress.android.util.ToastUtils;
import org.wordpress.android.widgets.WPNetworkImageView;

import javax.inject.Inject;

public class ReaderCommentAdapter extends RecyclerView.Adapter<RecyclerView.ViewHolder> {
    private ReaderPost mPost;
    private boolean mMoreCommentsExist;

    private static final int MAX_INDENT_LEVEL = 2;
    private final int mIndentPerLevel;
    private final int mAvatarSz;
    private final int mContentWidth;

    private long mHighlightCommentId = 0;
    private long mAnimateLikeCommentId = 0;
    private boolean mShowProgressForHighlightedComment = false;
    private final boolean mIsPrivatePost;
    private boolean mIsHeaderClickEnabled;

    private final int mColorAuthor;
    private final int mColorNotAuthor;
    private final int mColorHighlight;

    private static final int VIEW_TYPE_HEADER = 1;
    private static final int VIEW_TYPE_COMMENT = 2;

    private static final long ID_HEADER = -1L;

    private static final int NUM_HEADERS = 1;

    @Inject AccountStore mAccountStore;
    @Inject SiteStore mSiteStore;

    public interface RequestReplyListener {
        void onRequestReply(long commentId);
    }

    private ReaderCommentList mComments = new ReaderCommentList();
    private RequestReplyListener mReplyListener;
    private ReaderInterfaces.DataLoadedListener mDataLoadedListener;
    private ReaderActions.DataRequestedListener mDataRequestedListener;

    class CommentHolder extends RecyclerView.ViewHolder {
        private final ViewGroup container;
        private final TextView txtAuthor;
        private final TextView txtText;
        private final TextView txtDate;

        private final WPNetworkImageView imgAvatar;
        private final View spacerIndent;
        private final ProgressBar progress;

        private final TextView txtReply;
        private final ImageView imgReply;

        private final ReaderIconCountView countLikes;

        public CommentHolder(View view) {
            super(view);

            container = (ViewGroup) view.findViewById(R.id.layout_container);

            txtAuthor = (TextView) view.findViewById(R.id.text_comment_author);
            txtText = (TextView) view.findViewById(R.id.text_comment_text);
            txtDate = (TextView) view.findViewById(R.id.text_comment_date);

            txtReply = (TextView) view.findViewById(R.id.text_comment_reply);
            imgReply = (ImageView) view.findViewById(R.id.image_comment_reply);

            imgAvatar = (WPNetworkImageView) view.findViewById(R.id.image_comment_avatar);
            spacerIndent = view.findViewById(R.id.spacer_comment_indent);
            progress = (ProgressBar) view.findViewById(R.id.progress_comment);

            countLikes = (ReaderIconCountView) view.findViewById(R.id.count_likes);

            txtText.setLinksClickable(true);
            txtText.setMovementMethod(ReaderLinkMovementMethod.getInstance(mIsPrivatePost));
        }
    }

    class PostHeaderHolder extends RecyclerView.ViewHolder {
        private final ReaderCommentsPostHeaderView mHeaderView;

        public PostHeaderHolder(View view) {
            super(view);
            mHeaderView = (ReaderCommentsPostHeaderView) view;
        }
    }

    public ReaderCommentAdapter(Context context, ReaderPost post) {
        ((WordPress) context.getApplicationContext()).component().inject(this);
        mPost = post;
        mIsPrivatePost = (post != null && post.isPrivate);

        mIndentPerLevel = context.getResources().getDimensionPixelSize(R.dimen.reader_comment_indent_per_level);
        mAvatarSz = context.getResources().getDimensionPixelSize(R.dimen.avatar_sz_extra_small);

        // calculate the max width of comment content
        int displayWidth = DisplayUtils.getDisplayPixelWidth(context);
        int cardMargin = context.getResources().getDimensionPixelSize(R.dimen.reader_card_margin);
        int contentPadding = context.getResources().getDimensionPixelSize(R.dimen.reader_card_content_padding);
        int mediumMargin = context.getResources().getDimensionPixelSize(R.dimen.margin_medium);
        mContentWidth = displayWidth - (cardMargin * 2) - (contentPadding * 2) - (mediumMargin * 2);

        mColorAuthor = ContextCompat.getColor(context, R.color.blue_medium);
        mColorNotAuthor = ContextCompat.getColor(context, R.color.grey_dark);
        mColorHighlight = ContextCompat.getColor(context, R.color.grey_lighten_30);

        setHasStableIds(true);
    }

    public void setReplyListener(RequestReplyListener replyListener) {
        mReplyListener = replyListener;
    }

    public void setDataLoadedListener(ReaderInterfaces.DataLoadedListener dataLoadedListener) {
        mDataLoadedListener = dataLoadedListener;
    }

    public void setDataRequestedListener(ReaderActions.DataRequestedListener dataRequestedListener) {
        mDataRequestedListener = dataRequestedListener;
    }

    public void enableHeaderClicks() {
        mIsHeaderClickEnabled = true;
    }

    @Override
    public int getItemViewType(int position) {
        return position == 0 ? VIEW_TYPE_HEADER : VIEW_TYPE_COMMENT;
    }

    public void refreshComments() {
        if (mIsTaskRunning) {
            AppLog.w(T.READER, "reader comment adapter > Load comments task already running");
        }
        new LoadCommentsTask().executeOnExecutor(AsyncTask.THREAD_POOL_EXECUTOR);
    }

    @Override
    public int getItemCount() {
        return mComments.size() + NUM_HEADERS;
    }

    public boolean isEmpty() {
        return mComments.size() == 0;
    }

    @Override
    public RecyclerView.ViewHolder onCreateViewHolder(ViewGroup parent, int viewType) {
        switch (viewType) {
            case VIEW_TYPE_HEADER:
                View headerView = new ReaderCommentsPostHeaderView(parent.getContext());
                headerView.setLayoutParams(new ViewGroup.LayoutParams(ViewGroup.LayoutParams.MATCH_PARENT, ViewGroup.LayoutParams.WRAP_CONTENT));
                return new PostHeaderHolder(headerView);
            default:
                View commentView = LayoutInflater.from(parent.getContext()).inflate(R.layout.reader_listitem_comment, parent, false);
                return new CommentHolder(commentView);
        }
    }

    @Override
    public void onBindViewHolder(RecyclerView.ViewHolder holder, int position) {
        if (holder instanceof PostHeaderHolder) {
            PostHeaderHolder headerHolder = (PostHeaderHolder) holder;
            headerHolder.mHeaderView.setPost(mPost);
            if (mIsHeaderClickEnabled) {
                headerHolder.mHeaderView.setOnClickListener(new View.OnClickListener() {
                    @Override
                    public void onClick(View view) {
                        ReaderActivityLauncher.showReaderPostDetail(view.getContext(), mPost.blogId, mPost.postId);
                    }
                });
            }
            return;
        }

        final ReaderComment comment = getItem(position);
        if (comment == null) {
            return;
        }

        final CommentHolder commentHolder = (CommentHolder) holder;
        commentHolder.txtAuthor.setText(comment.getAuthorName());

        java.util.Date dtPublished = DateTimeUtils.dateFromIso8601(comment.getPublished());
        commentHolder.txtDate.setText(DateTimeUtils.javaDateToTimeSpan(dtPublished, WordPress.getContext()));

        if (comment.hasAuthorAvatar()) {
            String avatarUrl = GravatarUtils.fixGravatarUrl(comment.getAuthorAvatar(), mAvatarSz);
            commentHolder.imgAvatar.setImageUrl(avatarUrl, WPNetworkImageView.ImageType.AVATAR);
        } else {
            commentHolder.imgAvatar.showDefaultGravatarImage();
        }

        // tapping avatar or author name opens blog preview
        if (comment.hasAuthorBlogId()) {
            View.OnClickListener authorListener = new View.OnClickListener() {
                @Override
                public void onClick(View view) {
                    ReaderActivityLauncher.showReaderBlogPreview(view.getContext(), comment.authorBlogId);
                }
            };
            commentHolder.imgAvatar.setOnClickListener(authorListener);
            commentHolder.txtAuthor.setOnClickListener(authorListener);
        } else {
            commentHolder.imgAvatar.setOnClickListener(null);
            commentHolder.txtAuthor.setOnClickListener(null);
        }

        // author name uses different color for comments from the post's author
        if (comment.authorId == mPost.authorId) {
            commentHolder.txtAuthor.setTextColor(mColorAuthor);
        } else {
            commentHolder.txtAuthor.setTextColor(mColorNotAuthor);
        }

        // show indentation spacer for comments with parents and indent it based on comment level
        int indentWidth;
        if (comment.parentId != 0 && comment.level > 0) {
            indentWidth = Math.min(MAX_INDENT_LEVEL, comment.level) * mIndentPerLevel;
            RelativeLayout.LayoutParams params = (RelativeLayout.LayoutParams) commentHolder.spacerIndent.getLayoutParams();
            params.width = indentWidth;
            commentHolder.spacerIndent.setVisibility(View.VISIBLE);
        } else {
            indentWidth = 0;
            commentHolder.spacerIndent.setVisibility(View.GONE);
        }

        int maxImageWidth = mContentWidth - indentWidth;
        CommentUtils.displayHtmlComment(commentHolder.txtText, comment.getText(), maxImageWidth);

        // different background for highlighted comment, with optional progress bar
        if (mHighlightCommentId != 0 && mHighlightCommentId == comment.commentId) {
            commentHolder.container.setBackgroundColor(mColorHighlight);
            commentHolder.progress.setVisibility(mShowProgressForHighlightedComment ? View.VISIBLE : View.GONE);
        } else {
            commentHolder.container.setBackgroundColor(Color.WHITE);
            commentHolder.progress.setVisibility(View.GONE);
        }

<<<<<<< HEAD
        if (!mAccountStore.hasAccessToken()) {
=======
        if (ReaderUtils.isLoggedOutReader()) {
>>>>>>> 98396b61
            commentHolder.txtReply.setVisibility(View.GONE);
            commentHolder.imgReply.setVisibility(View.GONE);
        } else {
            if (mReplyListener != null) {
                // tapping reply icon tells activity to show reply box
                View.OnClickListener replyClickListener = new View.OnClickListener() {
                    @Override
                    public void onClick(View v) {
                        mReplyListener.onRequestReply(comment.commentId);
                    }
                };
                commentHolder.txtReply.setOnClickListener(replyClickListener);
                commentHolder.imgReply.setOnClickListener(replyClickListener);
            }

            if (mAnimateLikeCommentId != 0 && mAnimateLikeCommentId == comment.commentId) {
                // simulate tapping on the "Like" button. Add a delay to help the user notice it.
                commentHolder.countLikes.postDelayed(new Runnable() {
                    @Override
                    public void run() {
                        ReaderAnim.animateLikeButton(commentHolder.countLikes.getImageView(), true);
                    }
                }, 400);

                // clear the "command" to like a comment
                mAnimateLikeCommentId = 0;
            }
        }

        showLikeStatus(commentHolder, position);

        // if we're nearing the end of the comments and we know more exist on the server,
        // fire request to load more
        if (mMoreCommentsExist && mDataRequestedListener != null && (position >= getItemCount() - NUM_HEADERS)) {
            mDataRequestedListener.onRequestData();
        }
    }

    @Override
    public long getItemId(int position) {
        switch (getItemViewType(position)) {
            case VIEW_TYPE_HEADER:
                return ID_HEADER;
            default:
                ReaderComment comment = getItem(position);
                return comment != null ? comment.commentId : 0;
        }
    }

    private ReaderComment getItem(int position) {
        return position == 0 ? null : mComments.get(position - NUM_HEADERS);
    }

    private void showLikeStatus(final CommentHolder holder, int position) {
        ReaderComment comment = getItem(position);
        if (comment == null) {
            return;
        }

        if (mPost.canLikePost()) {
            holder.countLikes.setVisibility(View.VISIBLE);
            holder.countLikes.setSelected(comment.isLikedByCurrentUser);
            holder.countLikes.setCount(comment.numLikes);

<<<<<<< HEAD
            if (!mAccountStore.hasAccessToken()) {
=======
            if (ReaderUtils.isLoggedOutReader()) {
>>>>>>> 98396b61
                holder.countLikes.setEnabled(false);
            } else {
                holder.countLikes.setEnabled(true);
                holder.countLikes.setOnClickListener(new View.OnClickListener() {
                    @Override
                    public void onClick(View v) {
                        int clickedPosition = holder.getAdapterPosition();
                        toggleLike(v.getContext(), holder, clickedPosition);
                    }
                });
            }
        } else {
            holder.countLikes.setVisibility(View.GONE);
            holder.countLikes.setOnClickListener(null);
        }
    }

    private void toggleLike(Context context, CommentHolder holder, int position) {
        if (!NetworkUtils.checkConnection(context)) {
            return;
        }

        ReaderComment comment = getItem(position);
        if (comment == null) {
            ToastUtils.showToast(context, R.string.reader_toast_err_generic);
            return;
        }

        boolean isAskingToLike = !comment.isLikedByCurrentUser;
        ReaderAnim.animateLikeButton(holder.countLikes.getImageView(), isAskingToLike);

        if (!ReaderCommentActions.performLikeAction(comment, isAskingToLike, mAccountStore.getAccount().getUserId())) {
            ToastUtils.showToast(context, R.string.reader_toast_err_generic);
            return;
        }

        ReaderComment updatedComment = ReaderCommentTable.getComment(comment.blogId, comment.postId, comment.commentId);
        if (updatedComment != null) {
            mComments.set(position - NUM_HEADERS, updatedComment);
            showLikeStatus(holder, position);
        }

        AnalyticsUtils.trackWithReaderPostDetails(isAskingToLike ? AnalyticsTracker.Stat.READER_ARTICLE_COMMENT_LIKED :
                AnalyticsTracker.Stat.READER_ARTICLE_COMMENT_UNLIKED, mPost);
    }

    public boolean refreshComment(long commentId) {
        int position = positionOfCommentId(commentId);
        if (position == -1) {
            return false;
        }

        ReaderComment comment = getItem(position);
        if (comment == null) {
            return false;
        }

        ReaderComment updatedComment = ReaderCommentTable.getComment(comment.blogId, comment.postId, comment.commentId);
        if (updatedComment != null) {
            // copy the comment level over since loading from the DB always has it as 0
            updatedComment.level = comment.level;
            mComments.set(position - NUM_HEADERS, updatedComment);
            notifyItemChanged(position);
        }

        return true;
    }

    /*
     * called from post detail activity when user submits a comment
     */
    public void addComment(ReaderComment comment) {
        if (comment == null) {
            return;
        }

        // if the comment doesn't have a parent we can just add it to the list of existing
        // comments - but if it does have a parent, we need to reload the list so that it
        // appears under its parent and is correctly indented
        if (comment.parentId == 0) {
            mComments.add(comment);
            notifyDataSetChanged();
        } else {
            refreshComments();
        }
    }

    /*
     * called from post detail when submitted a comment fails - this removes the "fake" comment
     * that was inserted while the API call was still being processed
     */
    public void removeComment(long commentId) {
        if (commentId == mHighlightCommentId) {
            setHighlightCommentId(0, false);
        }

        int index = mComments.indexOfCommentId(commentId);
        if (index > -1) {
            mComments.remove(index);
            notifyDataSetChanged();
        }
    }

    /*
     * replace the comment that has the passed commentId with another comment
     */
    public void replaceComment(long commentId, ReaderComment comment) {
        int position = positionOfCommentId(commentId);
        if (position > -1 && mComments.replaceComment(commentId, comment)) {
            notifyItemChanged(position);
        }
    }

    /*
     * sets the passed comment as highlighted with a different background color and an optional
     * progress bar (used when posting new comments) - note that we don't call notifyDataSetChanged()
     * here since in most cases it's unnecessary, so we leave it up to the caller to do that
     */
    public void setHighlightCommentId(long commentId, boolean showProgress) {
        mHighlightCommentId = commentId;
        mShowProgressForHighlightedComment = showProgress;
    }

    /*
     * returns the position of the passed comment in the adapter, taking the header into account
     */
    public int positionOfCommentId(long commentId) {
        int index = mComments.indexOfCommentId(commentId);
        return index == -1 ? -1 : index + NUM_HEADERS;
    }

    /*
     * sets the passed comment as the one to perform a "Like" on when the list comment list has completed loading
     */
    public void setAnimateLikeCommentId(long commentId) {
        mAnimateLikeCommentId = commentId;
    }

    /*
     * AsyncTask to load comments for this post
     */
    private boolean mIsTaskRunning = false;

    private class LoadCommentsTask extends AsyncTask<Void, Void, Boolean> {
        private ReaderCommentList tmpComments;
        private boolean tmpMoreCommentsExist;

        @Override
        protected void onPreExecute() {
            mIsTaskRunning = true;
        }

        @Override
        protected void onCancelled() {
            mIsTaskRunning = false;
        }

        @Override
        protected Boolean doInBackground(Void... params) {
            if (mPost == null) {
                return false;
            }

            // determine whether more comments can be downloaded by comparing the number of
            // comments the post says it has with the number of comments actually stored
            // locally for this post
            int numServerComments = ReaderPostTable.getNumCommentsForPost(mPost);
            int numLocalComments = ReaderCommentTable.getNumCommentsForPost(mPost);
            tmpMoreCommentsExist = (numServerComments > numLocalComments);

            tmpComments = ReaderCommentTable.getCommentsForPost(mPost);
            return !mComments.isSameList(tmpComments);
        }

        @Override
        protected void onPostExecute(Boolean result) {
            mMoreCommentsExist = tmpMoreCommentsExist;

            if (result) {
                // assign the comments with children sorted under their parents and indent levels applied
                mComments = ReaderCommentList.getLevelList(tmpComments);
                notifyDataSetChanged();
            }
            if (mDataLoadedListener != null) {
                mDataLoadedListener.onDataLoaded(isEmpty());
            }
            mIsTaskRunning = false;
        }
    }

    /*
    *  Set a post to adapter and update relevant information in the post header
    */
    public void setPost(ReaderPost post) {
        if (post != null) {
            mPost = post;
            notifyItemChanged(0); //notify header to update itself
        }

    }
}<|MERGE_RESOLUTION|>--- conflicted
+++ resolved
@@ -30,6 +30,7 @@
 import org.wordpress.android.ui.reader.actions.ReaderActions;
 import org.wordpress.android.ui.reader.actions.ReaderCommentActions;
 import org.wordpress.android.ui.reader.utils.ReaderLinkMovementMethod;
+import org.wordpress.android.ui.reader.utils.ReaderUtils;
 import org.wordpress.android.ui.reader.views.ReaderCommentsPostHeaderView;
 import org.wordpress.android.ui.reader.views.ReaderIconCountView;
 import org.wordpress.android.util.AnalyticsUtils;
@@ -281,11 +282,7 @@
             commentHolder.progress.setVisibility(View.GONE);
         }
 
-<<<<<<< HEAD
         if (!mAccountStore.hasAccessToken()) {
-=======
-        if (ReaderUtils.isLoggedOutReader()) {
->>>>>>> 98396b61
             commentHolder.txtReply.setVisibility(View.GONE);
             commentHolder.imgReply.setVisibility(View.GONE);
         } else {
@@ -350,11 +347,7 @@
             holder.countLikes.setSelected(comment.isLikedByCurrentUser);
             holder.countLikes.setCount(comment.numLikes);
 
-<<<<<<< HEAD
             if (!mAccountStore.hasAccessToken()) {
-=======
-            if (ReaderUtils.isLoggedOutReader()) {
->>>>>>> 98396b61
                 holder.countLikes.setEnabled(false);
             } else {
                 holder.countLikes.setEnabled(true);
