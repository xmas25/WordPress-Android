--- conflicted
+++ resolved
@@ -22,11 +22,7 @@
 
 import org.wordpress.android.R;
 import org.wordpress.android.WordPress;
-<<<<<<< HEAD
-import org.wordpress.android.models.Blog;
 import org.wordpress.android.stores.store.AccountStore;
-=======
->>>>>>> f201cfd9
 import org.wordpress.android.ui.plans.adapters.PlansPagerAdapter;
 import org.wordpress.android.ui.plans.models.Plan;
 import org.wordpress.android.util.AniUtils;
@@ -274,103 +270,4 @@
 
         return super.onOptionsItemSelected(item);
     }
-
-<<<<<<< HEAD
-    private void startPurchaseProcess(int position) {
-        final Plan plan = getPageAdapter().getPlan(position);
-        String sku = plan.getAndroidSKU();
-        Blog currentBlog = WordPress.getBlog(mLocalBlogID);
-        JSONObject extraData = new JSONObject();
-        try {
-            extraData.put("blog_id", currentBlog.getDotComBlogId());
-            extraData.put("user_id", mAccountStore.getAccount().getUserId());
-        } catch (JSONException e) {
-            AppLog.e(AppLog.T.PLANS, "Can't add extra info to purchase data!", e);
-            return;
-        }
-
-        mIabHelper.launchSubscriptionPurchaseFlow(this, sku, PURCHASE_PLAN_REQUEST,
-                new IabHelper.OnIabPurchaseFinishedListener() {
-                    public void onIabPurchaseFinished(IabResult result, Purchase info) {
-                        if (result != null) {
-                            AppLog.d(AppLog.T.PLANS, "IabResult: " + result.toString());
-                            if (result.isSuccess()) {
-                                if (info != null) {
-                                    /*
-                                        Sync the purchase info with the wpcom backend, and enabled the product on the site.
-                                        We need to use an app setting here for security reasons.
-                                        If something bad happens during this sync, we need to re-sync it later (See onAppComesFromBackground in WordPress.java)
-                                        Without this initial sync the backend doesn't have any info about the purchase, and the product will NOT be enabled
-                                        without a manual action on backend side.
-                                     */
-                                    AppPrefs.setInAppPurchaseRefreshRequired(true);
-                                    PlansUtils.synchIAPsWordPressCom(mAccountStore.hasAccessToken());
-                                    AppLog.d(AppLog.T.PLANS, "Purchase: " + info.toString());
-                                    AppLog.d(AppLog.T.PLANS, "You have bought the " + info.getSku() + ". Excellent choice, adventurer!");
-                                    boolean isBusinessPlan = (mViewPager.getCurrentItem() == mViewPager.getAdapter().getCount() - 1);
-                                    Intent intent = new Intent(PlansActivity.this, PlanPostPurchaseActivity.class);
-                                    intent.putExtra(PlanPostPurchaseActivity.ARG_IS_BUSINESS_PLAN, isBusinessPlan);
-                                    startActivity(intent);
-                                }
-                            } else {
-                                AppLog.e(AppLog.T.PLANS, "Purchase failure: " + result.getMessage());
-                                // Not a success. It seems that the buy activity already shows an error.
-                                // Or at least, it shows an error if you try to purchase a subscription you already own.
-                            }
-                        }
-                    }
-                },
-                extraData.toString());
-    }
-
-    @Override
-    protected void onActivityResult(int requestCode, int resultCode, Intent data) {
-        super.onActivityResult(requestCode, resultCode, data);
-        mIabHelper.handleActivityResult(requestCode, resultCode, data);
-    }
-
-    /*
-     * initialize the Google Play in-app billing helper - note that IAB requires a real device,
-     * so this will always fail on an emulator
-     * TODO: for now this is just skeleton code showing how it's done
-     */
-    private void startInAppBillingHelper() {
-        mIabHelper = new IabHelper(this, BuildConfig.APP_LICENSE_KEY);
-        if (BuildConfig.DEBUG) {
-            mIabHelper.enableDebugLogging(true);
-        }
-        try {
-            mIabHelper.startSetup(new IabHelper.OnIabSetupFinishedListener() {
-                @Override
-                public void onIabSetupFinished(IabResult result) {
-                    if (result.isSuccess()) {
-                        AppLog.d(AppLog.T.PLANS, "IAB started successfully");
-                        mIABSetupDone = true;
-                    } else {
-                        AppLog.w(AppLog.T.PLANS, "IAB failed with " + result);
-                    }
-                }
-            });
-        } catch (NullPointerException e) {
-            // will happen when play store isn't available on device
-            //AppLog.e(AppLog.T.PLANS, e);
-            AppLog.w(AppLog.T.PLANS, "Unable to start IAB helper");
-        }
-    }
-
-    private void stopInAppBillingHelper() {
-        if (mIabHelper != null) {
-            try {
-                mIabHelper.dispose();
-            } catch (IllegalArgumentException e) {
-                // this can happen if the IAB helper was created but failed to bind to its service
-                // when started, which will occur on emulators
-                AppLog.w(AppLog.T.PLANS, "Unable to dispose IAB helper");
-            }
-            mIabHelper = null;
-        }
-    }
-
-=======
->>>>>>> f201cfd9
 }