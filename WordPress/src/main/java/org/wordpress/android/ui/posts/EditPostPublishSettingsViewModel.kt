package org.wordpress.android.ui.posts

import android.text.TextUtils
import androidx.lifecycle.LiveData
import androidx.lifecycle.MutableLiveData
import androidx.lifecycle.ViewModel
import org.wordpress.android.R
import org.wordpress.android.fluxc.model.PostModel
import org.wordpress.android.fluxc.model.post.PostStatus
import org.wordpress.android.fluxc.model.post.PostStatus.DRAFT
import org.wordpress.android.fluxc.model.post.PostStatus.PUBLISHED
import org.wordpress.android.fluxc.model.post.PostStatus.SCHEDULED
import org.wordpress.android.fluxc.store.PostSchedulingNotificationStore
import org.wordpress.android.fluxc.store.PostSchedulingNotificationStore.SchedulingReminderModel
import org.wordpress.android.fluxc.store.PostSchedulingNotificationStore.SchedulingReminderModel.Period.OFF
import org.wordpress.android.fluxc.store.PostSchedulingNotificationStore.SchedulingReminderModel.Period.ONE_HOUR
import org.wordpress.android.fluxc.store.PostSchedulingNotificationStore.SchedulingReminderModel.Period.TEN_MINUTES
import org.wordpress.android.fluxc.store.PostSchedulingNotificationStore.SchedulingReminderModel.Period.WHEN_PUBLISHED
import org.wordpress.android.util.DateTimeUtils
import org.wordpress.android.util.LocaleManagerWrapper
import org.wordpress.android.viewmodel.Event
import org.wordpress.android.viewmodel.ResourceProvider
import java.util.Calendar
import javax.inject.Inject

class EditPostPublishSettingsViewModel
@Inject constructor(
    private val resourceProvider: ResourceProvider,
    private val postSettingsUtils: PostSettingsUtils,
    private val localeManagerWrapper: LocaleManagerWrapper,
    private val postSchedulingNotificationStore: PostSchedulingNotificationStore
) : ViewModel() {
    var canPublishImmediately: Boolean = false

    var year: Int? = null
        private set
    var month: Int? = null
        private set
    var day: Int? = null
        private set
    var hour: Int? = null
        private set
    var minute: Int? = null
        private set

    private val _onDatePicked = MutableLiveData<Event<Unit>>()
    val onDatePicked: LiveData<Event<Unit>> = _onDatePicked
    private val _onPublishedDateChanged = MutableLiveData<Calendar>()
    val onPublishedDateChanged: LiveData<Calendar> = _onPublishedDateChanged
    private val _onPostStatusChanged = MutableLiveData<PostStatus>()
    val onPostStatusChanged: LiveData<PostStatus> = _onPostStatusChanged
    private val _onUiModel = MutableLiveData<PublishUiModel>()
    val onUiModel: LiveData<PublishUiModel> = _onUiModel
    private val _onToast = MutableLiveData<Event<String>>()
    val onToast: LiveData<Event<String>> = _onToast
<<<<<<< HEAD
    private val _onShowNotificationDialog = MutableLiveData<SchedulingReminderModel.Period>()
    val onShowNotificationDialog: LiveData<SchedulingReminderModel.Period> = _onShowNotificationDialog
    private val _onNotificationTime = MutableLiveData<SchedulingReminderModel.Period>()
    val onNotificationTime: LiveData<SchedulingReminderModel.Period> = _onNotificationTime
    private val _onNotificationAdded = MutableLiveData<Event<Notification>>()
    val onNotificationAdded: LiveData<Event<Notification>> = _onNotificationAdded
=======
    private val _onShowNotificationDialog = MutableLiveData<Event<NotificationTime?>>()
    val onShowNotificationDialog: LiveData<Event<NotificationTime?>> = _onShowNotificationDialog
    private val _onNotificationTime = MutableLiveData<NotificationTime>()
    val onNotificationTime: LiveData<NotificationTime> = _onNotificationTime
>>>>>>> fa91e0f9

    fun start(postModel: PostModel?) {
        val startCalendar = postModel?.let { getCurrentPublishDateAsCalendar(it) }
                ?: localeManagerWrapper.getCurrentCalendar()
        year = startCalendar.get(Calendar.YEAR)
        month = startCalendar.get(Calendar.MONTH)
        day = startCalendar.get(Calendar.DAY_OF_MONTH)
        hour = startCalendar.get(Calendar.HOUR_OF_DAY)
        minute = startCalendar.get(Calendar.MINUTE)
        onPostStatusChanged(postModel)
    }

    fun onPostStatusChanged(postModel: PostModel?) {
        canPublishImmediately = postModel?.let { PostUtils.shouldPublishImmediatelyOptionBeAvailable(it) } ?: false
        updateUiModel(post = postModel)
    }

    fun publishNow() {
        _onPublishedDateChanged.postValue(localeManagerWrapper.getCurrentCalendar())
    }

    fun onTimeSelected(selectedHour: Int, selectedMinute: Int) {
        this.hour = selectedHour
        this.minute = selectedMinute
        val calendar = localeManagerWrapper.getCurrentCalendar()
        calendar.set(year!!, month!!, day!!, hour!!, minute!!)
        _onPublishedDateChanged.postValue(calendar)
    }

    fun onDateSelected(year: Int, month: Int, dayOfMonth: Int) {
        this.year = year
        this.month = month
        this.day = dayOfMonth
        _onDatePicked.postValue(Event(Unit))
    }

    fun onShowDialog(postModel: PostModel?) {
        if (areNotificationsEnabled(postModel)) {
            // This will be replaced by loading notification time from the DB
            _onShowNotificationDialog.postValue(Event(onNotificationTime.value))
        } else {
            _onToast.postValue(Event(resourceProvider.getString(R.string.post_notification_error)))
        }
    }

    private fun getCurrentPublishDateAsCalendar(postModel: PostModel): Calendar {
        val calendar = localeManagerWrapper.getCurrentCalendar()
        val dateCreated = postModel.dateCreated
        // Set the currently selected time if available
        if (!TextUtils.isEmpty(dateCreated)) {
            calendar.time = DateTimeUtils.dateFromIso8601(dateCreated)
            calendar.timeZone = localeManagerWrapper.getTimeZone()
        }
        return calendar
    }

    fun updatePost(updatedDate: Calendar, post: PostModel?) {
        post?.let {
            post.dateCreated = DateTimeUtils.iso8601FromDate(updatedDate.time)
            val initialPostStatus = PostStatus.fromPost(post)
            val isPublishDateInTheFuture = PostUtils.isPublishDateInTheFuture(post)
            var finalPostStatus = initialPostStatus
            if (initialPostStatus == DRAFT && isPublishDateInTheFuture) {
                // The previous logic was setting the status twice, once from draft to published and when the user
                // picked the time, it set it from published to scheduled. This is now done in one step.
                finalPostStatus = SCHEDULED
            } else if (initialPostStatus == PUBLISHED && post.isLocalDraft()) {
                // if user was changing dates for a local draft (not saved yet), only way to have it set to PUBLISH
                // is by running into the if case above. So, if they're updating the date again by calling
                // `updatePublishDate()`, get it back to DRAFT.
                finalPostStatus = DRAFT
            } else if (initialPostStatus == SCHEDULED && !isPublishDateInTheFuture) {
                // if this is a SCHEDULED post and the user is trying to Back-date it now, let's update it to DRAFT.
                // The other option was to make it published immediately but, let the user actively do that rather than
                // having the app be smart about it - we don't want to accidentally publish a post.
                finalPostStatus = DRAFT
                // show toast only once, when time is shown
                _onToast.postValue(Event(resourceProvider.getString(R.string.editor_post_converted_back_to_draft)))
            }
            post.status = finalPostStatus.toString()
            _onPostStatusChanged.value = finalPostStatus
            val scheduledTime = postSchedulingNotificationStore.getSchedulingReminderPeriod(post.id)
            updateNotifications(post, scheduledTime)
            updateUiModel(post = post)
        }
    }

    fun updateUiModel(post: PostModel?) {
        if (post != null) {
            val notificationTime = postSchedulingNotificationStore.getSchedulingReminderPeriod(post.id)
            val publishDateLabel = postSettingsUtils.getPublishDateLabel(post)
            val now = localeManagerWrapper.getCurrentCalendar().timeInMillis - 10000
            val dateCreated = (DateTimeUtils.dateFromIso8601(post.dateCreated)
                    ?: localeManagerWrapper.getCurrentCalendar().time).time
            val enableNotification = areNotificationsEnabled(post)
            val showNotification = dateCreated > now
            val notificationLabel = if (enableNotification && showNotification) {
                notificationTime.toLabel()
            } else {
                R.string.post_notification_off
            }
            _onUiModel.value = PublishUiModel(
                    publishDateLabel,
                    notificationLabel = notificationLabel,
                    notificationEnabled = enableNotification,
                    notificationVisible = showNotification
            )
        } else {
            _onUiModel.value = PublishUiModel(resourceProvider.getString(R.string.immediately))
        }
    }

    fun onNotificationCreated(scheduleTime: SchedulingReminderModel.Period?) {
        _onNotificationTime.value = scheduleTime
    }

    fun scheduleNotification(post: PostModel, notificationTime: SchedulingReminderModel.Period) {
        updateNotifications(post, notificationTime)
        updateUiModel(post)
    }

    private fun updateNotifications(
        post: PostModel,
        domainModel: SchedulingReminderModel.Period = OFF
    ) {
        postSchedulingNotificationStore.deleteSchedulingReminders(post.id)
        if (domainModel != OFF) {
            val notificationId = postSchedulingNotificationStore.schedule(post.id, domainModel)
            val scheduledCalendar = localeManagerWrapper.getCurrentCalendar().apply {
                timeInMillis = System.currentTimeMillis()
                time = DateTimeUtils.dateFromIso8601(post.dateCreated)
                val scheduledMinutes = when (domainModel) {
                    ONE_HOUR -> -60
                    TEN_MINUTES -> -10
                    WHEN_PUBLISHED -> 0
                    OFF -> return
                }
                add(Calendar.MINUTE, scheduledMinutes)
            }
            if (scheduledCalendar.after(localeManagerWrapper.getCurrentCalendar())) {
                notificationId?.let {
                    _onNotificationAdded.postValue(Event(Notification(notificationId, scheduledCalendar.timeInMillis)))
                }
            }
        }
    }

    private fun areNotificationsEnabled(post: PostModel?): Boolean {
        return if (post != null) {
            val futureTime = localeManagerWrapper.getCurrentCalendar().timeInMillis + 6000
            val dateCreated = (DateTimeUtils.dateFromIso8601(post.dateCreated)
                    ?: localeManagerWrapper.getCurrentCalendar().time).time
            return dateCreated > futureTime
        } else {
            false
        }
    }

    private fun SchedulingReminderModel.Period.toLabel(): Int {
        return when (this) {
            OFF -> R.string.post_notification_off
            ONE_HOUR -> R.string.post_notification_one_hour_before
            TEN_MINUTES -> R.string.post_notification_ten_minutes_before
            WHEN_PUBLISHED -> R.string.post_notification_when_published
        }
    }

    data class PublishUiModel(
        val publishDateLabel: String,
        val notificationLabel: Int = R.string.post_notification_off,
        val notificationEnabled: Boolean = false,
        val notificationVisible: Boolean = true
    )

    data class Notification(val id: Int, val scheduledTime: Long)
}<|MERGE_RESOLUTION|>--- conflicted
+++ resolved
@@ -53,19 +53,12 @@
     val onUiModel: LiveData<PublishUiModel> = _onUiModel
     private val _onToast = MutableLiveData<Event<String>>()
     val onToast: LiveData<Event<String>> = _onToast
-<<<<<<< HEAD
-    private val _onShowNotificationDialog = MutableLiveData<SchedulingReminderModel.Period>()
-    val onShowNotificationDialog: LiveData<SchedulingReminderModel.Period> = _onShowNotificationDialog
+    private val _onShowNotificationDialog = MutableLiveData<Event<SchedulingReminderModel.Period?>>()
+    val onShowNotificationDialog: LiveData<Event<SchedulingReminderModel.Period?>> = _onShowNotificationDialog
     private val _onNotificationTime = MutableLiveData<SchedulingReminderModel.Period>()
     val onNotificationTime: LiveData<SchedulingReminderModel.Period> = _onNotificationTime
     private val _onNotificationAdded = MutableLiveData<Event<Notification>>()
     val onNotificationAdded: LiveData<Event<Notification>> = _onNotificationAdded
-=======
-    private val _onShowNotificationDialog = MutableLiveData<Event<NotificationTime?>>()
-    val onShowNotificationDialog: LiveData<Event<NotificationTime?>> = _onShowNotificationDialog
-    private val _onNotificationTime = MutableLiveData<NotificationTime>()
-    val onNotificationTime: LiveData<NotificationTime> = _onNotificationTime
->>>>>>> fa91e0f9
 
     fun start(postModel: PostModel?) {
         val startCalendar = postModel?.let { getCurrentPublishDateAsCalendar(it) }
