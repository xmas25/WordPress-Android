package org.wordpress.android.ui.posts

import android.text.TextUtils
import androidx.lifecycle.LiveData
import androidx.lifecycle.MutableLiveData
import androidx.lifecycle.ViewModel
import org.wordpress.android.R
import org.wordpress.android.fluxc.model.PostModel
import org.wordpress.android.fluxc.model.post.PostStatus
import org.wordpress.android.fluxc.model.post.PostStatus.DRAFT
import org.wordpress.android.fluxc.model.post.PostStatus.PUBLISHED
import org.wordpress.android.fluxc.model.post.PostStatus.SCHEDULED
<<<<<<< HEAD
import org.wordpress.android.fluxc.store.PostSchedulingNotificationStore
import org.wordpress.android.fluxc.store.PostSchedulingNotificationStore.SchedulingReminderModel
import org.wordpress.android.fluxc.store.PostSchedulingNotificationStore.SchedulingReminderModel.Period.OFF
import org.wordpress.android.fluxc.store.PostSchedulingNotificationStore.SchedulingReminderModel.Period.ONE_HOUR
import org.wordpress.android.fluxc.store.PostSchedulingNotificationStore.SchedulingReminderModel.Period.TEN_MINUTES
import org.wordpress.android.fluxc.store.PostSchedulingNotificationStore.SchedulingReminderModel.Period.WHEN_PUBLISHED
=======
import org.wordpress.android.ui.posts.PostNotificationTimeDialogFragment.NotificationTime
import org.wordpress.android.ui.posts.PostNotificationTimeDialogFragment.NotificationTime.OFF
>>>>>>> f1e209fa
import org.wordpress.android.util.DateTimeUtils
import org.wordpress.android.util.LocaleManagerWrapper
import org.wordpress.android.viewmodel.Event
import org.wordpress.android.viewmodel.ResourceProvider
import java.util.Calendar
import javax.inject.Inject

class EditPostPublishSettingsViewModel
@Inject constructor(
    private val resourceProvider: ResourceProvider,
    private val postSettingsUtils: PostSettingsUtils,
    private val localeManagerWrapper: LocaleManagerWrapper,
    private val postSchedulingNotificationStore: PostSchedulingNotificationStore
) : ViewModel() {
    var canPublishImmediately: Boolean = false

    var year: Int? = null
        private set
    var month: Int? = null
        private set
    var day: Int? = null
        private set
    var hour: Int? = null
        private set
    var minute: Int? = null
        private set

    private val _onDatePicked = MutableLiveData<Event<Unit>>()
    val onDatePicked: LiveData<Event<Unit>> = _onDatePicked
    private val _onPublishedDateChanged = MutableLiveData<Calendar>()
    val onPublishedDateChanged: LiveData<Calendar> = _onPublishedDateChanged
    private val _onPostStatusChanged = MutableLiveData<PostStatus>()
    val onPostStatusChanged: LiveData<PostStatus> = _onPostStatusChanged
    private val _onUiModel = MutableLiveData<PublishUiModel>()
    val onUiModel: LiveData<PublishUiModel> = _onUiModel
    private val _onToast = MutableLiveData<Event<String>>()
    val onToast: LiveData<Event<String>> = _onToast
    private val _onShowNotificationDialog = MutableLiveData<Event<SchedulingReminderModel.Period?>>()
    val onShowNotificationDialog: LiveData<Event<SchedulingReminderModel.Period?>> = _onShowNotificationDialog
    private val _onNotificationTime = MutableLiveData<SchedulingReminderModel.Period>()
    val onNotificationTime: LiveData<SchedulingReminderModel.Period> = _onNotificationTime
    private val _onNotificationAdded = MutableLiveData<Event<Notification>>()
    val onNotificationAdded: LiveData<Event<Notification>> = _onNotificationAdded

    fun start(postModel: PostModel?) {
        val startCalendar = postModel?.let { getCurrentPublishDateAsCalendar(it) }
                ?: localeManagerWrapper.getCurrentCalendar()
<<<<<<< HEAD
        year = startCalendar.get(Calendar.YEAR)
        month = startCalendar.get(Calendar.MONTH)
        day = startCalendar.get(Calendar.DAY_OF_MONTH)
        hour = startCalendar.get(Calendar.HOUR_OF_DAY)
        minute = startCalendar.get(Calendar.MINUTE)
=======
        updateUiModel(post = postModel)
        updateDateAndTimeFromCalendar(startCalendar)
>>>>>>> f1e209fa
        onPostStatusChanged(postModel)
    }

    fun onPostStatusChanged(postModel: PostModel?) {
        canPublishImmediately = postModel?.let { PostUtils.shouldPublishImmediatelyOptionBeAvailable(it) } ?: false
        updateUiModel(post = postModel)
    }

    fun publishNow() {
        val currentCalendar = localeManagerWrapper.getCurrentCalendar()
        updateDateAndTimeFromCalendar(currentCalendar)
        _onPublishedDateChanged.postValue(currentCalendar)
    }

    fun onTimeSelected(selectedHour: Int, selectedMinute: Int) {
        this.hour = selectedHour
        this.minute = selectedMinute
        val calendar = localeManagerWrapper.getCurrentCalendar()
        calendar.set(year!!, month!!, day!!, hour!!, minute!!)
        _onPublishedDateChanged.postValue(calendar)
    }

    fun onDateSelected(year: Int, month: Int, dayOfMonth: Int) {
        this.year = year
        this.month = month
        this.day = dayOfMonth
        _onDatePicked.postValue(Event(Unit))
    }

    fun onShowDialog(postModel: PostModel) {
        if (areNotificationsEnabled(postModel)) {
<<<<<<< HEAD
            val currentPeriod = postSchedulingNotificationStore.getSchedulingReminderPeriod(postModel.id)
            _onShowNotificationDialog.postValue(Event(currentPeriod))
=======
            // This will be replaced by loading notification time from the DB
            _onShowNotificationDialog.postValue(Event(onNotificationTime.value ?: OFF))
>>>>>>> f1e209fa
        } else {
            _onToast.postValue(Event(resourceProvider.getString(R.string.post_notification_error)))
        }
    }

    private fun updateDateAndTimeFromCalendar(startCalendar: Calendar) {
        year = startCalendar.get(Calendar.YEAR)
        month = startCalendar.get(Calendar.MONTH)
        day = startCalendar.get(Calendar.DAY_OF_MONTH)
        hour = startCalendar.get(Calendar.HOUR_OF_DAY)
        minute = startCalendar.get(Calendar.MINUTE)
    }

    private fun getCurrentPublishDateAsCalendar(postModel: PostModel): Calendar {
        val calendar = localeManagerWrapper.getCurrentCalendar()
        val dateCreated = postModel.dateCreated
        // Set the currently selected time if available
        if (!TextUtils.isEmpty(dateCreated)) {
            calendar.time = DateTimeUtils.dateFromIso8601(dateCreated)
            calendar.timeZone = localeManagerWrapper.getTimeZone()
        }
        return calendar
    }

    fun updatePost(updatedDate: Calendar, post: PostModel?) {
        post?.let {
            post.dateCreated = DateTimeUtils.iso8601FromDate(updatedDate.time)
            val initialPostStatus = PostStatus.fromPost(post)
            val isPublishDateInTheFuture = PostUtils.isPublishDateInTheFuture(post)
            var finalPostStatus = initialPostStatus
            if (initialPostStatus == DRAFT && isPublishDateInTheFuture) {
                // The previous logic was setting the status twice, once from draft to published and when the user
                // picked the time, it set it from published to scheduled. This is now done in one step.
                finalPostStatus = SCHEDULED
            } else if (initialPostStatus == PUBLISHED && post.isLocalDraft()) {
                // if user was changing dates for a local draft (not saved yet), only way to have it set to PUBLISH
                // is by running into the if case above. So, if they're updating the date again by calling
                // `updatePublishDate()`, get it back to DRAFT.
                finalPostStatus = DRAFT
            } else if (initialPostStatus == SCHEDULED && !isPublishDateInTheFuture) {
                // if this is a SCHEDULED post and the user is trying to Back-date it now, let's update it to DRAFT.
                // The other option was to make it published immediately but, let the user actively do that rather than
                // having the app be smart about it - we don't want to accidentally publish a post.
                finalPostStatus = DRAFT
                // show toast only once, when time is shown
                _onToast.postValue(Event(resourceProvider.getString(R.string.editor_post_converted_back_to_draft)))
            }
            post.status = finalPostStatus.toString()
            _onPostStatusChanged.value = finalPostStatus
            val scheduledTime = postSchedulingNotificationStore.getSchedulingReminderPeriod(post.id)
            updateNotifications(post, scheduledTime)
            updateUiModel(post = post)
        }
    }

    fun updateUiModel(post: PostModel?) {
        if (post != null) {
            val notificationTime = postSchedulingNotificationStore.getSchedulingReminderPeriod(post.id)
            val publishDateLabel = postSettingsUtils.getPublishDateLabel(post)
            val now = localeManagerWrapper.getCurrentCalendar().timeInMillis - 10000
            val dateCreated = (DateTimeUtils.dateFromIso8601(post.dateCreated)
                    ?: localeManagerWrapper.getCurrentCalendar().time).time
            val enableNotification = areNotificationsEnabled(post)
            val showNotification = dateCreated > now
            val notificationLabel = if (enableNotification && showNotification) {
                notificationTime.toLabel()
            } else {
                R.string.post_notification_off
            }
            _onUiModel.value = PublishUiModel(
                    publishDateLabel,
                    notificationLabel = notificationLabel,
                    notificationEnabled = enableNotification,
                    notificationVisible = showNotification
            )
        } else {
            _onUiModel.value = PublishUiModel(resourceProvider.getString(R.string.immediately))
        }
    }

    fun onNotificationCreated(scheduleTime: SchedulingReminderModel.Period?) {
        _onNotificationTime.value = scheduleTime
    }

    fun scheduleNotification(post: PostModel, notificationTime: SchedulingReminderModel.Period) {
        updateNotifications(post, notificationTime)
        updateUiModel(post)
    }

    private fun updateNotifications(
        post: PostModel,
        schedulingReminderPeriod: SchedulingReminderModel.Period = OFF
    ) {
        postSchedulingNotificationStore.deleteSchedulingReminders(post.id)
        if (schedulingReminderPeriod != OFF) {
            val notificationId = postSchedulingNotificationStore.schedule(post.id, schedulingReminderPeriod)
            val scheduledCalendar = localeManagerWrapper.getCurrentCalendar().apply {
                timeInMillis = System.currentTimeMillis()
                time = DateTimeUtils.dateFromIso8601(post.dateCreated)
                val scheduledMinutes = when (schedulingReminderPeriod) {
                    ONE_HOUR -> -60
                    TEN_MINUTES -> -10
                    WHEN_PUBLISHED -> 0
                    OFF -> return
                }
                add(Calendar.MINUTE, scheduledMinutes)
            }
            if (scheduledCalendar.after(localeManagerWrapper.getCurrentCalendar())) {
                notificationId?.let {
                    _onNotificationAdded.postValue(Event(Notification(notificationId, scheduledCalendar.timeInMillis)))
                }
            }
        }
    }

    private fun areNotificationsEnabled(post: PostModel?): Boolean {
        return if (post != null) {
            val futureTime = localeManagerWrapper.getCurrentCalendar().timeInMillis + 6000
            val dateCreated = (DateTimeUtils.dateFromIso8601(post.dateCreated)
                    ?: localeManagerWrapper.getCurrentCalendar().time).time
            return dateCreated > futureTime
        } else {
            false
        }
    }

    private fun SchedulingReminderModel.Period.toLabel(): Int {
        return when (this) {
            OFF -> R.string.post_notification_off
            ONE_HOUR -> R.string.post_notification_one_hour_before
            TEN_MINUTES -> R.string.post_notification_ten_minutes_before
            WHEN_PUBLISHED -> R.string.post_notification_when_published
        }
    }

    data class PublishUiModel(
        val publishDateLabel: String,
        val notificationLabel: Int = R.string.post_notification_off,
        val notificationEnabled: Boolean = false,
        val notificationVisible: Boolean = true
    )

    data class Notification(val id: Int, val scheduledTime: Long)
}<|MERGE_RESOLUTION|>--- conflicted
+++ resolved
@@ -10,17 +10,12 @@
 import org.wordpress.android.fluxc.model.post.PostStatus.DRAFT
 import org.wordpress.android.fluxc.model.post.PostStatus.PUBLISHED
 import org.wordpress.android.fluxc.model.post.PostStatus.SCHEDULED
-<<<<<<< HEAD
 import org.wordpress.android.fluxc.store.PostSchedulingNotificationStore
 import org.wordpress.android.fluxc.store.PostSchedulingNotificationStore.SchedulingReminderModel
 import org.wordpress.android.fluxc.store.PostSchedulingNotificationStore.SchedulingReminderModel.Period.OFF
 import org.wordpress.android.fluxc.store.PostSchedulingNotificationStore.SchedulingReminderModel.Period.ONE_HOUR
 import org.wordpress.android.fluxc.store.PostSchedulingNotificationStore.SchedulingReminderModel.Period.TEN_MINUTES
 import org.wordpress.android.fluxc.store.PostSchedulingNotificationStore.SchedulingReminderModel.Period.WHEN_PUBLISHED
-=======
-import org.wordpress.android.ui.posts.PostNotificationTimeDialogFragment.NotificationTime
-import org.wordpress.android.ui.posts.PostNotificationTimeDialogFragment.NotificationTime.OFF
->>>>>>> f1e209fa
 import org.wordpress.android.util.DateTimeUtils
 import org.wordpress.android.util.LocaleManagerWrapper
 import org.wordpress.android.viewmodel.Event
@@ -68,16 +63,7 @@
     fun start(postModel: PostModel?) {
         val startCalendar = postModel?.let { getCurrentPublishDateAsCalendar(it) }
                 ?: localeManagerWrapper.getCurrentCalendar()
-<<<<<<< HEAD
-        year = startCalendar.get(Calendar.YEAR)
-        month = startCalendar.get(Calendar.MONTH)
-        day = startCalendar.get(Calendar.DAY_OF_MONTH)
-        hour = startCalendar.get(Calendar.HOUR_OF_DAY)
-        minute = startCalendar.get(Calendar.MINUTE)
-=======
-        updateUiModel(post = postModel)
         updateDateAndTimeFromCalendar(startCalendar)
->>>>>>> f1e209fa
         onPostStatusChanged(postModel)
     }
 
@@ -109,13 +95,8 @@
 
     fun onShowDialog(postModel: PostModel) {
         if (areNotificationsEnabled(postModel)) {
-<<<<<<< HEAD
             val currentPeriod = postSchedulingNotificationStore.getSchedulingReminderPeriod(postModel.id)
             _onShowNotificationDialog.postValue(Event(currentPeriod))
-=======
-            // This will be replaced by loading notification time from the DB
-            _onShowNotificationDialog.postValue(Event(onNotificationTime.value ?: OFF))
->>>>>>> f1e209fa
         } else {
             _onToast.postValue(Event(resourceProvider.getString(R.string.post_notification_error)))
         }
