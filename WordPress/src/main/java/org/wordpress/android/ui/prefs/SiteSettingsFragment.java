--- conflicted
+++ resolved
@@ -791,14 +791,12 @@
         mStartOverPref = getClickPref(R.string.pref_key_site_start_over);
         mExportSitePref = getClickPref(R.string.pref_key_site_export_site);
         mDeleteSitePref = getClickPref(R.string.pref_key_site_delete_site);
-<<<<<<< HEAD
         mPostsPerPagePref = getClickPref(R.string.pref_key_site_posts_per_page);
         mTimezonePref = (DetailListPreference) getChangePref(R.string.pref_key_site_timezone);
         mDateFormatPref = (DetailListPreference) getChangePref(R.string.pref_key_site_date_format);
         mTimeFormatPref = (DetailListPreference) getChangePref(R.string.pref_key_site_time_format);
         mWeekStartPref = (DetailListPreference) getChangePref(R.string.pref_key_site_week_start);
         mAmpPref = (WPSwitchPreference) getChangePref(R.string.pref_key_site_amp);
-=======
         mJpSecuritySettings = (PreferenceScreen) getClickPref(R.string.pref_key_jetpack_security_screen);
         mJpMonitorActivePref = (WPSwitchPreference) getChangePref(R.string.pref_key_jetpack_monitor_uptime);
         mJpMonitorEmailNotesPref = (WPSwitchPreference) getChangePref(R.string.pref_key_jetpack_send_email_notifications);
@@ -808,7 +806,6 @@
         mJpMatchEmailPref = (WPSwitchPreference) getChangePref(R.string.pref_key_jetpack_match_via_email);
         mJpUseTwoFactorPref = (WPSwitchPreference) getChangePref(R.string.pref_key_jetpack_require_two_factor);
         mJpWhitelistPref = (WPPreference) getClickPref(R.string.pref_key_jetpack_brute_force_whitelist);
->>>>>>> 3e59046c
 
         sortLanguages();
 
@@ -841,14 +838,10 @@
                 mAllowCommentsNested, mSendPingbacksPref, mSendPingbacksNested, mReceivePingbacksPref,
                 mReceivePingbacksNested, mIdentityRequiredPreference, mUserAccountRequiredPref,
                 mSortByPref, mWhitelistPref, mRelatedPostsPref, mCloseAfterPref, mPagingPref,
-<<<<<<< HEAD
                 mThreadingPref, mMultipleLinksPref, mModerationHoldPref, mBlacklistPref, mDeleteSitePref,
-                mPostsPerPagePref, mTimezonePref, mDateFormatPref, mTimeFormatPref, mAmpPref, mWeekStartPref
-=======
-                mThreadingPref, mMultipleLinksPref, mModerationHoldPref, mBlacklistPref,
-                mDeleteSitePref, mJpMonitorActivePref, mJpMonitorEmailNotesPref, mJpSsoPref,
-                mJpMonitorWpNotesPref, mJpBruteForcePref, mJpWhitelistPref, mJpMatchEmailPref, mJpUseTwoFactorPref
->>>>>>> 3e59046c
+                mPostsPerPagePref, mTimezonePref, mDateFormatPref, mTimeFormatPref, mAmpPref, mWeekStartPref,
+                mJpMonitorActivePref, mJpMonitorEmailNotesPref, mJpSsoPref, mJpUseTwoFactorPref,
+                mJpMonitorWpNotesPref, mJpBruteForcePref, mJpWhitelistPref, mJpMatchEmailPref
         };
 
         for (Preference preference : editablePreference) {
@@ -1112,14 +1105,12 @@
         mRelatedPostsPref.setSummary(mSiteSettings.getRelatedPostsDescription());
         mModerationHoldPref.setSummary(mSiteSettings.getModerationHoldDescription());
         mBlacklistPref.setSummary(mSiteSettings.getBlacklistDescription());
-<<<<<<< HEAD
         // TODO
         mPostsPerPagePref.setSummary("10");
         mWeekStartPref.setSummary("Monday");
         mTimezonePref.setSummary("UTC+8");
         mDateFormatPref.setSummary("December 31, 2017");
         mTimeFormatPref.setSummary("23:59");
-=======
         mJpMonitorActivePref.setChecked(mSiteSettings.isJetpackMonitorEnabled());
         mJpMonitorEmailNotesPref.setChecked(mSiteSettings.shouldSendJetpackMonitorEmailNotifications());
         mJpMonitorWpNotesPref.setChecked(mSiteSettings.shouldSendJetpackMonitorWpNotifications());
@@ -1128,7 +1119,6 @@
         mJpMatchEmailPref.setChecked(mSiteSettings.isJetpackSsoMatchEmailEnabled());
         mJpUseTwoFactorPref.setChecked(mSiteSettings.isJetpackSsoTwoFactorEnabled());
         mJpWhitelistPref.setSummary(mSiteSettings.getJetpackProtectWhitelistSummary());
->>>>>>> 3e59046c
     }
 
     private void setCategories() {
