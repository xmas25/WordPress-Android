package org.wordpress.android.ui.prefs;

import android.app.Activity;
import android.app.AlertDialog;
import android.app.Dialog;
import android.app.DialogFragment;
import android.app.ProgressDialog;
import android.content.Context;
import android.content.DialogInterface;
import android.content.Intent;
import android.content.res.Resources;
import android.os.Bundle;
import android.os.Handler;
import android.preference.EditTextPreference;
import android.preference.Preference;
import android.preference.PreferenceCategory;
import android.preference.PreferenceFragment;
import android.preference.PreferenceScreen;
import android.provider.ContactsContract;
import android.support.annotation.NonNull;
import android.support.design.widget.Snackbar;
import android.support.v7.widget.LinearLayoutManager;
import android.text.TextUtils;
import android.util.Pair;
import android.util.SparseBooleanArray;
import android.view.ActionMode;
import android.view.ContextThemeWrapper;
import android.view.HapticFeedbackConstants;
import android.view.LayoutInflater;
import android.view.Menu;
import android.view.MenuInflater;
import android.view.MenuItem;
import android.view.View;
import android.view.ViewGroup;
import android.view.Window;
import android.view.WindowManager.LayoutParams;
import android.widget.AdapterView;
import android.widget.Button;
import android.widget.EditText;
import android.widget.ListAdapter;
import android.widget.ListView;
import android.widget.NumberPicker.Formatter;
import android.widget.TextView;

import com.android.volley.VolleyError;
import com.helpshift.network.util.InetAddressUtils;
import com.wordpress.rest.RestRequest;

import org.apache.commons.lang3.ArrayUtils;
import org.apache.commons.text.StringEscapeUtils;
import org.json.JSONArray;
import org.json.JSONException;
import org.json.JSONObject;
import org.wordpress.android.BuildConfig;
import org.wordpress.android.R;
import org.wordpress.android.WordPress;
import org.wordpress.android.analytics.AnalyticsTracker;
import org.wordpress.android.fluxc.Dispatcher;
import org.wordpress.android.fluxc.generated.SiteActionBuilder;
import org.wordpress.android.fluxc.model.SiteModel;
import org.wordpress.android.fluxc.store.AccountStore;
import org.wordpress.android.fluxc.store.SiteStore;
import org.wordpress.android.ui.WPWebViewActivity;
import org.wordpress.android.ui.prefs.SiteSettingsFormatDialog.FormatType;
import org.wordpress.android.util.AnalyticsUtils;
import org.wordpress.android.util.AppLog;
import org.wordpress.android.util.HelpshiftHelper;
import org.wordpress.android.util.HtmlUtils;
import org.wordpress.android.util.NetworkUtils;
import org.wordpress.android.util.SiteUtils;
import org.wordpress.android.util.StringUtils;
import org.wordpress.android.util.ToastUtils;
import org.wordpress.android.util.UrlUtils;
import org.wordpress.android.util.WPActivityUtils;
import org.wordpress.android.util.WPPrefUtils;

import java.util.HashMap;
import java.util.List;
import java.util.Locale;
import java.util.Map;

import javax.inject.Inject;

/**
 * Allows interfacing with WordPress site settings. Works with WP.com and WP.org v4.5+ (pending).
 *
 * Settings are synced automatically when local changes are made.
 */

public class SiteSettingsFragment extends PreferenceFragment
        implements Preference.OnPreferenceChangeListener,
                   Preference.OnPreferenceClickListener,
                   AdapterView.OnItemLongClickListener,
                   ViewGroup.OnHierarchyChangeListener,
                   Dialog.OnDismissListener,
                   SiteSettingsInterface.SiteSettingsListener {
    /**
     * When the user removes a site (by selecting Delete Site) the parent {@link Activity} result
     * is set to this value and {@link Activity#finish()} is invoked.
     */
    public static final int RESULT_BLOG_REMOVED = Activity.RESULT_FIRST_USER;

    /**
     * Provides the regex to identify domain HTTP(S) protocol and/or 'www' sub-domain.
     *
     * Used to format user-facing {@link String}'s in certain preferences.
     */
    public static final String ADDRESS_FORMAT_REGEX = "^(https?://(w{3})?|www\\.)";

    /**
     * url that points to wordpress.com purchases
     */
    public static final String WORDPRESS_PURCHASES_URL = "https://wordpress.com/purchases";

    /**
     * url for redirecting free users to empty their sites (start over)
     */
    public static final String WORDPRESS_EMPTY_SITE_SUPPORT_URL = "https://en.support.wordpress.com/empty-site/";

    /**
     * Used to move the Uncategorized category to the beginning of the category list.
     */
    private static final int UNCATEGORIZED_CATEGORY_ID = 1;

    /**
     * Request code used when creating the {@link RelatedPostsDialog}.
     */
    private static final int RELATED_POSTS_REQUEST_CODE = 1;
    private static final int THREADING_REQUEST_CODE = 2;
    private static final int PAGING_REQUEST_CODE = 3;
    private static final int CLOSE_AFTER_REQUEST_CODE = 4;
    private static final int MULTIPLE_LINKS_REQUEST_CODE = 5;
    private static final int DELETE_SITE_REQUEST_CODE = 6;
    private static final int DATE_FORMAT_REQUEST_CODE = 7;
    private static final int TIME_FORMAT_REQUEST_CODE = 8;
    private static final int POSTS_PER_PAGE_REQUEST_CODE = 9;
    private static final int TIMEZONE_REQUEST_CODE = 10;

    private static final String DELETE_SITE_TAG = "delete-site";
    private static final String PURCHASE_ORIGINAL_RESPONSE_KEY = "originalResponse";
    private static final String PURCHASE_ACTIVE_KEY = "active";
    private static final String ANALYTICS_ERROR_PROPERTY_KEY = "error";

    private static final long FETCH_DELAY = 1000;

    @Inject AccountStore mAccountStore;
    @Inject SiteStore mSiteStore;
    @Inject Dispatcher mDispatcher;

    public SiteModel mSite;

    // Can interface with WP.com or WP.org
    public SiteSettingsInterface mSiteSettings;

    // Reference to the list of items being edited in the current list editor
    private List<String> mEditingList;

    // Used to ensure that settings are only fetched once throughout the lifecycle of the fragment
    private boolean mShouldFetch;

    // General settings
    private EditTextPreference mTitlePref;
    private EditTextPreference mTaglinePref;
    private EditTextPreference mAddressPref;
    private DetailListPreference mPrivacyPref;
    private DetailListPreference mLanguagePref;

    // Account settings (NOTE: only for WP.org)
    private EditTextPreference mUsernamePref;
    private EditTextPreference mPasswordPref;

    // Writing settings
    private DetailListPreference mCategoryPref;
    private DetailListPreference mFormatPref;
    private WPPreference mDateFormatPref;
    private WPPreference mTimeFormatPref;
    private DetailListPreference mWeekStartPref;
    private Preference mRelatedPostsPref;
<<<<<<< HEAD
    private Preference mTagsPref;
=======
    private Preference mTimezonePref;
    private Preference mPostsPerPagePref;
    private WPSwitchPreference mAmpPref;
>>>>>>> 5c0bb3f0

    // Discussion settings preview
    private WPSwitchPreference mAllowCommentsPref;
    private WPSwitchPreference mSendPingbacksPref;
    private WPSwitchPreference mReceivePingbacksPref;

    // Discussion settings -> Defaults for New Posts
    private WPSwitchPreference mAllowCommentsNested;
    private WPSwitchPreference mSendPingbacksNested;
    private WPSwitchPreference mReceivePingbacksNested;
    private PreferenceScreen mMorePreference;

    // Discussion settings -> Comments
    private WPSwitchPreference mIdentityRequiredPreference;
    private WPSwitchPreference mUserAccountRequiredPref;
    private Preference mCloseAfterPref;
    private DetailListPreference mSortByPref;
    private Preference mThreadingPref;
    private Preference mPagingPref;
    private DetailListPreference mWhitelistPref;
    private Preference mMultipleLinksPref;
    private Preference mModerationHoldPref;
    private Preference mBlacklistPref;

    // Advanced settings
    private Preference mStartOverPref;
    private Preference mExportSitePref;
    private Preference mDeleteSitePref;

    // Jetpack settings
    private PreferenceScreen mJpSecuritySettings;
    private WPSwitchPreference mJpMonitorActivePref;
    private WPSwitchPreference mJpMonitorEmailNotesPref;
    private WPSwitchPreference mJpMonitorWpNotesPref;
    private WPSwitchPreference mJpBruteForcePref;
    private WPPreference mJpWhitelistPref;
    private WPSwitchPreference mJpSsoPref;
    private WPSwitchPreference mJpMatchEmailPref;
    private WPSwitchPreference mJpUseTwoFactorPref;

    public boolean mEditingEnabled = true;

    // Reference to the state of the fragment
    private boolean mIsFragmentPaused = false;

    // Hold for Moderation and Blacklist settings
    private Dialog mDialog;
    private ActionMode mActionMode;
    private MultiSelectRecyclerViewAdapter mAdapter;

    // Delete site
    private ProgressDialog mDeleteSiteProgressDialog;

    @Override
    public void onCreate(Bundle savedInstanceState) {
        super.onCreate(savedInstanceState);
        Activity activity = getActivity();
        ((WordPress) activity.getApplication()).component().inject(this);

        // make sure we have local site data and a network connection, otherwise finish activity
        if (!NetworkUtils.checkConnection(activity)) {
            getActivity().finish();
            return;
        }

        if (savedInstanceState == null) {
            mSite = (SiteModel) getArguments().getSerializable(WordPress.SITE);
        } else {
            mSite = (SiteModel) savedInstanceState.getSerializable(WordPress.SITE);
        }

        if (mSite == null) {
            ToastUtils.showToast(getActivity(), R.string.blog_not_found, ToastUtils.Duration.SHORT);
            getActivity().finish();
            return;
        }

        // track successful settings screen access
        AnalyticsUtils.trackWithSiteDetails(AnalyticsTracker.Stat.SITE_SETTINGS_ACCESSED, mSite);

        // setup state to fetch remote settings
        mShouldFetch = true;

        // initialize the appropriate settings interface (WP.com or WP.org)
        mSiteSettings = SiteSettingsInterface.getInterface(activity, mSite, this);

        setRetainInstance(true);
        addPreferencesFromResource();

        // toggle which preferences are shown and set references
        initPreferences();
    }

    public void addPreferencesFromResource() {
        addPreferencesFromResource(R.xml.site_settings);

        // add Disconnect option for Jetpack sites when running a debug build
        if (shouldShowDisconnect()) {
            PreferenceCategory parent = (PreferenceCategory) findPreference(getString(R.string.pref_key_site_discussion));
            Preference disconnectPref = new Preference(getActivity());
            disconnectPref.setTitle(getString(R.string.jetpack_disconnect_pref_title));
            disconnectPref.setKey(getString(R.string.pref_key_site_disconnect));
            disconnectPref.setOnPreferenceClickListener(new Preference.OnPreferenceClickListener() {
                @Override
                public boolean onPreferenceClick(Preference preference) {
                    disconnectFromJetpack();
                    return true;
                }
            });
            parent.addPreference(disconnectPref);
        }
    }

    @Override
    public void onPause() {
        super.onPause();
        // Locally save the site. mSite can be null after site deletion or site removal (.org sites)
        if (mSite != null) {
            mDispatcher.dispatch(SiteActionBuilder.newUpdateSiteAction(mSite));
        }
        mIsFragmentPaused = true;
    }

    @Override
    public void onResume() {
        super.onResume();

        // Fragment#onResume() is called after FragmentActivity#onPostResume().
        // The latter is the most secure way of keeping track of the activity's state, and avoid calls to commitAllowingStateLoss.
        mIsFragmentPaused = false;

        // always load cached settings
        mSiteSettings.init(false);

        if (mShouldFetch) {
            new Handler().postDelayed(new Runnable() {
                @Override
                public void run() {
                    // initialize settings with locally cached values, fetch remote on first pass
                    mSiteSettings.init(true);
                }
            }, FETCH_DELAY);
            // stop future calls from fetching remote settings
            mShouldFetch = false;
        }
    }

    @Override
    public void onDestroyView() {
        removeMoreScreenToolbar();
        removeJetpackSecurityScreenToolbar();
        super.onDestroyView();
    }

    @Override
    public void onActivityResult(int requestCode, int resultCode, Intent data) {
        if (data != null) {
            switch (requestCode) {
                case RELATED_POSTS_REQUEST_CODE:
                    // data is null if user cancelled editing Related Posts settings
                    mSiteSettings.setShowRelatedPosts(data.getBooleanExtra(
                            RelatedPostsDialog.SHOW_RELATED_POSTS_KEY, false));
                    mSiteSettings.setShowRelatedPostHeader(data.getBooleanExtra(
                            RelatedPostsDialog.SHOW_HEADER_KEY, false));
                    mSiteSettings.setShowRelatedPostImages(data.getBooleanExtra(
                            RelatedPostsDialog.SHOW_IMAGES_KEY, false));
                    onPreferenceChange(mRelatedPostsPref, mSiteSettings.getRelatedPostsDescription());
                    break;
                case THREADING_REQUEST_CODE:
                    int levels = data.getIntExtra(NumberPickerDialog.CUR_VALUE_KEY, -1);
                    mSiteSettings.setShouldThreadComments(levels > 1 && data.getBooleanExtra
                            (NumberPickerDialog.SWITCH_ENABLED_KEY, false));
                    onPreferenceChange(mThreadingPref, levels);
                    break;
                case PAGING_REQUEST_CODE:
                    mSiteSettings.setShouldPageComments(data.getBooleanExtra
                            (NumberPickerDialog.SWITCH_ENABLED_KEY, false));
                    onPreferenceChange(mPagingPref, data.getIntExtra(
                            NumberPickerDialog.CUR_VALUE_KEY, -1));
                    break;
                case CLOSE_AFTER_REQUEST_CODE:
                    mSiteSettings.setShouldCloseAfter(data.getBooleanExtra
                            (NumberPickerDialog.SWITCH_ENABLED_KEY, false));
                    onPreferenceChange(mCloseAfterPref, data.getIntExtra(
                            NumberPickerDialog.CUR_VALUE_KEY, -1));
                    break;
                case MULTIPLE_LINKS_REQUEST_CODE:
                    int numLinks = data.getIntExtra(NumberPickerDialog.CUR_VALUE_KEY, -1);
                    if (numLinks < 0 || numLinks == mSiteSettings.getMultipleLinks()) return;
                    onPreferenceChange(mMultipleLinksPref, numLinks);
                    break;
                case DATE_FORMAT_REQUEST_CODE:
                    String dateFormatValue = data.getStringExtra(SiteSettingsFormatDialog.KEY_FORMAT_VALUE);
                    setDateTimeFormatPref(FormatType.DATE_FORMAT, mDateFormatPref, dateFormatValue);
                    onPreferenceChange(mDateFormatPref, dateFormatValue);
                    break;
                case TIME_FORMAT_REQUEST_CODE:
                    String timeFormatValue = data.getStringExtra(SiteSettingsFormatDialog.KEY_FORMAT_VALUE);
                    setDateTimeFormatPref(FormatType.TIME_FORMAT, mTimeFormatPref, timeFormatValue);
                    onPreferenceChange(mTimeFormatPref, timeFormatValue);
                    break;
                case POSTS_PER_PAGE_REQUEST_CODE:
                    int numPosts = data.getIntExtra(NumberPickerDialog.CUR_VALUE_KEY, -1);
                    if (numPosts > -1) {
                        onPreferenceChange(mPostsPerPagePref, numPosts);
                    }
                    break;
                case TIMEZONE_REQUEST_CODE:
                    String timezone = data.getStringExtra(SiteSettingsTimezoneDialog.KEY_TIMEZONE);
                    mSiteSettings.setTimezone(timezone);
                    onPreferenceChange(mTimezonePref, timezone);
                    break;
            }
        } else {
            switch (requestCode) {
                case DELETE_SITE_REQUEST_CODE:
                    deleteSite();
                    break;
            }
        }

        super.onActivityResult(requestCode, resultCode, data);
    }

    @Override
    public View onCreateView(@NonNull LayoutInflater inflater,
                             ViewGroup container,
                             Bundle savedInstanceState) {
        // use a wrapper to apply the Calypso theme

        if (getActivity().getActionBar() != null) {
            getActivity().getActionBar().setDisplayHomeAsUpEnabled(true);
            getActivity().getActionBar().setDisplayShowHomeEnabled(true);
        }

        Context themer = new ContextThemeWrapper(getActivity(), R.style.Calypso_SiteSettingsTheme);
        LayoutInflater localInflater = inflater.cloneInContext(themer);
        View view = super.onCreateView(localInflater, container, savedInstanceState);

        if (view != null) {
            setupPreferenceList((ListView) view.findViewById(android.R.id.list), getResources());
        }

        return view;
    }

    @Override
    public void onSaveInstanceState(Bundle outState) {
        removeMoreScreenToolbar();
        removeJetpackSecurityScreenToolbar();
        super.onSaveInstanceState(outState);
        outState.putSerializable(WordPress.SITE, mSite);
        setupMorePreferenceScreen();
        setupJetpackSecurityScreen();
    }

    @Override
    public void onActivityCreated(Bundle savedInstanceState) {
        super.onActivityCreated(savedInstanceState);
        if (savedInstanceState != null) {
            setupMorePreferenceScreen();
            setupJetpackSecurityScreen();
        }
    }

    @Override
    public void onChildViewAdded(View parent, View child) {
        if (child.getId() == android.R.id.title && child instanceof TextView) {
            // style preference category title views
            TextView title = (TextView) child;
            WPPrefUtils.layoutAsBody2(title);
        } else {
            // style preference title views
            TextView title = (TextView) child.findViewById(android.R.id.title);
            if (title != null) WPPrefUtils.layoutAsSubhead(title);
        }
    }

    @Override
    public void onChildViewRemoved(View parent, View child) {
        // NOP
    }

    @Override
    public boolean onPreferenceTreeClick(PreferenceScreen screen, Preference preference) {
        super.onPreferenceTreeClick(screen, preference);

        // More preference selected, style the Discussion screen
        if (preference == mMorePreference) {
            // track user accessing the full Discussion settings screen
            AnalyticsUtils.trackWithSiteDetails(
                    AnalyticsTracker.Stat.SITE_SETTINGS_ACCESSED_MORE_SETTINGS, mSite);

            return setupMorePreferenceScreen();
        } else if (preference == mJpSecuritySettings) {
            setupJetpackSecurityScreen();
        } else if (preference == findPreference(getString(R.string.pref_key_site_start_over_screen))) {
            Dialog dialog = ((PreferenceScreen) preference).getDialog();
            if (mSite == null || dialog == null) return false;

            AnalyticsUtils.trackWithSiteDetails(AnalyticsTracker.Stat.SITE_SETTINGS_START_OVER_ACCESSED, mSite);

            if (mSite.getHasFreePlan()) {
                // Don't show the start over detail screen for free users, instead show the support page
                dialog.dismiss();
                WPWebViewActivity.openUrlByUsingGlobalWPCOMCredentials(getActivity(), WORDPRESS_EMPTY_SITE_SUPPORT_URL);
            } else {
                setupPreferenceList((ListView) dialog.findViewById(android.R.id.list), getResources());
                String title = getString(R.string.start_over);
                WPActivityUtils.addToolbarToDialog(this, dialog, title);
            }
        }  else if (preference == mDateFormatPref) {
            showDateOrTimeFormatDialog(FormatType.DATE_FORMAT);
        } else if (preference == mTimeFormatPref) {
            showDateOrTimeFormatDialog(FormatType.TIME_FORMAT);
        } else if (preference == mPostsPerPagePref) {
            showPostsPerPageDialog();
        } else if (preference == mTimezonePref) {
            showTimezoneDialog();
        }

        return false;
    }

    @Override
    public boolean onPreferenceClick(Preference preference) {
        if (preference == mRelatedPostsPref) {
            showRelatedPostsDialog();
        } else if (preference == mMultipleLinksPref) {
            showMultipleLinksDialog();
        } else if (preference == mModerationHoldPref) {
            mEditingList = mSiteSettings.getModerationKeys();
            showListEditorDialog(R.string.site_settings_moderation_hold_title,
                    R.string.site_settings_hold_for_moderation_description);
        } else if (preference == mBlacklistPref) {
            mEditingList = mSiteSettings.getBlacklistKeys();
            showListEditorDialog(R.string.site_settings_blacklist_title,
                    R.string.site_settings_blacklist_description);
        } else if (preference == mJpWhitelistPref) {
            mEditingList = mSiteSettings.getJetpackWhitelistKeys();
            showListEditorDialog(R.string.jetpack_brute_force_whitelist_title,
                    R.string.site_settings_jetpack_whitelist_description);
        } else if (preference == mStartOverPref) {
            handleStartOver();
        } else if (preference == mCloseAfterPref) {
            showCloseAfterDialog();
        } else if (preference == mPagingPref) {
            showPagingDialog();
        } else if (preference == mThreadingPref) {
            showThreadingDialog();
        } else if (preference == mCategoryPref || preference == mFormatPref) {
            return !shouldShowListPreference((DetailListPreference) preference);
        } else if (preference == mExportSitePref) {
            showExportContentDialog();
        } else if (preference == mDeleteSitePref) {
            AnalyticsUtils.trackWithSiteDetails(AnalyticsTracker.Stat.SITE_SETTINGS_DELETE_SITE_ACCESSED, mSite);
            requestPurchasesForDeletionCheck();
        } else if (preference == mTagsPref) {
            TagListActivity.showTagList(getActivity(), mSite);
        } else {
            return false;
        }

        return true;
    }

    private void disconnectFromJetpack() {
        AlertDialog.Builder builder = new AlertDialog.Builder(getActivity());
        builder.setMessage(R.string.jetpack_disconnect_confirmation_message);
        builder.setPositiveButton(R.string.jetpack_disconnect_confirm, new DialogInterface.OnClickListener() {
                    @Override
                    public void onClick(DialogInterface dialog, int which) {
                        String url = String.format(Locale.US, "jetpack-blogs/%d/mine/delete", mSite.getSiteId());
                        WordPress.getRestClientUtilsV1_1().post(url, new RestRequest.Listener() {
                            @Override
                            public void onResponse(JSONObject response) {
                                AppLog.v(AppLog.T.API, "Successfully disconnected Jetpack site");
                                ToastUtils.showToast(getActivity(), R.string.jetpack_disconnect_success_toast);
                                mDispatcher.dispatch(SiteActionBuilder.newRemoveSiteAction(mSite));
                                mSite = null;
                            }
                        }, new RestRequest.ErrorListener() {
                            @Override
                            public void onErrorResponse(VolleyError error) {
                                AppLog.e(AppLog.T.API, "Error disconnecting Jetpack site");
                                ToastUtils.showToast(getActivity(), R.string.jetpack_disconnect_error_toast);
                            }
                        });
                    }
                });
        builder.setNegativeButton(android.R.string.cancel, null);
        builder.show();
    }

    @Override
    public boolean onPreferenceChange(Preference preference, Object newValue) {
        if (newValue == null || !mEditingEnabled) return false;

        if (preference == mJpWhitelistPref) {
            mJpWhitelistPref.setSummary(mSiteSettings.getJetpackProtectWhitelistSummary());
        } else if (preference == mJpMonitorActivePref) {
            mJpMonitorActivePref.setChecked((Boolean) newValue);
            mSiteSettings.enableJetpackMonitor((Boolean) newValue);
        } else if (preference == mJpMonitorEmailNotesPref) {
            mJpMonitorEmailNotesPref.setChecked((Boolean) newValue);
            mSiteSettings.enableJetpackMonitorEmailNotifications((Boolean) newValue);
        } else if (preference == mJpMonitorWpNotesPref) {
            mJpMonitorWpNotesPref.setChecked((Boolean) newValue);
            mSiteSettings.enableJetpackMonitorWpNotifications((Boolean) newValue);
        } else if (preference == mJpBruteForcePref) {
            mJpBruteForcePref.setChecked((Boolean) newValue);
            mSiteSettings.enableJetpackProtect((Boolean) newValue);
        } else if (preference == mJpSsoPref) {
            mJpSsoPref.setChecked((Boolean) newValue);
            mSiteSettings.enableJetpackSso((Boolean) newValue);
        } else if (preference == mJpMatchEmailPref) {
            mJpMatchEmailPref.setChecked((Boolean) newValue);
            mSiteSettings.enableJetpackSsoMatchEmail((Boolean) newValue);
        } else if (preference == mJpUseTwoFactorPref) {
            mJpUseTwoFactorPref.setChecked((Boolean) newValue);
            mSiteSettings.enableJetpackSsoTwoFactor((Boolean) newValue);
        } else if (preference == mTitlePref) {
            mSiteSettings.setTitle(newValue.toString());
            changeEditTextPreferenceValue(mTitlePref, mSiteSettings.getTitle());
        } else if (preference == mTaglinePref) {
            mSiteSettings.setTagline(newValue.toString());
            changeEditTextPreferenceValue(mTaglinePref, mSiteSettings.getTagline());
        } else if (preference == mAddressPref) {
            mSiteSettings.setAddress(newValue.toString());
            changeEditTextPreferenceValue(mAddressPref, mSiteSettings.getAddress());
        } else if (preference == mLanguagePref) {
            if (!mSiteSettings.setLanguageCode(newValue.toString())) {
                AppLog.w(AppLog.T.SETTINGS, "Unknown language code " + newValue.toString() + " selected in Site Settings.");
                ToastUtils.showToast(getActivity(), R.string.site_settings_unknown_language_code_error);
            }
            changeLanguageValue(mSiteSettings.getLanguageCode());
        } else if (preference == mPrivacyPref) {
            mSiteSettings.setPrivacy(Integer.parseInt(newValue.toString()));
            setDetailListPreferenceValue(mPrivacyPref,
                    String.valueOf(mSiteSettings.getPrivacy()),
                    mSiteSettings.getPrivacyDescription());
        } else if (preference == mAllowCommentsPref || preference == mAllowCommentsNested) {
            setAllowComments((Boolean) newValue);
        } else if (preference == mSendPingbacksPref || preference == mSendPingbacksNested) {
            setSendPingbacks((Boolean) newValue);
        } else if (preference == mReceivePingbacksPref || preference == mReceivePingbacksNested) {
            setReceivePingbacks((Boolean) newValue);
        } else if (preference == mCloseAfterPref) {
            mSiteSettings.setCloseAfter(Integer.parseInt(newValue.toString()));
            mCloseAfterPref.setSummary(mSiteSettings.getCloseAfterDescription());
        } else if (preference == mSortByPref) {
            mSiteSettings.setCommentSorting(Integer.parseInt(newValue.toString()));
            setDetailListPreferenceValue(mSortByPref,
                    newValue.toString(),
                    mSiteSettings.getSortingDescription());
        } else if (preference == mThreadingPref) {
            mSiteSettings.setThreadingLevels(Integer.parseInt(newValue.toString()));
            mThreadingPref.setSummary(mSiteSettings.getThreadingDescription());
        } else if (preference == mPagingPref) {
            mSiteSettings.setPagingCount(Integer.parseInt(newValue.toString()));
            mPagingPref.setSummary(mSiteSettings.getPagingDescription());
        } else if (preference == mIdentityRequiredPreference) {
            mSiteSettings.setIdentityRequired((Boolean) newValue);
        } else if (preference == mUserAccountRequiredPref) {
            mSiteSettings.setUserAccountRequired((Boolean) newValue);
        } else if (preference == mWhitelistPref) {
            updateWhitelistSettings(Integer.parseInt(newValue.toString()));
        } else if (preference == mMultipleLinksPref) {
            mSiteSettings.setMultipleLinks(Integer.parseInt(newValue.toString()));
            String s = StringUtils.getQuantityString(getActivity(), R.string.site_settings_multiple_links_summary_zero,
                    R.string.site_settings_multiple_links_summary_one,
                    R.string.site_settings_multiple_links_summary_other, mSiteSettings.getMultipleLinks());
            mMultipleLinksPref.setSummary(s);
        } else if (preference == mUsernamePref) {
            mSiteSettings.setUsername(newValue.toString());
            changeEditTextPreferenceValue(mUsernamePref, mSiteSettings.getUsername());
        } else if (preference == mPasswordPref) {
            mSiteSettings.setPassword(newValue.toString());
            changeEditTextPreferenceValue(mPasswordPref, mSiteSettings.getPassword());
        } else if (preference == mCategoryPref) {
            mSiteSettings.setDefaultCategory(Integer.parseInt(newValue.toString()));
            setDetailListPreferenceValue(mCategoryPref,
                    newValue.toString(),
                    mSiteSettings.getDefaultCategoryForDisplay());
        } else if (preference == mFormatPref) {
            mSiteSettings.setDefaultFormat(newValue.toString());
            setDetailListPreferenceValue(mFormatPref,
                    newValue.toString(),
                    mSiteSettings.getDefaultPostFormatDisplay());
        } else if (preference == mRelatedPostsPref) {
            mRelatedPostsPref.setSummary(newValue.toString());
        } else if (preference == mModerationHoldPref) {
            mModerationHoldPref.setSummary(mSiteSettings.getModerationHoldDescription());
        } else if (preference == mBlacklistPref) {
            mBlacklistPref.setSummary(mSiteSettings.getBlacklistDescription());
        } else if (preference == mWeekStartPref) {
            mSiteSettings.setStartOfWeek(newValue.toString());
            mWeekStartPref.setValue(newValue.toString());
            mWeekStartPref.setSummary(mWeekStartPref.getEntry());
        } else if (preference == mDateFormatPref) {
            mSiteSettings.setDateFormat(newValue.toString());
        } else if (preference == mTimeFormatPref) {
            mSiteSettings.setTimeFormat(newValue.toString());
        } else if (preference == mPostsPerPagePref) {
            mPostsPerPagePref.setSummary(newValue.toString());
            mSiteSettings.setPostsPerPage(Integer.parseInt(newValue.toString()));
        } else if (preference == mAmpPref) {
            mSiteSettings.setAmpEnabled((Boolean) newValue);
        } else if (preference == mTimezonePref) {
            setTimezonePref(newValue.toString());
            mSiteSettings.setTimezone(newValue.toString());
        } else {
            return false;
        }

        mSiteSettings.saveSettings();

        return true;
    }

    @Override
    public boolean onItemLongClick(AdapterView<?> parent, View view, int position, long id) {
        ListView listView = (ListView) parent;
        ListAdapter listAdapter = listView.getAdapter();
        Object obj = listAdapter.getItem(position);

        if (obj != null) {
            if (obj instanceof View.OnLongClickListener) {
                View.OnLongClickListener longListener = (View.OnLongClickListener) obj;
                return longListener.onLongClick(view);
            } else if (obj instanceof PreferenceHint) {
                PreferenceHint hintObj = (PreferenceHint) obj;
                if (hintObj.hasHint()) {
                    HashMap<String, Object> properties = new HashMap<>();
                    properties.put("hint_shown", hintObj.getHint());
                    AnalyticsUtils.trackWithSiteDetails(AnalyticsTracker.Stat.SITE_SETTINGS_HINT_TOAST_SHOWN, mSite,
                            properties);
                    ToastUtils.showToast(getActivity(), hintObj.getHint(), ToastUtils.Duration.SHORT);
                }
                return true;
            }
        }

        return false;
    }

    @Override
    public void onDismiss(DialogInterface dialog) {
        if (mEditingList == mSiteSettings.getModerationKeys()) {
            onPreferenceChange(mModerationHoldPref, mEditingList.size());
        } else if (mEditingList == mSiteSettings.getBlacklistKeys()) {
            onPreferenceChange(mBlacklistPref, mEditingList.size());
        } else if (mEditingList == mSiteSettings.getJetpackWhitelistKeys()) {
            onPreferenceChange(mJpWhitelistPref, mEditingList.size());
        }
        mEditingList = null;
    }

    @Override
    public void onSaveError(Exception error) {
        if (!isAdded()) {
            return;
        }
        ToastUtils.showToast(getActivity(), R.string.error_post_remote_site_settings);
        getActivity().finish();
    }

    @Override
    public void onFetchError(Exception error) {
        if (!isAdded()) {
            return;
        }
        ToastUtils.showToast(getActivity(), R.string.error_fetch_remote_site_settings);
        getActivity().finish();
    }

    @Override
    public void onSettingsUpdated() {
        if (isAdded()) {
            setPreferencesFromSiteSettings();
        }
    }

    @Override
    public void onSettingsSaved() {
        mSite.setName(mSiteSettings.getTitle());
        // Locally save the site
        mDispatcher.dispatch(SiteActionBuilder.newUpdateSiteAction(mSite));
    }

    @Override
    public void onCredentialsValidated(Exception error) {
        if (!isAdded()) {
            return;
        }
        if (error != null) {
            ToastUtils.showToast(WordPress.getContext(), R.string.username_or_password_incorrect);
        }
    }

    private void setupPreferenceList(ListView prefList, Resources res) {
        if (prefList == null || res == null) return;

        // customize list dividers
        //noinspection deprecation
        prefList.setDivider(res.getDrawable(R.drawable.preferences_divider));
        prefList.setDividerHeight(res.getDimensionPixelSize(R.dimen.site_settings_divider_height));
        // handle long clicks on preferences to display hints
        prefList.setOnItemLongClickListener(this);
        // required to customize (Calypso) preference views
        prefList.setOnHierarchyChangeListener(this);
        // remove footer divider bar
        prefList.setFooterDividersEnabled(false);
        //noinspection deprecation
        prefList.setOverscrollFooter(res.getDrawable(R.color.transparent));
    }

    /**
     * Helper method to retrieve {@link Preference} references and initialize any data.
     */
    public void initPreferences() {
        mTitlePref = (EditTextPreference) getChangePref(R.string.pref_key_site_title);
        mTaglinePref = (EditTextPreference) getChangePref(R.string.pref_key_site_tagline);
        mAddressPref = (EditTextPreference) getChangePref(R.string.pref_key_site_address);
        mPrivacyPref = (DetailListPreference) getChangePref(R.string.pref_key_site_visibility);
        mLanguagePref = (DetailListPreference) getChangePref(R.string.pref_key_site_language);
        mUsernamePref = (EditTextPreference) getChangePref(R.string.pref_key_site_username);
        mPasswordPref = (EditTextPreference) getChangePref(R.string.pref_key_site_password);
        mCategoryPref = (DetailListPreference) getChangePref(R.string.pref_key_site_category);
        mTagsPref = getClickPref(R.string.pref_key_site_tags);
        mFormatPref = (DetailListPreference) getChangePref(R.string.pref_key_site_format);
        mAllowCommentsPref = (WPSwitchPreference) getChangePref(R.string.pref_key_site_allow_comments);
        mAllowCommentsNested = (WPSwitchPreference) getChangePref(R.string.pref_key_site_allow_comments_nested);
        mSendPingbacksPref = (WPSwitchPreference) getChangePref(R.string.pref_key_site_send_pingbacks);
        mSendPingbacksNested = (WPSwitchPreference) getChangePref(R.string.pref_key_site_send_pingbacks_nested);
        mReceivePingbacksPref = (WPSwitchPreference) getChangePref(R.string.pref_key_site_receive_pingbacks);
        mReceivePingbacksNested = (WPSwitchPreference) getChangePref(R.string.pref_key_site_receive_pingbacks_nested);
        mIdentityRequiredPreference = (WPSwitchPreference) getChangePref(R.string.pref_key_site_identity_required);
        mUserAccountRequiredPref = (WPSwitchPreference) getChangePref(R.string.pref_key_site_user_account_required);
        mSortByPref = (DetailListPreference) getChangePref(R.string.pref_key_site_sort_by);
        mWhitelistPref = (DetailListPreference) getChangePref(R.string.pref_key_site_whitelist);
        mMorePreference = (PreferenceScreen) getClickPref(R.string.pref_key_site_more_discussion);
        mRelatedPostsPref = getClickPref(R.string.pref_key_site_related_posts);
        mCloseAfterPref = getClickPref(R.string.pref_key_site_close_after);
        mPagingPref = getClickPref(R.string.pref_key_site_paging);
        mThreadingPref = getClickPref(R.string.pref_key_site_threading);
        mMultipleLinksPref = getClickPref(R.string.pref_key_site_multiple_links);
        mModerationHoldPref = getClickPref(R.string.pref_key_site_moderation_hold);
        mBlacklistPref = getClickPref(R.string.pref_key_site_blacklist);
        mStartOverPref = getClickPref(R.string.pref_key_site_start_over);
        mExportSitePref = getClickPref(R.string.pref_key_site_export_site);
        mDeleteSitePref = getClickPref(R.string.pref_key_site_delete_site);
        mJpSecuritySettings = (PreferenceScreen) getClickPref(R.string.pref_key_jetpack_security_screen);
        mJpMonitorActivePref = (WPSwitchPreference) getChangePref(R.string.pref_key_jetpack_monitor_uptime);
        mJpMonitorEmailNotesPref = (WPSwitchPreference) getChangePref(R.string.pref_key_jetpack_send_email_notifications);
        mJpMonitorWpNotesPref = (WPSwitchPreference) getChangePref(R.string.pref_key_jetpack_send_wp_notifications);
        mJpSsoPref = (WPSwitchPreference) getChangePref(R.string.pref_key_jetpack_allow_wpcom_sign_in);
        mJpBruteForcePref = (WPSwitchPreference) getChangePref(R.string.pref_key_jetpack_prevent_brute_force);
        mJpMatchEmailPref = (WPSwitchPreference) getChangePref(R.string.pref_key_jetpack_match_via_email);
        mJpUseTwoFactorPref = (WPSwitchPreference) getChangePref(R.string.pref_key_jetpack_require_two_factor);
        mJpWhitelistPref = (WPPreference) getClickPref(R.string.pref_key_jetpack_brute_force_whitelist);
        mWeekStartPref = (DetailListPreference) getChangePref(R.string.pref_key_site_week_start);
        mDateFormatPref = (WPPreference) getChangePref(R.string.pref_key_site_date_format);
        mTimeFormatPref = (WPPreference) getChangePref(R.string.pref_key_site_time_format);
        mPostsPerPagePref = getClickPref(R.string.pref_key_site_posts_per_page);
        mTimezonePref = getClickPref(R.string.pref_key_site_timezone);
        mAmpPref = (WPSwitchPreference) getChangePref(R.string.pref_key_site_amp);

        sortLanguages();

        boolean isAccessedViaWPComRest = SiteUtils.isAccessedViaWPComRest(mSite);

        // .com sites hide the Account category, self-hosted sites hide the Related Posts preference
        if (!isAccessedViaWPComRest) {
            // self-hosted, non-jetpack site
            removeNonSelfHostedPreferences();
        } else if (mSite.isJetpackConnected()) {
            // jetpack site
            removeNonJetpackPreferences();
        } else {
            // wp.com site
            removeNonDotComPreferences();
        }

        // hide Admin options depending of capabilities on this site
        if ((!isAccessedViaWPComRest && !mSite.isSelfHostedAdmin())
            || (isAccessedViaWPComRest && !mSite.getHasCapabilityManageOptions())) {
            hideAdminRequiredPreferences();
        }
    }

    public void setEditingEnabled(boolean enabled) {
        // excludes mAddressPref, mMorePreference, mJpSecuritySettings
        final Preference[] editablePreference = {
                mTitlePref , mTaglinePref, mPrivacyPref, mLanguagePref, mUsernamePref,
                mPasswordPref, mCategoryPref, mTagsPref, mFormatPref, mAllowCommentsPref,
                mAllowCommentsNested, mSendPingbacksPref, mSendPingbacksNested, mReceivePingbacksPref,
                mReceivePingbacksNested, mIdentityRequiredPreference, mUserAccountRequiredPref,
                mSortByPref, mWhitelistPref, mRelatedPostsPref, mCloseAfterPref, mPagingPref,
                mThreadingPref, mMultipleLinksPref, mModerationHoldPref, mBlacklistPref, mWeekStartPref,
                mDateFormatPref, mTimeFormatPref, mTimezonePref, mPostsPerPagePref, mAmpPref,
                mDeleteSitePref, mJpMonitorActivePref, mJpMonitorEmailNotesPref, mJpSsoPref,
                mJpMonitorWpNotesPref, mJpBruteForcePref, mJpWhitelistPref, mJpMatchEmailPref, mJpUseTwoFactorPref
        };

        for (Preference preference : editablePreference) {
            if (preference != null) preference.setEnabled(enabled);
        }

        mEditingEnabled = enabled;
    }

    private void showPostsPerPageDialog() {
        Bundle args = new Bundle();
        args.putBoolean(NumberPickerDialog.SHOW_SWITCH_KEY, false);
        args.putString(NumberPickerDialog.TITLE_KEY, getString(R.string.site_settings_posts_per_page_title));
        args.putInt(NumberPickerDialog.MIN_VALUE_KEY, 1);
        args.putInt(NumberPickerDialog.MAX_VALUE_KEY, getResources().getInteger(R.integer.posts_per_page_limit));
        args.putInt(NumberPickerDialog.CUR_VALUE_KEY, mSiteSettings.getPostsPerPage());
        showNumberPickerDialog(args, POSTS_PER_PAGE_REQUEST_CODE, "posts-per-page-dialog");
    }

    private void showRelatedPostsDialog() {
        DialogFragment relatedPosts = new RelatedPostsDialog();
        Bundle args = new Bundle();
        args.putBoolean(RelatedPostsDialog.SHOW_RELATED_POSTS_KEY, mSiteSettings.getShowRelatedPosts());
        args.putBoolean(RelatedPostsDialog.SHOW_HEADER_KEY, mSiteSettings.getShowRelatedPostHeader());
        args.putBoolean(RelatedPostsDialog.SHOW_IMAGES_KEY, mSiteSettings.getShowRelatedPostImages());
        relatedPosts.setArguments(args);
        relatedPosts.setTargetFragment(this, RELATED_POSTS_REQUEST_CODE);
        relatedPosts.show(getFragmentManager(), "related-posts");
    }

    private void showNumberPickerDialog(Bundle args, int requestCode, String tag) {
        showNumberPickerDialog(args, requestCode, tag, null);
    }

    private void showNumberPickerDialog(Bundle args, int requestCode, String tag, Formatter format) {
        NumberPickerDialog dialog = new NumberPickerDialog();
        dialog.setNumberFormat(format);
        dialog.setArguments(args);
        dialog.setTargetFragment(this, requestCode);
        dialog.show(getFragmentManager(), tag);
    }

    private void showPagingDialog() {
        Bundle args = new Bundle();
        args.putBoolean(NumberPickerDialog.SHOW_SWITCH_KEY, true);
        args.putBoolean(NumberPickerDialog.SWITCH_ENABLED_KEY, mSiteSettings.getShouldPageComments());
        args.putString(NumberPickerDialog.SWITCH_TITLE_KEY, getString(R.string.site_settings_paging_title));
        args.putString(NumberPickerDialog.SWITCH_DESC_KEY, getString(R.string.site_settings_paging_dialog_description));
        args.putString(NumberPickerDialog.TITLE_KEY, getString(R.string.site_settings_paging_title));
        args.putString(NumberPickerDialog.HEADER_TEXT_KEY, getString(R.string.site_settings_paging_dialog_header));
        args.putInt(NumberPickerDialog.MIN_VALUE_KEY, 1);
        args.putInt(NumberPickerDialog.MAX_VALUE_KEY, getResources().getInteger(R.integer.paging_limit));
        args.putInt(NumberPickerDialog.CUR_VALUE_KEY, mSiteSettings.getPagingCount());
        showNumberPickerDialog(args, PAGING_REQUEST_CODE, "paging-dialog");
    }

    private void showThreadingDialog() {
        Bundle args = new Bundle();
        args.putBoolean(NumberPickerDialog.SHOW_SWITCH_KEY, true);
        args.putBoolean(NumberPickerDialog.SWITCH_ENABLED_KEY, mSiteSettings.getShouldThreadComments());
        args.putString(NumberPickerDialog.SWITCH_TITLE_KEY, getString(R.string.site_settings_threading_title));
        args.putString(NumberPickerDialog.SWITCH_DESC_KEY, getString(R.string.site_settings_threading_dialog_description));
        args.putString(NumberPickerDialog.TITLE_KEY, getString(R.string.site_settings_threading_title));
        args.putString(NumberPickerDialog.HEADER_TEXT_KEY, getString(R.string.site_settings_threading_dialog_header));
        args.putInt(NumberPickerDialog.MIN_VALUE_KEY, 2);
        args.putInt(NumberPickerDialog.MAX_VALUE_KEY, getResources().getInteger(R.integer.threading_limit));
        args.putInt(NumberPickerDialog.CUR_VALUE_KEY, mSiteSettings.getThreadingLevels());
        showNumberPickerDialog(args, THREADING_REQUEST_CODE, "threading-dialog", new Formatter() {
            @Override
            public String format(int value) {
                return mSiteSettings.getThreadingDescriptionForLevel(value);
            }
        });
    }

    private void showExportContentDialog() {
        AlertDialog.Builder builder = new AlertDialog.Builder(getActivity());
        builder.setTitle(R.string.export_your_content);
        String email = mAccountStore.getAccount().getEmail();
        builder.setMessage(getString(R.string.export_your_content_message, email));
        builder.setPositiveButton(R.string.site_settings_export_content_title, new DialogInterface.OnClickListener() {
            @Override
            public void onClick(DialogInterface dialog, int which) {
                AnalyticsUtils.trackWithSiteDetails(AnalyticsTracker.Stat.SITE_SETTINGS_EXPORT_SITE_REQUESTED, mSite);
                exportSite();
            }
        });
        builder.setNegativeButton(R.string.cancel, null);

        builder.show();
        AnalyticsUtils.trackWithSiteDetails(AnalyticsTracker.Stat.SITE_SETTINGS_EXPORT_SITE_ACCESSED, mSite);
    }

    private void showDateOrTimeFormatDialog(@NonNull FormatType formatType) {
        String formatString = formatType == FormatType.DATE_FORMAT ? mSiteSettings.getDateFormat() : mSiteSettings.getTimeFormat();
        SiteSettingsFormatDialog dialog = SiteSettingsFormatDialog.newInstance(formatType, formatString);
        int requestCode = formatType == FormatType.DATE_FORMAT ? DATE_FORMAT_REQUEST_CODE : TIME_FORMAT_REQUEST_CODE;
        dialog.setTargetFragment(this, requestCode);
        dialog.show(getFragmentManager(), "format-dialog-tag");
    }

    private void showTimezoneDialog() {
        SiteSettingsTimezoneDialog dialog = SiteSettingsTimezoneDialog.newInstance(mSiteSettings.getTimezone());
        dialog.setTargetFragment(this, TIMEZONE_REQUEST_CODE);
        dialog.show(getFragmentManager(), "timezone-dialog-tag");
    }

    private void dismissProgressDialog(ProgressDialog progressDialog) {
        if (progressDialog != null && progressDialog.isShowing()) {
            try {
                progressDialog.dismiss();
            } catch (IllegalArgumentException e) {
                // dialog doesn't exist
            }
        }
    }

    private void requestPurchasesForDeletionCheck() {
        final ProgressDialog progressDialog = ProgressDialog.show(getActivity(), "", getString(R.string.checking_purchases), true, false);
        AnalyticsUtils.trackWithSiteDetails(AnalyticsTracker.Stat.SITE_SETTINGS_DELETE_SITE_PURCHASES_REQUESTED, mSite);
        WordPress.getRestClientUtils().getSitePurchases(mSite.getSiteId(), new RestRequest.Listener() {
            @Override
            public void onResponse(JSONObject response) {
                dismissProgressDialog(progressDialog);
                if (isAdded()) {
                    showPurchasesOrDeleteSiteDialog(response);
                }
            }
        }, new RestRequest.ErrorListener() {
            @Override
            public void onErrorResponse(VolleyError error) {
                dismissProgressDialog(progressDialog);
                if (isAdded()) {
                    ToastUtils.showToast(getActivity(), getString(R.string.purchases_request_error));
                    AppLog.e(AppLog.T.API, "Error occurred while requesting purchases for deletion check: " + error.toString());
                }
            }
        });
    }

    private void showPurchasesOrDeleteSiteDialog(JSONObject response) {
        try {
            JSONArray purchases = response.getJSONArray(PURCHASE_ORIGINAL_RESPONSE_KEY);
            if (hasActivePurchases(purchases)) {
                showPurchasesDialog();
            } else {
                showDeleteSiteWarningDialog();
            }
        } catch (JSONException e) {
            AppLog.e(AppLog.T.API, "Error occurred while trying to delete site: " + e.toString());
        }
    }

    private void showPurchasesDialog() {
        AlertDialog.Builder builder = new AlertDialog.Builder(getActivity());
        builder.setTitle(R.string.premium_upgrades_title);
        builder.setMessage(R.string.premium_upgrades_message);
        builder.setPositiveButton(R.string.show_purchases, new DialogInterface.OnClickListener() {
            @Override
            public void onClick(DialogInterface dialog, int which) {
                AnalyticsUtils.trackWithSiteDetails(
                        AnalyticsTracker.Stat.SITE_SETTINGS_DELETE_SITE_PURCHASES_SHOW_CLICKED, mSite);
                WPWebViewActivity.openUrlByUsingGlobalWPCOMCredentials(getActivity(), WORDPRESS_PURCHASES_URL);
            }
        });
        builder.setNegativeButton(getString(R.string.cancel), new DialogInterface.OnClickListener() {
            @Override
            public void onClick(DialogInterface dialog, int which) {
                dialog.dismiss();
            }
        });
        builder.show();
        AnalyticsUtils.trackWithSiteDetails(AnalyticsTracker.Stat.SITE_SETTINGS_DELETE_SITE_PURCHASES_SHOWN, mSite);
    }

    private boolean hasActivePurchases(JSONArray purchases) throws JSONException {
        for (int i = 0; i < purchases.length(); i++) {
            JSONObject purchase = purchases.getJSONObject(i);
            int active = purchase.getInt(PURCHASE_ACTIVE_KEY);

            if (active == 1) {
                return true;
            }
        }

        return false;
    }

    private void showDeleteSiteWarningDialog() {
        if (!isAdded() || mIsFragmentPaused) return;

        AlertDialog.Builder builder = new AlertDialog.Builder(getActivity());
        builder.setTitle(R.string.delete_site_warning_title);
        String text = getString(R.string.delete_site_warning, "<b>" + UrlUtils.getHost(mSite.getUrl()) + "</b>")
                + "<br><br>"
                + "<i>" + getString(R.string.delete_site_warning_subtitle) + "</i>";
        builder.setMessage(HtmlUtils.fromHtml(text));
        builder.setPositiveButton(R.string.yes, new DialogInterface.OnClickListener() {
            @Override
            public void onClick(DialogInterface dialog, int which) {
                showDeleteSiteDialog();
            }
        });
        builder.setNegativeButton(R.string.cancel, null);
        builder.show();
    }

    private void showDeleteSiteDialog() {
        if (mIsFragmentPaused) return; // Do not show the DeleteSiteDialogFragment if the fragment was paused.
        // DialogFragment internally uses commit(), and not commitAllowingStateLoss, crashing the app in case like that.
        Bundle args = new Bundle();
        args.putString(DeleteSiteDialogFragment.SITE_DOMAIN_KEY, UrlUtils.getHost(mSite.getUrl()));
        DeleteSiteDialogFragment deleteSiteDialogFragment = new DeleteSiteDialogFragment();
        deleteSiteDialogFragment.setArguments(args);
        deleteSiteDialogFragment.setTargetFragment(this, DELETE_SITE_REQUEST_CODE);
        deleteSiteDialogFragment.show(getFragmentManager(), DELETE_SITE_TAG);
        AnalyticsUtils.trackWithSiteDetails(AnalyticsTracker.Stat.SITE_SETTINGS_DELETE_SITE_ACCESSED, mSite);
    }

    private void showCloseAfterDialog() {
        Bundle args = new Bundle();
        args.putBoolean(NumberPickerDialog.SHOW_SWITCH_KEY, true);
        args.putBoolean(NumberPickerDialog.SWITCH_ENABLED_KEY, mSiteSettings.getShouldCloseAfter());
        args.putString(NumberPickerDialog.SWITCH_TITLE_KEY, getString(R.string.site_settings_close_after_dialog_switch_text));
        args.putString(NumberPickerDialog.SWITCH_DESC_KEY, getString(R.string.site_settings_close_after_dialog_description));
        args.putString(NumberPickerDialog.TITLE_KEY, getString(R.string.site_settings_close_after_dialog_title));
        args.putString(NumberPickerDialog.HEADER_TEXT_KEY, getString(R.string.site_settings_close_after_dialog_header));
        args.putInt(NumberPickerDialog.MIN_VALUE_KEY, 1);
        args.putInt(NumberPickerDialog.MAX_VALUE_KEY, getResources().getInteger(R.integer.close_after_limit));
        args.putInt(NumberPickerDialog.CUR_VALUE_KEY, mSiteSettings.getCloseAfter());
        showNumberPickerDialog(args, CLOSE_AFTER_REQUEST_CODE, "close-after-dialog");
    }

    private void showMultipleLinksDialog() {
        Bundle args = new Bundle();
        args.putBoolean(NumberPickerDialog.SHOW_SWITCH_KEY, false);
        args.putString(NumberPickerDialog.TITLE_KEY, getString(R.string.site_settings_multiple_links_title));
        args.putInt(NumberPickerDialog.MIN_VALUE_KEY, 0);
        args.putInt(NumberPickerDialog.MAX_VALUE_KEY, getResources().getInteger(R.integer.max_links_limit));
        args.putInt(NumberPickerDialog.CUR_VALUE_KEY, mSiteSettings.getMultipleLinks());
        showNumberPickerDialog(args, MULTIPLE_LINKS_REQUEST_CODE, "multiple-links-dialog");
    }

    public void setPreferencesFromSiteSettings() {
        changeEditTextPreferenceValue(mTitlePref, mSiteSettings.getTitle());
        changeEditTextPreferenceValue(mTaglinePref, mSiteSettings.getTagline());
        changeEditTextPreferenceValue(mAddressPref, mSiteSettings.getAddress());
        changeEditTextPreferenceValue(mUsernamePref, mSiteSettings.getUsername());
        changeEditTextPreferenceValue(mPasswordPref, mSiteSettings.getPassword());
        changeLanguageValue(mSiteSettings.getLanguageCode());
        setDetailListPreferenceValue(mPrivacyPref,
                String.valueOf(mSiteSettings.getPrivacy()),
                mSiteSettings.getPrivacyDescription());
        setCategories();
        setPostFormats();
        setAllowComments(mSiteSettings.getAllowComments());
        setSendPingbacks(mSiteSettings.getSendPingbacks());
        setReceivePingbacks(mSiteSettings.getReceivePingbacks());
        setDetailListPreferenceValue(mSortByPref,
                String.valueOf(mSiteSettings.getCommentSorting()),
                mSiteSettings.getSortingDescription());
        int approval = mSiteSettings.getManualApproval() ?
                mSiteSettings.getUseCommentWhitelist() ? 0
                        : -1 : 1;
        setDetailListPreferenceValue(mWhitelistPref, String.valueOf(approval), getWhitelistSummary(approval));
        String s = StringUtils.getQuantityString(getActivity(), R.string.site_settings_multiple_links_summary_zero,
                R.string.site_settings_multiple_links_summary_one,
                R.string.site_settings_multiple_links_summary_other, mSiteSettings.getMultipleLinks());
        mMultipleLinksPref.setSummary(s);
        mIdentityRequiredPreference.setChecked(mSiteSettings.getIdentityRequired());
        mUserAccountRequiredPref.setChecked(mSiteSettings.getUserAccountRequired());
        mThreadingPref.setSummary(mSiteSettings.getThreadingDescription());
        mCloseAfterPref.setSummary(mSiteSettings.getCloseAfterDescriptionForPeriod());
        mPagingPref.setSummary(mSiteSettings.getPagingDescription());
        mRelatedPostsPref.setSummary(mSiteSettings.getRelatedPostsDescription());
        mModerationHoldPref.setSummary(mSiteSettings.getModerationHoldDescription());
        mBlacklistPref.setSummary(mSiteSettings.getBlacklistDescription());
        mJpMonitorActivePref.setChecked(mSiteSettings.isJetpackMonitorEnabled());
        mJpMonitorEmailNotesPref.setChecked(mSiteSettings.shouldSendJetpackMonitorEmailNotifications());
        mJpMonitorWpNotesPref.setChecked(mSiteSettings.shouldSendJetpackMonitorWpNotifications());
        mJpBruteForcePref.setChecked(mSiteSettings.isJetpackProtectEnabled());
        mJpSsoPref.setChecked(mSiteSettings.isJetpackSsoEnabled());
        mJpMatchEmailPref.setChecked(mSiteSettings.isJetpackSsoMatchEmailEnabled());
        mJpUseTwoFactorPref.setChecked(mSiteSettings.isJetpackSsoTwoFactorEnabled());
        mJpWhitelistPref.setSummary(mSiteSettings.getJetpackProtectWhitelistSummary());
        mWeekStartPref.setValue(mSiteSettings.getStartOfWeek());
        mWeekStartPref.setSummary(mWeekStartPref.getEntry());

        if (mSiteSettings.getAmpSupported()) {
            mAmpPref.setChecked(mSiteSettings.getAmpEnabled());
        } else {
            WPPrefUtils.removePreference(this, R.string.pref_key_site_screen, R.string.pref_key_site_traffic);
        }

        setDateTimeFormatPref(FormatType.DATE_FORMAT, mDateFormatPref, mSiteSettings.getDateFormat());
        setDateTimeFormatPref(FormatType.TIME_FORMAT, mTimeFormatPref, mSiteSettings.getTimeFormat());

        mPostsPerPagePref.setSummary(String.valueOf(mSiteSettings.getPostsPerPage()));
        setTimezonePref(mSiteSettings.getTimezone());
    }

    private void setDateTimeFormatPref(FormatType formatType, WPPreference formatPref, String formatValue) {
        String[] entries = formatType.getEntries(getActivity());
        String[] values = formatType.getValues(getActivity());

        // return predefined format if there's a match
        for (int i = 0; i < values.length; i++) {
            if (values[i].equals(formatValue)) {
                formatPref.setSummary(entries[i]);
                return;
            }
        }

        // not a predefined format, so it must be custom
        formatPref.setSummary(R.string.site_settings_format_entry_custom);
    }

    private void setTimezonePref(String timezoneValue) {
        if (timezoneValue == null) return;

        String timezone = timezoneValue.replace("_", " ");
        int index = timezone.lastIndexOf("/");
        if (index > -1) {
            mTimezonePref.setSummary(timezone.substring(index + 1));
        } else {
            mTimezonePref.setSummary(timezone);
        }
    }

    private void setCategories() {
        // Ignore if there are no changes
        if (mSiteSettings.isSameCategoryList(mCategoryPref.getEntryValues())) {
            mCategoryPref.setValue(String.valueOf(mSiteSettings.getDefaultCategory()));
            mCategoryPref.setSummary(mSiteSettings.getDefaultCategoryForDisplay());
            return;
        }

        Map<Integer, String> categories = mSiteSettings.getCategoryNames();
        CharSequence[] entries = new CharSequence[categories.size()];
        CharSequence[] values = new CharSequence[categories.size()];
        int i = 0;
        for (Integer key : categories.keySet()) {
            entries[i] = categories.get(key);
            values[i] = String.valueOf(key);
            if (key == UNCATEGORIZED_CATEGORY_ID) {
                CharSequence temp = entries[0];
                entries[0] = entries[i];
                entries[i] = temp;
                temp = values[0];
                values[0] = values[i];
                values[i] = temp;
            }
            ++i;
        }

        mCategoryPref.setEntries(entries);
        mCategoryPref.setEntryValues(values);
        mCategoryPref.setValue(String.valueOf(mSiteSettings.getDefaultCategory()));
        mCategoryPref.setSummary(mSiteSettings.getDefaultCategoryForDisplay());
    }

    private void setPostFormats() {
        // Ignore if there are no changes
        if (mSiteSettings.isSameFormatList(mFormatPref.getEntryValues())) {
            mFormatPref.setValue(String.valueOf(mSiteSettings.getDefaultPostFormat()));
            mFormatPref.setSummary(mSiteSettings.getDefaultPostFormatDisplay());
            return;
        }

        // clone the post formats map
        final Map<String, String> postFormats = new HashMap<>(mSiteSettings.getFormats());

        // transform the keys and values into arrays and set the ListPreference's data
        mFormatPref.setEntries(postFormats.values().toArray(new String[0]));
        mFormatPref.setEntryValues(postFormats.keySet().toArray(new String[0]));
        mFormatPref.setValue(String.valueOf(mSiteSettings.getDefaultPostFormat()));
        mFormatPref.setSummary(mSiteSettings.getDefaultPostFormatDisplay());
    }

    private void setAllowComments(boolean newValue) {
        mSiteSettings.setAllowComments(newValue);
        mAllowCommentsPref.setChecked(newValue);
        mAllowCommentsNested.setChecked(newValue);
    }

    private void setSendPingbacks(boolean newValue) {
        mSiteSettings.setSendPingbacks(newValue);
        mSendPingbacksPref.setChecked(newValue);
        mSendPingbacksNested.setChecked(newValue);
    }

    private void setReceivePingbacks(boolean newValue) {
        mSiteSettings.setReceivePingbacks(newValue);
        mReceivePingbacksPref.setChecked(newValue);
        mReceivePingbacksNested.setChecked(newValue);
    }

    public void setDetailListPreferenceValue(DetailListPreference pref, String value, String summary) {
        pref.setValue(value);
        pref.setSummary(summary);
        pref.refreshAdapter();
    }

    /**
     * Helper method to perform validation and set multiple properties on an EditTextPreference.
     * If newValue is equal to the current preference text no action will be taken.
     */
    public void changeEditTextPreferenceValue(EditTextPreference pref, String newValue) {
        if (newValue == null || pref == null || pref.getEditText().isInEditMode()) return;

        if (!newValue.equals(pref.getSummary())) {
            String formattedValue = StringEscapeUtils.unescapeHtml4(newValue.replaceFirst(ADDRESS_FORMAT_REGEX, ""));

            pref.setText(formattedValue);
            pref.setSummary(formattedValue);
        }
    }

    /**
     * Detail strings for the dialog are generated in the selected language.
     *
     * @param newValue
     * languageCode
     */
    private void changeLanguageValue(String newValue) {
        if (mLanguagePref == null || newValue == null) return;

        if (TextUtils.isEmpty(mLanguagePref.getSummary()) ||
                !newValue.equals(mLanguagePref.getValue())) {
            mLanguagePref.setValue(newValue);
            String summary = WPPrefUtils.getLanguageString(newValue, WPPrefUtils.languageLocale(newValue));
            mLanguagePref.setSummary(summary);
            mLanguagePref.refreshAdapter();
        }
    }

    private void sortLanguages() {
        if (mLanguagePref == null) return;

        Pair<String[], String[]> pair = WPPrefUtils.createSortedLanguageDisplayStrings(mLanguagePref.getEntryValues(), WPPrefUtils.languageLocale(null));
        if (pair != null) {
            String[] sortedEntries = pair.first;
            String[] sortedValues = pair.second;

            mLanguagePref.setEntries(sortedEntries);
            mLanguagePref.setEntryValues(sortedValues);
            mLanguagePref.setDetails(WPPrefUtils.createLanguageDetailDisplayStrings(sortedValues));
        }
    }

    private String getWhitelistSummary(int value) {
        if (isAdded()) {
            switch (value) {
                case -1:
                    return getString(R.string.site_settings_whitelist_none_summary);
                case 0:
                    return getString(R.string.site_settings_whitelist_known_summary);
                case 1:
                    return getString(R.string.site_settings_whitelist_all_summary);
            }
        }
        return "";
    }

    private void updateWhitelistSettings(int val) {
        mSiteSettings.setManualApproval(val == -1);
        mSiteSettings.setUseCommentWhitelist(val == 0);
        setDetailListPreferenceValue(mWhitelistPref,
                String.valueOf(val),
                getWhitelistSummary(val));
    }

    private void handleStartOver() {
        // Only paid plans should be handled here, free plans should be redirected to website from "Start Over" button
        if (mSite == null || mSite.getHasFreePlan()) {
            return;
        }
        Intent intent = new Intent(Intent.ACTION_SEND);
        intent.setType(ContactsContract.CommonDataKinds.Email.CONTENT_ITEM_TYPE);
        intent.putExtra(Intent.EXTRA_EMAIL, new String[]{"help@wordpress.com"});
        intent.putExtra(Intent.EXTRA_SUBJECT, getString(R.string.start_over_email_subject,
                SiteUtils.getHomeURLOrHostName(mSite)));
        intent.putExtra(Intent.EXTRA_TEXT, getString(R.string.start_over_email_body, mSite.getUrl()));
        try {
            startActivity(Intent.createChooser(intent, getString(R.string.contact_support)));
        } catch (android.content.ActivityNotFoundException ex) {
            ToastUtils.showToast(getActivity(), R.string.start_over_email_intent_error);
        }
        AnalyticsUtils.trackWithSiteDetails(AnalyticsTracker.Stat.SITE_SETTINGS_START_OVER_CONTACT_SUPPORT_CLICKED,
                mSite);
    }

    private void showListEditorDialog(int titleRes, int headerRes) {
        mDialog = new Dialog(getActivity(), R.style.Calypso_SiteSettingsTheme);
        mDialog.setOnDismissListener(this);
        mDialog.setContentView(getListEditorView(getString(headerRes)));
        mDialog.show();
        WPActivityUtils.addToolbarToDialog(this, mDialog, getString(titleRes));
    }

    private View getListEditorView(String headerText) {
        Context themer = new ContextThemeWrapper(getActivity(), R.style.Calypso_SiteSettingsTheme);
        View view = View.inflate(themer, R.layout.list_editor, null);
        ((TextView) view.findViewById(R.id.list_editor_header_text)).setText(headerText);

        mAdapter = null;
        final EmptyViewRecyclerView list = (EmptyViewRecyclerView) view.findViewById(android.R.id.list);
        list.setLayoutManager(
            new SmoothScrollLinearLayoutManager(
                getActivity(),
                LinearLayoutManager.VERTICAL,
                false,
                getResources().getInteger(android.R.integer.config_mediumAnimTime)
            )
        );
        list.setAdapter(getAdapter());
        list.setEmptyView(view.findViewById(R.id.empty_view));
        list.addOnItemTouchListener(
            new RecyclerViewItemClickListener(
                getActivity(),
                list,
                new RecyclerViewItemClickListener.OnItemClickListener() {
                    @Override
                    public void onItemClick(View view, int position) {
                        if (mActionMode != null) {
                            getAdapter().toggleItemSelected(position);
                            mActionMode.invalidate();
                            if (getAdapter().getItemsSelected().size() <= 0) {
                                mActionMode.finish();
                            }
                        }
                    }

                    @Override
                    public void onLongItemClick(View view, int position) {
                        if (mActionMode == null) {
                            if (view.isHapticFeedbackEnabled()) {
                                view.performHapticFeedback(HapticFeedbackConstants.LONG_PRESS);
                            }

                            mDialog.getWindow().getDecorView().startActionMode(new ActionModeCallback());
                            getAdapter().setItemSelected(position);
                            mActionMode.invalidate();
                        }
                    }
                }
            )
        );
        view.findViewById(R.id.fab_button).setOnClickListener(new View.OnClickListener() {
            @Override
            public void onClick(View v) {
                AlertDialog.Builder builder =
                        new AlertDialog.Builder(getActivity(), R.style.Calypso_AlertDialog);
                final EditText input = new EditText(getActivity());
                WPPrefUtils.layoutAsInput(input);
                input.setWidth(getResources().getDimensionPixelSize(R.dimen.list_editor_input_max_width));
                input.setHint(R.string.site_settings_list_editor_input_hint);
                builder.setPositiveButton(android.R.string.ok, new DialogInterface.OnClickListener() {
                    @Override
                    public void onClick(DialogInterface dialog, int which) {
                        String entry = input.getText().toString();
                        if (!TextUtils.isEmpty(entry) && !mEditingList.contains(entry)) {
                            // don't modify mEditingList if it's not a reference to the JP whitelist keys
                            if (mEditingList == mSiteSettings.getJetpackWhitelistKeys() && !isValidIpOrRange(entry)) {
                                ToastUtils.showToast(getActivity(), R.string.invalid_ip_or_range);
                                return;
                            }

                            mEditingList.add(entry);
                            getAdapter().notifyItemInserted(getAdapter().getItemCount() - 1);
                            list.post(
                                new Runnable() {
                                    @Override
                                    public void run() {
                                        list.smoothScrollToPosition(getAdapter().getItemCount() - 1);
                                    }
                                }
                            );
                            mSiteSettings.saveSettings();
                            AnalyticsUtils.trackWithSiteDetails(AnalyticsTracker.Stat.SITE_SETTINGS_ADDED_LIST_ITEM,
                                    mSite);
                        }
                    }
                });
                builder.setNegativeButton(R.string.cancel, null);
                final AlertDialog alertDialog = builder.create();
                int spacing = getResources().getDimensionPixelSize(R.dimen.dlp_padding_start);
                alertDialog.setView(input, spacing, spacing, spacing, 0);
                alertDialog.requestWindowFeature(Window.FEATURE_NO_TITLE);
                alertDialog.getWindow().setSoftInputMode(LayoutParams.SOFT_INPUT_STATE_VISIBLE);
                alertDialog.setOnDismissListener(new DialogInterface.OnDismissListener() {
                    @Override
                    public void onDismiss(DialogInterface dialog) {
                        alertDialog.getWindow().setSoftInputMode(LayoutParams.SOFT_INPUT_STATE_HIDDEN);
                    }
                });
                alertDialog.show();
                Button positive = alertDialog.getButton(DialogInterface.BUTTON_POSITIVE);
                Button negative = alertDialog.getButton(DialogInterface.BUTTON_NEGATIVE);
                if (positive != null) WPPrefUtils.layoutAsFlatButton(positive);
                if (negative != null) WPPrefUtils.layoutAsFlatButton(negative);
            }
        });

        return view;
    }

    /**
     * Verifies that a given string can correctly be interpreted as an IP address or an IP range.
     */
    private boolean isValidIpOrRange(String entry) {
        // empty strings are not valid
        if (TextUtils.isEmpty(entry)) {
            return false;
        }

        // remove whitespace
        entry = entry.replaceAll("\\s", "");

        // if entry is a range it will be formatted as two IP addresses separated by a '-'
        String[] ipStrings = entry.split("-");

        // entry is not well-formed if there are more than 2 ipStrings (a range) or no ipStrings
        if (ipStrings.length > 2 || ipStrings.length < 1) {
            return false;
        }

        // if any IP string is not a valid IP address then entry is not valid
        for (String ip : ipStrings) {
            if (!InetAddressUtils.isIPv4Address(ip)) {
                return false;
            }
        }

        return true;
    }

    public boolean shouldShowListPreference(DetailListPreference preference) {
        return preference != null && preference.getEntries() != null && preference.getEntries().length > 0;
    }

    private void setupJetpackSecurityScreen() {
        if (mJpSecuritySettings == null || !isAdded()) return;
        String title = getString(R.string.jetpack_security_setting_title);
        Dialog dialog = mJpSecuritySettings.getDialog();
        if (dialog != null) {
            setupPreferenceList((ListView) dialog.findViewById(android.R.id.list), getResources());
            WPActivityUtils.addToolbarToDialog(this, dialog, title);
        }
    }

    private boolean setupMorePreferenceScreen() {
        if (mMorePreference == null || !isAdded()) return false;
        String title = getString(R.string.site_settings_discussion_title);
        Dialog dialog = mMorePreference.getDialog();
        if (dialog != null) {
            setupPreferenceList((ListView) dialog.findViewById(android.R.id.list), getResources());
            WPActivityUtils.addToolbarToDialog(this, dialog, title);
            return true;
        }
        return false;
    }

    private void removeMoreScreenToolbar() {
        if (mMorePreference == null || !isAdded()) return;
        Dialog moreDialog = mMorePreference.getDialog();
        WPActivityUtils.removeToolbarFromDialog(this, moreDialog);
    }

    private void removeJetpackSecurityScreenToolbar() {
        if (mJpSecuritySettings == null || !isAdded()) return;
        Dialog securityDialog = mJpSecuritySettings.getDialog();
        WPActivityUtils.removeToolbarFromDialog(this, securityDialog);
    }

    private void hideAdminRequiredPreferences() {
        WPPrefUtils.removePreference(this, R.string.pref_key_site_screen, R.string.pref_key_site_general);
        WPPrefUtils.removePreference(this, R.string.pref_key_site_screen, R.string.pref_key_site_account);
        WPPrefUtils.removePreference(this, R.string.pref_key_site_screen, R.string.pref_key_site_discussion);
        WPPrefUtils.removePreference(this, R.string.pref_key_site_writing, R.string.pref_key_site_category);
        WPPrefUtils.removePreference(this, R.string.pref_key_site_writing, R.string.pref_key_site_format);
        WPPrefUtils.removePreference(this, R.string.pref_key_site_writing, R.string.pref_key_site_related_posts);
    }

    private void removeNonSelfHostedPreferences() {
        mUsernamePref.setEnabled(true);
        mPasswordPref.setEnabled(true);
        WPPrefUtils.removePreference(this, R.string.pref_key_site_screen, R.string.pref_key_site_general);
        WPPrefUtils.removePreference(this, R.string.pref_key_site_screen, R.string.pref_key_site_writing);
        WPPrefUtils.removePreference(this, R.string.pref_key_site_screen, R.string.pref_key_site_discussion);
        WPPrefUtils.removePreference(this, R.string.pref_key_site_screen, R.string.pref_key_site_advanced);
    }

    private void removeNonJetpackPreferences() {
        removePrivateOptionFromPrivacySetting();
        WPPrefUtils.removePreference(this, R.string.pref_key_site_screen, R.string.pref_key_site_advanced);
        WPPrefUtils.removePreference(this, R.string.pref_key_site_screen, R.string.pref_key_site_account);
        WPPrefUtils.removePreference(this, R.string.pref_key_site_general, R.string.pref_key_site_language);
    }

    private void removePrivateOptionFromPrivacySetting() {
        if (mPrivacyPref == null) {
            return;
        }

        final CharSequence[] entries = mPrivacyPref.getEntries();
        mPrivacyPref.remove(ArrayUtils.indexOf(entries, getString(R.string.site_settings_privacy_private_summary)));
    }

    private void removeNonDotComPreferences() {
        WPPrefUtils.removePreference(this, R.string.pref_key_site_screen, R.string.pref_key_site_account);
        WPPrefUtils.removePreference(this, R.string.pref_key_site_screen, R.string.pref_key_jetpack_settings);
    }

    private Preference getChangePref(int id) {
        return WPPrefUtils.getPrefAndSetChangeListener(this, id, this);
    }

    private Preference getClickPref(int id) {
        return WPPrefUtils.getPrefAndSetClickListener(this, id, this);
    }

    private void exportSite() {
        if (mSite.isWPCom()) {
            final ProgressDialog progressDialog = ProgressDialog.show(getActivity(), "", getActivity().getString(R.string.exporting_content_progress), true, true);
            WordPress.getRestClientUtils().exportContentAll(mSite.getSiteId(), new RestRequest.Listener() {
                        @Override
                        public void onResponse(JSONObject response) {
                            if (isAdded()) {
                                AnalyticsUtils.trackWithSiteDetails(
                                        AnalyticsTracker.Stat.SITE_SETTINGS_EXPORT_SITE_RESPONSE_OK, mSite);
                                dismissProgressDialog(progressDialog);
                                Snackbar.make(getView(), R.string.export_email_sent, Snackbar.LENGTH_LONG).show();
                            }
                        }
                    }, new RestRequest.ErrorListener() {
                        @Override
                        public void onErrorResponse(VolleyError error) {
                            if (isAdded()) {
                                HashMap<String, Object> errorProperty = new HashMap<>();
                                errorProperty.put(ANALYTICS_ERROR_PROPERTY_KEY, error.getMessage());
                                AnalyticsUtils.trackWithSiteDetails(
                                        AnalyticsTracker.Stat.SITE_SETTINGS_EXPORT_SITE_RESPONSE_ERROR,
                                        mSite, errorProperty);
                                dismissProgressDialog(progressDialog);
                            }
                        }
                    });
        }
    }

    private void deleteSite() {
        if (mSite.isWPCom()) {
            mDeleteSiteProgressDialog = ProgressDialog.show(getActivity(), "", getString(R.string.delete_site_progress), true, false);
            AnalyticsUtils.trackWithSiteDetails(AnalyticsTracker.Stat.SITE_SETTINGS_DELETE_SITE_REQUESTED, mSite);
            mDispatcher.dispatch(SiteActionBuilder.newDeleteSiteAction(mSite));
        }
    }

    public void handleSiteDeleted() {
        AnalyticsUtils.trackWithSiteDetails(AnalyticsTracker.Stat
                .SITE_SETTINGS_DELETE_SITE_RESPONSE_OK, mSite);
        dismissProgressDialog(mDeleteSiteProgressDialog);
        mDeleteSiteProgressDialog = null;
        mSite = null;
    }

    public void handleDeleteSiteError(SiteStore.DeleteSiteError error) {
        AppLog.e(AppLog.T.SETTINGS, "SiteDeleted error: " + error.type);

        HashMap<String, Object> errorProperty = new HashMap<>();
        errorProperty.put(ANALYTICS_ERROR_PROPERTY_KEY, error.message);
        AnalyticsUtils.trackWithSiteDetails(
                AnalyticsTracker.Stat.SITE_SETTINGS_DELETE_SITE_RESPONSE_ERROR, mSite,
                errorProperty);
        dismissProgressDialog(mDeleteSiteProgressDialog);
        mDeleteSiteProgressDialog = null;

        showDeleteSiteErrorDialog();
    }

    private void showDeleteSiteErrorDialog() {
        AlertDialog.Builder builder = new AlertDialog.Builder(getActivity());
        builder.setTitle(R.string.error_deleting_site);
        builder.setMessage(R.string.error_deleting_site_summary);
        builder.setNegativeButton(R.string.cancel, new DialogInterface.OnClickListener() {
            @Override
            public void onClick(DialogInterface dialog, int which) {
                dialog.dismiss();
            }
        });
        builder.setPositiveButton(R.string.contact_support, new DialogInterface.OnClickListener() {
            @Override
            public void onClick(DialogInterface dialog, int which) {
                HelpshiftHelper.getInstance().showConversation(getActivity(), mSiteStore,
                        HelpshiftHelper.Tag.ORIGIN_DELETE_SITE, mAccountStore.getAccount().getUserName());
            }
        });
        builder.show();
    }

    private MultiSelectRecyclerViewAdapter getAdapter() {
        if (mAdapter == null) {
            mAdapter = new MultiSelectRecyclerViewAdapter(getActivity(), mEditingList);
        }

        return mAdapter;
    }

    private final class ActionModeCallback implements ActionMode.Callback {
        @Override
        public boolean onActionItemClicked(ActionMode actionMode, MenuItem menuItem) {
            switch (menuItem.getItemId()) {
                case R.id.menu_delete:
                    SparseBooleanArray checkedItems = getAdapter().getItemsSelected();

                    HashMap<String, Object> properties = new HashMap<>();
                    properties.put("num_items_deleted", checkedItems.size());
                    AnalyticsUtils.trackWithSiteDetails(AnalyticsTracker.Stat.SITE_SETTINGS_DELETED_LIST_ITEMS,
                            mSite, properties);

                    for (int i = checkedItems.size() - 1; i >= 0; i--) {
                        final int index = checkedItems.keyAt(i);

                        if (checkedItems.get(index)) {
                            mEditingList.remove(index);
                        }
                    }

                    mSiteSettings.saveSettings();
                    mActionMode.finish();
                    return true;
                case R.id.menu_select_all:
                    for (int i = 0; i < getAdapter().getItemCount(); i++) {
                        getAdapter().setItemSelected(i);
                    }

                    mActionMode.invalidate();
                    return true;
                default:
                    return false;
            }
        }

        @Override
        public boolean onCreateActionMode(ActionMode actionMode, Menu menu) {
            WPActivityUtils.setStatusBarColor(mDialog.getWindow(), R.color.action_mode_status_bar_tint);
            mActionMode = actionMode;
            MenuInflater inflater = actionMode.getMenuInflater();
            inflater.inflate(R.menu.list_editor, menu);
            return true;
        }

        @Override
        public void onDestroyActionMode(ActionMode mode) {
            WPActivityUtils.setStatusBarColor(mDialog.getWindow(), R.color.status_bar_tint);
            getAdapter().removeItemsSelected();
            mActionMode = null;
        }

        @Override
        public boolean onPrepareActionMode(ActionMode actionMode, Menu menu) {
            actionMode.setTitle(getString(
                    R.string.site_settings_list_editor_action_mode_title,
                    getAdapter().getItemsSelected().size())
            );
            return true;
        }
    }

    /** Show Disconnect button for development purposes. Only available in debug builds on Jetpack sites. */
    private boolean shouldShowDisconnect() {
        return BuildConfig.DEBUG && mSite.isJetpackConnected() && mSite.isUsingWpComRestApi();
    }
}<|MERGE_RESOLUTION|>--- conflicted
+++ resolved
@@ -176,13 +176,9 @@
     private WPPreference mTimeFormatPref;
     private DetailListPreference mWeekStartPref;
     private Preference mRelatedPostsPref;
-<<<<<<< HEAD
-    private Preference mTagsPref;
-=======
     private Preference mTimezonePref;
     private Preference mPostsPerPagePref;
     private WPSwitchPreference mAmpPref;
->>>>>>> 5c0bb3f0
 
     // Discussion settings preview
     private WPSwitchPreference mAllowCommentsPref;
@@ -540,8 +536,6 @@
         } else if (preference == mDeleteSitePref) {
             AnalyticsUtils.trackWithSiteDetails(AnalyticsTracker.Stat.SITE_SETTINGS_DELETE_SITE_ACCESSED, mSite);
             requestPurchasesForDeletionCheck();
-        } else if (preference == mTagsPref) {
-            TagListActivity.showTagList(getActivity(), mSite);
         } else {
             return false;
         }
@@ -812,7 +806,6 @@
         mUsernamePref = (EditTextPreference) getChangePref(R.string.pref_key_site_username);
         mPasswordPref = (EditTextPreference) getChangePref(R.string.pref_key_site_password);
         mCategoryPref = (DetailListPreference) getChangePref(R.string.pref_key_site_category);
-        mTagsPref = getClickPref(R.string.pref_key_site_tags);
         mFormatPref = (DetailListPreference) getChangePref(R.string.pref_key_site_format);
         mAllowCommentsPref = (WPSwitchPreference) getChangePref(R.string.pref_key_site_allow_comments);
         mAllowCommentsNested = (WPSwitchPreference) getChangePref(R.string.pref_key_site_allow_comments_nested);
@@ -878,7 +871,7 @@
         // excludes mAddressPref, mMorePreference, mJpSecuritySettings
         final Preference[] editablePreference = {
                 mTitlePref , mTaglinePref, mPrivacyPref, mLanguagePref, mUsernamePref,
-                mPasswordPref, mCategoryPref, mTagsPref, mFormatPref, mAllowCommentsPref,
+                mPasswordPref, mCategoryPref, mFormatPref, mAllowCommentsPref,
                 mAllowCommentsNested, mSendPingbacksPref, mSendPingbacksNested, mReceivePingbacksPref,
                 mReceivePingbacksNested, mIdentityRequiredPreference, mUserAccountRequiredPref,
                 mSortByPref, mWhitelistPref, mRelatedPostsPref, mCloseAfterPref, mPagingPref,
