--- conflicted
+++ resolved
@@ -234,50 +234,6 @@
 
     @Override
     public void onActivityResult(int requestCode, int resultCode, Intent data) {
-<<<<<<< HEAD
-        switch (requestCode) {
-            case RELATED_POSTS_REQUEST_CODE:
-                // data is null if user cancelled editing Related Posts settings
-                if (data == null) break;
-                mSiteSettings.setShowRelatedPosts(data.getBooleanExtra(
-                        RelatedPostsDialog.SHOW_RELATED_POSTS_KEY, false));
-                mSiteSettings.setShowRelatedPostHeader(data.getBooleanExtra(
-                        RelatedPostsDialog.SHOW_HEADER_KEY, false));
-                mSiteSettings.setShowRelatedPostImages(data.getBooleanExtra(
-                        RelatedPostsDialog.SHOW_IMAGES_KEY, false));
-                mSiteSettings.saveSettings();
-                break;
-            case THREADING_REQUEST_CODE:
-                if (data == null) break;
-                mSiteSettings.setShouldThreadComments(data.getBooleanExtra
-                        (NumberPickerDialog.SWITCH_ENABLED_KEY, false));
-                onPreferenceChange(mThreadingPref, data.getIntExtra(
-                        NumberPickerDialog.CUR_VALUE_KEY, -1));
-                break;
-            case PAGING_REQUEST_CODE:
-                if (data == null) break;
-                mSiteSettings.setShouldPageComments(data.getBooleanExtra
-                        (NumberPickerDialog.SWITCH_ENABLED_KEY, false));
-                onPreferenceChange(mPagingPref, data.getIntExtra(
-                        NumberPickerDialog.CUR_VALUE_KEY, -1));
-                break;
-            case CLOSE_AFTER_REQUEST_CODE:
-                if (data == null) break;
-                mSiteSettings.setShouldCloseAfter(data.getBooleanExtra
-                        (NumberPickerDialog.SWITCH_ENABLED_KEY, false));
-                onPreferenceChange(mCloseAfterPref, data.getIntExtra(
-                        NumberPickerDialog.CUR_VALUE_KEY, -1));
-                break;
-            case MULTIPLE_LINKS_REQUEST_CODE:
-                if (data == null) break;
-                int numLinks = data.getIntExtra(NumberPickerDialog.CUR_VALUE_KEY, -1);
-                if (numLinks < 0 || numLinks == mSiteSettings.getMultipleLinks()) return;
-                onPreferenceChange(mMultipleLinksPref, numLinks);
-                break;
-            case DELETE_SITE_REQUEST_CODE:
-                deleteSite();
-                break;
-=======
         if (data != null) {
             switch (requestCode) {
                 case RELATED_POSTS_REQUEST_CODE:
@@ -313,8 +269,10 @@
                     if (numLinks < 0 || numLinks == mSiteSettings.getMultipleLinks()) return;
                     onPreferenceChange(mMultipleLinksPref, numLinks);
                     break;
-            }
->>>>>>> 531852ad
+				case DELETE_SITE_REQUEST_CODE:
+                	deleteSite();
+                	break;
+            }
         }
 
         super.onActivityResult(requestCode, resultCode, data);
@@ -376,7 +334,8 @@
             // track user accessing the full Discussion settings screen
             AnalyticsUtils.trackWithCurrentBlogDetails(
                     AnalyticsTracker.Stat.SITE_SETTINGS_ACCESSED_MORE_SETTINGS);
-<<<<<<< HEAD
+
+            return setupMorePreferenceScreen();
         } else if (preference == findPreference(getString(R.string.pref_key_site_delete_site_screen))) {
             Dialog dialog = ((PreferenceScreen) preference).getDialog();
             if (dialog == null) return false;
@@ -393,10 +352,6 @@
 
             String title = getString(R.string.start_over);
             WPActivityUtils.addToolbarToDialog(this, dialog, title);
-=======
-
-            return setupMorePreferenceScreen();
->>>>>>> 531852ad
         }
 
         return false;
@@ -416,15 +371,8 @@
             mEditingList = mSiteSettings.getBlacklistKeys();
             showListEditorDialog(R.string.site_settings_blacklist_title,
                     R.string.site_settings_blacklist_description);
-<<<<<<< HEAD
-            return true;
         } else if (preference == mStartOverPref) {
             HelpshiftHelper.getInstance().showConversation(getActivity(), HelpshiftHelper.Tag.ORIGIN_START_OVER);
-            return true;
-=======
-        } else if (preference == mDeleteSitePref) {
-            removeBlogWithConfirmation();
->>>>>>> 531852ad
         } else if (preference == mCloseAfterPref) {
             showCloseAfterDialog();
         } else if (preference == mPagingPref) {
@@ -433,17 +381,12 @@
             showThreadingDialog();
         } else if (preference == mCategoryPref || preference == mFormatPref) {
             return !shouldShowListPreference((DetailListPreference) preference);
-<<<<<<< HEAD
         } else if (preference == mExportSitePref) {
             showExportContentDialog();
-            return true;
         } else if (preference == mDeleteSitePref) {
             showDeleteSiteDialog();
-            return true;
-=======
         } else {
             return false;
->>>>>>> 531852ad
         }
 
         return true;
@@ -707,29 +650,6 @@
         showNumberPickerDialog(args, PAGING_REQUEST_CODE, "paging-dialog");
     }
 
-<<<<<<< HEAD
-    private void showExportContentDialog() {
-        AlertDialog.Builder builder = new AlertDialog.Builder(getActivity());
-        builder.setTitle(R.string.export_content);
-        builder.setMessage(R.string.export_content_message);
-        builder.setNeutralButton(R.string.ok, new DialogInterface.OnClickListener() {
-            @Override
-            public void onClick(DialogInterface dialog, int which) {
-                dialog.dismiss();
-            }
-        });
-
-        builder.show();
-    }
-
-    private void showDeleteSiteDialog() {
-        Bundle args = new Bundle();
-        args.putString(DeleteSiteDialogFragment.SITE_DOMAIN_KEY, UrlUtils.getHost(mBlog.getHomeURL()));
-        DeleteSiteDialogFragment deleteSiteDialogFragment = new DeleteSiteDialogFragment();
-        deleteSiteDialogFragment.setArguments(args);
-        deleteSiteDialogFragment.setTargetFragment(this, DELETE_SITE_REQUEST_CODE);
-        deleteSiteDialogFragment.show(getFragmentManager(), DELETE_SITE_TAG);
-=======
     private void showThreadingDialog() {
         Bundle args = new Bundle();
         args.putBoolean(NumberPickerDialog.SHOW_SWITCH_KEY, true);
@@ -747,7 +667,29 @@
                 return mSiteSettings.getThreadingDescriptionForLevel(value);
             }
         });
->>>>>>> 531852ad
+    }
+
+    private void showExportContentDialog() {
+        AlertDialog.Builder builder = new AlertDialog.Builder(getActivity());
+        builder.setTitle(R.string.export_content);
+        builder.setMessage(R.string.export_content_message);
+        builder.setNeutralButton(R.string.ok, new DialogInterface.OnClickListener() {
+            @Override
+            public void onClick(DialogInterface dialog, int which) {
+                dialog.dismiss();
+            }
+        });
+
+        builder.show();
+    }
+
+    private void showDeleteSiteDialog() {
+        Bundle args = new Bundle();
+        args.putString(DeleteSiteDialogFragment.SITE_DOMAIN_KEY, UrlUtils.getHost(mBlog.getHomeURL()));
+        DeleteSiteDialogFragment deleteSiteDialogFragment = new DeleteSiteDialogFragment();
+        deleteSiteDialogFragment.setArguments(args);
+        deleteSiteDialogFragment.setTargetFragment(this, DELETE_SITE_REQUEST_CODE);
+        deleteSiteDialogFragment.show(getFragmentManager(), DELETE_SITE_TAG);
     }
 
     private void showCloseAfterDialog() {
