--- conflicted
+++ resolved
@@ -1059,27 +1059,15 @@
                 getWhitelistSummary(val));
     }
 
-<<<<<<< HEAD
-    private void showListEditorDialog(int titleRes, int footerRes) {
+    private void showListEditorDialog(int titleRes, int headerRes) {
         mDialog = new Dialog(getActivity(), R.style.Calypso_SiteSettingsTheme);
         mDialog.setOnDismissListener(this);
-        mDialog.setContentView(getListEditorView(getString(footerRes)));
+        mDialog.setContentView(getListEditorView(getString(headerRes)));
         mDialog.show();
         WPActivityUtils.addToolbarToDialog(this, mDialog, getString(titleRes));
     }
 
-    private View getListEditorView(String footerText) {
-=======
-    private void showListEditorDialog(int titleRes, int headerRes) {
-        Dialog dialog = new Dialog(getActivity(), R.style.Calypso_SiteSettingsTheme);
-        dialog.setOnDismissListener(this);
-        dialog.setContentView(getListEditorView(dialog, getString(headerRes)));
-        dialog.show();
-        WPActivityUtils.addToolbarToDialog(this, dialog, getString(titleRes));
-    }
-
-    private View getListEditorView(final Dialog dialog, String headerText) {
->>>>>>> 3d93232a
+    private View getListEditorView(String headerText) {
         Context themer = new ContextThemeWrapper(getActivity(), R.style.Calypso_SiteSettingsTheme);
         View view = View.inflate(themer, R.layout.list_editor, null);
         ((TextView) view.findViewById(R.id.list_editor_header_text)).setText(headerText);
