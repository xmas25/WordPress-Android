package org.wordpress.android.ui.posts;

import android.app.Activity;
import android.app.Fragment;
import android.content.Context;
import android.content.Intent;
import android.os.Build;
import android.os.Bundle;
import android.os.Handler;
import android.support.annotation.NonNull;
import android.support.annotation.Nullable;
import android.support.design.widget.Snackbar;
import android.support.v7.widget.LinearLayoutManager;
import android.support.v7.widget.RecyclerView;
import android.view.LayoutInflater;
import android.view.View;
import android.view.ViewGroup;
import android.widget.ImageView;
import android.widget.ProgressBar;
import android.widget.TextView;

import org.greenrobot.eventbus.Subscribe;
import org.greenrobot.eventbus.ThreadMode;
import org.wordpress.android.R;
import org.wordpress.android.WordPress;
import org.wordpress.android.fluxc.Dispatcher;
import org.wordpress.android.fluxc.generated.PostActionBuilder;
import org.wordpress.android.fluxc.model.MediaModel;
import org.wordpress.android.fluxc.model.PostModel;
import org.wordpress.android.fluxc.model.SiteModel;
import org.wordpress.android.fluxc.model.post.PostStatus;
import org.wordpress.android.fluxc.store.MediaStore;
import org.wordpress.android.fluxc.store.MediaStore.OnMediaUploaded;
import org.wordpress.android.fluxc.store.PostStore;
import org.wordpress.android.fluxc.store.PostStore.FetchPostsPayload;
import org.wordpress.android.fluxc.store.PostStore.OnPostChanged;
import org.wordpress.android.fluxc.store.PostStore.OnPostUploaded;
import org.wordpress.android.fluxc.store.PostStore.PostError;
import org.wordpress.android.fluxc.store.PostStore.RemotePostPayload;
import org.wordpress.android.fluxc.store.SiteStore;
import org.wordpress.android.push.NativeNotificationsUtils;
import org.wordpress.android.ui.ActivityLauncher;
import org.wordpress.android.ui.EmptyViewMessageType;
import org.wordpress.android.ui.notifications.utils.PendingDraftsNotificationsUtils;
import org.wordpress.android.ui.posts.adapters.PostsListAdapter;
import org.wordpress.android.ui.posts.adapters.PostsListAdapter.LoadMode;
import org.wordpress.android.ui.uploads.PostEvents;
import org.wordpress.android.ui.uploads.UploadService;
import org.wordpress.android.util.AniUtils;
import org.wordpress.android.util.NetworkUtils;
import org.wordpress.android.util.ToastUtils;
import org.wordpress.android.util.helpers.SwipeToRefreshHelper;
import org.wordpress.android.util.helpers.SwipeToRefreshHelper.RefreshListener;
import org.wordpress.android.util.widgets.CustomSwipeRefreshLayout;
import org.wordpress.android.widgets.PostListButton;
import org.wordpress.android.widgets.RecyclerItemDecoration;

import java.util.ArrayList;
import java.util.List;

import javax.inject.Inject;

import de.greenrobot.event.EventBus;

public class PostsListFragment extends Fragment
        implements PostsListAdapter.OnPostsLoadedListener,
        PostsListAdapter.OnLoadMoreListener,
        PostsListAdapter.OnPostSelectedListener,
        PostsListAdapter.OnPostButtonClickListener {

    public static final int POSTS_REQUEST_COUNT = 20;
    public static final String TAG = "posts_list_fragment_tag";

    private SwipeToRefreshHelper mSwipeToRefreshHelper;
    private PostsListAdapter mPostsListAdapter;
    private View mFabView;

    private RecyclerView mRecyclerView;
    private View mEmptyView;
    private ProgressBar mProgressLoadMore;
    private TextView mEmptyViewTitle;
    private ImageView mEmptyViewImage;

    private boolean mCanLoadMorePosts = true;
    private boolean mIsPage;
    private boolean mIsFetchingPosts;
    private boolean mShouldCancelPendingDraftNotification = false;
    private int mPostIdForPostToBeDeleted = 0;

    private final List<PostModel> mTrashedPosts = new ArrayList<>();

    private SiteModel mSite;

    @Inject SiteStore mSiteStore;
    @Inject PostStore mPostStore;
    @Inject Dispatcher mDispatcher;

    public static PostsListFragment newInstance(SiteModel site, boolean isPage) {
        PostsListFragment fragment = new PostsListFragment();
        Bundle bundle = new Bundle();
        bundle.putSerializable(WordPress.SITE, site);
        bundle.putBoolean(PostsListActivity.EXTRA_VIEW_PAGES, isPage);
        fragment.setArguments(bundle);
        return fragment;
    }

    @Override
    public void onCreate(Bundle savedInstanceState) {
        super.onCreate(savedInstanceState);
        ((WordPress) getActivity().getApplication()).component().inject(this);

        updateSiteOrFinishActivity(savedInstanceState);

        EventBus.getDefault().register(this);
        mDispatcher.register(this);
    }

    @Override
    public void onDestroy() {
        EventBus.getDefault().unregister(this);
        mDispatcher.unregister(this);

        super.onDestroy();
    }

    private void updateSiteOrFinishActivity(Bundle savedInstanceState) {
        if (savedInstanceState == null) {
            if (getArguments() != null) {
                mSite = (SiteModel) getArguments().getSerializable(WordPress.SITE);
                mIsPage = getArguments().getBoolean(PostsListActivity.EXTRA_VIEW_PAGES);
            } else {
                mSite = (SiteModel) getActivity().getIntent().getSerializableExtra(WordPress.SITE);
                mIsPage = getActivity().getIntent().getBooleanExtra(PostsListActivity.EXTRA_VIEW_PAGES, false);
            }
        } else {
            mSite = (SiteModel) savedInstanceState.getSerializable(WordPress.SITE);
            mIsPage = savedInstanceState.getBoolean(PostsListActivity.EXTRA_VIEW_PAGES);
        }

        if (mSite == null) {
            ToastUtils.showToast(getActivity(), R.string.blog_not_found,
                    ToastUtils.Duration.SHORT);
            getActivity().finish();
        }
    }

    @Override
    public View onCreateView(@NonNull LayoutInflater inflater, ViewGroup container, Bundle savedInstanceState) {
        View view = inflater.inflate(R.layout.post_list_fragment, container, false);

        mRecyclerView = (RecyclerView) view.findViewById(R.id.recycler_view);
        mProgressLoadMore = (ProgressBar) view.findViewById(R.id.progress);
        mFabView = view.findViewById(R.id.fab_button);

        mEmptyView = view.findViewById(R.id.empty_view);
        mEmptyViewTitle = (TextView) mEmptyView.findViewById(R.id.title_empty);
        mEmptyViewImage = (ImageView) mEmptyView.findViewById(R.id.image_empty);

        Context context = getActivity();
        mRecyclerView.setLayoutManager(new LinearLayoutManager(context));

        int spacingVertical = mIsPage ? 0 : context.getResources().getDimensionPixelSize(R.dimen.card_gutters);
        int spacingHorizontal = context.getResources().getDimensionPixelSize(R.dimen.content_margin);
        mRecyclerView.addItemDecoration(new RecyclerItemDecoration(spacingHorizontal, spacingVertical));

        // hide the fab so we can animate it in - note that we only do this on Lollipop and higher
        // due to a bug in the current implementation which prevents it from being hidden
        // correctly on pre-L devices (which makes animating it in/out ugly)
        // https://code.google.com/p/android/issues/detail?id=175331
        if (Build.VERSION.SDK_INT >= Build.VERSION_CODES.LOLLIPOP) {
            mFabView.setVisibility(View.GONE);
        }

        mFabView.setOnClickListener(new View.OnClickListener() {
            @Override
            public void onClick(View v) {
                newPost();
            }
        });

        if (savedInstanceState == null) {
            requestPosts(false);
        }

        initSwipeToRefreshHelper(view);

        return view;
    }

    public void handleEditPostResult(int resultCode, Intent data) {
        if (resultCode != Activity.RESULT_OK || data == null || !isAdded()) {
            return;
        }
        boolean hasChanges = data.getBooleanExtra(EditPostActivity.EXTRA_HAS_CHANGES, false);
        if (!hasChanges) {
            // if there are no changes, we don't need to do anything
            return;
        }

        boolean savedLocally = data.getBooleanExtra(EditPostActivity.EXTRA_SAVED_AS_LOCAL_DRAFT, false);
        if (savedLocally && !NetworkUtils.isNetworkAvailable(getActivity())) {
            // The network is not available, we can't do anything
            ToastUtils.showToast(getActivity(), R.string.error_publish_no_network,
                    ToastUtils.Duration.SHORT);
            return;
        }

        final PostModel post = mPostStore.
                getPostByLocalPostId(data.getIntExtra(EditPostActivity.EXTRA_POST_LOCAL_ID, 0));
        boolean hasFailedMedia = data.getBooleanExtra(EditPostActivity.EXTRA_HAS_FAILED_MEDIA, false);
        if (hasFailedMedia) {
            showSnackbar(R.string.editor_post_saved_locally_failed_media, R.string.button_edit,
                    new View.OnClickListener() {
                        @Override
                        public void onClick(View v) {
                            ActivityLauncher.editPostOrPageForResult(getActivity(), mSite, post);
                        }
                    });
            return;
        }

        View.OnClickListener publishPostListener = new View.OnClickListener() {
            @Override
            public void onClick(View v) {
                publishPost(post);
            }
        };
        boolean isScheduledPost = post != null && PostStatus.fromPost(post) == PostStatus.SCHEDULED;
        if (isScheduledPost) {
            // if it's a scheduled post, we only want to show a "Sync" button if it's locally saved
            if (savedLocally) {
                showSnackbar(R.string.editor_post_saved_locally, R.string.button_sync, publishPostListener);
            }
            return;
        }

        boolean isPublished = post != null && PostStatus.fromPost(post) == PostStatus.PUBLISHED;
        if (isPublished) {
            // if it's a published post, we only want to show a "Sync" button if it's locally saved
            if (savedLocally) {
                showSnackbar(R.string.editor_post_saved_locally, R.string.button_sync, publishPostListener);
            } else {
                showSnackbar(getString(R.string.editor_uploading_post));
            }
            return;
        }

        boolean isDraft = post != null && PostStatus.fromPost(post) == PostStatus.DRAFT;
        if (isDraft) {
            if (PostUtils.isPublishable(post)) {
                // if the post is publishable, we offer the PUBLISH button
                if (savedLocally) {
                    showSnackbar(R.string.editor_draft_saved_locally, R.string.button_publish, publishPostListener);
                }
                else {
                    if (UploadService.hasPendingOrInProgressMediaUploadsForPost(post) ||
                            UploadService.isPostUploadingOrQueued(post)) {
                        showSnackbar(getString(R.string.editor_uploading_post));
                    } else {
                        showSnackbar(R.string.editor_draft_saved_online, R.string.button_publish, publishPostListener);
                    }
                }
            } else {
                showSnackbar(getString(R.string.editor_draft_saved_locally));
            }
        } else {
            if (savedLocally) {
                showSnackbar(R.string.editor_post_saved_locally, R.string.button_publish, publishPostListener);
            }
            else {
                if (UploadService.hasPendingOrInProgressMediaUploadsForPost(post) ||
                        UploadService.isPostUploadingOrQueued(post)) {
                    showSnackbar(getString(R.string.editor_uploading_post));
                } else {
                    showSnackbar(R.string.editor_post_saved_online, R.string.button_publish, publishPostListener);
                }
            }
        }
    }

    private void showSnackbar(int messageRes, int buttonTitleRes, View.OnClickListener onClickListener) {
        Snackbar.make(getActivity().findViewById(R.id.coordinator), messageRes, Snackbar.LENGTH_LONG)
                .setAction(buttonTitleRes, onClickListener).show();
    }

    private void showSnackbar(String text) {
        Snackbar.make(getView().findViewById(R.id.coordinator),
                text, Snackbar.LENGTH_LONG).show();
    }


    private void initSwipeToRefreshHelper(View view) {
        mSwipeToRefreshHelper = new SwipeToRefreshHelper(
                getActivity(),
                (CustomSwipeRefreshLayout) view.findViewById(R.id.ptr_layout),
                new RefreshListener() {
                    @Override
                    public void onRefreshStarted() {
                        if (!isAdded()) {
                            return;
                        }
                        if (!NetworkUtils.checkConnection(getActivity())) {
                            setRefreshing(false);
                            updateEmptyView(EmptyViewMessageType.NETWORK_ERROR);
                            return;
                        }
                        requestPosts(false);
                    }
                });
    }

    private @Nullable PostsListAdapter getPostListAdapter() {
        if (mPostsListAdapter == null) {
            mPostsListAdapter = new PostsListAdapter(getActivity(), mSite, mIsPage);
            mPostsListAdapter.setOnLoadMoreListener(this);
            mPostsListAdapter.setOnPostsLoadedListener(this);
            mPostsListAdapter.setOnPostSelectedListener(this);
            mPostsListAdapter.setOnPostButtonClickListener(this);
        }

        return mPostsListAdapter;
    }

    private boolean isPostAdapterEmpty() {
        return (mPostsListAdapter != null && mPostsListAdapter.getItemCount() == 0);
    }

    private void loadPosts(LoadMode mode) {
        if (getPostListAdapter() != null) {
            getPostListAdapter().loadPosts(mode);
        }
    }

    private void newPost() {
        if (!isAdded()) return;
        ActivityLauncher.addNewPostOrPageForResult(getActivity(), mSite, mIsPage, false);
    }

    public void onResume() {
        super.onResume();

        if (getPostListAdapter() != null && mRecyclerView.getAdapter() == null) {
            mRecyclerView.setAdapter(getPostListAdapter());
        }

        // always (re)load when resumed to reflect changes made elsewhere
        loadPosts(LoadMode.IF_CHANGED);

        // scale in the fab after a brief delay if it's not already showing
        if (mFabView.getVisibility() != View.VISIBLE) {
            long delayMs = getResources().getInteger(R.integer.fab_animation_delay);
            new Handler().postDelayed(new Runnable() {
                @Override
                public void run() {
                    if (isAdded()) {
                        AniUtils.scaleIn(mFabView, AniUtils.Duration.MEDIUM);
                    }
                }
            }, delayMs);
        }
    }

    public boolean isRefreshing() {
        return mSwipeToRefreshHelper.isRefreshing();
    }

    private void setRefreshing(boolean refreshing) {
        mSwipeToRefreshHelper.setRefreshing(refreshing);
    }

    private void requestPosts(boolean loadMore) {
        if (!isAdded() || mIsFetchingPosts) {
            return;
        }

        if (!NetworkUtils.isNetworkAvailable(getActivity())) {
            updateEmptyView(EmptyViewMessageType.NETWORK_ERROR);
            return;
        }

        if (getPostListAdapter() != null && getPostListAdapter().getItemCount() == 0) {
            updateEmptyView(EmptyViewMessageType.LOADING);
        }

        mIsFetchingPosts = true;
        if (loadMore) {
            showLoadMoreProgress();
        }

        FetchPostsPayload payload = new FetchPostsPayload(mSite, loadMore);

        if (mIsPage) {
            mDispatcher.dispatch(PostActionBuilder.newFetchPagesAction(payload));
        } else {
            mDispatcher.dispatch(PostActionBuilder.newFetchPostsAction(payload));
        }
    }

    private void showLoadMoreProgress() {
        if (mProgressLoadMore != null) {
            mProgressLoadMore.setVisibility(View.VISIBLE);
        }
    }

    private void hideLoadMoreProgress() {
        if (mProgressLoadMore != null) {
            mProgressLoadMore.setVisibility(View.GONE);
        }
    }

    /*
     * Upload started, reload so correct status on uploading post appears
     */
    @SuppressWarnings("unused")
    public void onEventMainThread(PostEvents.PostUploadStarted event) {
        if (isAdded() && mSite != null && mSite.getId() == event.mLocalBlogId) {
            loadPosts(LoadMode.FORCED);
        }
    }

    /*
    * Upload cancelled (probably due to failed media), reload so correct status on uploading post appears
    */
    @SuppressWarnings("unused")
    public void onEventMainThread(PostEvents.PostUploadCanceled event) {
        if (isAdded() && mSite != null && mSite.getId() == event.localSiteId) {
            loadPosts(LoadMode.FORCED);
        }
    }

    private void updateEmptyView(EmptyViewMessageType emptyViewMessageType) {
        int stringId;
        switch (emptyViewMessageType) {
            case LOADING:
                stringId = mIsPage ? R.string.pages_fetching : R.string.posts_fetching;
                break;
            case NO_CONTENT:
                stringId = mIsPage ? R.string.pages_empty_list : R.string.posts_empty_list;
                break;
            case NETWORK_ERROR:
                stringId = R.string.no_network_message;
                break;
            case PERMISSION_ERROR:
                stringId = mIsPage ? R.string.error_refresh_unauthorized_pages :
                        R.string.error_refresh_unauthorized_posts;
                break;
            case GENERIC_ERROR:
                stringId = mIsPage ? R.string.error_refresh_pages : R.string.error_refresh_posts;
                break;
            default:
                return;
        }

        mEmptyViewTitle.setText(getText(stringId));
        mEmptyViewImage.setVisibility(emptyViewMessageType == EmptyViewMessageType.NO_CONTENT ? View.VISIBLE :
                View.GONE);
        mEmptyView.setVisibility(isPostAdapterEmpty() ? View.VISIBLE : View.GONE);
    }

    private void hideEmptyView() {
        if (isAdded() && mEmptyView != null) {
            mEmptyView.setVisibility(View.GONE);
        }
    }

    @Override
    public void onDetach() {
        if (mShouldCancelPendingDraftNotification) {
            // delete the pending draft notification if available
            int pushId = PendingDraftsNotificationsUtils.makePendingDraftNotificationId(mPostIdForPostToBeDeleted);
            NativeNotificationsUtils.dismissNotification(pushId, getActivity());
            mShouldCancelPendingDraftNotification = false;
        }
        super.onDetach();
    }

    /*
     * called by the adapter after posts have been loaded
     */
    @Override
    public void onPostsLoaded(int postCount) {
        if (!isAdded()) {
            return;
        }

        if (postCount == 0 && !mIsFetchingPosts) {
            if (NetworkUtils.isNetworkAvailable(getActivity())) {
                updateEmptyView(EmptyViewMessageType.NO_CONTENT);
            } else {
                updateEmptyView(EmptyViewMessageType.NETWORK_ERROR);
            }
        } else if (postCount > 0) {
            hideEmptyView();
        }
    }

    /*
     * called by the adapter to load more posts when the user scrolls towards the last post
     */
    @Override
    public void onLoadMore() {
        if (mCanLoadMorePosts && !mIsFetchingPosts) {
            requestPosts(true);
        }
    }

    /*
     * called by the adapter when the user clicks a post
     */
    @Override
    public void onPostSelected(PostModel post) {
        onPostButtonClicked(PostListButton.BUTTON_EDIT, post);
    }

    /*
     * called by the adapter when the user clicks the edit/view/stats/trash button for a post
     */
    @Override
    public void onPostButtonClicked(int buttonType, PostModel post) {
        if (!isAdded()) return;

        // Get the latest version of the post, in case it's changed since the last time we refreshed the post list
        post = mPostStore.getPostByLocalPostId(post.getId());
        if (post == null) {
            loadPosts(LoadMode.FORCED);
            return;
        }

        switch (buttonType) {
            case PostListButton.BUTTON_EDIT:
                if (UploadService.isPostUploadingOrQueued(post)) {
                    // If the post is uploading media, allow the media to continue uploading, but don't upload the
                    // post itself when they finish (since we're about to edit it again)
                    UploadService.cancelQueuedPostUpload(post);
                }
                ActivityLauncher.editPostOrPageForResult(getActivity(), mSite, post);
                break;
            case PostListButton.BUTTON_SUBMIT:
            case PostListButton.BUTTON_SYNC:
            case PostListButton.BUTTON_PUBLISH:
                publishPost(post);
                break;
            case PostListButton.BUTTON_VIEW:
                ActivityLauncher.browsePostOrPage(getActivity(), mSite, post);
                break;
            case PostListButton.BUTTON_PREVIEW:
                ActivityLauncher.viewPostPreviewForResult(getActivity(), mSite, post, mIsPage);
                break;
            case PostListButton.BUTTON_STATS:
                ActivityLauncher.viewStatsSinglePostDetails(getActivity(), mSite, post, mIsPage);
                break;
            case PostListButton.BUTTON_TRASH:
            case PostListButton.BUTTON_DELETE:
                // TODO: Async: Update this behavior to handle pressing Delete/Trash while the post has uploading media
                // Currently, the button is tappable while media are uploading, but nothing happens

                // prevent deleting post while it's being uploaded
                if (!UploadService.isPostUploadingOrQueued(post)) {
                    trashPost(post);
                } else {
                    ToastUtils.showToast(getActivity(), R.string.toast_err_post_media_uploading);
                }
                break;
        }
    }

    private void publishPost(final PostModel post) {
        if (!NetworkUtils.isNetworkAvailable(getActivity())) {
            ToastUtils.showToast(getActivity(), R.string.error_publish_no_network,
                    ToastUtils.Duration.SHORT);
            return;
        }

        // If the post is empty, don't publish
        if (!PostUtils.isPublishable(post)) {
            ToastUtils.showToast(getActivity(), R.string.error_publish_empty_post, ToastUtils.Duration.SHORT);
            return;
        }

        PostUtils.updatePublishDateIfShouldBePublishedImmediately(post);
        post.setStatus(PostStatus.PUBLISHED.toString());

        // save the post in the DB so the UploadService will get the latest change
        mDispatcher.dispatch(PostActionBuilder.newUpdatePostAction(post));

        UploadService.uploadPost(getActivity(), post);

        PostUtils.trackSavePostAnalytics(post, mSite);
    }

    /*
     * send the passed post to the trash with undo
     */
    private void trashPost(final PostModel post) {
        //only check if network is available in case this is not a local draft - local drafts have not yet
        //been posted to the server so they can be trashed w/o further care
        if (!isAdded() || (!post.isLocalDraft() && !NetworkUtils.checkConnection(getActivity()))
            || getPostListAdapter() == null) {
            return;
        }

        // remove post from the list and add it to the list of trashed posts
        getPostListAdapter().hidePost(post);
        mTrashedPosts.add(post);

        // make sure empty view shows if user deleted the only post
        if (getPostListAdapter().getItemCount() == 0) {
            updateEmptyView(EmptyViewMessageType.NO_CONTENT);
        }

        View.OnClickListener undoListener = new View.OnClickListener() {
            @Override
            public void onClick(View v) {
                // user undid the trash, so unhide the post and remove it from the list of trashed posts
                mTrashedPosts.remove(post);
                getPostListAdapter().unhidePost(post);
                hideEmptyView();
            }
        };

        // different undo text if this is a local draft since it will be deleted rather than trashed
        String text;
        if (post.isLocalDraft()) {
            text = mIsPage ? getString(R.string.page_deleted) : getString(R.string.post_deleted);
        } else {
            text = mIsPage ? getString(R.string.page_trashed) : getString(R.string.post_trashed);
        }

        Snackbar snackbar = Snackbar.make(getView().findViewById(R.id.coordinator), text, Snackbar.LENGTH_LONG)
                .setAction(R.string.undo, undoListener);

        // wait for the undo snackbar to disappear before actually deleting the post
        snackbar.setCallback(new Snackbar.Callback() {
            @Override
            public void onDismissed(Snackbar snackbar, int event) {
                super.onDismissed(snackbar, event);

                // if the post no longer exists in the list of trashed posts it's because the
                // user undid the trash, so don't perform the deletion
                if (!mTrashedPosts.contains(post)) {
                    return;
                }

                // remove from the list of trashed posts in case onDismissed is called multiple
                // times - this way the above check prevents us making the call to delete it twice
                // https://code.google.com/p/android/issues/detail?id=190529
                mTrashedPosts.remove(post);

                if (post.isLocalDraft()) {
                    mDispatcher.dispatch(PostActionBuilder.newRemovePostAction(post));

                    // delete the pending draft notification if available
                    mShouldCancelPendingDraftNotification = false;
                    int pushId = PendingDraftsNotificationsUtils.makePendingDraftNotificationId(post.getId());
                    NativeNotificationsUtils.dismissNotification(pushId, getActivity());
                } else {
                    mDispatcher.dispatch(PostActionBuilder.newDeletePostAction(new RemotePostPayload(post, mSite)));
                }
            }
        });

        mPostIdForPostToBeDeleted = post.getId();
        mShouldCancelPendingDraftNotification = true;
        snackbar.show();
    }

    @Override
    public void onSaveInstanceState(Bundle outState) {
        super.onSaveInstanceState(outState);
        outState.putSerializable(WordPress.SITE, mSite);
        outState.putSerializable(PostsListActivity.EXTRA_VIEW_PAGES, mIsPage);
    }

    @SuppressWarnings("unused")
    @Subscribe(threadMode = ThreadMode.MAIN)
    public void onPostChanged(OnPostChanged event) {
        switch (event.causeOfChange) {
            // if a Post is updated, let's refresh the whole list, because we can't really know
            // from FluxC which post has changed, or when. So to make sure, we go to the source,
            // which is the FkuxC PostStore.
            case UPDATE_POST:
            case FETCH_POSTS:
            case FETCH_PAGES:
                mIsFetchingPosts = false;
                if (!isAdded()) {
                    return;
                }

                setRefreshing(false);
                hideLoadMoreProgress();
                if (!event.isError()) {
                    mCanLoadMorePosts = event.canLoadMore;
                    loadPosts(LoadMode.IF_CHANGED);
                } else {
                    PostError error = event.error;
                    switch (error.type) {
                        case UNAUTHORIZED:
                            updateEmptyView(EmptyViewMessageType.PERMISSION_ERROR);
                            break;
                        default:
                            updateEmptyView(EmptyViewMessageType.GENERIC_ERROR);
                            break;
                    }
                }
                break;
            case DELETE_POST:
                if (event.isError()) {
                    String message = String.format(getText(R.string.error_delete_post).toString(),
                            mIsPage ? "page" : "post");
                    ToastUtils.showToast(getActivity(), message, ToastUtils.Duration.SHORT);
                    loadPosts(LoadMode.IF_CHANGED);
                }
                break;
        }
    }

    @SuppressWarnings("unused")
    @Subscribe(threadMode = ThreadMode.MAIN)
    public void onPostUploaded(OnPostUploaded event) {
        final PostModel post = event.post;
        if (isAdded() && event.post != null && event.post.getLocalSiteId() == mSite.getId()) {
            loadPosts(LoadMode.FORCED);

            if (event.isError()) {
                showSnackbar(getString(R.string.editor_draft_saved_locally));
            } else {
                boolean isDraft = PostStatus.fromPost(post) == PostStatus.DRAFT;
                if (isDraft) {
                    View.OnClickListener publishPostListener = new View.OnClickListener() {
                        @Override
                        public void onClick(View v) {
                            publishPost(post);
                        }
                    };
                    showSnackbar(R.string.editor_draft_saved_online, R.string.button_publish, publishPostListener);
                } else {
                    String message = post.isPage() ? getString(R.string.page_published) :
                            getString(R.string.post_published);
                    showSnackbar(message);
                }
            }
        }
    }

    /*
     * Media info for a post's featured image has been downloaded, tell
     * the adapter so it can show the featured image now that we have its URL
     */
    @SuppressWarnings("unused")
    @Subscribe(threadMode = ThreadMode.MAIN)
    public void onMediaChanged(MediaStore.OnMediaChanged event) {
        if (isAdded() && !event.isError() && mPostsListAdapter != null) {
            if (event.mediaList != null && event.mediaList.size() > 0) {
                MediaModel mediaModel = event.mediaList.get(0);
                mPostsListAdapter.mediaChanged(mediaModel);
            }
        }
    }

    @SuppressWarnings("unused")
    @Subscribe(threadMode = ThreadMode.MAIN)
    public void onMediaUploaded(OnMediaUploaded event) {
<<<<<<< HEAD
        if (event.media != null) {
            if (event.completed) {
                PostModel post = mPostStore.getPostByLocalPostId(event.media.getLocalPostId());
                if (post != null && UploadService.isPostUploadingOrQueued(post)) {
                    loadPosts(LoadMode.FORCED);
                }
            } else if ((event.media.isError() || event.canceled)){
                // if a media is cancelled or ends in error, and the post is not uploading nor queued,
                // (meaning there is no other pending media to be uploaded for this post)
                // then we should refresh it to shown its new state
                PostModel post = mPostStore.getPostByLocalPostId(event.media.getLocalPostId());
                if (post != null && !UploadService.isPostUploadingOrQueued(post)) {
                    // TODO: replace loadPosts for getPostListAdapter().notifyItemChanged(); kind of thing,
                    // once we have a proper way to look for posts in place, probably after
                    // merging https://github.com/wordpress-mobile/WordPress-Android/pull/6343
                    // getPostListAdapter().notifyItemChanged(); like the way it's done here:
                    // https://github.com/wordpress-mobile/WordPress-Android/blob/feature/async-global-post-progress/WordPress/src/main/java/org/wordpress/android/ui/posts/adapters/PostsListAdapter.java#L590
                    loadPosts(LoadMode.FORCED);
                }
            }
=======
        if (!isAdded() || event.isError() || event.canceled) {
            return;
        }

        if (event.media == null || event.media.getLocalPostId() == 0 || mSite.getId() != event.media.getLocalSiteId()) {
            // Not interested in media not attached to posts or not belonging to the current site
            return;
        }

        PostModel post = mPostStore.getPostByLocalPostId(event.media.getLocalPostId());
        if (post != null) {
            mPostsListAdapter.updateProgressForPost(post);
>>>>>>> 0e186747
        }
    }
}<|MERGE_RESOLUTION|>--- conflicted
+++ resolved
@@ -760,18 +760,21 @@
     @SuppressWarnings("unused")
     @Subscribe(threadMode = ThreadMode.MAIN)
     public void onMediaUploaded(OnMediaUploaded event) {
-<<<<<<< HEAD
-        if (event.media != null) {
-            if (event.completed) {
-                PostModel post = mPostStore.getPostByLocalPostId(event.media.getLocalPostId());
-                if (post != null && UploadService.isPostUploadingOrQueued(post)) {
-                    loadPosts(LoadMode.FORCED);
-                }
-            } else if ((event.media.isError() || event.canceled)){
+        if (!isAdded() || event.isError() || event.canceled) {
+            return;
+        }
+
+        if (event.media == null || event.media.getLocalPostId() == 0 || mSite.getId() != event.media.getLocalSiteId()) {
+            // Not interested in media not attached to posts or not belonging to the current site
+            return;
+        }
+
+        PostModel post = mPostStore.getPostByLocalPostId(event.media.getLocalPostId());
+        if (post != null) {
+            if ((event.media.isError() || event.canceled)){
                 // if a media is cancelled or ends in error, and the post is not uploading nor queued,
                 // (meaning there is no other pending media to be uploaded for this post)
                 // then we should refresh it to shown its new state
-                PostModel post = mPostStore.getPostByLocalPostId(event.media.getLocalPostId());
                 if (post != null && !UploadService.isPostUploadingOrQueued(post)) {
                     // TODO: replace loadPosts for getPostListAdapter().notifyItemChanged(); kind of thing,
                     // once we have a proper way to look for posts in place, probably after
@@ -780,21 +783,9 @@
                     // https://github.com/wordpress-mobile/WordPress-Android/blob/feature/async-global-post-progress/WordPress/src/main/java/org/wordpress/android/ui/posts/adapters/PostsListAdapter.java#L590
                     loadPosts(LoadMode.FORCED);
                 }
-            }
-=======
-        if (!isAdded() || event.isError() || event.canceled) {
-            return;
-        }
-
-        if (event.media == null || event.media.getLocalPostId() == 0 || mSite.getId() != event.media.getLocalSiteId()) {
-            // Not interested in media not attached to posts or not belonging to the current site
-            return;
-        }
-
-        PostModel post = mPostStore.getPostByLocalPostId(event.media.getLocalPostId());
-        if (post != null) {
-            mPostsListAdapter.updateProgressForPost(post);
->>>>>>> 0e186747
+            } else {
+                mPostsListAdapter.updateProgressForPost(post);
+            }
         }
     }
 }