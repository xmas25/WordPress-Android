package org.wordpress.android.ui.posts;

import android.app.Activity;
import android.app.Fragment;
import android.content.Context;
import android.content.Intent;
import android.os.Build;
import android.os.Bundle;
import android.os.Handler;
import android.support.annotation.NonNull;
import android.support.annotation.Nullable;
import android.support.design.widget.Snackbar;
import android.support.v7.widget.LinearLayoutManager;
import android.support.v7.widget.RecyclerView;
import android.view.LayoutInflater;
import android.view.View;
import android.view.ViewGroup;
import android.widget.ImageView;
import android.widget.ProgressBar;
import android.widget.TextView;

import org.greenrobot.eventbus.Subscribe;
import org.greenrobot.eventbus.ThreadMode;
import org.wordpress.android.R;
import org.wordpress.android.WordPress;
import org.wordpress.android.fluxc.Dispatcher;
import org.wordpress.android.fluxc.generated.PostActionBuilder;
import org.wordpress.android.fluxc.model.PostModel;
import org.wordpress.android.fluxc.model.SiteModel;
import org.wordpress.android.fluxc.model.post.PostStatus;
import org.wordpress.android.fluxc.store.PostStore;
import org.wordpress.android.fluxc.store.PostStore.FetchPostsPayload;
import org.wordpress.android.fluxc.store.PostStore.OnPostChanged;
import org.wordpress.android.fluxc.store.PostStore.OnPostUploaded;
import org.wordpress.android.fluxc.store.PostStore.PostError;
import org.wordpress.android.fluxc.store.PostStore.RemotePostPayload;
import org.wordpress.android.fluxc.store.SiteStore;
import org.wordpress.android.push.NativeNotificationsUtils;
import org.wordpress.android.ui.ActivityLauncher;
import org.wordpress.android.ui.EmptyViewMessageType;
import org.wordpress.android.ui.notifications.utils.PendingDraftsNotificationsUtils;
import org.wordpress.android.ui.posts.adapters.PostsListAdapter;
import org.wordpress.android.ui.posts.adapters.PostsListAdapter.LoadMode;
import org.wordpress.android.ui.posts.services.PostEvents;
import org.wordpress.android.ui.posts.services.PostUploadService;
import org.wordpress.android.util.AniUtils;
import org.wordpress.android.util.NetworkUtils;
import org.wordpress.android.util.ToastUtils;
import org.wordpress.android.util.helpers.SwipeToRefreshHelper;
import org.wordpress.android.util.helpers.SwipeToRefreshHelper.RefreshListener;
import org.wordpress.android.util.widgets.CustomSwipeRefreshLayout;
import org.wordpress.android.widgets.PostListButton;
import org.wordpress.android.widgets.RecyclerItemDecoration;

import java.util.ArrayList;
import java.util.List;

import javax.inject.Inject;

import de.greenrobot.event.EventBus;

public class PostsListFragment extends Fragment
        implements PostsListAdapter.OnPostsLoadedListener,
        PostsListAdapter.OnLoadMoreListener,
        PostsListAdapter.OnPostSelectedListener,
        PostsListAdapter.OnPostButtonClickListener {

    public static final int POSTS_REQUEST_COUNT = 20;

    private SwipeToRefreshHelper mSwipeToRefreshHelper;
    private PostsListAdapter mPostsListAdapter;
    private View mFabView;

    private RecyclerView mRecyclerView;
    private View mEmptyView;
    private ProgressBar mProgressLoadMore;
    private TextView mEmptyViewTitle;
    private ImageView mEmptyViewImage;

    private boolean mCanLoadMorePosts = true;
    private boolean mIsPage;
    private boolean mIsFetchingPosts;
    private boolean mShouldCancelPendingDraftNotification = false;
    private int mPostIdForPostToBeDeleted = 0;

    private final List<PostModel> mTrashedPosts = new ArrayList<>();

    private SiteModel mSite;

    @Inject SiteStore mSiteStore;
    @Inject PostStore mPostStore;
    @Inject Dispatcher mDispatcher;

    public static PostsListFragment newInstance(SiteModel site) {
        PostsListFragment fragment = new PostsListFragment();
        Bundle bundle = new Bundle();
        bundle.putSerializable(WordPress.SITE, site);
        fragment.setArguments(bundle);
        return fragment;
    }

    @Override
    public void onCreate(Bundle savedInstanceState) {
        super.onCreate(savedInstanceState);
        ((WordPress) getActivity().getApplication()).component().inject(this);

        EventBus.getDefault().register(this);
        mDispatcher.register(this);

        updateSiteOrFinishActivity(savedInstanceState);

        if (isAdded()) {
            Bundle extras = getActivity().getIntent().getExtras();
            if (extras != null) {
                mIsPage = extras.getBoolean(PostsListActivity.EXTRA_VIEW_PAGES);
            }
        }
    }

    @Override
    public void onDestroy() {
        EventBus.getDefault().unregister(this);
        mDispatcher.unregister(this);

        super.onDestroy();
    }

    private void updateSiteOrFinishActivity(Bundle savedInstanceState) {
        if (savedInstanceState == null) {
            if (getArguments() != null) {
                mSite = (SiteModel) getArguments().getSerializable(WordPress.SITE);
            } else {
                mSite = (SiteModel) getActivity().getIntent().getSerializableExtra(WordPress.SITE);
            }
        } else {
            mSite = (SiteModel) savedInstanceState.getSerializable(WordPress.SITE);
        }

        if (mSite == null) {
            ToastUtils.showToast(getActivity(), R.string.blog_not_found,
                    ToastUtils.Duration.SHORT);
            getActivity().finish();
        }
    }

    @Override
    public View onCreateView(@NonNull LayoutInflater inflater, ViewGroup container, Bundle savedInstanceState) {
        View view = inflater.inflate(R.layout.post_list_fragment, container, false);

        mRecyclerView = (RecyclerView) view.findViewById(R.id.recycler_view);
        mProgressLoadMore = (ProgressBar) view.findViewById(R.id.progress);
        mFabView = view.findViewById(R.id.fab_button);

        mEmptyView = view.findViewById(R.id.empty_view);
        mEmptyViewTitle = (TextView) mEmptyView.findViewById(R.id.title_empty);
        mEmptyViewImage = (ImageView) mEmptyView.findViewById(R.id.image_empty);

        Context context = getActivity();
        mRecyclerView.setLayoutManager(new LinearLayoutManager(context));

        int spacingVertical = mIsPage ? 0 : context.getResources().getDimensionPixelSize(R.dimen.card_gutters);
        int spacingHorizontal = context.getResources().getDimensionPixelSize(R.dimen.content_margin);
        mRecyclerView.addItemDecoration(new RecyclerItemDecoration(spacingHorizontal, spacingVertical));

        // hide the fab so we can animate it in - note that we only do this on Lollipop and higher
        // due to a bug in the current implementation which prevents it from being hidden
        // correctly on pre-L devices (which makes animating it in/out ugly)
        // https://code.google.com/p/android/issues/detail?id=175331
        if (Build.VERSION.SDK_INT >= Build.VERSION_CODES.LOLLIPOP) {
            mFabView.setVisibility(View.GONE);
        }

        mFabView.setOnClickListener(new View.OnClickListener() {
            @Override
            public void onClick(View v) {
                newPost();
            }
        });

        if (savedInstanceState == null) {
            requestPosts(false);
        }

        initSwipeToRefreshHelper(view);

        return view;
    }

<<<<<<< HEAD
    public void handleEditPostResult(int resultCode, Intent data) {
        if (resultCode == Activity.RESULT_OK && data != null && isAdded()) {

            boolean hasChanges = data.getBooleanExtra(EditPostActivity.EXTRA_HAS_CHANGES, false);
            final PostModel post = (PostModel)data.getSerializableExtra(EditPostActivity.EXTRA_POST);
            boolean isPublishable = post != null && PostUtils.isPublishable(post);
            boolean savedLocally = data.getBooleanExtra(EditPostActivity.EXTRA_SAVED_AS_LOCAL_DRAFT, false);

            if (hasChanges) {
                if (savedLocally && !NetworkUtils.isNetworkAvailable(getActivity())) {
                    ToastUtils.showToast(getActivity(), R.string.error_publish_no_network,
                            ToastUtils.Duration.SHORT);
                } else {
                    if (isPublishable) {
                        if (savedLocally) {
                            Snackbar.make(getActivity().findViewById(R.id.coordinator),
                                    R.string.editor_post_saved_locally_not_published, Snackbar.LENGTH_LONG)
                                    .setAction(R.string.button_publish, new View.OnClickListener() {
                                        @Override
                                        public void onClick(View v) {
                                            publishPost(post);
                                        }
                                    }).show();
                        } else if (PostStatus.fromPost(post) == PostStatus.DRAFT) {
                            Snackbar.make(getActivity().findViewById(R.id.coordinator),
                                    R.string.editor_post_saved_online_not_published, Snackbar.LENGTH_LONG)
                                    .setAction(R.string.button_publish, new View.OnClickListener() {
                                        @Override
                                        public void onClick(View v) {
                                            publishPost(post);
                                        }
                                    }).show();
                        }
                    } else {
                        if (savedLocally) {
                            ToastUtils.showToast(getActivity(), R.string.editor_post_saved_locally);
                        } else {
                            ToastUtils.showToast(getActivity(), R.string.editor_post_saved_online);
                        }
                    }
                }
            }
        }

    }

    private void initSwipeToRefreshHelper() {
=======
    private void initSwipeToRefreshHelper(View view) {
>>>>>>> 3c460756
        mSwipeToRefreshHelper = new SwipeToRefreshHelper(
                getActivity(),
                (CustomSwipeRefreshLayout) view.findViewById(R.id.ptr_layout),
                new RefreshListener() {
                    @Override
                    public void onRefreshStarted() {
                        if (!isAdded()) {
                            return;
                        }
                        if (!NetworkUtils.checkConnection(getActivity())) {
                            setRefreshing(false);
                            updateEmptyView(EmptyViewMessageType.NETWORK_ERROR);
                            return;
                        }
                        requestPosts(false);
                    }
                });
    }

    private @Nullable PostsListAdapter getPostListAdapter() {
        if (mPostsListAdapter == null) {
            mPostsListAdapter = new PostsListAdapter(getActivity(), mSite, mIsPage);
            mPostsListAdapter.setOnLoadMoreListener(this);
            mPostsListAdapter.setOnPostsLoadedListener(this);
            mPostsListAdapter.setOnPostSelectedListener(this);
            mPostsListAdapter.setOnPostButtonClickListener(this);
        }

        return mPostsListAdapter;
    }

    private boolean isPostAdapterEmpty() {
        return (mPostsListAdapter != null && mPostsListAdapter.getItemCount() == 0);
    }

    private void loadPosts(LoadMode mode) {
        if (getPostListAdapter() != null) {
            getPostListAdapter().loadPosts(mode);
        }
    }

    private void newPost() {
        if (!isAdded()) return;
        ActivityLauncher.addNewPostOrPageForResult(getActivity(), mSite, mIsPage);
    }

    public void onResume() {
        super.onResume();

        if (getPostListAdapter() != null && mRecyclerView.getAdapter() == null) {
            mRecyclerView.setAdapter(getPostListAdapter());
        }

        // always (re)load when resumed to reflect changes made elsewhere
        loadPosts(LoadMode.IF_CHANGED);

        // scale in the fab after a brief delay if it's not already showing
        if (mFabView.getVisibility() != View.VISIBLE) {
            long delayMs = getResources().getInteger(R.integer.fab_animation_delay);
            new Handler().postDelayed(new Runnable() {
                @Override
                public void run() {
                    if (isAdded()) {
                        AniUtils.scaleIn(mFabView, AniUtils.Duration.MEDIUM);
                    }
                }
            }, delayMs);
        }
    }

    public boolean isRefreshing() {
        return mSwipeToRefreshHelper.isRefreshing();
    }

    private void setRefreshing(boolean refreshing) {
        mSwipeToRefreshHelper.setRefreshing(refreshing);
    }

    private void requestPosts(boolean loadMore) {
        if (!isAdded() || mIsFetchingPosts) {
            return;
        }

        if (!NetworkUtils.isNetworkAvailable(getActivity())) {
            updateEmptyView(EmptyViewMessageType.NETWORK_ERROR);
            return;
        }

        if (getPostListAdapter() != null && getPostListAdapter().getItemCount() == 0) {
            updateEmptyView(EmptyViewMessageType.LOADING);
        }

        mIsFetchingPosts = true;
        if (loadMore) {
            showLoadMoreProgress();
        }

        FetchPostsPayload payload = new FetchPostsPayload(mSite, loadMore);

        if (mIsPage) {
            mDispatcher.dispatch(PostActionBuilder.newFetchPagesAction(payload));
        } else {
            mDispatcher.dispatch(PostActionBuilder.newFetchPostsAction(payload));
        }
    }

    private void showLoadMoreProgress() {
        if (mProgressLoadMore != null) {
            mProgressLoadMore.setVisibility(View.VISIBLE);
        }
    }

    private void hideLoadMoreProgress() {
        if (mProgressLoadMore != null) {
            mProgressLoadMore.setVisibility(View.GONE);
        }
    }

    /*
     * PostMediaService has downloaded the media info for a post's featured image, tell
     * the adapter so it can show the featured image now that we have its URL
     */
    @SuppressWarnings("unused")
    public void onEventMainThread(PostEvents.PostMediaInfoUpdated event) {
        if (isAdded() && getPostListAdapter() != null) {
            getPostListAdapter().mediaUpdated(event.getMediaId(), event.getMediaUrl());
        }
    }

    /*
     * upload start, reload so correct status on uploading post appears
     */
    @SuppressWarnings("unused")
    public void onEventMainThread(PostEvents.PostUploadStarted event) {
        if (isAdded() && mSite.getId() == event.mLocalBlogId) {
            loadPosts(LoadMode.FORCED);
        }
    }

    private void updateEmptyView(EmptyViewMessageType emptyViewMessageType) {
        int stringId;
        switch (emptyViewMessageType) {
            case LOADING:
                stringId = mIsPage ? R.string.pages_fetching : R.string.posts_fetching;
                break;
            case NO_CONTENT:
                stringId = mIsPage ? R.string.pages_empty_list : R.string.posts_empty_list;
                break;
            case NETWORK_ERROR:
                stringId = R.string.no_network_message;
                break;
            case PERMISSION_ERROR:
                stringId = mIsPage ? R.string.error_refresh_unauthorized_pages :
                        R.string.error_refresh_unauthorized_posts;
                break;
            case GENERIC_ERROR:
                stringId = mIsPage ? R.string.error_refresh_pages : R.string.error_refresh_posts;
                break;
            default:
                return;
        }

        mEmptyViewTitle.setText(getText(stringId));
        mEmptyViewImage.setVisibility(emptyViewMessageType == EmptyViewMessageType.NO_CONTENT ? View.VISIBLE :
                View.GONE);
        mEmptyView.setVisibility(isPostAdapterEmpty() ? View.VISIBLE : View.GONE);
    }

    private void hideEmptyView() {
        if (isAdded() && mEmptyView != null) {
            mEmptyView.setVisibility(View.GONE);
        }
    }

    @Override
    public void onDetach() {
        if (mShouldCancelPendingDraftNotification) {
            // delete the pending draft notification if available
            int pushId = PendingDraftsNotificationsUtils.makePendingDraftNotificationId(mPostIdForPostToBeDeleted);
            NativeNotificationsUtils.dismissNotification(pushId, getActivity());
            mShouldCancelPendingDraftNotification = false;
        }
        super.onDetach();
    }

    /*
     * called by the adapter after posts have been loaded
     */
    @Override
    public void onPostsLoaded(int postCount) {
        if (!isAdded()) {
            return;
        }

        if (postCount == 0 && !mIsFetchingPosts) {
            if (NetworkUtils.isNetworkAvailable(getActivity())) {
                updateEmptyView(EmptyViewMessageType.NO_CONTENT);
            } else {
                updateEmptyView(EmptyViewMessageType.NETWORK_ERROR);
            }
        } else if (postCount > 0) {
            hideEmptyView();
        }
    }

    /*
     * called by the adapter to load more posts when the user scrolls towards the last post
     */
    @Override
    public void onLoadMore() {
        if (mCanLoadMorePosts && !mIsFetchingPosts) {
            requestPosts(true);
        }
    }

    /*
     * called by the adapter when the user clicks a post
     */
    @Override
    public void onPostSelected(PostModel post) {
        onPostButtonClicked(PostListButton.BUTTON_EDIT, post);
    }

    /*
     * called by the adapter when the user clicks the edit/view/stats/trash button for a post
     */
    @Override
    public void onPostButtonClicked(int buttonType, PostModel post) {
        if (!isAdded()) return;

        switch (buttonType) {
            case PostListButton.BUTTON_EDIT:
                ActivityLauncher.editPostOrPageForResult(getActivity(), mSite, post);
                break;
            case PostListButton.BUTTON_SUBMIT:
            case PostListButton.BUTTON_PUBLISH:
                publishPost(post);
                break;
            case PostListButton.BUTTON_VIEW:
                ActivityLauncher.browsePostOrPage(getActivity(), mSite, post);
                break;
            case PostListButton.BUTTON_PREVIEW:
                ActivityLauncher.viewPostPreviewForResult(getActivity(), mSite, post, mIsPage);
                break;
            case PostListButton.BUTTON_STATS:
                ActivityLauncher.viewStatsSinglePostDetails(getActivity(), mSite, post, mIsPage);
                break;
            case PostListButton.BUTTON_TRASH:
            case PostListButton.BUTTON_DELETE:
                // prevent deleting post while it's being uploaded
                if (!PostUploadService.isPostUploading(post)) {
                    trashPost(post);
                }
                break;
        }
    }

    private void publishPost(final PostModel post) {
        if (!NetworkUtils.isNetworkAvailable(getActivity())) {
            ToastUtils.showToast(getActivity(), R.string.error_publish_no_network,
                    ToastUtils.Duration.SHORT);
            return;
        }

        // If the post is empty, don't publish
        if (!PostUtils.isPublishable(post)) {
            ToastUtils.showToast(getActivity(), R.string.error_publish_empty_post, ToastUtils.Duration.SHORT);
            return;
        }

        post.setStatus(PostStatus.PUBLISHED.toString());

        PostUploadService.addPostToUpload(post);
        getActivity().startService(new Intent(getActivity(), PostUploadService.class));

        PostUtils.trackSavePostAnalytics(post, mSite);
    }

    /*
     * send the passed post to the trash with undo
     */
    private void trashPost(final PostModel post) {
        //only check if network is available in case this is not a local draft - local drafts have not yet
        //been posted to the server so they can be trashed w/o further care
        if (!isAdded() || (!post.isLocalDraft() && !NetworkUtils.checkConnection(getActivity()))
            || getPostListAdapter() == null) {
            return;
        }

        // remove post from the list and add it to the list of trashed posts
        getPostListAdapter().hidePost(post);
        mTrashedPosts.add(post);

        // make sure empty view shows if user deleted the only post
        if (getPostListAdapter().getItemCount() == 0) {
            updateEmptyView(EmptyViewMessageType.NO_CONTENT);
        }

        View.OnClickListener undoListener = new View.OnClickListener() {
            @Override
            public void onClick(View v) {
                // user undid the trash, so unhide the post and remove it from the list of trashed posts
                mTrashedPosts.remove(post);
                getPostListAdapter().unhidePost(post);
                hideEmptyView();
            }
        };

        // different undo text if this is a local draft since it will be deleted rather than trashed
        String text;
        if (post.isLocalDraft()) {
            text = mIsPage ? getString(R.string.page_deleted) : getString(R.string.post_deleted);
        } else {
            text = mIsPage ? getString(R.string.page_trashed) : getString(R.string.post_trashed);
        }

        Snackbar snackbar = Snackbar.make(getView().findViewById(R.id.coordinator), text, Snackbar.LENGTH_LONG)
                .setAction(R.string.undo, undoListener);

        // wait for the undo snackbar to disappear before actually deleting the post
        snackbar.setCallback(new Snackbar.Callback() {
            @Override
            public void onDismissed(Snackbar snackbar, int event) {
                super.onDismissed(snackbar, event);

                // if the post no longer exists in the list of trashed posts it's because the
                // user undid the trash, so don't perform the deletion
                if (!mTrashedPosts.contains(post)) {
                    return;
                }

                // remove from the list of trashed posts in case onDismissed is called multiple
                // times - this way the above check prevents us making the call to delete it twice
                // https://code.google.com/p/android/issues/detail?id=190529
                mTrashedPosts.remove(post);

                if (post.isLocalDraft()) {
                    mDispatcher.dispatch(PostActionBuilder.newRemovePostAction(post));

                    // delete the pending draft notification if available
                    mShouldCancelPendingDraftNotification = false;
                    int pushId = PendingDraftsNotificationsUtils.makePendingDraftNotificationId(post.getId());
                    NativeNotificationsUtils.dismissNotification(pushId, getActivity());
                } else {
                    mDispatcher.dispatch(PostActionBuilder.newDeletePostAction(new RemotePostPayload(post, mSite)));
                }
            }
        });

        mPostIdForPostToBeDeleted = post.getId();
        mShouldCancelPendingDraftNotification = true;
        snackbar.show();
    }

    @Override
    public void onSaveInstanceState(Bundle outState) {
        super.onSaveInstanceState(outState);
        outState.putSerializable(WordPress.SITE, mSite);
    }

    @SuppressWarnings("unused")
    @Subscribe(threadMode = ThreadMode.MAIN)
    public void onPostChanged(OnPostChanged event) {
        switch (event.causeOfChange) {
            case FETCH_POSTS:
            case FETCH_PAGES:
                mIsFetchingPosts = false;
                if (!isAdded()) {
                    return;
                }

                setRefreshing(false);
                hideLoadMoreProgress();
                if (!event.isError()) {
                    mCanLoadMorePosts = event.canLoadMore;
                    loadPosts(LoadMode.IF_CHANGED);
                } else {
                    PostError error = event.error;
                    switch (error.type) {
                        case UNAUTHORIZED:
                            updateEmptyView(EmptyViewMessageType.PERMISSION_ERROR);
                            break;
                        default:
                            updateEmptyView(EmptyViewMessageType.GENERIC_ERROR);
                            break;
                    }
                }
                break;
            case DELETE_POST:
                if (event.isError()) {
                    String message = String.format(getText(R.string.error_delete_post).toString(),
                            mIsPage ? "page" : "post");
                    ToastUtils.showToast(getActivity(), message, ToastUtils.Duration.SHORT);
                    loadPosts(LoadMode.IF_CHANGED);
                }
                break;
        }
    }

    @SuppressWarnings("unused")
    @Subscribe(threadMode = ThreadMode.MAIN)
    public void onPostUploaded(OnPostUploaded event) {
        if (isAdded() && event.post.getLocalSiteId() == mSite.getId()) {
            loadPosts(LoadMode.FORCED);
        }
    }
}<|MERGE_RESOLUTION|>--- conflicted
+++ resolved
@@ -186,7 +186,6 @@
         return view;
     }
 
-<<<<<<< HEAD
     public void handleEditPostResult(int resultCode, Intent data) {
         if (resultCode == Activity.RESULT_OK && data != null && isAdded()) {
 
@@ -233,10 +232,7 @@
 
     }
 
-    private void initSwipeToRefreshHelper() {
-=======
     private void initSwipeToRefreshHelper(View view) {
->>>>>>> 3c460756
         mSwipeToRefreshHelper = new SwipeToRefreshHelper(
                 getActivity(),
                 (CustomSwipeRefreshLayout) view.findViewById(R.id.ptr_layout),
