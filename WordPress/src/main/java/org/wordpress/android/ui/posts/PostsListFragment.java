--- conflicted
+++ resolved
@@ -193,23 +193,8 @@
                     } else if (mShouldSelectFirstPost) {
                         // Select the first row on a tablet, if requested
                         mShouldSelectFirstPost = false;
-<<<<<<< HEAD
                         if (mPostsListAdapter.getItemCount() > 0) {
                             PostsListPost postsListPost = mPostsListAdapter.getItem(0);
-=======
-                        if (mPostsListAdapter.getCount() > 0) {
-                            PostsListPost postsListPost = (PostsListPost) mPostsListAdapter.getItem(0);
-                            if (postsListPost != null) {
-                                showPost(postsListPost.getPostId());
-                                getListView().setItemChecked(0, true);
-                            }
-                        }
-                    } else if (isAdded() && ((PostsListActivity) getActivity()).isDualPane()) {
-                        // Reload the last selected position, if available
-                        int selectedPosition = getListView().getCheckedItemPosition();
-                        if (selectedPosition != ListView.INVALID_POSITION && selectedPosition < mPostsListAdapter.getCount()) {
-                            PostsListPost postsListPost = (PostsListPost) mPostsListAdapter.getItem(selectedPosition);
->>>>>>> 4f6844c7
                             if (postsListPost != null) {
                                 mPostsListAdapter.setSelectedPosition(0);
                                 showPost(postsListPost.getPostId());
