--- conflicted
+++ resolved
@@ -48,14 +48,8 @@
     @Override
     public void onBindViewHolder(final ViewHolder holder, int position) {
         final PublicizeConnection connection = mConnectionItems.get(position);
-<<<<<<< HEAD
         mImageManager.load(holder.mProfileImageView, ImageType.PHOTO, connection.getExternalProfilePictureUrl());
-        holder.mNameTextView.setText(connection.getExternalDisplayName());
-=======
-        holder.mProfileImageView
-                .setImageUrl(connection.getExternalProfilePictureUrl(), WPNetworkImageView.ImageType.PHOTO);
         holder.mNameTextView.setText(getName(connection));
->>>>>>> 2b4d2419
         holder.mRadioButton.setChecked(position == mSelectedPosition);
 
         if (!mAreAccountsConnected) {
