--- conflicted
+++ resolved
@@ -162,13 +162,8 @@
         viewModel = ViewModelProviders.of(requireActivity(), viewModelFactory)
                 .get(ModalLayoutPickerViewModel::class.java)
 
-<<<<<<< HEAD
-=======
         loadSavedState(savedInstanceState)
 
-        viewModel.start(DisplayUtils.isLandscape(requireContext()))
-
->>>>>>> 9a6c6af4
         viewModel.uiState.observe(this, Observer { uiState ->
             when (uiState) {
                 is LoadingUiState -> {
