--- conflicted
+++ resolved
@@ -101,15 +101,14 @@
         (requireActivity().applicationContext as WordPress).component().inject(this)
     }
 
-<<<<<<< HEAD
     override fun categoryTapped(category: CategoryListItem) {
         viewModel.categoryTapped(category)
-=======
+    }
+
     override fun onCancel(dialog: DialogInterface) {
         super.onCancel(dialog)
         WPActivityUtils.setLightStatusBar(activity?.window, false)
         viewModel.dismiss()
->>>>>>> f448b82c
     }
 
     override fun layoutTapped(layout: LayoutListItem) {
