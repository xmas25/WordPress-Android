--- conflicted
+++ resolved
@@ -52,22 +52,7 @@
         val storyBlockData: StoryBlockData? = gson.fromJson(jsonString, StoryBlockData::class.java)
 
         val localMediaId = mediaFile.id
-<<<<<<< HEAD
         // now replace matching localMediaId with remoteMediaId in the mediaFileObjects, obtain the URLs and replace
-        val mediaUrl = getMediaFileUrl(mediaFile)
-=======
-        storyBlockData?.ids?.let {
-            // update the ids list
-            for (i in 0..it.size) {
-                if (it[i] == localMediaId) {
-                    it[i] = mediaFile.mediaId.toInt()
-                    break
-                }
-            }
-        }
-
-        // now replace the same in the mediaFileObjects, obtain the URLs and replace
->>>>>>> 33b39b3d
         storyBlockData?.mediaFiles?.filter { it.id == localMediaId }?.get(0)?.apply {
             id = mediaFile.mediaId.toInt()
             link = mediaFile.fileURL
