--- conflicted
+++ resolved
@@ -32,15 +32,10 @@
     private static String ARG_LOCAL_TABLE_BLOG_ID = "local_table_blog_id";
     private static String ARG_PERSON_TYPE = "person_type";
 
-<<<<<<< HEAD
     private long mCurrentUserId;
     private long mPersonId;
     private int mLocalTableBlogId;
-=======
-    private long mPersonID;
-    private int mLocalTableBlogID;
     private Person.PersonType mPersonType;
->>>>>>> e8c174b2
 
     private WPNetworkImageView mAvatarImageView;
     private TextView mDisplayNameTextView;
@@ -51,16 +46,13 @@
     private TextView mSubscribedDateTitleView;
     private TextView mSubscribedDateTextView;
 
-<<<<<<< HEAD
-    public static PersonDetailFragment newInstance(long currentUserId, long personID, int localTableBlogID) {
-=======
-    public static PersonDetailFragment newInstance(long personID, int localTableBlogID, Person.PersonType personType) {
->>>>>>> e8c174b2
+    public static PersonDetailFragment newInstance(long currentUserId, long personId, int localTableBlogId,
+                                                   Person.PersonType personType) {
         PersonDetailFragment personDetailFragment = new PersonDetailFragment();
         Bundle bundle = new Bundle();
         bundle.putLong(ARG_CURRENT_USER_ID, currentUserId);
-        bundle.putLong(ARG_PERSON_ID, personID);
-        bundle.putInt(ARG_LOCAL_TABLE_BLOG_ID, localTableBlogID);
+        bundle.putLong(ARG_PERSON_ID, personId);
+        bundle.putInt(ARG_LOCAL_TABLE_BLOG_ID, localTableBlogId);
         bundle.putSerializable(ARG_PERSON_TYPE, personType);
         personDetailFragment.setArguments(bundle);
         return personDetailFragment;
@@ -89,15 +81,10 @@
     public View onCreateView(LayoutInflater inflater, ViewGroup container, Bundle savedInstanceState) {
         final ViewGroup rootView = (ViewGroup) inflater.inflate(R.layout.person_detail_fragment, container, false);
 
-<<<<<<< HEAD
         mCurrentUserId = getArguments().getLong(ARG_CURRENT_USER_ID);
         mPersonId = getArguments().getLong(ARG_PERSON_ID);
         mLocalTableBlogId = getArguments().getInt(ARG_LOCAL_TABLE_BLOG_ID);
-=======
-        mPersonID = getArguments().getLong(ARG_PERSON_ID);
-        mLocalTableBlogID = getArguments().getInt(ARG_LOCAL_TABLE_BLOG_ID);
         mPersonType = (Person.PersonType) getArguments().getSerializable(ARG_PERSON_TYPE);
->>>>>>> e8c174b2
 
         mAvatarImageView = (WPNetworkImageView) rootView.findViewById(R.id.person_avatar);
         mDisplayNameTextView = (TextView) rootView.findViewById(R.id.person_display_name);
@@ -227,10 +214,6 @@
     }
 
     public Person loadPerson() {
-<<<<<<< HEAD
-        return PeopleTable.getPerson(mPersonId, mLocalTableBlogId);
-=======
-        return PeopleTable.getPerson(mPersonID, mLocalTableBlogID, mPersonType);
->>>>>>> e8c174b2
+        return PeopleTable.getPerson(mPersonId, mLocalTableBlogId, mPersonType);
     }
 }