package org.wordpress.android.ui.media.services;

import android.app.Service;
import android.content.Context;
import android.content.Intent;
import android.os.IBinder;
import android.support.annotation.NonNull;

import org.greenrobot.eventbus.Subscribe;
import org.greenrobot.eventbus.ThreadMode;
import org.wordpress.android.WordPress;
import org.wordpress.android.fluxc.Dispatcher;
import org.wordpress.android.fluxc.generated.MediaActionBuilder;
import org.wordpress.android.fluxc.generated.PostActionBuilder;
import org.wordpress.android.fluxc.model.MediaModel;
import org.wordpress.android.fluxc.model.MediaModel.UploadState;
import org.wordpress.android.fluxc.model.PostModel;
import org.wordpress.android.fluxc.model.SiteModel;
import org.wordpress.android.fluxc.store.MediaStore;
import org.wordpress.android.fluxc.store.MediaStore.MediaPayload;
import org.wordpress.android.fluxc.store.MediaStore.OnMediaUploaded;
import org.wordpress.android.fluxc.store.PostStore;
import org.wordpress.android.fluxc.store.SiteStore;
import org.wordpress.android.ui.posts.services.MediaUploadReadyProcessor;
import org.wordpress.android.util.AppLog;
import org.wordpress.android.util.DateTimeUtils;
import org.wordpress.android.util.FluxCUtils;
import org.wordpress.android.util.StringUtils;

import java.util.ArrayList;
import java.util.List;

import javax.inject.Inject;

/**
 * Started with explicit list of media to upload.
 */

public class MediaUploadService extends Service {
    private static final String MEDIA_LIST_KEY = "mediaList";

    private List<MediaModel> mQueue;

    @Inject Dispatcher mDispatcher;
    @Inject MediaStore mMediaStore;
    @Inject PostStore mPostStore;
    @Inject SiteStore mSiteStore;

    public static void startService(Context context, ArrayList<MediaModel> mediaList) {
        if (context == null) {
            return;
        }
        Intent intent = new Intent(context, MediaUploadService.class);
        intent.putExtra(MediaUploadService.MEDIA_LIST_KEY, mediaList);
        context.startService(intent);
    }

    @Override
    public void onCreate() {
        super.onCreate();
        ((WordPress) getApplication()).component().inject(this);
        AppLog.i(AppLog.T.MEDIA, "Media Upload Service > created");
        mDispatcher.register(this);
        // TODO: recover any media that is in the MediaStore that has not yet been completely uploaded
        // or better yet, create an auxiliary table to host MediaUploadUnitInfo objects
    }

    @Override
    public void onDestroy() {
        List<MediaModel> queue = getUploadQueue();
        for (MediaModel oneUpload : queue) {
            cancelUpload(oneUpload);
        }
        mDispatcher.unregister(this);
        AppLog.i(AppLog.T.MEDIA, "Media Upload Service > destroyed");
        super.onDestroy();
    }

    @Override
    public IBinder onBind(Intent intent) {
        return null;
    }


    @Override
    public int onStartCommand(Intent intent, int flags, int startId) {
<<<<<<< HEAD
        // skip this request if no media to upload given
        if (intent == null || !intent.hasExtra(MEDIA_LIST_KEY)) {
=======
        // skip this request if no site is given
        if (intent == null || !intent.hasExtra(WordPress.SITE)) {
            AppLog.e(AppLog.T.MEDIA, "MediaUploadService was killed and restarted with a null intent.");
>>>>>>> 8e67e19c
            stopServiceIfUploadsComplete();
            return START_NOT_STICKY;
        }

        unpackIntent(intent);
        uploadNextInQueue();

        return START_REDELIVER_INTENT;
    }

    @NonNull
    private List<MediaModel> getUploadQueue() {
        if (mQueue == null) {
            mQueue = new ArrayList<>();
        }
        return mQueue;
    }

    private void handleOnMediaUploadedSuccess(@NonNull OnMediaUploaded event) {
        if (event.canceled) {
            // Upload canceled
            AppLog.i(AppLog.T.MEDIA, "Upload successfully canceled.");
            completeUploadWithId(event.media.getId());
            uploadNextInQueue();
        } else if (event.completed) {
            // Upload completed
            AppLog.i(AppLog.T.MEDIA, "Upload completed - localId=" + event.media.getId() + " title=" + event.media.getTitle());
            // here we need to edit the corresponding post
            updatePostWithMediaUrl(event.media);
            completeUploadWithId(event.media.getId());
            uploadNextInQueue();
            stopServiceIfUploadsComplete();
        } else {
            // Upload Progress
            // TODO check if we need to re-broadcast event.media, event.progress or we're just fine with
            // listening to  event.media, event.progress
            AppLog.d(AppLog.T.MEDIA, event.media.getId() + " - progressing " + event.progress);
        }
    }

    private void handleOnMediaUploadedError(@NonNull OnMediaUploaded event) {
        AppLog.w(AppLog.T.MEDIA, "Error uploading media: " + event.error.message);
        // TODO: Don't update the state here, it needs to be done in FluxC
        MediaModel media = getMediaFromQueueById(event.media.getId());
        if (media != null) {
            media.setUploadState(UploadState.FAILED.name());
            mDispatcher.dispatch(MediaActionBuilder.newUpdateMediaAction(media));
        }
        completeUploadWithId(event.media.getId());
        uploadNextInQueue();
    }

    private synchronized void updatePostWithMediaUrl(MediaModel media){
        if (media != null) {
            PostModel post = mPostStore.getPostByLocalPostId(media.getPostId());
            if (post != null) {
                // actually replace the media ID with the media uri
                MediaUploadReadyListener processor = new MediaUploadReadyProcessor();
                PostModel modifiedPost = processor.replaceMediaFileWithUrlInPost(post, String.valueOf(media.getId()), FluxCUtils.mediaFileFromMediaModel(media));
                if (modifiedPost != null) {
                    post = modifiedPost;
                }

                // we changed the post, so let’s mark this down
                if (!post.isLocalDraft()) {
                    post.setIsLocallyChanged(true);
                }
                post.setDateLocallyChanged(DateTimeUtils.iso8601FromTimestamp(System.currentTimeMillis() / 1000));

                // finally save the post
                savePostToDb(post);
            }
        }
    }

    private synchronized void savePostToDb(PostModel post) {
        mDispatcher.dispatch(PostActionBuilder.newUpdatePostAction(post));
    }

    private void uploadNextInQueue() {

        MediaModel next = getNextMediaToUpload();

        if (next == null) {
            AppLog.v(AppLog.T.MEDIA, "No more media items to upload. Skipping this request - MediaUploadService.");
            stopServiceIfUploadsComplete();
            return;
        }

        SiteModel site = mSiteStore.getSiteByLocalId(next.getLocalSiteId());

        // somehow lost our reference to the site, complete this action
        if (site == null) {
            AppLog.i(AppLog.T.MEDIA, "Unexpected state, site is null. Skipping this request - MediaUploadService.");
            stopServiceIfUploadsComplete();
        }

        dispatchUploadAction(next, site);
    }

    private void completeUploadWithId(int id) {
        getUploadQueue().remove(getMediaFromQueueById(id));
        stopServiceIfUploadsComplete();
    }

    private MediaModel getMediaFromQueueById(int id) {
        List<MediaModel> queue = getUploadQueue();
        for (MediaModel media : queue) {
            if (media.getId() == id)
                return media;
        }
        return null;
    }

    private MediaModel getNextMediaToUpload() {
        if (!getUploadQueue().isEmpty()) {
            return getUploadQueue().get(0);
        }
        return null;
    }

    private void addUniqueMediaToQueue(MediaModel media) {
        if (media != null) {
            for (MediaModel queuedMedia : getUploadQueue()) {
                if (queuedMedia.getLocalSiteId() == media.getLocalSiteId() &&
                        StringUtils.equals(queuedMedia.getFilePath(), media.getFilePath())) {
                    return;
                }
            }

            // no match found in queue
            getUploadQueue().add(media);
        }
    }

    private void unpackIntent(@NonNull Intent intent) {

        // TODO right now, in the case we had pending uploads and the app/service was restarted,
        // we don't really have a way to tell which media was supposed to be added to which post,
        // unless we open each draft post from the PostStore and try to see if there was any locally added media to try
        // and match their IDs.
        // So let's hold on a bit on this functionality, the service won't be recovering any
        // pending / missing / cancelled / interrupted uploads for now

//        // add local queued media from store
//        List<MediaModel> localMedia = mMediaStore.getLocalSiteMedia(site);
//        if (localMedia != null && !localMedia.isEmpty()) {
//            // uploading is updated to queued, queued media added to the queue, failed media added to completed list
//            for (MediaModel mediaItem : localMedia) {
//
//                if (MediaUploadState.UPLOADING.name().equals(mediaItem.getUploadState())) {
//                    mediaItem.setUploadState(MediaUploadState.QUEUED.name());
//                    mDispatcher.dispatch(MediaActionBuilder.newUpdateMediaAction(mediaItem));
//                }
//
//                if (MediaUploadState.QUEUED.name().equals(mediaItem.getUploadState())) {
//                    addUniqueMediaToQueue(mediaItem);
//                } else if (MediaUploadState.FAILED.name().equals(mediaItem.getUploadState())) {
//                    getCompletedItems().add(mediaItem);
//                }
//            }
//        }

        // add new media
        @SuppressWarnings("unchecked")
        List<MediaModel> mediaList = (List<MediaModel>) intent.getSerializableExtra(MEDIA_LIST_KEY);
        if (mediaList != null) {
            for (MediaModel media : mediaList) {
                addUniqueMediaToQueue(media);
            }
        }
    }

    private void cancelUpload(MediaModel oneUpload) {
        if (oneUpload != null) {
            dispatchCancelAction(oneUpload, mSiteStore.getSiteByLocalId(oneUpload.getLocalSiteId()));
        }
    }

    private void dispatchUploadAction(@NonNull final MediaModel media, @NonNull final SiteModel site) {
        AppLog.i(AppLog.T.MEDIA, "Dispatching upload action for media with local id: " + media.getId() +
                " and path: " + media.getFilePath());
        media.setUploadState(UploadState.UPLOADING.name());
        mDispatcher.dispatch(MediaActionBuilder.newUpdateMediaAction(media));

        MediaPayload payload = new MediaPayload(site, media);
        mDispatcher.dispatch(MediaActionBuilder.newUploadMediaAction(payload));
    }

    private void dispatchCancelAction(@NonNull final MediaModel media, @NonNull final SiteModel site) {
        AppLog.i(AppLog.T.MEDIA, "Dispatching cancel upload action for media with local id: " + media.getId() +
                " and path: " + media.getFilePath());
        MediaPayload payload = new MediaPayload(site, media);
        mDispatcher.dispatch(MediaActionBuilder.newCancelMediaUploadAction(payload));
    }

    private void stopServiceIfUploadsComplete(){
        AppLog.i(AppLog.T.MEDIA, "Media Upload Service > completed");
        if (getUploadQueue().size() == 0) {
            AppLog.i(AppLog.T.MEDIA, "No more items pending in queue. Stopping MediaUploadService.");
            stopSelf();
        }
    }

    // FluxC events

    @SuppressWarnings("unused")
    @Subscribe(threadMode = ThreadMode.MAIN)
    public void onMediaUploaded(OnMediaUploaded event) {
        // event for unknown media, ignoring
        if (event.media == null) {
            AppLog.w(AppLog.T.MEDIA, "Media event not recognized: " + event.media);
            return;
        }

        if (event.isError()) {
            handleOnMediaUploadedError(event);
        } else {
            handleOnMediaUploadedSuccess(event);
        }
    }
}<|MERGE_RESOLUTION|>--- conflicted
+++ resolved
@@ -84,14 +84,9 @@
 
     @Override
     public int onStartCommand(Intent intent, int flags, int startId) {
-<<<<<<< HEAD
         // skip this request if no media to upload given
         if (intent == null || !intent.hasExtra(MEDIA_LIST_KEY)) {
-=======
-        // skip this request if no site is given
-        if (intent == null || !intent.hasExtra(WordPress.SITE)) {
             AppLog.e(AppLog.T.MEDIA, "MediaUploadService was killed and restarted with a null intent.");
->>>>>>> 8e67e19c
             stopServiceIfUploadsComplete();
             return START_NOT_STICKY;
         }
