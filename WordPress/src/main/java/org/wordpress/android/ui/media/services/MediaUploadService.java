package org.wordpress.android.ui.media.services;

import android.app.Service;
import android.content.Intent;
import android.os.Binder;
import android.os.IBinder;
import android.support.annotation.NonNull;

import org.greenrobot.eventbus.Subscribe;
import org.wordpress.android.WordPress;
import org.wordpress.android.fluxc.Dispatcher;
import org.wordpress.android.fluxc.generated.MediaActionBuilder;
import org.wordpress.android.fluxc.model.MediaModel;
import org.wordpress.android.fluxc.model.MediaModel.UploadState;
import org.wordpress.android.fluxc.model.SiteModel;
import org.wordpress.android.fluxc.store.MediaStore;
import org.wordpress.android.fluxc.store.MediaStore.MediaError;
import org.wordpress.android.fluxc.store.MediaStore.MediaPayload;
import org.wordpress.android.fluxc.store.MediaStore.OnMediaUploaded;
import org.wordpress.android.models.MediaUploadState;
import org.wordpress.android.util.AppLog;
import org.wordpress.android.util.AppLog.T;
import org.wordpress.android.util.StringUtils;

import java.io.Serializable;
import java.util.ArrayList;
import java.util.List;

import javax.inject.Inject;

/**
 * Started with explicit list of media to upload.
 */

public class MediaUploadService extends Service {
    public static final String SITE_KEY = "mediaSite";
    public static final String LISTENER_KEY = "mediaUploadListener";
    public static final String MEDIA_LIST_KEY = "mediaList";

    public interface MediaUploadListener extends Serializable {
        void onUploadBegin(MediaModel media);
        void onUploadSuccess(MediaModel media);
        void onUploadCanceled(MediaModel media);
        void onUploadError(MediaModel media, MediaError error);
        void onUploadProgress(MediaModel media, float progress);
    }

    public class MediaUploadBinder extends Binder {
        public MediaUploadService getService() {
            return MediaUploadService.this;
        }

        public void addMediaToQueue(MediaModel media) {
            addUniqueMediaToQueue(media);
            uploadNextInQueue();
        }

        public void cancelUpload(boolean continueUploading) {
            MediaUploadService.this.cancelUpload();
            if (continueUploading) {
                uploadNextInQueue();
            }
        }

        public List<MediaModel> getCompletedItems() {
            return MediaUploadService.this.getCompletedItems();
        }

        public void setListener(MediaUploadListener listener) {
            MediaUploadService.this.mListener = listener;
        }
    }

    private final IBinder mBinder = new MediaUploadBinder();

    private MediaUploadListener mListener;
    private SiteModel mSite;
    private MediaModel mCurrentUpload;

    private List<MediaModel> mQueue;
    private List<MediaModel> mCompletedItems;

    @Inject Dispatcher mDispatcher;
    @Inject MediaStore mMediaStore;

    @Override
    public void onCreate() {
        super.onCreate();
        ((WordPress) getApplication()).component().inject(this);
        mDispatcher.register(this);
        mCurrentUpload = null;
    }

    @Override
    public void onDestroy() {
        if (mCurrentUpload != null) {
            cancelUpload();
        }
        mDispatcher.unregister(this);
        super.onDestroy();
    }

    @Override
    public IBinder onBind(Intent intent) {
        if (intent != null) {
            unpackIntent(intent);
            uploadNextInQueue();
        }
        return mBinder;
    }

    @Override
    public int onStartCommand(Intent intent, int flags, int startId) {
        // stop service if no site is given
        if (intent == null || !intent.hasExtra(SITE_KEY)) {
            stopSelf();
            return START_NOT_STICKY;
        }

        unpackIntent(intent);
        uploadNextInQueue();

        return START_REDELIVER_INTENT;
    }


    @NonNull
    public List<MediaModel> getUploadQueue() {
        if (mQueue == null) {
            mQueue = new ArrayList<>();
        }
        return mQueue;
    }

    @NonNull
    public List<MediaModel> getCompletedItems() {
        if (mCompletedItems == null) {
            mCompletedItems = new ArrayList<>();
        }
        return mCompletedItems;
    }

    private void handleOnMediaUploadedSuccess(@NonNull OnMediaUploaded event) {
        if (event.canceled) {
            // Upload canceled
            AppLog.i(T.MEDIA, "Upload successfully canceled.");
            completeCurrentUpload();
            if (mListener != null) {
                mListener.onUploadCanceled(event.media);
            }
        } else if (event.completed) {
            AppLog.i(T.MEDIA, event.media.getTitle() + " uploaded!");
            mCurrentUpload.setMediaId(event.media.getMediaId());
            completeCurrentUpload();
            if (mListener != null) {
                mListener.onUploadSuccess(event.media);
            }
        } else {
            if (mListener != null) {
                mListener.onUploadProgress(event.media, event.progress);
            }
        }
    }

    private void handleOnMediaUploadedError(@NonNull OnMediaUploaded event) {
        AppLog.w(T.MEDIA, "Error uploading media: " + event.error.message);
        mCurrentUpload.setUploadState(MediaModel.UploadState.FAILED.toString());
        completeCurrentUpload();
        if (mListener != null) {
            mListener.onUploadError(event.media, event.error);
        }
    }

    private void uploadNextInQueue() {
        // waiting for response to current upload request
        if (mCurrentUpload != null) {
            AppLog.i(T.MEDIA, "Ignoring request to uploadNextInQueue, only one media item can be uploaded at a time.");
            return;
        }

        // somehow lost our reference to the site, stop service
        if (mSite == null) {
            AppLog.i(T.MEDIA, "Unexpected state, site is null. Stopping MediaUploadService.");
            stopSelf();
            return;
        }

        mCurrentUpload = getNextMediaToUpload();

        if (mCurrentUpload == null) {
            AppLog.v(T.MEDIA, "No more media items to upload. Stopping MediaUploadService.");
            stopSelf();
            return;
        }

        dispatchUploadAction(mCurrentUpload);
    }

    private void completeCurrentUpload() {
        if (mCurrentUpload != null) {
            getCompletedItems().add(mCurrentUpload);
            getUploadQueue().remove(mCurrentUpload);
            mCurrentUpload = null;
        }
    }

<<<<<<< HEAD
    private MediaModel getNextMediaToUpload() {
        if (!getUploadQueue().isEmpty()) {
            return getUploadQueue().get(0);
        }
        return null;
    }
=======
    private void dispatchUploadAction(final @NonNull MediaModel media) {
        AppLog.i(T.MEDIA, "Dispatching upload action: " + media.getTitle());
        media.setUploadState(UploadState.UPLOADING.toString());
        mDispatcher.dispatch(MediaActionBuilder.newUpdateMediaAction(media));
        MediaPayload payload = new MediaPayload(mSite, media);
        mDispatcher.dispatch(MediaActionBuilder.newUploadMediaAction(payload));
>>>>>>> 5a1d7312

    private void addUniqueMediaToQueue(MediaModel media) {
        for (MediaModel queuedMedia : getUploadQueue()) {
            if (queuedMedia.getSiteId() == media.getSiteId() &&
                    StringUtils.equals(queuedMedia.getFilePath(), media.getFilePath())) {
                return;
            }
        }

        // no match found in queue
        getUploadQueue().add(media);
    }

    private void unpackIntent(@NonNull Intent intent) {
        mSite = (SiteModel) intent.getSerializableExtra(SITE_KEY);
        mListener = (MediaUploadListener) intent.getSerializableExtra(LISTENER_KEY);

        // add local queued media from store
        List<MediaModel> localMedia = mMediaStore.getLocalSiteMedia(mSite);
        if (localMedia != null && !localMedia.isEmpty()) {
            // uploading is updated to queued, queued media added to the queue, failed media added to completed list
            for (MediaModel mediaItem : localMedia) {
                if (MediaUploadState.UPLOADING.name().equals(mediaItem.getUploadState())) {
                    mediaItem.setUploadState(MediaUploadState.QUEUED.name());
                    mDispatcher.dispatch(MediaActionBuilder.newUpdateMediaAction(mediaItem));
                }

                if (MediaUploadState.QUEUED.name().equals(mediaItem.getUploadState())) {
                    addUniqueMediaToQueue(mediaItem);
                } else if (MediaUploadState.FAILED.name().equals(mediaItem.getUploadState())) {
                    getCompletedItems().add(mediaItem);
                }
            }
        }

        // add new media
        @SuppressWarnings("unchecked")
        List<MediaModel> mediaList = (List<MediaModel>) intent.getSerializableExtra(MEDIA_LIST_KEY);
        if (mediaList != null) {
            for (MediaModel media : mediaList) {
                addUniqueMediaToQueue(media);
            }
        }
    }

    private boolean matchesInProgressMedia(final @NonNull MediaModel media) {
        // TODO
        return mCurrentUpload != null &&
                media.getSiteId() == mCurrentUpload.getSiteId();
    }

<<<<<<< HEAD
    private void cancelUpload() {
        if (mCurrentUpload != null) {
            dispatchCancelAction(mCurrentUpload);
        }
    }

    private void dispatchUploadAction(@NonNull final MediaModel media) {
        AppLog.i(T.MEDIA, "Dispatching upload action: " + media.getFilePath());
        MediaPayload payload = new MediaPayload(mSite, media);
        mDispatcher.dispatch(MediaActionBuilder.newUploadMediaAction(payload));
        if (mListener != null) {
            mListener.onUploadBegin(mCurrentUpload);
        }
    }

    private void dispatchCancelAction(@NonNull final MediaModel media) {
        AppLog.i(T.MEDIA, "Dispatching cancel upload action: " + media.getFilePath());
        MediaPayload payload = new MediaPayload(mSite, mCurrentUpload);
        mDispatcher.dispatch(MediaActionBuilder.newCancelMediaUploadAction(payload));
=======
    // FluxC events


    @SuppressWarnings("unused")
    @Subscribe
    public void onMediaUploaded(OnMediaUploaded event) {
        // event for unknown media, ignoring
        if (event.media == null || !matchesInProgressMedia(event.media)) {
            AppLog.w(T.MEDIA, "Media event not recognized: " + event.media);
            return;
        }

        if (event.isError()) {
            handleOnMediaUploadedError(event);
        } else {
            handleOnMediaUploadedSuccess(event);
        }

        uploadNextInQueue();
>>>>>>> 5a1d7312
    }
}<|MERGE_RESOLUTION|>--- conflicted
+++ resolved
@@ -204,21 +204,12 @@
         }
     }
 
-<<<<<<< HEAD
     private MediaModel getNextMediaToUpload() {
         if (!getUploadQueue().isEmpty()) {
             return getUploadQueue().get(0);
         }
         return null;
     }
-=======
-    private void dispatchUploadAction(final @NonNull MediaModel media) {
-        AppLog.i(T.MEDIA, "Dispatching upload action: " + media.getTitle());
-        media.setUploadState(UploadState.UPLOADING.toString());
-        mDispatcher.dispatch(MediaActionBuilder.newUpdateMediaAction(media));
-        MediaPayload payload = new MediaPayload(mSite, media);
-        mDispatcher.dispatch(MediaActionBuilder.newUploadMediaAction(payload));
->>>>>>> 5a1d7312
 
     private void addUniqueMediaToQueue(MediaModel media) {
         for (MediaModel queuedMedia : getUploadQueue()) {
@@ -270,7 +261,6 @@
                 media.getSiteId() == mCurrentUpload.getSiteId();
     }
 
-<<<<<<< HEAD
     private void cancelUpload() {
         if (mCurrentUpload != null) {
             dispatchCancelAction(mCurrentUpload);
@@ -278,9 +268,13 @@
     }
 
     private void dispatchUploadAction(@NonNull final MediaModel media) {
-        AppLog.i(T.MEDIA, "Dispatching upload action: " + media.getFilePath());
+        AppLog.i(T.MEDIA, "Dispatching upload action: " + media.getTitle());
+        media.setUploadState(UploadState.UPLOADING.toString());
+        mDispatcher.dispatch(MediaActionBuilder.newUpdateMediaAction(media));
+
         MediaPayload payload = new MediaPayload(mSite, media);
         mDispatcher.dispatch(MediaActionBuilder.newUploadMediaAction(payload));
+
         if (mListener != null) {
             mListener.onUploadBegin(mCurrentUpload);
         }
@@ -290,7 +284,8 @@
         AppLog.i(T.MEDIA, "Dispatching cancel upload action: " + media.getFilePath());
         MediaPayload payload = new MediaPayload(mSite, mCurrentUpload);
         mDispatcher.dispatch(MediaActionBuilder.newCancelMediaUploadAction(payload));
-=======
+    }
+
     // FluxC events
 
 
@@ -310,6 +305,5 @@
         }
 
         uploadNextInQueue();
->>>>>>> 5a1d7312
     }
 }