package org.wordpress.android.ui.media.services;

import android.app.Service;
import android.content.Context;
import android.content.Intent;
import android.os.IBinder;
import android.support.annotation.NonNull;

import org.greenrobot.eventbus.Subscribe;
import org.greenrobot.eventbus.ThreadMode;
import org.wordpress.android.WordPress;
import org.wordpress.android.fluxc.Dispatcher;
import org.wordpress.android.fluxc.generated.MediaActionBuilder;
import org.wordpress.android.fluxc.model.MediaModel;
import org.wordpress.android.fluxc.model.MediaModel.UploadState;
import org.wordpress.android.fluxc.model.SiteModel;
import org.wordpress.android.fluxc.store.MediaStore;
import org.wordpress.android.fluxc.store.MediaStore.MediaPayload;
import org.wordpress.android.fluxc.store.MediaStore.OnMediaUploaded;
import org.wordpress.android.models.MediaUploadState;
import org.wordpress.android.util.AppLog;
import org.wordpress.android.util.StringUtils;

import java.util.ArrayList;
import java.util.List;

import javax.inject.Inject;

/**
 * Started with explicit list of media to upload.
 */

public class MediaUploadService extends Service {
    private static final String MEDIA_LIST_KEY = "mediaList";

    private SiteModel mSite;
    private MediaModel mCurrentUpload;

    private List<MediaModel> mQueue;
    private List<MediaModel> mCompletedItems;

    @Inject Dispatcher mDispatcher;
    @Inject MediaStore mMediaStore;

    public static void startService(Context context, SiteModel siteModel, ArrayList<MediaModel> mediaList) {
        if (context == null) {
            return;
        }
        Intent intent = new Intent(context, MediaUploadService.class);
        intent.putExtra(WordPress.SITE, siteModel);
        intent.putExtra(MediaUploadService.MEDIA_LIST_KEY, mediaList);
        context.startService(intent);
    }

    @Override
    public void onCreate() {
        super.onCreate();
        ((WordPress) getApplication()).component().inject(this);
        AppLog.i(AppLog.T.MEDIA, "Media Upload Service > created");
        mDispatcher.register(this);
        mCurrentUpload = null;
    }

    @Override
    public void onDestroy() {
        if (mCurrentUpload != null) {
            cancelUpload();
        }
        mDispatcher.unregister(this);
        AppLog.i(AppLog.T.MEDIA, "Media Upload Service > destroyed");
        super.onDestroy();
    }

    @Override
    public IBinder onBind(Intent intent) {
        return null;
    }


    @Override
    public int onStartCommand(Intent intent, int flags, int startId) {
<<<<<<< HEAD
        // skip this request if no site is given
        if (intent == null || !intent.hasExtra(WordPress.SITE)) {
=======
        if (intent == null || !intent.hasExtra(WordPress.SITE)) {
            AppLog.e(AppLog.T.MEDIA, "MediaUploadService was killed and restarted with a null intent.");
>>>>>>> 81608680
            stopServiceIfUploadsComplete();
            return START_NOT_STICKY;
        }

        unpackIntent(intent);
        uploadNextInQueue();

        return START_REDELIVER_INTENT;
    }

    @NonNull
    private List<MediaModel> getUploadQueue() {
        if (mQueue == null) {
            mQueue = new ArrayList<>();
        }
        return mQueue;
    }

    @NonNull
    private List<MediaModel> getCompletedItems() {
        if (mCompletedItems == null) {
            mCompletedItems = new ArrayList<>();
        }
        return mCompletedItems;
    }

    private void handleOnMediaUploadedSuccess(@NonNull OnMediaUploaded event) {
        if (event.canceled) {
            // Upload canceled
            AppLog.i(AppLog.T.MEDIA, "Upload successfully canceled.");
            completeCurrentUpload();
            uploadNextInQueue();
        } else if (event.completed) {
            // Upload completed
            AppLog.i(AppLog.T.MEDIA, "Upload completed - localId=" + event.media.getId() + " title=" + event.media.getTitle());
            mCurrentUpload.setMediaId(event.media.getMediaId());
            completeCurrentUpload();
            uploadNextInQueue();
        } else {
            // Upload Progress
            // TODO check if we need to broadcast event.media, event.progress or we're just fine with
            // listening to  event.media, event.progress
        }
    }

    private void handleOnMediaUploadedError(@NonNull OnMediaUploaded event) {
        AppLog.w(AppLog.T.MEDIA, "Error uploading media: " + event.error.message);
        // TODO: Don't update the state here, it needs to be done in FluxC
        mCurrentUpload.setUploadState(UploadState.FAILED.name());
        mDispatcher.dispatch(MediaActionBuilder.newUpdateMediaAction(mCurrentUpload));
        completeCurrentUpload();
        // TODO: check whether we need to broadcast the error or maybe it is enough to register for FluxC events
        // event.media, event.error
        uploadNextInQueue();
    }

    private void uploadNextInQueue() {
        // waiting for response to current upload request
        if (mCurrentUpload != null) {
            AppLog.i(AppLog.T.MEDIA, "Ignoring request to uploadNextInQueue, only one media item can be uploaded at a time.");
            return;
        }

        // somehow lost our reference to the site, complete this action
        if (mSite == null) {
            AppLog.i(AppLog.T.MEDIA, "Unexpected state, site is null. Skipping this request - MediaUploadService.");
            stopServiceIfUploadsComplete();
            return;
        }

        mCurrentUpload = getNextMediaToUpload();

        if (mCurrentUpload == null) {
            AppLog.v(AppLog.T.MEDIA, "No more media items to upload. Skipping this request - MediaUploadService.");
            stopServiceIfUploadsComplete();
            return;
        }

        dispatchUploadAction(mCurrentUpload);
    }

    private void completeCurrentUpload() {
        if (mCurrentUpload != null) {
            getCompletedItems().add(mCurrentUpload);
            getUploadQueue().remove(mCurrentUpload);
            mCurrentUpload = null;
        }
    }

    private MediaModel getNextMediaToUpload() {
        if (!getUploadQueue().isEmpty()) {
            return getUploadQueue().get(0);
        }
        return null;
    }

    private void addUniqueMediaToQueue(MediaModel media) {
        for (MediaModel queuedMedia : getUploadQueue()) {
            if (queuedMedia.getLocalSiteId() == media.getLocalSiteId() &&
                    StringUtils.equals(queuedMedia.getFilePath(), media.getFilePath())) {
                return;
            }
        }

        // no match found in queue
        getUploadQueue().add(media);
    }

    private void unpackIntent(@NonNull Intent intent) {
        mSite = (SiteModel) intent.getSerializableExtra(WordPress.SITE);

        // add local queued media from store
        List<MediaModel> localMedia = mMediaStore.getLocalSiteMedia(mSite);
        if (localMedia != null && !localMedia.isEmpty()) {
            // uploading is updated to queued, queued media added to the queue, failed media added to completed list
            for (MediaModel mediaItem : localMedia) {
                if (MediaUploadState.UPLOADING.name().equals(mediaItem.getUploadState())) {
                    mediaItem.setUploadState(MediaUploadState.QUEUED.name());
                    mDispatcher.dispatch(MediaActionBuilder.newUpdateMediaAction(mediaItem));
                }

                if (MediaUploadState.QUEUED.name().equals(mediaItem.getUploadState())) {
                    addUniqueMediaToQueue(mediaItem);
                } else if (MediaUploadState.FAILED.name().equals(mediaItem.getUploadState())) {
                    getCompletedItems().add(mediaItem);
                }
            }
        }

        // add new media
        @SuppressWarnings("unchecked")
        List<MediaModel> mediaList = (List<MediaModel>) intent.getSerializableExtra(MEDIA_LIST_KEY);
        if (mediaList != null) {
            for (MediaModel media : mediaList) {
                addUniqueMediaToQueue(media);
            }
        }
    }

    private boolean matchesInProgressMedia(final @NonNull MediaModel media) {
        return mCurrentUpload != null && media.getLocalSiteId() == mCurrentUpload.getLocalSiteId();
    }

    private void cancelUpload() {
        if (mCurrentUpload != null) {
            dispatchCancelAction(mCurrentUpload);
        }
    }

    private void dispatchUploadAction(@NonNull final MediaModel media) {
        AppLog.i(AppLog.T.MEDIA, "Dispatching upload action for media with local id: " + media.getId() +
                " and path: " + media.getFilePath());
        media.setUploadState(UploadState.UPLOADING.name());
        mDispatcher.dispatch(MediaActionBuilder.newUpdateMediaAction(media));

        MediaPayload payload = new MediaPayload(mSite, media);
        mDispatcher.dispatch(MediaActionBuilder.newUploadMediaAction(payload));
    }

    private void dispatchCancelAction(@NonNull final MediaModel media) {
        AppLog.i(AppLog.T.MEDIA, "Dispatching cancel upload action for media with local id: " + media.getId() +
                " and path: " + media.getFilePath());
        MediaPayload payload = new MediaPayload(mSite, mCurrentUpload);
        mDispatcher.dispatch(MediaActionBuilder.newCancelMediaUploadAction(payload));
    }

    private void stopServiceIfUploadsComplete(){
        AppLog.i(AppLog.T.MEDIA, "Media Upload Service > completed");
        if (getUploadQueue().size() == 0) {
            AppLog.i(AppLog.T.MEDIA, "No more items pending in queue. Stopping MediaUploadService.");
            stopSelf();
        }
    }

    // FluxC events

    @SuppressWarnings("unused")
    @Subscribe(threadMode = ThreadMode.MAIN)
    public void onMediaUploaded(OnMediaUploaded event) {
        // event for unknown media, ignoring
        if (event.media == null || !matchesInProgressMedia(event.media)) {
            AppLog.w(AppLog.T.MEDIA, "Media event not recognized: " + event.media);
            return;
        }

        if (event.isError()) {
            handleOnMediaUploadedError(event);
        } else {
            handleOnMediaUploadedSuccess(event);
        }
    }
}<|MERGE_RESOLUTION|>--- conflicted
+++ resolved
@@ -79,13 +79,9 @@
 
     @Override
     public int onStartCommand(Intent intent, int flags, int startId) {
-<<<<<<< HEAD
         // skip this request if no site is given
         if (intent == null || !intent.hasExtra(WordPress.SITE)) {
-=======
-        if (intent == null || !intent.hasExtra(WordPress.SITE)) {
             AppLog.e(AppLog.T.MEDIA, "MediaUploadService was killed and restarted with a null intent.");
->>>>>>> 81608680
             stopServiceIfUploadsComplete();
             return START_NOT_STICKY;
         }
