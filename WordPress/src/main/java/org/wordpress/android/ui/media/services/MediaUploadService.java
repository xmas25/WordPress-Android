--- conflicted
+++ resolved
@@ -185,11 +185,7 @@
             public void onFailure(ApiHelper.ErrorType errorType, String errorMessage, Throwable throwable) {
                 WordPress.wpDB.updateMediaUploadState(blogIdStr, mediaId, MediaUploadState.FAILED);
                 mUploadInProgress = false;
-<<<<<<< HEAD
                 mCurrentUploadMediaId = "";
-                EventBus.getDefault().post(new MediaEvents.MediaUploadFailed(mediaId,
-                        getString(R.string.upload_failed)));
-=======
 
                 String errorMessageToDisplay = null;
                 // well formed XML-RPC response from the server, but it's an error.
@@ -207,7 +203,6 @@
                 }
 
                 EventBus.getDefault().post(new MediaEvents.MediaUploadFailed(mediaId, errorMessageToDisplay));
->>>>>>> b624783f
                 mHandler.post(mFetchQueueTask);
                 // Only log the error if it's not caused by the network (internal inconsistency)
                 if (errorType != ErrorType.NETWORK_XMLRPC) {
