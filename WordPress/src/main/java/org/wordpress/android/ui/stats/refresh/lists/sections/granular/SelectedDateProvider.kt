--- conflicted
+++ resolved
@@ -14,126 +14,107 @@
 @Singleton
 class SelectedDateProvider
 @Inject constructor() {
-<<<<<<< HEAD
     private val mutableDates = mutableMapOf(
             DAYS to SelectedDate(loading = true),
             WEEKS to SelectedDate(loading = true),
             MONTHS to SelectedDate(loading = true),
             YEARS to SelectedDate(loading = true)
     )
-=======
-    private val mutableDates = mutableMapOf<StatsGranularity, SelectedDate>()
->>>>>>> d4cb5994
 
     private val mutableSelectedDateChanged = MutableLiveData<StatsGranularity>()
     val selectedDateChanged: LiveData<StatsGranularity> = mutableSelectedDateChanged
 
     fun selectDate(date: Date, statsGranularity: StatsGranularity) {
-<<<<<<< HEAD
-        val previousDate = getSelectedDate(statsGranularity)
-        if (date != previousDate.date) {
-            mutableDates[statsGranularity] = previousDate.copy(date = date)
-            mutableSelectedDateChanged.value = statsGranularity
+        val selectedDate = getSelectedDateState(statsGranularity)
+        val selectedDateIndex = selectedDate.availableDates.indexOf(date)
+        if (selectedDate.getDate() != date && selectedDateIndex > -1) {
+            updateSelectedDate(selectedDate.copy(index = selectedDateIndex), statsGranularity)
         }
     }
 
-    fun selectDate(date: SelectedDate, statsGranularity: StatsGranularity) {
-        updateSelectedDate(date, statsGranularity)
+    fun selectDate(updatedIndex: Int, availableDates: List<Date>, statsGranularity: StatsGranularity) {
+        val selectedDate = getSelectedDateState(statsGranularity)
+        if (selectedDate.index != updatedIndex || selectedDate.availableDates != availableDates) {
+            updateSelectedDate(selectedDate.copy(index = updatedIndex, availableDates = availableDates), statsGranularity)
+        }
+    }
+
+    private fun updateSelectedDate(selectedDate: SelectedDate, statsGranularity: StatsGranularity) {
+        mutableDates[statsGranularity] = selectedDate
+        mutableSelectedDateChanged.postValue(statsGranularity)
+    }
+
+    fun getSelectedDate(statsGranularity: StatsGranularity): Date? {
+        return getSelectedDateState(statsGranularity).let { selectedDate ->
+            selectedDate.index?.let { selectedDate.availableDates.getOrNull(selectedDate.index) }
+        }
+    }
+
+    fun getSelectedDateState(statsGranularity: StatsGranularity): SelectedDate {
+        return mutableDates[statsGranularity] ?: SelectedDate(loading = true)
+    }
+
+    fun hasPreviousDate(statsGranularity: StatsGranularity): Boolean {
+        val selectedDate = getSelectedDateState(statsGranularity)
+        return selectedDate.index != null && selectedDate.hasData() && selectedDate.index > 0
+    }
+
+    fun hasNextData(statsGranularity: StatsGranularity): Boolean {
+        val selectedDate = getSelectedDateState(statsGranularity)
+        return selectedDate.hasData() &&
+                selectedDate.index != null &&
+                selectedDate.index < selectedDate.availableDates.size - 1
+    }
+
+    fun selectPreviousDate(statsGranularity: StatsGranularity) {
+        getSelectedDateState(statsGranularity).let { selectedDate ->
+            val selectedDateIndex = selectedDate.index
+            if (selectedDateIndex != null && selectedDateIndex > 0) {
+                updateSelectedDate(selectedDate.copy(index = selectedDate.index - 1), statsGranularity)
+            }
+        }
+    }
+
+    fun selectNextDate(statsGranularity: StatsGranularity) {
+        getSelectedDateState(statsGranularity).let { selectedDate ->
+            val selectedDateIndex = selectedDate.index
+            if (selectedDateIndex != null && selectedDateIndex < selectedDate.availableDates.size - 1) {
+                updateSelectedDate(selectedDate.copy(index = selectedDate.index + 1), statsGranularity)
+            }
+        }
     }
 
     fun dateLoadingFailed(statsGranularity: StatsGranularity) {
-        val selectedDate = getSelectedDate(statsGranularity)
-        if (selectedDate.date != null && !selectedDate.error) {
+        val selectedDate = getSelectedDateState(statsGranularity)
+        if (selectedDate.index != null && !selectedDate.error) {
             updateSelectedDate(selectedDate.copy(error = true), statsGranularity)
-        } else if (selectedDate.date == null) {
+        } else if (selectedDate.index == null) {
             updateSelectedDate(SelectedDate(error = true), statsGranularity)
         }
     }
 
     fun dateLoadingSucceeded(statsGranularity: StatsGranularity) {
-        val selectedDate = getSelectedDate(statsGranularity)
-        if (selectedDate.date != null && selectedDate.error) {
+        val selectedDate = getSelectedDateState(statsGranularity)
+        if (selectedDate.index != null && selectedDate.error) {
             updateSelectedDate(selectedDate.copy(error = false), statsGranularity)
-        } else if (selectedDate.date == null) {
+        } else if (selectedDate.index == null) {
             updateSelectedDate(SelectedDate(error = false), statsGranularity)
         }
     }
 
-    fun getSelectedDate(statsGranularity: StatsGranularity) = mutableDates[statsGranularity] ?: SelectedDate()
-
-=======
-        val selectedDate = mutableDates[statsGranularity]
-        val selectedDateIndex = selectedDate?.availableDates?.indexOf(date) ?: -1
-        if (selectedDate != null && selectedDate.getDate() != date && selectedDateIndex > -1) {
-            selectDate(selectedDate.copy(index = selectedDateIndex), statsGranularity)
-        }
-    }
-
-    fun selectDate(selectedDate: SelectedDate, statsGranularity: StatsGranularity) {
-        if (selectedDate != mutableDates[statsGranularity]) {
-            mutableDates[statsGranularity] = selectedDate
-            mutableSelectedDateChanged.postValue(statsGranularity)
-        }
-    }
-
-    fun getSelectedDate(statsGranularity: StatsGranularity): Date? {
-        return mutableDates[statsGranularity]?.let { selectedDate ->
-            selectedDate.availableDates.getOrNull(selectedDate.index)
-        }
-    }
-
-    fun hasPreviousDate(statsGranularity: StatsGranularity): Boolean {
-        val selectedDate = mutableDates[statsGranularity]
-        return selectedDate != null && selectedDate.hasData() && selectedDate.index > 0
-    }
-
-    fun hasNextData(statsGranularity: StatsGranularity): Boolean {
-        val selectedDate = mutableDates[statsGranularity]
-        return selectedDate != null &&
-                selectedDate.hasData() &&
-                selectedDate.index < selectedDate.availableDates.size - 1
-    }
-
-    fun selectPreviousDate(statsGranularity: StatsGranularity) {
-        mutableDates[statsGranularity]?.let { selectedDate ->
-            if (selectedDate.index > 0) {
-                selectDate(selectedDate.copy(index = selectedDate.index - 1), statsGranularity)
-            }
-        }
-    }
-
-    fun selectNextDate(statsGranularity: StatsGranularity) {
-        mutableDates[statsGranularity]?.let { selectedDate ->
-            if (selectedDate.index < selectedDate.availableDates.size - 1) {
-                selectDate(selectedDate.copy(index = selectedDate.index + 1), statsGranularity)
-            }
-        }
-    }
-
->>>>>>> d4cb5994
     fun getCurrentDate() = Date()
 
     fun clear() {
         mutableDates.clear()
     }
 
-<<<<<<< HEAD
-    private fun updateSelectedDate(selectedDate: SelectedDate, statsGranularity: StatsGranularity) {
-        val previousDate = getSelectedDate(statsGranularity)
-        if (selectedDate.date != previousDate.date) {
-            mutableDates[statsGranularity] = selectedDate
-            mutableSelectedDateChanged.value = statsGranularity
-        }
+    data class SelectedDate(
+        val index: Int? = null,
+        val availableDates: List<Date> = listOf(),
+        val loading: Boolean = false,
+        val error: Boolean = false
+    ) {
+        fun hasData(): Boolean = index != null && availableDates.size > index && index >= 0
+        fun getDate(): Date = availableDates[index!!]
     }
-
-    data class SelectedDate(val date: Date? = null, val loading: Boolean = false, val error: Boolean = false)
-=======
-    data class SelectedDate(
-        val index: Int,
-        val availableDates: List<Date> = listOf()
-    ) {
-        fun hasData(): Boolean = availableDates.size > index && index >= 0
-        fun getDate(): Date = availableDates[index]
-    }
->>>>>>> d4cb5994
 }