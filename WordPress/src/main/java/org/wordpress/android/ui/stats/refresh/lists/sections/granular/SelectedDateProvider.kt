package org.wordpress.android.ui.stats.refresh.lists.sections.granular

import androidx.lifecycle.LiveData
import androidx.lifecycle.MutableLiveData
import org.wordpress.android.analytics.AnalyticsTracker.Stat.STATS_NEXT_DATE_TAPPED
import org.wordpress.android.analytics.AnalyticsTracker.Stat.STATS_PREVIOUS_DATE_TAPPED
import org.wordpress.android.fluxc.network.utils.StatsGranularity
import org.wordpress.android.ui.stats.refresh.lists.StatsListViewModel.StatsSection
import org.wordpress.android.ui.stats.refresh.lists.StatsListViewModel.StatsSection.DAYS
import org.wordpress.android.ui.stats.refresh.lists.StatsListViewModel.StatsSection.MONTHS
import org.wordpress.android.ui.stats.refresh.lists.StatsListViewModel.StatsSection.WEEKS
import org.wordpress.android.ui.stats.refresh.lists.StatsListViewModel.StatsSection.YEARS
import org.wordpress.android.ui.stats.refresh.utils.StatsDateFormatter
import org.wordpress.android.ui.stats.refresh.utils.toStatsSection
import org.wordpress.android.ui.stats.refresh.utils.trackWithSection
import org.wordpress.android.util.analytics.AnalyticsTrackerWrapper
import org.wordpress.android.util.filter
import org.wordpress.android.viewmodel.Event
import java.util.Date
import javax.inject.Inject
import javax.inject.Singleton

@Singleton
class SelectedDateProvider
<<<<<<< HEAD
@Inject constructor(private val statsDateFormatter: StatsDateFormatter) {
=======
@Inject constructor(private val analyticsTrackerWrapper: AnalyticsTrackerWrapper) {
>>>>>>> c2e65e6e
    private val mutableDates = mutableMapOf(
            DAYS to SelectedDate(loading = true),
            WEEKS to SelectedDate(loading = true),
            MONTHS to SelectedDate(loading = true),
            YEARS to SelectedDate(loading = true)
    )

    private val selectedDateChanged = MutableLiveData<Event<SectionChange>>()

    fun granularSelectedDateChanged(statsGranularity: StatsGranularity): LiveData<Event<SectionChange>> {
        return selectedDateChanged.filter { it.peekContent().selectedSection == statsGranularity.toStatsSection() }
    }

    fun granularSelectedDateChanged(statsSection: StatsSection): LiveData<Event<SectionChange>> {
        return selectedDateChanged.filter { it.peekContent().selectedSection == statsSection }
    }

    fun selectDate(date: Date, statsSection: StatsSection) {
        val selectedDate = getSelectedDateState(statsSection)
        updateSelectedDate(selectedDate.copy(dateValue = date), statsSection)
    }

    fun selectDate(date: Date, statsGranularity: StatsGranularity) {
        selectDate(date, statsGranularity.toStatsSection())
    }

    fun selectDate(updatedDate: Date, availableDates: List<Date>, statsSection: StatsSection) {
        val selectedDate = getSelectedDateState(statsSection)
        if (selectedDate.dateValue != updatedDate || selectedDate.availableDates != availableDates) {
            updateSelectedDate(
                    selectedDate.copy(dateValue = updatedDate, availableDates = availableDates),
                    statsSection
            )
        }
    }

    fun selectDate(updatedDate: Date, availableDates: List<Date>, statsGranularity: StatsGranularity) {
        selectDate(updatedDate, availableDates, statsGranularity.toStatsSection())
    }

    private fun updateSelectedDate(selectedDate: SelectedDate, statsSection: StatsSection) {
        val currentDate = mutableDates[statsSection]
        mutableDates[statsSection] = selectedDate
        if (selectedDate != currentDate) {
            selectedDateChanged.postValue(Event(SectionChange(statsSection)))
        }
    }

    fun setInitialSelectedPeriod(statsGranularity: StatsGranularity, period: String) {
        val updatedDate = statsDateFormatter.parseStatsDate(statsGranularity, period)
        val selectedDate = getSelectedDateState(statsGranularity)
        updateSelectedDate(selectedDate.copy(dateValue = updatedDate), statsGranularity.toStatsSection())
    }

    fun getSelectedDate(statsGranularity: StatsGranularity): Date? {
        return getSelectedDate(statsGranularity.toStatsSection())
    }

    fun getSelectedDate(statsSection: StatsSection): Date? {
        return getSelectedDateState(statsSection).dateValue
    }

    fun getSelectedDateState(statsGranularity: StatsGranularity): SelectedDate {
        return getSelectedDateState(statsGranularity.toStatsSection())
    }

    fun getSelectedDateState(statsSection: StatsSection): SelectedDate {
        return mutableDates[statsSection] ?: SelectedDate(loading = true)
    }

    fun hasPreviousDate(statsSection: StatsSection): Boolean {
        val selectedDate = getSelectedDateState(statsSection)
        return selectedDate.hasData() && selectedDate.getDateIndex() > 0
    }

    fun hasNextDate(statsSection: StatsSection): Boolean {
        val selectedDate = getSelectedDateState(statsSection)
        return selectedDate.hasData() &&
                selectedDate.getDateIndex() < selectedDate.availableDates.size - 1
    }

    fun selectPreviousDate(statsSection: StatsSection) {
<<<<<<< HEAD
        val selectedDateState = getSelectedDateState(statsSection)
        if (selectedDateState.hasData()) {
            updateSelectedDate(selectedDateState.copy(dateValue = selectedDateState.getPreviousDate()), statsSection)
=======
        getSelectedDateState(statsSection).let { selectedDate ->
            val selectedDateIndex = selectedDate.index
            if (selectedDateIndex != null && selectedDateIndex > 0) {
                analyticsTrackerWrapper.trackWithSection(STATS_PREVIOUS_DATE_TAPPED, statsSection)
                updateSelectedDate(selectedDate.copy(index = selectedDate.index - 1), statsSection)
            }
>>>>>>> c2e65e6e
        }
    }

    fun selectNextDate(statsSection: StatsSection) {
<<<<<<< HEAD
        val selectedDateState = getSelectedDateState(statsSection)
        if (selectedDateState.hasData()) {
            updateSelectedDate(selectedDateState.copy(dateValue = selectedDateState.getNextDate()), statsSection)
=======
        getSelectedDateState(statsSection).let { selectedDate ->
            val selectedDateIndex = selectedDate.index
            if (selectedDateIndex != null && selectedDateIndex < selectedDate.availableDates.size - 1) {
                analyticsTrackerWrapper.trackWithSection(STATS_NEXT_DATE_TAPPED, statsSection)
                updateSelectedDate(selectedDate.copy(index = selectedDate.index + 1), statsSection)
            }
>>>>>>> c2e65e6e
        }
    }

    fun onDateLoadingFailed(statsGranularity: StatsGranularity) {
        val statsSection = statsGranularity.toStatsSection()
        val selectedDate = getSelectedDateState(statsSection)
        if (selectedDate.dateValue != null && !selectedDate.error) {
            updateSelectedDate(selectedDate.copy(error = true, loading = false), statsSection)
        } else if (selectedDate.dateValue == null) {
            updateSelectedDate(SelectedDate(error = true, loading = false), statsSection)
        }
    }

    fun onDateLoadingSucceeded(statsGranularity: StatsGranularity) {
        onDateLoadingSucceeded(statsGranularity.toStatsSection())
    }

    fun onDateLoadingSucceeded(statsSection: StatsSection) {
        val selectedDate = getSelectedDateState(statsSection)
        if (selectedDate.dateValue != null && selectedDate.error) {
            updateSelectedDate(selectedDate.copy(error = false, loading = false), statsSection)
        } else if (selectedDate.dateValue == null) {
            updateSelectedDate(SelectedDate(error = false, loading = false), statsSection)
        }
    }

    fun getCurrentDate() = Date()

    fun clear() {
        mutableDates.clear()
        selectedDateChanged.value = null
    }

    fun clear(statsSection: StatsSection) {
        mutableDates[statsSection] = SelectedDate(loading = true)
        selectedDateChanged.value = null
    }

    data class SelectedDate(
        val dateValue: Date? = null,
        val availableDates: List<Date> = listOf(),
        val loading: Boolean = false,
        val error: Boolean = false
    ) {
        fun hasData(): Boolean = dateValue != null && availableDates.contains(dateValue)
        fun getDate() = dateValue!!
        fun getDateIndex(): Int {
            return availableDates.indexOf(dateValue)
        }
        fun getPreviousDate(): Date? {
            val dateIndex = getDateIndex()
            return if (dateIndex > 0) {
                availableDates[dateIndex - 1]
            } else {
                null
            }
        }
        fun getNextDate(): Date? {
            val dateIndex = getDateIndex()
            return if (dateIndex > -1 && dateIndex < availableDates.size - 1) {
                availableDates[dateIndex + 1]
            } else {
                null
            }
        }
    }

    data class SectionChange(val selectedSection: StatsSection)
}<|MERGE_RESOLUTION|>--- conflicted
+++ resolved
@@ -22,11 +22,10 @@
 
 @Singleton
 class SelectedDateProvider
-<<<<<<< HEAD
-@Inject constructor(private val statsDateFormatter: StatsDateFormatter) {
-=======
-@Inject constructor(private val analyticsTrackerWrapper: AnalyticsTrackerWrapper) {
->>>>>>> c2e65e6e
+@Inject constructor(
+    private val statsDateFormatter: StatsDateFormatter,
+    private val analyticsTrackerWrapper: AnalyticsTrackerWrapper
+) {
     private val mutableDates = mutableMapOf(
             DAYS to SelectedDate(loading = true),
             WEEKS to SelectedDate(loading = true),
@@ -109,34 +108,18 @@
     }
 
     fun selectPreviousDate(statsSection: StatsSection) {
-<<<<<<< HEAD
         val selectedDateState = getSelectedDateState(statsSection)
         if (selectedDateState.hasData()) {
+            analyticsTrackerWrapper.trackWithSection(STATS_PREVIOUS_DATE_TAPPED, statsSection)
             updateSelectedDate(selectedDateState.copy(dateValue = selectedDateState.getPreviousDate()), statsSection)
-=======
-        getSelectedDateState(statsSection).let { selectedDate ->
-            val selectedDateIndex = selectedDate.index
-            if (selectedDateIndex != null && selectedDateIndex > 0) {
-                analyticsTrackerWrapper.trackWithSection(STATS_PREVIOUS_DATE_TAPPED, statsSection)
-                updateSelectedDate(selectedDate.copy(index = selectedDate.index - 1), statsSection)
-            }
->>>>>>> c2e65e6e
         }
     }
 
     fun selectNextDate(statsSection: StatsSection) {
-<<<<<<< HEAD
         val selectedDateState = getSelectedDateState(statsSection)
         if (selectedDateState.hasData()) {
+            analyticsTrackerWrapper.trackWithSection(STATS_NEXT_DATE_TAPPED, statsSection)
             updateSelectedDate(selectedDateState.copy(dateValue = selectedDateState.getNextDate()), statsSection)
-=======
-        getSelectedDateState(statsSection).let { selectedDate ->
-            val selectedDateIndex = selectedDate.index
-            if (selectedDateIndex != null && selectedDateIndex < selectedDate.availableDates.size - 1) {
-                analyticsTrackerWrapper.trackWithSection(STATS_NEXT_DATE_TAPPED, statsSection)
-                updateSelectedDate(selectedDate.copy(index = selectedDate.index + 1), statsSection)
-            }
->>>>>>> c2e65e6e
         }
     }
 
