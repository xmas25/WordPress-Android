--- conflicted
+++ resolved
@@ -153,11 +153,7 @@
         nonNullActivity.findViewById<View>(R.id.coordinator)?.let { parent ->
             val message = getString(holder.messageRes)
             val duration = AccessibilityUtils.getSnackbarDuration(nonNullActivity)
-<<<<<<< HEAD
-            val snackBar = Snackbar.make(parent, message, duration)
-=======
-            val snackbar = WPSnackbar.make(parent, message, duration)
->>>>>>> 66500d35
+            val snackBar = WPSnackbar.make(parent, message, duration)
             if (holder.buttonTitleRes != null) {
                 snackBar.setAction(getString(holder.buttonTitleRes)) {
                     holder.buttonAction()
@@ -240,21 +236,6 @@
         recyclerView?.addItemDecoration(RecyclerItemDecoration(0, spacingVertical))
         recyclerView?.adapter = postListAdapter
 
-<<<<<<< HEAD
-=======
-        // hide the fab so we can animate it
-        fabView?.visibility = View.GONE
-        fabView?.setOnClickListener { viewModel.newPost() }
-        fabView?.setOnLongClickListener {
-            if (fabView?.isHapticFeedbackEnabled == true) {
-                fabView?.performHapticFeedback(HapticFeedbackConstants.LONG_PRESS)
-            }
-
-            Toast.makeText(fabView?.context, R.string.posts_empty_list_button, Toast.LENGTH_SHORT).show()
-            return@setOnLongClickListener true
-        }
-
->>>>>>> 66500d35
         swipeToRefreshHelper = buildSwipeToRefreshHelper(swipeRefreshLayout) {
             if (!NetworkUtils.isNetworkAvailable(nonNullActivity)) {
                 swipeRefreshLayout?.isRefreshing = false
