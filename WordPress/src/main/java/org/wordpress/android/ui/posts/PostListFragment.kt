--- conflicted
+++ resolved
@@ -33,7 +33,6 @@
 import org.wordpress.android.viewmodel.posts.PostListItemIdentifier.LocalPostId
 import org.wordpress.android.viewmodel.posts.PostListViewModel
 import org.wordpress.android.widgets.RecyclerItemDecoration
-import org.wordpress.android.widgets.WPSnackbar
 import javax.inject.Inject
 
 private const val EXTRA_POST_LIST_AUTHOR_FILTER = "post_list_author_filter"
@@ -128,77 +127,6 @@
         })
     }
 
-<<<<<<< HEAD
-    private fun showSnackBar(holder: SnackbarMessageHolder) {
-        nonNullActivity.findViewById<View>(R.id.coordinator)?.let { parent ->
-            val message = getString(holder.messageRes)
-            val duration = AccessibilityUtils.getSnackbarDuration(nonNullActivity)
-            val snackBar = WPSnackbar.make(parent, message, duration)
-            if (holder.buttonTitleRes != null) {
-                snackBar.setAction(getString(holder.buttonTitleRes)) {
-                    holder.buttonAction()
-                }
-            }
-            snackBar.addCallback(object : Snackbar.Callback() {
-                override fun onDismissed(transientBottomBar: Snackbar?, event: Int) {
-                    holder.onDismissAction()
-                    super.onDismissed(transientBottomBar, event)
-                }
-            })
-            snackBar.show()
-        }
-    }
-
-    private fun handleUploadAction(action: PostUploadAction) {
-        when (action) {
-            is PostUploadAction.EditPostResult -> {
-                UploadUtils.handleEditPostResultSnackbars(
-                        nonNullActivity,
-                        nonNullActivity.findViewById(R.id.coordinator),
-                        action.data,
-                        action.post,
-                        action.site
-                ) {
-                    action.publishAction()
-                }
-            }
-            is PostUploadAction.PublishPost -> {
-                UploadUtils.publishPost(
-                        nonNullActivity,
-                        action.post,
-                        action.site,
-                        action.dispatcher
-                )
-            }
-            is PostUploadAction.PostUploadedSnackbar -> {
-                UploadUtils.onPostUploadedSnackbarHandler(
-                        nonNullActivity,
-                        nonNullActivity.findViewById(R.id.coordinator),
-                        action.isError,
-                        action.post,
-                        action.errorMessage,
-                        action.site,
-                        action.dispatcher
-                )
-            }
-            is PostUploadAction.MediaUploadedSnackbar -> {
-                UploadUtils.onMediaUploadedSnackbarHandler(
-                        nonNullActivity,
-                        nonNullActivity.findViewById(R.id.coordinator),
-                        action.isError,
-                        action.mediaList,
-                        action.site,
-                        action.message
-                )
-            }
-            is PostUploadAction.CancelPostAndMediaUpload -> {
-                UploadService.cancelQueuedPostUploadAndRelatedMedia(nonNullActivity, action.post)
-            }
-        }
-    }
-
-=======
->>>>>>> 4c008976
     override fun onSaveInstanceState(outState: Bundle) {
         super.onSaveInstanceState(outState)
         outState.putSerializable(WordPress.SITE, site)
