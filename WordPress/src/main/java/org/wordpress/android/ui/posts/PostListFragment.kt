--- conflicted
+++ resolved
@@ -62,22 +62,6 @@
     private lateinit var postListType: PostListType
 
     private lateinit var nonNullActivity: FragmentActivity
-<<<<<<< HEAD
-    private lateinit var site: SiteModel
-
-    private val postViewHolderConfig: PostViewHolderConfig by lazy {
-        val displayWidth = DisplayUtils.getDisplayPixelWidth(context)
-        val contentSpacing = nonNullActivity.resources.getDimensionPixelSize(R.dimen.content_margin)
-        postListType = requireNotNull(arguments).getSerializable(EXTRA_POST_LIST_TYPE) as PostListType
-        PostViewHolderConfig(
-                photonWidth = displayWidth - contentSpacing * 2,
-                photonHeight = nonNullActivity.resources.getDimensionPixelSize(R.dimen.reader_featured_image_height),
-                isPhotonCapable = SiteUtils.isPhotonCapable(site),
-                imageManager = imageManager
-        )
-    }
-=======
->>>>>>> 3960b58c
 
     private val postListAdapter: PostListAdapter by lazy {
         PostListAdapter(
@@ -145,10 +129,12 @@
         val contentSpacing = nonNullActivity.resources.getDimensionPixelSize(R.dimen.content_margin)
 
         // since the MainViewModel has been already started, we need to manually update the authorFilterSelection value
-        viewModel.start(postListViewModelConnector,
+        viewModel.start(
+                postListViewModelConnector,
                 mainViewModel.authorSelectionUpdated.value!!,
                 photonWidth = displayWidth - contentSpacing * 2,
-                photonHeight = nonNullActivity.resources.getDimensionPixelSize(R.dimen.reader_featured_image_height))
+                photonHeight = nonNullActivity.resources.getDimensionPixelSize(R.dimen.reader_featured_image_height)
+        )
 
         initObservers()
     }
