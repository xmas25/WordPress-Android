package org.wordpress.android.ui.uploads;

import android.app.Service;
import android.content.Context;
import android.content.Intent;
import android.os.IBinder;

import androidx.annotation.NonNull;
import androidx.annotation.Nullable;

import org.greenrobot.eventbus.EventBus;
import org.greenrobot.eventbus.Subscribe;
import org.greenrobot.eventbus.ThreadMode;
import org.wordpress.android.R;
import org.wordpress.android.WordPress;
import org.wordpress.android.analytics.AnalyticsTracker;
import org.wordpress.android.editor.AztecEditorFragment;
import org.wordpress.android.fluxc.Dispatcher;
import org.wordpress.android.fluxc.generated.MediaActionBuilder;
import org.wordpress.android.fluxc.generated.PostActionBuilder;
import org.wordpress.android.fluxc.generated.UploadActionBuilder;
import org.wordpress.android.fluxc.model.CauseOfOnPostChanged;
import org.wordpress.android.fluxc.model.CauseOfOnPostChanged.RemoteAutoSavePost;
import org.wordpress.android.fluxc.model.MediaModel;
import org.wordpress.android.fluxc.model.MediaModel.MediaUploadState;
import org.wordpress.android.fluxc.model.PostImmutableModel;
import org.wordpress.android.fluxc.model.PostModel;
import org.wordpress.android.fluxc.model.SiteModel;
import org.wordpress.android.fluxc.store.MediaStore;
import org.wordpress.android.fluxc.store.MediaStore.OnMediaUploaded;
import org.wordpress.android.fluxc.store.PostStore;
import org.wordpress.android.fluxc.store.PostStore.OnPostChanged;
import org.wordpress.android.fluxc.store.PostStore.OnPostUploaded;
import org.wordpress.android.fluxc.store.SiteStore;
import org.wordpress.android.fluxc.store.UploadStore;
import org.wordpress.android.fluxc.store.UploadStore.ClearMediaPayload;
import org.wordpress.android.ui.media.services.MediaUploadReadyListener;
import org.wordpress.android.ui.notifications.SystemNotificationsTracker;
import org.wordpress.android.ui.posts.PostUtils;
import org.wordpress.android.ui.posts.PostUtilsWrapper;
import org.wordpress.android.ui.prefs.AppPrefs;
import org.wordpress.android.util.AppLog;
import org.wordpress.android.util.AppLog.T;
import org.wordpress.android.util.DateTimeUtils;
import org.wordpress.android.util.FluxCUtils;
import org.wordpress.android.util.NetworkUtils;
import org.wordpress.android.util.StringUtils;
import org.wordpress.android.util.ToastUtils;
import org.wordpress.android.util.WPMediaUtils;

import java.util.ArrayList;
import java.util.Collections;
import java.util.HashSet;
import java.util.List;
import java.util.Set;

import javax.inject.Inject;

public class UploadService extends Service {
    private static final String KEY_CHANGE_STATUS_TO_PUBLISH = "shouldPublish";
    private static final String KEY_SHOULD_RETRY = "shouldRetry";
    private static final String KEY_MEDIA_LIST = "mediaList";
    private static final String KEY_UPLOAD_MEDIA_FROM_EDITOR = "mediaFromEditor";
    private static final String KEY_LOCAL_POST_ID = "localPostId";
    private static final String KEY_SHOULD_TRACK_ANALYTICS = "shouldTrackPostAnalytics";

    private static @Nullable UploadService sInstance;

    private MediaUploadHandler mMediaUploadHandler;
    private PostUploadHandler mPostUploadHandler;
    private PostUploadNotifier mPostUploadNotifier;

    // we hold this reference here for the success notification for Media uploads
    private List<MediaModel> mMediaBatchUploaded = new ArrayList<>();

    // we keep this list so we don't tell the user an error happened when we find a FAILED media item
    // for media that the user actively cancelled uploads for
    private static HashSet<String> mUserDeletedMediaItemIds = new HashSet<>();


    @Inject Dispatcher mDispatcher;
    @Inject MediaStore mMediaStore;
    @Inject PostStore mPostStore;
    @Inject SiteStore mSiteStore;
    @Inject UploadStore mUploadStore;
<<<<<<< HEAD
    @Inject PostUtilsWrapper mPostUtilsWrapper;
=======
    @Inject SystemNotificationsTracker mSystemNotificationsTracker;
>>>>>>> ced2b521

    @Override
    public void onCreate() {
        super.onCreate();
        ((WordPress) getApplication()).component().inject(this);
        AppLog.i(T.MAIN, "UploadService > Created");
        mDispatcher.register(this);
        sInstance = this;
        // TODO: Recover any posts/media uploads that were interrupted by the service being stopped

        if (mMediaUploadHandler == null) {
            mMediaUploadHandler = new MediaUploadHandler();
        }

        if (mPostUploadNotifier == null) {
            mPostUploadNotifier = new PostUploadNotifier(getApplicationContext(), this, mSystemNotificationsTracker);
        }

        if (mPostUploadHandler == null) {
            mPostUploadHandler = new PostUploadHandler(mPostUploadNotifier);
        }
    }

    @Override
    public void onDestroy() {
        if (mMediaUploadHandler != null) {
            mMediaUploadHandler.cancelInProgressUploads();
            mMediaUploadHandler.unregister();
        }

        if (mPostUploadHandler != null) {
            mPostUploadHandler.cancelInProgressUploads();
            mPostUploadHandler.unregister();
        }

        // Update posts with any completed AND failed uploads in our post->media map
        doFinalProcessingOfPosts(null, null);

        for (PostModel pendingPost : mUploadStore.getPendingPosts()) {
            cancelQueuedPostUpload(pendingPost);
        }

        mDispatcher.unregister(this);
        sInstance = null;
        AppLog.i(T.MAIN, "UploadService > Destroyed");
        super.onDestroy();
    }

    @Override
    public IBinder onBind(Intent intent) {
        return null;
    }

    @Override
    public int onStartCommand(Intent intent, int flags, int startId) {
        // Skip this request if no items to upload were given
        if (intent == null || (!intent.hasExtra(KEY_MEDIA_LIST) && !intent.hasExtra(KEY_LOCAL_POST_ID))) {
            AppLog.e(T.MAIN, "UploadService > Killed and restarted with an empty intent");
            stopServiceIfUploadsComplete();
            return START_NOT_STICKY;
        }

        if (intent.hasExtra(KEY_MEDIA_LIST)) {
            unpackMediaIntent(intent);
        }

        if (intent.hasExtra(KEY_LOCAL_POST_ID)) {
            unpackPostIntent(intent);
        }

        return START_REDELIVER_INTENT;
    }

    private void unpackMediaIntent(@NonNull Intent intent) {
        // TODO right now, in the case we had pending uploads and the app/service was restarted,
        // we don't really have a way to tell which media was supposed to be added to which post,
        // unless we open each draft post from the PostStore and try to see if there was any locally added media to try
        // and match their IDs.
        // So let's hold on a bit on this functionality, the service won't be recovering any
        // pending / missing / cancelled / interrupted uploads for now

// // add local queued media from store
// List<MediaModel> localMedia = mMediaStore.getLocalSiteMedia(site);
// if (localMedia != null && !localMedia.isEmpty()) {
// // uploading is updated to queued, queued media added to the queue, failed media added to completed list
// for (MediaModel mediaItem : localMedia) {
//
// if (MediaUploadState.UPLOADING.name().equals(mediaItem.getUploadState())) {
// mediaItem.setUploadState(MediaUploadState.QUEUED.name());
// mDispatcher.dispatch(MediaActionBuilder.newUpdateMediaAction(mediaItem));
// }
//
// if (MediaUploadState.QUEUED.name().equals(mediaItem.getUploadState())) {
// addUniqueMediaToQueue(mediaItem);
// } else if (MediaUploadState.FAILED.name().equals(mediaItem.getUploadState())) {
// getCompletedItems().add(mediaItem);
// }
// }
// }

        // add new media
        @SuppressWarnings("unchecked")
        List<MediaModel> mediaList = (List<MediaModel>) intent.getSerializableExtra(KEY_MEDIA_LIST);
        if (mediaList != null && !mediaList.isEmpty()) {
            if (!intent.getBooleanExtra(KEY_UPLOAD_MEDIA_FROM_EDITOR, false)) {
                // only cancel the media error notification if we're triggering a new media upload
                // either from Media Browser or a RETRY from a notification.
                // Otherwise, this flag should be true, and we need to keep the error notification as
                // it might be a separate action (user is editing a Post and including media there)
                PostUploadNotifier.cancelFinalNotificationForMedia(this,
                                                                   mSiteStore.getSiteByLocalId(
                                                                           mediaList.get(0).getLocalSiteId()));

                // add these media items so we can use them in WRITE POST once they end up loading successfully
                mMediaBatchUploaded.addAll(mediaList);
            }

            // if this media belongs to some post, register such Post
            registerPostModelsForMedia(mediaList, intent.getBooleanExtra(KEY_SHOULD_RETRY, false));

            for (MediaModel media : mediaList) {
                mMediaUploadHandler.upload(media);
            }
            mPostUploadNotifier.addMediaInfoToForegroundNotification(mediaList);
        }
    }

    private void registerPostModelsForMedia(List<MediaModel> mediaList, boolean isRetry) {
        if (mediaList != null && !mediaList.isEmpty()) {
            Set<PostModel> postsToRefresh = PostUtils.getPostsThatIncludeAnyOfTheseMedia(mPostStore, mediaList);
            for (PostImmutableModel post : postsToRefresh) {
                // If the post is already registered, the new media will be added to its list
                mUploadStore.registerPostModel(post, mediaList);
            }

            if (isRetry) {
                // Bump analytics
                AnalyticsTracker.track(AnalyticsTracker.Stat.NOTIFICATION_UPLOAD_MEDIA_ERROR_RETRY);

                // send event so Editors can handle clearing Failed statuses properly if Post is being edited right now
                EventBus.getDefault().post(new UploadService.UploadMediaRetryEvent(mediaList));
            }
        }
    }

    private void unpackPostIntent(@NonNull Intent intent) {
        PostModel post = mPostStore.getPostByLocalPostId(intent.getIntExtra(KEY_LOCAL_POST_ID, 0));
        if (post != null) {
            boolean shouldTrackAnalytics = intent.getBooleanExtra(KEY_SHOULD_TRACK_ANALYTICS, false);
            if (shouldTrackAnalytics) {
                mPostUploadHandler.registerPostForAnalyticsTracking(post.getId());
            }

            // cancel any outstanding "end" notification for this Post before we start processing it again
            // i.e. dismiss success or error notification for the post.
            mPostUploadNotifier.cancelFinalNotification(this, post);

            // if the user tapped on the PUBLISH quick action, make this Post publishable and track
            // analytics before starting the upload process.
            if (intent.getBooleanExtra(KEY_CHANGE_STATUS_TO_PUBLISH, false)) {
                SiteModel site = mSiteStore.getSiteByLocalId(post.getLocalSiteId());
                makePostPublishable(post, site);
                PostUtils.trackSavePostAnalytics(post, site);
            }

            if (intent.getBooleanExtra(KEY_SHOULD_RETRY, false)) {
                if (AppPrefs.isAztecEditorEnabled() || AppPrefs.isGutenbergEditorEnabled()) {
                    if (!NetworkUtils.isNetworkAvailable(this)) {
                        rebuildNotificationError(post, getString(R.string.no_network_message));
                        return;
                    }
                    boolean postHasGutenbergBlocks = PostUtils.contentContainsGutenbergBlocks(post.getContent());
                    retryUpload(post, !postHasGutenbergBlocks);
                } else {
                    ToastUtils.showToast(this, R.string.retry_needs_aztec);
                }
                return;
            }

            // is this a new post? only add count to the notification when the post is totally new
            // i.e. it still doesn't have any tracked state in the UploadStore
            // or it's a failed one the user is actively retrying.
            if (isThisPostTotallyNewOrFailed(post) && !PostUploadHandler.isPostUploadingOrQueued(post)) {
                mPostUploadNotifier.addPostInfoToForegroundNotification(post, null);
            }


            if (!getAllFailedMediaForPost(post).isEmpty()) {
                boolean postHasGutenbergBlocks = PostUtils.contentContainsGutenbergBlocks(post.getContent());
                retryUpload(post, !postHasGutenbergBlocks);
            } else if (hasPendingOrInProgressMediaUploadsForPost(post)) {
                // Register the post (as PENDING) in the UploadStore, along with all media currently in progress for it
                // If the post is already registered, the new media will be added to its list
                List<MediaModel> activeMedia = MediaUploadHandler.getPendingOrInProgressMediaUploadsForPost(post);
                mUploadStore.registerPostModel(post, activeMedia);
            } else {
                mPostUploadHandler.upload(post);
            }
        }
    }

    public static void cancelFinalNotification(Context context, PostImmutableModel post) {
        // cancel any outstanding "end" notification for this Post before we start processing it again
        // i.e. dismiss success or error notification for the post.
        PostUploadNotifier.cancelFinalNotification(context, post);
    }

    public static void cancelFinalNotificationForMedia(Context context, SiteModel site) {
        PostUploadNotifier.cancelFinalNotificationForMedia(context, site);
    }

    /**
     * Do not use this method unless the user explicitly confirmed changes - eg. clicked on publish button or
     * similar.
     */
    private void makePostPublishable(@NonNull PostModel post, SiteModel site) {
        PostUtils.preparePostForPublish(post, site);
        mDispatcher.dispatch(PostActionBuilder.newUpdatePostAction(post));
    }

    private boolean isThisPostTotallyNewOrFailed(PostImmutableModel post) {
        // if we have any tracks for this Post's UploadState, this means this Post is not new.
        // Conditions under which the UploadStore would contain traces of this Post's UploadState are:
        // - it's been cancelled by entering/exiting/entering the editor thus cancelling the queued post upload
        // to allow for the user to keep editing it before sending to the server
        // - it's a failed upload (due to some network issue, for example)
        // - it's a pending upload (it is currently registered for upload once the associated media finishes
        // uploading).
        return !mUploadStore.isRegisteredPostModel(post) || (mUploadStore.isFailedPost(post) || mUploadStore
                .isPendingPost(post));
    }

    public static Intent getRetryUploadServiceIntent(Context context, @NonNull PostImmutableModel post,
                                                     boolean trackAnalytics) {
        Intent intent = new Intent(context, UploadService.class);
        intent.putExtra(KEY_LOCAL_POST_ID, post.getId());
        intent.putExtra(KEY_SHOULD_TRACK_ANALYTICS, trackAnalytics);
        intent.putExtra(KEY_SHOULD_RETRY, true);
        return intent;
    }

    /**
     * Do not use this method unless the user explicitly confirmed changes - eg. clicked on publish button or
     * similar.
     *
     * The only valid use-case for this method I can think of right know is when we want to put the intent into a
     * PendingIntent - eg. publish action on a notification. If you want to start the upload right away use
     * UploadUtils.publishPost(..) instead.
     */
    public static Intent getPublishPostServiceIntent(Context context, @NonNull PostImmutableModel post,
                                                     boolean trackAnalytics) {
        Intent intent = new Intent(context, UploadService.class);
        intent.putExtra(KEY_LOCAL_POST_ID, post.getId());
        intent.putExtra(KEY_SHOULD_TRACK_ANALYTICS, trackAnalytics);
        intent.putExtra(KEY_CHANGE_STATUS_TO_PUBLISH, true);
        return intent;
    }

    public static Intent getUploadMediaServiceIntent(Context context, @NonNull ArrayList<MediaModel> mediaList,
                                                     boolean isRetry) {
        Intent intent = new Intent(context, UploadService.class);
        intent.putExtra(UploadService.KEY_MEDIA_LIST, mediaList);
        intent.putExtra(KEY_SHOULD_RETRY, isRetry);
        return intent;
    }

    /**
     * Adds a post to the queue.
     * @param postId
     * @param isFirstTimePublish true when its status changes from local draft or remote draft to published.
     */
    public static void uploadPost(Context context, int postId, boolean isFirstTimePublish) {
        Intent intent = new Intent(context, UploadService.class);
        intent.putExtra(KEY_LOCAL_POST_ID, postId);
        intent.putExtra(KEY_SHOULD_TRACK_ANALYTICS, isFirstTimePublish);
        context.startService(intent);
    }

    public static void uploadMedia(Context context, @NonNull MediaModel media) {
        ArrayList<MediaModel> list = new ArrayList<>();
        list.add(media);

        uploadMedia(context, list);
    }

    public static void uploadMedia(Context context, @NonNull ArrayList<MediaModel> mediaList) {
        if (context == null) {
            return;
        }

        Intent intent = new Intent(context, UploadService.class);
        intent.putExtra(UploadService.KEY_MEDIA_LIST, mediaList);
        context.startService(intent);
    }

    public static void uploadMediaFromEditor(Context context, @NonNull ArrayList<MediaModel> mediaList) {
        if (context == null) {
            return;
        }

        Intent intent = new Intent(context, UploadService.class);
        intent.putExtra(UploadService.KEY_MEDIA_LIST, mediaList);
        intent.putExtra(UploadService.KEY_UPLOAD_MEDIA_FROM_EDITOR, true);
        context.startService(intent);
    }

    /**
     * Returns true if the passed post is either currently uploading or waiting to be uploaded.
     * Except for legacy mode, a post counts as 'uploading' if the post content itself is being uploaded - a post
     * waiting for media to finish uploading counts as 'waiting to be uploaded' until the media uploads complete.
     */
    public static boolean isPostUploadingOrQueued(PostImmutableModel post) {
        UploadService instance = sInstance;
        if (instance == null || post == null) {
            return false;
        }

        // First check for posts uploading or queued inside the PostUploadManager
        if (PostUploadHandler.isPostUploadingOrQueued(post)) {
            return true;
        }

        // Then check the list of posts waiting for media to complete
        return instance.mUploadStore.isPendingPost(post);
    }

    public static boolean isPostQueued(PostImmutableModel post) {
        // Check for posts queued inside the PostUploadManager
        return sInstance != null && PostUploadHandler.isPostQueued(post);
    }

    /**
     * Returns true if the passed post is currently uploading.
     * Except for legacy mode, a post counts as 'uploading' if the post content itself is being uploaded - a post
     * waiting for media to finish uploading counts as 'waiting to be uploaded' until the media uploads complete.
     */
    public static boolean isPostUploading(PostImmutableModel post) {
        return sInstance != null && PostUploadHandler.isPostUploading(post);
    }

    public static void cancelQueuedPostUploadAndRelatedMedia(Context context, PostModel post) {
        if (post != null) {
            if (sInstance != null) {
                PostUploadNotifier.cancelFinalNotification(sInstance, post);
                sInstance.mPostUploadNotifier.removePostInfoFromForegroundNotification(
                        post, sInstance.mMediaStore.getMediaForPost(post));
            } else {
                PostUploadNotifier.cancelFinalNotification(context, post);
            }
            cancelQueuedPostUpload(post);
            EventBus.getDefault().post(new PostEvents.PostMediaCanceled(post));
        }
    }

    public static void cancelQueuedPostUpload(PostModel post) {
        if (sInstance != null && post != null) {
            // Mark the post as CANCELLED in the UploadStore
            sInstance.mDispatcher.dispatch(UploadActionBuilder.newCancelPostAction(post));
        }
    }

    public static PostModel updatePostWithCurrentlyCompletedUploads(PostModel post) {
        if (post != null && sInstance != null) {
            // now get the list of completed media for this post, so we can make post content
            // updates in one go and save only once
            MediaUploadReadyListener processor = new MediaUploadReadyProcessor();
            Set<MediaModel> completedMedia = sInstance.mUploadStore.getCompletedMediaForPost(post);
            for (MediaModel media : completedMedia) {
                if (media.getMarkedLocallyAsFeatured()) {
                    post = updatePostWithNewFeaturedImg(post, media.getMediaId());
                } else {
                    post = updatePostWithMediaUrl(post, media, processor);
                }
            }

            if (completedMedia != null && !completedMedia.isEmpty()) {
                // finally remove all completed uploads for this post, as they've been taken care of
                ClearMediaPayload clearMediaPayload = new ClearMediaPayload(post, completedMedia);
                sInstance.mDispatcher.dispatch(UploadActionBuilder.newClearMediaForPostAction(clearMediaPayload));
            }
        }
        return post;
    }

    public static PostModel updatePostWithCurrentlyFailedUploads(PostModel post) {
        if (post != null && sInstance != null) {
            // now get the list of failed media for this post, so we can make post content
            // updates in one go and save only once
            MediaUploadReadyListener processor = new MediaUploadReadyProcessor();
            Set<MediaModel> failedMedia = sInstance.mUploadStore.getFailedMediaForPost(post);
            for (MediaModel media : failedMedia) {
                post = updatePostWithFailedMedia(post, media, processor);
            }
            // Unlike completed media, we won't remove the failed media references, so we can look up their errors later
        }
        return post;
    }

    public static boolean hasInProgressMediaUploadsForPost(PostImmutableModel postModel) {
        return postModel != null && MediaUploadHandler.hasInProgressMediaUploadsForPost(postModel.getId());
    }

    public static boolean hasPendingMediaUploadsForPost(PostImmutableModel postModel) {
        return postModel != null && MediaUploadHandler.hasPendingMediaUploadsForPost(postModel.getId());
    }

    public static boolean hasPendingOrInProgressMediaUploadsForPost(PostImmutableModel postModel) {
        return postModel != null && MediaUploadHandler.hasPendingOrInProgressMediaUploadsForPost(postModel.getId());
    }

    public static MediaModel getPendingOrInProgressFeaturedImageUploadForPost(PostImmutableModel postModel) {
        return MediaUploadHandler.getPendingOrInProgressFeaturedImageUploadForPost(postModel);
    }

    public static List<MediaModel> getPendingOrInProgressMediaUploadsForPost(PostImmutableModel post) {
        return MediaUploadHandler.getPendingOrInProgressMediaUploadsForPost(post);
    }

    public static float getMediaUploadProgressForPost(PostModel postModel) {
        UploadService instance = sInstance;
        if (postModel == null || instance == null) {
            // If the UploadService isn't running, there's no progress for this post
            return 0;
        }

        Set<MediaModel> pendingMediaList = instance.mUploadStore.getUploadingMediaForPost(postModel);

        if (pendingMediaList.size() == 0) {
            return 1;
        }

        float overallProgress = 0;
        for (MediaModel pendingMedia : pendingMediaList) {
            overallProgress += getUploadProgressForMedia(pendingMedia);
        }
        overallProgress /= pendingMediaList.size();

        return overallProgress;
    }

    public static float getUploadProgressForMedia(MediaModel mediaModel) {
        UploadService instance = sInstance;
        if (mediaModel == null || instance == null) {
            // If the UploadService isn't running, there's no progress for this media
            return 0;
        }

        float uploadProgress = instance.mUploadStore.getUploadProgressForMedia(mediaModel);

        // If this is a video and video optimization is enabled, include the optimization progress in the outcome
        if (mediaModel.isVideo() && WPMediaUtils.isVideoOptimizationEnabled()) {
            return MediaUploadHandler.getOverallProgressForVideo(mediaModel.getId(), uploadProgress);
        }

        return uploadProgress;
    }

    public static @NonNull
    Set<MediaModel> getPendingMediaForPost(PostModel postModel) {
        UploadService instance = sInstance;
        if (postModel == null || instance == null) {
            return Collections.emptySet();
        }
        return instance.mUploadStore.getUploadingMediaForPost(postModel);
    }

    public static boolean isPendingOrInProgressMediaUpload(@NonNull MediaModel media) {
        return MediaUploadHandler.isPendingOrInProgressMediaUpload(media.getId());
    }

    /**
     * Rechecks all media in the MediaStore marked UPLOADING/QUEUED against the UploadingService to see
     * if it's actually uploading or queued and change it accordingly, to recover from an inconsistent state
     */
    public static void sanitizeMediaUploadStateForSite(@NonNull MediaStore mediaStore, @NonNull Dispatcher dispatcher,
                                                       @NonNull SiteModel site) {
        List<MediaModel> uploadingMedia =
                mediaStore.getSiteMediaWithState(site, MediaUploadState.UPLOADING);
        List<MediaModel> queuedMedia =
                mediaStore.getSiteMediaWithState(site, MediaUploadState.QUEUED);

        if (uploadingMedia.isEmpty() && queuedMedia.isEmpty()) {
            return;
        }

        List<MediaModel> uploadingOrQueuedMedia = new ArrayList<>();
        uploadingOrQueuedMedia.addAll(uploadingMedia);
        uploadingOrQueuedMedia.addAll(queuedMedia);

        for (final MediaModel media : uploadingOrQueuedMedia) {
            if (!UploadService.isPendingOrInProgressMediaUpload(media)) {
                // it is NOT being uploaded or queued in the actual UploadService, mark it failed
                media.setUploadState(MediaUploadState.FAILED);
                dispatcher.dispatch(MediaActionBuilder.newUpdateMediaAction(media));
            }
        }
    }

    private static synchronized PostModel updatePostWithNewFeaturedImg(PostModel post, Long remoteMediaId) {
        if (post != null && remoteMediaId != null) {
            boolean changesConfirmed = post.contentHashcode() == post.getChangesConfirmedContentHashcode();
            post.setFeaturedImageId(remoteMediaId);
            post.setIsLocallyChanged(true);
            post.setDateLocallyChanged(DateTimeUtils.iso8601FromTimestamp(System.currentTimeMillis() / 1000));
            if (changesConfirmed) {
                /*
                 * We are replacing local featured image with a remote version. We need to make sure
                 * to retain the confirmation state.
                 */
                post.setChangesConfirmedContentHashcode(post.contentHashcode());
            }
        }
        return post;
    }
    private static synchronized PostModel updatePostWithMediaUrl(PostModel post, MediaModel media,
                                                                 MediaUploadReadyListener processor) {
        if (media != null && post != null && processor != null) {
            boolean changesConfirmed = post.contentHashcode() == post.getChangesConfirmedContentHashcode();
            // actually replace the media ID with the media uri
            processor.replaceMediaFileWithUrlInPost(post, String.valueOf(media.getId()),
                    FluxCUtils.mediaFileFromMediaModel(media));

            // we changed the post, so let’s mark this down
            if (!post.isLocalDraft()) {
                post.setIsLocallyChanged(true);
            }
            post.setDateLocallyChanged(DateTimeUtils.iso8601FromTimestamp(System.currentTimeMillis() / 1000));
            if (changesConfirmed) {
                /*
                 * We are replacing image local path with a url. We need to make sure to retain the confirmation
                 * state.
                 */
                post.setChangesConfirmedContentHashcode(post.contentHashcode());
            }
        }
        return post;
    }

    private static synchronized PostModel updatePostWithFailedMedia(PostModel post, MediaModel media,
                                                                    MediaUploadReadyListener processor) {
        if (media != null && post != null && processor != null) {
            boolean changesConfirmed = post.contentHashcode() == post.getChangesConfirmedContentHashcode();
            // actually mark the media failed within the Post
            processor.markMediaUploadFailedInPost(post, String.valueOf(media.getId()),
                    FluxCUtils.mediaFileFromMediaModel(media));

            // we changed the post, so let’s mark this down
            if (!post.isLocalDraft()) {
                post.setIsLocallyChanged(true);
            }
            post.setDateLocallyChanged(DateTimeUtils.iso8601FromTimestamp(System.currentTimeMillis() / 1000));
            if (changesConfirmed) {
                /*
                 * We are updating media upload status, but we don't make any undesired changes to the post. We need to
                 * make sure to retain the confirmation state.
                 */
                post.setChangesConfirmedContentHashcode(post.contentHashcode());
            }
        }
        return post;
    }

    private synchronized void stopServiceIfUploadsComplete() {
        stopServiceIfUploadsComplete(null, null);
    }


    private synchronized void stopServiceIfUploadsComplete(Boolean isError, PostModel post) {
        if (mPostUploadHandler != null && mPostUploadHandler.hasInProgressUploads()) {
            return;
        }

        if (mMediaUploadHandler != null && mMediaUploadHandler.hasInProgressUploads()) {
            return;
        } else {
            verifyMediaOnlyUploadsAndNotify();
        }

        if (doFinalProcessingOfPosts(isError, post)) {
            // when more Posts have been re-enqueued, don't stop the service just yet.
            return;
        }

        if (!mUploadStore.getPendingPosts().isEmpty()) {
            return;
        }

        AppLog.i(T.MAIN, "UploadService > Completed");
        stopSelf();
    }


    private void verifyMediaOnlyUploadsAndNotify() {
        // check if all are successful uploads, then notify the user about it
        if (!mMediaBatchUploaded.isEmpty()) {
            ArrayList<MediaModel> standAloneMediaItems = new ArrayList<>();
            for (MediaModel media : mMediaBatchUploaded) {
                // we need to obtain the latest copy from the Store, as it's got the remote mediaId field
                MediaModel currentMedia = mMediaStore.getMediaWithLocalId(media.getId());
                if (currentMedia != null && currentMedia.getLocalPostId() == 0
                    && MediaUploadState.fromString(currentMedia.getUploadState())
                       == MediaUploadState.UPLOADED) {
                    standAloneMediaItems.add(currentMedia);
                }
            }

            if (!standAloneMediaItems.isEmpty()) {
                SiteModel site = mSiteStore.getSiteByLocalId(standAloneMediaItems.get(0).getLocalSiteId());
                mPostUploadNotifier.updateNotificationSuccessForMedia(standAloneMediaItems, site);
                mMediaBatchUploaded.clear();
            }
        }
    }

    private PostModel updateOnePostModelWithCompletedAndFailedUploads(PostModel postModel) {
        PostModel updatedPost = updatePostWithCurrentlyCompletedUploads(postModel);
        // also do the same now with failed uploads
        updatedPost = updatePostWithCurrentlyFailedUploads(updatedPost);
        // finally, save the PostModel
        if (updatedPost != null) {
            mDispatcher.dispatch(PostActionBuilder.newUpdatePostAction(updatedPost));
        }
        return updatedPost;
    }

    private boolean mediaBelongsToAPost(MediaModel media) {
        PostModel postToCancel = mPostStore.getPostByLocalPostId(media.getLocalPostId());
        return (postToCancel != null && mUploadStore.isRegisteredPostModel(postToCancel));
    }

    /*
        returns true if Post canceled
        returns false if Post can't be found or is not registered in the UploadStore
     */
    private boolean cancelPostUploadMatchingMedia(@NonNull MediaModel media, String errorMessage, boolean showError) {
        PostModel postToCancel = mPostStore.getPostByLocalPostId(media.getLocalPostId());
        if (postToCancel == null) {
            return false;
        }

        if (!mUploadStore.isRegisteredPostModel(postToCancel)) {
            return false;
        }

        if (PostUploadHandler.isPostUploadingOrQueued(postToCancel) && !PostUtils
                .isPostCurrentlyBeingEdited(postToCancel)) {
            // post is not being edited and is currently queued, update the count on the foreground notification
            mPostUploadNotifier.incrementUploadedPostCountFromForegroundNotification(postToCancel);
        }

        if (showError || mUploadStore.isFailedPost(postToCancel)) {
            // Only show the media upload error notification if the post is NOT registered in the UploadStore
            // - otherwise if it IS registered in the UploadStore and we get a `cancelled` signal it means
            // the user actively cancelled it. No need to show an error then.
            String message = UploadUtils.getErrorMessage(this, postToCancel.isPage(), errorMessage, true);
            SiteModel site = mSiteStore.getSiteByLocalId(postToCancel.getLocalSiteId());
            mPostUploadNotifier.updateNotificationErrorForPost(postToCancel, site, message,
                    mUploadStore.getFailedMediaForPost(postToCancel).size());
        }

        mPostUploadHandler.unregisterPostForAnalyticsTracking(postToCancel.getId());
        EventBus.getDefault().post(new PostEvents.PostUploadCanceled(postToCancel));

        return true;
    }

    private void rebuildNotificationError(PostModel post, String errorMessage) {
        Set<MediaModel> failedMedia = mUploadStore.getFailedMediaForPost(post);
        mPostUploadNotifier.setTotalMediaItems(post, failedMedia.size());
        mPostUploadNotifier.updateNotificationErrorForPost(post,
                mSiteStore.getSiteByLocalId(post.getLocalSiteId()),
                errorMessage, 0);
    }

    private void aztecRegisterFailedMediaForThisPost(PostModel post) {
        // there could be failed media in the post, that has not been registered in the UploadStore because
        // the media was being uploaded separately (i.e. the user included media, started uploading within
        // the editor, and such media failed _before_ exiting the eidtor, thus the registration never happened.
        // We're recovering the information here so we make sure to rebuild the status only when the user taps
        // on Retry.
        List<String> mediaIds = AztecEditorFragment.getMediaMarkedFailedInPostContent(this, post.getContent());

        if (mediaIds != null && !mediaIds.isEmpty()) {
            ArrayList<MediaModel> mediaList = new ArrayList<>();
            for (String mediaId : mediaIds) {
                MediaModel media = mMediaStore.getMediaWithLocalId(StringUtils.stringToInt(mediaId));
                if (media != null) {
                    mediaList.add(media);
                    // if this media item didn't have the Postid set, let's set it as we found it
                    // in the Post body anyway. So let's fix that now.
                    if (media.getLocalPostId() == 0) {
                        media.setLocalPostId(post.getId());
                        mDispatcher.dispatch(MediaActionBuilder.newUpdateMediaAction(media));
                    }
                }
            }

            if (!mediaList.isEmpty()) {
                // given we found failed media within this Post, let's also cancel the media error
                mPostUploadNotifier
                        .cancelFinalNotificationForMedia(this, mSiteStore.getSiteByLocalId(post.getLocalSiteId()));

                // now we have a list. Let' register this list.
                mUploadStore.registerPostModel(post, mediaList);
            }
        }
    }

    private void retryUpload(PostModel post, boolean processWithAztec) {
        if (mUploadStore.isPendingPost(post)) {
            // The post is already pending upload so there is no need to manually retry it. Actually, the retry might
            // result in the post being uploaded without its media. As if the media upload is in progress, the
            // `getAllFailedMediaForPost()` methods returns an empty set. If we invoke `mPostUploadHandler.upload()`
            // the post will be uploaded ignoring its media (we could upload content with paths to local storage).
            return;
        }
        AnalyticsTracker.track(AnalyticsTracker.Stat.NOTIFICATION_UPLOAD_POST_ERROR_RETRY);

        if (processWithAztec) {
            aztecRegisterFailedMediaForThisPost(post);
        }

        List<MediaModel> mediaToRetry = getAllFailedMediaForPost(post);

        if (!mediaToRetry.isEmpty()) {
            // reset these media items to QUEUED
            for (MediaModel media : mediaToRetry) {
                media.setUploadState(MediaUploadState.QUEUED);
                mDispatcher.dispatch(MediaActionBuilder.newUpdateMediaAction(media));
            }

            if (processWithAztec) {
                boolean changesConfirmed = post.contentHashcode() == post.getChangesConfirmedContentHashcode();

                // do the same within the Post content itself
                String postContentWithRestartedUploads =
                        AztecEditorFragment.restartFailedMediaToUploading(this, post.getContent());
                post.setContent(postContentWithRestartedUploads);
                if (changesConfirmed) {
                    /*
                     * We are updating media upload status, but we don't make any undesired changes to the post. We
                     * need to make sure to retain the confirmation state.
                     */
                    post.setChangesConfirmedContentHashcode(post.contentHashcode());
                }
                mDispatcher.dispatch(PostActionBuilder.newUpdatePostAction(post));
            }

            // retry uploading media items
            for (MediaModel media : mediaToRetry) {
                mMediaUploadHandler.upload(media);
            }

            // Register the post (as PENDING) in the UploadStore, along with all media currently in progress for it
            // If the post is already registered, the new media will be added to its list
            mUploadStore.registerPostModel(post, mediaToRetry);
            mPostUploadNotifier.addPostInfoToForegroundNotification(post, mediaToRetry);

            // send event so Editors can handle clearing Failed statuses properly if Post is being edited right now
            EventBus.getDefault().post(new UploadService.UploadMediaRetryEvent(mediaToRetry));
        } else {
            mPostUploadNotifier.addPostInfoToForegroundNotification(post, null);
            // retry uploading the Post
            mPostUploadHandler.upload(post);
        }
    }

    private List<MediaModel> getAllFailedMediaForPost(PostModel postModel) {
        Set<MediaModel> failedMedia = mUploadStore.getFailedMediaForPost(postModel);
        return filterOutRecentlyDeletedMedia(failedMedia);
    }

    private List<MediaModel> filterOutRecentlyDeletedMedia(Set<MediaModel> failedMedia) {
        List<MediaModel> mediaToRetry = new ArrayList<>();
        for (MediaModel mediaModel : failedMedia) {
            String mediaIdToCompare = String.valueOf(mediaModel.getId());
            if (!mUserDeletedMediaItemIds.contains(mediaIdToCompare)) {
                mediaToRetry.add(mediaModel);
            }
        }
        return mediaToRetry;
    }

    /**
     * Has lower priority than the UploadHandlers, which ensures that the handlers have already received and
     * processed this OnMediaUploaded event. This means we can safely rely on their internal state being up to date.
     */
    @SuppressWarnings("unused")
    @Subscribe(threadMode = ThreadMode.MAIN, priority = 7)
    public void onMediaUploaded(OnMediaUploaded event) {
        if (event.media == null) {
            return;
        }

        if (event.isError()) {
            if (event.media.getLocalPostId() > 0) {
                AppLog.w(T.MAIN, "UploadService > Media upload failed for post " + event.media.getLocalPostId() + " : "
                                 + event.error.type + ": " + event.error.message);
                String errorMessage = UploadUtils.getErrorMessageFromMediaError(this, event.media, event.error);

                cancelPostUploadMatchingMedia(event.media, errorMessage, true);
            }


            if (!mediaBelongsToAPost(event.media)) {
                // this media item doesn't belong to a Post
                mPostUploadNotifier.incrementUploadedMediaCountFromProgressNotification(event.media.getId());
                // Only show the media upload error notification if the post is NOT registered in the UploadStore
                // - otherwise if it IS registered in the UploadStore and we get a `cancelled` signal it means
                // the user actively cancelled it. No need to show an error then.
                String message = UploadUtils.getErrorMessageFromMediaError(this, event.media, event.error);

                // if media has a local site id, use that. If not, default to currently selected site.
                int siteLocalId = event.media.getLocalSiteId() > 0 ? event.media.getLocalSiteId()
                        : AppPrefs.getSelectedSite();
                SiteModel selectedSite = mSiteStore.getSiteByLocalId(siteLocalId);

                List<MediaModel> failedStandAloneMedia = getRetriableStandaloneMedia(selectedSite);
                if (failedStandAloneMedia.isEmpty()) {
                    // if we couldn't get the failed media from the MediaStore, at least we know
                    // for sure we're handling the event for this specific media item, so throw an error
                    // notification for this particular media item travelling in event.media
                    failedStandAloneMedia.add(event.media);
                }

                mPostUploadNotifier.updateNotificationErrorForMedia(failedStandAloneMedia,
                        selectedSite, message);
            }
            stopServiceIfUploadsComplete();
            return;
        }

        if (event.canceled) {
            // remove this media item from the progress notification
            if (sInstance != null) {
                sInstance.mPostUploadNotifier.removeOneMediaItemInfoFromForegroundNotification();
            }
            if (event.media.getLocalPostId() > 0) {
                AppLog.i(T.MAIN, "UploadService > Upload cancelled for post with id " + event.media.getLocalPostId()
                                 + " - a media upload for this post has been cancelled, id: " + event.media.getId());
                cancelPostUploadMatchingMedia(event.media, getString(R.string.error_media_canceled), false);
            }
            stopServiceIfUploadsComplete();
            return;
        }

        if (event.completed) {
            if (event.media.getLocalPostId() != 0) {
                AppLog.i(T.MAIN, "UploadService > Processing completed media with id " + event.media.getId()
                                 + " and local post id " + event.media.getLocalPostId());
            }
            mPostUploadNotifier.incrementUploadedMediaCountFromProgressNotification(event.media.getId());
            stopServiceIfUploadsComplete();
        } else {
            // in-progress upload
            // Progress update
            mPostUploadNotifier.updateNotificationProgressForMedia(event.media, event.progress);
        }
    }

    /*
     * This method will make sure to keep the bodies of all Posts registered (*) in the UploadStore
     * up-to-date with their corresponding media item upload statuses (i.e. marking them failed or
     * successfully uploaded in the actual Post content to reflect what the UploadStore says).
     *
     * Finally, it will either cancel the Post upload from the queue and create an error notification
     * for the user if there are any failed media items for such a Post, or upload the Post if it's
     * in good shape.
     *
     * This method returns:
     * - `false` if all registered posts have no in-progress items, and at least one or more retriable
     * (failed) items are found in them (this, in other words, means all registered posts are found
     * in a `finalized` state other than "UPLOADED").
     * - `true` if at least one registered Post is found that is in good conditions to be uploaded.
     *
     *
     * (*)`Registered` posts are posts that had media in them and are waiting to be uploaded once
     * their corresponding associated media is uploaded first.
     */
    private boolean doFinalProcessingOfPosts(Boolean isError, PostModel post) {
        // If this was the last media upload a post was waiting for, update the post content
        // This done for pending as well as cancelled and failed posts
        for (PostModel postModel : mUploadStore.getAllRegisteredPosts()) {
            if (mPostUtilsWrapper.isPostCurrentlyBeingEdited(postModel)) {
                // don't touch a Post that is being currently open in the Editor.
                break;
            }

            if (!UploadService.hasPendingOrInProgressMediaUploadsForPost(postModel)) {
                // Replace local with remote media in the post content
                PostModel updatedPost = updateOnePostModelWithCompletedAndFailedUploads(postModel);
                if (updatedPost != null) {
                    // here let's check if there are any failed media
                    Set<MediaModel> failedMedia = mUploadStore.getFailedMediaForPost(postModel);
                    if (!failedMedia.isEmpty()) {
                        // this Post has failed media, don't upload it just yet,
                        // but tell the user about the error
                        cancelQueuedPostUpload(postModel);

                        // update error notification for Post, unless the media is in the user-deleted media set
                        if (!isAllFailedMediaUserDeleted(failedMedia)) {
                            SiteModel site = mSiteStore.getSiteByLocalId(postModel.getLocalSiteId());
                            String message = UploadUtils
                                    .getErrorMessage(this, postModel.isPage(), getString(R.string.error_generic_error), true
                                    );
                            mPostUploadNotifier.updateNotificationErrorForPost(postModel, site, message, 0);
                        }

                        mPostUploadHandler.unregisterPostForAnalyticsTracking(postModel.getId());
                        EventBus.getDefault().post(
                                new PostEvents.PostUploadCanceled(postModel));
                    } else {
                        // Do not re-enqueue a post that has already failed
                        if (isError != null && isError && mUploadStore.isFailedPost(post)) {
                            continue;
                        }
                        // TODO Should do some extra validation here
                        // e.g. what if the post has local media URLs but no pending media uploads?
                        mPostUploadHandler.upload(updatedPost);
                        return true;
                    }
                }
            }
        }
        return false;
    }

    private boolean isAllFailedMediaUserDeleted(Set<MediaModel> failedMediaSet) {
        if (failedMediaSet != null && failedMediaSet.size() == mUserDeletedMediaItemIds.size()) {
            int numberOfMatches = 0;
            for (MediaModel media : failedMediaSet) {
                String mediaIdToCompare = String.valueOf(media.getId());
                if (mUserDeletedMediaItemIds.contains(mediaIdToCompare)) {
                    numberOfMatches++;
                }
            }

            if (numberOfMatches == mUserDeletedMediaItemIds.size()) {
                return true;
            }
        }
        return false;
    }

    public static void setDeletedMediaItemIds(List<String> mediaIds) {
        mUserDeletedMediaItemIds.clear();
        mUserDeletedMediaItemIds.addAll(mediaIds);
    }

    private List<MediaModel> getRetriableStandaloneMedia(SiteModel selectedSite) {
        // get all retriable media ? To retry or not to retry, that is the question
        List<MediaModel> failedMedia = null;
        List<MediaModel> failedStandAloneMedia = new ArrayList<>();
        if (selectedSite != null) {
            failedMedia = mMediaStore.getSiteMediaWithState(
                    selectedSite, MediaUploadState.FAILED);
        }

        // only take into account those media items that do not belong to any Post
        for (MediaModel media : failedMedia) {
            if (media.getLocalPostId() == 0) {
                failedStandAloneMedia.add(media);
            }
        }

        return failedStandAloneMedia;
    }

    /**
     * Has lower priority than the PostUploadHandler, which ensures that the handler has already received and
     * processed this OnPostUploaded event. This means we can safely rely on its internal state being up to date.
     */
    @SuppressWarnings("unused")
    @Subscribe(threadMode = ThreadMode.MAIN, priority = 7)
    public void onPostUploaded(OnPostUploaded event) {
        stopServiceIfUploadsComplete(event.isError(), event.post);
    }

    /**
     * Has lower priority than the PostUploadHandler, which ensures that the handler has already received and
     * processed this OnPostChanged event. This means we can safely rely on its internal state being up to date.
     */
    @Subscribe(threadMode = ThreadMode.MAIN, priority = 7)
    public void onPostChanged(OnPostChanged event) {
        if (event.causeOfChange instanceof CauseOfOnPostChanged.RemoteAutoSavePost) {
            PostModel post =
                    mPostStore.getPostByLocalPostId(((RemoteAutoSavePost) event.causeOfChange).getLocalPostId());
            stopServiceIfUploadsComplete(event.isError(), post);
        }
    }

    public static class UploadErrorEvent {
        public final PostModel post;
        public final List<MediaModel> mediaModelList;
        public final String errorMessage;

        UploadErrorEvent(PostModel post, String errorMessage) {
            this.post = post;
            this.mediaModelList = null;
            this.errorMessage = errorMessage;
        }

        UploadErrorEvent(List<MediaModel> mediaModelList, String errorMessage) {
            this.post = null;
            this.mediaModelList = mediaModelList;
            this.errorMessage = errorMessage;
        }
    }

    public static class UploadMediaSuccessEvent {
        public final List<MediaModel> mediaModelList;
        public final String successMessage;

        UploadMediaSuccessEvent(List<MediaModel> mediaModelList, String successMessage) {
            this.mediaModelList = mediaModelList;
            this.successMessage = successMessage;
        }
    }

    public static class UploadMediaRetryEvent {
        public final List<MediaModel> mediaModelList;

        UploadMediaRetryEvent(List<MediaModel> mediaModelList) {
            this.mediaModelList = mediaModelList;
        }
    }
}<|MERGE_RESOLUTION|>--- conflicted
+++ resolved
@@ -83,11 +83,8 @@
     @Inject PostStore mPostStore;
     @Inject SiteStore mSiteStore;
     @Inject UploadStore mUploadStore;
-<<<<<<< HEAD
+    @Inject SystemNotificationsTracker mSystemNotificationsTracker;
     @Inject PostUtilsWrapper mPostUtilsWrapper;
-=======
-    @Inject SystemNotificationsTracker mSystemNotificationsTracker;
->>>>>>> ced2b521
 
     @Override
     public void onCreate() {
