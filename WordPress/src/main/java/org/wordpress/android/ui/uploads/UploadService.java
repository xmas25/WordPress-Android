--- conflicted
+++ resolved
@@ -53,14 +53,14 @@
     // the post they're attached to, allowing us to update the post with the media URLs in a single batch at the end
     private static final ConcurrentHashMap<Integer, List<MediaModel>> sCompletedMediaByPost = new ConcurrentHashMap<>();
 
-<<<<<<< HEAD
-    // similar to the above map, this one tracks media failed for a post
-    private static final ConcurrentHashMap<Integer, List<MediaModel>> sFailedMediaByPost = new ConcurrentHashMap<>();
-=======
     // TODO This should be moved to FluxC, perhaps in a new UploadMediaTable
     // This will hold a map of postID and the corresponding last error if any error occurred while uploading
     private static final ConcurrentHashMap<Integer, UploadError> sFailedUploadPosts = new ConcurrentHashMap<>();
->>>>>>> 95562226
+
+    // TODO this should be moved to FluxC, see comment above
+    // similar to the above map, this one tracks media failed for a post
+    private static final ConcurrentHashMap<Integer, List<MediaModel>> sFailedMediaByPost = new ConcurrentHashMap<>();
+
 
     @Inject Dispatcher mDispatcher;
     @Inject MediaStore mMediaStore;
@@ -391,8 +391,7 @@
         return postModel != null && MediaUploadHandler.hasPendingOrInProgressMediaUploadsForPost(postModel);
     }
 
-<<<<<<< HEAD
-    public static boolean hasFailedMediaUploadsForPost(PostModel postModel) {
+    public static boolean hasAnyFailedMediaUploadsForPost(PostModel postModel) {
         if (postModel != null) {
             if (sFailedMediaByPost.get(postModel.getId()) != null) {
                 return true;
@@ -401,14 +400,11 @@
         return false;
     }
 
-=======
     public static boolean hasMediaErrorForPost(PostModel post) {
         UploadError error  = getUploadErrorForPost(post);
         return error != null && error.mediaError != null;
     }
 
-
->>>>>>> 95562226
     public static float getMediaUploadProgressForPost(PostModel postModel) {
         if (postModel == null) {
             return 0;
@@ -655,7 +651,7 @@
                                 // e.g. what if the post has local media URLs but no pending media uploads?
 
                                 // only upload Post if there are no failed media as well
-                                if (!hasFailedMediaUploadsForPost(uploadingPost.postModel)) {
+                                if (!hasAnyFailedMediaUploadsForPost(uploadingPost.postModel)) {
                                     iterator.remove();
                                     mPostUploadHandler.upload(updatedPost);
                                 } else {
