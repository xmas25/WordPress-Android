--- conflicted
+++ resolved
@@ -188,7 +188,9 @@
             }
 
             if (intent.getBooleanExtra(KEY_SHOULD_RETRY, false)) {
-<<<<<<< HEAD
+                // Bump analytics
+                AnalyticsTracker.track(AnalyticsTracker.Stat.NOTIFICATION_UPLOAD_MEDIA_ERROR_RETRY);
+
                 // send event so Editors can handle clearing Failed statuses properly if Post is being edited right now
                 if (mediaList != null && !mediaList.isEmpty()) {
                     Set<PostModel> postsToRefresh = PostUtils.getPostsThatIncludeThisMedia(mPostStore, mediaList);
@@ -200,10 +202,6 @@
                     }
                     EventBus.getDefault().post(new UploadService.UploadMediaRetryEvent(mediaList));
                 }
-=======
-                // Bump analytics
-                AnalyticsTracker.track(AnalyticsTracker.Stat.NOTIFICATION_UPLOAD_MEDIA_ERROR_RETRY);
->>>>>>> 874aa435
             }
 
             for (MediaModel media : mediaList) {
@@ -708,12 +706,9 @@
     }
 
     private void aztecRetryUpload(PostModel post) {
-<<<<<<< HEAD
+        AnalyticsTracker.track(AnalyticsTracker.Stat.NOTIFICATION_UPLOAD_POST_ERROR_RETRY);
 
         registerFailedMediaForThisPost(post);
-=======
-        AnalyticsTracker.track(AnalyticsTracker.Stat.NOTIFICATION_UPLOAD_POST_ERROR_RETRY);
->>>>>>> 874aa435
 
         Set<MediaModel> failedMedia = mUploadStore.getFailedMediaForPost(post);
         ArrayList<MediaModel> mediaToRetry = new ArrayList<>(failedMedia);
