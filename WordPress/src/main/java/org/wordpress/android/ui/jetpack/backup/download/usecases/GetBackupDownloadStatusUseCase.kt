--- conflicted
+++ resolved
@@ -18,14 +18,9 @@
 import org.wordpress.android.ui.jetpack.backup.download.BackupDownloadRequestState.Progress
 import org.wordpress.android.util.NetworkUtilsWrapper
 import javax.inject.Inject
-<<<<<<< HEAD
 import javax.inject.Named
-=======
-import kotlinx.coroutines.delay
-import org.wordpress.android.ui.jetpack.backup.download.BackupDownloadRequestState.Empty
 import org.wordpress.android.util.AppLog
 import org.wordpress.android.util.AppLog.T
->>>>>>> 607cf810
 
 const val DELAY_MILLIS = 5000L
 const val MAX_RETRY = 3
@@ -35,15 +30,11 @@
     private val activityLogStore: ActivityLogStore,
     @Named(BG_THREAD) private val bgDispatcher: CoroutineDispatcher
 ) {
-<<<<<<< HEAD
     suspend fun getBackupDownloadStatus(
         site: SiteModel,
         downloadId: Long? = null
     ) = flow {
-=======
-    val tag = javaClass.simpleName
-    suspend fun getBackupDownloadStatus(site: SiteModel, downloadId: Long) = flow {
->>>>>>> 607cf810
+        val tag = javaClass.simpleName
         var retryAttempts = 0
         if (downloadId == null) {
             retryAttempts = -1
@@ -51,6 +42,7 @@
             val result = activityLogStore.fetchBackupDownloadState(FetchBackupDownloadStatePayload(site))
             if (result.isError) {
                 if (retryAttempts++ >= MAX_RETRY) {
+                    AppLog.d(T.JETPACK_BACKUP, "$tag Exceeded 3 retries while fetching status")
                     emit(RemoteRequestFailure)
                     return@flow
                 }
