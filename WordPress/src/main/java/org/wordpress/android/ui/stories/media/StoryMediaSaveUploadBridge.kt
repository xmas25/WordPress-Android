--- conflicted
+++ resolved
@@ -143,12 +143,11 @@
                             mediaModel?.let {
                                 val oldTemporaryId = frame.id ?: ""
                                 frame.id = it.id.toString()
-                                StoriesPrefs.saveSlideWithLocalId(
-                                        appContext,
+                                storiesPrefs.saveSlideWithLocalId(
                                         it.localSiteId.toLong(),
                                         // use the local id to save the original, will be replaced later
                                         // with mediaModel.mediaId after uploading to the remote site
-                                        LocalMediaId(it.id.toLong()),
+                                        LocalId(it.id.toInt()),
                                         frame
                                 )
 
@@ -240,37 +239,5 @@
                 event.frameSaveResult.size == storyRepositoryWrapper.getStoryAtIndex(event.storyIndex).frames.size)
     }
 
-<<<<<<< HEAD
     data class StoryFrameMediaModelCreatedEvent(val oldId: String, val newId: String, val oldUrl: String)
-=======
-    override fun advertiseImageOptimization(listener: () -> Unit) {
-        // no op
-    }
-
-    override fun onMediaModelsCreatedFromOptimizedUris(oldUriToMediaFiles: Map<Uri, MediaModel>) {
-        // in order to support Story editing capabilities, we save a serialized version of the Story slides
-        // after their composedFrameFiles have been processed.
-
-        // here we change the ids on the actual StoryFrameItems, and also update the flattened / composed image
-        // urls with the new URLs which may have been replaced after image optimization
-        for (story in StoryRepository.getImmutableStories()) {
-            // find the MediaModel for a given Uri from composedFrameFile
-            for (frame in story.frames) {
-                // if the old URI in frame.composedFrameFile exists as a key in the passed map, then update that
-                // value with the new (probably optimized) URL and also keep track of the new id.
-                val mediaModel = oldUriToMediaFiles.get(Uri.fromFile(frame.composedFrameFile))
-                mediaModel?.let {
-                    frame.id = it.id.toString()
-                    storiesPrefs.saveSlideWithLocalId(
-                            it.localSiteId.toLong(),
-                            // use the local id to save the original, will be replaced later
-                            // with mediaModel.mediaId after uploading to the remote site
-                            LocalId(it.id.toInt()),
-                            frame
-                    )
-                }
-            }
-        }
-    }
->>>>>>> ddcda8b0
 }