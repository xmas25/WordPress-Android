package org.wordpress.android.ui.stories.media

import android.content.Context
import android.net.Uri
import androidx.lifecycle.Lifecycle.Event.ON_CREATE
import androidx.lifecycle.Lifecycle.Event.ON_DESTROY
import androidx.lifecycle.LifecycleObserver
import androidx.lifecycle.LifecycleOwner
import androidx.lifecycle.OnLifecycleEvent
import com.wordpress.stories.compose.frame.StorySaveEvents.StorySaveResult
import com.wordpress.stories.compose.story.StoryFrameItem
import kotlinx.coroutines.CoroutineDispatcher
import kotlinx.coroutines.CoroutineScope
import kotlinx.coroutines.Job
import kotlinx.coroutines.launch
import org.greenrobot.eventbus.EventBus
import org.greenrobot.eventbus.Subscribe
import org.greenrobot.eventbus.ThreadMode.MAIN
import org.wordpress.android.WordPress
import org.wordpress.android.fluxc.model.LocalOrRemoteId.LocalId
import org.wordpress.android.fluxc.model.MediaModel
import org.wordpress.android.fluxc.model.PostImmutableModel
import org.wordpress.android.fluxc.model.SiteModel
import org.wordpress.android.modules.UI_THREAD
import org.wordpress.android.ui.posts.EditPostActivity.OnPostUpdatedFromUIListener
import org.wordpress.android.ui.posts.EditPostRepository
import org.wordpress.android.ui.posts.PostUtilsWrapper
import org.wordpress.android.ui.posts.SavePostToDbUseCase
import org.wordpress.android.ui.posts.editor.media.AddLocalMediaToPostUseCase
import org.wordpress.android.ui.posts.editor.media.EditorMediaListener
import org.wordpress.android.ui.stories.SaveStoryGutenbergBlockUseCase
import org.wordpress.android.ui.stories.StoriesTrackerHelper
import org.wordpress.android.ui.stories.StoryComposerActivity
import org.wordpress.android.ui.stories.StoryRepositoryWrapper
import org.wordpress.android.ui.stories.prefs.StoriesPrefs
import org.wordpress.android.ui.stories.prefs.StoriesPrefs.TempId
import org.wordpress.android.ui.uploads.UploadServiceFacade
import org.wordpress.android.util.EventBusWrapper
import org.wordpress.android.util.NetworkUtilsWrapper
import org.wordpress.android.util.helpers.MediaFile
import javax.inject.Inject
import javax.inject.Named
import kotlin.coroutines.CoroutineContext

/*
 * StoryMediaSaveUploadBridge listens for StorySaveResult events triggered from the StorySaveService, and
 * then transforms its result data into something the UploadService can use to upload the Story frame media
 * first, then obtain the media Ids and collect them, and finally create a Post with the Story block
 * with the obtained media Ids.
 * This is different than uploading media to a regular Post because we don't need to replace the URLs for final Urls as
 * we do in Aztec / Gutenberg.
 */
class StoryMediaSaveUploadBridge @Inject constructor(
    private val addLocalMediaToPostUseCase: AddLocalMediaToPostUseCase,
    private val savePostToDbUseCase: SavePostToDbUseCase,
    private val storiesPrefs: StoriesPrefs,
    private val uploadService: UploadServiceFacade,
    private val networkUtils: NetworkUtilsWrapper,
    private val postUtils: PostUtilsWrapper,
    private val eventBusWrapper: EventBusWrapper,
    private val storyRepositoryWrapper: StoryRepositoryWrapper,
    @Named(UI_THREAD) private val mainDispatcher: CoroutineDispatcher
) : CoroutineScope, LifecycleObserver {
    // region Fields
    private var job: Job = Job()
    private lateinit var appContext: Context

    override val coroutineContext: CoroutineContext
        get() = mainDispatcher + job

    @Inject lateinit var editPostRepository: EditPostRepository
    @Inject lateinit var storiesTrackerHelper: StoriesTrackerHelper
    @Inject lateinit var saveStoryGutenbergBlockUseCase: SaveStoryGutenbergBlockUseCase

    @Suppress("unused")
    @OnLifecycleEvent(ON_CREATE)
    fun onCreate(source: LifecycleOwner) {
        eventBusWrapper.register(this)
    }

    @Suppress("unused")
    @OnLifecycleEvent(ON_DESTROY)
    fun onDestroy(source: LifecycleOwner) {
        // note: not sure whether this is ever going to get called if we attach it to the lifecycle of the Application
        // class, but leaving it here prepared for the case when this class is attached to some other LifeCycleOwner
        // other than the Application.
        cancelAddMediaToEditorActions()
        eventBusWrapper.unregister(this)
    }

    fun init(context: Context) {
        appContext = context
    }

    // region Adding new composed / processed frames to a Story post
    private fun addNewStoryFrameMediaItemsToPostAndUploadAsync(site: SiteModel, saveResult: StorySaveResult) {
        // let's invoke the UploadService and enqueue all the files that were saved by the FrameSaveService
        val frames = storyRepositoryWrapper.getStoryAtIndex(saveResult.storyIndex).frames
        addNewMediaItemsInStoryFramesToPostAsync(site, frames, saveResult.isEditMode)
    }

    private fun addNewMediaItemsInStoryFramesToPostAsync(
        site: SiteModel,
        frames: List<StoryFrameItem>,
        isEditMode: Boolean
    ) {
        val uriList = frames.map { Uri.fromFile(it.composedFrameFile) }

        // this is similar to addNewMediaItemsToEditorAsync in EditorMedia
        launch {
            val localEditorMediaListener = object : EditorMediaListener {
                override fun appendMediaFiles(mediaFiles: Map<String, MediaFile>) {
                    if (!isEditMode) {
                        saveStoryGutenbergBlockUseCase.assignAltOnEachMediaFile(frames, ArrayList(mediaFiles.values))
                        saveStoryGutenbergBlockUseCase.buildJetpackStoryBlockInPost(
                                editPostRepository,
                                ArrayList(mediaFiles.values)
                        )
                    } else {
                        // no op: in edit mode, we're handling replacing of the block's mediaFiles in Gutenberg
                    }
                }

                override fun getImmutablePost(): PostImmutableModel {
                    return editPostRepository.getPost()!!
                }

                override fun syncPostObjectWithUiAndSaveIt(listener: OnPostUpdatedFromUIListener?) {
                    // no op
                    // WARNING: don't remove this, we need to call the listener no matter what, so save & upload actually happen
                    listener?.onPostUpdatedFromUI(null)
                }

                override fun advertiseImageOptimization(listener: () -> Unit) {
                    // no op
                }

                override fun onMediaModelsCreatedFromOptimizedUris(oldUriToMediaFiles: Map<Uri, MediaModel>) {
                    // in order to support Story editing capabilities, we save a serialized version of the Story slides
                    // after their composedFrameFiles have been processed.

                    // here we change the ids on the actual StoryFrameItems, and also update the flattened / composed image
                    // urls with the new URLs which may have been replaced after image optimization
                    // find the MediaModel for a given Uri from composedFrameFile
                    for (frame in frames) {
                        // if the old URI in frame.composedFrameFile exists as a key in the passed map, then update that
                        // value with the new (probably optimized) URL and also keep track of the new id.
                        val oldUri = Uri.fromFile(frame.composedFrameFile)
                        val mediaModel = oldUriToMediaFiles.get(oldUri)
                        mediaModel?.let {
                            val oldTemporaryId = frame.id ?: ""
                            frame.id = it.id.toString()

                            // set alt text on MediaModel too
                            mediaModel.alt = StoryFrameItem.getAltTextFromFrameAddedViews(frame)

                            // if prefs has this Slide with the temporary key, replace it
                            // if not, let's now save the new slide with the local key
                            storiesPrefs.replaceTempMediaIdKeyedSlideWithLocalMediaIdKeyedSlide(
                                    TempId(oldTemporaryId),
                                    LocalId(it.id),
                                    it.localSiteId.toLong()
                            ) ?: storiesPrefs.saveSlideWithLocalId(
                                    it.localSiteId.toLong(),
                                    // use the local id to save the original, will be replaced later
                                    // with mediaModel.mediaId after uploading to the remote site
                                    LocalId(it.id),
                                    frame
                            )

<<<<<<< HEAD
                                // for editMode, we'll need to tell the Gutenberg Editor to replace their mediaFiles
                                // ids with the new MediaModel local ids are created so, broadcasting the event.
                                if (isEditMode) {
                                    // finally send the event that this frameId has changed
                                    EventBus.getDefault().postSticky(
                                            StoryFrameMediaModelCreatedEvent(
                                                    oldTemporaryId,
                                                    it.id,
                                                    oldUri.toString(),
                                                    frame
                                            )
                                    )
                                }
=======
                            // for editMode, we'll need to tell the Gutenberg Editor to replace their mediaFiles
                            // ids with the new MediaModel local ids are created so, broadcasting the event.
                            if (isEditMode) {
                                // finally send the event that this frameId has changed
                                EventBus.getDefault().post(
                                        StoryFrameMediaModelCreatedEvent(
                                                oldTemporaryId,
                                                it.id,
                                                oldUri.toString(),
                                                frame
                                        )
                                )
>>>>>>> 24b63155
                            }
                        }
                    }
                }
            }

            addLocalMediaToPostUseCase.addNewMediaToEditorAsync(
                    uriList,
                    site,
                    freshlyTaken = false, // we don't care about this
                    editorMediaListener = localEditorMediaListener,
                    doUploadAfterAdding = true,
                    trackEvent = false // Already tracked event when media were first added to the story
            )

            // only save this post if we're not currently in edit mode
            // In edit mode, we'll let the Gutenberg editor save the edited block if / when needed.
            if (!isEditMode) {
                postUtils.preparePostForPublish(requireNotNull(editPostRepository.getEditablePost()), site)
                savePostToDbUseCase.savePostToDb(editPostRepository, site)

                if (networkUtils.isNetworkAvailable()) {
                    postUtils.trackSavePostAnalytics(
                            editPostRepository.getPost(),
                            site
                    )
                    uploadService.uploadPost(appContext, editPostRepository.id, true)
                    // SAVED_ONLINE
                    storiesTrackerHelper.trackStoryPostSavedEvent(uriList.size, site, false)
                } else {
                    // SAVED_LOCALLY
                    storiesTrackerHelper.trackStoryPostSavedEvent(uriList.size, site, true)
                    // no op, when network is available the offline mode in WPAndroid will gather the queued Post
                    // and try to upload.
                }
            }
        }
    }
    // endregion

    private fun cancelAddMediaToEditorActions() {
        job.cancel()
    }

    @Subscribe(sticky = true, threadMode = MAIN)
    fun onEventMainThread(event: StorySaveResult) {
        // track event
        storiesTrackerHelper.trackStorySaveResultEvent(event)

        event.metadata?.let {
            val site = it.getSerializable(WordPress.SITE) as SiteModel
            val story = storyRepositoryWrapper.getStoryAtIndex(event.storyIndex)
            saveStoryGutenbergBlockUseCase.saveNewLocalFilesToStoriesPrefsTempSlides(
                    site,
                    event.storyIndex,
                    story.frames
            )

            // only trigger the bridge preparation and the UploadService if the Story is now complete
            // otherwise we can be receiving successful retry events for individual frames we shouldn't care about just
            // yet.
            if (isStorySavingComplete(event) && !event.isRetry) {
                // only remove it if it was successful - we want to keep it and show a snackbar once when the user
                // comes back to the app if it wasn't, see MySiteFragment for details.
                eventBusWrapper.removeStickyEvent(event)
                editPostRepository.loadPostByLocalPostId(it.getInt(StoryComposerActivity.KEY_POST_LOCAL_ID))
                // media upload tracking already in addLocalMediaToPostUseCase.addNewMediaToEditorAsync
                addNewStoryFrameMediaItemsToPostAndUploadAsync(site, event)
            }
        }
    }

    private fun isStorySavingComplete(event: StorySaveResult): Boolean {
        return (event.isSuccess() &&
                event.frameSaveResult.size == storyRepositoryWrapper.getStoryAtIndex(event.storyIndex).frames.size)
    }

    data class StoryFrameMediaModelCreatedEvent(
        val oldId: String,
        val newId: Int,
        val oldUrl: String,
        val frame: StoryFrameItem
    )
}<|MERGE_RESOLUTION|>--- conflicted
+++ resolved
@@ -168,26 +168,11 @@
                                     frame
                             )
 
-<<<<<<< HEAD
-                                // for editMode, we'll need to tell the Gutenberg Editor to replace their mediaFiles
-                                // ids with the new MediaModel local ids are created so, broadcasting the event.
-                                if (isEditMode) {
-                                    // finally send the event that this frameId has changed
-                                    EventBus.getDefault().postSticky(
-                                            StoryFrameMediaModelCreatedEvent(
-                                                    oldTemporaryId,
-                                                    it.id,
-                                                    oldUri.toString(),
-                                                    frame
-                                            )
-                                    )
-                                }
-=======
                             // for editMode, we'll need to tell the Gutenberg Editor to replace their mediaFiles
                             // ids with the new MediaModel local ids are created so, broadcasting the event.
                             if (isEditMode) {
                                 // finally send the event that this frameId has changed
-                                EventBus.getDefault().post(
+                                EventBus.getDefault().postSticky(
                                         StoryFrameMediaModelCreatedEvent(
                                                 oldTemporaryId,
                                                 it.id,
@@ -195,7 +180,6 @@
                                                 frame
                                         )
                                 )
->>>>>>> 24b63155
                             }
                         }
                     }
