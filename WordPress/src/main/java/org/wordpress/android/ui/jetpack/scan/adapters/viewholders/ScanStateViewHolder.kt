package org.wordpress.android.ui.jetpack.scan.adapters.viewholders

import android.view.ViewGroup
import com.google.android.material.button.MaterialButton
import kotlinx.android.synthetic.main.scan_list_scan_state_item.*
import org.wordpress.android.R
import org.wordpress.android.ui.jetpack.scan.ScanListItemState
import org.wordpress.android.ui.jetpack.scan.ScanListItemState.ScanState
import org.wordpress.android.ui.jetpack.scan.ScanListItemState.ScanState.ButtonAction
import org.wordpress.android.ui.utils.UiHelpers
<<<<<<< HEAD
import org.wordpress.android.util.setVisible
=======
import org.wordpress.android.util.image.ImageManager
>>>>>>> 48b1a138

class ScanStateViewHolder(
    private val imageManager: ImageManager,
    private val uiHelpers: UiHelpers,
    parent: ViewGroup
) : ScanViewHolder(R.layout.scan_list_scan_state_item, parent) {
    override fun onBind(itemUiState: ScanListItemState) {
        val scanState = itemUiState as ScanState
        val context = itemView.context

<<<<<<< HEAD
        scan_state_icon.setImageResource(scanState.scanIcon)
        bindButtonAction(scan_button, scanState.scanAction)
        bindButtonAction(fix_all_button, scanState.fixAllAction)
=======
        imageManager.load(scan_state_icon, scanState.scanIcon)
>>>>>>> 48b1a138
        with(uiHelpers) {
            scan_state_title.text = getTextOfUiString(context, scanState.scanTitle)
            scan_state_description.text = getTextOfUiString(context, scanState.scanDescription)
        }
    }

    private fun bindButtonAction(
        button: MaterialButton,
        action: ButtonAction?
    ) {
        action?.let {
            button.text = uiHelpers.getTextOfUiString(itemView.context, action.title)
            button.setVisible(action.visibility)
            button.setOnClickListener { action.onClicked.invoke() }
        } ?: button.setVisible(false)
    }
}<|MERGE_RESOLUTION|>--- conflicted
+++ resolved
@@ -8,11 +8,8 @@
 import org.wordpress.android.ui.jetpack.scan.ScanListItemState.ScanState
 import org.wordpress.android.ui.jetpack.scan.ScanListItemState.ScanState.ButtonAction
 import org.wordpress.android.ui.utils.UiHelpers
-<<<<<<< HEAD
+import org.wordpress.android.util.image.ImageManager
 import org.wordpress.android.util.setVisible
-=======
-import org.wordpress.android.util.image.ImageManager
->>>>>>> 48b1a138
 
 class ScanStateViewHolder(
     private val imageManager: ImageManager,
@@ -23,13 +20,9 @@
         val scanState = itemUiState as ScanState
         val context = itemView.context
 
-<<<<<<< HEAD
-        scan_state_icon.setImageResource(scanState.scanIcon)
+        imageManager.load(scan_state_icon, scanState.scanIcon)
         bindButtonAction(scan_button, scanState.scanAction)
         bindButtonAction(fix_all_button, scanState.fixAllAction)
-=======
-        imageManager.load(scan_state_icon, scanState.scanIcon)
->>>>>>> 48b1a138
         with(uiHelpers) {
             scan_state_title.text = getTextOfUiString(context, scanState.scanTitle)
             scan_state_description.text = getTextOfUiString(context, scanState.scanDescription)
