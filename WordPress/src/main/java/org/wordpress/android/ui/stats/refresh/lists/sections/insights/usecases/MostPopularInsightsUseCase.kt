--- conflicted
+++ resolved
@@ -24,22 +24,12 @@
     private val dateUtils: DateUtils,
     private val resourceProvider: ResourceProvider
 ) : StatelessUseCase<InsightsMostPopularModel>(MOST_POPULAR_DAY_AND_HOUR, mainDispatcher) {
-<<<<<<< HEAD
-    override suspend fun loadCachedData(site: SiteModel) {
-        val dbModel = mostPopularStore.getMostPopularInsights(site)
-        dbModel?.let { onModel(dbModel) }
-    }
-
-    override suspend fun fetchRemoteData(site: SiteModel, forced: Boolean) {
-        val response = mostPopularStore.fetchMostPopularInsights(site, forced)
-=======
     override suspend fun loadCachedData(site: SiteModel): InsightsMostPopularModel? {
-        return insightsStore.getMostPopularInsights(site)
+        return mostPopularStore.getMostPopularInsights(site)
     }
 
     override suspend fun fetchRemoteData(site: SiteModel, forced: Boolean): State<InsightsMostPopularModel> {
-        val response = insightsStore.fetchMostPopularInsights(site, forced)
->>>>>>> c20af842
+        val response = mostPopularStore.fetchMostPopularInsights(site, forced)
         val model = response.model
         val error = response.error
 
