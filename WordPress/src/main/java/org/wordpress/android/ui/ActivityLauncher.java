--- conflicted
+++ resolved
@@ -254,18 +254,8 @@
     }
 
     public static void showSignInForResult(Activity activity) {
-<<<<<<< HEAD
         Intent intent = new Intent(activity, SignInActivity.class);
         activity.startActivityForResult(intent, RequestCodes.ADD_ACCOUNT);
-=======
-        if (shouldShowMagicLinksLogin(activity)) {
-            Intent intent = new Intent(activity, MagicLinkSignInActivity.class);
-            activity.startActivityForResult(intent, RequestCodes.ADD_ACCOUNT);
-        } else {
-            Intent intent = new Intent(activity, SignInActivity.class);
-            activity.startActivityForResult(intent, RequestCodes.ADD_ACCOUNT);
-        }
->>>>>>> 8726084f
     }
 
     public static void viewStatsSinglePostDetails(Context context, Post post, boolean isPage) {
