package org.wordpress.android.ui;

import android.app.Activity;
import android.content.Context;
import android.content.Intent;
import android.support.v4.app.ActivityCompat;
import android.support.v4.app.ActivityOptionsCompat;

import org.wordpress.android.R;

import org.wordpress.android.WordPress;
import org.wordpress.android.analytics.AnalyticsTracker;
import org.wordpress.android.models.Blog;
import org.wordpress.android.models.Post;
<<<<<<< HEAD
import org.wordpress.android.ui.accounts.HelpActivity;
=======
import org.wordpress.android.networking.SSLCertsViewActivity;
import org.wordpress.android.networking.SelfSignedSSLCertsManager;
import org.wordpress.android.ui.accounts.NewAccountActivity;
import org.wordpress.android.ui.accounts.SignInActivity;
>>>>>>> 99169609
import org.wordpress.android.ui.comments.CommentsActivity;
import org.wordpress.android.ui.media.MediaBrowserActivity;
import org.wordpress.android.ui.posts.EditPostActivity;
import org.wordpress.android.ui.posts.PagesActivity;
import org.wordpress.android.ui.posts.PostsActivity;
import org.wordpress.android.ui.prefs.BlogPreferencesActivity;
import org.wordpress.android.ui.prefs.SettingsActivity;
import org.wordpress.android.ui.stats.StatsActivity;
import org.wordpress.android.ui.stats.StatsSinglePostDetailsActivity;
import org.wordpress.android.ui.stats.models.PostModel;
import org.wordpress.android.ui.themes.ThemeBrowserActivity;
import org.wordpress.android.util.AppLog;

import java.io.IOException;
import java.security.GeneralSecurityException;

public class ActivityLauncher {

    public static void showSitePickerForResult(Activity activity, boolean visibleAccountsOnly) {
        Intent intent = new Intent(activity, SitePickerActivity.class);
        intent.putExtra(SitePickerActivity.ARG_VISIBLE_ONLY, visibleAccountsOnly);
        ActivityOptionsCompat options = ActivityOptionsCompat.makeCustomAnimation(
                activity,
                R.anim.activity_slide_in_from_left,
                R.anim.do_nothing);
        ActivityCompat.startActivityForResult(activity, intent, RequestCodes.SITE_PICKER, options.toBundle());
    }

    public static void viewCurrentSite(Context context) {
        Intent intent = new Intent(context, ViewSiteActivity.class);
        context.startActivity(intent);
    }

    public static void viewBlogStats(Context context, int blogLocalTableId) {
        Intent intent = new Intent(context, StatsActivity.class);
        intent.putExtra(StatsActivity.ARG_LOCAL_TABLE_BLOG_ID, blogLocalTableId);
        context.startActivity(intent);
    }

    public static void viewCurrentBlogPosts(Context context) {
        Intent intent = new Intent(context, PostsActivity.class);
        context.startActivity(intent);
    }

    public static void viewCurrentBlogMedia(Context context) {
        Intent intent = new Intent(context, MediaBrowserActivity.class);
        context.startActivity(intent);
    }

    public static void viewCurrentBlogPages(Context context) {
        Intent intent = new Intent(context, PagesActivity.class);
        intent.putExtra(PostsActivity.EXTRA_VIEW_PAGES, true);
        context.startActivity(intent);
    }

    public static void viewCurrentBlogComments(Context context) {
        Intent intent = new Intent(context, CommentsActivity.class);
        context.startActivity(intent);
    }

    public static void viewCurrentBlogThemes(Context context) {
        if (ThemeBrowserActivity.isAccessible()) {
            Intent intent = new Intent(context, ThemeBrowserActivity.class);
            context.startActivity(intent);
        }
    }

    public static void viewBlogSettings(Context context, Blog blog) {
        if (blog == null) return;

        Intent intent = new Intent(context, BlogPreferencesActivity.class);
        intent.putExtra("id", blog.getLocalTableBlogId());
        context.startActivity(intent);
    }

    public static void viewBlogAdmin(Context context, Blog blog) {
        if (blog == null) return;

        AnalyticsTracker.track(AnalyticsTracker.Stat.OPENED_VIEW_ADMIN);

        Intent intent = new Intent(context, WPWebViewActivity.class);
        intent.putExtra(WPWebViewActivity.AUTHENTICATION_USER, blog.getUsername());
        intent.putExtra(WPWebViewActivity.AUTHENTICATION_PASSWD, blog.getPassword());
        intent.putExtra(WPWebViewActivity.URL_TO_LOAD, blog.getAdminUrl());
        intent.putExtra(WPWebViewActivity.AUTHENTICATION_URL, WPWebViewActivity.getBlogLoginUrl(blog));
        intent.putExtra(WPWebViewActivity.LOCAL_BLOG_ID, blog.getLocalTableBlogId());
        context.startActivity(intent);
    }

    public static void addNewBlogPostOrPage(Context context, Blog blog, boolean isPage) {
        if (blog == null) return;

        // Create a new post object
        Post newPost = new Post(blog.getLocalTableBlogId(), isPage);
        WordPress.wpDB.savePost(newPost);

        Intent intent = new Intent(context, EditPostActivity.class);
        intent.putExtra(EditPostActivity.EXTRA_POSTID, newPost.getLocalTablePostId());
        intent.putExtra(EditPostActivity.EXTRA_IS_PAGE, isPage);
        intent.putExtra(EditPostActivity.EXTRA_IS_NEW_POST, true);
        context.startActivity(intent);
    }

    public static void editBlogPostOrPageForResult(Activity activity, long postOrPageId, boolean isPage) {
        Intent intent = new Intent(activity.getApplicationContext(), EditPostActivity.class);
        intent.putExtra(EditPostActivity.EXTRA_POSTID, postOrPageId);
        intent.putExtra(EditPostActivity.EXTRA_IS_PAGE, isPage);
        activity.startActivityForResult(intent, RequestCodes.EDIT_POST);
    }

    public static void addMedia(Context context, Blog blog) {
        // TODO: https://github.com/wordpress-mobile/WordPress-Android/issues/2394
    }

<<<<<<< HEAD
    public static void viewAccountSettings(Context context) {
        Intent intent = new Intent(context, SettingsActivity.class);
        context.startActivity(intent);
    }

    public static void viewHelpAndSupport(Context context) {
        Intent intent = new Intent(context, HelpActivity.class);
        context.startActivity(intent);
=======
    public static void viewSSLCerts(Context context) {
        try {
            Intent intent = new Intent(context, SSLCertsViewActivity.class);
            SelfSignedSSLCertsManager selfSignedSSLCertsManager = SelfSignedSSLCertsManager.getInstance(context);
            String lastFailureChainDescription =
                    selfSignedSSLCertsManager.getLastFailureChainDescription().replaceAll("\n", "<br/>");
            intent.putExtra(SSLCertsViewActivity.CERT_DETAILS_KEYS, lastFailureChainDescription);
            context.startActivity(intent);
        } catch (GeneralSecurityException e) {
            AppLog.e(AppLog.T.API, e);
        } catch (IOException e) {
            AppLog.e(AppLog.T.API, e);
        }
    }

    public static void viewSettingsForResult(Activity activity) {
        Intent i = new Intent(activity, SettingsActivity.class);
        activity.startActivityForResult(i, RequestCodes.SETTINGS);
    }

    public static void newAccountForResult(Activity activity) {
        Intent intent = new Intent(activity, NewAccountActivity.class);
        activity.startActivityForResult(intent, SignInActivity.CREATE_ACCOUNT_REQUEST);
    }

    public static void viewStatsSinglePostDetails(Context context, PostModel post) {
        if (post == null) return;

        Intent statsPostViewIntent = new Intent(context, StatsSinglePostDetailsActivity.class);
        statsPostViewIntent.putExtra(StatsSinglePostDetailsActivity.ARG_REMOTE_POST_OBJECT, post);
        context.startActivity(statsPostViewIntent);
>>>>>>> 99169609
    }
}<|MERGE_RESOLUTION|>--- conflicted
+++ resolved
@@ -12,14 +12,11 @@
 import org.wordpress.android.analytics.AnalyticsTracker;
 import org.wordpress.android.models.Blog;
 import org.wordpress.android.models.Post;
-<<<<<<< HEAD
 import org.wordpress.android.ui.accounts.HelpActivity;
-=======
 import org.wordpress.android.networking.SSLCertsViewActivity;
 import org.wordpress.android.networking.SelfSignedSSLCertsManager;
 import org.wordpress.android.ui.accounts.NewAccountActivity;
 import org.wordpress.android.ui.accounts.SignInActivity;
->>>>>>> 99169609
 import org.wordpress.android.ui.comments.CommentsActivity;
 import org.wordpress.android.ui.media.MediaBrowserActivity;
 import org.wordpress.android.ui.posts.EditPostActivity;
@@ -134,7 +131,6 @@
         // TODO: https://github.com/wordpress-mobile/WordPress-Android/issues/2394
     }
 
-<<<<<<< HEAD
     public static void viewAccountSettings(Context context) {
         Intent intent = new Intent(context, SettingsActivity.class);
         context.startActivity(intent);
@@ -143,7 +139,8 @@
     public static void viewHelpAndSupport(Context context) {
         Intent intent = new Intent(context, HelpActivity.class);
         context.startActivity(intent);
-=======
+    }
+
     public static void viewSSLCerts(Context context) {
         try {
             Intent intent = new Intent(context, SSLCertsViewActivity.class);
@@ -175,6 +172,5 @@
         Intent statsPostViewIntent = new Intent(context, StatsSinglePostDetailsActivity.class);
         statsPostViewIntent.putExtra(StatsSinglePostDetailsActivity.ARG_REMOTE_POST_OBJECT, post);
         context.startActivity(statsPostViewIntent);
->>>>>>> 99169609
     }
 }