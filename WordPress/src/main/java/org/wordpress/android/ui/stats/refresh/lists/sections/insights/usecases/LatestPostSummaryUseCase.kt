--- conflicted
+++ resolved
@@ -70,11 +70,7 @@
             }
             items.add(
                     ListItemWithIcon(
-<<<<<<< HEAD
-                            R.drawable.ic_star_grey_dark_24dp,
-=======
                             R.drawable.ic_star_white_24dp,
->>>>>>> 69da984d
                             textResource = R.string.stats_likes,
                             value = domainModel.postLikeCount.toFormattedString(),
                             showDivider = true
@@ -82,11 +78,7 @@
             )
             items.add(
                     ListItemWithIcon(
-<<<<<<< HEAD
-                            R.drawable.ic_comment_grey_dark_24dp,
-=======
                             R.drawable.ic_comment_white_24dp,
->>>>>>> 69da984d
                             textResource = R.string.stats_comments,
                             value = domainModel.postCommentCount.toFormattedString(),
                             showDivider = false
