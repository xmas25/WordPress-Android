package org.wordpress.android.ui.jetpack.scan.builders

import androidx.annotation.ColorRes
import androidx.annotation.DrawableRes
import androidx.annotation.StringRes
import dagger.Reusable
import org.wordpress.android.R
import org.wordpress.android.fluxc.model.SiteModel
import org.wordpress.android.fluxc.model.scan.ScanStateModel
import org.wordpress.android.fluxc.model.scan.ScanStateModel.ScanProgressStatus
import org.wordpress.android.fluxc.model.scan.threat.ThreatModel
import org.wordpress.android.fluxc.store.ScanStore
import org.wordpress.android.ui.jetpack.common.JetpackListItemState
import org.wordpress.android.ui.jetpack.common.JetpackListItemState.ActionButtonState
import org.wordpress.android.ui.jetpack.common.JetpackListItemState.DescriptionState
import org.wordpress.android.ui.jetpack.common.JetpackListItemState.DescriptionState.ClickableTextInfo
import org.wordpress.android.ui.jetpack.common.JetpackListItemState.HeaderState
import org.wordpress.android.ui.jetpack.common.JetpackListItemState.IconState
import org.wordpress.android.ui.jetpack.common.JetpackListItemState.ProgressState
import org.wordpress.android.ui.jetpack.scan.ScanListItemState.ThreatsHeaderItemState
import org.wordpress.android.ui.jetpack.scan.details.ThreatDetailsListItemsBuilder
import org.wordpress.android.ui.reader.utils.DateProvider
import org.wordpress.android.ui.utils.HtmlMessageUtils
import org.wordpress.android.ui.utils.UiString.UiStringRes
import org.wordpress.android.ui.utils.UiString.UiStringResWithParams
import org.wordpress.android.ui.utils.UiString.UiStringText
import org.wordpress.android.viewmodel.ResourceProvider
import javax.inject.Inject

@Reusable
class ScanStateListItemsBuilder @Inject constructor(
    private val dateProvider: DateProvider,
    private val htmlMessageUtils: HtmlMessageUtils,
    private val resourceProvider: ResourceProvider,
    private val threatItemBuilder: ThreatItemBuilder,
    private val threatDetailsListItemsBuilder: ThreatDetailsListItemsBuilder,
    private val scanStore: ScanStore
) {
    fun buildScanStateListItems(
        model: ScanStateModel,
        site: SiteModel,
        fixingThreatIds: List<Long>,
        onScanButtonClicked: () -> Unit,
        onFixAllButtonClicked: () -> Unit,
        onThreatItemClicked: (threatId: Long) -> Unit,
        onHelpClicked: () -> Unit
    ): List<JetpackListItemState> {
        return if (fixingThreatIds.isNotEmpty()) {
<<<<<<< HEAD
            buildThreatsFixingStateItems(
                threats = model.threats,
                site = site,
                fixingThreatIds = fixingThreatIds,
                onHelpClicked = onHelpClicked
            )
=======
            buildThreatsFixingStateItems(fixingThreatIds)
>>>>>>> e1d84ca6
        } else when (model.state) {
            ScanStateModel.State.IDLE -> {
                model.threats?.takeIf { threats -> threats.isNotEmpty() }?.let { threats ->
                    buildThreatsFoundStateItems(
                        threats,
                        site,
                        onScanButtonClicked,
                        onFixAllButtonClicked,
                        onThreatItemClicked,
                        onHelpClicked
                    )
                } ?: buildThreatsNotFoundStateItems(model, onScanButtonClicked)
            }
            ScanStateModel.State.SCANNING -> buildScanningStateItems(model.mostRecentStatus, model.currentStatus)
            ScanStateModel.State.PROVISIONING -> buildProvisioningStateItems()
            ScanStateModel.State.UNAVAILABLE, ScanStateModel.State.UNKNOWN -> emptyList()
        }
    }

<<<<<<< HEAD
    private fun buildThreatsFixingStateItems(
        threats: List<ThreatModel>?,
        site: SiteModel,
        fixingThreatIds: List<Long>,
        onHelpClicked: () -> Unit
    ): List<JetpackListItemState> {
=======
    private fun buildThreatsFixingStateItems(fixingThreatIds: List<Long>): List<JetpackListItemState> {
>>>>>>> e1d84ca6
        val items = mutableListOf<JetpackListItemState>()

        val scanIcon = buildScanIcon(R.drawable.ic_shield_warning_white, R.color.error)
        val scanHeader = HeaderState(UiStringRes(R.string.scan_fixing_threats_title))
<<<<<<< HEAD
        // TODO ashiagr replace label
        val scanDescription = buildThreatsFoundDescription(site, fixingThreatIds.size, onHelpClicked)
        val scanProgress = ProgressState(
            isIndeterminate = true,
            isVisible = fixingThreatIds.isNotEmpty()
        )
=======
        val scanDescription = DescriptionState(UiStringRes(R.string.scan_fixing_threats_description))
        val scanProgress = ProgressState(isIndeterminate = true, isVisible = fixingThreatIds.isNotEmpty())
>>>>>>> e1d84ca6

        items.add(scanIcon)
        items.add(scanHeader)
        items.add(scanDescription)
        items.add(scanProgress)

        items.addAll(
            fixingThreatIds.mapNotNull { threatId ->
                scanStore.getThreatModelByThreatId(threatId)?.let { threatModel ->
                    val threatItem = threatItemBuilder.buildThreatItem(threatModel).copy(
                        isFixing = true,
                        subHeader = threatDetailsListItemsBuilder.buildFixableThreatDescription(
                            requireNotNull(threatModel.baseThreatModel.fixable)
                        ).text
                    )
                    threatItem
                }
            }
        )

        return items
    }

    private fun buildThreatsFoundStateItems(
        threats: List<ThreatModel>,
        site: SiteModel,
        onScanButtonClicked: () -> Unit,
        onFixAllButtonClicked: () -> Unit,
        onThreatItemClicked: (threatId: Long) -> Unit,
        onHelpClicked: () -> Unit
    ): List<JetpackListItemState> {
        val items = mutableListOf<JetpackListItemState>()

        val scanIcon = buildScanIcon(R.drawable.ic_shield_warning_white, R.color.error)
        val scanHeader = HeaderState(UiStringRes(R.string.scan_idle_threats_found_title))
        val scanDescription = buildThreatsFoundDescription(site, threats.size, onHelpClicked)
        val scanButton = buildScanButtonAction(titleRes = R.string.scan_again, onClick = onScanButtonClicked)

        items.add(scanIcon)
        items.add(scanHeader)
        items.add(scanDescription)

        val fixableThreats = threats.filter { it.baseThreatModel.fixable != null }
        buildFixAllButtonAction(onFixAllButtonClicked, fixableThreats.size).takeIf { fixableThreats.isNotEmpty() }
            ?.let { items.add(it) }

        items.add(scanButton)

        threats.takeIf { it.isNotEmpty() }?.let {
            items.add(ThreatsHeaderItemState())
            items.addAll(threats.map { threat -> threatItemBuilder.buildThreatItem(threat, onThreatItemClicked) })
        }

        return items
    }

    private fun buildThreatsNotFoundStateItems(
        scanStateModel: ScanStateModel,
        onScanButtonClicked: () -> Unit
    ): List<JetpackListItemState> {
        val items = mutableListOf<JetpackListItemState>()

        val scanIcon = buildScanIcon(R.drawable.ic_shield_tick_white, R.color.jetpack_green_40)
        val scanHeader = HeaderState(UiStringRes(R.string.scan_idle_no_threats_found_title))
        val scanDescription = scanStateModel.mostRecentStatus?.startDate?.time?.let {
            buildLastScanDescription(it)
        } ?: DescriptionState(UiStringRes(R.string.scan_idle_manual_scan_description))
        val scanButton = buildScanButtonAction(titleRes = R.string.scan_now, onClick = onScanButtonClicked)

        items.add(scanIcon)
        items.add(scanHeader)
        items.add(scanDescription)
        items.add(scanButton)

        return items
    }

    private fun buildScanningStateItems(
        mostRecentStatus: ScanProgressStatus?,
        currentProgress: ScanProgressStatus?
    ): List<JetpackListItemState> {
        val items = mutableListOf<JetpackListItemState>()
        // TODO: ashiagr replace icon with stroke, using direct icon (color = null) causing issues with dynamic tinting
        val progress = currentProgress?.progress ?: 0
        val scanIcon = buildScanIcon(R.drawable.ic_shield_white, R.color.jetpack_green_5)
        val scanTitleRes = if (progress == 0) R.string.scan_preparing_to_scan_title else R.string.scan_scanning_title
        val scanHeader = HeaderState(UiStringRes(scanTitleRes))
        val descriptionRes = if (mostRecentStatus?.isInitial == true) {
            R.string.scan_scanning_is_initial_description
        } else {
            R.string.scan_scanning_description
        }
        val scanDescription = DescriptionState(UiStringRes(descriptionRes))
        val scanProgress = ProgressState(
            progress = progress,
            progressLabel = UiStringResWithParams(
                R.string.scan_progress_label,
                listOf(UiStringText(progress.toString()))
            )
        )

        items.add(scanIcon)
        items.add(scanHeader)
        items.add(scanDescription)
        items.add(scanProgress)

        return items
    }

    private fun buildProvisioningStateItems(): List<JetpackListItemState> {
        val items = mutableListOf<JetpackListItemState>()
        val scanIcon = buildScanIcon(R.drawable.ic_shield_white, R.color.jetpack_green_5)
        val scanHeader = HeaderState(UiStringRes(R.string.scan_preparing_to_scan_title))
        val scanDescription = DescriptionState(UiStringRes(R.string.scan_provisioning_description))

        items.add(scanIcon)
        items.add(scanHeader)
        items.add(scanDescription)

        return items
    }

    private fun buildScanIcon(@DrawableRes icon: Int, @ColorRes color: Int?) = IconState(
        icon = icon,
        colorResId = color,
        sizeResId = R.dimen.scan_icon_size,
        marginResId = R.dimen.scan_icon_margin,
        contentDescription = UiStringRes(R.string.scan_state_icon)
    )

    private fun buildScanButtonAction(@StringRes titleRes: Int, onClick: () -> Unit) = ActionButtonState(
        text = UiStringRes(titleRes),
        onClick = onClick,
        contentDescription = UiStringRes(titleRes),
        isSecondary = true
    )

    private fun buildFixAllButtonAction(
        onFixAllButtonClicked: () -> Unit,
        fixableThreatsCount: Int
    ): ActionButtonState {
        val title = UiStringResWithParams(
            R.string.threats_fix_num_of_threats,
            listOf(UiStringText("$fixableThreatsCount"))
        )
        return ActionButtonState(
            text = title,
            onClick = onFixAllButtonClicked,
            contentDescription = title
        )
    }

    private fun buildLastScanDescription(timeInMs: Long): DescriptionState {
        val durationInMs = dateProvider.getCurrentDate().time - timeInMs
        val hours = durationInMs / ONE_HOUR
        val minutes = durationInMs / ONE_MINUTE
        val displayDuration = when {
            hours > 0 -> UiStringResWithParams(R.string.scan_in_hours_ago, listOf(UiStringText("${hours.toInt()}")))
            minutes > 0 -> UiStringResWithParams(
                R.string.scan_in_minutes_ago,
                listOf(UiStringText("${minutes.toInt()}"))
            )
            else -> UiStringRes(R.string.scan_in_few_seconds)
        }

        return DescriptionState(
            UiStringResWithParams(
                R.string.scan_idle_last_scan_description,
                listOf(displayDuration, UiStringRes(R.string.scan_idle_manual_scan_description))
            )
        )
    }

    private fun buildThreatsFoundDescription(
        site: SiteModel,
        threatsCount: Int,
        onHelpClicked: () -> Unit
    ): DescriptionState {
        val descriptionText = htmlMessageUtils
            .getHtmlMessageFromStringFormatResId(
                R.string.scan_idle_threats_found_description,
                "<b>$threatsCount</b>",
                "<b>${site.name ?: resourceProvider.getString(R.string.scan_this_site)}</b>"
            )

        val clickableText = resourceProvider.getString(R.string.scan_here_to_help)
        val startIndex = descriptionText.indexOf(clickableText)
        val endIndex = startIndex + clickableText.length
        val clickableTextInfo = listOf(ClickableTextInfo(startIndex, endIndex, onHelpClicked))

        return DescriptionState(
            text = UiStringText(descriptionText),
            clickableTextsInfo = clickableTextInfo
        )
    }

    companion object {
        private const val ONE_MINUTE = 60 * 1000L
        private const val ONE_HOUR = 60 * ONE_MINUTE
    }
}<|MERGE_RESOLUTION|>--- conflicted
+++ resolved
@@ -46,16 +46,7 @@
         onHelpClicked: () -> Unit
     ): List<JetpackListItemState> {
         return if (fixingThreatIds.isNotEmpty()) {
-<<<<<<< HEAD
-            buildThreatsFixingStateItems(
-                threats = model.threats,
-                site = site,
-                fixingThreatIds = fixingThreatIds,
-                onHelpClicked = onHelpClicked
-            )
-=======
             buildThreatsFixingStateItems(fixingThreatIds)
->>>>>>> e1d84ca6
         } else when (model.state) {
             ScanStateModel.State.IDLE -> {
                 model.threats?.takeIf { threats -> threats.isNotEmpty() }?.let { threats ->
@@ -75,31 +66,13 @@
         }
     }
 
-<<<<<<< HEAD
-    private fun buildThreatsFixingStateItems(
-        threats: List<ThreatModel>?,
-        site: SiteModel,
-        fixingThreatIds: List<Long>,
-        onHelpClicked: () -> Unit
-    ): List<JetpackListItemState> {
-=======
     private fun buildThreatsFixingStateItems(fixingThreatIds: List<Long>): List<JetpackListItemState> {
->>>>>>> e1d84ca6
         val items = mutableListOf<JetpackListItemState>()
 
         val scanIcon = buildScanIcon(R.drawable.ic_shield_warning_white, R.color.error)
         val scanHeader = HeaderState(UiStringRes(R.string.scan_fixing_threats_title))
-<<<<<<< HEAD
-        // TODO ashiagr replace label
-        val scanDescription = buildThreatsFoundDescription(site, fixingThreatIds.size, onHelpClicked)
-        val scanProgress = ProgressState(
-            isIndeterminate = true,
-            isVisible = fixingThreatIds.isNotEmpty()
-        )
-=======
         val scanDescription = DescriptionState(UiStringRes(R.string.scan_fixing_threats_description))
         val scanProgress = ProgressState(isIndeterminate = true, isVisible = fixingThreatIds.isNotEmpty())
->>>>>>> e1d84ca6
 
         items.add(scanIcon)
         items.add(scanHeader)
