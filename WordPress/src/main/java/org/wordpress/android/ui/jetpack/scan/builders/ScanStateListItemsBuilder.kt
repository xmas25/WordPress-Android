package org.wordpress.android.ui.jetpack.scan.builders

import androidx.annotation.ColorRes
import androidx.annotation.DrawableRes
import androidx.annotation.StringRes
import dagger.Reusable
import org.wordpress.android.R
import org.wordpress.android.fluxc.model.SiteModel
import org.wordpress.android.fluxc.model.scan.ScanStateModel
import org.wordpress.android.fluxc.model.scan.ScanStateModel.ScanProgressStatus
import org.wordpress.android.fluxc.model.scan.threat.ThreatModel
import org.wordpress.android.fluxc.store.ScanStore
import org.wordpress.android.ui.jetpack.common.JetpackListItemState
import org.wordpress.android.ui.jetpack.common.JetpackListItemState.ActionButtonState
import org.wordpress.android.ui.jetpack.common.JetpackListItemState.DescriptionState
import org.wordpress.android.ui.jetpack.common.JetpackListItemState.DescriptionState.ClickableTextInfo
import org.wordpress.android.ui.jetpack.common.JetpackListItemState.HeaderState
import org.wordpress.android.ui.jetpack.common.JetpackListItemState.IconState
import org.wordpress.android.ui.jetpack.common.JetpackListItemState.ProgressState
import org.wordpress.android.ui.jetpack.scan.ScanListItemState.ThreatsHeaderItemState
import org.wordpress.android.ui.jetpack.scan.details.ThreatDetailsListItemsBuilder
import org.wordpress.android.ui.reader.utils.DateProvider
import org.wordpress.android.ui.utils.HtmlMessageUtils
import org.wordpress.android.ui.utils.UiString.UiStringRes
import org.wordpress.android.ui.utils.UiString.UiStringResWithParams
import org.wordpress.android.ui.utils.UiString.UiStringText
import org.wordpress.android.viewmodel.ResourceProvider
import javax.inject.Inject

@Reusable
class ScanStateListItemsBuilder @Inject constructor(
    private val dateProvider: DateProvider,
    private val htmlMessageUtils: HtmlMessageUtils,
    private val resourceProvider: ResourceProvider,
    private val threatItemBuilder: ThreatItemBuilder,
    private val threatDetailsListItemsBuilder: ThreatDetailsListItemsBuilder,
    private val scanStore: ScanStore
) {
    fun buildScanStateListItems(
        model: ScanStateModel,
        site: SiteModel,
        fixingThreatIds: List<Long>,
        onScanButtonClicked: () -> Unit,
        onFixAllButtonClicked: () -> Unit,
        onThreatItemClicked: (threatId: Long) -> Unit,
        onHelpClicked: () -> Unit
    ): List<JetpackListItemState> {
        return if (fixingThreatIds.isNotEmpty()) {
            buildThreatsFixingStateItems(fixingThreatIds)
        } else when (model.state) {
            ScanStateModel.State.IDLE -> {
                model.threats?.takeIf { threats -> threats.isNotEmpty() }?.let { threats ->
                    buildThreatsFoundStateItems(
                        threats,
                        site,
                        onScanButtonClicked,
                        onFixAllButtonClicked,
                        onThreatItemClicked,
                        onHelpClicked
                    )
                } ?: buildThreatsNotFoundStateItems(model, onScanButtonClicked)
            }
            ScanStateModel.State.SCANNING -> buildScanningStateItems(model.mostRecentStatus, model.currentStatus)
            ScanStateModel.State.PROVISIONING -> buildProvisioningStateItems()
            ScanStateModel.State.UNAVAILABLE, ScanStateModel.State.UNKNOWN -> emptyList()
        }
    }

    private fun buildThreatsFixingStateItems(fixingThreatIds: List<Long>): List<JetpackListItemState> {
        val items = mutableListOf<JetpackListItemState>()

        val scanIcon = buildScanIcon(R.drawable.ic_shield_warning_white, R.color.error)
        val scanHeader = HeaderState(UiStringRes(R.string.scan_fixing_threats_title))
        val scanDescription = DescriptionState(UiStringRes(R.string.scan_fixing_threats_description))
        val scanProgress = ProgressState(isIndeterminate = true, isVisible = fixingThreatIds.isNotEmpty())

        items.add(scanIcon)
        items.add(scanHeader)
        items.add(scanDescription)
        items.add(scanProgress)

        items.addAll(
            fixingThreatIds.mapNotNull { threatId ->
<<<<<<< HEAD
=======
                items.add(ThreatsHeaderItemState())
>>>>>>> 39dbcad2
                scanStore.getThreatModelByThreatId(threatId)?.let { threatModel ->
                    val threatItem = threatItemBuilder.buildThreatItem(threatModel).copy(
                        isFixing = true,
                        subHeader = threatDetailsListItemsBuilder.buildFixableThreatDescription(
                            requireNotNull(threatModel.baseThreatModel.fixable)
                        ).text
                    )
                    threatItem
                }
            }
        )

        return items
    }

    private fun buildThreatsFoundStateItems(
        threats: List<ThreatModel>,
        site: SiteModel,
        onScanButtonClicked: () -> Unit,
        onFixAllButtonClicked: () -> Unit,
        onThreatItemClicked: (threatId: Long) -> Unit,
        onHelpClicked: () -> Unit
    ): List<JetpackListItemState> {
        val items = mutableListOf<JetpackListItemState>()

        val scanIcon = buildScanIcon(R.drawable.ic_shield_warning_white, R.color.error)
        val scanHeader = HeaderState(UiStringRes(R.string.scan_idle_threats_found_title))
        val scanDescription = buildThreatsFoundDescription(site, threats.size, onHelpClicked)
        val scanButton = buildScanButtonAction(titleRes = R.string.scan_again, onClick = onScanButtonClicked)

        items.add(scanIcon)
        items.add(scanHeader)
        items.add(scanDescription)

        val fixableThreats = threats.filter { it.baseThreatModel.fixable != null }
        buildFixAllButtonAction(onFixAllButtonClicked).takeIf { fixableThreats.isNotEmpty() }
            ?.let { items.add(it) }

        items.add(scanButton)

        threats.takeIf { it.isNotEmpty() }?.let {
            items.add(ThreatsHeaderItemState())
            items.addAll(threats.map { threat -> threatItemBuilder.buildThreatItem(threat, onThreatItemClicked) })
        }

        return items
    }

    private fun buildThreatsNotFoundStateItems(
        scanStateModel: ScanStateModel,
        onScanButtonClicked: () -> Unit
    ): List<JetpackListItemState> {
        val items = mutableListOf<JetpackListItemState>()

        val scanIcon = buildScanIcon(R.drawable.ic_shield_tick_white, R.color.jetpack_green_40)
        val scanHeader = HeaderState(UiStringRes(R.string.scan_idle_no_threats_found_title))
        val scanDescription = scanStateModel.mostRecentStatus?.startDate?.time?.let {
            buildLastScanDescription(it)
        } ?: DescriptionState(UiStringRes(R.string.scan_idle_manual_scan_description))
        val scanButton = buildScanButtonAction(titleRes = R.string.scan_now, onClick = onScanButtonClicked)

        items.add(scanIcon)
        items.add(scanHeader)
        items.add(scanDescription)
        items.add(scanButton)

        return items
    }

    private fun buildScanningStateItems(
        mostRecentStatus: ScanProgressStatus?,
        currentProgress: ScanProgressStatus?
    ): List<JetpackListItemState> {
        val items = mutableListOf<JetpackListItemState>()
        // TODO: ashiagr replace icon with stroke, using direct icon (color = null) causing issues with dynamic tinting
        val progress = currentProgress?.progress ?: 0
        val scanIcon = buildScanIcon(R.drawable.ic_shield_white, R.color.jetpack_green_5)
        val scanTitleRes = if (progress == 0) R.string.scan_preparing_to_scan_title else R.string.scan_scanning_title
        val scanHeader = HeaderState(UiStringRes(scanTitleRes))
        val descriptionRes = if (mostRecentStatus?.isInitial == true) {
            R.string.scan_scanning_is_initial_description
        } else {
            R.string.scan_scanning_description
        }
        val scanDescription = DescriptionState(UiStringRes(descriptionRes))
        val scanProgress = ProgressState(
            progress = progress,
            progressLabel = UiStringResWithParams(
                R.string.scan_progress_label,
                listOf(UiStringText(progress.toString()))
            )
        )

        items.add(scanIcon)
        items.add(scanHeader)
        items.add(scanDescription)
        items.add(scanProgress)

        return items
    }

    private fun buildProvisioningStateItems(): List<JetpackListItemState> {
        val items = mutableListOf<JetpackListItemState>()
        val scanIcon = buildScanIcon(R.drawable.ic_shield_white, R.color.jetpack_green_5)
        val scanHeader = HeaderState(UiStringRes(R.string.scan_preparing_to_scan_title))
        val scanDescription = DescriptionState(UiStringRes(R.string.scan_provisioning_description))

        items.add(scanIcon)
        items.add(scanHeader)
        items.add(scanDescription)

        return items
    }

    private fun buildScanIcon(@DrawableRes icon: Int, @ColorRes color: Int?) = IconState(
        icon = icon,
        colorResId = color,
        sizeResId = R.dimen.scan_icon_size,
        marginResId = R.dimen.scan_icon_margin,
        contentDescription = UiStringRes(R.string.scan_state_icon)
    )

    private fun buildScanButtonAction(@StringRes titleRes: Int, onClick: () -> Unit) = ActionButtonState(
        text = UiStringRes(titleRes),
        onClick = onClick,
        contentDescription = UiStringRes(titleRes),
        isSecondary = true
    )

    private fun buildFixAllButtonAction(
        onFixAllButtonClicked: () -> Unit
    ): ActionButtonState {
        val title = UiStringRes(R.string.threats_fix_all)
        return ActionButtonState(
            text = title,
            onClick = onFixAllButtonClicked,
            contentDescription = title
        )
    }

    private fun buildLastScanDescription(timeInMs: Long): DescriptionState {
        val durationInMs = dateProvider.getCurrentDate().time - timeInMs
        val hours = durationInMs / ONE_HOUR
        val minutes = durationInMs / ONE_MINUTE
        val displayDuration = when {
            hours > 0 -> UiStringResWithParams(R.string.scan_in_hours_ago, listOf(UiStringText("${hours.toInt()}")))
            minutes > 0 -> UiStringResWithParams(
                R.string.scan_in_minutes_ago,
                listOf(UiStringText("${minutes.toInt()}"))
            )
            else -> UiStringRes(R.string.scan_in_few_seconds)
        }

        return DescriptionState(
            UiStringResWithParams(
                R.string.scan_idle_last_scan_description,
                listOf(displayDuration, UiStringRes(R.string.scan_idle_manual_scan_description))
            )
        )
    }

    private fun buildThreatsFoundDescription(
        site: SiteModel,
        threatsCount: Int,
        onHelpClicked: () -> Unit
    ): DescriptionState {
        val clickableText = resourceProvider.getString(R.string.scan_here_to_help)

        val descriptionText = htmlMessageUtils
            .getHtmlMessageFromStringFormatResId(
                R.string.scan_idle_with_threats_description,
                "<b>$threatsCount</b>",
                "<b>${site.name ?: resourceProvider.getString(R.string.scan_this_site)}</b>",
                clickableText
            )

        val clickableTextStartIndex = descriptionText.indexOf(clickableText)
        val clickableTextEndIndex = clickableTextStartIndex + clickableText.length
        val clickableTextsInfo = listOf(
            ClickableTextInfo(
                startIndex = clickableTextStartIndex,
                endIndex = clickableTextEndIndex,
                onClick = onHelpClicked
            )
        )

        return DescriptionState(
            text = UiStringText(descriptionText),
            clickableTextsInfo = clickableTextsInfo
        )
    }

    companion object {
        private const val ONE_MINUTE = 60 * 1000L
        private const val ONE_HOUR = 60 * ONE_MINUTE
    }
}<|MERGE_RESOLUTION|>--- conflicted
+++ resolved
@@ -81,10 +81,7 @@
 
         items.addAll(
             fixingThreatIds.mapNotNull { threatId ->
-<<<<<<< HEAD
-=======
                 items.add(ThreatsHeaderItemState())
->>>>>>> 39dbcad2
                 scanStore.getThreatModelByThreatId(threatId)?.let { threatModel ->
                     val threatItem = threatItemBuilder.buildThreatItem(threatModel).copy(
                         isFixing = true,
