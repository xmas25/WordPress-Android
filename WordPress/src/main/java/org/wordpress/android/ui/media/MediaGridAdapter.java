package org.wordpress.android.ui.media;

import android.content.Context;
import android.graphics.Bitmap;
import android.graphics.Color;
import android.graphics.PorterDuff;
import android.os.AsyncTask;
import android.os.Handler;
import android.support.annotation.NonNull;
import android.support.v7.widget.RecyclerView;
import android.text.TextUtils;
import android.view.LayoutInflater;
import android.view.View;
import android.view.View.OnClickListener;
import android.view.ViewGroup;
import android.widget.ImageView;
import android.widget.ProgressBar;
import android.widget.TextView;

import org.wordpress.android.R;
import org.wordpress.android.WordPress;
import org.wordpress.android.fluxc.model.MediaModel;
import org.wordpress.android.fluxc.model.MediaModel.MediaUploadState;
import org.wordpress.android.fluxc.model.SiteModel;
import org.wordpress.android.util.AniUtils;
import org.wordpress.android.util.AppLog;
import org.wordpress.android.util.DisplayUtils;
import org.wordpress.android.util.ImageUtils.BitmapWorkerCallback;
import org.wordpress.android.util.ImageUtils.BitmapWorkerTask;
import org.wordpress.android.util.MediaUtils;
import org.wordpress.android.util.PhotonUtils;
import org.wordpress.android.util.SiteUtils;
import org.wordpress.android.util.UrlUtils;
import org.wordpress.android.widgets.WPNetworkImageView;

import java.util.ArrayList;
import java.util.List;
import java.util.concurrent.RejectedExecutionException;

/**
 * An adapter for the media gallery grid.
 */
public class MediaGridAdapter extends RecyclerView.Adapter<MediaGridAdapter.GridViewHolder> {
    private MediaGridAdapterCallback mCallback;
    private boolean mHasRetrievedAll;

    private boolean mAllowMultiselect;
    private boolean mInMultiSelect;
    private boolean mShowPreviewIcon;
    private boolean mLoadThumbnails = true;

    private final Handler mHandler;
    private final LayoutInflater mInflater;

    private final Context mContext;
    private final SiteModel mSite;

    private final ArrayList<MediaModel> mMediaList = new ArrayList<>();
    private final ArrayList<Integer> mSelectedItems = new ArrayList<>();

    private final int mThumbWidth;
    private final int mThumbHeight;

    private static final float SCALE_NORMAL = 1.0f;
    private static final float SCALE_SELECTED = .85f;

    public interface MediaGridAdapterCallback {
        void onAdapterFetchMoreData();
        void onAdapterRetryUpload(int localMediaId);
        void onAdapterItemSelected(View sourceView, int position);
        void onAdapterSelectionCountChanged(int count);
    }

    private static final int INVALID_POSITION = -1;

    public MediaGridAdapter(Context context, SiteModel site) {
        super();
        setHasStableIds(true);

        mContext = context;
        mSite = site;
        mInflater = LayoutInflater.from(context);
        mHandler = new Handler();

        int displayWidth = DisplayUtils.getDisplayPixelWidth(mContext);
        mThumbWidth = displayWidth / getColumnCount(mContext);
        mThumbHeight = (int) (mThumbWidth * 0.75f);
    }

    public void setShowPreviewIcon(boolean show) {
        if (show != mShowPreviewIcon) {
            mShowPreviewIcon = show;
            if (getItemCount() > 0) {
                notifyDataSetChanged();
            }
        }
    }

    @Override
    public long getItemId(int position) {
        return getLocalMediaIdAtPosition(position);
    }

    public void setMediaList(@NonNull List<MediaModel> mediaList) {
        if (!isSameList(mediaList)) {
            mMediaList.clear();
            mMediaList.addAll(mediaList);
            notifyDataSetChanged();
        }
    }

    @Override
    public GridViewHolder onCreateViewHolder(ViewGroup parent, int viewType) {
        View view = mInflater.inflate(R.layout.media_grid_item, parent, false);
        return new GridViewHolder(view);
    }

    /*
     * returns the most optimal url to use when retrieving a media image for display here
     */
    private String getBestImageUrl(@NonNull MediaModel media) {
        // return photon-ized url if the site allows it since this gives us the image at the
        // exact size we need here
        if (SiteUtils.isPhotonCapable(mSite)) {
            return PhotonUtils.getPhotonImageUrl(media.getUrl(), mThumbWidth, mThumbHeight);
        }

        // can't use photon, so try the various image sizes - note we favor medium-large and
        // medium because they're more bandwidth-friendly than large
        if (!TextUtils.isEmpty(media.getFileUrlMediumLargeSize())) {
            return media.getFileUrlMediumLargeSize();
        } else if (!TextUtils.isEmpty(media.getFileUrlMediumSize())) {
            return media.getFileUrlMediumSize();
        } else if (!TextUtils.isEmpty(media.getFileUrlLargeSize())) {
            return media.getFileUrlLargeSize();
        }

        // next stop is to return the thumbnail, which will look pixelated in the grid but it's
        // better than eating bandwidth showing the full-sized image
        if (!TextUtils.isEmpty(media.getThumbnailUrl())) {
            return media.getThumbnailUrl();
        }

        // last resort, return the full-sized image url
        return UrlUtils.removeQuery(media.getUrl());
    }

    @Override
    public void onBindViewHolder(GridViewHolder holder, int position) {
        if (!isValidPosition(position)) {
            return;
        }

        MediaModel media = mMediaList.get(position);
        holder.imageView.setTag(null);

        String strState = media.getUploadState();
        MediaUploadState state = MediaUploadState.fromString(strState);

        boolean isLocalFile = MediaUtils.isLocalFile(strState) && !TextUtils.isEmpty(media.getFilePath());
        boolean isSelected = isItemSelected(media.getId());
        boolean isImage = media.getMimeType() != null && media.getMimeType().startsWith("image/");

        if (!mLoadThumbnails) {
            holder.fileContainer.setVisibility(View.GONE);
            holder.videoOverlayContainer.setVisibility(View.GONE);
            holder.imageView.setImageUrl(null, WPNetworkImageView.ImageType.PHOTO);
        } else if (isImage) {
            holder.fileContainer.setVisibility(View.GONE);
            holder.videoOverlayContainer.setVisibility(View.GONE);
            if (isLocalFile) {
                loadLocalImage(media.getFilePath(), holder.imageView);
            } else {
                holder.imageView.setImageUrl(getBestImageUrl(media), WPNetworkImageView.ImageType.PHOTO);
            }
        } else if (media.isVideo() && !TextUtils.isEmpty(media.getThumbnailUrl())) {
            holder.fileContainer.setVisibility(View.GONE);
            holder.videoOverlayContainer.setVisibility(View.VISIBLE);
<<<<<<< HEAD
            holder.imageView.setImageUrl(media.getThumbnailUrl(), WPNetworkImageView.ImageType.PHOTO);
=======
            holder.imageView.setImageUrl(media.getThumbnailUrl(), WPNetworkImageView.ImageType.VIDEO);
>>>>>>> d5212fe4
        } else {
            // not an image or video, so show file name and file type
            holder.videoOverlayContainer.setVisibility(View.GONE);
            holder.imageView.setImageDrawable(null);
            String fileName = media.getFileName();
            String title = media.getTitle();
            String fileExtension = MediaUtils.getExtensionForMimeType(media.getMimeType());
            holder.fileContainer.setVisibility(View.VISIBLE);
            holder.titleView.setText(TextUtils.isEmpty(title) ? fileName : title);
            holder.fileTypeView.setText(fileExtension.toUpperCase());
            int placeholderResId = WordPressMediaUtils.getPlaceholder(fileName);
            holder.fileTypeImageView.setImageResource(placeholderResId);
        }

        holder.previewContainer.setVisibility(mShowPreviewIcon && !media.isVideo() ? View.VISIBLE : View.GONE);

        // show selection count when selected
        holder.selectionCountTextView.setVisibility(isSelected ? View.VISIBLE : View.GONE);
        if (isSelected) {
            int count = mSelectedItems.indexOf(media.getId()) + 1;
            holder.selectionCountTextView.setText(Integer.toString(count));
        }

        // make sure the thumbnail scale reflects its selection state
        float scale = isSelected ? SCALE_SELECTED : SCALE_NORMAL;
        if (holder.imageView.getScaleX() != scale) {
            holder.imageView.setScaleX(scale);
            holder.imageView.setScaleY(scale);
        }

        // show upload state unless it's already uploaded
        if (state != MediaUploadState.UPLOADED) {
            holder.stateContainer.setVisibility(View.VISIBLE);

            // only show progress for items currently being uploaded or deleted
            boolean showProgress = state == MediaUploadState.UPLOADING || state == MediaUploadState.DELETING;
            holder.progressUpload.setVisibility(showProgress ? View.VISIBLE : View.GONE);

            // failed uploads can be retried
            if (state == MediaUploadState.FAILED) {
                holder.stateTextView.setText(mContext.getString(R.string.retry));
                holder.stateTextView.setCompoundDrawablesWithIntrinsicBounds(0, R.drawable.media_retry_image, 0, 0);
            } else {
                holder.stateTextView.setText(getLabelForMediaUploadState(state));
                holder.stateTextView.setCompoundDrawables(null, null, null, null);
            }
        } else {
            holder.stateContainer.setVisibility(View.GONE);
            holder.stateContainer.setOnClickListener(null);
        }

        // if we are near the end, make a call to fetch more
        if (position == getItemCount() - 1
                && !mHasRetrievedAll
                && mCallback != null) {
            mCallback.onAdapterFetchMoreData();
        }
    }

    @Override
    public void onViewRecycled(GridViewHolder holder) {
        super.onViewRecycled(holder);
        holder.imageView.setImageDrawable(null);
        holder.imageView.setTag(null);
    }

    public ArrayList<Integer> getSelectedItems() {
        return mSelectedItems;
    }

    public int getSelectedItemCount() {
        return mSelectedItems.size();
    }

    class GridViewHolder extends RecyclerView.ViewHolder {
        private final TextView titleView;
        private final WPNetworkImageView imageView;
        private final TextView fileTypeView;
        private final ImageView fileTypeImageView;
        private final TextView selectionCountTextView;
        private final TextView stateTextView;
        private final ProgressBar progressUpload;
        private final ViewGroup stateContainer;
        private final ViewGroup fileContainer;
        private final ViewGroup previewContainer;
        private final ViewGroup videoOverlayContainer;

        public GridViewHolder(View view) {
            super(view);

            imageView = (WPNetworkImageView) view.findViewById(R.id.media_grid_item_image);
            selectionCountTextView = (TextView) view.findViewById(R.id.text_selection_count);

            stateContainer = (ViewGroup) view.findViewById(R.id.media_grid_item_upload_state_container);
            stateTextView = (TextView) stateContainer.findViewById(R.id.media_grid_item_upload_state);
            progressUpload = (ProgressBar) stateContainer.findViewById(R.id.media_grid_item_upload_progress);

            fileContainer = (ViewGroup) view.findViewById(R.id.media_grid_item_file_container);
            titleView = (TextView) fileContainer.findViewById(R.id.media_grid_item_name);
            fileTypeView = (TextView) fileContainer.findViewById(R.id.media_grid_item_filetype);
            fileTypeImageView = (ImageView) fileContainer.findViewById(R.id.media_grid_item_filetype_image);

            previewContainer = (ViewGroup) view.findViewById(R.id.frame_preview);
            videoOverlayContainer = (ViewGroup) view.findViewById(R.id.frame_video_overlay);

            imageView.setErrorImageResId(R.drawable.media_item_background);
            imageView.setDefaultImageResId(R.drawable.media_item_background);

            View.OnClickListener previewListener = new View.OnClickListener() {
                @Override
                public void onClick(View v) {
                    int position = getAdapterPosition();
                    if (isValidPosition(position)) {
                        MediaModel media = mMediaList.get(position);
                        MediaPreviewActivity.showPreview(
                                v.getContext(),
                                previewContainer,
                                mSite,
                                media.getId());
                    }
                }
            };
            previewContainer.setOnClickListener(previewListener);
            videoOverlayContainer.setOnClickListener(previewListener);

            // make the progress bar white
            progressUpload.getIndeterminateDrawable().setColorFilter(Color.WHITE, PorterDuff.Mode.MULTIPLY);

            // set size of image and container views
            imageView.getLayoutParams().width = mThumbWidth;
            imageView.getLayoutParams().height = mThumbHeight;
            stateContainer.getLayoutParams().width = mThumbWidth;
            stateContainer.getLayoutParams().height = mThumbHeight;
            fileContainer.getLayoutParams().width = mThumbWidth;
            fileContainer.getLayoutParams().height = mThumbHeight;

            itemView.setOnClickListener(new OnClickListener() {
                @Override
                public void onClick(View v) {
                    int position = getAdapterPosition();
                    if (!isValidPosition(position)) {
                        return;
                    }
                    if (isInMultiSelect()) {
                        if (canSelectPosition(position)) {
                            toggleItemSelected(GridViewHolder.this, position);
                        }
                    } else if (mCallback != null) {
                        mCallback.onAdapterItemSelected(v, position);
                    }
                }
            });

            View.OnLongClickListener longClickListener = new View.OnLongClickListener() {
                @Override
                public boolean onLongClick(View v) {
                    int position = getAdapterPosition();
                    if (canSelectPosition(position)) {
                        if (isInMultiSelect()) {
                            toggleItemSelected(GridViewHolder.this, position);
                        } else if (mAllowMultiselect) {
                            setInMultiSelect(true);
                            setItemSelectedByPosition(GridViewHolder.this, position, true);
                        }
                    }
                    return true;
                }
            };
            itemView.setOnLongClickListener(longClickListener);
            stateTextView.setOnLongClickListener(longClickListener);

            stateTextView.setOnClickListener(new OnClickListener() {
                @Override
                public void onClick(View v) {
                    int position = getAdapterPosition();
                    if (!isValidPosition(position)) {
                        return;
                    }
                    if (isInMultiSelect()) {
                        if (canSelectPosition(position)) {
                            toggleItemSelected(GridViewHolder.this, position);
                        }
                    } else {
                        // retry uploading this media item if it previously failed
                        MediaModel media = mMediaList.get(position);
                        MediaUploadState state = MediaUploadState.fromString(media.getUploadState());
                        if (state == MediaUploadState.FAILED) {
                            stateTextView.setText(R.string.media_upload_state_queued);
                            stateTextView.setCompoundDrawables(null, null, null, null);
                            if (mCallback != null) {
                                mCallback.onAdapterRetryUpload(media.getId());
                            }
                        } else if (mCallback != null) {
                            mCallback.onAdapterItemSelected(v, position);
                        }
                    }
                }
            });
        }
    }

    public void setAllowMultiselect(boolean allow) {
        mAllowMultiselect = allow;
    }

    public boolean isInMultiSelect() {
        return mInMultiSelect;
    }

    public void setInMultiSelect(boolean value) {
        if (mInMultiSelect != value) {
            mInMultiSelect = value;
            clearSelection();
        }
    }

    private boolean isValidPosition(int position) {
        return position >= 0 && position < getItemCount();
    }

    public int getLocalMediaIdAtPosition(int position) {
        if (isValidPosition(position)) {
            return mMediaList.get(position).getId();
        }
        AppLog.w(AppLog.T.MEDIA, "MediaGridAdapter > Invalid position " + position);
        return INVALID_POSITION;
    }

    /*
     * determines whether the media item at the passed position can be selected - not allowed
     * for deleted items since the whole purpose of multiselect is to delete multiple items
     */
    private boolean canSelectPosition(int position) {
        if (!mAllowMultiselect || !isValidPosition(position)) {
            return false;
        }
        MediaUploadState state = MediaUploadState.fromString(mMediaList.get(position).getUploadState());
        return state != MediaUploadState.DELETING && state != MediaUploadState.DELETED;
    }

    private void loadLocalImage(final String filePath, ImageView imageView) {
        imageView.setTag(filePath);

        Bitmap bitmap = WordPress.getBitmapCache().get(filePath);
        if (bitmap != null) {
            imageView.setImageBitmap(bitmap);
        } else {
            imageView.setImageBitmap(null);
            try {
                new BitmapWorkerTask(imageView, mThumbWidth, mThumbHeight, new BitmapWorkerCallback() {
                    @Override
                    public void onBitmapReady(final String path, final ImageView imageView, final Bitmap bitmap) {
                        mHandler.post(new Runnable() {
                            @Override
                            public void run() {
                                WordPress.getBitmapCache().put(path, bitmap);
                                if (imageView != null
                                        && imageView.getTag() instanceof String
                                        && ((String) imageView.getTag()).equalsIgnoreCase(path)) {
                                    imageView.setImageBitmap(bitmap);
                                }
                            }
                        });
                    }
                }).executeOnExecutor(AsyncTask.THREAD_POOL_EXECUTOR, filePath);
            } catch (RejectedExecutionException e) {
                AppLog.e(AppLog.T.MEDIA, e);
            }
        }
    }

    public boolean isEmpty() {
        return mMediaList.isEmpty();
    }

    @Override
    public int getItemCount() {
        return mMediaList.size();
    }

    public static int getColumnCount(Context context) {
        return DisplayUtils.isLandscape(context) ? 4 : 3;
    }

    public void setCallback(MediaGridAdapterCallback callback) {
        mCallback = callback;
    }

    public void setHasRetrievedAll(boolean b) {
        mHasRetrievedAll = b;
    }

    void setLoadThumbnails(boolean loadThumbnails) {
        if (loadThumbnails != mLoadThumbnails) {
            mLoadThumbnails = loadThumbnails;
            AppLog.d(AppLog.T.MEDIA, "MediaGridAdapter > loadThumbnails = " + loadThumbnails);
            if (mLoadThumbnails) {
                notifyDataSetChanged();
            }
        }
    }

    public void clearSelection() {
        if (mSelectedItems.size() > 0) {
            mSelectedItems.clear();
            notifyDataSetChanged();
        }
    }

    public boolean isItemSelected(int localMediaId) {
        return mSelectedItems.contains(localMediaId);
    }

    public void removeSelectionByLocalId(int localMediaId) {
        if (isItemSelected(localMediaId)) {
            mSelectedItems.remove(Integer.valueOf(localMediaId));
            if (mCallback != null) {
                mCallback.onAdapterSelectionCountChanged(mSelectedItems.size());
            }
            notifyDataSetChanged();
        }
    }

    private void setItemSelectedByPosition(GridViewHolder holder, int position, boolean selected) {
        if (!isValidPosition(position)) {
            return;
        }

        int localMediaId = mMediaList.get(position).getId();
        if (selected) {
            mSelectedItems.add(localMediaId);
        } else {
            mSelectedItems.remove(Integer.valueOf(localMediaId));
        }

        // show and animate the count
        if (selected) {
            holder.selectionCountTextView.setText(Integer.toString(mSelectedItems.indexOf(localMediaId) + 1));
        }
        AniUtils.startAnimation(holder.selectionCountTextView,
                selected ? R.anim.cab_select : R.anim.cab_deselect);
        holder.selectionCountTextView.setVisibility(selected ? View.VISIBLE : View.GONE);

        // scale the thumbnail
        if (selected) {
            AniUtils.scale(holder.imageView, SCALE_NORMAL, SCALE_SELECTED, AniUtils.Duration.SHORT);
        } else {
            AniUtils.scale(holder.imageView, SCALE_SELECTED, SCALE_NORMAL, AniUtils.Duration.SHORT);
        }

        // redraw after the scale animation completes
        long delayMs = AniUtils.Duration.SHORT.toMillis(mContext);
        new Handler().postDelayed(new Runnable() {
            @Override
            public void run() {
                notifyDataSetChanged();
            }
        }, delayMs);

        if (mCallback != null) {
            mCallback.onAdapterSelectionCountChanged(mSelectedItems.size());
        }
    }

    private void toggleItemSelected(GridViewHolder holder, int position) {
        if (!isValidPosition(position)) {
            return;
        }
        int localMediaId = mMediaList.get(position).getId();
        boolean isSelected = mSelectedItems.contains(localMediaId);
        setItemSelectedByPosition(holder, position, !isSelected);
    }

    public void setSelectedItems(ArrayList<Integer> selectedItems) {
        mSelectedItems.clear();
        mSelectedItems.addAll(selectedItems);
        if (mCallback != null) {
            mCallback.onAdapterSelectionCountChanged(mSelectedItems.size());
        }
        notifyDataSetChanged();
    }

    private String getLabelForMediaUploadState(MediaUploadState uploadState) {
        switch (uploadState) {
            case QUEUED:
                return mContext.getString(R.string.media_upload_state_queued);
            case UPLOADING:
                return mContext.getString(R.string.media_upload_state_uploading);
            case DELETING:
                return mContext.getString(R.string.media_upload_state_deleting);
            case DELETED:
                return mContext.getString(R.string.media_upload_state_deleted);
            case FAILED:
                return mContext.getString(R.string.media_upload_state_failed);
            case UPLOADED:
                return mContext.getString(R.string.media_upload_state_uploaded);
        }
        return "";
    }

    void updateMediaItem(@NonNull MediaModel media) {
        int index = indexOfMedia(media);
        if (index > -1 && !media.equals(mMediaList.get(index))) {
            mMediaList.set(index, media);
            notifyItemChanged(index);
        }
    }

    void removeMediaItem(@NonNull MediaModel media) {
        int index = indexOfMedia(media);
        if (index > -1) {
            mMediaList.remove(index);
            notifyItemRemoved(index);
        }
    }

    boolean mediaExists(@NonNull MediaModel media) {
        return indexOfMedia(media) > -1;
    }

    private int indexOfMedia(@NonNull MediaModel media) {
        for (int i = 0 ; i < mMediaList.size(); i++) {
            if (media.getId() == mMediaList.get(i).getId()) {
                return i;
            }
        }
        return -1;
    }

    /*
     * returns true if the passed list is the same as the existing one
     */
    private boolean isSameList(@NonNull List<MediaModel> otherList) {
        if (otherList.size() != mMediaList.size()) {
            return false;
        }

        for (MediaModel otherMedia : otherList) {
            if (!mediaExists(otherMedia)) {
                return false;
            }
        }

        return true;
    }
}<|MERGE_RESOLUTION|>--- conflicted
+++ resolved
@@ -176,11 +176,7 @@
         } else if (media.isVideo() && !TextUtils.isEmpty(media.getThumbnailUrl())) {
             holder.fileContainer.setVisibility(View.GONE);
             holder.videoOverlayContainer.setVisibility(View.VISIBLE);
-<<<<<<< HEAD
-            holder.imageView.setImageUrl(media.getThumbnailUrl(), WPNetworkImageView.ImageType.PHOTO);
-=======
             holder.imageView.setImageUrl(media.getThumbnailUrl(), WPNetworkImageView.ImageType.VIDEO);
->>>>>>> d5212fe4
         } else {
             // not an image or video, so show file name and file type
             holder.videoOverlayContainer.setVisibility(View.GONE);
