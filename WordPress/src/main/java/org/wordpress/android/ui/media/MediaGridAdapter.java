package org.wordpress.android.ui.media;

import android.content.Context;
import android.graphics.Bitmap;
import android.graphics.Color;
import android.graphics.PorterDuff;
import android.os.AsyncTask;
import android.os.Handler;
import android.support.annotation.NonNull;
import android.support.v7.widget.RecyclerView;
import android.text.TextUtils;
import android.view.LayoutInflater;
import android.view.View;
import android.view.View.OnClickListener;
import android.view.ViewGroup;
import android.widget.ImageView;
import android.widget.ProgressBar;
import android.widget.TextView;

import org.wordpress.android.R;
import org.wordpress.android.WordPress;
import org.wordpress.android.fluxc.model.MediaModel;
import org.wordpress.android.fluxc.model.MediaModel.MediaUploadState;
import org.wordpress.android.fluxc.model.SiteModel;
import org.wordpress.android.util.AniUtils;
import org.wordpress.android.util.AppLog;
import org.wordpress.android.util.DisplayUtils;
import org.wordpress.android.util.ImageUtils;
import org.wordpress.android.util.ImageUtils.BitmapWorkerCallback;
import org.wordpress.android.util.ImageUtils.BitmapWorkerTask;
import org.wordpress.android.util.MediaUtils;
import org.wordpress.android.util.PhotonUtils;
import org.wordpress.android.util.SiteUtils;
import org.wordpress.android.util.UrlUtils;
import org.wordpress.android.util.ViewUtils;
import org.wordpress.android.util.WPMediaUtils;
import org.wordpress.android.widgets.WPNetworkImageView;

import java.io.File;
import java.util.ArrayList;
import java.util.List;
import java.util.concurrent.RejectedExecutionException;

/**
 * An adapter for the media gallery grid.
 */
public class MediaGridAdapter extends RecyclerView.Adapter<MediaGridAdapter.GridViewHolder> {
    private MediaGridAdapterCallback mCallback;
    private final MediaBrowserType mBrowserType;

    private boolean mHasRetrievedAll;
    private boolean mInMultiSelect;
    private boolean mLoadThumbnails = true;

    private final Handler mHandler;
    private final LayoutInflater mInflater;

    private final Context mContext;
    private final SiteModel mSite;

    private final ArrayList<MediaModel> mMediaList = new ArrayList<>();
    private final ArrayList<Integer> mSelectedItems = new ArrayList<>();

    private final int mThumbWidth;
    private final int mThumbHeight;

    private static final float SCALE_NORMAL = 1.0f;
    private static final float SCALE_SELECTED = .8f;

    public interface MediaGridAdapterCallback {
        void onAdapterFetchMoreData();

        void onAdapterItemClicked(int position, boolean isLongClick);

        void onAdapterSelectionCountChanged(int count);

        void onAdapterRequestRetry(int position);

        void onAdapterRequestDelete(int position);
    }

    private static final int INVALID_POSITION = -1;

    public MediaGridAdapter(@NonNull Context context, @NonNull SiteModel site, @NonNull MediaBrowserType browserType) {
        super();
        setHasStableIds(true);

        mContext = context;
        mSite = site;
        mBrowserType = browserType;
        mInflater = LayoutInflater.from(context);
        mHandler = new Handler();

        int displayWidth = DisplayUtils.getDisplayPixelWidth(mContext);
        mThumbWidth = displayWidth / getColumnCount(mContext);
        mThumbHeight = (int) (mThumbWidth * 0.75f);
    }

    @Override
    public long getItemId(int position) {
        return getLocalMediaIdAtPosition(position);
    }

    public void setMediaList(@NonNull List<MediaModel> mediaList) {
        if (!isSameList(mediaList)) {
            mMediaList.clear();
            mMediaList.addAll(mediaList);
            notifyDataSetChanged();
        }
    }

    @Override
    public GridViewHolder onCreateViewHolder(ViewGroup parent, int viewType) {
        View view = mInflater.inflate(R.layout.media_grid_item, parent, false);
        return new GridViewHolder(view);
    }

    /*
     * returns the most optimal url to use when retrieving a media image for display here
     */
    private String getBestImageUrl(@NonNull MediaModel media) {
        // return photon-ized url if the site allows it since this gives us the image at the
        // exact size we need here
        if (SiteUtils.isPhotonCapable(mSite)) {
            return PhotonUtils.getPhotonImageUrl(media.getUrl(), mThumbWidth, mThumbHeight);
        }

        // can't use photon, so try the various image sizes - note we favor medium-large and
        // medium because they're more bandwidth-friendly than large
        if (!TextUtils.isEmpty(media.getFileUrlMediumLargeSize())) {
            return media.getFileUrlMediumLargeSize();
        } else if (!TextUtils.isEmpty(media.getFileUrlMediumSize())) {
            return media.getFileUrlMediumSize();
        } else if (!TextUtils.isEmpty(media.getFileUrlLargeSize())) {
            return media.getFileUrlLargeSize();
        }

        // next stop is to return the thumbnail, which will look pixelated in the grid but it's
        // better than eating bandwidth showing the full-sized image
        if (!TextUtils.isEmpty(media.getThumbnailUrl())) {
            return media.getThumbnailUrl();
        }

        // last resort, return the full-sized image url
        return UrlUtils.removeQuery(media.getUrl());
    }

    @Override
    public void onBindViewHolder(GridViewHolder holder, int position) {
        if (!isValidPosition(position)) {
            return;
        }

        MediaModel media = mMediaList.get(position);
        holder.mImageView.setTag(null);

        String strState = media.getUploadState();
        MediaUploadState state = MediaUploadState.fromString(strState);

        boolean isLocalFile = MediaUtils.isLocalFile(strState) && !TextUtils.isEmpty(media.getFilePath());
        boolean isSelected = isItemSelected(media.getId());
        boolean canSelect = canSelectPosition(position);
        boolean isImage = media.getMimeType() != null && media.getMimeType().startsWith("image/");

        if (!mLoadThumbnails) {
            holder.mFileContainer.setVisibility(View.GONE);
            holder.mImageView.setImageUrl(null, WPNetworkImageView.ImageType.PHOTO);
        } else if (isImage) {
            holder.mFileContainer.setVisibility(View.GONE);
            if (isLocalFile) {
                loadLocalImage(media.getFilePath(), holder.mImageView);
            } else {
                holder.mImageView.setImageUrl(getBestImageUrl(media), WPNetworkImageView.ImageType.PHOTO);
            }
        } else if (media.isVideo()) {
            holder.mFileContainer.setVisibility(View.GONE);
            loadVideoThumbnail(media, holder.mImageView);
        } else {
            // not an image or video, so show file name and file type
            holder.mImageView.setImageDrawable(null);
            String fileName = media.getFileName();
            String title = media.getTitle();
            String fileExtension = MediaUtils.getExtensionForMimeType(media.getMimeType());
            holder.mFileContainer.setVisibility(View.VISIBLE);
            holder.mTitleView.setText(TextUtils.isEmpty(title) ? fileName : title);
            holder.mFileTypeView.setText(fileExtension.toUpperCase());
            int placeholderResId = WPMediaUtils.getPlaceholder(fileName);
            holder.mFileTypeImageView.setImageResource(placeholderResId);
        }

        if (mBrowserType.canMultiselect() && canSelect) {
<<<<<<< HEAD
            holder.mSelectionCountTextView.setVisibility(View.VISIBLE);
            holder.mSelectionCountTextView.setSelected(isSelected);
=======
            holder.selectionCountContainer.setVisibility(View.VISIBLE);
            holder.selectionCountTextView.setVisibility(View.VISIBLE);
            holder.selectionCountTextView.setSelected(isSelected);
>>>>>>> ecc409be
            if (isSelected) {
                int count = mSelectedItems.indexOf(media.getId()) + 1;
                holder.mSelectionCountTextView.setText(Integer.toString(count));
            } else {
                holder.mSelectionCountTextView.setText(null);
            }
        } else {
<<<<<<< HEAD
            holder.mSelectionCountTextView.setVisibility(View.GONE);
=======
            holder.selectionCountContainer.setVisibility(View.GONE);
            holder.selectionCountTextView.setVisibility(View.GONE);
>>>>>>> ecc409be
        }

        // make sure the thumbnail scale reflects its selection state
        float scale = isSelected ? SCALE_SELECTED : SCALE_NORMAL;
        if (holder.mImageView.getScaleX() != scale) {
            holder.mImageView.setScaleX(scale);
            holder.mImageView.setScaleY(scale);
        }

        // show upload state unless it's already uploaded
        if (state != MediaUploadState.UPLOADED) {
            holder.mStateContainer.setVisibility(View.VISIBLE);

            // only show progress for items currently being uploaded or deleted
            boolean showProgress = state == MediaUploadState.UPLOADING || state == MediaUploadState.DELETING;
            holder.mProgressUpload.setVisibility(showProgress ? View.VISIBLE : View.GONE);

            // failed uploads can be retried or deleted, queued items can be deleted
            if (state == MediaUploadState.FAILED || state == MediaUploadState.QUEUED) {
                holder.mRetryDeleteContainer.setVisibility(View.VISIBLE);
                holder.mImgRetry.setVisibility(state == MediaUploadState.FAILED ? View.VISIBLE : View.GONE);
            } else {
                holder.mRetryDeleteContainer.setVisibility(View.GONE);
            }
            holder.mStateTextView.setText(getLabelForMediaUploadState(state));

            // hide the video player icon so it doesn't overlap state label
            holder.mVideoOverlayContainer.setVisibility(View.GONE);
        } else {
            holder.mStateContainer.setVisibility(View.GONE);
            holder.mStateContainer.setOnClickListener(null);
            holder.mVideoOverlayContainer.setVisibility(media.isVideo() ? View.VISIBLE : View.GONE);
        }

        // if we are near the end, make a call to fetch more
        if (position == getItemCount() - 1
            && !mHasRetrievedAll
            && mCallback != null) {
            mCallback.onAdapterFetchMoreData();
        }
    }

    @Override
    public void onViewRecycled(GridViewHolder holder) {
        super.onViewRecycled(holder);
        holder.mImageView.setImageDrawable(null);
        holder.mImageView.setTag(null);
    }

    public ArrayList<Integer> getSelectedItems() {
        return mSelectedItems;
    }

    public int getSelectedItemCount() {
        return mSelectedItems.size();
    }

    class GridViewHolder extends RecyclerView.ViewHolder {
        private final TextView mTitleView;
        private final WPNetworkImageView mImageView;
        private final TextView mFileTypeView;
        private final ImageView mFileTypeImageView;
        private final TextView mSelectionCountTextView;
        private final TextView mStateTextView;
        private final ProgressBar mProgressUpload;
        private final ViewGroup mStateContainer;
        private final ViewGroup mFileContainer;
        private final ViewGroup mVideoOverlayContainer;
        private final ViewGroup mSelectionCountContainer;
        private final ViewGroup mRetryDeleteContainer;
        private final ImageView mImgRetry;
        private final ImageView mImgTrash;

        GridViewHolder(View view) {
            super(view);

            mImageView = (WPNetworkImageView) view.findViewById(R.id.media_grid_item_image);
            mSelectionCountTextView = (TextView) view.findViewById(R.id.text_selection_count);

            mStateContainer = (ViewGroup) view.findViewById(R.id.media_grid_item_upload_state_container);
            mStateTextView = (TextView) mStateContainer.findViewById(R.id.media_grid_item_upload_state);
            mProgressUpload = (ProgressBar) mStateContainer.findViewById(R.id.media_grid_item_upload_progress);

            mFileContainer = (ViewGroup) view.findViewById(R.id.media_grid_item_file_container);
            mTitleView = (TextView) mFileContainer.findViewById(R.id.media_grid_item_name);
            mFileTypeView = (TextView) mFileContainer.findViewById(R.id.media_grid_item_filetype);
            mFileTypeImageView = (ImageView) mFileContainer.findViewById(R.id.media_grid_item_filetype_image);

            mVideoOverlayContainer = (ViewGroup) view.findViewById(R.id.frame_video_overlay);
            mSelectionCountContainer = (ViewGroup) view.findViewById(R.id.frame_selection_count);

            mImageView.setErrorImageResId(R.drawable.media_item_background);
            mImageView.setDefaultImageResId(R.drawable.media_item_background);

            // make the progress bar white
            mProgressUpload.getIndeterminateDrawable().setColorFilter(Color.WHITE, PorterDuff.Mode.MULTIPLY);

            // set size of image and container views
            mImageView.getLayoutParams().width = mThumbWidth;
            mImageView.getLayoutParams().height = mThumbHeight;
            mStateContainer.getLayoutParams().width = mThumbWidth;
            mStateContainer.getLayoutParams().height = mThumbHeight;
            mFileContainer.getLayoutParams().width = mThumbWidth;
            mFileContainer.getLayoutParams().height = mThumbHeight;

            mRetryDeleteContainer = (ViewGroup) view.findViewById(R.id.container_retry_delete);
            mImgRetry = (ImageView) view.findViewById(R.id.image_retry);
            mImgTrash = (ImageView) view.findViewById(R.id.image_trash);

            itemView.setOnClickListener(new OnClickListener() {
                @Override
                public void onClick(View v) {
                    int position = getAdapterPosition();
                    doAdapterItemClicked(position, false);
                }
            });

            itemView.setOnLongClickListener(new View.OnLongClickListener() {
                @Override
                public boolean onLongClick(View v) {
                    int position = getAdapterPosition();
                    doAdapterItemClicked(position, true);
                    return true;
                }
            });

            mSelectionCountContainer.setOnClickListener(new OnClickListener() {
                @Override
                public void onClick(View v) {
                    int position = getAdapterPosition();
                    if (canSelectPosition(position)) {
                        setInMultiSelect(true);
                        toggleItemSelected(GridViewHolder.this, position);
                    }
                }
            });

            mImgRetry.setOnClickListener(new OnClickListener() {
                @Override
                public void onClick(View v) {
                    int position = getAdapterPosition();
                    if (isValidPosition(position) && mCallback != null) {
                        mCallback.onAdapterRequestRetry(position);
                    }
                }
            });

            mImgTrash.setOnClickListener(new OnClickListener() {
                @Override
                public void onClick(View v) {
                    int position = getAdapterPosition();
                    if (isValidPosition(position) && mCallback != null) {
                        mCallback.onAdapterRequestDelete(position);
                    }
                }
            });

            ViewUtils.addCircularShadowOutline(mSelectionCountTextView);
        }

        private void doAdapterItemClicked(int position, boolean isLongClick) {
            if (!isValidPosition(position)) {
                return;
            }
            if (isInMultiSelect() && !isLongClick) {
                if (canSelectPosition(position)) {
                    toggleItemSelected(GridViewHolder.this, position);
                }
            } else {
                if (mBrowserType.canMultiselect() && canSelectPosition(position) && !isLongClick) {
                    setInMultiSelect(true);
                    toggleItemSelected(GridViewHolder.this, position);
                }
                if (mCallback != null) {
                    mCallback.onAdapterItemClicked(position, isLongClick);
                }
            }
        }
    }

    public boolean isInMultiSelect() {
        return mInMultiSelect;
    }

    public void setInMultiSelect(boolean value) {
        if (mInMultiSelect != value) {
            mInMultiSelect = value;
            clearSelection();
        }
    }

    private boolean isValidPosition(int position) {
        return position >= 0 && position < getItemCount();
    }

    public int getLocalMediaIdAtPosition(int position) {
        if (isValidPosition(position)) {
            return mMediaList.get(position).getId();
        }
        AppLog.w(AppLog.T.MEDIA, "MediaGridAdapter > Invalid position " + position);
        return INVALID_POSITION;
    }

    /*
     * determines whether the media item at the passed position can be selected - not allowed
     * for local files or deleted items when used as a picker
     */
    private boolean canSelectPosition(int position) {
        if (!isValidPosition(position)) {
            return false;
        }
        if (mBrowserType.isPicker()) {
            MediaModel media = mMediaList.get(position);
            if (MediaUtils.isLocalFile(media.getUploadState())) {
                return false;
            }
            MediaUploadState state = MediaUploadState.fromString(media.getUploadState());
            return state != MediaUploadState.DELETING && state != MediaUploadState.DELETED;
        } else {
            return true;
        }
    }

    private void loadLocalImage(final String filePath, ImageView imageView) {
        imageView.setTag(filePath);

        Bitmap bitmap = WordPress.getBitmapCache().get(filePath);
        if (bitmap != null) {
            imageView.setImageBitmap(bitmap);
        } else {
            imageView.setImageBitmap(null);
            try {
                new BitmapWorkerTask(imageView, mThumbWidth, mThumbHeight, new BitmapWorkerCallback() {
                    @Override
                    public void onBitmapReady(final String path, final ImageView imageView, final Bitmap bitmap) {
                        mHandler.post(new Runnable() {
                            @Override
                            public void run() {
                                WordPress.getBitmapCache().put(path, bitmap);
                                if (imageView != null
                                    && imageView.getTag() instanceof String
                                    && ((String) imageView.getTag()).equalsIgnoreCase(path)) {
                                    imageView.setImageBitmap(bitmap);
                                }
                            }
                        });
                    }
                }).executeOnExecutor(AsyncTask.THREAD_POOL_EXECUTOR, filePath);
            } catch (RejectedExecutionException e) {
                AppLog.e(AppLog.T.MEDIA, e);
            }
        }
    }

    /*
     * loads the thumbnail for the passed video media item - works with both local and network videos
     */
    private void loadVideoThumbnail(final @NonNull MediaModel media, @NonNull final WPNetworkImageView imageView) {
        // if we have a thumbnail url, use it and be done
        if (!TextUtils.isEmpty(media.getThumbnailUrl())) {
            imageView.setImageUrl(media.getThumbnailUrl(), WPNetworkImageView.ImageType.VIDEO);
            return;
        }

        // thumbnail url is empty, so either this is a local (still uploading) video or the server simply
        // hasn't supplied the thumbnail url
        final String filePath;
        if (!TextUtils.isEmpty(media.getFilePath()) && new File(media.getFilePath()).exists()) {
            filePath = media.getFilePath();
        } else {
            filePath = media.getUrl();
        }

        imageView.setImageUrl(null, WPNetworkImageView.ImageType.NONE);
        imageView.setImageBitmap(null);
        imageView.setTag(filePath);

        if (TextUtils.isEmpty(filePath)) {
            AppLog.w(AppLog.T.MEDIA, "MediaGridAdapter > No path to video thumbnail");
            return;
        }

        // see if we have a cached thumbnail before retrieving it
        Bitmap bitmap = WordPress.getBitmapCache().get(filePath);
        if (bitmap != null) {
            imageView.setImageBitmap(bitmap);
            return;
        }

        new Thread() {
            @Override
            public void run() {
                final Bitmap thumb = ImageUtils.getVideoFrameFromVideo(filePath, mThumbWidth);
                if (thumb != null) {
                    mHandler.post(new Runnable() {
                        @Override
                        public void run() {
                            WordPress.getBitmapCache().put(filePath, thumb);
                            if (imageView.getTag() instanceof String
                                && (imageView.getTag()).equals(filePath)) {
                                imageView.setImageBitmap(thumb);
                            }
                        }
                    });
                }
            }
        }.start();
    }

    public boolean isEmpty() {
        return mMediaList.isEmpty();
    }

    @Override
    public int getItemCount() {
        return mMediaList.size();
    }

    public static int getColumnCount(Context context) {
        return DisplayUtils.isLandscape(context) ? 4 : 3;
    }

    public void setCallback(MediaGridAdapterCallback callback) {
        mCallback = callback;
    }

    public void setHasRetrievedAll(boolean b) {
        mHasRetrievedAll = b;
    }

    void setLoadThumbnails(boolean loadThumbnails) {
        if (loadThumbnails != mLoadThumbnails) {
            mLoadThumbnails = loadThumbnails;
            AppLog.d(AppLog.T.MEDIA, "MediaGridAdapter > loadThumbnails = " + loadThumbnails);
            if (mLoadThumbnails) {
                notifyDataSetChanged();
            }
        }
    }

    public void clearSelection() {
        if (mSelectedItems.size() > 0) {
            mSelectedItems.clear();
            notifyDataSetChanged();
        }
    }

    public boolean isItemSelected(int localMediaId) {
        return mSelectedItems.contains(localMediaId);
    }

    public void removeSelectionByLocalId(int localMediaId) {
        if (isItemSelected(localMediaId)) {
            mSelectedItems.remove(Integer.valueOf(localMediaId));
            if (mCallback != null) {
                mCallback.onAdapterSelectionCountChanged(mSelectedItems.size());
            }
            notifyDataSetChanged();
        }
    }

    private void setItemSelectedByPosition(GridViewHolder holder, int position, boolean selected) {
        if (!isValidPosition(position)) {
            return;
        }

        int localMediaId = mMediaList.get(position).getId();
        if (selected) {
            mSelectedItems.add(localMediaId);
        } else {
            mSelectedItems.remove(Integer.valueOf(localMediaId));
        }

        // show and animate the count
        if (selected) {
            holder.mSelectionCountTextView.setText(Integer.toString(mSelectedItems.indexOf(localMediaId) + 1));
        } else {
            holder.mSelectionCountTextView.setText(null);
        }
        AniUtils.startAnimation(holder.mSelectionCountContainer, R.anim.pop);
        holder.mSelectionCountTextView.setVisibility(selected ? View.VISIBLE : View.GONE);

        // scale the thumbnail
        if (selected) {
            AniUtils.scale(holder.mImageView, SCALE_NORMAL, SCALE_SELECTED, AniUtils.Duration.SHORT);
        } else {
            AniUtils.scale(holder.mImageView, SCALE_SELECTED, SCALE_NORMAL, AniUtils.Duration.SHORT);
        }

        // redraw after the scale animation completes
        long delayMs = AniUtils.Duration.SHORT.toMillis(mContext);
        new Handler().postDelayed(new Runnable() {
            @Override
            public void run() {
                notifyDataSetChanged();
            }
        }, delayMs);

        if (mCallback != null) {
            mCallback.onAdapterSelectionCountChanged(mSelectedItems.size());
        }
    }

    private void toggleItemSelected(GridViewHolder holder, int position) {
        if (!isValidPosition(position)) {
            return;
        }
        int localMediaId = mMediaList.get(position).getId();
        boolean isSelected = mSelectedItems.contains(localMediaId);
        setItemSelectedByPosition(holder, position, !isSelected);
    }

    public void setSelectedItems(ArrayList<Integer> selectedItems) {
        mSelectedItems.clear();
        mSelectedItems.addAll(selectedItems);
        if (mCallback != null) {
            mCallback.onAdapterSelectionCountChanged(mSelectedItems.size());
        }
        notifyDataSetChanged();
    }

    private String getLabelForMediaUploadState(MediaUploadState uploadState) {
        switch (uploadState) {
            case QUEUED:
                return mContext.getString(R.string.media_upload_state_queued);
            case UPLOADING:
                return mContext.getString(R.string.media_upload_state_uploading);
            case DELETING:
                return mContext.getString(R.string.media_upload_state_deleting);
            case DELETED:
                return mContext.getString(R.string.media_upload_state_deleted);
            case FAILED:
                return mContext.getString(R.string.media_upload_state_failed);
            case UPLOADED:
                return mContext.getString(R.string.media_upload_state_uploaded);
        }
        return "";
    }

    void updateMediaItem(@NonNull MediaModel media, boolean forceUpdate) {
        int index = indexOfMedia(media);
        if (index > -1 && (forceUpdate || !media.equals(mMediaList.get(index)))) {
            mMediaList.set(index, media);
            notifyItemChanged(index);
        }
    }

    void removeMediaItem(@NonNull MediaModel media) {
        int index = indexOfMedia(media);
        if (index > -1) {
            mMediaList.remove(index);
            notifyItemRemoved(index);
        }
    }

    boolean mediaExists(@NonNull MediaModel media) {
        return indexOfMedia(media) > -1;
    }

    private int indexOfMedia(@NonNull MediaModel media) {
        for (int i = 0; i < mMediaList.size(); i++) {
            if (media.getId() == mMediaList.get(i).getId()) {
                return i;
            }
        }
        return -1;
    }

    /*
     * returns true if the passed list is the same as the existing one
     */
    private boolean isSameList(@NonNull List<MediaModel> otherList) {
        if (otherList.size() != mMediaList.size()) {
            return false;
        }

        for (MediaModel otherMedia : otherList) {
            if (!mediaExists(otherMedia)) {
                return false;
            }
        }

        return true;
    }
}<|MERGE_RESOLUTION|>--- conflicted
+++ resolved
@@ -189,14 +189,9 @@
         }
 
         if (mBrowserType.canMultiselect() && canSelect) {
-<<<<<<< HEAD
+            holder.mSelectionCountContainer.setVisibility(View.VISIBLE);
             holder.mSelectionCountTextView.setVisibility(View.VISIBLE);
             holder.mSelectionCountTextView.setSelected(isSelected);
-=======
-            holder.selectionCountContainer.setVisibility(View.VISIBLE);
-            holder.selectionCountTextView.setVisibility(View.VISIBLE);
-            holder.selectionCountTextView.setSelected(isSelected);
->>>>>>> ecc409be
             if (isSelected) {
                 int count = mSelectedItems.indexOf(media.getId()) + 1;
                 holder.mSelectionCountTextView.setText(Integer.toString(count));
@@ -204,12 +199,8 @@
                 holder.mSelectionCountTextView.setText(null);
             }
         } else {
-<<<<<<< HEAD
+            holder.mSelectionCountContainer.setVisibility(View.GONE);
             holder.mSelectionCountTextView.setVisibility(View.GONE);
-=======
-            holder.selectionCountContainer.setVisibility(View.GONE);
-            holder.selectionCountTextView.setVisibility(View.GONE);
->>>>>>> ecc409be
         }
 
         // make sure the thumbnail scale reflects its selection state
