--- conflicted
+++ resolved
@@ -113,37 +113,6 @@
         return new GridViewHolder(view);
     }
 
-    /*
-     * returns the most optimal url to use when retrieving a media image for display here
-     */
-    private String getBestImageUrl(@NonNull MediaModel media) {
-        // return photon-ized url if the site allows it since this gives us the image at the
-        // exact size we need here
-        if (SiteUtils.isPhotonCapable(mSite)) {
-            return PhotonUtils.getPhotonImageUrl(media.getUrl(), mThumbWidth, mThumbHeight);
-        }
-
-        // can't use photon, so try the various image sizes - note we favor medium-large and
-        // medium because they're more bandwidth-friendly than large
-        String path = media.getUrl().substring(0, media.getUrl().lastIndexOf("/") + 1);
-        if (!TextUtils.isEmpty(media.getFileNameMediumLargeSize())) {
-            return path + media.getFileNameMediumLargeSize();
-        } else if (!TextUtils.isEmpty(media.getFileNameMediumSize())) {
-            return path + media.getFileNameMediumSize();
-        } else if (!TextUtils.isEmpty(media.getFileNameLargeSize())) {
-            return path + media.getFileNameLargeSize();
-        }
-
-        // next stop is to return the thumbnail, which will look pixelated in the grid but it's
-        // better than eating bandwidth showing the full-sized image
-        if (!TextUtils.isEmpty(media.getThumbnailUrl())) {
-            return media.getThumbnailUrl();
-        }
-
-        // last resort, return the full-sized image url
-        return UrlUtils.removeQuery(media.getUrl());
-    }
-
     @Override
     public void onBindViewHolder(GridViewHolder holder, int position) {
         if (!isValidPosition(position)) {
@@ -165,9 +134,6 @@
             if (isLocalFile) {
                 loadLocalImage(media.getFilePath(), holder.imageView);
             } else {
-<<<<<<< HEAD
-                WordPressMediaUtils.loadNetworkImage(getBestImageUrl(media), holder.imageView, mImageLoader);
-=======
                 // if this isn't a private site use Photon to request the image at the exact size,
                 // otherwise append the standard wp query params to request the desired size
                 // TODO: we should drop using Photon for self-hosted sites once the media model
@@ -179,7 +145,6 @@
                     thumbUrl = UrlUtils.removeQuery(media.getUrl());
                 }
                 WordPressMediaUtils.loadNetworkImage(thumbUrl, holder.imageView, mImageLoader);
->>>>>>> 809f47ff
             }
         } else {
             // not an image, so show file name and file type
