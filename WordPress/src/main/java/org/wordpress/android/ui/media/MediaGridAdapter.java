package org.wordpress.android.ui.media;

import android.annotation.SuppressLint;
import android.content.Context;
import android.database.Cursor;
import android.database.MatrixCursor;
import android.database.MergeCursor;
import android.graphics.Bitmap;
import android.os.Handler;
import android.text.TextUtils;
import android.view.LayoutInflater;
import android.view.View;
import android.view.View.OnClickListener;
import android.view.ViewGroup;
import android.view.ViewStub;
import android.widget.CursorAdapter;
import android.widget.GridView;
import android.widget.ImageView;
import android.widget.LinearLayout;
import android.widget.ProgressBar;
import android.widget.RelativeLayout;
import android.widget.TextView;

import com.android.volley.toolbox.ImageLoader;
import com.android.volley.toolbox.NetworkImageView;

import org.wordpress.android.R;
import org.wordpress.android.WordPress;
import org.wordpress.android.WordPressDB;
import org.wordpress.android.ui.CheckableFrameLayout;
import org.wordpress.android.util.DisplayUtils;
import org.wordpress.android.util.ImageUtils.BitmapWorkerCallback;
import org.wordpress.android.util.ImageUtils.BitmapWorkerTask;
import org.wordpress.android.util.MediaUtils;

import java.util.ArrayList;
import java.util.HashMap;
import java.util.List;
import java.util.Map;

/**
 * An adapter for the media gallery listViews.
 */
public class MediaGridAdapter extends CursorAdapter {
    private MediaGridAdapterCallback mCallback;
    private boolean mHasRetrievedAll;
    private boolean mIsRefreshing;
    private int mCursorDataCount;
    private int mGridItemWidth;
    private final Map<String, List<BitmapReadyCallback>> mFilePathToCallbackMap;
    private final Handler mHandler;
    private final int mLocalImageWidth;
    private final LayoutInflater mInflater;
    private ImageLoader mImageLoader;
    private Context mContext;
    // Must be an ArrayList (order is important for galleries)
    private ArrayList<String> mSelectedItems;

    public interface MediaGridAdapterCallback {
        public void fetchMoreData(int offset);
        public void onRetryUpload(String mediaId);
        public boolean isInMultiSelect();
    }

    interface BitmapReadyCallback {
        void onBitmapReady(Bitmap bitmap);
    }

    private static enum ViewTypes {
        LOCAL, NETWORK, PROGRESS, SPACER
    }

    public MediaGridAdapter(Context context, Cursor c, int flags, ImageLoader imageLoader) {
        super(context, c, flags);
        mContext = context;
        mSelectedItems = new ArrayList<String>();
        mLocalImageWidth = context.getResources().getDimensionPixelSize(R.dimen.media_grid_local_image_width);
        mInflater = LayoutInflater.from(context);
        mFilePathToCallbackMap = new HashMap<String, List<BitmapReadyCallback>>();
        mHandler = new Handler();
        setImageLoader(imageLoader);
    }

    void setImageLoader(ImageLoader imageLoader) {
        if (imageLoader != null) {
            mImageLoader = imageLoader;
        } else {
            mImageLoader = WordPress.imageLoader;
        }
    }

    public ArrayList<String> getSelectedItems() {
        return mSelectedItems;
    }

    private static class GridViewHolder {
        private final TextView filenameView;
        private final TextView titleView;
        private final TextView uploadDateView;
        private final ImageView imageView;
        private final TextView fileTypeView;
        private final TextView dimensionView;
        private final CheckableFrameLayout frameLayout;

        private final TextView stateTextView;
        private final ProgressBar progressUpload;
        private final RelativeLayout uploadStateView;

        GridViewHolder(View view) {
            filenameView = (TextView) view.findViewById(R.id.media_grid_item_filename);
            titleView = (TextView) view.findViewById(R.id.media_grid_item_name);
            uploadDateView = (TextView) view.findViewById(R.id.media_grid_item_upload_date);
            imageView = (ImageView) view.findViewById(R.id.media_grid_item_image);
            fileTypeView = (TextView) view.findViewById(R.id.media_grid_item_filetype);
            dimensionView = (TextView) view.findViewById(R.id.media_grid_item_dimension);
            frameLayout = (CheckableFrameLayout) view.findViewById(R.id.media_grid_frame_layout);

            stateTextView = (TextView) view.findViewById(R.id.media_grid_item_upload_state);
            progressUpload = (ProgressBar) view.findViewById(R.id.media_grid_item_upload_progress);
            uploadStateView = (RelativeLayout) view.findViewById(R.id.media_grid_item_upload_state_container);
        }
    }

	@SuppressLint("DefaultLocale")
	@Override
    public void bindView(final View view, Context context, Cursor cursor) {
        int itemViewType = getItemViewType(cursor.getPosition());

        if (itemViewType == ViewTypes.PROGRESS.ordinal()) {
            if (mIsRefreshing) {
                int height = mContext.getResources().getDimensionPixelSize(R.dimen.media_grid_progress_height);
                view.setLayoutParams(new GridView.LayoutParams(GridView.LayoutParams.MATCH_PARENT, height));
                view.setVisibility(View.VISIBLE);
            } else {
                view.setLayoutParams(new GridView.LayoutParams(0, 0));
                view.setVisibility(View.GONE);
            }
            return;
        } else if (itemViewType == ViewTypes.SPACER.ordinal()) {
            CheckableFrameLayout frameLayout = (CheckableFrameLayout) view.findViewById(R.id.media_grid_frame_layout);
            updateGridWidth(context, frameLayout);
            view.setVisibility(View.INVISIBLE);
            return;
        }

        final GridViewHolder holder;
        if (view.getTag() instanceof GridViewHolder) {
            holder = (GridViewHolder) view.getTag();
        } else {
            holder = new GridViewHolder(view);
            view.setTag(holder);
        }

        final String mediaId = cursor.getString(cursor.getColumnIndex(WordPressDB.COLUMN_NAME_MEDIA_ID));

        String state = cursor.getString(cursor.getColumnIndex(WordPressDB.COLUMN_NAME_UPLOAD_STATE));
        boolean isLocalFile = MediaUtils.isLocalFile(state);

        // file name
        String fileName = cursor.getString(cursor.getColumnIndex(WordPressDB.COLUMN_NAME_FILE_NAME));
        if (holder.filenameView != null) {
            holder.filenameView.setText(fileName);
        }

        // title of media
        String title = cursor.getString(cursor.getColumnIndex(WordPressDB.COLUMN_NAME_TITLE));
        if (title == null || title.equals(""))
            title = fileName;
        holder.titleView.setText(title);

        // upload date
        if (holder.uploadDateView != null) {
            String date = MediaUtils.getDate(cursor.getLong(cursor.getColumnIndex(WordPressDB.COLUMN_NAME_DATE_CREATED_GMT)));
            holder.uploadDateView.setText(date);
        }

        // load image
        if (isLocalFile) {
            loadLocalImage(cursor, holder.imageView);
        } else {
            String thumbUrl = WordPressMediaUtils.getNetworkThumbnailUrl(cursor, mGridItemWidth);
            WordPressMediaUtils.loadNetworkImage(thumbUrl, (NetworkImageView) holder.imageView, mImageLoader);
        }

        // get the file extension from the fileURL
        String mimeType = cursor.getString(cursor.getColumnIndex(WordPressDB.COLUMN_NAME_MIME_TYPE));
        String fileExtension = MediaUtils.getExtensionForMimeType(mimeType);
        fileExtension = fileExtension.toUpperCase();
        // file type
        if  (DisplayUtils.isXLarge(context) && !TextUtils.isEmpty(fileExtension)) {
            holder.fileTypeView.setText(String.format(context.getString(R.string.media_file_type), fileExtension));
        } else {
            holder.fileTypeView.setText(fileExtension);
        }

        // dimensions
        String filePath = cursor.getString(cursor.getColumnIndex(WordPressDB.COLUMN_NAME_FILE_URL));
        TextView dimensionView = (TextView) view.findViewById(R.id.media_grid_item_dimension);
        if (dimensionView != null) {
            if( MediaUtils.isValidImage(filePath)) {
                int width = cursor.getInt(cursor.getColumnIndex(WordPressDB.COLUMN_NAME_WIDTH));
                int height = cursor.getInt(cursor.getColumnIndex(WordPressDB.COLUMN_NAME_HEIGHT));

                if (width > 0 && height > 0) {
                    String dimensions = width + "x" + height;
                    holder.dimensionView.setText(dimensions);
                    holder.dimensionView.setVisibility(View.VISIBLE);
                }
            } else {
                holder.dimensionView.setVisibility(View.GONE);
            }
        }

        holder.frameLayout.setTag(mediaId);
        holder.frameLayout.setChecked(mSelectedItems.contains(mediaId));

        // resizing layout to fit nicely into grid view
        updateGridWidth(context, holder.frameLayout);

        // show upload state
        if (holder.stateTextView != null) {
            if (state != null && state.length() > 0) {
                // show the progressbar only when the state is uploading
                if (state.equals("uploading")) {
                    holder.progressUpload.setVisibility(View.VISIBLE);
                } else {
                    holder.progressUpload.setVisibility(View.GONE);
                    if (state.equals("uploaded")) {
                        holder.stateTextView.setVisibility(View.GONE);
                    }
                }

                // add onclick to retry failed uploads
                if (state.equals("failed")) {
                    state = "retry";
                    holder.stateTextView.setOnClickListener(new OnClickListener() {
                        @Override
                        public void onClick(View v) {
                            if (!inMultiSelect()) {
                                ((TextView) v).setText(R.string.upload_queued);
                                v.setOnClickListener(null);
                                mCallback.onRetryUpload(mediaId);
                            }
                        }

                    });
                }

                holder.stateTextView.setText(state);
                holder.uploadStateView.setVisibility(View.VISIBLE);
            } else {
                holder.uploadStateView.setVisibility(View.GONE);
            }
        }

        // if we are near the end, make a call to fetch more
        int position = cursor.getPosition();
        if (position == mCursorDataCount - 1 && !mHasRetrievedAll) {
            if (mCallback != null) {
                mCallback.fetchMoreData(mCursorDataCount);
            }
        }
    }

    private boolean inMultiSelect() {
        return mCallback.isInMultiSelect();
    }

<<<<<<< HEAD
=======
    private void loadNetworkImage(Cursor cursor, NetworkImageView imageView) {
        String thumbnailURL = cursor.getString(cursor.getColumnIndex(WordPressDB.COLUMN_NAME_THUMBNAIL_URL));

        // Allow non-private wp.com and Jetpack blogs to use photon to get a higher res thumbnail
        if (mIsCurrentBlogPhotonCapable) {
            String imageURL = cursor.getString(cursor.getColumnIndex(WordPressDB.COLUMN_NAME_FILE_URL));
            if (imageURL != null) {
                thumbnailURL = PhotonUtils.getPhotonImageUrl(imageURL, mGridItemWidth, 0);
            }
        }

        if (thumbnailURL != null) {
            Uri uri = Uri.parse(thumbnailURL);
            String filepath = uri.getLastPathSegment();

            int placeholderResId = WordPressMediaUtils.getPlaceholder(filepath);
            imageView.setErrorImageResId(placeholderResId);

            // no default image while downloading
            imageView.setDefaultImageResId(0);

            if (MediaUtils.isValidImage(filepath)) {
                imageView.setTag(thumbnailURL);
                imageView.setImageUrl(thumbnailURL, mImageLoader);
            } else {
                imageView.setImageResource(placeholderResId);
            }
        } else {
            imageView.setImageResource(0);
        }

    }

>>>>>>> e433a8c8
    private synchronized void loadLocalImage(Cursor cursor, final ImageView imageView) {
        final String filePath = cursor.getString(cursor.getColumnIndex(WordPressDB.COLUMN_NAME_FILE_PATH));

        if (MediaUtils.isValidImage(filePath)) {
            imageView.setTag(filePath);

            Bitmap bitmap = WordPress.getBitmapCache().get(filePath);
            if (bitmap != null) {
                imageView.setImageBitmap(bitmap);
            } else {
                imageView.setImageBitmap(null);

                boolean shouldFetch = false;

                List<BitmapReadyCallback> list;
                if (mFilePathToCallbackMap.containsKey(filePath)) {
                    list = mFilePathToCallbackMap.get(filePath);
                } else {
                    list = new ArrayList<MediaGridAdapter.BitmapReadyCallback>();
                    shouldFetch = true;
                    mFilePathToCallbackMap.put(filePath, list);
                }
                list.add(new BitmapReadyCallback() {
                    @Override
                    public void onBitmapReady(Bitmap bitmap) {
                        if (imageView.getTag() instanceof String && imageView.getTag().equals(filePath))
                            imageView.setImageBitmap(bitmap);
                    }
                });


                if (shouldFetch) {
                    fetchBitmap(filePath);
                }
            }
        } else {
            // if not image, for now show no image.
            imageView.setImageBitmap(null);
        }
    }

    private void fetchBitmap(final String filePath) {
        BitmapWorkerTask task = new BitmapWorkerTask(null, mLocalImageWidth, mLocalImageWidth, new BitmapWorkerCallback() {
            @Override
            public void onBitmapReady(final String path, ImageView imageView, final Bitmap bitmap) {
                mHandler.post(new Runnable() {
                    @Override
                    public void run() {
                        List<BitmapReadyCallback> callbacks = mFilePathToCallbackMap.get(path);
                        for (BitmapReadyCallback callback : callbacks) {
                            callback.onBitmapReady(bitmap);
                        }

                        WordPress.getBitmapCache().put(path, bitmap);
                        callbacks.clear();
                        mFilePathToCallbackMap.remove(path);
                    }
                });
            }
        });
        task.execute(filePath);
    }

    @Override
    public View newView(Context context, Cursor cursor, ViewGroup root) {
        int itemViewType = getItemViewType(cursor.getPosition());

        // spacer and progress spinner views
        if (itemViewType == ViewTypes.PROGRESS.ordinal()) {
            return mInflater.inflate(R.layout.media_grid_progress, root, false);
        } else if (itemViewType == ViewTypes.SPACER.ordinal()) {
            return mInflater.inflate(R.layout.media_grid_item, root, false);
        }

        View view =  mInflater.inflate(R.layout.media_grid_item, root, false);
        ViewStub imageStub = (ViewStub) view.findViewById(R.id.media_grid_image_stub);

        // We need to use ViewStubs to inflate the image to either:
        // - a regular ImageView (for local images)
        // - a FadeInNetworkImageView (for network images)
        // This is because the NetworkImageView can't load local images.
        // The other option would be to inflate multiple layouts, but that would lead
        // to extra near-duplicate xml files that would need to be maintained.
        if (itemViewType == ViewTypes.LOCAL.ordinal()) {
            imageStub.setLayoutResource(R.layout.media_grid_image_local);
        } else {
            imageStub.setLayoutResource(R.layout.media_grid_image_network);
        }

        imageStub.inflate();

        view.setTag(new GridViewHolder(view));

        return view;
    }

    @Override
    public int getViewTypeCount() {
        return ViewTypes.values().length;
    }

    @Override
    public int getItemViewType(int position) {
        Cursor cursor = getCursor();
        cursor.moveToPosition(position);

        // spacer / progress cells
        int _id = cursor.getInt(cursor.getColumnIndex("_id"));
        if (_id < 0) {
            if (_id == Integer.MIN_VALUE)
                return ViewTypes.PROGRESS.ordinal();
            else
                return ViewTypes.SPACER.ordinal();
        }

        // regular cells
        String state = cursor.getString(cursor.getColumnIndex(WordPressDB.COLUMN_NAME_UPLOAD_STATE));
        if (MediaUtils.isLocalFile(state))
            return ViewTypes.LOCAL.ordinal();
        else
            return ViewTypes.NETWORK.ordinal();
    }

    /** Updates the width of a cell to max out the space available, for phones **/
    private void updateGridWidth(Context context, View view) {
        setGridItemWidth();
        int columnCount = getColumnCount(context);

        if (columnCount > 1) {
            LinearLayout.LayoutParams params = new LinearLayout.LayoutParams(mGridItemWidth, mGridItemWidth);
            view.setLayoutParams(params);
        }
    }

    @Override
    public Cursor swapCursor(Cursor newCursor) {
        if (newCursor == null) {
            mCursorDataCount = 0;
            return super.swapCursor(newCursor);
        }

        mCursorDataCount = newCursor.getCount();

        // to mimic the infinite the notification's infinite scroll ui
        // (with a progress spinner on the bottom of the list), we'll need to add
        // extra cells in the gridview:
        // - spacer cells as fillers to place the progress spinner on the first cell (_id < 0)
        // - progress spinner cell (_id = Integer.MIN_VALUE)

        // use a matrix cursor to create the extra rows
        MatrixCursor matrixCursor = new MatrixCursor(new String[] { "_id" });

        // add spacer cells
        int columnCount = getColumnCount(mContext);
        int remainder = newCursor.getCount() % columnCount;
        if (remainder > 0) {
            int spaceCount = columnCount - remainder;
            for (int i = 0; i < spaceCount; i++ ) {
                int id = i - spaceCount;
                matrixCursor.addRow(new Object[] {id + ""});
            }
        }

        // add progress spinner cell
        matrixCursor.addRow(new Object[] { Integer.MIN_VALUE });

        // use a merge cursor to place merge the extra rows at the bottom of the newly swapped cursor
        MergeCursor mergeCursor = new MergeCursor(new Cursor[] { newCursor, matrixCursor });
        return super.swapCursor(mergeCursor);
    }

    /** Return the number of columns in the media grid **/
    private int getColumnCount(Context context) {
        return context.getResources().getInteger(R.integer.media_grid_num_columns);
    }

    public void setCallback(MediaGridAdapterCallback callback) {
        mCallback = callback;
    }

    public void setHasRetrievedAll(boolean b) {
        mHasRetrievedAll = b;
    }

    public void setRefreshing(boolean refreshing) {
        mIsRefreshing = refreshing;
        notifyDataSetChanged();
    }

    public int getDataCount() {
        return mCursorDataCount;
    }

    private void setGridItemWidth() {
        int maxWidth = mContext.getResources().getDisplayMetrics().widthPixels;
        int columnCount = getColumnCount(mContext);
        if (columnCount > 0) {
            int dp8 = DisplayUtils.dpToPx(mContext, 8);
            int padding = (columnCount + 1) * dp8;
            mGridItemWidth = (maxWidth - padding) / columnCount;
        }
    }

    public void clearSelection() {
        mSelectedItems.clear();
    }

    public boolean isItemSelected(String mediaId) {
        return mSelectedItems.contains(mediaId);
    }

    public void setItemSelected(int position, boolean selected) {
        Cursor cursor = (Cursor) getItem(position);
        if (cursor == null) {
            return;
        }
        int columnIndex = cursor.getColumnIndex(WordPressDB.COLUMN_NAME_MEDIA_ID);
        if (columnIndex != -1) {
            String mediaId = cursor.getString(columnIndex);
            setItemSelected(mediaId, selected);
        }
    }

    public void setItemSelected(String mediaId, boolean selected) {
        if (selected) {
            mSelectedItems.add(mediaId);
        } else {
            mSelectedItems.remove(mediaId);
        }
        notifyDataSetChanged();
    }

    public void toggleItemSelected(int position) {
        Cursor cursor = (Cursor) getItem(position);
        int columnIndex = cursor.getColumnIndex(WordPressDB.COLUMN_NAME_MEDIA_ID);
        if (columnIndex != -1) {
            String mediaId = cursor.getString(columnIndex);
            if (mSelectedItems.contains(mediaId)) {
                mSelectedItems.remove(mediaId);
            } else {
                mSelectedItems.add(mediaId);
            }
            notifyDataSetChanged();
        }
    }

    public void setSelectedItems(ArrayList<String> selectedItems) {
        mSelectedItems = selectedItems;
        notifyDataSetChanged();
    }
}<|MERGE_RESOLUTION|>--- conflicted
+++ resolved
@@ -266,8 +266,6 @@
         return mCallback.isInMultiSelect();
     }
 
-<<<<<<< HEAD
-=======
     private void loadNetworkImage(Cursor cursor, NetworkImageView imageView) {
         String thumbnailURL = cursor.getString(cursor.getColumnIndex(WordPressDB.COLUMN_NAME_THUMBNAIL_URL));
 
@@ -301,7 +299,6 @@
 
     }
 
->>>>>>> e433a8c8
     private synchronized void loadLocalImage(Cursor cursor, final ImageView imageView) {
         final String filePath = cursor.getString(cursor.getColumnIndex(WordPressDB.COLUMN_NAME_FILE_PATH));
 
