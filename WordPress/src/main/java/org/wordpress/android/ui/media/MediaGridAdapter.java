--- conflicted
+++ resolved
@@ -266,42 +266,6 @@
         return mCallback.isInMultiSelect();
     }
 
-<<<<<<< HEAD
-=======
-    private void loadNetworkImage(Cursor cursor, NetworkImageView imageView) {
-        String thumbnailURL = cursor.getString(cursor.getColumnIndex(WordPressDB.COLUMN_NAME_THUMBNAIL_URL));
-
-        // Allow non-private wp.com and Jetpack blogs to use photon to get a higher res thumbnail
-        if (mIsCurrentBlogPhotonCapable) {
-            String imageURL = cursor.getString(cursor.getColumnIndex(WordPressDB.COLUMN_NAME_FILE_URL));
-            if (imageURL != null) {
-                thumbnailURL = PhotonUtils.getPhotonImageUrl(imageURL, mGridItemWidth, 0);
-            }
-        }
-
-        if (thumbnailURL != null) {
-            Uri uri = Uri.parse(thumbnailURL);
-            String filepath = uri.getLastPathSegment();
-
-            int placeholderResId = WordPressMediaUtils.getPlaceholder(filepath);
-            imageView.setErrorImageResId(placeholderResId);
-
-            // no default image while downloading
-            imageView.setDefaultImageResId(0);
-
-            if (MediaUtils.isValidImage(filepath)) {
-                imageView.setTag(thumbnailURL);
-                imageView.setImageUrl(thumbnailURL, mImageLoader);
-            } else {
-                imageView.setImageResource(placeholderResId);
-            }
-        } else {
-            imageView.setImageResource(0);
-        }
-
-    }
-
->>>>>>> c854addd
     private synchronized void loadLocalImage(Cursor cursor, final ImageView imageView) {
         final String filePath = cursor.getString(cursor.getColumnIndex(WordPressDB.COLUMN_NAME_FILE_PATH));
 
