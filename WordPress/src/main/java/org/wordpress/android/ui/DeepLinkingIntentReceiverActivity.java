package org.wordpress.android.ui;

import android.content.Intent;
import android.net.Uri;
import android.os.Bundle;
import android.support.v7.app.AppCompatActivity;
import android.text.TextUtils;

import org.wordpress.android.R;
<<<<<<< HEAD
import org.wordpress.android.WordPress;
import org.wordpress.android.fluxc.store.AccountStore;
=======
import org.wordpress.android.analytics.AnalyticsTracker;
import org.wordpress.android.models.AccountHelper;
>>>>>>> 0458edd9
import org.wordpress.android.ui.accounts.SignInActivity;
import org.wordpress.android.ui.reader.ReaderActivityLauncher;
import org.wordpress.android.util.AnalyticsUtils;
import org.wordpress.android.util.AppLog;
import org.wordpress.android.util.AppLog.T;
import org.wordpress.android.util.ToastUtils;

<<<<<<< HEAD
import javax.inject.Inject;
=======
import java.util.List;
>>>>>>> 0458edd9

/**
 * An activity to handle deep linking and intercepting
 *
 * wordpress://viewpost?blogId={blogId}&postId={postId}
 * http[s]://wordpress.com/read/blogs/{blogId}/posts/{postId}
 * http[s]://wordpress.com/read/feeds/{feedId}/posts/{feedItemId}
 *
 * Redirects users to the reader activity along with IDs passed in the intent
 */
public class DeepLinkingIntentReceiverActivity extends AppCompatActivity {
    private static final int INTENT_WELCOME = 0;
<<<<<<< HEAD
=======

    private enum InterceptType {
        VIEWPOST,
        READER_BLOG,
        READER_FEED
    }

    private InterceptType mInterceptType;
>>>>>>> 0458edd9
    private String mBlogId;
    private String mPostId;

    @Inject AccountStore mAccountStore;

    @Override
    protected void onCreate(Bundle savedInstanceState) {
        super.onCreate(savedInstanceState);
        ((WordPress) getApplication()).component().inject(this);

        String action = getIntent().getAction();
        Uri uri = getIntent().getData();

        AnalyticsUtils.trackWithDeepLinkData(AnalyticsTracker.Stat.DEEP_LINKED, action, uri);

        // check if this intent is started via custom scheme link
        if (Intent.ACTION_VIEW.equals(action) && uri != null) {

            switch (uri.getScheme()) {
                case "wordpress":
                    mInterceptType = InterceptType.VIEWPOST;
                    mBlogId = uri.getQueryParameter("blogId");
                    mPostId = uri.getQueryParameter("postId");
                    break;
                case "http":
                case "https":
                    List<String> segments = uri.getPathSegments();

                    // Handled URLs look like this: http[s]://wordpress.com/read/feeds/{feedId}/posts/{feedItemId}
                    //  with the first segment being 'read'.
                    if (segments != null && segments.get(0).equals("read")) {
                        if (segments.size() > 2) {
                            mBlogId = segments.get(2);

                            if (segments.get(1).equals("blogs")) {
                                mInterceptType = InterceptType.READER_BLOG;
                            } else if (segments.get(1).equals("feeds")) {
                                mInterceptType = InterceptType.READER_FEED;
                            }
                        }

                        if (segments.size() > 4 && segments.get(3).equals("posts")) {
                            mPostId = segments.get(4);
                        }
                    }
                    break;
            }

            // if user is signed in wpcom show the post right away - otherwise show welcome activity
            // and then show the post once the user has signed in
            if (mAccountStore.hasAccessToken()) {
                showPost();
            } else {
                Intent intent = new Intent(this, SignInActivity.class);
                startActivityForResult(intent, INTENT_WELCOME);
            }
        } else {
            finish();
        }
    }

    @Override
    protected void onActivityResult(int requestCode, int resultCode, Intent data) {
        super.onActivityResult(requestCode, resultCode, data);
        // show the post if user is returning from successful login
        if (requestCode == INTENT_WELCOME && resultCode == RESULT_OK)
            showPost();
    }

    private void showPost() {
        if (!TextUtils.isEmpty(mBlogId) && !TextUtils.isEmpty(mPostId)) {
            try {
                final long blogId = Long.parseLong(mBlogId);
                final long postId = Long.parseLong(mPostId);

                if (mInterceptType != null) {
                    switch (mInterceptType) {
                        case VIEWPOST:
                            AnalyticsUtils.trackWithBlogPostDetails(AnalyticsTracker.Stat.READER_VIEWPOST_INTERCEPTED,
                                    blogId, postId);
                            break;
                        case READER_BLOG:
                            AnalyticsUtils.trackWithBlogPostDetails(AnalyticsTracker.Stat.READER_BLOG_POST_INTERCEPTED,
                                    blogId, postId);
                            break;
                        case READER_FEED:
                            AnalyticsUtils.trackWithFeedPostDetails(AnalyticsTracker.Stat.READER_FEED_POST_INTERCEPTED,
                                    blogId, postId);
                            break;
                    }
                }

                ReaderActivityLauncher.showReaderPostDetail(this, InterceptType.READER_FEED.equals(mInterceptType),
                        blogId, postId, false);
            } catch (NumberFormatException e) {
                AppLog.e(T.READER, e);
            }
        } else {
            ToastUtils.showToast(this, R.string.error_generic);
        }

        finish();
    }

    @Override
    public void onBackPressed() {
        super.onBackPressed();
        finish();
    }
}<|MERGE_RESOLUTION|>--- conflicted
+++ resolved
@@ -7,13 +7,9 @@
 import android.text.TextUtils;
 
 import org.wordpress.android.R;
-<<<<<<< HEAD
 import org.wordpress.android.WordPress;
+import org.wordpress.android.analytics.AnalyticsTracker;
 import org.wordpress.android.fluxc.store.AccountStore;
-=======
-import org.wordpress.android.analytics.AnalyticsTracker;
-import org.wordpress.android.models.AccountHelper;
->>>>>>> 0458edd9
 import org.wordpress.android.ui.accounts.SignInActivity;
 import org.wordpress.android.ui.reader.ReaderActivityLauncher;
 import org.wordpress.android.util.AnalyticsUtils;
@@ -21,11 +17,9 @@
 import org.wordpress.android.util.AppLog.T;
 import org.wordpress.android.util.ToastUtils;
 
-<<<<<<< HEAD
+import java.util.List;
+
 import javax.inject.Inject;
-=======
-import java.util.List;
->>>>>>> 0458edd9
 
 /**
  * An activity to handle deep linking and intercepting
@@ -38,8 +32,6 @@
  */
 public class DeepLinkingIntentReceiverActivity extends AppCompatActivity {
     private static final int INTENT_WELCOME = 0;
-<<<<<<< HEAD
-=======
 
     private enum InterceptType {
         VIEWPOST,
@@ -48,7 +40,7 @@
     }
 
     private InterceptType mInterceptType;
->>>>>>> 0458edd9
+
     private String mBlogId;
     private String mPostId;
 
