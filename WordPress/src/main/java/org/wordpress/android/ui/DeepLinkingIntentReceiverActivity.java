--- conflicted
+++ resolved
@@ -17,10 +17,8 @@
 import org.wordpress.android.util.AppLog.T;
 import org.wordpress.android.util.ToastUtils;
 
-<<<<<<< HEAD
 import javax.inject.Inject;
-=======
->>>>>>> 98396b61
+
 /**
  * An activity to handle deep linking and intercepting
  *
@@ -31,15 +29,6 @@
 public class DeepLinkingIntentReceiverActivity extends AppCompatActivity {
     private static final int INTENT_WELCOME = 0;
 
-<<<<<<< HEAD
-=======
-    private enum InterceptType {
-        VIEWPOST,
-        READER_BLOG,
-        READER_FEED
-    }
-
->>>>>>> 98396b61
     private String mInterceptedUri;
     private String mBlogId;
     private String mPostId;
