--- conflicted
+++ resolved
@@ -61,10 +61,6 @@
             int iconSz = context.getResources().getDimensionPixelSize(R.dimen.reader_follow_icon_no_caption);
             mImageFollow.getLayoutParams().width = iconSz;
             mImageFollow.getLayoutParams().height = iconSz;
-<<<<<<< HEAD
-            mImageFollow.setImageResource(R.drawable.ic_reader_follow_blue_medium_24dp);
-=======
->>>>>>> bfbb29e7
         }
     }
 
@@ -78,17 +74,9 @@
         // blue icon if not followed and there is no caption
         int drawableId;
         if (mIsFollowed) {
-<<<<<<< HEAD
-            drawableId = R.drawable.ic_reader_following_alert_green_24dp;
-        } else if (mShowCaption) {
-            drawableId = R.drawable.ic_reader_follow_grey_dark_24dp;
-        } else {
-            drawableId = R.drawable.ic_reader_follow_blue_medium_24dp;
-=======
             drawableId = R.drawable.reader_following;
         } else {
             drawableId = R.drawable.reader_follow;
->>>>>>> bfbb29e7
         }
         mImageFollow.setImageResource(drawableId);
     }
