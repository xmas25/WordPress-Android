--- conflicted
+++ resolved
@@ -30,11 +30,8 @@
     todayStatsUseCase: TodayStatsUseCase,
     followersUseCase: FollowersUseCase,
     commentsUseCase: CommentsUseCase,
-<<<<<<< HEAD
-    mostPopularInsightsUseCase: MostPopularInsightsUseCase
-=======
+    mostPopularInsightsUseCase: MostPopularInsightsUseCase,
     tagsAndCategoriesUseCase: TagsAndCategoriesUseCase
->>>>>>> 03ab6718
 ) {
     private val useCases = listOf(
             insightsAllTimeUseCase,
@@ -42,11 +39,8 @@
             todayStatsUseCase,
             followersUseCase,
             commentsUseCase,
-<<<<<<< HEAD
-            mostPopularInsightsUseCase
-=======
+            mostPopularInsightsUseCase,
             tagsAndCategoriesUseCase
->>>>>>> 03ab6718
     ).associateBy { it.type }
 
     private val liveData = combineMap(
