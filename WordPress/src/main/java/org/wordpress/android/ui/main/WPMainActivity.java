package org.wordpress.android.ui.main;

import android.animation.ObjectAnimator;
import android.app.DialogFragment;
import android.app.Fragment;
import android.content.Intent;
import android.content.pm.PackageManager;
import android.content.pm.ResolveInfo;
import android.net.Uri;
import android.os.Build;
import android.os.Bundle;
import android.os.Handler;
import android.support.annotation.Nullable;
import android.support.design.widget.TabLayout;
import android.support.v4.app.RemoteInput;
import android.support.v4.view.ViewPager;
import android.support.v7.app.AppCompatActivity;
import android.text.TextUtils;
import android.view.View;
import android.widget.TextView;

import org.greenrobot.eventbus.Subscribe;
import org.greenrobot.eventbus.ThreadMode;
import org.wordpress.android.R;
import org.wordpress.android.WordPress;
import org.wordpress.android.analytics.AnalyticsTracker;
import org.wordpress.android.fluxc.Dispatcher;
import org.wordpress.android.fluxc.generated.AccountActionBuilder;
import org.wordpress.android.fluxc.generated.SiteActionBuilder;
import org.wordpress.android.fluxc.model.SiteModel;
import org.wordpress.android.fluxc.network.MemorizingTrustManager;
import org.wordpress.android.fluxc.store.AccountStore;
import org.wordpress.android.fluxc.store.AccountStore.OnAccountChanged;
import org.wordpress.android.fluxc.store.AccountStore.OnAuthenticationChanged;
import org.wordpress.android.fluxc.store.SiteStore;
import org.wordpress.android.fluxc.store.SiteStore.OnSiteChanged;
import org.wordpress.android.networking.ConnectionChangeReceiver;
<<<<<<< HEAD
import org.wordpress.android.push.GCMMessageService;
import org.wordpress.android.push.GCMRegistrationIntentService;
=======
import org.wordpress.android.networking.SelfSignedSSLCertsManager;
import org.wordpress.android.push.NativeNotificationsUtils;
>>>>>>> 2c07d15f
import org.wordpress.android.push.NotificationsProcessingService;
import org.wordpress.android.push.NotificationsScreenLockWatchService;
import org.wordpress.android.ui.ActivityId;
import org.wordpress.android.ui.ActivityLauncher;
import org.wordpress.android.ui.RequestCodes;
import org.wordpress.android.ui.accounts.SignInActivity;
import org.wordpress.android.ui.notifications.NotificationEvents;
import org.wordpress.android.ui.notifications.NotificationsListFragment;
import org.wordpress.android.ui.notifications.adapters.NotesAdapter;
import org.wordpress.android.ui.notifications.services.NotificationsPendingDraftsService;
import org.wordpress.android.ui.notifications.utils.NotificationsActions;
import org.wordpress.android.ui.notifications.utils.NotificationsUtils;
import org.wordpress.android.ui.posts.PromoDialog;
import org.wordpress.android.ui.prefs.AppPrefs;
import org.wordpress.android.ui.prefs.AppSettingsFragment;
import org.wordpress.android.ui.prefs.SiteSettingsFragment;
import org.wordpress.android.ui.reader.ReaderPostListFragment;
import org.wordpress.android.ui.reader.ReaderPostPagerActivity;
import org.wordpress.android.util.AnalyticsUtils;
import org.wordpress.android.util.AniUtils;
import org.wordpress.android.util.AppLog;
import org.wordpress.android.util.AppLog.T;
import org.wordpress.android.util.AuthenticationDialogUtils;
import org.wordpress.android.util.CoreEvents.MainViewPagerScrolled;
import org.wordpress.android.util.NetworkUtils;
import org.wordpress.android.util.ProfilingUtils;
import org.wordpress.android.util.ToastUtils;
import org.wordpress.android.util.WPActivityUtils;
import org.wordpress.android.util.WPStoreUtils;
import org.wordpress.android.widgets.WPViewPager;

import java.util.List;

import javax.inject.Inject;

import de.greenrobot.event.EventBus;

import static org.wordpress.android.push.GCMMessageService.EXTRA_VOICE_OR_INLINE_REPLY;
import static org.wordpress.android.ui.notifications.services.NotificationsPendingDraftsService.GROUPED_POST_ID_LIST_EXTRA;
import static org.wordpress.android.ui.notifications.services.NotificationsPendingDraftsService.PENDING_DRAFTS_NOTIFICATION_ID;

/**
 * Main activity which hosts sites, reader, me and notifications tabs
 */
public class WPMainActivity extends AppCompatActivity {
    public static final String ARG_OPENED_FROM_PUSH = "opened_from_push";

    private WPViewPager mViewPager;
    private WPMainTabLayout mTabLayout;
    private WPMainTabAdapter mTabAdapter;
    private TextView mConnectionBar;
    private int mAppBarElevation;

    private SiteModel mSelectedSite;

    @Inject AccountStore mAccountStore;
    @Inject SiteStore mSiteStore;
    @Inject Dispatcher mDispatcher;
    @Inject MemorizingTrustManager mMemorizingTrustManager;

    /*
     * tab fragments implement this if their contents can be scrolled, called when user
     * requests to scroll to the top
     */
    public interface OnScrollToTopListener {
        void onScrollToTop();
    }

    /*
     * tab fragments implement this and return true if the fragment handles the back button
     * and doesn't want the activity to handle it as well
     */
    public interface OnActivityBackPressedListener {
        boolean onActivityBackPressed();
    }

    @Override
    public void onCreate(Bundle savedInstanceState) {
        ProfilingUtils.split("WPMainActivity.onCreate");
        ((WordPress) getApplication()).component().inject(this);

        super.onCreate(savedInstanceState);
        setContentView(R.layout.main_activity);

        mViewPager = (WPViewPager) findViewById(R.id.viewpager_main);
        mViewPager.setOffscreenPageLimit(WPMainTabAdapter.NUM_TABS - 1);

        mTabAdapter = new WPMainTabAdapter(getFragmentManager());
        mViewPager.setAdapter(mTabAdapter);

        mConnectionBar = (TextView) findViewById(R.id.connection_bar);
        mConnectionBar.setOnClickListener(new View.OnClickListener() {
            @Override
            public void onClick(View v) {
                // slide out the bar on click, then re-check connection after a brief delay
                AniUtils.animateBottomBar(mConnectionBar, false);
                new Handler().postDelayed(new Runnable() {
                    @Override
                    public void run() {
                        if (!isFinishing()) {
                            checkConnection();
                        }
                    }
                }, 2000);
            }
        });
        mTabLayout = (WPMainTabLayout) findViewById(R.id.tab_layout);
        mTabLayout.createTabs();

        mTabLayout.setOnTabSelectedListener(new TabLayout.OnTabSelectedListener() {
            @Override
            public void onTabSelected(TabLayout.Tab tab) {
                mViewPager.setCurrentItem(tab.getPosition());
            }

            @Override
            public void onTabUnselected(TabLayout.Tab tab) {
                //  nop
            }

            @Override
            public void onTabReselected(TabLayout.Tab tab) {
                //scroll the active fragment's contents to the top when user taps the current tab
                Fragment fragment = mTabAdapter.getFragment(tab.getPosition());
                if (fragment instanceof OnScrollToTopListener) {
                    ((OnScrollToTopListener) fragment).onScrollToTop();
                }
            }
        });

        mAppBarElevation = getResources().getDimensionPixelSize(R.dimen.appbar_elevation);

        mViewPager.addOnPageChangeListener(new TabLayout.TabLayoutOnPageChangeListener(mTabLayout));
        mViewPager.addOnPageChangeListener(new ViewPager.OnPageChangeListener() {
            @Override
            public void onPageSelected(int position) {
                AppPrefs.setMainTabIndex(position);

                switch (position) {
                    case WPMainTabAdapter.TAB_MY_SITE:
                        setTabLayoutElevation(mAppBarElevation);
                        break;
                    case WPMainTabAdapter.TAB_READER:
                        setTabLayoutElevation(0);
                    break;
                    case WPMainTabAdapter.TAB_ME:
                        setTabLayoutElevation(mAppBarElevation);
                    break;
                    case WPMainTabAdapter.TAB_NOTIFS:
                        setTabLayoutElevation(mAppBarElevation);
                        Fragment fragment = mTabAdapter.getFragment(position);
                        if (fragment instanceof OnScrollToTopListener) {
                            ((OnScrollToTopListener) fragment).onScrollToTop();
                        }
                        break;
                }

                trackLastVisibleTab(position, true);
            }

            @Override
            public void onPageScrollStateChanged(int state) {
                // noop
            }

            @Override
            public void onPageScrolled(int position, float positionOffset, int positionOffsetPixels) {
                // fire event if the "My Site" page is being scrolled so the fragment can
                // animate its fab to match
                if (position == WPMainTabAdapter.TAB_MY_SITE) {
                    EventBus.getDefault().post(new MainViewPagerScrolled(positionOffset));
                }
            }
        });


        if (savedInstanceState == null) {
            if (!AppPrefs.wasAccessTokenMigrated()
                && WPStoreUtils.isSignedInWPComOrHasWPOrgSite(mAccountStore, mSiteStore)) {
                // open note detail if activity called from a push, otherwise return to the tab
                // that was showing last time
                boolean openedFromPush = (getIntent() != null && getIntent().getBooleanExtra(ARG_OPENED_FROM_PUSH,
                        false));
                if (openedFromPush) {
                    getIntent().putExtra(ARG_OPENED_FROM_PUSH, false);
                    if (getIntent().hasExtra(NotificationsPendingDraftsService.POST_ID_EXTRA) ||
                            getIntent().hasExtra(GROUPED_POST_ID_LIST_EXTRA)) {
                        launchWithPostId(getIntent().getLongExtra(NotificationsPendingDraftsService.POST_ID_EXTRA, 0),
                                getIntent().getBooleanExtra(NotificationsPendingDraftsService.IS_PAGE_EXTRA, false));
                    } else {
                        launchWithNoteId();
                    }
                } else {
                    int position = AppPrefs.getMainTabIndex();
                    if (mTabAdapter.isValidPosition(position) && position != mViewPager.getCurrentItem()) {
                        mViewPager.setCurrentItem(position);
                    }
                    checkMagicLinkSignIn();
                }
            } else {
                ActivityLauncher.showSignInForResult(this);
            }
        }
        startService(new Intent(this, NotificationsScreenLockWatchService.class));

        // ensure the deep linking activity is enabled. It may have been disabled elsewhere and failed to get re-enabled
        WPActivityUtils.enableComponent(this, ReaderPostPagerActivity.class);

        // monitor whether we're not the default app
        trackDefaultApp();
    }

    @Override
    protected void onDestroy() {
        stopService(new Intent(this, NotificationsScreenLockWatchService.class));
        super.onDestroy();
    }

    private void setTabLayoutElevation(float newElevation){
        if (mTabLayout == null) return;

        if (Build.VERSION.SDK_INT >= Build.VERSION_CODES.LOLLIPOP) {
            float oldElevation = mTabLayout.getElevation();
            if (oldElevation != newElevation) {
                ObjectAnimator.ofFloat(mTabLayout, "elevation", oldElevation, newElevation)
                        .setDuration(1000L)
                        .start();
            }
        }
    }

    private void showVisualEditorPromoDialogIfNeeded() {
        if (AppPrefs.isVisualEditorPromoRequired() && AppPrefs.isVisualEditorEnabled()) {
            DialogFragment newFragment = PromoDialog.newInstance(R.drawable.new_editor_promo_header,
                    R.string.new_editor_promo_title, R.string.new_editor_promo_desc,
                    R.string.new_editor_promo_button_label);
            newFragment.show(getFragmentManager(), "visual-editor-promo");
            AppPrefs.setVisualEditorPromoRequired(false);
        }
    }

    @Override
    protected void onNewIntent(Intent intent) {
        super.onNewIntent(intent);
        setIntent(intent);
        AppLog.i(T.MAIN, "main activity > new intent");
        if (intent.hasExtra(NotificationsListFragment.NOTE_ID_EXTRA)) {
            launchWithNoteId();
        }
    }

    /*
     * called when app is launched from a push notification, switches to the notification tab
     * and opens the desired note detail
     */
    private void launchWithNoteId() {
        if (isFinishing() || getIntent() == null) return;

        if (getIntent().hasExtra(NotificationsUtils.ARG_PUSH_AUTH_TOKEN)) {
            GCMMessageService.remove2FANotification(this);

            NotificationsUtils.validate2FAuthorizationTokenFromIntentExtras(getIntent(),
                    new NotificationsUtils.TwoFactorAuthCallback() {
                @Override
                public void onTokenValid(String token, String title, String message) {

                    //we do this here instead of using the service in the background so we make sure
                    //the user opens the app by using an activity (and thus unlocks the screen if locked, for security).
                    String actionType = getIntent().getStringExtra(NotificationsProcessingService.ARG_ACTION_TYPE);
                    if (NotificationsProcessingService.ARG_ACTION_AUTH_APPROVE.equals(actionType)) {
                        // ping the push auth endpoint with the token, wp.com will take care of the rest!
                        NotificationsUtils.sendTwoFactorAuthToken(token);
                    } else {
                        NotificationsUtils.showPushAuthAlert(WPMainActivity.this, token, title, message);
                    }
                }

                @Override
                public void onTokenInvalid() {
                    // Show a toast if the user took too long to open the notification
                    ToastUtils.showToast(WPMainActivity.this, R.string.push_auth_expired, ToastUtils.Duration.LONG);
                    AnalyticsTracker.track(AnalyticsTracker.Stat.PUSH_AUTHENTICATION_EXPIRED);
                }
            });
        }

        // Then hit the server
        NotificationsActions.updateNotesSeenTimestamp();

        mViewPager.setCurrentItem(WPMainTabAdapter.TAB_NOTIFS);

        //it could be that a notification has been tapped but has been removed by the time we reach
        //here. It's ok to compare to <=1 as it could be zero then.
        if (GCMMessageService.getNotificationsCount() <= 1) {
            String noteId = getIntent().getStringExtra(NotificationsListFragment.NOTE_ID_EXTRA);
            if (!TextUtils.isEmpty(noteId)) {
                GCMMessageService.bumpPushNotificationsTappedAnalytics(noteId);
                //if voice reply is enabled in a wearable, it will come through the remoteInput
                //extra EXTRA_VOICE_OR_INLINE_REPLY
                String voiceReply = null;
                Bundle remoteInput = RemoteInput.getResultsFromIntent(getIntent());
                if (remoteInput != null) {
                    CharSequence replyText = remoteInput.getCharSequence(EXTRA_VOICE_OR_INLINE_REPLY);
                    if (replyText != null) {
                        voiceReply = replyText.toString();
                    }
                }

                if (voiceReply != null) {
                    NotificationsProcessingService.startServiceForReply(this, noteId, voiceReply);
                    finish();
                    // we don't want this notification to be dismissed as we still have to make sure
                    // we processed the voice reply, so we exit this function immediately
                    return;
                } else {
                    boolean shouldShowKeyboard = getIntent().getBooleanExtra(NotificationsListFragment.NOTE_INSTANT_REPLY_EXTRA, false);
                    NotificationsListFragment.openNoteForReply(this, noteId, shouldShowKeyboard, voiceReply, NotesAdapter.FILTERS.FILTER_ALL);
                }

            } else {
                AppLog.e(T.NOTIFS, "app launched from a PN that doesn't have a note_id in it!!");
                return;
            }
        } else {
          // mark all tapped here
            GCMMessageService.bumpPushNotificationsTappedAllAnalytics();
        }

        GCMMessageService.removeAllNotifications(this);
    }

    /*
    * called from an internal pending draft notification, so the user can land in the local draft and take action
    * such as finish editing and publish, or delete the post, etc. */
    private void launchWithPostId(long postId, boolean isPage) {
        if (isFinishing() || getIntent() == null) return;

        AnalyticsTracker.track(AnalyticsTracker.Stat.NOTIFICATION_PENDING_DRAFTS_TAPPED);
        NativeNotificationsUtils.dismissNotification(PENDING_DRAFTS_NOTIFICATION_ID, this);

        //if no specific post id passed, show the list
        if (postId == 0 ) {
            //show list
            if (isPage) {
                ActivityLauncher.viewCurrentBlogPages(this);
            } else {
                ActivityLauncher.viewCurrentBlogPosts(this);
            }
        } else {
            ActivityLauncher.editBlogPostOrPageForResult(this, postId, isPage);
        }
    }

    @Override
    protected void onStop() {
        EventBus.getDefault().unregister(this);
        mDispatcher.unregister(this);
        super.onStop();
    }

    @Override
    protected void onStart() {
        super.onStart();
        mDispatcher.register(this);
        EventBus.getDefault().register(this);
    }

    @Override
    protected void onResume() {
        super.onResume();

        // Load selected site
        initSelectedSite();

        // ensure the deep linking activity is enabled. We might be returning from the external-browser
        // viewing of a post
        WPActivityUtils.enableComponent(this, ReaderPostPagerActivity.class);

        // We need to track the current item on the screen when this activity is resumed.
        // Ex: Notifications -> notifications detail -> back to notifications
        int currentItem = mViewPager.getCurrentItem();
        trackLastVisibleTab(currentItem, false);

        if (currentItem == WPMainTabAdapter.TAB_NOTIFS) {
            //if we are presenting the notifications list, it's safe to clear any outstanding
            // notifications
            GCMMessageService.removeAllNotifications(this);
        }

        checkConnection();

        // Update account to update the notification unseen status
        if (mAccountStore.hasAccessToken()) {
            mDispatcher.dispatch(AccountActionBuilder.newFetchAccountAction());
        }

        ProfilingUtils.split("WPMainActivity.onResume");
        ProfilingUtils.dump();
        ProfilingUtils.stop();
    }

    @Override
    public void onBackPressed() {
        // let the fragment handle the back button if it implements our OnParentBackPressedListener
        Fragment fragment = getActiveFragment();
        if (fragment instanceof OnActivityBackPressedListener) {
            boolean handled = ((OnActivityBackPressedListener) fragment).onActivityBackPressed();
            if (handled) {
                return;
            }
        }
        super.onBackPressed();
    }

    private Fragment getActiveFragment() {
        return mTabAdapter.getFragment(mViewPager.getCurrentItem());
    }

    private void checkMagicLinkSignIn() {
        if (getIntent() !=  null) {
            if (getIntent().getBooleanExtra(SignInActivity.MAGIC_LOGIN, false)) {
                AnalyticsTracker.track(AnalyticsTracker.Stat.LOGIN_MAGIC_LINK_SUCCEEDED);
                startWithNewAccount();
            }
        }
    }

    private void trackLastVisibleTab(int position, boolean trackAnalytics) {
        if (position ==  WPMainTabAdapter.TAB_MY_SITE) {
            showVisualEditorPromoDialogIfNeeded();
        }
        switch (position) {
            case WPMainTabAdapter.TAB_MY_SITE:
                ActivityId.trackLastActivity(ActivityId.MY_SITE);
                if (trackAnalytics) {
                    AnalyticsUtils.trackWithSiteDetails(AnalyticsTracker.Stat.MY_SITE_ACCESSED,
                            getSelectedSite());
                }
                break;
            case WPMainTabAdapter.TAB_READER:
                ActivityId.trackLastActivity(ActivityId.READER);
                if (trackAnalytics) {
                    AnalyticsTracker.track(AnalyticsTracker.Stat.READER_ACCESSED);
                }
                break;
            case WPMainTabAdapter.TAB_ME:
                ActivityId.trackLastActivity(ActivityId.ME);
                if (trackAnalytics) {
                    AnalyticsTracker.track(AnalyticsTracker.Stat.ME_ACCESSED);
                }
                break;
            case WPMainTabAdapter.TAB_NOTIFS:
                ActivityId.trackLastActivity(ActivityId.NOTIFICATIONS);
                if (trackAnalytics) {
                    AnalyticsTracker.track(AnalyticsTracker.Stat.NOTIFICATIONS_ACCESSED);
                }
                break;
            default:
                break;
        }
    }

    private void trackDefaultApp() {
        Intent wpcomIntent = new Intent(Intent.ACTION_VIEW, Uri.parse(getString(R.string.wordpresscom_sample_post)));
        ResolveInfo resolveInfo = getPackageManager().resolveActivity(wpcomIntent, PackageManager.MATCH_DEFAULT_ONLY);
        if (resolveInfo != null && !getPackageName().equals(resolveInfo.activityInfo.name)) {
            // not set as default handler so, track this to evaluate. Note, a resolver/chooser might be the default.
            AnalyticsUtils.trackWithDefaultInterceptor(AnalyticsTracker.Stat.DEEP_LINK_NOT_DEFAULT_HANDLER,
                    resolveInfo.activityInfo.name);
        }
    }

    public void setReaderTabActive() {
        if (isFinishing() || mTabLayout == null) return;

        mTabLayout.setSelectedTabPosition(WPMainTabAdapter.TAB_READER);
    }

    /*
     * re-create the fragment adapter so all its fragments are also re-created - used when
     * user signs in/out so the fragments reflect the active account
     */
    private void resetFragments() {
        AppLog.i(AppLog.T.MAIN, "main activity > reset fragments");

        // reset the timestamp that determines when followed tags/blogs are updated so they're
        // updated when the fragment is recreated (necessary after signin/disconnect)
        ReaderPostListFragment.resetLastUpdateDate();

        // remember the current tab position, then recreate the adapter so new fragments are created
        int position = mViewPager.getCurrentItem();
        mTabAdapter = new WPMainTabAdapter(getFragmentManager());
        mViewPager.setAdapter(mTabAdapter);

        // restore previous position
        if (mTabAdapter.isValidPosition(position)) {
            mViewPager.setCurrentItem(position);
        }
    }

<<<<<<< HEAD
=======
    private void moderateCommentOnActivityResult(Intent data) {

        Note note = NotificationsTable.getNoteById(StringUtils.notNullStr(data.getStringExtra
                (NotificationsListFragment.NOTE_MODERATE_ID_EXTRA)));

        if (note == null) {
            // sometimes it could be that a note is set to be moderated but a refresh in the DB will
            // make the note disappear, meaning it doesn't exist on the server anymore. So, it' ok
            // to fail silently here.
            return;
        }

        CommentStatus status = CommentStatus.fromString(data.getStringExtra(
                NotificationsListFragment.NOTE_MODERATE_STATUS_EXTRA));

        NotificationsUtils.moderateCommentForNote(note, status, findViewById(R.id.root_view_main));
    }

>>>>>>> 2c07d15f
    @Override
    public void onActivityResult(int requestCode, int resultCode, Intent data) {
        super.onActivityResult(requestCode, resultCode, data);
        switch (requestCode) {
            case RequestCodes.EDIT_POST:
            case RequestCodes.CREATE_BLOG:
                if (resultCode == RESULT_OK) {
                    MySiteFragment mySiteFragment = getMySiteFragment();
                    if (mySiteFragment != null) {
                        mySiteFragment.onActivityResult(requestCode, resultCode, data);
                    }
                }
                break;
            case RequestCodes.ADD_ACCOUNT:
                if (resultCode == RESULT_OK) {
                    // Register for Cloud messaging
                    startWithNewAccount();
                } else if (!WPStoreUtils.isSignedInWPComOrHasWPOrgSite(mAccountStore, mSiteStore)) {
                    // can't do anything if user isn't signed in (either to wp.com or self-hosted)
                    finish();
                }
                break;
            case RequestCodes.REAUTHENTICATE:
                if (resultCode == RESULT_CANCELED) {
                    ActivityLauncher.showSignInForResult(this);
                } else {
                    // Register for Cloud messaging
                    startService(new Intent(this, GCMRegistrationIntentService.class));
                }
                break;
            case RequestCodes.SITE_PICKER:
                if (getMySiteFragment() != null) {
                    getMySiteFragment().onActivityResult(requestCode, resultCode, data);
                    if (data != null) {
                        int selectedSite = data.getIntExtra(SitePickerActivity.KEY_LOCAL_ID, -1);
                        setSelectedSite(selectedSite);
                    }
                }
                break;
            case RequestCodes.BLOG_SETTINGS:
                if (resultCode == SiteSettingsFragment.RESULT_BLOG_REMOVED) {
                    handleBlogRemoved();
                }
                break;
            case RequestCodes.APP_SETTINGS:
                if (resultCode == AppSettingsFragment.LANGUAGE_CHANGED) {
                    resetFragments();
                }
                break;
            case RequestCodes.NOTE_DETAIL:
                if (getNotificationsListFragment() != null) {
                    getNotificationsListFragment().onActivityResult(requestCode, resultCode, data);
                }
        }
    }

    private void startWithNewAccount() {
        startService(new Intent(this, GCMRegistrationIntentService.class));
        resetFragments();
    }

    /*
     * returns the my site fragment from the sites tab
     */
    private MySiteFragment getMySiteFragment() {
        Fragment fragment = mTabAdapter.getFragment(WPMainTabAdapter.TAB_MY_SITE);
        if (fragment instanceof MySiteFragment) {
            return (MySiteFragment) fragment;
        }
        return null;
    }

    /*
     * returns the my site fragment from the sites tab
     */
    private NotificationsListFragment getNotificationsListFragment() {
        Fragment fragment = mTabAdapter.getFragment(WPMainTabAdapter.TAB_NOTIFS);
        if (fragment instanceof NotificationsListFragment) {
            return (NotificationsListFragment) fragment;
        }
        return null;
    }

    // Events

    @SuppressWarnings("unused")
    @Subscribe(threadMode = ThreadMode.MAIN)
    public void onAuthenticationChanged(OnAuthenticationChanged event) {
        if (event.isError() && mSelectedSite != null) {
            AuthenticationDialogUtils.showAuthErrorView(this, mSelectedSite);
        }
    }

    @SuppressWarnings("unused")
    @Subscribe(threadMode = ThreadMode.MAIN)
    public void onAccountChanged(OnAccountChanged event) {
        if (!WPStoreUtils.isSignedInWPComOrHasWPOrgSite(mAccountStore, mSiteStore)) {
            // User signed out
            resetFragments();
            ActivityLauncher.showSignInForResult(this);
        }
        mTabLayout.showNoteBadge(mAccountStore.getAccount().getHasUnseenNotes());
    }

    @SuppressWarnings("unused")
    public void onEventMainThread(NotificationEvents.NotificationsChanged event) {
        mTabLayout.showNoteBadge(event.hasUnseenNotes);
    }

    @SuppressWarnings("unused")
    public void onEventMainThread(NotificationEvents.NotificationsUnseenStatus event) {
        mTabLayout.showNoteBadge(event.hasUnseenNotes);
    }

    @SuppressWarnings("unused")
    public void onEventMainThread(ConnectionChangeReceiver.ConnectionChangeEvent event) {
        updateConnectionBar(event.isConnected());
    }

    private void checkConnection() {
        updateConnectionBar(NetworkUtils.isNetworkAvailable(this));
    }

    private void updateConnectionBar(boolean isConnected) {
        if (isConnected && mConnectionBar.getVisibility() == View.VISIBLE) {
            AniUtils.animateBottomBar(mConnectionBar, false);
        } else if (!isConnected && mConnectionBar.getVisibility() != View.VISIBLE) {
            AniUtils.animateBottomBar(mConnectionBar, true);
        }
    }

    private void handleBlogRemoved() {
        if (!WPStoreUtils.isSignedInWPComOrHasWPOrgSite(mAccountStore, mSiteStore)) {
            ActivityLauncher.showSignInForResult(this);
        } else {
            SiteModel site = getSelectedSite();
            if (site != null) {
                ActivityLauncher.showSitePickerForResult(this, site);
            }
        }
    }

    /**
     * @return null if there is no site or if there is no selected site
     */
    public @Nullable SiteModel getSelectedSite() {
        return mSelectedSite;
    }

    public void setSelectedSite(int localSiteId) {
        setSelectedSite(mSiteStore.getSiteByLocalId(localSiteId));
    }

    public void setSelectedSite(@Nullable SiteModel selectedSite) {
        mSelectedSite = selectedSite;
        if (selectedSite == null) {
            AppPrefs.setSelectedSite(-1);
            return;
        }
        // When we select a site, we want to update its informations or options
        mDispatcher.dispatch(SiteActionBuilder.newFetchSiteAction(selectedSite));

        // Make selected site visible
        selectedSite.setIsVisible(true);
        AppPrefs.setSelectedSite(selectedSite.getId());
    }

    /**
     * This should not be moved to a SiteUtils.getSelectedSite() or similar static method. We don't want
     * this to be used globally like WordPress.getCurrentBlog() was used. The state is maintained by this
     * Activity and the selected site parameter is passed along to other activities / fragments.
     */
    public void initSelectedSite() {
        int siteLocalId = AppPrefs.getSelectedSite();

        if (siteLocalId != -1) {
            // Site previously selected, use it
            mSelectedSite = mSiteStore.getSiteByLocalId(siteLocalId);
            // If saved site exist, then return, else (site has been removed?) try to select another site
            if (mSelectedSite != null) {
                return;
            }
        }

        // Try to select the primary wpcom site
        long siteId = mAccountStore.getAccount().getPrimarySiteId();
        SiteModel primarySite = mSiteStore.getSiteBySiteId(siteId);
        // Primary site found, select it
        if (primarySite != null) {
            setSelectedSite(primarySite);
            return;
        }

        // Else select the first visible site in the list
        List<SiteModel> sites = mSiteStore.getVisibleSites();
        if (sites.size() != 0) {
            setSelectedSite(sites.get(0));
            return;
        }

        // Else select the first in the list
        sites = mSiteStore.getSites();
        if (sites.size() != 0) {
            setSelectedSite(sites.get(0));
        }

        // Else no site selected
    }

    @SuppressWarnings("unused")
    @Subscribe(threadMode = ThreadMode.MAIN)
    public void onSiteChanged(OnSiteChanged event) {
        // "Reload" selected site from the db, would be smarter if the OnSiteChanged provided the list of changed sites.
        if (getSelectedSite() == null && mSiteStore.hasSite()) {
            setSelectedSite(mSiteStore.getSites().get(0));
        }
        if (getSelectedSite() == null) {
            return;
        }

        SiteModel site = mSiteStore.getSiteByLocalId(getSelectedSite().getId());
        if (site != null) {
            mSelectedSite = site;
        }
    }
}<|MERGE_RESOLUTION|>--- conflicted
+++ resolved
@@ -27,21 +27,19 @@
 import org.wordpress.android.fluxc.Dispatcher;
 import org.wordpress.android.fluxc.generated.AccountActionBuilder;
 import org.wordpress.android.fluxc.generated.SiteActionBuilder;
+import org.wordpress.android.fluxc.model.PostModel;
 import org.wordpress.android.fluxc.model.SiteModel;
 import org.wordpress.android.fluxc.network.MemorizingTrustManager;
 import org.wordpress.android.fluxc.store.AccountStore;
 import org.wordpress.android.fluxc.store.AccountStore.OnAccountChanged;
 import org.wordpress.android.fluxc.store.AccountStore.OnAuthenticationChanged;
+import org.wordpress.android.fluxc.store.PostStore;
 import org.wordpress.android.fluxc.store.SiteStore;
 import org.wordpress.android.fluxc.store.SiteStore.OnSiteChanged;
 import org.wordpress.android.networking.ConnectionChangeReceiver;
-<<<<<<< HEAD
 import org.wordpress.android.push.GCMMessageService;
 import org.wordpress.android.push.GCMRegistrationIntentService;
-=======
-import org.wordpress.android.networking.SelfSignedSSLCertsManager;
 import org.wordpress.android.push.NativeNotificationsUtils;
->>>>>>> 2c07d15f
 import org.wordpress.android.push.NotificationsProcessingService;
 import org.wordpress.android.push.NotificationsScreenLockWatchService;
 import org.wordpress.android.ui.ActivityId;
@@ -79,10 +77,6 @@
 
 import de.greenrobot.event.EventBus;
 
-import static org.wordpress.android.push.GCMMessageService.EXTRA_VOICE_OR_INLINE_REPLY;
-import static org.wordpress.android.ui.notifications.services.NotificationsPendingDraftsService.GROUPED_POST_ID_LIST_EXTRA;
-import static org.wordpress.android.ui.notifications.services.NotificationsPendingDraftsService.PENDING_DRAFTS_NOTIFICATION_ID;
-
 /**
  * Main activity which hosts sites, reader, me and notifications tabs
  */
@@ -99,6 +93,7 @@
 
     @Inject AccountStore mAccountStore;
     @Inject SiteStore mSiteStore;
+    @Inject PostStore mPostStore;
     @Inject Dispatcher mDispatcher;
     @Inject MemorizingTrustManager mMemorizingTrustManager;
 
@@ -228,7 +223,7 @@
                 if (openedFromPush) {
                     getIntent().putExtra(ARG_OPENED_FROM_PUSH, false);
                     if (getIntent().hasExtra(NotificationsPendingDraftsService.POST_ID_EXTRA) ||
-                            getIntent().hasExtra(GROUPED_POST_ID_LIST_EXTRA)) {
+                            getIntent().hasExtra(NotificationsPendingDraftsService.GROUPED_POST_ID_LIST_EXTRA)) {
                         launchWithPostId(getIntent().getLongExtra(NotificationsPendingDraftsService.POST_ID_EXTRA, 0),
                                 getIntent().getBooleanExtra(NotificationsPendingDraftsService.IS_PAGE_EXTRA, false));
                     } else {
@@ -344,7 +339,7 @@
                 String voiceReply = null;
                 Bundle remoteInput = RemoteInput.getResultsFromIntent(getIntent());
                 if (remoteInput != null) {
-                    CharSequence replyText = remoteInput.getCharSequence(EXTRA_VOICE_OR_INLINE_REPLY);
+                    CharSequence replyText = remoteInput.getCharSequence(GCMMessageService.EXTRA_VOICE_OR_INLINE_REPLY);
                     if (replyText != null) {
                         voiceReply = replyText.toString();
                     }
@@ -373,25 +368,27 @@
         GCMMessageService.removeAllNotifications(this);
     }
 
-    /*
-    * called from an internal pending draft notification, so the user can land in the local draft and take action
-    * such as finish editing and publish, or delete the post, etc. */
+    /**
+     * called from an internal pending draft notification, so the user can land in the local draft and take action
+     * such as finish editing and publish, or delete the post, etc.
+     */
     private void launchWithPostId(long postId, boolean isPage) {
         if (isFinishing() || getIntent() == null) return;
 
         AnalyticsTracker.track(AnalyticsTracker.Stat.NOTIFICATION_PENDING_DRAFTS_TAPPED);
-        NativeNotificationsUtils.dismissNotification(PENDING_DRAFTS_NOTIFICATION_ID, this);
-
-        //if no specific post id passed, show the list
+        NativeNotificationsUtils.dismissNotification(NotificationsPendingDraftsService.PENDING_DRAFTS_NOTIFICATION_ID, this);
+
+        // if no specific post id passed, show the list
         if (postId == 0 ) {
-            //show list
+            // show list
             if (isPage) {
-                ActivityLauncher.viewCurrentBlogPages(this);
+                ActivityLauncher.viewCurrentBlogPages(this, getSelectedSite());
             } else {
-                ActivityLauncher.viewCurrentBlogPosts(this);
+                ActivityLauncher.viewCurrentBlogPosts(this, getSelectedSite());
             }
         } else {
-            ActivityLauncher.editBlogPostOrPageForResult(this, postId, isPage);
+            PostModel post = mPostStore.getPostByLocalPostId(postId);
+            ActivityLauncher.editPostOrPageForResult(this, getSelectedSite(), post);
         }
     }
 
@@ -542,27 +539,6 @@
         }
     }
 
-<<<<<<< HEAD
-=======
-    private void moderateCommentOnActivityResult(Intent data) {
-
-        Note note = NotificationsTable.getNoteById(StringUtils.notNullStr(data.getStringExtra
-                (NotificationsListFragment.NOTE_MODERATE_ID_EXTRA)));
-
-        if (note == null) {
-            // sometimes it could be that a note is set to be moderated but a refresh in the DB will
-            // make the note disappear, meaning it doesn't exist on the server anymore. So, it' ok
-            // to fail silently here.
-            return;
-        }
-
-        CommentStatus status = CommentStatus.fromString(data.getStringExtra(
-                NotificationsListFragment.NOTE_MODERATE_STATUS_EXTRA));
-
-        NotificationsUtils.moderateCommentForNote(note, status, findViewById(R.id.root_view_main));
-    }
-
->>>>>>> 2c07d15f
     @Override
     public void onActivityResult(int requestCode, int resultCode, Intent data) {
         super.onActivityResult(requestCode, resultCode, data);
