--- conflicted
+++ resolved
@@ -546,13 +546,8 @@
     @SuppressWarnings("unused")
     @Subscribe(threadMode = ThreadMode.MAIN)
     public void onAuthenticationChanged(OnAuthenticationChanged event) {
-<<<<<<< HEAD
-        if (event.isError) {
+        if (event.isError()) {
             AuthenticationDialogUtils.showAuthErrorView(this, mSelectedSite);
-=======
-        if (event.isError()) {
-            AuthenticationDialogUtils.showAuthErrorView(this);
->>>>>>> a71e69bd
         }
     }
 
