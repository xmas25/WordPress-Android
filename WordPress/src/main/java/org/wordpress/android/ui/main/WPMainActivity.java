--- conflicted
+++ resolved
@@ -18,26 +18,22 @@
 import com.simperium.client.Bucket;
 import com.simperium.client.BucketObjectMissingException;
 
-<<<<<<< HEAD
 import org.greenrobot.eventbus.Subscribe;
-import org.wordpress.android.BuildConfig;
-=======
->>>>>>> 32683e2e
 import org.wordpress.android.GCMMessageService;
 import org.wordpress.android.GCMRegistrationIntentService;
 import org.wordpress.android.R;
 import org.wordpress.android.WordPress;
 import org.wordpress.android.analytics.AnalyticsTracker;
-import org.wordpress.android.models.Blog;
-import org.wordpress.android.models.CommentStatus;
-import org.wordpress.android.models.Note;
-import org.wordpress.android.networking.ConnectionChangeReceiver;
 import org.wordpress.android.fluxc.Dispatcher;
 import org.wordpress.android.fluxc.network.MemorizingTrustManager;
 import org.wordpress.android.fluxc.store.AccountStore;
 import org.wordpress.android.fluxc.store.AccountStore.OnAccountChanged;
 import org.wordpress.android.fluxc.store.AccountStore.OnAuthenticationChanged;
 import org.wordpress.android.fluxc.store.SiteStore;
+import org.wordpress.android.models.Blog;
+import org.wordpress.android.models.CommentStatus;
+import org.wordpress.android.models.Note;
+import org.wordpress.android.networking.ConnectionChangeReceiver;
 import org.wordpress.android.ui.ActivityId;
 import org.wordpress.android.ui.ActivityLauncher;
 import org.wordpress.android.ui.RequestCodes;
@@ -64,11 +60,7 @@
 import org.wordpress.android.util.SelfSignedSSLUtils;
 import org.wordpress.android.util.StringUtils;
 import org.wordpress.android.util.ToastUtils;
-<<<<<<< HEAD
-import org.wordpress.android.util.WPOptimizelyEventListener;
 import org.wordpress.android.util.WPStoreUtils;
-=======
->>>>>>> 32683e2e
 import org.wordpress.android.widgets.WPViewPager;
 
 import javax.inject.Inject;
@@ -205,12 +197,7 @@
         });
 
         if (savedInstanceState == null) {
-<<<<<<< HEAD
             if (WPStoreUtils.isSignedInWPComOrHasWPOrgSite(mAccountStore, mSiteStore)) {
-                startOptimizely(true);
-=======
-            if (AccountHelper.isSignedIn()) {
->>>>>>> 32683e2e
                 // open note detail if activity called from a push, otherwise return to the tab
                 // that was showing last time
                 boolean openedFromPush = (getIntent() != null && getIntent().getBooleanExtra(ARG_OPENED_FROM_PUSH,
