package org.wordpress.android.ui.main;

import android.app.Activity;
import android.app.Dialog;
import android.content.Intent;
import android.content.pm.PackageManager;
import android.content.pm.ResolveInfo;
import android.net.Uri;
import android.os.Bundle;
import android.os.Handler;
import android.os.Looper;
import android.text.TextUtils;
import android.view.HapticFeedbackConstants;
import android.view.View;
import android.view.ViewGroup;
import android.widget.TextView;
import android.widget.Toast;

import androidx.annotation.NonNull;
import androidx.annotation.Nullable;
import androidx.core.app.RemoteInput;
import androidx.fragment.app.Fragment;
import androidx.fragment.app.FragmentManager;
import androidx.lifecycle.ViewModelProvider;

import com.google.android.gms.common.ConnectionResult;
import com.google.android.gms.common.GoogleApiAvailability;
import com.google.android.material.floatingactionbutton.FloatingActionButton;

import org.greenrobot.eventbus.EventBus;
import org.greenrobot.eventbus.Subscribe;
import org.greenrobot.eventbus.ThreadMode;
import org.jetbrains.annotations.NotNull;
import org.wordpress.android.R;
import org.wordpress.android.WordPress;
import org.wordpress.android.analytics.AnalyticsTracker;
import org.wordpress.android.analytics.AnalyticsTracker.Stat;
import org.wordpress.android.fluxc.Dispatcher;
import org.wordpress.android.fluxc.generated.AccountActionBuilder;
import org.wordpress.android.fluxc.generated.SiteActionBuilder;
import org.wordpress.android.fluxc.model.AccountModel;
import org.wordpress.android.fluxc.model.PostModel;
import org.wordpress.android.fluxc.model.SiteModel;
import org.wordpress.android.fluxc.network.rest.wpcom.site.PrivateAtomicCookie;
import org.wordpress.android.fluxc.store.AccountStore;
import org.wordpress.android.fluxc.store.AccountStore.AuthenticationErrorType;
import org.wordpress.android.fluxc.store.AccountStore.OnAccountChanged;
import org.wordpress.android.fluxc.store.AccountStore.OnAuthenticationChanged;
import org.wordpress.android.fluxc.store.AccountStore.UpdateTokenPayload;
import org.wordpress.android.fluxc.store.PostStore;
import org.wordpress.android.fluxc.store.PostStore.OnPostUploaded;
import org.wordpress.android.fluxc.store.QuickStartStore;
import org.wordpress.android.fluxc.store.QuickStartStore.QuickStartTask;
import org.wordpress.android.fluxc.store.SiteStore;
import org.wordpress.android.fluxc.store.SiteStore.CompleteQuickStartPayload;
import org.wordpress.android.fluxc.store.SiteStore.OnAllSitesMobileEditorChanged;
import org.wordpress.android.fluxc.store.SiteStore.OnQuickStartCompleted;
import org.wordpress.android.fluxc.store.SiteStore.OnSiteChanged;
import org.wordpress.android.fluxc.store.SiteStore.OnSiteEditorsChanged;
import org.wordpress.android.fluxc.store.SiteStore.OnSiteRemoved;
import org.wordpress.android.login.LoginAnalyticsListener;
import org.wordpress.android.networking.ConnectionChangeReceiver;
import org.wordpress.android.push.GCMMessageHandler;
import org.wordpress.android.push.GCMMessageService;
import org.wordpress.android.push.GCMRegistrationIntentService;
import org.wordpress.android.push.NativeNotificationsUtils;
import org.wordpress.android.push.NotificationType;
import org.wordpress.android.push.NotificationsProcessingService;
import org.wordpress.android.ui.ActivityId;
import org.wordpress.android.ui.ActivityLauncher;
import org.wordpress.android.ui.JetpackConnectionSource;
import org.wordpress.android.ui.JetpackConnectionWebViewActivity;
import org.wordpress.android.ui.LocaleAwareActivity;
import org.wordpress.android.ui.PagePostCreationSourcesDetail;
import org.wordpress.android.ui.RequestCodes;
import org.wordpress.android.ui.ShortcutsNavigator;
import org.wordpress.android.ui.WPTooltipView;
import org.wordpress.android.ui.accounts.LoginActivity;
import org.wordpress.android.ui.accounts.SignupEpilogueActivity;
import org.wordpress.android.ui.main.WPMainNavigationView.OnPageListener;
import org.wordpress.android.ui.main.WPMainNavigationView.PageType;
import org.wordpress.android.ui.mlp.ModalLayoutPickerFragment;
import org.wordpress.android.ui.mysite.QuickStartRepository;
import org.wordpress.android.ui.mysite.SelectedSiteRepository;
import org.wordpress.android.ui.notifications.NotificationEvents;
import org.wordpress.android.ui.notifications.NotificationsListFragment;
import org.wordpress.android.ui.notifications.SystemNotificationsTracker;
import org.wordpress.android.ui.notifications.adapters.NotesAdapter;
import org.wordpress.android.ui.notifications.receivers.NotificationsPendingDraftsReceiver;
import org.wordpress.android.ui.notifications.utils.NotificationsActions;
import org.wordpress.android.ui.notifications.utils.NotificationsUtils;
import org.wordpress.android.ui.notifications.utils.PendingDraftsNotificationsUtils;
import org.wordpress.android.ui.photopicker.MediaPickerLauncher;
import org.wordpress.android.ui.posts.BasicFragmentDialog.BasicDialogNegativeClickInterface;
import org.wordpress.android.ui.posts.BasicFragmentDialog.BasicDialogOnDismissByOutsideTouchInterface;
import org.wordpress.android.ui.posts.BasicFragmentDialog.BasicDialogPositiveClickInterface;
import org.wordpress.android.ui.posts.EditPostActivity;
import org.wordpress.android.ui.posts.PromoDialog;
import org.wordpress.android.ui.posts.PromoDialog.PromoDialogClickInterface;
import org.wordpress.android.ui.prefs.AppPrefs;
import org.wordpress.android.ui.prefs.AppSettingsFragment;
import org.wordpress.android.ui.prefs.SiteSettingsFragment;
import org.wordpress.android.ui.quickstart.QuickStartEvent;
import org.wordpress.android.ui.quickstart.QuickStartMySitePrompts;
import org.wordpress.android.ui.reader.ReaderFragment;
import org.wordpress.android.ui.reader.services.update.ReaderUpdateLogic.UpdateTask;
import org.wordpress.android.ui.reader.services.update.ReaderUpdateServiceStarter;
import org.wordpress.android.ui.reader.tracker.ReaderTracker;
import org.wordpress.android.ui.stories.intro.StoriesIntroDialogFragment;
import org.wordpress.android.ui.uploads.UploadActionUseCase;
import org.wordpress.android.ui.uploads.UploadUtils;
import org.wordpress.android.ui.uploads.UploadUtilsWrapper;
import org.wordpress.android.ui.whatsnew.FeatureAnnouncementDialogFragment;
import org.wordpress.android.util.AniUtils;
import org.wordpress.android.util.AppLog;
import org.wordpress.android.util.AppLog.T;
import org.wordpress.android.util.AuthenticationDialogUtils;
import org.wordpress.android.util.DeviceUtils;
import org.wordpress.android.util.FluxCUtils;
import org.wordpress.android.util.NetworkUtils;
import org.wordpress.android.util.ProfilingUtils;
import org.wordpress.android.util.QuickStartUtils;
import org.wordpress.android.util.ShortcutUtils;
import org.wordpress.android.util.SiteUtils;
import org.wordpress.android.util.ToastUtils;
import org.wordpress.android.util.ViewUtilsKt;
import org.wordpress.android.util.WPActivityUtils;
import org.wordpress.android.util.analytics.AnalyticsUtils;
import org.wordpress.android.util.analytics.service.InstallationReferrerServiceStarter;
import org.wordpress.android.util.config.MySiteImprovementsFeatureConfig;
import org.wordpress.android.util.experiments.BiasAAExperiment;
import org.wordpress.android.viewmodel.main.WPMainActivityViewModel;
import org.wordpress.android.viewmodel.main.WPMainActivityViewModel.FocusPointInfo;
import org.wordpress.android.viewmodel.mlp.ModalLayoutPickerViewModel;
import org.wordpress.android.widgets.AppRatingDialog;
import org.wordpress.android.widgets.WPDialogSnackbar;

import java.util.EnumSet;
import java.util.List;

import javax.inject.Inject;

import static androidx.lifecycle.Lifecycle.State.STARTED;
import static org.wordpress.android.WordPress.SITE;
import static org.wordpress.android.fluxc.store.SiteStore.CompleteQuickStartVariant.NEXT_STEPS;
import static org.wordpress.android.login.LoginAnalyticsListener.CreatedAccountSource.EMAIL;
import static org.wordpress.android.push.NotificationsProcessingService.ARG_NOTIFICATION_TYPE;
import static org.wordpress.android.ui.JetpackConnectionSource.NOTIFICATIONS;
import static org.wordpress.android.ui.comments.CommentsListFragment.CommentStatusCriteria.ALL;

/**
 * Main activity which hosts sites, reader, me and notifications pages
 */
public class WPMainActivity extends LocaleAwareActivity implements
        OnPageListener,
        BottomNavController,
        BasicDialogPositiveClickInterface,
        BasicDialogNegativeClickInterface,
        BasicDialogOnDismissByOutsideTouchInterface,
        PromoDialogClickInterface {
    public static final String ARG_CONTINUE_JETPACK_CONNECT = "ARG_CONTINUE_JETPACK_CONNECT";
    public static final String ARG_CREATE_SITE = "ARG_CREATE_SITE";
    public static final String ARG_DO_LOGIN_UPDATE = "ARG_DO_LOGIN_UPDATE";
    public static final String ARG_IS_MAGIC_LINK_LOGIN = "ARG_IS_MAGIC_LINK_LOGIN";
    public static final String ARG_IS_MAGIC_LINK_SIGNUP = "ARG_IS_MAGIC_LINK_SIGNUP";
    public static final String ARG_JETPACK_CONNECT_SOURCE = "ARG_JETPACK_CONNECT_SOURCE";
    public static final String ARG_OLD_SITES_IDS = "ARG_OLD_SITES_IDS";
    public static final String ARG_OPENED_FROM_PUSH = "opened_from_push";
    public static final String ARG_SHOW_LOGIN_EPILOGUE = "show_login_epilogue";
    public static final String ARG_SHOW_SIGNUP_EPILOGUE = "show_signup_epilogue";
    public static final String ARG_SHOW_SITE_CREATION = "show_site_creation";
    public static final String ARG_OPEN_PAGE = "open_page";
    public static final String ARG_MY_SITE = "show_my_site";
    public static final String ARG_NOTIFICATIONS = "show_notifications";
    public static final String ARG_READER = "show_reader";
    public static final String ARG_READER_BOOKMARK_TAB = "show_reader_bookmark_tab";
    public static final String ARG_EDITOR = "show_editor";
    public static final String ARG_SHOW_ZENDESK_NOTIFICATIONS = "show_zendesk_notifications";
    public static final String ARG_STATS = "show_stats";
    public static final String ARG_PAGES = "show_pages";

    // Track the first `onResume` event for the current session so we can use it for Analytics tracking
    private static boolean mFirstResume = true;

    private WPMainNavigationView mBottomNav;
    private WPDialogSnackbar mQuickStartSnackbar;

    private TextView mConnectionBar;
    private JetpackConnectionSource mJetpackConnectSource;
    private boolean mIsMagicLinkLogin;
    private boolean mIsMagicLinkSignup;

    private WPMainActivityViewModel mViewModel;
    private ModalLayoutPickerViewModel mMLPViewModel;
    private FloatingActionButton mFloatingActionButton;
    private WPTooltipView mFabTooltip;
    private static final String MAIN_BOTTOM_SHEET_TAG = "MAIN_BOTTOM_SHEET_TAG";
    private final Handler mHandler = new Handler();

    @Inject AccountStore mAccountStore;
    @Inject SiteStore mSiteStore;
    @Inject PostStore mPostStore;
    @Inject Dispatcher mDispatcher;
    @Inject protected LoginAnalyticsListener mLoginAnalyticsListener;
    @Inject ShortcutsNavigator mShortcutsNavigator;
    @Inject ShortcutUtils mShortcutUtils;
    @Inject QuickStartStore mQuickStartStore;
    @Inject UploadActionUseCase mUploadActionUseCase;
    @Inject SystemNotificationsTracker mSystemNotificationsTracker;
    @Inject GCMMessageHandler mGCMMessageHandler;
    @Inject UploadUtilsWrapper mUploadUtilsWrapper;
    @Inject ViewModelProvider.Factory mViewModelFactory;
    @Inject PrivateAtomicCookie mPrivateAtomicCookie;
    @Inject ReaderTracker mReaderTracker;
    @Inject MediaPickerLauncher mMediaPickerLauncher;
    @Inject MySiteImprovementsFeatureConfig mMySiteImprovementsFeatureConfig;
    @Inject SelectedSiteRepository mSelectedSiteRepository;
<<<<<<< HEAD
    @Inject BiasAAExperiment mBiasAAExperiment;
=======
    @Inject QuickStartRepository mQuickStartRepository;
>>>>>>> 226c7723

    /*
     * fragments implement this if their contents can be scrolled, called when user
     * requests to scroll to the top
     */
    public interface OnScrollToTopListener {
        void onScrollToTop();
    }

    /*
     * fragments implement this and return true if the fragment handles the back button
     * and doesn't want the activity to handle it as well
     */
    public interface OnActivityBackPressedListener {
        boolean onActivityBackPressed();
    }

    private final Runnable mShowFabFocusPoint = () -> {
        if (isFinishing()) {
            return;
        }
        boolean focusPointVisible =
                findViewById(R.id.fab_container).findViewById(R.id.quick_start_focus_point) != null;
        if (!focusPointVisible) {
            addOrRemoveQuickStartFocusPoint(QuickStartTask.PUBLISH_POST, true);
        }
    };

    @Override
    public void onCreate(Bundle savedInstanceState) {
        ProfilingUtils.split("WPMainActivity.onCreate");
        ((WordPress) getApplication()).component().inject(this);

        super.onCreate(savedInstanceState);
        setContentView(R.layout.main_activity);

        mBottomNav = findViewById(R.id.bottom_navigation);

        mBottomNav.init(getSupportFragmentManager(), this, mMySiteImprovementsFeatureConfig.isEnabled());

        mConnectionBar = findViewById(R.id.connection_bar);
        mConnectionBar.setOnClickListener(v -> {
            // slide out the bar on click, then re-check connection after a brief delay
            AniUtils.animateBottomBar(mConnectionBar, false);
            mHandler.postDelayed(() -> {
                if (!isFinishing()) {
                    checkConnection();
                }
            }, 2000);
        });

        mIsMagicLinkLogin = getIntent().getBooleanExtra(ARG_IS_MAGIC_LINK_LOGIN, false);
        mIsMagicLinkSignup = getIntent().getBooleanExtra(ARG_IS_MAGIC_LINK_SIGNUP, false);
        mJetpackConnectSource = (JetpackConnectionSource) getIntent().getSerializableExtra(ARG_JETPACK_CONNECT_SOURCE);
        String authTokenToSet = null;
        boolean canShowAppRatingPrompt = savedInstanceState != null;

        if (savedInstanceState == null) {
            if (!AppPrefs.isInstallationReferrerObtained()) {
                InstallationReferrerServiceStarter.startService(this, null);
            }

            if (FluxCUtils.isSignedInWPComOrHasWPOrgSite(mAccountStore, mSiteStore)) {
                NotificationType notificationType =
                        (NotificationType) getIntent().getSerializableExtra(ARG_NOTIFICATION_TYPE);
                if (notificationType != null) {
                    mSystemNotificationsTracker.trackTappedNotification(notificationType);
                }
                // open note detail if activity called from a push
                boolean openedFromPush = (getIntent() != null && getIntent().getBooleanExtra(ARG_OPENED_FROM_PUSH,
                        false));
                boolean openedFromShortcut = (getIntent() != null && getIntent().getStringExtra(
                        ShortcutsNavigator.ACTION_OPEN_SHORTCUT) != null);
                boolean openRequestedPage = (getIntent() != null && getIntent().hasExtra(ARG_OPEN_PAGE));
                boolean isQuickStartRequestedFromPush = (getIntent() != null && getIntent()
                        .getBooleanExtra(MySiteFragment.ARG_QUICK_START_TASK, false));
                boolean openZendeskTicketsFromPush = (getIntent() != null && getIntent()
                        .getBooleanExtra(ARG_SHOW_ZENDESK_NOTIFICATIONS, false));

                if (openZendeskTicketsFromPush) {
                    launchZendeskMyTickets();
                } else if (openedFromPush) {
                    // open note detail if activity called from a push
                    getIntent().putExtra(ARG_OPENED_FROM_PUSH, false);
                    if (getIntent().hasExtra(NotificationsPendingDraftsReceiver.POST_ID_EXTRA)) {
                        launchWithPostId(getIntent().getIntExtra(NotificationsPendingDraftsReceiver.POST_ID_EXTRA, 0),
                                getIntent().getBooleanExtra(NotificationsPendingDraftsReceiver.IS_PAGE_EXTRA, false));
                    } else {
                        launchWithNoteId();
                    }
                } else if (openedFromShortcut) {
                    initSelectedSite();
                    mShortcutsNavigator.showTargetScreen(getIntent().getStringExtra(
                            ShortcutsNavigator.ACTION_OPEN_SHORTCUT), this, getSelectedSite());
                } else if (openRequestedPage) {
                    handleOpenPageIntent(getIntent());
                } else if (isQuickStartRequestedFromPush) {
                    // when app is opened from Quick Start reminder switch to MySite fragment
                    mBottomNav.setCurrentSelectedPage(PageType.MY_SITE);
                    AnalyticsTracker.track(Stat.QUICK_START_NOTIFICATION_TAPPED);
                } else {
                    if (mIsMagicLinkLogin) {
                        if (mAccountStore.hasAccessToken()) {
                            ToastUtils.showToast(this, R.string.login_already_logged_in_wpcom);
                        } else {
                            authTokenToSet = getAuthToken();
                        }
                    }
                    // Continue Jetpack connect flow if coming from login/signup magic link.
                    if (getIntent() != null && getIntent().getExtras() != null
                        && getIntent().getExtras().getBoolean(ARG_CONTINUE_JETPACK_CONNECT, false)) {
                        JetpackConnectionWebViewActivity.startJetpackConnectionFlow(this, NOTIFICATIONS,
                                (SiteModel) getIntent().getSerializableExtra(SITE), mAccountStore.hasAccessToken());
                    } else {
                        canShowAppRatingPrompt = true;
                    }
                }
            } else {
                if (mIsMagicLinkLogin) {
                    authTokenToSet = getAuthToken();
                } else {
                    ActivityLauncher.showSignInForResult(this);
                    finish();
                }
            }
        }

        // ensure the deep linking activity is enabled. It may have been disabled elsewhere and failed to get re-enabled
        WPActivityUtils.enableReaderDeeplinks(this);

        // monitor whether we're not the default app
        trackDefaultApp();

        // We need to register the dispatcher here otherwise it won't trigger if for example Site Picker is present
        mDispatcher.register(this);
        EventBus.getDefault().register(this);

        if (authTokenToSet != null) {
            // Save Token to the AccountStore. This will trigger a onAuthenticationChanged.
            UpdateTokenPayload payload = new UpdateTokenPayload(authTokenToSet);
            mDispatcher.dispatch(AccountActionBuilder.newUpdateAccessTokenAction(payload));
        } else if (getIntent().getBooleanExtra(ARG_SHOW_LOGIN_EPILOGUE, false) && savedInstanceState == null) {
            canShowAppRatingPrompt = false;
            ActivityLauncher.showLoginEpilogue(this, getIntent().getBooleanExtra(ARG_DO_LOGIN_UPDATE, false),
                    getIntent().getIntegerArrayListExtra(ARG_OLD_SITES_IDS));
        } else if (getIntent().getBooleanExtra(ARG_SHOW_SIGNUP_EPILOGUE, false) && savedInstanceState == null) {
            canShowAppRatingPrompt = false;
            ActivityLauncher.showSignupEpilogue(this,
                    getIntent().getStringExtra(SignupEpilogueActivity.EXTRA_SIGNUP_DISPLAY_NAME),
                    getIntent().getStringExtra(SignupEpilogueActivity.EXTRA_SIGNUP_EMAIL_ADDRESS),
                    getIntent().getStringExtra(SignupEpilogueActivity.EXTRA_SIGNUP_PHOTO_URL),
                    getIntent().getStringExtra(SignupEpilogueActivity.EXTRA_SIGNUP_USERNAME), false);
        } else if (getIntent().getBooleanExtra(ARG_SHOW_SITE_CREATION, false) && savedInstanceState == null) {
            canShowAppRatingPrompt = false;
            ActivityLauncher.newBlogForResult(this);
        }

        if (isGooglePlayServicesAvailable(this)) {
            // Register for Cloud messaging
            GCMRegistrationIntentService.enqueueWork(this,
                    new Intent(this, GCMRegistrationIntentService.class));
        }

        if (canShowAppRatingPrompt) {
            AppRatingDialog.INSTANCE.showRateDialogIfNeeded(getFragmentManager());
        }

        initViewModel();
    }

    public boolean isGooglePlayServicesAvailable(Activity activity) {
        GoogleApiAvailability googleApiAvailability = GoogleApiAvailability.getInstance();
        int connectionResult = googleApiAvailability.isGooglePlayServicesAvailable(activity);
        switch (connectionResult) {
            // Success: return true
            case ConnectionResult.SUCCESS:
                return true;
            // Play Services unavailable, show an error dialog is the Play Services Lib needs an update
            case ConnectionResult.SERVICE_VERSION_UPDATE_REQUIRED:
                Dialog dialog = googleApiAvailability.getErrorDialog(activity, connectionResult, 0);
                if (dialog != null) {
                    dialog.show();
                }
                // fall through
            default:
            case ConnectionResult.SERVICE_MISSING:
            case ConnectionResult.SERVICE_DISABLED:
            case ConnectionResult.SERVICE_INVALID:
                AppLog.w(T.NOTIFS, "Google Play Services unavailable, connection result: "
                                   + googleApiAvailability.getErrorString(connectionResult));
        }
        return false;
    }

    private void initViewModel() {
        mFloatingActionButton = findViewById(R.id.fab_button);
        mFabTooltip = findViewById(R.id.fab_tooltip);

        mViewModel = new ViewModelProvider(this, mViewModelFactory).get(WPMainActivityViewModel.class);
        mMLPViewModel = new ViewModelProvider(this, mViewModelFactory).get(ModalLayoutPickerViewModel.class);

        // Setup Observers
        mViewModel.getFabUiState().observe(this, fabUiState -> {
            String message = getResources().getString(fabUiState.getCreateContentMessageId());

            mFabTooltip.setMessage(message);

            if (fabUiState.isFabTooltipVisible()) {
                mFabTooltip.show();
            } else {
                mFabTooltip.hide();
            }

            mFloatingActionButton.setContentDescription(message);

            if (fabUiState.isFabVisible()) {
                mFloatingActionButton.show();
            } else {
                mFloatingActionButton.hide();
            }

            if (mMySiteImprovementsFeatureConfig.isEnabled()) {
                if (fabUiState.isFocusPointVisible()) {
                    mHandler.postDelayed(mShowFabFocusPoint, 200);
                } else if (!fabUiState.isFocusPointVisible()) {
                    mHandler.removeCallbacks(mShowFabFocusPoint);
                    mHandler.post(() -> addOrRemoveQuickStartFocusPoint(QuickStartTask.PUBLISH_POST, false));
                }
            }
        });

        mViewModel.getCreateAction().observe(this, createAction -> {
            switch (createAction) {
                case CREATE_NEW_POST:
                    // complete quick start task outside of QS process
                    if (getSelectedSite() != null && !mMySiteImprovementsFeatureConfig.isEnabled()) {
                        QuickStartUtils.completeTaskAndRemindNextOne(
                                mQuickStartStore,
                                QuickStartTask.PUBLISH_POST,
                                mDispatcher,
                                getSelectedSite(),
                                null,
                                this
                        );
                    }
                    handleNewPostAction(PagePostCreationSourcesDetail.POST_FROM_MY_SITE);
                    break;
                case CREATE_NEW_PAGE:
                    if (mMLPViewModel.canShowModalLayoutPicker()) {
                        mMLPViewModel.createPageFlowTriggered();
                    } else {
                        handleNewPageAction("", "", null,
                                PagePostCreationSourcesDetail.PAGE_FROM_MY_SITE);
                    }
                    break;
                case CREATE_NEW_STORY:
                    handleNewStoryAction();
                    break;
            }
        });

        mViewModel.getCompleteBottomSheetQuickStartTask().observe(this, event -> {
            // complete quick start task during QS process and remind of a next one
            if (getSelectedSite() != null) {
                QuickStartUtils.completeTaskAndRemindNextOne(
                        mQuickStartStore,
                        QuickStartTask.PUBLISH_POST,
                        mDispatcher,
                        getSelectedSite(),
                        new QuickStartEvent(QuickStartTask.PUBLISH_POST),
                        this
                );
            }
        });

        mViewModel.getOnFocusPointVisibilityChange().observe(this, event ->
                event.applyIfNotHandled(focusPointInfos -> {
                    for (FocusPointInfo focusPointInfo : focusPointInfos) {
                        addOrRemoveQuickStartFocusPoint(focusPointInfo.getTask(), focusPointInfo.isVisible());
                    }
                    return null;
                })
        );

        mMLPViewModel.getOnCreateNewPageRequested().observe(this, request -> {
            handleNewPageAction(request.getTitle(), request.getContent(), request.getTemplate(),
                    PagePostCreationSourcesDetail.PAGE_FROM_MY_SITE);
        });

        mViewModel.getOnFeatureAnnouncementRequested().observe(this, action -> {
            new FeatureAnnouncementDialogFragment()
                    .show(getSupportFragmentManager(), FeatureAnnouncementDialogFragment.TAG);
        });

        mFloatingActionButton.setOnClickListener(v -> {
            boolean shouldShowPublishPostQuickStartTask = getMySiteFragment() != null && getMySiteFragment()
                    .isQuickStartTaskActive(QuickStartTask.PUBLISH_POST);

            if (shouldShowPublishPostQuickStartTask) {
                QuickStartUtils.removeQuickStartFocusPoint(findViewById(R.id.fab_container));
                hideQuickStartSnackBar();
                if (getMySiteFragment() != null) {
                    getMySiteFragment().requestNextStepOfActiveQuickStartTask(false);
                }
            }
            mViewModel.onFabClicked(mSelectedSiteRepository.getSelectedSite(), shouldShowPublishPostQuickStartTask);
        });

        mFloatingActionButton.setOnLongClickListener(v -> {
            if (v.isHapticFeedbackEnabled()) {
                v.performHapticFeedback(HapticFeedbackConstants.LONG_PRESS);
            }
            mViewModel.onFabLongPressed(mSelectedSiteRepository.getSelectedSite());

            int messageId = mViewModel.getCreateContentMessageId(mSelectedSiteRepository.getSelectedSite());

            Toast.makeText(v.getContext(), messageId, Toast.LENGTH_SHORT).show();
            return true;
        });

        ViewUtilsKt.redirectContextClickToLongPressListener(mFloatingActionButton);

        mFabTooltip.setOnClickListener(v -> {
            mViewModel.onTooltipTapped(mSelectedSiteRepository.getSelectedSite());
        });

        mViewModel.isBottomSheetShowing().observe(this, event -> {
            event.applyIfNotHandled(isShowing -> {
                FragmentManager fm = getSupportFragmentManager();
                if (fm != null) {
                    MainBottomSheetFragment bottomSheet =
                            (MainBottomSheetFragment) fm.findFragmentByTag(MAIN_BOTTOM_SHEET_TAG);
                    if (isShowing && bottomSheet == null) {
                        bottomSheet = new MainBottomSheetFragment();
                        bottomSheet.show(getSupportFragmentManager(), MAIN_BOTTOM_SHEET_TAG);
                    } else if (!isShowing && bottomSheet != null) {
                        bottomSheet.dismiss();
                    }
                }
                return null;
            });
        });

        mMLPViewModel.isModalLayoutPickerShowing().observe(this, event -> {
            event.applyIfNotHandled(isShowing -> {
                FragmentManager fm = getSupportFragmentManager();
                if (fm != null) {
                    ModalLayoutPickerFragment mlpFragment =
                            (ModalLayoutPickerFragment) fm
                                    .findFragmentByTag(ModalLayoutPickerFragment.MODAL_LAYOUT_PICKER_TAG);
                    if (isShowing && mlpFragment == null) {
                        mlpFragment = new ModalLayoutPickerFragment();
                        mlpFragment
                                .show(getSupportFragmentManager(), ModalLayoutPickerFragment.MODAL_LAYOUT_PICKER_TAG);
                    } else if (!isShowing && mlpFragment != null) {
                        mlpFragment.dismiss();
                    }
                }
                return null;
            });
        });

        mViewModel.getStartLoginFlow().observe(this, event -> {
            event.applyIfNotHandled(startLoginFlow -> {
                if (mBottomNav != null) {
                    mBottomNav.postDelayed(new Runnable() {
                        @Override public void run() {
                            mBottomNav.setCurrentSelectedPage(PageType.MY_SITE);
                        }
                    }, 500);
                    ActivityLauncher.viewMeActivityForResult(this);
                }

                return null;
            });
        });

        // At this point we still haven't initialized mSelectedSite, which will mean that the ViewModel
        // will act as though SiteUtils.hasFullAccessToContent() is false, and as such the state will be
        // initialized with the most restrictive rights case. This is OK and will be frequently checked
        // to normalize the UI state whenever mSelectedSite changes.
        // It also means that the ViewModel must accept a nullable SiteModel.
        mViewModel.start(mSelectedSiteRepository.getSelectedSite());
    }

    private @Nullable String getAuthToken() {
        Uri uri = getIntent().getData();
        return uri != null ? uri.getQueryParameter(LoginActivity.TOKEN_PARAMETER) : null;
    }

    @Override
    protected void onNewIntent(Intent intent) {
        super.onNewIntent(intent);
        setIntent(intent);
        AppLog.i(T.MAIN, "main activity > new intent");
        if (intent.hasExtra(NotificationsListFragment.NOTE_ID_EXTRA)) {
            launchWithNoteId();
        }
        if (intent.hasExtra(ARG_OPEN_PAGE)) {
            handleOpenPageIntent(intent);
        }
    }

    private void handleOpenPageIntent(Intent intent) {
        String pagePosition = intent.getStringExtra(ARG_OPEN_PAGE);
        if (!TextUtils.isEmpty(pagePosition)) {
            switch (pagePosition) {
                case ARG_MY_SITE:
                    mBottomNav.setCurrentSelectedPage(PageType.MY_SITE);
                    break;
                case ARG_NOTIFICATIONS:
                    mBottomNav.setCurrentSelectedPage(PageType.NOTIFS);
                    break;
                case ARG_READER:
                    if (intent.getBooleanExtra(ARG_READER_BOOKMARK_TAB, false) && mBottomNav
                            .getActiveFragment() instanceof ReaderFragment) {
                        ((ReaderFragment) mBottomNav.getActiveFragment()).requestBookmarkTab();
                    } else {
                        mBottomNav.setCurrentSelectedPage(PageType.READER);
                    }
                    break;
                case ARG_EDITOR:
                    if (!mSelectedSiteRepository.hasSelectedSite()) {
                        initSelectedSite();
                    }
                    onNewPostButtonClicked();
                    break;
                case ARG_STATS:
                    if (!mSelectedSiteRepository.hasSelectedSite()) {
                        initSelectedSite();
                    }
                    ActivityLauncher.viewBlogStats(this, mSelectedSiteRepository.getSelectedSite());
                    break;
                case ARG_PAGES:
                    if (!mSelectedSiteRepository.hasSelectedSite()) {
                        initSelectedSite();
                    }
                    ActivityLauncher.viewCurrentBlogPages(this, mSelectedSiteRepository.getSelectedSite());
                    break;
            }
        } else {
            AppLog.e(T.MAIN, "WPMainActivity.handleOpenIntent called with an invalid argument.");
        }
    }

    private void launchZendeskMyTickets() {
        if (isFinishing()) {
            return;
        }

        // leave the Main activity showing the MY_SITE page, so when the user comes back from
        // Help&Support > HelpActivity the app is in the right section.
        mBottomNav.setCurrentSelectedPage(PageType.MY_SITE);

        // init selected site, this is the same as in onResume
        initSelectedSite();

        ActivityLauncher.viewZendeskTickets(this, getSelectedSite());
    }

    /*
     * called when app is launched from a push notification, switches to the notification page
     * and opens the desired note detail
     */
    private void launchWithNoteId() {
        if (isFinishing() || getIntent() == null) {
            return;
        }

        if (getIntent().hasExtra(NotificationsUtils.ARG_PUSH_AUTH_TOKEN)) {
            mGCMMessageHandler.remove2FANotification(this);

            NotificationsUtils.validate2FAuthorizationTokenFromIntentExtras(
                    getIntent(),
                    new NotificationsUtils.TwoFactorAuthCallback() {
                        @Override
                        public void onTokenValid(String token, String title, String message) {
                            // we do this here instead of using the service in the background so we make sure
                            // the user opens the app by using an activity (and thus unlocks the screen if locked,
                            // for security).
                            String actionType =
                                    getIntent().getStringExtra(NotificationsProcessingService.ARG_ACTION_TYPE);
                            if (NotificationsProcessingService.ARG_ACTION_AUTH_APPROVE.equals(actionType)) {
                                // ping the push auth endpoint with the token, wp.com will take care of the rest!
                                NotificationsUtils.sendTwoFactorAuthToken(token);
                            } else {
                                NotificationsUtils.showPushAuthAlert(WPMainActivity.this, token, title, message);
                            }
                        }

                        @Override
                        public void onTokenInvalid() {
                            // Show a toast if the user took too long to open the notification
                            ToastUtils.showToast(WPMainActivity.this, R.string.push_auth_expired,
                                    ToastUtils.Duration.LONG);
                            AnalyticsTracker.track(AnalyticsTracker.Stat.PUSH_AUTHENTICATION_EXPIRED);
                        }
                    });
        }

        // Then hit the server
        NotificationsActions.updateNotesSeenTimestamp();

        mBottomNav.setCurrentSelectedPage(PageType.NOTIFS);

        // it could be that a notification has been tapped but has been removed by the time we reach
        // here. It's ok to compare to <=1 as it could be zero then.
        if (mGCMMessageHandler.getNotificationsCount() <= 1) {
            String noteId = getIntent().getStringExtra(NotificationsListFragment.NOTE_ID_EXTRA);
            if (!TextUtils.isEmpty(noteId)) {
                mGCMMessageHandler.bumpPushNotificationsTappedAnalytics(noteId);
                // if voice reply is enabled in a wearable, it will come through the remoteInput
                // extra EXTRA_VOICE_OR_INLINE_REPLY
                String voiceReply = null;
                Bundle remoteInput = RemoteInput.getResultsFromIntent(getIntent());
                if (remoteInput != null) {
                    CharSequence replyText = remoteInput.getCharSequence(GCMMessageService.EXTRA_VOICE_OR_INLINE_REPLY);
                    if (replyText != null) {
                        voiceReply = replyText.toString();
                    }
                }

                if (voiceReply != null) {
                    NotificationsProcessingService.startServiceForReply(this, noteId, voiceReply);
                    finish();
                    // we don't want this notification to be dismissed as we still have to make sure
                    // we processed the voice reply, so we exit this function immediately
                    return;
                } else {
                    boolean shouldShowKeyboard =
                            getIntent().getBooleanExtra(NotificationsListFragment.NOTE_INSTANT_REPLY_EXTRA, false);
                    NotificationsListFragment
                            .openNoteForReply(this, noteId, shouldShowKeyboard, null,
                                    NotesAdapter.FILTERS.FILTER_ALL, true);
                }
            } else {
                AppLog.e(T.NOTIFS, "app launched from a PN that doesn't have a note_id in it!!");
                return;
            }
        } else {
            // mark all tapped here
            mGCMMessageHandler.bumpPushNotificationsTappedAllAnalytics();
        }

        mGCMMessageHandler.removeAllNotifications(this);
    }

    /**
     * called from an internal pending draft notification, so the user can land in the local draft and take action
     * such as finish editing and publish, or delete the post, etc.
     */
    private void launchWithPostId(int postId, boolean isPage) {
        if (isFinishing() || getIntent() == null) {
            return;
        }

        AnalyticsTracker.track(AnalyticsTracker.Stat.NOTIFICATION_PENDING_DRAFTS_TAPPED);
        NativeNotificationsUtils
                .dismissNotification(PendingDraftsNotificationsUtils.makePendingDraftNotificationId(postId), this);

        // if no specific post id passed, show the list
        SiteModel selectedSite = getSelectedSite();
        if (selectedSite == null) {
            ToastUtils.showToast(this, R.string.site_cannot_be_loaded);
            return;
        }
        if (postId == 0) {
            // show list
            if (isPage) {
                ActivityLauncher.viewCurrentBlogPages(this, selectedSite);
            } else {
                ActivityLauncher.viewCurrentBlogPosts(this, selectedSite);
            }
        } else {
            PostModel post = mPostStore.getPostByLocalPostId(postId);
            ActivityLauncher.editPostOrPageForResult(this, selectedSite, post);
        }
    }

    @Override
    protected void onDestroy() {
        EventBus.getDefault().unregister(this);
        mDispatcher.unregister(this);
        mHandler.removeCallbacksAndMessages(null);
        super.onDestroy();
    }

    @Override
    protected void onResume() {
        super.onResume();

        // Load selected site
        initSelectedSite();

        // ensure the deep linking activity is enabled. We might be returning from the external-browser
        // viewing of a post
        WPActivityUtils.enableReaderDeeplinks(this);

        // We need to track the current item on the screen when this activity is resumed.
        // Ex: Notifications -> notifications detail -> back to notifications
        PageType currentPageType = mBottomNav.getCurrentSelectedPage();
        trackLastVisiblePage(currentPageType, mFirstResume);

        if (currentPageType == PageType.NOTIFS) {
            // if we are presenting the notifications list, it's safe to clear any outstanding
            // notifications
            mGCMMessageHandler.removeAllNotifications(this);
        }

        announceTitleForAccessibility(currentPageType);

        checkConnection();

        checkQuickStartNotificationStatus();

        // Update account to update the notification unseen status
        if (mAccountStore.hasAccessToken()) {
            mDispatcher.dispatch(AccountActionBuilder.newFetchAccountAction());
        }

        ProfilingUtils.split("WPMainActivity.onResume");
        ProfilingUtils.dump();
        ProfilingUtils.stop();

        mViewModel.onResume(mSelectedSiteRepository.getSelectedSite(),
                mSelectedSiteRepository.hasSelectedSite() && mBottomNav.getCurrentSelectedPage() == PageType.MY_SITE);

        mFirstResume = false;
    }

    private void checkQuickStartNotificationStatus() {
        if (getSelectedSite() != null && NetworkUtils.isNetworkAvailable(this)
            && QuickStartUtils.isEveryQuickStartTaskDone(mQuickStartStore)
            && !mQuickStartStore.getQuickStartNotificationReceived(getSelectedSite().getId())) {
            CompleteQuickStartPayload payload = new CompleteQuickStartPayload(getSelectedSite(), NEXT_STEPS.toString());
            mDispatcher.dispatch(SiteActionBuilder.newCompleteQuickStartAction(payload));
        }
    }

    private void announceTitleForAccessibility(PageType pageType) {
        getWindow().getDecorView().announceForAccessibility(mBottomNav.getContentDescriptionForPageType(pageType));
    }

    @Override
    public void onBackPressed() {
        // let the fragment handle the back button if it implements our OnParentBackPressedListener
        Fragment fragment = mBottomNav.getActiveFragment();
        if (fragment instanceof OnActivityBackPressedListener) {
            boolean handled = ((OnActivityBackPressedListener) fragment).onActivityBackPressed();
            if (handled) {
                return;
            }
        }

        if (isTaskRoot() && DeviceUtils.getInstance().isChromebook(this)) {
            return; // don't close app in Main Activity
        }
        super.onBackPressed();
    }

    @Override
    public void onRequestShowBottomNavigation() {
        showBottomNav(true);
    }

    @Override
    public void onRequestHideBottomNavigation() {
        showBottomNav(false);
    }

    private void showBottomNav(boolean show) {
        mBottomNav.setVisibility(show ? View.VISIBLE : View.GONE);
        findViewById(R.id.navbar_separator).setVisibility(show ? View.VISIBLE : View.GONE);
    }

    // user switched pages in the bottom navbar
    @Override
    public void onPageChanged(int position) {
        mReaderTracker.onBottomNavigationTabChanged();
        PageType pageType = WPMainNavigationView.getPageType(position);
        trackLastVisiblePage(pageType, true);

        if (mMySiteImprovementsFeatureConfig.isEnabled()) {
            if (pageType == PageType.READER) {
                // MySite fragment might not be attached to activity, so we need to remove focus point from here
                QuickStartUtils.removeQuickStartFocusPoint((ViewGroup) findViewById(R.id.root_view_main));
                mQuickStartRepository.requestNextStepOfTask(QuickStartTask.FOLLOW_SITE);
            }
        } else {
            if (getMySiteFragment() != null) {
                QuickStartUtils.removeQuickStartFocusPoint((ViewGroup) findViewById(R.id.root_view_main));
                hideQuickStartSnackBar();
                if (pageType == PageType.READER && getMySiteFragment()
                        .isQuickStartTaskActive(QuickStartTask.FOLLOW_SITE)) {
                    // MySite fragment might not be attached to activity, so we need to remove focus point from here
                    getMySiteFragment().requestNextStepOfActiveQuickStartTask();
                }
            }
        }

        mViewModel.onPageChanged(
                mSiteStore.hasSite() && pageType == PageType.MY_SITE,
                mSelectedSiteRepository.getSelectedSite());
    }

    // user tapped the new post button in the bottom navbar
    @Override
    public void onNewPostButtonClicked() {
        handleNewPostAction(PagePostCreationSourcesDetail.POST_FROM_NAV_BAR);
    }

    private void handleNewPageAction(String title, String content, String template,
                                     PagePostCreationSourcesDetail source) {
        if (!mSiteStore.hasSite()) {
            // No site yet - Move to My Sites fragment that shows the create new site screen
            mBottomNav.setCurrentSelectedPage(PageType.MY_SITE);
            return;
        }

        SiteModel site = getSelectedSite();
        if (site != null) {
            // TODO: evaluate to include the QuickStart logic like in the handleNewPostAction
            ActivityLauncher.addNewPageForResult(this, site, title, content, template, source);
        }
    }

    public void handleNewPostAction(PagePostCreationSourcesDetail source) {
        if (!mSiteStore.hasSite()) {
            // No site yet - Move to My Sites fragment that shows the create new site screen
            mBottomNav.setCurrentSelectedPage(PageType.MY_SITE);
            return;
        }

        ActivityLauncher.addNewPostForResult(this, getSelectedSite(), false, source);
    }

    private void handleNewStoryAction() {
        if (!mSiteStore.hasSite()) {
            // No site yet - Move to My Sites fragment that shows the create new site screen
            mBottomNav.setCurrentSelectedPage(PageType.MY_SITE);
            return;
        }

        SiteModel site = getSelectedSite();
        if (site != null) {
            // TODO: evaluate to include the QuickStart logic like in the handleNewPostAction
            if (AppPrefs.shouldShowStoriesIntro()) {
                StoriesIntroDialogFragment.newInstance(site)
                                          .show(getSupportFragmentManager(), StoriesIntroDialogFragment.TAG);
            } else {
                mMediaPickerLauncher.showStoriesPhotoPickerForResultAndTrack(this, site);
            }
        }
    }

    private void trackLastVisiblePage(PageType pageType, boolean trackAnalytics) {
        switch (pageType) {
            case MY_SITE:
                ActivityId.trackLastActivity(ActivityId.MY_SITE);
                if (trackAnalytics) {
                    AnalyticsUtils.trackWithSiteDetails(AnalyticsTracker.Stat.MY_SITE_ACCESSED, getSelectedSite());
                }
                break;
            case READER:
                ActivityId.trackLastActivity(ActivityId.READER);
                if (trackAnalytics) {
                    AnalyticsTracker.track(AnalyticsTracker.Stat.READER_ACCESSED,
                            mBiasAAExperiment.getEventProperties());
                }
                break;
            case NOTIFS:
                ActivityId.trackLastActivity(ActivityId.NOTIFICATIONS);
                if (trackAnalytics) {
                    AnalyticsTracker.track(AnalyticsTracker.Stat.NOTIFICATIONS_ACCESSED);
                }
                break;
            default:
                break;
        }
    }

    private void trackDefaultApp() {
        Intent wpcomIntent = new Intent(Intent.ACTION_VIEW, Uri.parse(getString(R.string.wordpresscom_sample_post)));
        ResolveInfo resolveInfo = getPackageManager().resolveActivity(wpcomIntent, PackageManager.MATCH_DEFAULT_ONLY);
        if (resolveInfo != null && !getPackageName().equals(resolveInfo.activityInfo.name)) {
            // not set as default handler so, track this to evaluate. Note, a resolver/chooser might be the default.
            AnalyticsUtils.trackWithDefaultInterceptor(AnalyticsTracker.Stat.DEEP_LINK_NOT_DEFAULT_HANDLER,
                    resolveInfo.activityInfo.name);
        }
    }

    public void setReaderPageActive() {
        mBottomNav.setCurrentSelectedPage(PageType.READER);
    }

    private void setSite(Intent data) {
        if (data != null) {
            int selectedSite = data.getIntExtra(SitePickerActivity.KEY_LOCAL_ID, -1);
            setSelectedSite(selectedSite);
        }
    }

    @Override
    public void onActivityResult(int requestCode, int resultCode, Intent data) {
        super.onActivityResult(requestCode, resultCode, data);
        if (!mSelectedSiteRepository.hasSelectedSite()) {
            initSelectedSite();
        }
        switch (requestCode) {
            case RequestCodes.EDIT_POST:
                if (resultCode != Activity.RESULT_OK || data == null || isFinishing()) {
                    return;
                }
                int localId = data.getIntExtra(EditPostActivity.EXTRA_POST_LOCAL_ID, 0);
                final SiteModel site = (SiteModel) data.getSerializableExtra(WordPress.SITE);
                final PostModel post = mPostStore.getPostByLocalPostId(localId);

                if (EditPostActivity.checkToRestart(data)) {
                    ActivityLauncher.editPostOrPageForResult(data, WPMainActivity.this, site,
                            data.getIntExtra(EditPostActivity.EXTRA_POST_LOCAL_ID, 0));

                    // a restart will happen so, no need to continue here
                    break;
                }

                if (site != null && post != null) {
                    mUploadUtilsWrapper.handleEditPostResultSnackbars(
                            this,
                            findViewById(R.id.coordinator),
                            data,
                            post,
                            site,
                            mUploadActionUseCase.getUploadAction(post),
                            new View.OnClickListener() {
                                @Override
                                public void onClick(View v) {
                                    UploadUtils.publishPost(WPMainActivity.this, post, site, mDispatcher);
                                }
                            });
                }
                break;
            case RequestCodes.CREATE_SITE:
                passOnActivityResultToMySiteFragment(requestCode, resultCode, data);
                QuickStartUtils.cancelQuickStartReminder(this);
                AppPrefs.setQuickStartNoticeRequired(false);
                AppPrefs.setLastSkippedQuickStartTask(null);

                // Enable the block editor on sites created on mobile
                if (data != null) {
                    int newSiteLocalID = data.getIntExtra(SitePickerActivity.KEY_LOCAL_ID, -1);
                    SiteUtils.enableBlockEditorOnSiteCreation(mDispatcher, mSiteStore, newSiteLocalID);
                }

                setSite(data);
                if (getMySiteFragment() != null) {
                    showQuickStartDialog();
                } else {
                    passOnActivityResultToMySiteFragment(requestCode, resultCode, data);
                }
                mPrivateAtomicCookie.clearCookie();
                break;
            case RequestCodes.ADD_ACCOUNT:
                if (resultCode == RESULT_OK) {
                    // Register for Cloud messaging
                    startWithNewAccount();
                } else if (!FluxCUtils.isSignedInWPComOrHasWPOrgSite(mAccountStore, mSiteStore)) {
                    // can't do anything if user isn't signed in (either to wp.com or self-hosted)
                    finish();
                }
                break;
            case RequestCodes.REAUTHENTICATE:
                if (resultCode == RESULT_OK) {
                    // Register for Cloud messaging
                    GCMRegistrationIntentService.enqueueWork(this,
                            new Intent(this, GCMRegistrationIntentService.class));
                }
                break;
            case RequestCodes.SITE_PICKER:
                passOnActivityResultToMySiteFragment(requestCode, resultCode, data);
                if (getMySiteFragment() != null) {
                    boolean isSameSiteSelected = data != null
                                                 && data.getIntExtra(SitePickerActivity.KEY_LOCAL_ID, -1) == AppPrefs
                            .getSelectedSite();

                    if (!isSameSiteSelected) {
                        QuickStartUtils.cancelQuickStartReminder(this);
                        AppPrefs.setQuickStartNoticeRequired(false);
                        AppPrefs.setLastSkippedQuickStartTask(null);
                        AppPrefs.setCommentsStatusFilter(ALL); // reset comments status filter
                        mPrivateAtomicCookie.clearCookie();
                    }
                }

                setSite(data);

                if (getMySiteFragment() != null) {
                    if (data != null && data.getIntExtra(ARG_CREATE_SITE, 0) == RequestCodes.CREATE_SITE) {
                        showQuickStartDialog();
                    }
                } else {
                    passOnActivityResultToMySiteFragment(requestCode, resultCode, data);
                }
                break;
            case RequestCodes.SITE_SETTINGS:
                if (resultCode == SiteSettingsFragment.RESULT_BLOG_REMOVED) {
                    handleSiteRemoved();
                }
                break;
            case RequestCodes.APP_SETTINGS:
                if (resultCode == AppSettingsFragment.LANGUAGE_CHANGED) {
                    appLanguageChanged();
                }
                break;
            case RequestCodes.NOTE_DETAIL:
                if (getNotificationsListFragment() != null) {
                    getNotificationsListFragment().onActivityResult(requestCode, resultCode, data);
                }
                break;
            case RequestCodes.STORIES_PHOTO_PICKER:
            case RequestCodes.PHOTO_PICKER:
            case RequestCodes.DOMAIN_REGISTRATION:
                passOnActivityResultToMySiteFragment(requestCode, resultCode, data);
                break;
        }
    }

    private void showQuickStartDialog() {
        if (AppPrefs.isQuickStartDisabled()
            || getSelectedSite() == null
            || !QuickStartUtils.isQuickStartAvailableForTheSite(getSelectedSite())) {
            return;
        }

        String tag = MySiteFragment.TAG_QUICK_START_DIALOG;
        PromoDialog promoDialog = new PromoDialog();
        promoDialog.initialize(
                tag,
                getString(R.string.quick_start_dialog_need_help_title),
                getString(R.string.quick_start_dialog_need_help_message),
                getString(R.string.quick_start_dialog_need_help_button_positive),
                R.drawable.img_illustration_site_about_280dp,
                getString(R.string.quick_start_dialog_need_help_button_negative),
                "",
                getString(R.string.quick_start_dialog_need_help_button_neutral));

        promoDialog.show(getSupportFragmentManager(), tag);
        AnalyticsTracker.track(Stat.QUICK_START_REQUEST_VIEWED);

        // Set migration dialog flag so it is not shown for new sites.
        AppPrefs.setQuickStartMigrationDialogShown(true);
    }

    private void appLanguageChanged() {
        // Recreate this activity (much like a configuration change)
        // We need to post this call to UI thread, since it's called from onActivityResult and the call interferes with
        // onResume that is called right afterwards.
        new Handler(Looper.getMainLooper()).post(this::recreate);

        // When language changed we need to reset the shared prefs reader tag since if we have it stored
        // it's fields can be in a different language and we can get odd behaviors since we will generally fail
        // to get the ReaderTag.equals method recognize the equality based on the ReaderTag.getLabel method.
        AppPrefs.setReaderTag(null);
    }

    private void startWithNewAccount() {
        GCMRegistrationIntentService.enqueueWork(this,
                new Intent(this, GCMRegistrationIntentService.class));
        ReaderUpdateServiceStarter.startService(this, EnumSet.of(UpdateTask.TAGS, UpdateTask.FOLLOWED_BLOGS));
    }

    private MySiteFragment getMySiteFragment() {
        Fragment fragment = mBottomNav.getFragment(PageType.MY_SITE);
        if (fragment instanceof MySiteFragment) {
            return (MySiteFragment) fragment;
        }

        // TODO consider the new my site fragment
        return null;
    }

    private void passOnActivityResultToMySiteFragment(int requestCode, int resultCode, Intent data) {
        Fragment fragment = mBottomNav.getFragment(PageType.MY_SITE);
        if (fragment != null) {
            fragment.onActivityResult(requestCode, resultCode, data);
        }
    }

    private NotificationsListFragment getNotificationsListFragment() {
        Fragment fragment = mBottomNav.getFragment(PageType.NOTIFS);
        if (fragment instanceof NotificationsListFragment) {
            return (NotificationsListFragment) fragment;
        }
        return null;
    }

    // We only do this for Quick Start focus points that need to be shown on the activity level.
    private void addOrRemoveQuickStartFocusPoint(QuickStartTask activeTask, boolean shouldAdd) {
        final QuickStartMySitePrompts prompts = QuickStartMySitePrompts.getPromptDetailsForTask(activeTask);
        if (prompts == null) return;
        final ViewGroup parentView = findViewById(prompts.getParentContainerId());
        final View targetView = findViewById(prompts.getFocusedContainerId());
        if (parentView != null) {
            int size = getResources().getDimensionPixelOffset(R.dimen.quick_start_focus_point_size);
            int horizontalOffset;
            int verticalOffset;
            switch (activeTask) {
                case FOLLOW_SITE:
                    horizontalOffset = targetView.getWidth() / 2 - size + getResources()
                            .getDimensionPixelOffset(R.dimen.quick_start_focus_point_bottom_nav_offset);
                    verticalOffset = 0;
                    break;
                case PUBLISH_POST:
                    horizontalOffset = getResources()
                            .getDimensionPixelOffset(R.dimen.quick_start_focus_point_my_site_right_offset);
                    verticalOffset = (targetView.getHeight() - size) / 2;
                    break;
                default:
                    horizontalOffset = 0;
                    verticalOffset = 0;
                    break;
            }
            if (targetView != null && shouldAdd) {
                QuickStartUtils.addQuickStartFocusPointAboveTheView(
                        parentView,
                        targetView,
                        horizontalOffset,
                        verticalOffset
                );
            } else {
                QuickStartUtils.removeQuickStartFocusPoint(parentView);
            }
        }
    }

    // Events

    @SuppressWarnings("unused")
    @Subscribe(threadMode = ThreadMode.MAIN)
    public void onAuthenticationChanged(OnAuthenticationChanged event) {
        if (event.isError()) {
            if (mSelectedSiteRepository.hasSelectedSite()
                && event.error.type == AuthenticationErrorType.INVALID_TOKEN) {
                AuthenticationDialogUtils
                        .showAuthErrorView(this, mSiteStore, mSelectedSiteRepository.getSelectedSite());
            }

            return;
        }

        if (mAccountStore.hasAccessToken()) {
            if (mIsMagicLinkLogin) {
                if (mIsMagicLinkSignup) {
                    // Sets a flag that we need to track a magic link sign up.
                    // We'll handle it in onAccountChanged so we know we have
                    // updated account info.
                    AppPrefs.setShouldTrackMagicLinkSignup(true);
                    mDispatcher.dispatch(AccountActionBuilder.newFetchAccountAction());
                    if (mJetpackConnectSource != null) {
                        ActivityLauncher.continueJetpackConnect(this, mJetpackConnectSource,
                                mSelectedSiteRepository.getSelectedSite());
                    } else {
                        ActivityLauncher.showSignupEpilogue(this, null, null, null, null, true);
                    }
                } else {
                    mLoginAnalyticsListener.trackLoginMagicLinkSucceeded();

                    if (mJetpackConnectSource != null) {
                        ActivityLauncher.continueJetpackConnect(this, mJetpackConnectSource,
                                mSelectedSiteRepository.getSelectedSite());
                    } else {
                        ActivityLauncher.showLoginEpilogue(this, true,
                                getIntent().getIntegerArrayListExtra(ARG_OLD_SITES_IDS));
                    }
                }
            }
        }
    }

    @SuppressWarnings("unused")
    @Subscribe(threadMode = ThreadMode.MAIN)
    public void onQuickStartCompleted(OnQuickStartCompleted event) {
        if (getSelectedSite() != null && !event.isError()) {
            // as long as we get any response that is not an error mark quick start notification as received
            mQuickStartStore.setQuickStartNotificationReceived(event.site.getId(), true);
        }
    }

    @SuppressWarnings("unused")
    @Subscribe(threadMode = ThreadMode.MAIN)
    public void onAccountChanged(OnAccountChanged event) {
        // Sign-out is handled in `handleSiteRemoved`, no need to show the signup flow here
        if (mAccountStore.hasAccessToken()) {
            mBottomNav.showNoteBadge(mAccountStore.getAccount().getHasUnseenNotes());
            if (AppPrefs.getShouldTrackMagicLinkSignup()) {
                trackMagicLinkSignupIfNeeded();
            }
        }
    }

    /**
     * Bumps stats related to a magic link sign up provided the account has been updated with
     * the username and email address needed to refresh analytics meta data.
     */
    private void trackMagicLinkSignupIfNeeded() {
        AccountModel account = mAccountStore.getAccount();
        if (!TextUtils.isEmpty(account.getUserName()) && !TextUtils.isEmpty(account.getEmail())) {
            mLoginAnalyticsListener.trackCreatedAccount(account.getUserName(), account.getEmail(), EMAIL);
            mLoginAnalyticsListener.trackSignupMagicLinkSucceeded();
            mLoginAnalyticsListener.trackAnalyticsSignIn(true);
            AppPrefs.removeShouldTrackMagicLinkSignup();
        }
    }


    @SuppressWarnings("unused")
    @Subscribe(threadMode = ThreadMode.MAIN)
    public void onEventMainThread(NotificationEvents.NotificationsChanged event) {
        mBottomNav.showNoteBadge(event.hasUnseenNotes);
    }

    @SuppressWarnings("unused")
    @Subscribe(threadMode = ThreadMode.MAIN)
    public void onEventMainThread(NotificationEvents.NotificationsUnseenStatus event) {
        mBottomNav.showNoteBadge(event.hasUnseenNotes);
    }

    @SuppressWarnings("unused")
    @Subscribe(threadMode = ThreadMode.MAIN)
    public void onEventMainThread(ConnectionChangeReceiver.ConnectionChangeEvent event) {
        updateConnectionBar(event.isConnected());
    }

    private void checkConnection() {
        updateConnectionBar(NetworkUtils.isNetworkAvailable(this));
    }

    private void updateConnectionBar(boolean isConnected) {
        if (isConnected && mConnectionBar.getVisibility() == View.VISIBLE) {
            AniUtils.animateBottomBar(mConnectionBar, false);
        } else if (!isConnected && mConnectionBar.getVisibility() != View.VISIBLE) {
            AniUtils.animateBottomBar(mConnectionBar, true);
        }
    }

    private void handleSiteRemoved() {
        if (!FluxCUtils.isSignedInWPComOrHasWPOrgSite(mAccountStore, mSiteStore)) {
            // Reset site selection
            setSelectedSite(null);
            // Show the sign in screen
            ActivityLauncher.showSignInForResult(this);
        } else {
            SiteModel site = getSelectedSite();
            if (site == null && mSiteStore.hasSite()) {
                ActivityLauncher.showSitePickerForResult(this, mSiteStore.getSites().get(0));
            }
        }
    }

    /**
     * @return null if there is no site or if there is no selected site
     */
    public @Nullable SiteModel getSelectedSite() {
        return mSelectedSiteRepository.getSelectedSite();
    }

    public void setSelectedSite(int localSiteId) {
        setSelectedSite(mSiteStore.getSiteByLocalId(localSiteId));
    }

    public void setSelectedSite(@Nullable SiteModel selectedSite) {
        mSelectedSiteRepository.updateSite(selectedSite);
        if (selectedSite == null) {
            AppPrefs.setSelectedSite(-1);
            return;
        }

        // When we select a site, we want to update its information or options
        mDispatcher.dispatch(SiteActionBuilder.newFetchSiteAction(selectedSite));

        // Make selected site visible
        selectedSite.setIsVisible(true);
        AppPrefs.setSelectedSite(selectedSite.getId());
    }

    /**
     * This should not be moved to a SiteUtils.getSelectedSite() or similar static method. We don't want
     * this to be used globally like WordPress.getCurrentBlog() was used. The state is maintained by this
     * Activity and the selected site parameter is passed along to other activities / fragments.
     */
    public void initSelectedSite() {
        int siteLocalId = AppPrefs.getSelectedSite();

        if (siteLocalId != -1) {
            // Site previously selected, use it
            mSelectedSiteRepository.updateSite(mSiteStore.getSiteByLocalId(siteLocalId));
            // If saved site exist, then return, else (site has been removed?) try to select another site
            if (mSelectedSiteRepository.hasSelectedSite()) {
                return;
            }
        }

        // Try to select the primary wpcom site
        long siteId = mAccountStore.getAccount().getPrimarySiteId();
        SiteModel primarySite = mSiteStore.getSiteBySiteId(siteId);
        // Primary site found, select it
        if (primarySite != null) {
            setSelectedSite(primarySite);
            return;
        }

        // Else select the first visible site in the list
        List<SiteModel> sites = mSiteStore.getVisibleSites();
        if (sites.size() != 0) {
            setSelectedSite(sites.get(0));
            return;
        }

        // Else select the first in the list
        sites = mSiteStore.getSites();
        if (sites.size() != 0) {
            setSelectedSite(sites.get(0));
        }

        // Else no site selected
    }

    // FluxC events
    @SuppressWarnings("unused")
    @Subscribe(threadMode = ThreadMode.MAIN)
    public void onPostUploaded(OnPostUploaded event) {
        // WPMainActivity never stops listening for the Dispatcher events and as a result it tries to show the
        // SnackBar even when another activity is in the foreground. However, this has a tricky side effect, as if
        // the Activity in the foreground is showing a Snackbar the SnackBar is dismissed as soon as the
        // WPMainActivity invokes show(). This condition makes sure, the WPMainActivity invokes show() only when
        // it's visible. For more info see https://github.com/wordpress-mobile/WordPress-Android/issues/9604
        if (getLifecycle().getCurrentState().isAtLeast(STARTED)) {
            SiteModel selectedSite = getSelectedSite();

            if (selectedSite != null && event.post != null) {
                SiteModel targetSite;

                if (event.post.getLocalSiteId() == selectedSite.getId()) {
                    targetSite = selectedSite;
                } else {
                    SiteModel postSite = mSiteStore.getSiteByLocalId(event.post.getLocalSiteId());

                    if (postSite != null) {
                        targetSite = postSite;
                    } else {
                        AppLog.d(
                                T.MAIN,
                                "WPMainActivity >  onPostUploaded: got an event from a not found site ["
                                + event.post.getLocalSiteId() + "]."
                        );
                        return;
                    }
                }

                mUploadUtilsWrapper.onPostUploadedSnackbarHandler(
                        this,
                        findViewById(R.id.coordinator),
                        event.isError(),
                        event.isFirstTimePublish,
                        event.post,
                        null,
                        targetSite);
            }
        }
    }

    @SuppressWarnings("unused")
    @Subscribe(threadMode = ThreadMode.MAIN)
    public void onSiteChanged(OnSiteChanged event) {
        // "Reload" selected site from the db
        // It would be better if the OnSiteChanged provided the list of changed sites.
        if (getSelectedSite() == null && mSiteStore.hasSite()) {
            setSelectedSite(mSiteStore.getSites().get(0));
        }
        if (getSelectedSite() == null) {
            return;
        }

        SiteModel site = mSiteStore.getSiteByLocalId(getSelectedSite().getId());
        if (site != null) {
            mSelectedSiteRepository.updateSite(site);
        }
    }

    @SuppressWarnings("unused")
    @Subscribe(threadMode = ThreadMode.MAIN)
    public void onSiteEditorsChanged(OnSiteEditorsChanged event) {
        // When the site editor details are loaded from the remote backend, make sure to set a default if empty
        if (event.isError()) {
            return;
        }

        refreshCurrentSelectedSiteAfterEditorChanges(false, event.site.getId());
    }

    @SuppressWarnings("unused")
    @Subscribe(threadMode = ThreadMode.MAIN)
    public void onAllSitesMobileEditorChanged(OnAllSitesMobileEditorChanged event) {
        if (event.isError()) {
            return;
        }
        if (event.isNetworkResponse) {
            // We can remove the global app setting now, since we're sure the migration ended with success.
            AppPrefs.removeAppWideEditorPreference();
        }
        refreshCurrentSelectedSiteAfterEditorChanges(true, -1);
    }

    private void refreshCurrentSelectedSiteAfterEditorChanges(boolean alwaysRefreshUI, int localSiteID) {
        // Need to update the user property about GB enabled on any of the sites
        AnalyticsUtils.refreshMetadata(mAccountStore, mSiteStore);

        // "Reload" selected site from the db
        // It would be better if the OnSiteChanged provided the list of changed sites.
        if (getSelectedSite() == null && mSiteStore.hasSite()) {
            setSelectedSite(mSiteStore.getSites().get(0));
        }
        if (getSelectedSite() == null) {
            return;
        }

        // When alwaysRefreshUI is `true` we need to refresh the UI regardless of the current site
        if (!alwaysRefreshUI) {
            // we need to refresh the UI only when the site IDs matches
            if (getSelectedSite().getId() != localSiteID) {
                // No need to refresh the UI, since the current selected site is another site
                return;
            }
        }

        SiteModel site = mSiteStore.getSiteByLocalId(getSelectedSite().getId());
        if (site != null) {
            mSelectedSiteRepository.updateSite(site);
        }
    }

    @SuppressWarnings("unused")
    @Subscribe(threadMode = ThreadMode.MAIN)
    public void onSiteRemoved(OnSiteRemoved event) {
        handleSiteRemoved();
    }

    @Override
    public void onPositiveClicked(@NonNull String instanceTag) {
        MySiteFragment fragment = getMySiteFragment();
        if (fragment != null) {
            fragment.onPositiveClicked(instanceTag);
        }
    }

    @Override
    public void onNegativeClicked(@NonNull String instanceTag) {
        MySiteFragment fragment = getMySiteFragment();
        if (fragment != null) {
            fragment.onNegativeClicked(instanceTag);
        }
    }

    @Override
    public void onNeutralClicked(@NonNull String instanceTag) {
        MySiteFragment fragment = getMySiteFragment();
        if (fragment != null) {
            fragment.onNeutralClicked(instanceTag);
        }
    }

    @Override
    public void onDismissByOutsideTouch(@NotNull String instanceTag) {
        MySiteFragment fragment = getMySiteFragment();
        if (fragment != null) {
            fragment.onDismissByOutsideTouch(instanceTag);
        }
    }

    @Override
    public void onLinkClicked(@NonNull String instanceTag) {
        MySiteFragment fragment = getMySiteFragment();
        if (fragment != null) {
            fragment.onLinkClicked(instanceTag);
        }
    }

    // because of the bottom nav implementation (we only get callback after active fragment is changed) we need
    // to manage SnackBar in Activity, instead of Fragment
    public void showQuickStartSnackBar(WPDialogSnackbar snackbar) {
        hideQuickStartSnackBar();
        mQuickStartSnackbar = snackbar;
        mQuickStartSnackbar.show();
    }

    private void hideQuickStartSnackBar() {
        if (mQuickStartSnackbar != null && mQuickStartSnackbar.isShowing()) {
            mQuickStartSnackbar.dismiss();
            mQuickStartSnackbar = null;
        }
    }

    // We dismiss the QuickStart SnackBar every time activity is paused because
    // SnackBar sometimes do not appear when another SnackBar is still visible, even in other activities (weird)
    @Override protected void onPause() {
        super.onPause();
        hideQuickStartSnackBar();

        QuickStartUtils.removeQuickStartFocusPoint((ViewGroup) findViewById(R.id.root_view_main));
    }
}<|MERGE_RESOLUTION|>--- conflicted
+++ resolved
@@ -215,11 +215,8 @@
     @Inject MediaPickerLauncher mMediaPickerLauncher;
     @Inject MySiteImprovementsFeatureConfig mMySiteImprovementsFeatureConfig;
     @Inject SelectedSiteRepository mSelectedSiteRepository;
-<<<<<<< HEAD
+    @Inject QuickStartRepository mQuickStartRepository;
     @Inject BiasAAExperiment mBiasAAExperiment;
-=======
-    @Inject QuickStartRepository mQuickStartRepository;
->>>>>>> 226c7723
 
     /*
      * fragments implement this if their contents can be scrolled, called when user
