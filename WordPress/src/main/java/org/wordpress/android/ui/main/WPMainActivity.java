--- conflicted
+++ resolved
@@ -386,32 +386,20 @@
 
         mViewModel = ViewModelProviders.of(this, mViewModelFactory).get(WPMainActivityViewModel.class);
 
-<<<<<<< HEAD
         // Setup Observers
-        mViewModel.getShowMainActionFab().observe(this, shouldShow -> {
-            if (shouldShow) {
+        mViewModel.getFabUiState().observe(this, fabUiState -> {
+            if (fabUiState.isFabTooltipVisible()) {
+                mFabTooltip.show();
+            } else {
+                mFabTooltip.hide();
+            }
+
+            if (fabUiState.isFabVisible()) {
                 mFloatingActionButton.show();
             } else {
                 mFloatingActionButton.hide();
             }
         });
-=======
-        if (BuildConfig.INFORMATION_ARCHITECTURE_AVAILABLE) {
-            // Setup Observers
-            mViewModel.getFabUiState().observe(this, fabUiState -> {
-                if (fabUiState.isFabTooltipVisible()) {
-                    mFabTooltip.show();
-                } else {
-                    mFabTooltip.hide();
-                }
-
-                if (fabUiState.isFabVisible()) {
-                    mFloatingActionButton.show();
-                } else {
-                    mFloatingActionButton.hide();
-                }
-            });
->>>>>>> da4b484a
 
         mViewModel.getCreateAction().observe(this, createAction -> {
             switch (createAction) {
@@ -428,7 +416,10 @@
             mViewModel.setIsBottomSheetShowing(true);
         });
 
-<<<<<<< HEAD
+        mFabTooltip.setOnClickListener(v -> {
+            mViewModel.onTooltipTapped();
+        });
+
         mViewModel.isBottomSheetShowing().observe(this, event -> {
             event.applyIfNotHandled(isShowing -> {
                 FragmentManager fm = getSupportFragmentManager();
@@ -440,24 +431,6 @@
                         bottomSheet.show(getSupportFragmentManager(), MAIN_BOTTOM_SHEET_TAG);
                     } else if (!isShowing && bottomSheet != null) {
                         bottomSheet.dismiss();
-=======
-            mFabTooltip.setOnClickListener(v -> {
-                mViewModel.onTooltipTapped();
-            });
-
-            mViewModel.isBottomSheetShowing().observe(this, event -> {
-                event.applyIfNotHandled(isShowing -> {
-                    FragmentManager fm = getSupportFragmentManager();
-                    if (fm != null) {
-                        MainBottomSheetFragment bottomSheet =
-                                (MainBottomSheetFragment) fm.findFragmentByTag(MAIN_BOTTOM_SHEET_TAG);
-                        if (isShowing && bottomSheet == null) {
-                            bottomSheet = new MainBottomSheetFragment();
-                            bottomSheet.show(getSupportFragmentManager(), MAIN_BOTTOM_SHEET_TAG);
-                        } else if (!isShowing && bottomSheet != null) {
-                            bottomSheet.dismiss();
-                        }
->>>>>>> da4b484a
                     }
                 }
                 return null;
