--- conflicted
+++ resolved
@@ -666,9 +666,8 @@
     @SuppressWarnings("unused")
     @Subscribe(threadMode = ThreadMode.MAIN)
     public void onAuthenticationChanged(OnAuthenticationChanged event) {
-<<<<<<< HEAD
         if (event.isError()) {
-            if (mSelectedSite != null) {
+            if (mSelectedSite != null && event.error.type == AuthenticationErrorType.INVALID_TOKEN) {
                 AuthenticationDialogUtils.showAuthErrorView(this, mSelectedSite);
             }
 
@@ -677,11 +676,6 @@
 
         if (mAccountStore.hasAccessToken() && hasMagicLinkLoginIntent()) {
             ActivityLauncher.showLoginEpilogue(this);
-=======
-        if (event.isError() && mSelectedSite != null
-                && event.error.type == AuthenticationErrorType.INVALID_TOKEN) {
-            AuthenticationDialogUtils.showAuthErrorView(this, mSelectedSite);
->>>>>>> 86f3bd5c
         }
     }
 
