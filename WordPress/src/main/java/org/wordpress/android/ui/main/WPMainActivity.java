--- conflicted
+++ resolved
@@ -194,7 +194,6 @@
         }
     }
 
-<<<<<<< HEAD
     private void setTabLayoutElevation(float newElevation){
         if (mTabLayout == null) return;
 
@@ -205,7 +204,9 @@
                         .setDuration(1000L)
                         .start();
             }
-=======
+        }
+    }
+
     private void showVisualEditorPromoDialogIfNeeded() {
         if (AppPrefs.isVisualEditorPromoRequired() && AppPrefs.isVisualEditorEnabled()) {
             DialogFragment newFragment = PromoDialog.newInstance(R.drawable.new_editor_promo_header,
@@ -213,7 +214,6 @@
                     R.string.new_editor_promo_button_label);
             newFragment.show(getFragmentManager(), "visual-editor-promo");
             AppPrefs.setVisualEditorPromoRequired(false);
->>>>>>> 61714a49
         }
     }
 
