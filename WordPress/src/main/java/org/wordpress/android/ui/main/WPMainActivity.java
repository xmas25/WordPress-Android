package org.wordpress.android.ui.main;

import android.app.Fragment;
import android.content.Context;
import android.content.Intent;
import android.content.pm.PackageManager;
import android.content.pm.ResolveInfo;
import android.net.Uri;
import android.os.Bundle;
import android.os.Handler;
import android.support.annotation.Nullable;
import android.support.v4.app.RemoteInput;
import android.support.v7.app.AppCompatActivity;
import android.support.v7.widget.Toolbar;
import android.text.TextUtils;
import android.view.View;
import android.widget.TextView;

import org.greenrobot.eventbus.Subscribe;
import org.greenrobot.eventbus.ThreadMode;
import org.wordpress.android.R;
import org.wordpress.android.WordPress;
import org.wordpress.android.analytics.AnalyticsTracker;
import org.wordpress.android.fluxc.Dispatcher;
import org.wordpress.android.fluxc.generated.AccountActionBuilder;
import org.wordpress.android.fluxc.generated.SiteActionBuilder;
import org.wordpress.android.fluxc.model.PostModel;
import org.wordpress.android.fluxc.model.SiteModel;
import org.wordpress.android.fluxc.store.AccountStore;
import org.wordpress.android.fluxc.store.AccountStore.AuthenticationErrorType;
import org.wordpress.android.fluxc.store.AccountStore.OnAccountChanged;
import org.wordpress.android.fluxc.store.AccountStore.OnAuthenticationChanged;
import org.wordpress.android.fluxc.store.AccountStore.UpdateTokenPayload;
import org.wordpress.android.fluxc.store.PostStore;
import org.wordpress.android.fluxc.store.SiteStore;
import org.wordpress.android.fluxc.store.SiteStore.OnSiteChanged;
import org.wordpress.android.fluxc.store.SiteStore.OnSiteRemoved;
import org.wordpress.android.login.LoginAnalyticsListener;
import org.wordpress.android.networking.ConnectionChangeReceiver;
import org.wordpress.android.push.GCMMessageService;
import org.wordpress.android.push.GCMRegistrationIntentService;
import org.wordpress.android.push.NativeNotificationsUtils;
import org.wordpress.android.push.NotificationsProcessingService;
import org.wordpress.android.ui.ActivityId;
import org.wordpress.android.ui.ActivityLauncher;
import org.wordpress.android.ui.JetpackConnectionSource;
import org.wordpress.android.ui.JetpackConnectionWebViewActivity;
import org.wordpress.android.ui.RequestCodes;
import org.wordpress.android.ui.ShortcutsNavigator;
import org.wordpress.android.ui.accounts.LoginActivity;
import org.wordpress.android.ui.accounts.SignupEpilogueActivity;
import org.wordpress.android.ui.accounts.SiteCreationActivity;
import org.wordpress.android.ui.main.WPMainNavigationView.OnPageListener;
import org.wordpress.android.ui.notifications.NotificationEvents;
import org.wordpress.android.ui.notifications.NotificationsListFragment;
import org.wordpress.android.ui.notifications.adapters.NotesAdapter;
import org.wordpress.android.ui.notifications.receivers.NotificationsPendingDraftsReceiver;
import org.wordpress.android.ui.notifications.utils.NotificationsActions;
import org.wordpress.android.ui.notifications.utils.NotificationsUtils;
import org.wordpress.android.ui.notifications.utils.PendingDraftsNotificationsUtils;
import org.wordpress.android.ui.prefs.AppPrefs;
import org.wordpress.android.ui.prefs.AppSettingsFragment;
import org.wordpress.android.ui.prefs.SiteSettingsFragment;
import org.wordpress.android.ui.reader.ReaderPostListFragment;
import org.wordpress.android.ui.reader.ReaderPostPagerActivity;
import org.wordpress.android.util.AnalyticsUtils;
import org.wordpress.android.util.AniUtils;
import org.wordpress.android.util.AppLog;
import org.wordpress.android.util.AppLog.T;
import org.wordpress.android.util.AuthenticationDialogUtils;
<<<<<<< HEAD
=======
import org.wordpress.android.util.CoreEvents.MainViewPagerScrolled;
import org.wordpress.android.util.DeviceUtils;
>>>>>>> e12ca7fb
import org.wordpress.android.util.FluxCUtils;
import org.wordpress.android.util.LocaleManager;
import org.wordpress.android.util.NetworkUtils;
import org.wordpress.android.util.ProfilingUtils;
import org.wordpress.android.util.ShortcutUtils;
import org.wordpress.android.util.ToastUtils;
import org.wordpress.android.util.WPActivityUtils;

import java.util.List;

import javax.inject.Inject;

import de.greenrobot.event.EventBus;

import static org.wordpress.android.WordPress.SITE;
import static org.wordpress.android.ui.JetpackConnectionSource.NOTIFICATIONS;
import static org.wordpress.android.ui.main.WPMainNavigationView.PAGE_ME;
import static org.wordpress.android.ui.main.WPMainNavigationView.PAGE_MY_SITE;
import static org.wordpress.android.ui.main.WPMainNavigationView.PAGE_NOTIFS;
import static org.wordpress.android.ui.main.WPMainNavigationView.PAGE_READER;

/**
 * Main activity which hosts sites, reader, me and notifications pages
 */
public class WPMainActivity extends AppCompatActivity implements OnPageListener {
    public static final String ARG_CONTINUE_JETPACK_CONNECT = "ARG_CONTINUE_JETPACK_CONNECT";
    public static final String ARG_DO_LOGIN_UPDATE = "ARG_DO_LOGIN_UPDATE";
    public static final String ARG_IS_MAGIC_LINK_LOGIN = "ARG_IS_MAGIC_LINK_LOGIN";
    public static final String ARG_IS_MAGIC_LINK_SIGNUP = "ARG_IS_MAGIC_LINK_SIGNUP";
    public static final String ARG_JETPACK_CONNECT_SOURCE = "ARG_JETPACK_CONNECT_SOURCE";
    public static final String ARG_OLD_SITES_IDS = "ARG_OLD_SITES_IDS";
    public static final String ARG_OPENED_FROM_PUSH = "opened_from_push";
    public static final String ARG_SHOW_LOGIN_EPILOGUE = "show_login_epilogue";
    public static final String ARG_SHOW_SIGNUP_EPILOGUE = "show_signup_epilogue";
    public static final String ARG_OPEN_PAGE = "open_page";
    public static final String ARG_NOTIFICATIONS = "show_notifications";

    private WPMainNavigationView mBottomNav;
    private Toolbar mToolbar;

    private TextView mConnectionBar;
    private JetpackConnectionSource mJetpackConnectSource;
    private boolean mIsMagicLinkLogin;
    private boolean mIsMagicLinkSignup;

    private SiteModel mSelectedSite;

    @Inject AccountStore mAccountStore;
    @Inject SiteStore mSiteStore;
    @Inject PostStore mPostStore;
    @Inject Dispatcher mDispatcher;
    @Inject protected LoginAnalyticsListener mLoginAnalyticsListener;
    @Inject ShortcutsNavigator mShortcutsNavigator;
    @Inject ShortcutUtils mShortcutUtils;

    /*
     * fragments implement this if their contents can be scrolled, called when user
     * requests to scroll to the top
     */
    public interface OnScrollToTopListener {
        void onScrollToTop();
    }

    /*
     * fragments implement this and return true if the fragment handles the back button
     * and doesn't want the activity to handle it as well
     */
    public interface OnActivityBackPressedListener {
        boolean onActivityBackPressed();
    }

    @Override
    protected void attachBaseContext(Context newBase) {
        super.attachBaseContext(LocaleManager.setLocale(newBase));
    }

    @Override
    public void onCreate(Bundle savedInstanceState) {
        ProfilingUtils.split("WPMainActivity.onCreate");
        ((WordPress) getApplication()).component().inject(this);

        super.onCreate(savedInstanceState);
        setContentView(R.layout.main_activity);

        mToolbar = findViewById(R.id.toolbar);
        mToolbar.setTitle(R.string.app_title);
        setSupportActionBar(mToolbar);

        mBottomNav = findViewById(R.id.bottom_navigation);
        mBottomNav.init(getFragmentManager(), this);

        mConnectionBar = findViewById(R.id.connection_bar);
        mConnectionBar.setOnClickListener(new View.OnClickListener() {
            @Override
            public void onClick(View v) {
                // slide out the bar on click, then re-check connection after a brief delay
                AniUtils.animateBottomBar(mConnectionBar, false);
                new Handler().postDelayed(new Runnable() {
                    @Override
                    public void run() {
                        if (!isFinishing()) {
                            checkConnection();
                        }
                    }
                }, 2000);
            }
        });

        mIsMagicLinkLogin = getIntent().getBooleanExtra(ARG_IS_MAGIC_LINK_LOGIN, false);
        mIsMagicLinkSignup = getIntent().getBooleanExtra(ARG_IS_MAGIC_LINK_SIGNUP, false);
        mJetpackConnectSource = (JetpackConnectionSource) getIntent().getSerializableExtra(ARG_JETPACK_CONNECT_SOURCE);
        String authTokenToSet = null;

        if (savedInstanceState == null) {
            if (FluxCUtils.isSignedInWPComOrHasWPOrgSite(mAccountStore, mSiteStore)) {
                // open note detail if activity called from a push
                boolean openedFromPush = (getIntent() != null && getIntent().getBooleanExtra(ARG_OPENED_FROM_PUSH,
                        false));
                boolean openedFromShortcut = (getIntent() != null && getIntent().getStringExtra(
                        ShortcutsNavigator.ACTION_OPEN_SHORTCUT) != null);
                boolean openRequestedPage = (getIntent() != null && getIntent().hasExtra(ARG_OPEN_PAGE));
                if (openedFromPush) {
                    // open note detail if activity called from a push
                    getIntent().putExtra(ARG_OPENED_FROM_PUSH, false);
                    if (getIntent().hasExtra(NotificationsPendingDraftsReceiver.POST_ID_EXTRA)) {
                        launchWithPostId(getIntent().getIntExtra(NotificationsPendingDraftsReceiver.POST_ID_EXTRA, 0),
                                getIntent().getBooleanExtra(NotificationsPendingDraftsReceiver.IS_PAGE_EXTRA, false));
                    } else {
                        launchWithNoteId();
                    }
                } else if (openedFromShortcut) {
                    initSelectedSite();
                    mShortcutsNavigator.showTargetScreen(getIntent().getStringExtra(
                            ShortcutsNavigator.ACTION_OPEN_SHORTCUT), this, getSelectedSite());
                } else if (openRequestedPage) {
                    handleOpenPageIntent(getIntent());
                } else {
                    if (mIsMagicLinkLogin) {
                        if (mAccountStore.hasAccessToken()) {
                            ToastUtils.showToast(this, R.string.login_already_logged_in_wpcom);
                        } else {
                            authTokenToSet = getAuthToken();
                        }
                    }
                    // Continue Jetpack connect flow if coming from login/signup magic link.
                    if (getIntent() != null && getIntent().getExtras() != null
                        && getIntent().getExtras().getBoolean(ARG_CONTINUE_JETPACK_CONNECT, false)) {
                        JetpackConnectionWebViewActivity.startJetpackConnectionFlow(this, NOTIFICATIONS,
                                (SiteModel) getIntent().getSerializableExtra(SITE), mAccountStore.hasAccessToken());
                    }
                }
            } else {
                if (mIsMagicLinkLogin) {
                    authTokenToSet = getAuthToken();
                } else {
                    ActivityLauncher.showSignInForResult(this);
                    finish();
                }
            }
        }

        // ensure the deep linking activity is enabled. It may have been disabled elsewhere and failed to get re-enabled
        WPActivityUtils.enableComponent(this, ReaderPostPagerActivity.class);

        // monitor whether we're not the default app
        trackDefaultApp();

        // We need to register the dispatcher here otherwise it won't trigger if for example Site Picker is present
        mDispatcher.register(this);
        EventBus.getDefault().register(this);

        if (authTokenToSet != null) {
            // Save Token to the AccountStore. This will trigger a onAuthenticationChanged.
            UpdateTokenPayload payload = new UpdateTokenPayload(authTokenToSet);
            mDispatcher.dispatch(AccountActionBuilder.newUpdateAccessTokenAction(payload));
        } else if (getIntent().getBooleanExtra(ARG_SHOW_LOGIN_EPILOGUE, false) && savedInstanceState == null) {
            ActivityLauncher.showLoginEpilogue(this, getIntent().getBooleanExtra(ARG_DO_LOGIN_UPDATE, false),
                                               getIntent().getIntegerArrayListExtra(ARG_OLD_SITES_IDS));
        } else if (getIntent().getBooleanExtra(ARG_SHOW_SIGNUP_EPILOGUE, false) && savedInstanceState == null) {
            ActivityLauncher.showSignupEpilogue(this,
                                                getIntent().getStringExtra(
                                                        SignupEpilogueActivity.EXTRA_SIGNUP_DISPLAY_NAME),
                                                getIntent().getStringExtra(
                                                        SignupEpilogueActivity.EXTRA_SIGNUP_EMAIL_ADDRESS),
                                                getIntent()
                                                        .getStringExtra(SignupEpilogueActivity.EXTRA_SIGNUP_PHOTO_URL),
                                                getIntent()
                                                        .getStringExtra(SignupEpilogueActivity.EXTRA_SIGNUP_USERNAME),
                                                false);
        }
    }

    private @Nullable String getAuthToken() {
        Uri uri = getIntent().getData();
        return uri != null ? uri.getQueryParameter(LoginActivity.TOKEN_PARAMETER) : null;
    }

    @Override
    protected void onNewIntent(Intent intent) {
        super.onNewIntent(intent);
        setIntent(intent);
        AppLog.i(T.MAIN, "main activity > new intent");
        if (intent.hasExtra(NotificationsListFragment.NOTE_ID_EXTRA)) {
            launchWithNoteId();
        }
        if (intent.hasExtra(ARG_OPEN_PAGE)) {
            handleOpenPageIntent(intent);
        }
    }

    private void handleOpenPageIntent(Intent intent) {
        String pagePosition = intent.getStringExtra(ARG_OPEN_PAGE);
        if (!TextUtils.isEmpty(pagePosition)) {
            switch (pagePosition) {
                case ARG_NOTIFICATIONS:
                    mBottomNav.setCurrentPosition(PAGE_NOTIFS);
                    break;
            }
        } else {
            AppLog.e(T.MAIN, "WPMainActivity.handleOpenIntent called with an invalid argument.");
        }
    }

    /*
     * called when app is launched from a push notification, switches to the notification page
     * and opens the desired note detail
     */
    private void launchWithNoteId() {
        if (isFinishing() || getIntent() == null) {
            return;
        }

        if (getIntent().hasExtra(NotificationsUtils.ARG_PUSH_AUTH_TOKEN)) {
            GCMMessageService.remove2FANotification(this);

            NotificationsUtils.validate2FAuthorizationTokenFromIntentExtras(
                getIntent(),
                new NotificationsUtils.TwoFactorAuthCallback() {
                    @Override
                    public void onTokenValid(String token, String title, String message) {
                        // we do this here instead of using the service in the background so we make sure
                        // the user opens the app by using an activity (and thus unlocks the screen if locked,
                        // for security).
                        String actionType = getIntent().getStringExtra(NotificationsProcessingService.ARG_ACTION_TYPE);
                        if (NotificationsProcessingService.ARG_ACTION_AUTH_APPROVE.equals(actionType)) {
                            // ping the push auth endpoint with the token, wp.com will take care of the rest!
                            NotificationsUtils.sendTwoFactorAuthToken(token);
                        } else {
                            NotificationsUtils.showPushAuthAlert(WPMainActivity.this, token, title, message);
                        }
                    }

                    @Override
                    public void onTokenInvalid() {
                        // Show a toast if the user took too long to open the notification
                        ToastUtils.showToast(WPMainActivity.this, R.string.push_auth_expired, ToastUtils.Duration.LONG);
                        AnalyticsTracker.track(AnalyticsTracker.Stat.PUSH_AUTHENTICATION_EXPIRED);
                    }
                });
        }

        // Then hit the server
        NotificationsActions.updateNotesSeenTimestamp();

        mBottomNav.setCurrentPosition(PAGE_NOTIFS);

        // it could be that a notification has been tapped but has been removed by the time we reach
        // here. It's ok to compare to <=1 as it could be zero then.
        if (GCMMessageService.getNotificationsCount() <= 1) {
            String noteId = getIntent().getStringExtra(NotificationsListFragment.NOTE_ID_EXTRA);
            if (!TextUtils.isEmpty(noteId)) {
                GCMMessageService.bumpPushNotificationsTappedAnalytics(noteId);
                // if voice reply is enabled in a wearable, it will come through the remoteInput
                // extra EXTRA_VOICE_OR_INLINE_REPLY
                String voiceReply = null;
                Bundle remoteInput = RemoteInput.getResultsFromIntent(getIntent());
                if (remoteInput != null) {
                    CharSequence replyText = remoteInput.getCharSequence(GCMMessageService.EXTRA_VOICE_OR_INLINE_REPLY);
                    if (replyText != null) {
                        voiceReply = replyText.toString();
                    }
                }

                if (voiceReply != null) {
                    NotificationsProcessingService.startServiceForReply(this, noteId, voiceReply);
                    finish();
                    // we don't want this notification to be dismissed as we still have to make sure
                    // we processed the voice reply, so we exit this function immediately
                    return;
                } else {
                    boolean shouldShowKeyboard =
                            getIntent().getBooleanExtra(NotificationsListFragment.NOTE_INSTANT_REPLY_EXTRA, false);
                    NotificationsListFragment
                            .openNoteForReply(this, noteId, shouldShowKeyboard, null, NotesAdapter.FILTERS.FILTER_ALL);
                }
            } else {
                AppLog.e(T.NOTIFS, "app launched from a PN that doesn't have a note_id in it!!");
                return;
            }
        } else {
            // mark all tapped here
            GCMMessageService.bumpPushNotificationsTappedAllAnalytics();
        }

        GCMMessageService.removeAllNotifications(this);
    }

    /**
     * called from an internal pending draft notification, so the user can land in the local draft and take action
     * such as finish editing and publish, or delete the post, etc.
     */
    private void launchWithPostId(int postId, boolean isPage) {
        if (isFinishing() || getIntent() == null) {
            return;
        }

        AnalyticsTracker.track(AnalyticsTracker.Stat.NOTIFICATION_PENDING_DRAFTS_TAPPED);
        NativeNotificationsUtils
                .dismissNotification(PendingDraftsNotificationsUtils.makePendingDraftNotificationId(postId), this);

        // if no specific post id passed, show the list
        if (postId == 0) {
            // show list
            if (isPage) {
                ActivityLauncher.viewCurrentBlogPages(this, getSelectedSite());
            } else {
                ActivityLauncher.viewCurrentBlogPosts(this, getSelectedSite());
            }
        } else {
            PostModel post = mPostStore.getPostByLocalPostId(postId);
            ActivityLauncher.editPostOrPageForResult(this, getSelectedSite(), post);
        }
    }

    @Override
    protected void onDestroy() {
        EventBus.getDefault().unregister(this);
        mDispatcher.unregister(this);
        super.onDestroy();
    }

    @Override
    protected void onResume() {
        super.onResume();

        // Load selected site
        initSelectedSite();

        // ensure the deep linking activity is enabled. We might be returning from the external-browser
        // viewing of a post
        WPActivityUtils.enableComponent(this, ReaderPostPagerActivity.class);

        // We need to track the current item on the screen when this activity is resumed.
        // Ex: Notifications -> notifications detail -> back to notifications
        int currentItem = mBottomNav.getCurrentPosition();
        trackLastVisiblePage(currentItem, false);

        if (currentItem == PAGE_NOTIFS) {
            // if we are presenting the notifications list, it's safe to clear any outstanding
            // notifications
            GCMMessageService.removeAllNotifications(this);
        }

        announceTitleForAccessibility(currentItem);

        checkConnection();

        // Update account to update the notification unseen status
        if (mAccountStore.hasAccessToken()) {
            mDispatcher.dispatch(AccountActionBuilder.newFetchAccountAction());
        }

        ProfilingUtils.split("WPMainActivity.onResume");
        ProfilingUtils.dump();
        ProfilingUtils.stop();
    }

    private void announceTitleForAccessibility(int position) {
        getWindow().getDecorView().announceForAccessibility(mBottomNav.getContentDescriptionForPosition(position));
    }

    @Override
    public void onBackPressed() {
        // let the fragment handle the back button if it implements our OnParentBackPressedListener
        Fragment fragment = mBottomNav.getActiveFragment();
        if (fragment instanceof OnActivityBackPressedListener) {
            boolean handled = ((OnActivityBackPressedListener) fragment).onActivityBackPressed();
            if (handled) {
                return;
            }
        }

        if (isTaskRoot() && DeviceUtils.getInstance().isChromebook(this)) {
            return; // don't close app in Main Activity
        }
        super.onBackPressed();
    }

    // user switched pages in the bottom navbar
    @Override
    public void onPageChanged(int position) {
        updateTitle(position);
        trackLastVisiblePage(position, true);
    }

    // user tapped the new post button in the bottom navbar
    @Override
    public void onNewPostButtonClicked() {
        ActivityLauncher.addNewPostOrPageForResult(this, getSelectedSite(), false, false);
    }

    private void updateTitle() {
        updateTitle(mBottomNav.getCurrentPosition());
    }

    private void updateTitle(int position) {
        if (position == PAGE_MY_SITE && mSelectedSite != null) {
            mToolbar.setTitle(mSelectedSite.getName());
        } else {
            mToolbar.setTitle(mBottomNav.getTitleForPosition(position));
        }
    }

    private void checkMagicLinkSignIn() {
        if (getIntent() != null) {
            if (getIntent().getBooleanExtra(LoginActivity.MAGIC_LOGIN, false)) {
                mLoginAnalyticsListener.trackLoginMagicLinkSucceeded();
                startWithNewAccount();
            }
        }
    }

    private void trackLastVisiblePage(int position, boolean trackAnalytics) {
        switch (position) {
            case PAGE_MY_SITE:
                ActivityId.trackLastActivity(ActivityId.MY_SITE);
                if (trackAnalytics) {
                    AnalyticsUtils.trackWithSiteDetails(AnalyticsTracker.Stat.MY_SITE_ACCESSED,
                                                        getSelectedSite());
                }
                break;
            case PAGE_READER:
                ActivityId.trackLastActivity(ActivityId.READER);
                if (trackAnalytics) {
                    AnalyticsTracker.track(AnalyticsTracker.Stat.READER_ACCESSED);
                }
                break;
            case PAGE_ME:
                ActivityId.trackLastActivity(ActivityId.ME);
                if (trackAnalytics) {
                    AnalyticsTracker.track(AnalyticsTracker.Stat.ME_ACCESSED);
                }
                break;
            case PAGE_NOTIFS:
                ActivityId.trackLastActivity(ActivityId.NOTIFICATIONS);
                if (trackAnalytics) {
                    AnalyticsTracker.track(AnalyticsTracker.Stat.NOTIFICATIONS_ACCESSED);
                }
                break;
            default:
                break;
        }
    }

    private void trackDefaultApp() {
        Intent wpcomIntent = new Intent(Intent.ACTION_VIEW, Uri.parse(getString(R.string.wordpresscom_sample_post)));
        ResolveInfo resolveInfo = getPackageManager().resolveActivity(wpcomIntent, PackageManager.MATCH_DEFAULT_ONLY);
        if (resolveInfo != null && !getPackageName().equals(resolveInfo.activityInfo.name)) {
            // not set as default handler so, track this to evaluate. Note, a resolver/chooser might be the default.
            AnalyticsUtils.trackWithDefaultInterceptor(AnalyticsTracker.Stat.DEEP_LINK_NOT_DEFAULT_HANDLER,
                                                       resolveInfo.activityInfo.name);
        }
    }

    public void setReaderPageActive() {
        mBottomNav.setCurrentPosition(PAGE_READER);
    }

    private void setSite(Intent data) {
        if (data != null) {
            int selectedSite = data.getIntExtra(SitePickerActivity.KEY_LOCAL_ID, -1);
            setSelectedSite(selectedSite);
        }
    }

    private void jumpNewPost(Intent data) {
        if (data != null && data.getBooleanExtra(SiteCreationActivity.KEY_DO_NEW_POST, false)) {
            ActivityLauncher.addNewPostOrPageForResult(this, mSelectedSite, false, false);
        }
    }

    @Override
    public void onActivityResult(int requestCode, int resultCode, Intent data) {
        super.onActivityResult(requestCode, resultCode, data);
        switch (requestCode) {
            case RequestCodes.EDIT_POST:
                MySiteFragment mySiteFragment = getMySiteFragment();
                if (mySiteFragment != null) {
                    mySiteFragment.onActivityResult(requestCode, resultCode, data);
                }
                break;
            case RequestCodes.CREATE_SITE:
                mySiteFragment = getMySiteFragment();
                if (mySiteFragment != null) {
                    mySiteFragment.onActivityResult(requestCode, resultCode, data);
                }

                setSite(data);
                jumpNewPost(data);
                break;
            case RequestCodes.ADD_ACCOUNT:
                if (resultCode == RESULT_OK) {
                    // Register for Cloud messaging
                    startWithNewAccount();
                } else if (!FluxCUtils.isSignedInWPComOrHasWPOrgSite(mAccountStore, mSiteStore)) {
                    // can't do anything if user isn't signed in (either to wp.com or self-hosted)
                    finish();
                }
                break;
            case RequestCodes.REAUTHENTICATE:
                if (resultCode == RESULT_OK) {
                    // Register for Cloud messaging
                    GCMRegistrationIntentService.enqueueWork(this,
                            new Intent(this, GCMRegistrationIntentService.class));
                }
                break;
            case RequestCodes.SITE_PICKER:
                if (getMySiteFragment() != null) {
                    getMySiteFragment().onActivityResult(requestCode, resultCode, data);

                    setSite(data);
                    jumpNewPost(data);
                }
                break;
            case RequestCodes.SITE_SETTINGS:
                if (resultCode == SiteSettingsFragment.RESULT_BLOG_REMOVED) {
                    handleSiteRemoved();
                }
                break;
            case RequestCodes.APP_SETTINGS:
                if (resultCode == AppSettingsFragment.LANGUAGE_CHANGED) {
                    appLanguageChanged();
                }
                break;
            case RequestCodes.NOTE_DETAIL:
                if (getNotificationsListFragment() != null) {
                    getNotificationsListFragment().onActivityResult(requestCode, resultCode, data);
                }
                break;
            case RequestCodes.PHOTO_PICKER:
                if (getMeFragment() != null) {
                    getMeFragment().onActivityResult(requestCode, resultCode, data);
                }
                break;
        }
    }

    private void appLanguageChanged() {
        // Recreate this activity (much like a configuration change)
        recreate();
    }

    private void startWithNewAccount() {
        GCMRegistrationIntentService.enqueueWork(this,
                new Intent(this, GCMRegistrationIntentService.class));
        ReaderPostListFragment.resetLastUpdateDate();
    }

    private MySiteFragment getMySiteFragment() {
        Fragment fragment = mBottomNav.getFragment(PAGE_MY_SITE);
        if (fragment instanceof MySiteFragment) {
            return (MySiteFragment) fragment;
        }
        return null;
    }

    private MeFragment getMeFragment() {
        Fragment fragment = mBottomNav.getFragment(PAGE_ME);
        if (fragment instanceof MeFragment) {
            return (MeFragment) fragment;
        }
        return null;
    }

    private NotificationsListFragment getNotificationsListFragment() {
        Fragment fragment = mBottomNav.getFragment(PAGE_NOTIFS);
        if (fragment instanceof NotificationsListFragment) {
            return (NotificationsListFragment) fragment;
        }
        return null;
    }

    // Events

    @SuppressWarnings("unused")
    @Subscribe(threadMode = ThreadMode.MAIN)
    public void onAuthenticationChanged(OnAuthenticationChanged event) {
        if (event.isError()) {
            if (mSelectedSite != null && event.error.type == AuthenticationErrorType.INVALID_TOKEN) {
                AuthenticationDialogUtils.showAuthErrorView(this, mSiteStore, mSelectedSite);
            }

            return;
        }

        if (mAccountStore.hasAccessToken()) {
            AnalyticsTracker.track(AnalyticsTracker.Stat.SIGNED_IN);

            if (mIsMagicLinkLogin) {
                if (mIsMagicLinkSignup) {
                    mLoginAnalyticsListener.trackCreatedAccount();
                    mLoginAnalyticsListener.trackSignupMagicLinkSucceeded();

                    if (mJetpackConnectSource != null) {
                        ActivityLauncher.continueJetpackConnect(this, mJetpackConnectSource, mSelectedSite);
                    } else {
                        ActivityLauncher.showSignupEpilogue(this, null, null, null, null, true);
                    }
                } else {
                    mLoginAnalyticsListener.trackLoginMagicLinkSucceeded();

                    if (mJetpackConnectSource != null) {
                        ActivityLauncher.continueJetpackConnect(this, mJetpackConnectSource, mSelectedSite);
                    } else {
                        ActivityLauncher.showLoginEpilogue(this, true,
                                getIntent().getIntegerArrayListExtra(ARG_OLD_SITES_IDS));
                    }
                }
            }
        }
    }

    @SuppressWarnings("unused")
    @Subscribe(threadMode = ThreadMode.MAIN)
    public void onAccountChanged(OnAccountChanged event) {
        // Sign-out is handled in `handleSiteRemoved`, no need to show the signup flow here
        if (mAccountStore.hasAccessToken()) {
            mBottomNav.showNoteBadge(mAccountStore.getAccount().getHasUnseenNotes());
        }
    }

    @SuppressWarnings("unused")
    public void onEventMainThread(NotificationEvents.NotificationsChanged event) {
        mBottomNav.showNoteBadge(event.hasUnseenNotes);
    }

    @SuppressWarnings("unused")
    public void onEventMainThread(NotificationEvents.NotificationsUnseenStatus event) {
        mBottomNav.showNoteBadge(event.hasUnseenNotes);
    }

    @SuppressWarnings("unused")
    public void onEventMainThread(ConnectionChangeReceiver.ConnectionChangeEvent event) {
        updateConnectionBar(event.isConnected());
    }

    private void checkConnection() {
        updateConnectionBar(NetworkUtils.isNetworkAvailable(this));
    }

    private void updateConnectionBar(boolean isConnected) {
        if (isConnected && mConnectionBar.getVisibility() == View.VISIBLE) {
            AniUtils.animateBottomBar(mConnectionBar, false);
        } else if (!isConnected && mConnectionBar.getVisibility() != View.VISIBLE) {
            AniUtils.animateBottomBar(mConnectionBar, true);
        }
    }

    private void handleSiteRemoved() {
        if (!FluxCUtils.isSignedInWPComOrHasWPOrgSite(mAccountStore, mSiteStore)) {
            // User signed-out or removed the last self-hosted site
            ReaderPostListFragment.resetLastUpdateDate();
            // Reset site selection
            setSelectedSite(null);
            // Show the sign in screen
            ActivityLauncher.showSignInForResult(this);
        } else {
            SiteModel site = getSelectedSite();
            if (site == null && mSiteStore.hasSite()) {
                ActivityLauncher.showSitePickerForResult(this, mSiteStore.getSites().get(0));
            }
        }
    }

    /**
     * @return null if there is no site or if there is no selected site
     */
    public @Nullable SiteModel getSelectedSite() {
        return mSelectedSite;
    }

    public void setSelectedSite(int localSiteId) {
        setSelectedSite(mSiteStore.getSiteByLocalId(localSiteId));
    }

    public void setSelectedSite(@Nullable SiteModel selectedSite) {
        mSelectedSite = selectedSite;
        if (selectedSite == null) {
            AppPrefs.setSelectedSite(-1);
            return;
        }

        // When we select a site, we want to update its information or options
        mDispatcher.dispatch(SiteActionBuilder.newFetchSiteAction(selectedSite));

        // Make selected site visible
        selectedSite.setIsVisible(true);
        AppPrefs.setSelectedSite(selectedSite.getId());

        updateTitle();
    }

    /**
     * This should not be moved to a SiteUtils.getSelectedSite() or similar static method. We don't want
     * this to be used globally like WordPress.getCurrentBlog() was used. The state is maintained by this
     * Activity and the selected site parameter is passed along to other activities / fragments.
     */
    public void initSelectedSite() {
        int siteLocalId = AppPrefs.getSelectedSite();

        if (siteLocalId != -1) {
            // Site previously selected, use it
            mSelectedSite = mSiteStore.getSiteByLocalId(siteLocalId);
            // If saved site exist, then return, else (site has been removed?) try to select another site
            if (mSelectedSite != null) {
                updateTitle();
                return;
            }
        }

        // Try to select the primary wpcom site
        long siteId = mAccountStore.getAccount().getPrimarySiteId();
        SiteModel primarySite = mSiteStore.getSiteBySiteId(siteId);
        // Primary site found, select it
        if (primarySite != null) {
            setSelectedSite(primarySite);
            return;
        }

        // Else select the first visible site in the list
        List<SiteModel> sites = mSiteStore.getVisibleSites();
        if (sites.size() != 0) {
            setSelectedSite(sites.get(0));
            return;
        }

        // Else select the first in the list
        sites = mSiteStore.getSites();
        if (sites.size() != 0) {
            setSelectedSite(sites.get(0));
        }

        // Else no site selected
    }

    @SuppressWarnings("unused")
    @Subscribe(threadMode = ThreadMode.MAIN)
    public void onSiteChanged(OnSiteChanged event) {
        // "Reload" selected site from the db
        // It would be better if the OnSiteChanged provided the list of changed sites.
        if (getSelectedSite() == null && mSiteStore.hasSite()) {
            setSelectedSite(mSiteStore.getSites().get(0));
        }
        if (getSelectedSite() == null) {
            return;
        }

        SiteModel site = mSiteStore.getSiteByLocalId(getSelectedSite().getId());
        if (site != null) {
            mSelectedSite = site;
        }
    }

    @SuppressWarnings("unused")
    @Subscribe(threadMode = ThreadMode.MAIN)
    public void onSiteRemoved(OnSiteRemoved event) {
        handleSiteRemoved();
    }
}<|MERGE_RESOLUTION|>--- conflicted
+++ resolved
@@ -1,17 +1,21 @@
 package org.wordpress.android.ui.main;
 
+import android.animation.ObjectAnimator;
 import android.app.Fragment;
 import android.content.Context;
 import android.content.Intent;
 import android.content.pm.PackageManager;
 import android.content.pm.ResolveInfo;
 import android.net.Uri;
+import android.os.Build;
 import android.os.Bundle;
 import android.os.Handler;
 import android.support.annotation.Nullable;
+import android.support.annotation.StringRes;
+import android.support.design.widget.TabLayout;
 import android.support.v4.app.RemoteInput;
+import android.support.v4.view.ViewPager;
 import android.support.v7.app.AppCompatActivity;
-import android.support.v7.widget.Toolbar;
 import android.text.TextUtils;
 import android.view.View;
 import android.widget.TextView;
@@ -46,11 +50,11 @@
 import org.wordpress.android.ui.JetpackConnectionSource;
 import org.wordpress.android.ui.JetpackConnectionWebViewActivity;
 import org.wordpress.android.ui.RequestCodes;
+import org.wordpress.android.ui.Shortcut;
 import org.wordpress.android.ui.ShortcutsNavigator;
 import org.wordpress.android.ui.accounts.LoginActivity;
 import org.wordpress.android.ui.accounts.SignupEpilogueActivity;
 import org.wordpress.android.ui.accounts.SiteCreationActivity;
-import org.wordpress.android.ui.main.WPMainNavigationView.OnPageListener;
 import org.wordpress.android.ui.notifications.NotificationEvents;
 import org.wordpress.android.ui.notifications.NotificationsListFragment;
 import org.wordpress.android.ui.notifications.adapters.NotesAdapter;
@@ -68,11 +72,8 @@
 import org.wordpress.android.util.AppLog;
 import org.wordpress.android.util.AppLog.T;
 import org.wordpress.android.util.AuthenticationDialogUtils;
-<<<<<<< HEAD
-=======
 import org.wordpress.android.util.CoreEvents.MainViewPagerScrolled;
 import org.wordpress.android.util.DeviceUtils;
->>>>>>> e12ca7fb
 import org.wordpress.android.util.FluxCUtils;
 import org.wordpress.android.util.LocaleManager;
 import org.wordpress.android.util.NetworkUtils;
@@ -80,6 +81,7 @@
 import org.wordpress.android.util.ShortcutUtils;
 import org.wordpress.android.util.ToastUtils;
 import org.wordpress.android.util.WPActivityUtils;
+import org.wordpress.android.widgets.WPViewPager;
 
 import java.util.List;
 
@@ -89,15 +91,11 @@
 
 import static org.wordpress.android.WordPress.SITE;
 import static org.wordpress.android.ui.JetpackConnectionSource.NOTIFICATIONS;
-import static org.wordpress.android.ui.main.WPMainNavigationView.PAGE_ME;
-import static org.wordpress.android.ui.main.WPMainNavigationView.PAGE_MY_SITE;
-import static org.wordpress.android.ui.main.WPMainNavigationView.PAGE_NOTIFS;
-import static org.wordpress.android.ui.main.WPMainNavigationView.PAGE_READER;
 
 /**
- * Main activity which hosts sites, reader, me and notifications pages
+ * Main activity which hosts sites, reader, me and notifications tabs
  */
-public class WPMainActivity extends AppCompatActivity implements OnPageListener {
+public class WPMainActivity extends AppCompatActivity {
     public static final String ARG_CONTINUE_JETPACK_CONNECT = "ARG_CONTINUE_JETPACK_CONNECT";
     public static final String ARG_DO_LOGIN_UPDATE = "ARG_DO_LOGIN_UPDATE";
     public static final String ARG_IS_MAGIC_LINK_LOGIN = "ARG_IS_MAGIC_LINK_LOGIN";
@@ -107,16 +105,18 @@
     public static final String ARG_OPENED_FROM_PUSH = "opened_from_push";
     public static final String ARG_SHOW_LOGIN_EPILOGUE = "show_login_epilogue";
     public static final String ARG_SHOW_SIGNUP_EPILOGUE = "show_signup_epilogue";
-    public static final String ARG_OPEN_PAGE = "open_page";
+    public static final String ARG_OPEN_TAB = "open_tab";
     public static final String ARG_NOTIFICATIONS = "show_notifications";
 
-    private WPMainNavigationView mBottomNav;
-    private Toolbar mToolbar;
-
+    private WPViewPager mViewPager;
+    private WPMainTabLayout mTabLayout;
+    private WPMainTabAdapter mTabAdapter;
     private TextView mConnectionBar;
     private JetpackConnectionSource mJetpackConnectSource;
     private boolean mIsMagicLinkLogin;
     private boolean mIsMagicLinkSignup;
+    private boolean mWasSwiped;
+    private int mAppBarElevation;
 
     private SiteModel mSelectedSite;
 
@@ -129,7 +129,7 @@
     @Inject ShortcutUtils mShortcutUtils;
 
     /*
-     * fragments implement this if their contents can be scrolled, called when user
+     * tab fragments implement this if their contents can be scrolled, called when user
      * requests to scroll to the top
      */
     public interface OnScrollToTopListener {
@@ -137,7 +137,7 @@
     }
 
     /*
-     * fragments implement this and return true if the fragment handles the back button
+     * tab fragments implement this and return true if the fragment handles the back button
      * and doesn't want the activity to handle it as well
      */
     public interface OnActivityBackPressedListener {
@@ -157,12 +157,11 @@
         super.onCreate(savedInstanceState);
         setContentView(R.layout.main_activity);
 
-        mToolbar = findViewById(R.id.toolbar);
-        mToolbar.setTitle(R.string.app_title);
-        setSupportActionBar(mToolbar);
-
-        mBottomNav = findViewById(R.id.bottom_navigation);
-        mBottomNav.init(getFragmentManager(), this);
+        mViewPager = findViewById(R.id.viewpager_main);
+        mViewPager.setOffscreenPageLimit(WPMainTabAdapter.NUM_TABS - 1);
+
+        mTabAdapter = new WPMainTabAdapter(getFragmentManager());
+        mViewPager.setAdapter(mTabAdapter);
 
         mConnectionBar = findViewById(R.id.connection_bar);
         mConnectionBar.setOnClickListener(new View.OnClickListener() {
@@ -180,6 +179,88 @@
                 }, 2000);
             }
         });
+        mTabLayout = findViewById(R.id.tab_layout);
+        mTabLayout.createTabs();
+
+        mTabLayout.setOnTabSelectedListener(new TabLayout.OnTabSelectedListener() {
+            @Override
+            public void onTabSelected(TabLayout.Tab tab) {
+                mViewPager.setCurrentItem(tab.getPosition());
+            }
+
+            @Override
+            public void onTabUnselected(TabLayout.Tab tab) {
+                // nop
+            }
+
+            @Override
+            public void onTabReselected(TabLayout.Tab tab) {
+                // scroll the active fragment's contents to the top when user taps the current tab
+                Fragment fragment = mTabAdapter.getFragment(tab.getPosition());
+                if (fragment instanceof OnScrollToTopListener) {
+                    ((OnScrollToTopListener) fragment).onScrollToTop();
+                }
+            }
+        });
+
+        mAppBarElevation = getResources().getDimensionPixelSize(R.dimen.appbar_elevation);
+
+        mViewPager.addOnPageChangeListener(new TabLayout.TabLayoutOnPageChangeListener(mTabLayout));
+        mViewPager.addOnPageChangeListener(new ViewPager.OnPageChangeListener() {
+            @Override
+            public void onPageSelected(int position) {
+                AppPrefs.setMainTabIndex(position);
+                switch (position) {
+                    case WPMainTabAdapter.TAB_MY_SITE:
+                        setTabLayoutElevation(mAppBarElevation);
+                        break;
+                    case WPMainTabAdapter.TAB_READER:
+                        setTabLayoutElevation(0);
+                        break;
+                    case WPMainTabAdapter.TAB_ME:
+                        setTabLayoutElevation(mAppBarElevation);
+                        break;
+                    case WPMainTabAdapter.TAB_NOTIFS:
+                        setTabLayoutElevation(mAppBarElevation);
+                        Fragment fragment = mTabAdapter.getFragment(position);
+                        if (fragment instanceof OnScrollToTopListener) {
+                            ((OnScrollToTopListener) fragment).onScrollToTop();
+                        }
+                        mShortcutUtils.reportShortcutUsed(Shortcut.OPEN_NOTIFICATIONS);
+                        break;
+                }
+                trackLastVisibleTab(position, true);
+            }
+
+            @Override
+            public void onPageScrollStateChanged(int state) {
+                if (!mWasSwiped && state == ViewPager.SCROLL_STATE_DRAGGING) {
+                    mWasSwiped = true;
+                }
+
+                if (mWasSwiped && state == ViewPager.SCROLL_STATE_IDLE) {
+                    mWasSwiped = false;
+
+                    switch (AppPrefs.getMainTabIndex()) {
+                        case WPMainTabAdapter.TAB_MY_SITE:
+                        case WPMainTabAdapter.TAB_READER:
+                        case WPMainTabAdapter.TAB_ME:
+                        case WPMainTabAdapter.TAB_NOTIFS:
+                        default:
+                            AnalyticsTracker.track(AnalyticsTracker.Stat.MAIN_TABS_SWIPED);
+                    }
+                }
+            }
+
+            @Override
+            public void onPageScrolled(int position, float positionOffset, int positionOffsetPixels) {
+                // fire event if the "My Site" page is being scrolled so the fragment can
+                // animate its fab to match
+                if (position == WPMainTabAdapter.TAB_MY_SITE) {
+                    EventBus.getDefault().post(new MainViewPagerScrolled(positionOffset));
+                }
+            }
+        });
 
         mIsMagicLinkLogin = getIntent().getBooleanExtra(ARG_IS_MAGIC_LINK_LOGIN, false);
         mIsMagicLinkSignup = getIntent().getBooleanExtra(ARG_IS_MAGIC_LINK_SIGNUP, false);
@@ -188,12 +269,11 @@
 
         if (savedInstanceState == null) {
             if (FluxCUtils.isSignedInWPComOrHasWPOrgSite(mAccountStore, mSiteStore)) {
-                // open note detail if activity called from a push
                 boolean openedFromPush = (getIntent() != null && getIntent().getBooleanExtra(ARG_OPENED_FROM_PUSH,
                         false));
                 boolean openedFromShortcut = (getIntent() != null && getIntent().getStringExtra(
                         ShortcutsNavigator.ACTION_OPEN_SHORTCUT) != null);
-                boolean openRequestedPage = (getIntent() != null && getIntent().hasExtra(ARG_OPEN_PAGE));
+                boolean openRequestedTab = (getIntent() != null && getIntent().hasExtra(ARG_OPEN_TAB));
                 if (openedFromPush) {
                     // open note detail if activity called from a push
                     getIntent().putExtra(ARG_OPENED_FROM_PUSH, false);
@@ -207,9 +287,14 @@
                     initSelectedSite();
                     mShortcutsNavigator.showTargetScreen(getIntent().getStringExtra(
                             ShortcutsNavigator.ACTION_OPEN_SHORTCUT), this, getSelectedSite());
-                } else if (openRequestedPage) {
-                    handleOpenPageIntent(getIntent());
+                } else if (openRequestedTab) {
+                    handleOpenTabIntent(getIntent());
                 } else {
+                    // return to the tab that was showing last time
+                    int position = AppPrefs.getMainTabIndex();
+                    if (mTabAdapter.isValidPosition(position) && position != mViewPager.getCurrentItem()) {
+                        mViewPager.setCurrentItem(position);
+                    }
                     if (mIsMagicLinkLogin) {
                         if (mAccountStore.hasAccessToken()) {
                             ToastUtils.showToast(this, R.string.login_already_logged_in_wpcom);
@@ -270,6 +355,21 @@
         return uri != null ? uri.getQueryParameter(LoginActivity.TOKEN_PARAMETER) : null;
     }
 
+    private void setTabLayoutElevation(float newElevation) {
+        if (mTabLayout == null) {
+            return;
+        }
+
+        if (Build.VERSION.SDK_INT >= Build.VERSION_CODES.LOLLIPOP) {
+            float oldElevation = mTabLayout.getElevation();
+            if (oldElevation != newElevation) {
+                ObjectAnimator.ofFloat(mTabLayout, "elevation", oldElevation, newElevation)
+                              .setDuration(1000L)
+                              .start();
+            }
+        }
+    }
+
     @Override
     protected void onNewIntent(Intent intent) {
         super.onNewIntent(intent);
@@ -278,17 +378,17 @@
         if (intent.hasExtra(NotificationsListFragment.NOTE_ID_EXTRA)) {
             launchWithNoteId();
         }
-        if (intent.hasExtra(ARG_OPEN_PAGE)) {
-            handleOpenPageIntent(intent);
-        }
-    }
-
-    private void handleOpenPageIntent(Intent intent) {
-        String pagePosition = intent.getStringExtra(ARG_OPEN_PAGE);
-        if (!TextUtils.isEmpty(pagePosition)) {
-            switch (pagePosition) {
+        if (intent.hasExtra(ARG_OPEN_TAB)) {
+            handleOpenTabIntent(intent);
+        }
+    }
+
+    private void handleOpenTabIntent(Intent intent) {
+        String tabIdentifier = intent.getStringExtra(ARG_OPEN_TAB);
+        if (!TextUtils.isEmpty(tabIdentifier)) {
+            switch (tabIdentifier) {
                 case ARG_NOTIFICATIONS:
-                    mBottomNav.setCurrentPosition(PAGE_NOTIFS);
+                    mViewPager.setCurrentItem(WPMainTabAdapter.TAB_NOTIFS);
                     break;
             }
         } else {
@@ -297,7 +397,7 @@
     }
 
     /*
-     * called when app is launched from a push notification, switches to the notification page
+     * called when app is launched from a push notification, switches to the notification tab
      * and opens the desired note detail
      */
     private void launchWithNoteId() {
@@ -337,7 +437,7 @@
         // Then hit the server
         NotificationsActions.updateNotesSeenTimestamp();
 
-        mBottomNav.setCurrentPosition(PAGE_NOTIFS);
+        mViewPager.setCurrentItem(WPMainTabAdapter.TAB_NOTIFS);
 
         // it could be that a notification has been tapped but has been removed by the time we reach
         // here. It's ok to compare to <=1 as it could be zero then.
@@ -427,10 +527,10 @@
 
         // We need to track the current item on the screen when this activity is resumed.
         // Ex: Notifications -> notifications detail -> back to notifications
-        int currentItem = mBottomNav.getCurrentPosition();
-        trackLastVisiblePage(currentItem, false);
-
-        if (currentItem == PAGE_NOTIFS) {
+        int currentItem = mViewPager.getCurrentItem();
+        trackLastVisibleTab(currentItem, false);
+
+        if (currentItem == WPMainTabAdapter.TAB_NOTIFS) {
             // if we are presenting the notifications list, it's safe to clear any outstanding
             // notifications
             GCMMessageService.removeAllNotifications(this);
@@ -450,14 +550,33 @@
         ProfilingUtils.stop();
     }
 
-    private void announceTitleForAccessibility(int position) {
-        getWindow().getDecorView().announceForAccessibility(mBottomNav.getContentDescriptionForPosition(position));
+    private void announceTitleForAccessibility(int currentTabIndex) {
+        @StringRes int stringRes = -1;
+        switch (currentTabIndex) {
+            case WPMainTabAdapter.TAB_MY_SITE:
+                stringRes = R.string.my_site_section_screen_title;
+                break;
+            case WPMainTabAdapter.TAB_READER:
+                stringRes = R.string.reader_screen_title;
+                break;
+            case WPMainTabAdapter.TAB_ME:
+                stringRes = R.string.me_section_screen_title;
+                break;
+            case WPMainTabAdapter.TAB_NOTIFS:
+                stringRes = R.string.notifications_screen_title;
+                break;
+            default:
+                AppLog.w(T.MAIN, "announceTitleForAccessibility unknown tab index.");
+        }
+        if (stringRes != -1) {
+            getWindow().getDecorView().announceForAccessibility(getString(stringRes));
+        }
     }
 
     @Override
     public void onBackPressed() {
         // let the fragment handle the back button if it implements our OnParentBackPressedListener
-        Fragment fragment = mBottomNav.getActiveFragment();
+        Fragment fragment = getActiveFragment();
         if (fragment instanceof OnActivityBackPressedListener) {
             boolean handled = ((OnActivityBackPressedListener) fragment).onActivityBackPressed();
             if (handled) {
@@ -471,29 +590,8 @@
         super.onBackPressed();
     }
 
-    // user switched pages in the bottom navbar
-    @Override
-    public void onPageChanged(int position) {
-        updateTitle(position);
-        trackLastVisiblePage(position, true);
-    }
-
-    // user tapped the new post button in the bottom navbar
-    @Override
-    public void onNewPostButtonClicked() {
-        ActivityLauncher.addNewPostOrPageForResult(this, getSelectedSite(), false, false);
-    }
-
-    private void updateTitle() {
-        updateTitle(mBottomNav.getCurrentPosition());
-    }
-
-    private void updateTitle(int position) {
-        if (position == PAGE_MY_SITE && mSelectedSite != null) {
-            mToolbar.setTitle(mSelectedSite.getName());
-        } else {
-            mToolbar.setTitle(mBottomNav.getTitleForPosition(position));
-        }
+    private Fragment getActiveFragment() {
+        return mTabAdapter.getFragment(mViewPager.getCurrentItem());
     }
 
     private void checkMagicLinkSignIn() {
@@ -505,28 +603,28 @@
         }
     }
 
-    private void trackLastVisiblePage(int position, boolean trackAnalytics) {
+    private void trackLastVisibleTab(int position, boolean trackAnalytics) {
         switch (position) {
-            case PAGE_MY_SITE:
+            case WPMainTabAdapter.TAB_MY_SITE:
                 ActivityId.trackLastActivity(ActivityId.MY_SITE);
                 if (trackAnalytics) {
                     AnalyticsUtils.trackWithSiteDetails(AnalyticsTracker.Stat.MY_SITE_ACCESSED,
                                                         getSelectedSite());
                 }
                 break;
-            case PAGE_READER:
+            case WPMainTabAdapter.TAB_READER:
                 ActivityId.trackLastActivity(ActivityId.READER);
                 if (trackAnalytics) {
                     AnalyticsTracker.track(AnalyticsTracker.Stat.READER_ACCESSED);
                 }
                 break;
-            case PAGE_ME:
+            case WPMainTabAdapter.TAB_ME:
                 ActivityId.trackLastActivity(ActivityId.ME);
                 if (trackAnalytics) {
                     AnalyticsTracker.track(AnalyticsTracker.Stat.ME_ACCESSED);
                 }
                 break;
-            case PAGE_NOTIFS:
+            case WPMainTabAdapter.TAB_NOTIFS:
                 ActivityId.trackLastActivity(ActivityId.NOTIFICATIONS);
                 if (trackAnalytics) {
                     AnalyticsTracker.track(AnalyticsTracker.Stat.NOTIFICATIONS_ACCESSED);
@@ -547,8 +645,34 @@
         }
     }
 
-    public void setReaderPageActive() {
-        mBottomNav.setCurrentPosition(PAGE_READER);
+    public void setReaderTabActive() {
+        if (isFinishing() || mTabLayout == null) {
+            return;
+        }
+
+        mTabLayout.setSelectedTabPosition(WPMainTabAdapter.TAB_READER);
+    }
+
+    /*
+     * re-create the fragment adapter so all its fragments are also re-created - used when
+     * user signs in/out so the fragments reflect the active account
+     */
+    private void resetFragments() {
+        AppLog.i(AppLog.T.MAIN, "main activity > reset fragments");
+
+        // reset the timestamp that determines when followed tags/blogs are updated so they're
+        // updated when the fragment is recreated (necessary after signin/disconnect)
+        ReaderPostListFragment.resetLastUpdateDate();
+
+        // remember the current tab position, then recreate the adapter so new fragments are created
+        int position = mViewPager.getCurrentItem();
+        mTabAdapter = new WPMainTabAdapter(getFragmentManager());
+        mViewPager.setAdapter(mTabAdapter);
+
+        // restore previous position
+        if (mTabAdapter.isValidPosition(position)) {
+            mViewPager.setCurrentItem(position);
+        }
     }
 
     private void setSite(Intent data) {
@@ -633,32 +757,43 @@
     private void appLanguageChanged() {
         // Recreate this activity (much like a configuration change)
         recreate();
+
+        resetFragments();
     }
 
     private void startWithNewAccount() {
         GCMRegistrationIntentService.enqueueWork(this,
                 new Intent(this, GCMRegistrationIntentService.class));
-        ReaderPostListFragment.resetLastUpdateDate();
-    }
-
+        resetFragments();
+    }
+
+    /*
+     * returns the my site fragment from the sites tab
+     */
     private MySiteFragment getMySiteFragment() {
-        Fragment fragment = mBottomNav.getFragment(PAGE_MY_SITE);
+        Fragment fragment = mTabAdapter.getFragment(WPMainTabAdapter.TAB_MY_SITE);
         if (fragment instanceof MySiteFragment) {
             return (MySiteFragment) fragment;
         }
         return null;
     }
 
+    /*
+     * returns the "me" fragment from the sites tab
+     */
     private MeFragment getMeFragment() {
-        Fragment fragment = mBottomNav.getFragment(PAGE_ME);
+        Fragment fragment = mTabAdapter.getFragment(WPMainTabAdapter.TAB_ME);
         if (fragment instanceof MeFragment) {
             return (MeFragment) fragment;
         }
         return null;
     }
 
+    /*
+     * returns the my site fragment from the sites tab
+     */
     private NotificationsListFragment getNotificationsListFragment() {
-        Fragment fragment = mBottomNav.getFragment(PAGE_NOTIFS);
+        Fragment fragment = mTabAdapter.getFragment(WPMainTabAdapter.TAB_NOTIFS);
         if (fragment instanceof NotificationsListFragment) {
             return (NotificationsListFragment) fragment;
         }
@@ -710,18 +845,18 @@
     public void onAccountChanged(OnAccountChanged event) {
         // Sign-out is handled in `handleSiteRemoved`, no need to show the signup flow here
         if (mAccountStore.hasAccessToken()) {
-            mBottomNav.showNoteBadge(mAccountStore.getAccount().getHasUnseenNotes());
+            mTabLayout.showNoteBadge(mAccountStore.getAccount().getHasUnseenNotes());
         }
     }
 
     @SuppressWarnings("unused")
     public void onEventMainThread(NotificationEvents.NotificationsChanged event) {
-        mBottomNav.showNoteBadge(event.hasUnseenNotes);
+        mTabLayout.showNoteBadge(event.hasUnseenNotes);
     }
 
     @SuppressWarnings("unused")
     public void onEventMainThread(NotificationEvents.NotificationsUnseenStatus event) {
-        mBottomNav.showNoteBadge(event.hasUnseenNotes);
+        mTabLayout.showNoteBadge(event.hasUnseenNotes);
     }
 
     @SuppressWarnings("unused")
@@ -744,7 +879,7 @@
     private void handleSiteRemoved() {
         if (!FluxCUtils.isSignedInWPComOrHasWPOrgSite(mAccountStore, mSiteStore)) {
             // User signed-out or removed the last self-hosted site
-            ReaderPostListFragment.resetLastUpdateDate();
+            resetFragments();
             // Reset site selection
             setSelectedSite(null);
             // Show the sign in screen
@@ -781,8 +916,6 @@
         // Make selected site visible
         selectedSite.setIsVisible(true);
         AppPrefs.setSelectedSite(selectedSite.getId());
-
-        updateTitle();
     }
 
     /**
@@ -798,7 +931,6 @@
             mSelectedSite = mSiteStore.getSiteByLocalId(siteLocalId);
             // If saved site exist, then return, else (site has been removed?) try to select another site
             if (mSelectedSite != null) {
-                updateTitle();
                 return;
             }
         }
