--- conflicted
+++ resolved
@@ -84,15 +84,12 @@
  */
 public class WPMainActivity extends AppCompatActivity {
     public static final String ARG_OPENED_FROM_PUSH = "opened_from_push";
-<<<<<<< HEAD
+    public static final String ARG_SHOW_LOGIN_EPILOGUE = "show_login_epilogue";
+    public static final String ARG_OLD_SITES_IDS = "ARG_OLD_SITES_IDS";
     public static final String VIEW_STATS_HOST = "viewstats";
     public static final String VIEW_NOTIFICATIONS_HOST = "viewnotifications";
     public static final String NEW_POST_HOST = "newpost";
     public static final String VIEW_READER = "viewreader";
-=======
-    public static final String ARG_SHOW_LOGIN_EPILOGUE = "show_login_epilogue";
-    public static final String ARG_OLD_SITES_IDS = "ARG_OLD_SITES_IDS";
->>>>>>> 7a6b1685
 
     private WPViewPager mViewPager;
     private WPMainTabLayout mTabLayout;
