--- conflicted
+++ resolved
@@ -63,12 +63,9 @@
 import org.wordpress.android.ui.notifications.utils.PendingDraftsNotificationsUtils;
 import org.wordpress.android.ui.posts.BasicFragmentDialog.BasicDialogNegativeClickInterface;
 import org.wordpress.android.ui.posts.BasicFragmentDialog.BasicDialogPositiveClickInterface;
-<<<<<<< HEAD
+import org.wordpress.android.ui.posts.EditPostActivity;
 import org.wordpress.android.ui.posts.PromoDialog;
 import org.wordpress.android.ui.posts.PromoDialog.PromoDialogClickInterface;
-=======
-import org.wordpress.android.ui.posts.EditPostActivity;
->>>>>>> 5537f4e9
 import org.wordpress.android.ui.prefs.AppPrefs;
 import org.wordpress.android.ui.prefs.AppSettingsFragment;
 import org.wordpress.android.ui.prefs.SiteSettingsFragment;
@@ -543,12 +540,7 @@
             case PAGE_MY_SITE:
                 ActivityId.trackLastActivity(ActivityId.MY_SITE);
                 if (trackAnalytics) {
-<<<<<<< HEAD
                     AnalyticsUtils.trackWithSiteDetails(AnalyticsTracker.Stat.MY_SITE_ACCESSED, getSelectedSite());
-=======
-                    AnalyticsUtils.trackWithSiteDetails(AnalyticsTracker.Stat.MY_SITE_ACCESSED,
-                            getSelectedSite());
->>>>>>> 5537f4e9
                 }
 
                 MySiteFragment fragment = getMySiteFragment();
