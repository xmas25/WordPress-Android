--- conflicted
+++ resolved
@@ -211,11 +211,8 @@
     @Inject ViewModelProvider.Factory mViewModelFactory;
     @Inject PrivateAtomicCookie mPrivateAtomicCookie;
     @Inject ModalLayoutPickerFeatureConfig mModalLayoutPickerFeatureConfig;
-<<<<<<< HEAD
     @Inject ReaderTracker mReaderTracker;
-=======
     @Inject MediaPickerLauncher mMediaPickerLauncher;
->>>>>>> 70a6e6ee
 
     /*
      * fragments implement this if their contents can be scrolled, called when user
