package org.wordpress.android.ui.main;

import android.app.Activity;
import android.app.Dialog;
import android.content.Intent;
import android.content.pm.PackageManager;
import android.content.pm.ResolveInfo;
import android.net.Uri;
import android.os.Bundle;
import android.os.Handler;
import android.os.Looper;
import android.text.TextUtils;
import android.view.HapticFeedbackConstants;
import android.view.View;
import android.view.ViewGroup;
import android.widget.TextView;
import android.widget.Toast;

import androidx.annotation.NonNull;
import androidx.annotation.Nullable;
import androidx.core.app.RemoteInput;
import androidx.fragment.app.Fragment;
import androidx.fragment.app.FragmentManager;
import androidx.lifecycle.ViewModelProvider;
import androidx.lifecycle.ViewModelProviders;

import com.google.android.gms.common.ConnectionResult;
import com.google.android.gms.common.GoogleApiAvailability;
import com.google.android.material.floatingactionbutton.FloatingActionButton;

import org.greenrobot.eventbus.EventBus;
import org.greenrobot.eventbus.Subscribe;
import org.greenrobot.eventbus.ThreadMode;
import org.jetbrains.annotations.NotNull;
import org.wordpress.android.R;
import org.wordpress.android.WordPress;
import org.wordpress.android.analytics.AnalyticsTracker;
import org.wordpress.android.analytics.AnalyticsTracker.Stat;
import org.wordpress.android.fluxc.Dispatcher;
import org.wordpress.android.fluxc.generated.AccountActionBuilder;
import org.wordpress.android.fluxc.generated.SiteActionBuilder;
import org.wordpress.android.fluxc.model.AccountModel;
import org.wordpress.android.fluxc.model.PostModel;
import org.wordpress.android.fluxc.model.SiteModel;
import org.wordpress.android.fluxc.network.rest.wpcom.site.PrivateAtomicCookie;
import org.wordpress.android.fluxc.store.AccountStore;
import org.wordpress.android.fluxc.store.AccountStore.AuthenticationErrorType;
import org.wordpress.android.fluxc.store.AccountStore.OnAccountChanged;
import org.wordpress.android.fluxc.store.AccountStore.OnAuthenticationChanged;
import org.wordpress.android.fluxc.store.AccountStore.UpdateTokenPayload;
import org.wordpress.android.fluxc.store.PostStore;
import org.wordpress.android.fluxc.store.PostStore.OnPostUploaded;
import org.wordpress.android.fluxc.store.QuickStartStore;
import org.wordpress.android.fluxc.store.QuickStartStore.QuickStartTask;
import org.wordpress.android.fluxc.store.SiteStore;
import org.wordpress.android.fluxc.store.SiteStore.CompleteQuickStartPayload;
import org.wordpress.android.fluxc.store.SiteStore.OnAllSitesMobileEditorChanged;
import org.wordpress.android.fluxc.store.SiteStore.OnQuickStartCompleted;
import org.wordpress.android.fluxc.store.SiteStore.OnSiteChanged;
import org.wordpress.android.fluxc.store.SiteStore.OnSiteEditorsChanged;
import org.wordpress.android.fluxc.store.SiteStore.OnSiteRemoved;
import org.wordpress.android.login.LoginAnalyticsListener;
import org.wordpress.android.networking.ConnectionChangeReceiver;
import org.wordpress.android.push.GCMMessageHandler;
import org.wordpress.android.push.GCMMessageService;
import org.wordpress.android.push.GCMRegistrationIntentService;
import org.wordpress.android.push.NativeNotificationsUtils;
import org.wordpress.android.push.NotificationType;
import org.wordpress.android.push.NotificationsProcessingService;
import org.wordpress.android.ui.ActivityId;
import org.wordpress.android.ui.ActivityLauncher;
import org.wordpress.android.ui.JetpackConnectionSource;
import org.wordpress.android.ui.JetpackConnectionWebViewActivity;
import org.wordpress.android.ui.LocaleAwareActivity;
import org.wordpress.android.ui.PagePostCreationSourcesDetail;
import org.wordpress.android.ui.RequestCodes;
import org.wordpress.android.ui.ShortcutsNavigator;
import org.wordpress.android.ui.WPTooltipView;
import org.wordpress.android.ui.accounts.LoginActivity;
import org.wordpress.android.ui.accounts.SignupEpilogueActivity;
import org.wordpress.android.ui.main.WPMainNavigationView.OnPageListener;
import org.wordpress.android.ui.main.WPMainNavigationView.PageType;
import org.wordpress.android.ui.media.MediaBrowserType;
import org.wordpress.android.ui.mlp.ModalLayoutPickerFragment;
import org.wordpress.android.ui.notifications.NotificationEvents;
import org.wordpress.android.ui.notifications.NotificationsListFragment;
import org.wordpress.android.ui.notifications.SystemNotificationsTracker;
import org.wordpress.android.ui.notifications.adapters.NotesAdapter;
import org.wordpress.android.ui.notifications.receivers.NotificationsPendingDraftsReceiver;
import org.wordpress.android.ui.notifications.utils.NotificationsActions;
import org.wordpress.android.ui.notifications.utils.NotificationsUtils;
import org.wordpress.android.ui.notifications.utils.PendingDraftsNotificationsUtils;
import org.wordpress.android.ui.photopicker.MediaPickerLauncher;
import org.wordpress.android.ui.posts.BasicFragmentDialog.BasicDialogNegativeClickInterface;
import org.wordpress.android.ui.posts.BasicFragmentDialog.BasicDialogOnDismissByOutsideTouchInterface;
import org.wordpress.android.ui.posts.BasicFragmentDialog.BasicDialogPositiveClickInterface;
import org.wordpress.android.ui.posts.EditPostActivity;
import org.wordpress.android.ui.posts.PromoDialog;
import org.wordpress.android.ui.posts.PromoDialog.PromoDialogClickInterface;
import org.wordpress.android.ui.prefs.AppPrefs;
import org.wordpress.android.ui.prefs.AppSettingsFragment;
import org.wordpress.android.ui.prefs.SiteSettingsFragment;
import org.wordpress.android.ui.quickstart.QuickStartEvent;
import org.wordpress.android.ui.reader.ReaderFragment;
import org.wordpress.android.ui.reader.ReaderPostPagerActivity;
import org.wordpress.android.ui.reader.services.update.ReaderUpdateLogic.UpdateTask;
import org.wordpress.android.ui.reader.services.update.ReaderUpdateServiceStarter;
import org.wordpress.android.ui.reader.tracker.ReaderTracker;
import org.wordpress.android.ui.uploads.UploadActionUseCase;
import org.wordpress.android.ui.uploads.UploadUtils;
import org.wordpress.android.ui.uploads.UploadUtilsWrapper;
import org.wordpress.android.ui.whatsnew.FeatureAnnouncementDialogFragment;
import org.wordpress.android.util.AniUtils;
import org.wordpress.android.util.AppLog;
import org.wordpress.android.util.AppLog.T;
import org.wordpress.android.util.AuthenticationDialogUtils;
import org.wordpress.android.util.DeviceUtils;
import org.wordpress.android.util.FluxCUtils;
import org.wordpress.android.util.NetworkUtils;
import org.wordpress.android.util.ProfilingUtils;
import org.wordpress.android.util.QuickStartUtils;
import org.wordpress.android.util.ShortcutUtils;
import org.wordpress.android.util.SiteUtils;
import org.wordpress.android.util.ToastUtils;
import org.wordpress.android.util.ViewUtilsKt;
import org.wordpress.android.util.WPActivityUtils;
import org.wordpress.android.util.analytics.AnalyticsUtils;
import org.wordpress.android.util.analytics.service.InstallationReferrerServiceStarter;
import org.wordpress.android.util.config.ModalLayoutPickerFeatureConfig;
import org.wordpress.android.viewmodel.main.WPMainActivityViewModel;
import org.wordpress.android.viewmodel.mlp.ModalLayoutPickerViewModel;
import org.wordpress.android.widgets.AppRatingDialog;
import org.wordpress.android.widgets.WPDialogSnackbar;

import java.util.EnumSet;
import java.util.List;

import javax.inject.Inject;

import static androidx.lifecycle.Lifecycle.State.STARTED;
import static org.wordpress.android.WordPress.SITE;
import static org.wordpress.android.fluxc.store.SiteStore.CompleteQuickStartVariant.NEXT_STEPS;
import static org.wordpress.android.login.LoginAnalyticsListener.CreatedAccountSource.EMAIL;
import static org.wordpress.android.push.NotificationsProcessingService.ARG_NOTIFICATION_TYPE;
import static org.wordpress.android.ui.JetpackConnectionSource.NOTIFICATIONS;

/**
 * Main activity which hosts sites, reader, me and notifications pages
 */
public class WPMainActivity extends LocaleAwareActivity implements
        OnPageListener,
        BottomNavController,
        BasicDialogPositiveClickInterface,
        BasicDialogNegativeClickInterface,
        BasicDialogOnDismissByOutsideTouchInterface,
        PromoDialogClickInterface {
    public static final String ARG_CONTINUE_JETPACK_CONNECT = "ARG_CONTINUE_JETPACK_CONNECT";
    public static final String ARG_CREATE_SITE = "ARG_CREATE_SITE";
    public static final String ARG_DO_LOGIN_UPDATE = "ARG_DO_LOGIN_UPDATE";
    public static final String ARG_IS_MAGIC_LINK_LOGIN = "ARG_IS_MAGIC_LINK_LOGIN";
    public static final String ARG_IS_MAGIC_LINK_SIGNUP = "ARG_IS_MAGIC_LINK_SIGNUP";
    public static final String ARG_JETPACK_CONNECT_SOURCE = "ARG_JETPACK_CONNECT_SOURCE";
    public static final String ARG_OLD_SITES_IDS = "ARG_OLD_SITES_IDS";
    public static final String ARG_OPENED_FROM_PUSH = "opened_from_push";
    public static final String ARG_SHOW_LOGIN_EPILOGUE = "show_login_epilogue";
    public static final String ARG_SHOW_SIGNUP_EPILOGUE = "show_signup_epilogue";
    public static final String ARG_SHOW_SITE_CREATION = "show_site_creation";
    public static final String ARG_OPEN_PAGE = "open_page";
    public static final String ARG_MY_SITE = "show_my_site";
    public static final String ARG_NOTIFICATIONS = "show_notifications";
    public static final String ARG_READER = "show_reader";
    public static final String ARG_READER_BOOKMARK_TAB = "show_reader_bookmark_tab";
    public static final String ARG_EDITOR = "show_editor";
    public static final String ARG_SHOW_ZENDESK_NOTIFICATIONS = "show_zendesk_notifications";
    public static final String ARG_STATS = "show_stats";
    public static final String ARG_PAGES = "show_pages";

    // Track the first `onResume` event for the current session so we can use it for Analytics tracking
    private static boolean mFirstResume = true;

    private WPMainNavigationView mBottomNav;
    private WPDialogSnackbar mQuickStartSnackbar;

    private TextView mConnectionBar;
    private JetpackConnectionSource mJetpackConnectSource;
    private boolean mIsMagicLinkLogin;
    private boolean mIsMagicLinkSignup;

    private SiteModel mSelectedSite;
    private WPMainActivityViewModel mViewModel;
    private ModalLayoutPickerViewModel mMLPViewModel;
    private FloatingActionButton mFloatingActionButton;
    private WPTooltipView mFabTooltip;
    private static final String MAIN_BOTTOM_SHEET_TAG = "MAIN_BOTTOM_SHEET_TAG";
    private final Handler mHandler = new Handler();

    @Inject AccountStore mAccountStore;
    @Inject SiteStore mSiteStore;
    @Inject PostStore mPostStore;
    @Inject Dispatcher mDispatcher;
    @Inject protected LoginAnalyticsListener mLoginAnalyticsListener;
    @Inject ShortcutsNavigator mShortcutsNavigator;
    @Inject ShortcutUtils mShortcutUtils;
    @Inject QuickStartStore mQuickStartStore;
    @Inject UploadActionUseCase mUploadActionUseCase;
    @Inject SystemNotificationsTracker mSystemNotificationsTracker;
    @Inject GCMMessageHandler mGCMMessageHandler;
    @Inject UploadUtilsWrapper mUploadUtilsWrapper;
    @Inject ViewModelProvider.Factory mViewModelFactory;
    @Inject PrivateAtomicCookie mPrivateAtomicCookie;
    @Inject ModalLayoutPickerFeatureConfig mModalLayoutPickerFeatureConfig;
    @Inject ReaderTracker mReaderTracker;
    @Inject MediaPickerLauncher mMediaPickerLauncher;

    /*
     * fragments implement this if their contents can be scrolled, called when user
     * requests to scroll to the top
     */
    public interface OnScrollToTopListener {
        void onScrollToTop();
    }

    /*
     * fragments implement this and return true if the fragment handles the back button
     * and doesn't want the activity to handle it as well
     */
    public interface OnActivityBackPressedListener {
        boolean onActivityBackPressed();
    }

    @Override
    public void onCreate(Bundle savedInstanceState) {
        ProfilingUtils.split("WPMainActivity.onCreate");
        ((WordPress) getApplication()).component().inject(this);

        super.onCreate(savedInstanceState);
        setContentView(R.layout.main_activity);

        mBottomNav = findViewById(R.id.bottom_navigation);

        mBottomNav.init(getSupportFragmentManager(), this);

        mConnectionBar = findViewById(R.id.connection_bar);
        mConnectionBar.setOnClickListener(v -> {
            // slide out the bar on click, then re-check connection after a brief delay
            AniUtils.animateBottomBar(mConnectionBar, false);
            mHandler.postDelayed(() -> {
                if (!isFinishing()) {
                    checkConnection();
                }
            }, 2000);
        });

        mIsMagicLinkLogin = getIntent().getBooleanExtra(ARG_IS_MAGIC_LINK_LOGIN, false);
        mIsMagicLinkSignup = getIntent().getBooleanExtra(ARG_IS_MAGIC_LINK_SIGNUP, false);
        mJetpackConnectSource = (JetpackConnectionSource) getIntent().getSerializableExtra(ARG_JETPACK_CONNECT_SOURCE);
        String authTokenToSet = null;
        boolean canShowAppRatingPrompt = savedInstanceState != null;

        if (savedInstanceState == null) {
            if (!AppPrefs.isInstallationReferrerObtained()) {
                InstallationReferrerServiceStarter.startService(this, null);
            }

            if (FluxCUtils.isSignedInWPComOrHasWPOrgSite(mAccountStore, mSiteStore)) {
                NotificationType notificationType =
                        (NotificationType) getIntent().getSerializableExtra(ARG_NOTIFICATION_TYPE);
                if (notificationType != null) {
                    mSystemNotificationsTracker.trackTappedNotification(notificationType);
                }
                // open note detail if activity called from a push
                boolean openedFromPush = (getIntent() != null && getIntent().getBooleanExtra(ARG_OPENED_FROM_PUSH,
                        false));
                boolean openedFromShortcut = (getIntent() != null && getIntent().getStringExtra(
                        ShortcutsNavigator.ACTION_OPEN_SHORTCUT) != null);
                boolean openRequestedPage = (getIntent() != null && getIntent().hasExtra(ARG_OPEN_PAGE));
                boolean isQuickStartRequestedFromPush = (getIntent() != null && getIntent()
                        .getBooleanExtra(MySiteFragment.ARG_QUICK_START_TASK, false));
                boolean openZendeskTicketsFromPush = (getIntent() != null && getIntent()
                        .getBooleanExtra(ARG_SHOW_ZENDESK_NOTIFICATIONS, false));

                if (openZendeskTicketsFromPush) {
                    launchZendeskMyTickets();
                } else if (openedFromPush) {
                    // open note detail if activity called from a push
                    getIntent().putExtra(ARG_OPENED_FROM_PUSH, false);
                    if (getIntent().hasExtra(NotificationsPendingDraftsReceiver.POST_ID_EXTRA)) {
                        launchWithPostId(getIntent().getIntExtra(NotificationsPendingDraftsReceiver.POST_ID_EXTRA, 0),
                                getIntent().getBooleanExtra(NotificationsPendingDraftsReceiver.IS_PAGE_EXTRA, false));
                    } else {
                        launchWithNoteId();
                    }
                } else if (openedFromShortcut) {
                    initSelectedSite();
                    mShortcutsNavigator.showTargetScreen(getIntent().getStringExtra(
                            ShortcutsNavigator.ACTION_OPEN_SHORTCUT), this, getSelectedSite());
                } else if (openRequestedPage) {
                    handleOpenPageIntent(getIntent());
                } else if (isQuickStartRequestedFromPush) {
                    // when app is opened from Quick Start reminder switch to MySite fragment
                    mBottomNav.setCurrentSelectedPage(PageType.MY_SITE);
                    AnalyticsTracker.track(Stat.QUICK_START_NOTIFICATION_TAPPED);
                } else {
                    if (mIsMagicLinkLogin) {
                        if (mAccountStore.hasAccessToken()) {
                            ToastUtils.showToast(this, R.string.login_already_logged_in_wpcom);
                        } else {
                            authTokenToSet = getAuthToken();
                        }
                    }
                    // Continue Jetpack connect flow if coming from login/signup magic link.
                    if (getIntent() != null && getIntent().getExtras() != null
                        && getIntent().getExtras().getBoolean(ARG_CONTINUE_JETPACK_CONNECT, false)) {
                        JetpackConnectionWebViewActivity.startJetpackConnectionFlow(this, NOTIFICATIONS,
                                (SiteModel) getIntent().getSerializableExtra(SITE), mAccountStore.hasAccessToken());
                    } else {
                        canShowAppRatingPrompt = true;
                    }
                }
            } else {
                if (mIsMagicLinkLogin) {
                    authTokenToSet = getAuthToken();
                } else {
                    ActivityLauncher.showSignInForResult(this);
                    finish();
                }
            }
        }

        // ensure the deep linking activity is enabled. It may have been disabled elsewhere and failed to get re-enabled
        WPActivityUtils.enableComponent(this, ReaderPostPagerActivity.class);

        // monitor whether we're not the default app
        trackDefaultApp();

        // We need to register the dispatcher here otherwise it won't trigger if for example Site Picker is present
        mDispatcher.register(this);
        EventBus.getDefault().register(this);

        if (authTokenToSet != null) {
            // Save Token to the AccountStore. This will trigger a onAuthenticationChanged.
            UpdateTokenPayload payload = new UpdateTokenPayload(authTokenToSet);
            mDispatcher.dispatch(AccountActionBuilder.newUpdateAccessTokenAction(payload));
        } else if (getIntent().getBooleanExtra(ARG_SHOW_LOGIN_EPILOGUE, false) && savedInstanceState == null) {
            canShowAppRatingPrompt = false;
            ActivityLauncher.showLoginEpilogue(this, getIntent().getBooleanExtra(ARG_DO_LOGIN_UPDATE, false),
                    getIntent().getIntegerArrayListExtra(ARG_OLD_SITES_IDS));
        } else if (getIntent().getBooleanExtra(ARG_SHOW_SIGNUP_EPILOGUE, false) && savedInstanceState == null) {
            canShowAppRatingPrompt = false;
            ActivityLauncher.showSignupEpilogue(this,
                    getIntent().getStringExtra(SignupEpilogueActivity.EXTRA_SIGNUP_DISPLAY_NAME),
                    getIntent().getStringExtra(SignupEpilogueActivity.EXTRA_SIGNUP_EMAIL_ADDRESS),
                    getIntent().getStringExtra(SignupEpilogueActivity.EXTRA_SIGNUP_PHOTO_URL),
                    getIntent().getStringExtra(SignupEpilogueActivity.EXTRA_SIGNUP_USERNAME), false);
        } else if (getIntent().getBooleanExtra(ARG_SHOW_SITE_CREATION, false) && savedInstanceState == null) {
            canShowAppRatingPrompt = false;
            ActivityLauncher.newBlogForResult(this);
        }

        if (isGooglePlayServicesAvailable(this)) {
            // Register for Cloud messaging
            GCMRegistrationIntentService.enqueueWork(this,
                    new Intent(this, GCMRegistrationIntentService.class));
        }

        if (canShowAppRatingPrompt) {
            AppRatingDialog.INSTANCE.showRateDialogIfNeeded(getFragmentManager());
        }

        initViewModel();
    }

    public boolean isGooglePlayServicesAvailable(Activity activity) {
        GoogleApiAvailability googleApiAvailability = GoogleApiAvailability.getInstance();
        int connectionResult = googleApiAvailability.isGooglePlayServicesAvailable(activity);
        switch (connectionResult) {
            // Success: return true
            case ConnectionResult.SUCCESS:
                return true;
            // Play Services unavailable, show an error dialog is the Play Services Lib needs an update
            case ConnectionResult.SERVICE_VERSION_UPDATE_REQUIRED:
                Dialog dialog = googleApiAvailability.getErrorDialog(activity, connectionResult, 0);
                if (dialog != null) {
                    dialog.show();
                }
                // fall through
            default:
            case ConnectionResult.SERVICE_MISSING:
            case ConnectionResult.SERVICE_DISABLED:
            case ConnectionResult.SERVICE_INVALID:
                AppLog.w(T.NOTIFS, "Google Play Services unavailable, connection result: "
                                   + googleApiAvailability.getErrorString(connectionResult));
        }
        return false;
    }

    private void initViewModel() {
        mFloatingActionButton = findViewById(R.id.fab_button);
        mFabTooltip = findViewById(R.id.fab_tooltip);

        mViewModel = ViewModelProviders.of(this, mViewModelFactory).get(WPMainActivityViewModel.class);
        mMLPViewModel = ViewModelProviders.of(this, mViewModelFactory).get(ModalLayoutPickerViewModel.class);

        // Setup Observers
        mViewModel.getFabUiState().observe(this, fabUiState -> {
            String message = getResources().getString(fabUiState.getCreateContentMessageId());

            mFabTooltip.setMessage(message);

            if (fabUiState.isFabTooltipVisible()) {
                mFabTooltip.show();
            } else {
                mFabTooltip.hide();
            }

            mFloatingActionButton.setContentDescription(message);

            if (fabUiState.isFabVisible()) {
                mFloatingActionButton.show();
            } else {
                mFloatingActionButton.hide();
            }
        });

        mViewModel.getCreateAction().observe(this, createAction -> {
            switch (createAction) {
                case CREATE_NEW_POST:
                    // complete quick start task outside of QS process
                    if (getSelectedSite() != null) {
                        QuickStartUtils.completeTaskAndRemindNextOne(
                                mQuickStartStore,
                                QuickStartTask.PUBLISH_POST,
                                mDispatcher,
                                getSelectedSite(),
                                null,
                                this
                        );
                    }
                    handleNewPostAction(PagePostCreationSourcesDetail.POST_FROM_MY_SITE);
                    break;
                case CREATE_NEW_PAGE:
                    if (mModalLayoutPickerFeatureConfig.isEnabled()) {
                        mMLPViewModel.show();
                    } else {
                        handleNewPageAction(PagePostCreationSourcesDetail.PAGE_FROM_MY_SITE);
                    }
                    break;
                case CREATE_NEW_STORY:
                    handleNewStoryAction(PagePostCreationSourcesDetail.STORY_FROM_MY_SITE);
                    break;
            }
        });

        mViewModel.getCompleteBottomSheetQuickStartTask().observe(this, event -> {
             // complete quick start task during QS process and remind of a next one
            if (getSelectedSite() != null) {
                QuickStartUtils.completeTaskAndRemindNextOne(
                        mQuickStartStore,
                        QuickStartTask.PUBLISH_POST,
                        mDispatcher,
                        getSelectedSite(),
                        new QuickStartEvent(QuickStartTask.PUBLISH_POST),
                        this
                );
            }
        });

        mMLPViewModel.getOnCreateNewPageRequested().observe(this, action -> {
            handleNewPageAction(PagePostCreationSourcesDetail.PAGE_FROM_MY_SITE);
        });

        mViewModel.getOnFeatureAnnouncementRequested().observe(this, action -> {
            new FeatureAnnouncementDialogFragment()
                    .show(getSupportFragmentManager(), FeatureAnnouncementDialogFragment.TAG);
        });

        mFloatingActionButton.setOnClickListener(v -> {
            boolean shouldShowPublishPostQuickStartTask = getMySiteFragment() != null && getMySiteFragment()
                    .isQuickStartTaskActive(QuickStartTask.PUBLISH_POST);

            if (shouldShowPublishPostQuickStartTask) {
                QuickStartUtils.removeQuickStartFocusPoint(findViewById(R.id.fab_container));
                hideQuickStartSnackBar();
                if (getMySiteFragment() != null) {
                    getMySiteFragment().requestNextStepOfActiveQuickStartTask(false);
                }
            }
            mViewModel.onFabClicked(mSelectedSite, shouldShowPublishPostQuickStartTask);
        });

        mFloatingActionButton.setOnLongClickListener(v -> {
            if (v.isHapticFeedbackEnabled()) {
                v.performHapticFeedback(HapticFeedbackConstants.LONG_PRESS);
            }
            mViewModel.onFabLongPressed(mSelectedSite);

            int messageId = mViewModel.getCreateContentMessageId(mSelectedSite);

            Toast.makeText(v.getContext(), messageId, Toast.LENGTH_SHORT).show();
            return true;
        });

        ViewUtilsKt.redirectContextClickToLongPressListener(mFloatingActionButton);

        mFabTooltip.setOnClickListener(v -> {
            mViewModel.onTooltipTapped(mSelectedSite);
        });

        mViewModel.isBottomSheetShowing().observe(this, event -> {
            event.applyIfNotHandled(isShowing -> {
                FragmentManager fm = getSupportFragmentManager();
                if (fm != null) {
                    MainBottomSheetFragment bottomSheet =
                            (MainBottomSheetFragment) fm.findFragmentByTag(MAIN_BOTTOM_SHEET_TAG);
                    if (isShowing && bottomSheet == null) {
                        bottomSheet = new MainBottomSheetFragment();
                        bottomSheet.show(getSupportFragmentManager(), MAIN_BOTTOM_SHEET_TAG);
                    } else if (!isShowing && bottomSheet != null) {
                        bottomSheet.dismiss();
                    }
                }
                return null;
            });
        });

        mMLPViewModel.isModalLayoutPickerShowing().observe(this, event -> {
            event.applyIfNotHandled(isShowing -> {
                FragmentManager fm = getSupportFragmentManager();
                if (fm != null) {
                    ModalLayoutPickerFragment mlpFragment =
                            (ModalLayoutPickerFragment) fm
                                    .findFragmentByTag(ModalLayoutPickerFragment.MODAL_LAYOUT_PICKER_TAG);
                    if (isShowing && mlpFragment == null) {
                        mlpFragment = new ModalLayoutPickerFragment();
                        mlpFragment
                                .show(getSupportFragmentManager(), ModalLayoutPickerFragment.MODAL_LAYOUT_PICKER_TAG);
                    } else if (!isShowing && mlpFragment != null) {
                        mlpFragment.dismiss();
                    }
                }
                return null;
            });
        });

        mViewModel.getStartLoginFlow().observe(this, event -> {
            event.applyIfNotHandled(startLoginFlow -> {
                if (mBottomNav != null) {
                    mBottomNav.postDelayed(new Runnable() {
                        @Override public void run() {
                            mBottomNav.setCurrentSelectedPage(PageType.MY_SITE);
                        }
                    }, 500);
                    ActivityLauncher.viewMeActivityForResult(this);
                }

                return null;
            });
        });

        // At this point we still haven't initialized mSelectedSite, which will mean that the ViewModel
        // will act as though SiteUtils.hasFullAccessToContent() is false, and as such the state will be
        // initialized with the most restrictive rights case. This is OK and will be frequently checked
        // to normalize the UI state whenever mSelectedSite changes.
        // It also means that the ViewModel must accept a nullable SiteModel.
<<<<<<< HEAD
        mViewModel.start(mSelectedSite);

        mMLPViewModel.init(DisplayUtils.isLandscape(this));
=======
        mViewModel.start(
                mSiteStore.hasSite() && mBottomNav.getCurrentSelectedPage() == PageType.MY_SITE,
                mSelectedSite);
>>>>>>> 93e91825
    }

    private @Nullable String getAuthToken() {
        Uri uri = getIntent().getData();
        return uri != null ? uri.getQueryParameter(LoginActivity.TOKEN_PARAMETER) : null;
    }

    @Override
    protected void onNewIntent(Intent intent) {
        super.onNewIntent(intent);
        setIntent(intent);
        AppLog.i(T.MAIN, "main activity > new intent");
        if (intent.hasExtra(NotificationsListFragment.NOTE_ID_EXTRA)) {
            launchWithNoteId();
        }
        if (intent.hasExtra(ARG_OPEN_PAGE)) {
            handleOpenPageIntent(intent);
        }
    }

    private void handleOpenPageIntent(Intent intent) {
        String pagePosition = intent.getStringExtra(ARG_OPEN_PAGE);
        if (!TextUtils.isEmpty(pagePosition)) {
            switch (pagePosition) {
                case ARG_MY_SITE:
                    mBottomNav.setCurrentSelectedPage(PageType.MY_SITE);
                    break;
                case ARG_NOTIFICATIONS:
                    mBottomNav.setCurrentSelectedPage(PageType.NOTIFS);
                    break;
                case ARG_READER:
                    if (intent.getBooleanExtra(ARG_READER_BOOKMARK_TAB, false) && mBottomNav
                            .getActiveFragment() instanceof ReaderFragment) {
                        ((ReaderFragment) mBottomNav.getActiveFragment()).requestBookmarkTab();
                    } else {
                        mBottomNav.setCurrentSelectedPage(PageType.READER);
                    }
                    break;
                case ARG_EDITOR:
                    if (mSelectedSite == null) {
                        initSelectedSite();
                    }
                    onNewPostButtonClicked();
                    break;
                case ARG_STATS:
                    if (mSelectedSite == null) {
                        initSelectedSite();
                    }
                    ActivityLauncher.viewBlogStats(this, mSelectedSite);
                    break;
                case ARG_PAGES:
                    if (mSelectedSite == null) {
                        initSelectedSite();
                    }
                    ActivityLauncher.viewCurrentBlogPages(this, mSelectedSite);
                    break;
            }
        } else {
            AppLog.e(T.MAIN, "WPMainActivity.handleOpenIntent called with an invalid argument.");
        }
    }

    private void launchZendeskMyTickets() {
        if (isFinishing()) {
            return;
        }

        // leave the Main activity showing the MY_SITE page, so when the user comes back from
        // Help&Support > HelpActivity the app is in the right section.
        mBottomNav.setCurrentSelectedPage(PageType.MY_SITE);

        // init selected site, this is the same as in onResume
        initSelectedSite();

        ActivityLauncher.viewZendeskTickets(this, getSelectedSite());
    }

    /*
     * called when app is launched from a push notification, switches to the notification page
     * and opens the desired note detail
     */
    private void launchWithNoteId() {
        if (isFinishing() || getIntent() == null) {
            return;
        }

        if (getIntent().hasExtra(NotificationsUtils.ARG_PUSH_AUTH_TOKEN)) {
            mGCMMessageHandler.remove2FANotification(this);

            NotificationsUtils.validate2FAuthorizationTokenFromIntentExtras(
                    getIntent(),
                    new NotificationsUtils.TwoFactorAuthCallback() {
                        @Override
                        public void onTokenValid(String token, String title, String message) {
                            // we do this here instead of using the service in the background so we make sure
                            // the user opens the app by using an activity (and thus unlocks the screen if locked,
                            // for security).
                            String actionType =
                                    getIntent().getStringExtra(NotificationsProcessingService.ARG_ACTION_TYPE);
                            if (NotificationsProcessingService.ARG_ACTION_AUTH_APPROVE.equals(actionType)) {
                                // ping the push auth endpoint with the token, wp.com will take care of the rest!
                                NotificationsUtils.sendTwoFactorAuthToken(token);
                            } else {
                                NotificationsUtils.showPushAuthAlert(WPMainActivity.this, token, title, message);
                            }
                        }

                        @Override
                        public void onTokenInvalid() {
                            // Show a toast if the user took too long to open the notification
                            ToastUtils.showToast(WPMainActivity.this, R.string.push_auth_expired,
                                    ToastUtils.Duration.LONG);
                            AnalyticsTracker.track(AnalyticsTracker.Stat.PUSH_AUTHENTICATION_EXPIRED);
                        }
                    });
        }

        // Then hit the server
        NotificationsActions.updateNotesSeenTimestamp();

        mBottomNav.setCurrentSelectedPage(PageType.NOTIFS);

        // it could be that a notification has been tapped but has been removed by the time we reach
        // here. It's ok to compare to <=1 as it could be zero then.
        if (mGCMMessageHandler.getNotificationsCount() <= 1) {
            String noteId = getIntent().getStringExtra(NotificationsListFragment.NOTE_ID_EXTRA);
            if (!TextUtils.isEmpty(noteId)) {
                mGCMMessageHandler.bumpPushNotificationsTappedAnalytics(noteId);
                // if voice reply is enabled in a wearable, it will come through the remoteInput
                // extra EXTRA_VOICE_OR_INLINE_REPLY
                String voiceReply = null;
                Bundle remoteInput = RemoteInput.getResultsFromIntent(getIntent());
                if (remoteInput != null) {
                    CharSequence replyText = remoteInput.getCharSequence(GCMMessageService.EXTRA_VOICE_OR_INLINE_REPLY);
                    if (replyText != null) {
                        voiceReply = replyText.toString();
                    }
                }

                if (voiceReply != null) {
                    NotificationsProcessingService.startServiceForReply(this, noteId, voiceReply);
                    finish();
                    // we don't want this notification to be dismissed as we still have to make sure
                    // we processed the voice reply, so we exit this function immediately
                    return;
                } else {
                    boolean shouldShowKeyboard =
                            getIntent().getBooleanExtra(NotificationsListFragment.NOTE_INSTANT_REPLY_EXTRA, false);
                    NotificationsListFragment
                            .openNoteForReply(this, noteId, shouldShowKeyboard, null,
                                    NotesAdapter.FILTERS.FILTER_ALL, true);
                }
            } else {
                AppLog.e(T.NOTIFS, "app launched from a PN that doesn't have a note_id in it!!");
                return;
            }
        } else {
            // mark all tapped here
            mGCMMessageHandler.bumpPushNotificationsTappedAllAnalytics();
        }

        mGCMMessageHandler.removeAllNotifications(this);
    }

    /**
     * called from an internal pending draft notification, so the user can land in the local draft and take action
     * such as finish editing and publish, or delete the post, etc.
     */
    private void launchWithPostId(int postId, boolean isPage) {
        if (isFinishing() || getIntent() == null) {
            return;
        }

        AnalyticsTracker.track(AnalyticsTracker.Stat.NOTIFICATION_PENDING_DRAFTS_TAPPED);
        NativeNotificationsUtils
                .dismissNotification(PendingDraftsNotificationsUtils.makePendingDraftNotificationId(postId), this);

        // if no specific post id passed, show the list
        SiteModel selectedSite = getSelectedSite();
        if (selectedSite == null) {
            ToastUtils.showToast(this, R.string.site_cannot_be_loaded);
            return;
        }
        if (postId == 0) {
            // show list
            if (isPage) {
                ActivityLauncher.viewCurrentBlogPages(this, selectedSite);
            } else {
                ActivityLauncher.viewCurrentBlogPosts(this, selectedSite);
            }
        } else {
            PostModel post = mPostStore.getPostByLocalPostId(postId);
            ActivityLauncher.editPostOrPageForResult(this, selectedSite, post);
        }
    }

    @Override
    protected void onDestroy() {
        EventBus.getDefault().unregister(this);
        mDispatcher.unregister(this);
        mHandler.removeCallbacksAndMessages(null);
        super.onDestroy();
    }

    @Override
    protected void onResume() {
        super.onResume();

        // Load selected site
        initSelectedSite();

        // ensure the deep linking activity is enabled. We might be returning from the external-browser
        // viewing of a post
        WPActivityUtils.enableComponent(this, ReaderPostPagerActivity.class);

        // We need to track the current item on the screen when this activity is resumed.
        // Ex: Notifications -> notifications detail -> back to notifications
        PageType currentPageType = mBottomNav.getCurrentSelectedPage();
        trackLastVisiblePage(currentPageType, mFirstResume);

        if (currentPageType == PageType.NOTIFS) {
            // if we are presenting the notifications list, it's safe to clear any outstanding
            // notifications
            mGCMMessageHandler.removeAllNotifications(this);
        }

        announceTitleForAccessibility(currentPageType);

        checkConnection();

        checkQuickStartNotificationStatus();

        // Update account to update the notification unseen status
        if (mAccountStore.hasAccessToken()) {
            mDispatcher.dispatch(AccountActionBuilder.newFetchAccountAction());
        }

        ProfilingUtils.split("WPMainActivity.onResume");
        ProfilingUtils.dump();
        ProfilingUtils.stop();

        mViewModel.onResume(mSelectedSite,
                mSelectedSite != null && mBottomNav.getCurrentSelectedPage() == PageType.MY_SITE);

        mFirstResume = false;
    }

    private void checkQuickStartNotificationStatus() {
        if (getSelectedSite() != null && NetworkUtils.isNetworkAvailable(this)
            && QuickStartUtils.isEveryQuickStartTaskDone(mQuickStartStore)
            && !mQuickStartStore.getQuickStartNotificationReceived(getSelectedSite().getId())) {
            CompleteQuickStartPayload payload = new CompleteQuickStartPayload(getSelectedSite(), NEXT_STEPS.toString());
            mDispatcher.dispatch(SiteActionBuilder.newCompleteQuickStartAction(payload));
        }
    }

    private void announceTitleForAccessibility(PageType pageType) {
        getWindow().getDecorView().announceForAccessibility(mBottomNav.getContentDescriptionForPageType(pageType));
    }

    @Override
    public void onBackPressed() {
        // let the fragment handle the back button if it implements our OnParentBackPressedListener
        Fragment fragment = mBottomNav.getActiveFragment();
        if (fragment instanceof OnActivityBackPressedListener) {
            boolean handled = ((OnActivityBackPressedListener) fragment).onActivityBackPressed();
            if (handled) {
                return;
            }
        }

        if (isTaskRoot() && DeviceUtils.getInstance().isChromebook(this)) {
            return; // don't close app in Main Activity
        }
        super.onBackPressed();
    }

    @Override
    public void onRequestShowBottomNavigation() {
        showBottomNav(true);
    }

    @Override
    public void onRequestHideBottomNavigation() {
        showBottomNav(false);
    }

    private void showBottomNav(boolean show) {
        mBottomNav.setVisibility(show ? View.VISIBLE : View.GONE);
        findViewById(R.id.navbar_separator).setVisibility(show ? View.VISIBLE : View.GONE);
    }

    // user switched pages in the bottom navbar
    @Override
    public void onPageChanged(int position) {
        mReaderTracker.onBottomNavigationTabChanged();
        PageType pageType = WPMainNavigationView.getPageType(position);
        trackLastVisiblePage(pageType, true);
        if (getMySiteFragment() != null) {
            QuickStartUtils.removeQuickStartFocusPoint((ViewGroup) findViewById(R.id.root_view_main));
            hideQuickStartSnackBar();
            if (pageType == PageType.READER && getMySiteFragment().isQuickStartTaskActive(QuickStartTask.FOLLOW_SITE)) {
                // MySite fragment might not be attached to activity, so we need to remove focus point from here
                getMySiteFragment().requestNextStepOfActiveQuickStartTask();
            }
        }

        mViewModel.onPageChanged(
                mSiteStore.hasSite() && pageType == PageType.MY_SITE,
                mSelectedSite);
    }

    // user tapped the new post button in the bottom navbar
    @Override
    public void onNewPostButtonClicked() {
        handleNewPostAction(PagePostCreationSourcesDetail.POST_FROM_NAV_BAR);
    }

    private void handleNewPageAction(PagePostCreationSourcesDetail source) {
        if (!mSiteStore.hasSite()) {
            // No site yet - Move to My Sites fragment that shows the create new site screen
            mBottomNav.setCurrentSelectedPage(PageType.MY_SITE);
            return;
        }

        SiteModel site = getSelectedSite();
        if (site != null) {
            // TODO: evaluate to include the QuickStart logic like in the handleNewPostAction
            ActivityLauncher.addNewPageForResult(this, site, source);
        }
    }

    public void handleNewPostAction(PagePostCreationSourcesDetail source) {
        if (!mSiteStore.hasSite()) {
            // No site yet - Move to My Sites fragment that shows the create new site screen
            mBottomNav.setCurrentSelectedPage(PageType.MY_SITE);
            return;
        }

        ActivityLauncher.addNewPostForResult(this, getSelectedSite(), false, source);
    }

    private void handleNewStoryAction(PagePostCreationSourcesDetail source) {
        if (!mSiteStore.hasSite()) {
            // No site yet - Move to My Sites fragment that shows the create new site screen
            mBottomNav.setCurrentSelectedPage(PageType.MY_SITE);
            return;
        }

        SiteModel site = getSelectedSite();
        if (site != null) {
            AnalyticsTracker.track(AnalyticsTracker.Stat.MEDIA_PICKER_OPEN_FOR_STORIES);
            // TODO: evaluate to include the QuickStart logic like in the handleNewPostAction
            mMediaPickerLauncher.showPhotoPickerForResult(
                    this,
                    MediaBrowserType.WP_STORIES_MEDIA_PICKER,
                    site,
                    null // this is not required, only used for featured image in normal Posts
            );
        }
    }

    private void trackLastVisiblePage(PageType pageType, boolean trackAnalytics) {
        switch (pageType) {
            case MY_SITE:
                ActivityId.trackLastActivity(ActivityId.MY_SITE);
                if (trackAnalytics) {
                    AnalyticsUtils.trackWithSiteDetails(AnalyticsTracker.Stat.MY_SITE_ACCESSED, getSelectedSite());
                }
                break;
            case READER:
                ActivityId.trackLastActivity(ActivityId.READER);
                if (trackAnalytics) {
                    AnalyticsTracker.track(AnalyticsTracker.Stat.READER_ACCESSED);
                }
                break;
            case NOTIFS:
                ActivityId.trackLastActivity(ActivityId.NOTIFICATIONS);
                if (trackAnalytics) {
                    AnalyticsTracker.track(AnalyticsTracker.Stat.NOTIFICATIONS_ACCESSED);
                }
                break;
            default:
                break;
        }
    }

    private void trackDefaultApp() {
        Intent wpcomIntent = new Intent(Intent.ACTION_VIEW, Uri.parse(getString(R.string.wordpresscom_sample_post)));
        ResolveInfo resolveInfo = getPackageManager().resolveActivity(wpcomIntent, PackageManager.MATCH_DEFAULT_ONLY);
        if (resolveInfo != null && !getPackageName().equals(resolveInfo.activityInfo.name)) {
            // not set as default handler so, track this to evaluate. Note, a resolver/chooser might be the default.
            AnalyticsUtils.trackWithDefaultInterceptor(AnalyticsTracker.Stat.DEEP_LINK_NOT_DEFAULT_HANDLER,
                    resolveInfo.activityInfo.name);
        }
    }

    public void setReaderPageActive() {
        mBottomNav.setCurrentSelectedPage(PageType.READER);
    }

    private void setSite(Intent data) {
        if (data != null) {
            int selectedSite = data.getIntExtra(SitePickerActivity.KEY_LOCAL_ID, -1);
            setSelectedSite(selectedSite);
        }
    }

    @Override
    public void onActivityResult(int requestCode, int resultCode, Intent data) {
        super.onActivityResult(requestCode, resultCode, data);
        if (mSelectedSite == null) {
            initSelectedSite();
        }
        switch (requestCode) {
            case RequestCodes.EDIT_POST:
                if (resultCode != Activity.RESULT_OK || data == null || isFinishing()) {
                    return;
                }
                int localId = data.getIntExtra(EditPostActivity.EXTRA_POST_LOCAL_ID, 0);
                final SiteModel site = (SiteModel) data.getSerializableExtra(WordPress.SITE);
                final PostModel post = mPostStore.getPostByLocalPostId(localId);

                if (EditPostActivity.checkToRestart(data)) {
                    ActivityLauncher.editPostOrPageForResult(data, WPMainActivity.this, site,
                            data.getIntExtra(EditPostActivity.EXTRA_POST_LOCAL_ID, 0));

                    // a restart will happen so, no need to continue here
                    break;
                }

                if (site != null && post != null) {
                    mUploadUtilsWrapper.handleEditPostResultSnackbars(
                            this,
                            findViewById(R.id.coordinator),
                            data,
                            post,
                            site,
                            mUploadActionUseCase.getUploadAction(post),
                            new View.OnClickListener() {
                                @Override
                                public void onClick(View v) {
                                    UploadUtils.publishPost(WPMainActivity.this, post, site, mDispatcher);
                                }
                            });
                }
                break;
            case RequestCodes.CREATE_SITE:
                MySiteFragment mySiteFragment = getMySiteFragment();
                if (mySiteFragment != null) {
                    mySiteFragment.onActivityResult(requestCode, resultCode, data);
                }
                QuickStartUtils.cancelQuickStartReminder(this);
                AppPrefs.setQuickStartNoticeRequired(false);
                AppPrefs.setLastSkippedQuickStartTask(null);

                // Enable the block editor on sites created on mobile
                if (data != null) {
                    int newSiteLocalID = data.getIntExtra(SitePickerActivity.KEY_LOCAL_ID, -1);
                    SiteUtils.enableBlockEditorOnSiteCreation(mDispatcher, mSiteStore, newSiteLocalID);
                }

                setSite(data);
                showQuickStartDialog();
                mPrivateAtomicCookie.clearCookie();
                break;
            case RequestCodes.ADD_ACCOUNT:
                if (resultCode == RESULT_OK) {
                    // Register for Cloud messaging
                    startWithNewAccount();
                } else if (!FluxCUtils.isSignedInWPComOrHasWPOrgSite(mAccountStore, mSiteStore)) {
                    // can't do anything if user isn't signed in (either to wp.com or self-hosted)
                    finish();
                }
                break;
            case RequestCodes.REAUTHENTICATE:
                if (resultCode == RESULT_OK) {
                    // Register for Cloud messaging
                    GCMRegistrationIntentService.enqueueWork(this,
                            new Intent(this, GCMRegistrationIntentService.class));
                }
                break;
            case RequestCodes.SITE_PICKER:
                if (getMySiteFragment() != null) {
                    getMySiteFragment().onActivityResult(requestCode, resultCode, data);

                    boolean isSameSiteSelected = data != null
                            && data.getIntExtra(SitePickerActivity.KEY_LOCAL_ID, -1) == AppPrefs.getSelectedSite();

                    if (!isSameSiteSelected) {
                        QuickStartUtils.cancelQuickStartReminder(this);
                        AppPrefs.setQuickStartNoticeRequired(false);
                        AppPrefs.setLastSkippedQuickStartTask(null);
                        mPrivateAtomicCookie.clearCookie();
                    }

                    setSite(data);

                    if (data != null && data.getIntExtra(ARG_CREATE_SITE, 0) == RequestCodes.CREATE_SITE) {
                        showQuickStartDialog();
                    }
                }
                break;
            case RequestCodes.SITE_SETTINGS:
                if (resultCode == SiteSettingsFragment.RESULT_BLOG_REMOVED) {
                    handleSiteRemoved();
                }
                break;
            case RequestCodes.APP_SETTINGS:
                if (resultCode == AppSettingsFragment.LANGUAGE_CHANGED) {
                    appLanguageChanged();
                }
                break;
            case RequestCodes.NOTE_DETAIL:
                if (getNotificationsListFragment() != null) {
                    getNotificationsListFragment().onActivityResult(requestCode, resultCode, data);
                }
                break;
            case RequestCodes.PHOTO_PICKER:
                Fragment fragment = mBottomNav.getActiveFragment();
                if (fragment instanceof MySiteFragment) {
                    fragment.onActivityResult(requestCode, resultCode, data);
                }
                break;
            case RequestCodes.DOMAIN_REGISTRATION:
                if (getMySiteFragment() != null) {
                    getMySiteFragment().onActivityResult(requestCode, resultCode, data);
                }
                break;
        }
    }

    private void showQuickStartDialog() {
        if (AppPrefs.isQuickStartDisabled()
            || getSelectedSite() == null
            || !QuickStartUtils.isQuickStartAvailableForTheSite(getSelectedSite())) {
            return;
        }

        String tag = MySiteFragment.TAG_QUICK_START_DIALOG;
        PromoDialog promoDialog = new PromoDialog();
        promoDialog.initialize(
                tag,
                getString(R.string.quick_start_dialog_need_help_title),
                getString(R.string.quick_start_dialog_need_help_message),
                getString(R.string.quick_start_dialog_need_help_button_positive),
                R.drawable.img_illustration_site_about_280dp,
                getString(R.string.quick_start_dialog_need_help_button_negative),
                "",
                getString(R.string.quick_start_dialog_need_help_button_neutral));

        promoDialog.show(getSupportFragmentManager(), tag);
        AnalyticsTracker.track(Stat.QUICK_START_REQUEST_VIEWED);

        // Set migration dialog flag so it is not shown for new sites.
        AppPrefs.setQuickStartMigrationDialogShown(true);
    }

    private void appLanguageChanged() {
        // Recreate this activity (much like a configuration change)
        // We need to post this call to UI thread, since it's called from onActivityResult and the call interferes with
        // onResume that is called right afterwards.
        new Handler(Looper.getMainLooper()).post(this::recreate);

        // When language changed we need to reset the shared prefs reader tag since if we have it stored
        // it's fields can be in a different language and we can get odd behaviors since we will generally fail
        // to get the ReaderTag.equals method recognize the equality based on the ReaderTag.getLabel method.
        AppPrefs.setReaderTag(null);
    }

    private void startWithNewAccount() {
        GCMRegistrationIntentService.enqueueWork(this,
                new Intent(this, GCMRegistrationIntentService.class));
        ReaderUpdateServiceStarter.startService(this, EnumSet.of(UpdateTask.TAGS, UpdateTask.FOLLOWED_BLOGS));
    }

    private MySiteFragment getMySiteFragment() {
        Fragment fragment = mBottomNav.getFragment(PageType.MY_SITE);
        if (fragment instanceof MySiteFragment) {
            return (MySiteFragment) fragment;
        }
        return null;
    }

    private NotificationsListFragment getNotificationsListFragment() {
        Fragment fragment = mBottomNav.getFragment(PageType.NOTIFS);
        if (fragment instanceof NotificationsListFragment) {
            return (NotificationsListFragment) fragment;
        }
        return null;
    }

    // Events

    @SuppressWarnings("unused")
    @Subscribe(threadMode = ThreadMode.MAIN)
    public void onAuthenticationChanged(OnAuthenticationChanged event) {
        if (event.isError()) {
            if (mSelectedSite != null && event.error.type == AuthenticationErrorType.INVALID_TOKEN) {
                AuthenticationDialogUtils.showAuthErrorView(this, mSiteStore, mSelectedSite);
            }

            return;
        }

        if (mAccountStore.hasAccessToken()) {
            if (mIsMagicLinkLogin) {
                if (mIsMagicLinkSignup) {
                    // Sets a flag that we need to track a magic link sign up.
                    // We'll handle it in onAccountChanged so we know we have
                    // updated account info.
                    AppPrefs.setShouldTrackMagicLinkSignup(true);
                    mDispatcher.dispatch(AccountActionBuilder.newFetchAccountAction());
                    if (mJetpackConnectSource != null) {
                        ActivityLauncher.continueJetpackConnect(this, mJetpackConnectSource, mSelectedSite);
                    } else {
                        ActivityLauncher.showSignupEpilogue(this, null, null, null, null, true);
                    }
                } else {
                    mLoginAnalyticsListener.trackLoginMagicLinkSucceeded();

                    if (mJetpackConnectSource != null) {
                        ActivityLauncher.continueJetpackConnect(this, mJetpackConnectSource, mSelectedSite);
                    } else {
                        ActivityLauncher.showLoginEpilogue(this, true,
                                getIntent().getIntegerArrayListExtra(ARG_OLD_SITES_IDS));
                    }
                }
            }
        }
    }

    @SuppressWarnings("unused")
    @Subscribe(threadMode = ThreadMode.MAIN)
    public void onQuickStartCompleted(OnQuickStartCompleted event) {
        if (getSelectedSite() != null && !event.isError()) {
            // as long as we get any response that is not an error mark quick start notification as received
            mQuickStartStore.setQuickStartNotificationReceived(event.site.getId(), true);
        }
    }

    @SuppressWarnings("unused")
    @Subscribe(threadMode = ThreadMode.MAIN)
    public void onAccountChanged(OnAccountChanged event) {
        // Sign-out is handled in `handleSiteRemoved`, no need to show the signup flow here
        if (mAccountStore.hasAccessToken()) {
            mBottomNav.showNoteBadge(mAccountStore.getAccount().getHasUnseenNotes());
            if (AppPrefs.getShouldTrackMagicLinkSignup()) {
                trackMagicLinkSignupIfNeeded();
            }
        }
    }

    /**
     * Bumps stats related to a magic link sign up provided the account has been updated with
     * the username and email address needed to refresh analytics meta data.
     */
    private void trackMagicLinkSignupIfNeeded() {
        AccountModel account = mAccountStore.getAccount();
        if (!TextUtils.isEmpty(account.getUserName()) && !TextUtils.isEmpty(account.getEmail())) {
            mLoginAnalyticsListener.trackCreatedAccount(account.getUserName(), account.getEmail(), EMAIL);
            mLoginAnalyticsListener.trackSignupMagicLinkSucceeded();
            mLoginAnalyticsListener.trackAnalyticsSignIn(true);
            AppPrefs.removeShouldTrackMagicLinkSignup();
        }
    }


    @SuppressWarnings("unused")
    @Subscribe(threadMode = ThreadMode.MAIN)
    public void onEventMainThread(NotificationEvents.NotificationsChanged event) {
        mBottomNav.showNoteBadge(event.hasUnseenNotes);
    }

    @SuppressWarnings("unused")
    @Subscribe(threadMode = ThreadMode.MAIN)
    public void onEventMainThread(NotificationEvents.NotificationsUnseenStatus event) {
        mBottomNav.showNoteBadge(event.hasUnseenNotes);
    }

    @SuppressWarnings("unused")
    @Subscribe(threadMode = ThreadMode.MAIN)
    public void onEventMainThread(ConnectionChangeReceiver.ConnectionChangeEvent event) {
        updateConnectionBar(event.isConnected());
    }

    private void checkConnection() {
        updateConnectionBar(NetworkUtils.isNetworkAvailable(this));
    }

    private void updateConnectionBar(boolean isConnected) {
        if (isConnected && mConnectionBar.getVisibility() == View.VISIBLE) {
            AniUtils.animateBottomBar(mConnectionBar, false);
        } else if (!isConnected && mConnectionBar.getVisibility() != View.VISIBLE) {
            AniUtils.animateBottomBar(mConnectionBar, true);
        }
    }

    private void handleSiteRemoved() {
        if (!FluxCUtils.isSignedInWPComOrHasWPOrgSite(mAccountStore, mSiteStore)) {
            // Reset site selection
            setSelectedSite(null);
            // Show the sign in screen
            ActivityLauncher.showSignInForResult(this);
        } else {
            SiteModel site = getSelectedSite();
            if (site == null && mSiteStore.hasSite()) {
                ActivityLauncher.showSitePickerForResult(this, mSiteStore.getSites().get(0));
            }
        }
    }

    /**
     * @return null if there is no site or if there is no selected site
     */
    public @Nullable SiteModel getSelectedSite() {
        return mSelectedSite;
    }

    public void setSelectedSite(int localSiteId) {
        setSelectedSite(mSiteStore.getSiteByLocalId(localSiteId));
    }

    public void setSelectedSite(@Nullable SiteModel selectedSite) {
        mSelectedSite = selectedSite;
        if (selectedSite == null) {
            AppPrefs.setSelectedSite(-1);
            return;
        }

        // When we select a site, we want to update its information or options
        mDispatcher.dispatch(SiteActionBuilder.newFetchSiteAction(selectedSite));

        // Make selected site visible
        selectedSite.setIsVisible(true);
        AppPrefs.setSelectedSite(selectedSite.getId());
    }

    /**
     * This should not be moved to a SiteUtils.getSelectedSite() or similar static method. We don't want
     * this to be used globally like WordPress.getCurrentBlog() was used. The state is maintained by this
     * Activity and the selected site parameter is passed along to other activities / fragments.
     */
    public void initSelectedSite() {
        int siteLocalId = AppPrefs.getSelectedSite();

        if (siteLocalId != -1) {
            // Site previously selected, use it
            mSelectedSite = mSiteStore.getSiteByLocalId(siteLocalId);
            // If saved site exist, then return, else (site has been removed?) try to select another site
            if (mSelectedSite != null) {
                return;
            }
        }

        // Try to select the primary wpcom site
        long siteId = mAccountStore.getAccount().getPrimarySiteId();
        SiteModel primarySite = mSiteStore.getSiteBySiteId(siteId);
        // Primary site found, select it
        if (primarySite != null) {
            setSelectedSite(primarySite);
            return;
        }

        // Else select the first visible site in the list
        List<SiteModel> sites = mSiteStore.getVisibleSites();
        if (sites.size() != 0) {
            setSelectedSite(sites.get(0));
            return;
        }

        // Else select the first in the list
        sites = mSiteStore.getSites();
        if (sites.size() != 0) {
            setSelectedSite(sites.get(0));
        }

        // Else no site selected
    }

    // FluxC events
    @SuppressWarnings("unused")
    @Subscribe(threadMode = ThreadMode.MAIN)
    public void onPostUploaded(OnPostUploaded event) {
        // WPMainActivity never stops listening for the Dispatcher events and as a result it tries to show the
        // SnackBar even when another activity is in the foreground. However, this has a tricky side effect, as if
        // the Activity in the foreground is showing a Snackbar the SnackBar is dismissed as soon as the
        // WPMainActivity invokes show(). This condition makes sure, the WPMainActivity invokes show() only when
        // it's visible. For more info see https://github.com/wordpress-mobile/WordPress-Android/issues/9604
        if (getLifecycle().getCurrentState().isAtLeast(STARTED)) {
            SiteModel selectedSite = getSelectedSite();

            if (selectedSite != null && event.post != null) {
                SiteModel targetSite;

                if (event.post.getLocalSiteId() == selectedSite.getId()) {
                    targetSite = selectedSite;
                } else {
                    SiteModel postSite = mSiteStore.getSiteByLocalId(event.post.getLocalSiteId());

                    if (postSite != null) {
                        targetSite = postSite;
                    } else {
                        AppLog.d(
                                T.MAIN,
                                "WPMainActivity >  onPostUploaded: got an event from a not found site ["
                                + event.post.getLocalSiteId() + "]."
                        );
                        return;
                    }
                }

                mUploadUtilsWrapper.onPostUploadedSnackbarHandler(
                        this,
                        findViewById(R.id.coordinator),
                        event.isError(),
                        event.post,
                        null,
                        targetSite);
            }
        }
    }

    @SuppressWarnings("unused")
    @Subscribe(threadMode = ThreadMode.MAIN)
    public void onSiteChanged(OnSiteChanged event) {
        // "Reload" selected site from the db
        // It would be better if the OnSiteChanged provided the list of changed sites.
        if (getSelectedSite() == null && mSiteStore.hasSite()) {
            setSelectedSite(mSiteStore.getSites().get(0));
        }
        if (getSelectedSite() == null) {
            return;
        }

        SiteModel site = mSiteStore.getSiteByLocalId(getSelectedSite().getId());
        if (site != null) {
            mSelectedSite = site;
        }
        if (getMySiteFragment() != null) {
            getMySiteFragment().onSiteChanged(site);
        }
    }

    @SuppressWarnings("unused")
    @Subscribe(threadMode = ThreadMode.MAIN)
    public void onSiteEditorsChanged(OnSiteEditorsChanged event) {
        // When the site editor details are loaded from the remote backend, make sure to set a default if empty
        if (event.isError()) {
            return;
        }

        refreshCurrentSelectedSiteAfterEditorChanges(false, event.site.getId());
    }

    @SuppressWarnings("unused")
    @Subscribe(threadMode = ThreadMode.MAIN)
    public void onAllSitesMobileEditorChanged(OnAllSitesMobileEditorChanged event) {
        if (event.isError()) {
            return;
        }
        if (event.isNetworkResponse) {
            // We can remove the global app setting now, since we're sure the migration ended with success.
            AppPrefs.removeAppWideEditorPreference();
        }
        refreshCurrentSelectedSiteAfterEditorChanges(true, -1);
    }

    private void refreshCurrentSelectedSiteAfterEditorChanges(boolean alwaysRefreshUI, int localSiteID) {
        // Need to update the user property about GB enabled on any of the sites
        AnalyticsUtils.refreshMetadata(mAccountStore, mSiteStore);

        // "Reload" selected site from the db
        // It would be better if the OnSiteChanged provided the list of changed sites.
        if (getSelectedSite() == null && mSiteStore.hasSite()) {
            setSelectedSite(mSiteStore.getSites().get(0));
        }
        if (getSelectedSite() == null) {
            return;
        }

        // When alwaysRefreshUI is `true` we need to refresh the UI regardless of the current site
        if (!alwaysRefreshUI) {
            // we need to refresh the UI only when the site IDs matches
            if (getSelectedSite().getId() != localSiteID) {
                // No need to refresh the UI, since the current selected site is another site
                return;
            }
        }

        SiteModel site = mSiteStore.getSiteByLocalId(getSelectedSite().getId());
        if (site != null) {
            mSelectedSite = site;
        }
        if (getMySiteFragment() != null) {
            getMySiteFragment().onSiteChanged(site);
        }
    }

    @SuppressWarnings("unused")
    @Subscribe(threadMode = ThreadMode.MAIN)
    public void onSiteRemoved(OnSiteRemoved event) {
        handleSiteRemoved();
    }

    @Override
    public void onPositiveClicked(@NonNull String instanceTag) {
        MySiteFragment fragment = getMySiteFragment();
        if (fragment != null) {
            fragment.onPositiveClicked(instanceTag);
        }
    }

    @Override
    public void onNegativeClicked(@NonNull String instanceTag) {
        MySiteFragment fragment = getMySiteFragment();
        if (fragment != null) {
            fragment.onNegativeClicked(instanceTag);
        }
    }

    @Override
    public void onNeutralClicked(@NonNull String instanceTag) {
        MySiteFragment fragment = getMySiteFragment();
        if (fragment != null) {
            fragment.onNeutralClicked(instanceTag);
        }
    }

    @Override
    public void onDismissByOutsideTouch(@NotNull String instanceTag) {
        MySiteFragment fragment = getMySiteFragment();
        if (fragment != null) {
            fragment.onDismissByOutsideTouch(instanceTag);
        }
    }

    @Override
    public void onLinkClicked(@NonNull String instanceTag) {
        MySiteFragment fragment = getMySiteFragment();
        if (fragment != null) {
            fragment.onLinkClicked(instanceTag);
        }
    }

    // because of the bottom nav implementation (we only get callback after active fragment is changed) we need
    // to manage SnackBar in Activity, instead of Fragment
    public void showQuickStartSnackBar(WPDialogSnackbar snackbar) {
        hideQuickStartSnackBar();
        mQuickStartSnackbar = snackbar;
        mQuickStartSnackbar.show();
    }

    private void hideQuickStartSnackBar() {
        if (mQuickStartSnackbar != null && mQuickStartSnackbar.isShowing()) {
            mQuickStartSnackbar.dismiss();
            mQuickStartSnackbar = null;
        }
    }

    // We dismiss the QuickStart SnackBar every time activity is paused because
    // SnackBar sometimes do not appear when another SnackBar is still visible, even in other activities (weird)
    @Override protected void onPause() {
        super.onPause();
        hideQuickStartSnackBar();
        QuickStartUtils.removeQuickStartFocusPoint((ViewGroup) findViewById(R.id.root_view_main));
    }
}<|MERGE_RESOLUTION|>--- conflicted
+++ resolved
@@ -562,15 +562,7 @@
         // initialized with the most restrictive rights case. This is OK and will be frequently checked
         // to normalize the UI state whenever mSelectedSite changes.
         // It also means that the ViewModel must accept a nullable SiteModel.
-<<<<<<< HEAD
         mViewModel.start(mSelectedSite);
-
-        mMLPViewModel.init(DisplayUtils.isLandscape(this));
-=======
-        mViewModel.start(
-                mSiteStore.hasSite() && mBottomNav.getCurrentSelectedPage() == PageType.MY_SITE,
-                mSelectedSite);
->>>>>>> 93e91825
     }
 
     private @Nullable String getAuthToken() {
