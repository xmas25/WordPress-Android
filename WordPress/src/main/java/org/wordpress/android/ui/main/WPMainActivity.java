package org.wordpress.android.ui.main;

import android.app.Activity;
import android.app.Fragment;
import android.content.Intent;
import android.os.AsyncTask;
import android.os.Bundle;
import android.os.Handler;
import android.support.design.widget.TabLayout;
import android.support.v4.view.ViewPager;
import android.text.TextUtils;
import android.view.View;
import android.widget.TextView;

import com.simperium.client.Bucket;
import com.simperium.client.BucketObjectMissingException;

import org.wordpress.android.GCMMessageService;
import org.wordpress.android.GCMRegistrationIntentService;
import org.wordpress.android.R;
import org.wordpress.android.WordPress;
import org.wordpress.android.analytics.AnalyticsTracker;
import org.wordpress.android.models.AccountHelper;
import org.wordpress.android.models.Blog;
import org.wordpress.android.models.CommentStatus;
import org.wordpress.android.models.Note;
import org.wordpress.android.networking.ConnectionChangeReceiver;
import org.wordpress.android.networking.SelfSignedSSLCertsManager;
import org.wordpress.android.ui.ActivityId;
import org.wordpress.android.ui.ActivityLauncher;
import org.wordpress.android.ui.RequestCodes;
import org.wordpress.android.ui.notifications.NotificationEvents;
import org.wordpress.android.ui.notifications.NotificationsListFragment;
import org.wordpress.android.ui.notifications.utils.NotificationsUtils;
import org.wordpress.android.ui.notifications.utils.SimperiumUtils;
import org.wordpress.android.ui.prefs.AppPrefs;
import org.wordpress.android.ui.prefs.SettingsFragment;
import org.wordpress.android.ui.prefs.SiteSettingsFragment;
import org.wordpress.android.ui.reader.ReaderPostListFragment;
import org.wordpress.android.util.AnalyticsUtils;
import org.wordpress.android.util.AniUtils;
import org.wordpress.android.util.AppLog;
import org.wordpress.android.util.AppLog.T;
import org.wordpress.android.util.AuthenticationDialogUtils;
import org.wordpress.android.util.CoreEvents;
import org.wordpress.android.util.CoreEvents.MainViewPagerScrolled;
import org.wordpress.android.util.CoreEvents.UserSignedOutCompletely;
import org.wordpress.android.util.CoreEvents.UserSignedOutWordPressCom;
import org.wordpress.android.util.NetworkUtils;
import org.wordpress.android.util.ProfilingUtils;
import org.wordpress.android.util.StringUtils;
import org.wordpress.android.util.ToastUtils;
import org.wordpress.android.widgets.WPViewPager;

import java.util.List;
import java.util.Map;

import de.greenrobot.event.EventBus;

/**
 * Main activity which hosts sites, reader, me and notifications tabs
 */
public class WPMainActivity extends Activity implements Bucket.Listener<Note> {

    private WPViewPager mViewPager;
    private WPMainTabLayout mTabLayout;
    private WPMainTabAdapter mTabAdapter;
    private TextView mConnectionBar;

    public static final String ARG_OPENED_FROM_PUSH = "opened_from_push";

    /*
     * tab fragments implement this if their contents can be scrolled, called when user
     * requests to scroll to the top
     */
    public interface OnScrollToTopListener {
        void onScrollToTop();
    }

    @Override
    public void onCreate(Bundle savedInstanceState) {
        ProfilingUtils.split("WPMainActivity.onCreate");

        super.onCreate(savedInstanceState);
        setContentView(R.layout.main_activity);

        mViewPager = (WPViewPager) findViewById(R.id.viewpager_main);
        mViewPager.setOffscreenPageLimit(WPMainTabAdapter.NUM_TABS - 1);

        mTabAdapter = new WPMainTabAdapter(getFragmentManager());
        mViewPager.setAdapter(mTabAdapter);

        mConnectionBar = (TextView) findViewById(R.id.connection_bar);
        mConnectionBar.setOnClickListener(new View.OnClickListener() {
            @Override
            public void onClick(View v) {
                // slide out the bar on click, then re-check connection after a brief delay
                AniUtils.animateBottomBar(mConnectionBar, false);
                new Handler().postDelayed(new Runnable() {
                    @Override
                    public void run() {
                        if (!isFinishing()) {
                            checkConnection();
                        }
                    }
                }, 2000);
            }
        });
        mTabLayout = (WPMainTabLayout) findViewById(R.id.tab_layout);
        mTabLayout.createTabs();

        mTabLayout.setOnTabSelectedListener(new TabLayout.OnTabSelectedListener() {
            @Override
            public void onTabSelected(TabLayout.Tab tab) {
                mViewPager.setCurrentItem(tab.getPosition());
            }

            @Override
            public void onTabUnselected(TabLayout.Tab tab) {
                //  nop
            }

            @Override
            public void onTabReselected(TabLayout.Tab tab) {
                //scroll the active fragment's contents to the top when user taps the current tab
                Fragment fragment = mTabAdapter.getFragment(tab.getPosition());
                if (fragment instanceof OnScrollToTopListener) {
                    ((OnScrollToTopListener) fragment).onScrollToTop();
                }
            }
        });

        mViewPager.addOnPageChangeListener(new TabLayout.TabLayoutOnPageChangeListener(mTabLayout));
        mViewPager.addOnPageChangeListener(new ViewPager.OnPageChangeListener() {
            @Override
            public void onPageSelected(int position) {
                AppPrefs.setMainTabIndex(position);

                switch (position) {
                    case WPMainTabAdapter.TAB_NOTIFS:
                        new UpdateLastSeenTask().executeOnExecutor(AsyncTask.THREAD_POOL_EXECUTOR);
                        break;
                }
                trackLastVisibleTab(position, true);
            }

            @Override
            public void onPageScrollStateChanged(int state) {
                // noop
            }

            @Override
            public void onPageScrolled(int position, float positionOffset, int positionOffsetPixels) {
                // fire event if the "My Site" page is being scrolled so the fragment can
                // animate its fab to match
                if (position == WPMainTabAdapter.TAB_MY_SITE) {
                    EventBus.getDefault().post(new MainViewPagerScrolled(positionOffset));
                }
            }
        });

        if (savedInstanceState == null) {
            if (AccountHelper.isSignedIn()) {
                // open note detail if activity called from a push, otherwise return to the tab
                // that was showing last time
                boolean openedFromPush = (getIntent() != null && getIntent().getBooleanExtra(ARG_OPENED_FROM_PUSH,
                        false));
                if (openedFromPush) {
                    getIntent().putExtra(ARG_OPENED_FROM_PUSH, false);
                    launchWithNoteId();
                } else {
                    int position = AppPrefs.getMainTabIndex();
                    if (mTabAdapter.isValidPosition(position) && position != mViewPager.getCurrentItem()) {
                        mViewPager.setCurrentItem(position);
                    }
                }
            } else {
                ActivityLauncher.showSignInForResult(this);
            }
        }
    }

    @Override
    protected void onNewIntent(Intent intent) {
        super.onNewIntent(intent);
        setIntent(intent);
        AppLog.i(T.MAIN, "main activity > new intent");
        if (intent.hasExtra(NotificationsListFragment.NOTE_ID_EXTRA)) {
            launchWithNoteId();
        }
    }

    /*
     * called when app is launched from a push notification, switches to the notification tab
     * and opens the desired note detail
     */
    private void launchWithNoteId() {
        if (isFinishing() || getIntent() == null) return;

        // Check for push authorization request
        if (getIntent().hasExtra(NotificationsUtils.ARG_PUSH_AUTH_TOKEN)) {
            Bundle extras = getIntent().getExtras();
            String token = extras.getString(NotificationsUtils.ARG_PUSH_AUTH_TOKEN, "");
            String title = extras.getString(NotificationsUtils.ARG_PUSH_AUTH_TITLE, "");
            String message = extras.getString(NotificationsUtils.ARG_PUSH_AUTH_MESSAGE, "");
            long expires = extras.getLong(NotificationsUtils.ARG_PUSH_AUTH_EXPIRES, 0);

            long now = System.currentTimeMillis() / 1000;
            if (expires > 0 && now > expires) {
                // Show a toast if the user took too long to open the notification
                ToastUtils.showToast(this, R.string.push_auth_expired, ToastUtils.Duration.LONG);
                AnalyticsTracker.track(AnalyticsTracker.Stat.PUSH_AUTHENTICATION_EXPIRED);
            } else {
                NotificationsUtils.showPushAuthAlert(this, token, title, message);
            }
        }

        mViewPager.setCurrentItem(WPMainTabAdapter.TAB_NOTIFS);

        boolean shouldShowKeyboard = getIntent().getBooleanExtra(NotificationsListFragment.NOTE_INSTANT_REPLY_EXTRA, false);
        if (GCMMessageService.getNotificationsCount() == 1) {
            String noteId = getIntent().getStringExtra(NotificationsListFragment.NOTE_ID_EXTRA);
            if (!TextUtils.isEmpty(noteId)) {
                GCMMessageService.bumpPushNotificationsTappedAnalytics(noteId);
                NotificationsListFragment.openNote(this, noteId, shouldShowKeyboard, false);
            }
        } else {
          // mark all tapped here
            GCMMessageService.bumpPushNotificationsTappedAllAnalytics();
        }

        GCMMessageService.clearNotifications();
    }

    @Override
    protected void onPause() {
        if (SimperiumUtils.getNotesBucket() != null) {
            SimperiumUtils.getNotesBucket().removeListener(this);
        }

        super.onPause();
    }

    @Override
    protected void onStop() {
        EventBus.getDefault().unregister(this);
        super.onStop();
    }

    @Override
    protected void onStart() {
        super.onStart();
        EventBus.getDefault().register(this);
    }

    @Override
    protected void onResume() {
        super.onResume();

        // Start listening to Simperium Note bucket
        if (SimperiumUtils.getNotesBucket() != null) {
            SimperiumUtils.getNotesBucket().addListener(this);
        }
        mTabLayout.checkNoteBadge();

        // We need to track the current item on the screen when this activity is resumed.
        // Ex: Notifications -> notifications detail -> back to notifications
        trackLastVisibleTab(mViewPager.getCurrentItem(), false);

        checkConnection();

        ProfilingUtils.split("WPMainActivity.onResume");
        ProfilingUtils.dump();
        ProfilingUtils.stop();
    }

    private void trackLastVisibleTab(int position, boolean trackAnalytics) {
        switch (position) {
            case WPMainTabAdapter.TAB_MY_SITE:
                ActivityId.trackLastActivity(ActivityId.MY_SITE);
                if (trackAnalytics) {
                    AnalyticsUtils.trackWithCurrentBlogDetails(AnalyticsTracker.Stat.MY_SITE_ACCESSED);
                }
                break;
            case WPMainTabAdapter.TAB_READER:
                ActivityId.trackLastActivity(ActivityId.READER);
                if (trackAnalytics) {
                    AnalyticsTracker.track(AnalyticsTracker.Stat.READER_ACCESSED);
                }
                break;
            case WPMainTabAdapter.TAB_ME:
                ActivityId.trackLastActivity(ActivityId.ME);
                if (trackAnalytics) {
                    AnalyticsTracker.track(AnalyticsTracker.Stat.ME_ACCESSED);
                }
                break;
            case WPMainTabAdapter.TAB_NOTIFS:
                ActivityId.trackLastActivity(ActivityId.NOTIFICATIONS);
                if (trackAnalytics) {
                    AnalyticsTracker.track(AnalyticsTracker.Stat.NOTIFICATIONS_ACCESSED);
                }
                break;
            default:
                break;
        }
    }

    public void setReaderTabActive() {
        if (isFinishing() || mViewPager == null) return;

        mViewPager.setCurrentItem(WPMainTabAdapter.TAB_READER);
    }

    /*
     * re-create the fragment adapter so all its fragments are also re-created - used when
     * user signs in/out so the fragments reflect the active account
     */
    private void resetFragments() {
        AppLog.i(AppLog.T.MAIN, "main activity > reset fragments");

        // reset the timestamp that determines when followed tags/blogs are updated so they're
        // updated when the fragment is recreated (necessary after signin/disconnect)
        ReaderPostListFragment.resetLastUpdateDate();

        // remember the current tab position, then recreate the adapter so new fragments are created
        int position = mViewPager.getCurrentItem();
        mTabAdapter = new WPMainTabAdapter(getFragmentManager());
        mViewPager.setAdapter(mTabAdapter);

        // restore previous position
        if (mTabAdapter.isValidPosition(position)) {
            mViewPager.setCurrentItem(position);
        }
    }

    private void moderateCommentOnActivityResult(Intent data) {
        try {
            if (SimperiumUtils.getNotesBucket() != null) {
                Note note = SimperiumUtils.getNotesBucket().get(StringUtils.notNullStr(data.getStringExtra
                        (NotificationsListFragment.NOTE_MODERATE_ID_EXTRA)));
                CommentStatus status = CommentStatus.fromString(data.getStringExtra(
                        NotificationsListFragment.NOTE_MODERATE_STATUS_EXTRA));
                NotificationsUtils.moderateCommentForNote(note, status, findViewById(R.id.root_view_main));
            }
        } catch (BucketObjectMissingException e) {
            AppLog.e(T.NOTIFS, e);
        }
    }

    @Override
    public void onActivityResult(int requestCode, int resultCode, Intent data) {
        super.onActivityResult(requestCode, resultCode, data);
        switch (requestCode) {
            case RequestCodes.EDIT_POST:
            case RequestCodes.CREATE_BLOG:
                if (resultCode == RESULT_OK) {
                    MySiteFragment mySiteFragment = getMySiteFragment();
                    if (mySiteFragment != null) {
                        mySiteFragment.onActivityResult(requestCode, resultCode, data);
                    }
                }
                break;
            case RequestCodes.ADD_ACCOUNT:
                if (resultCode == RESULT_OK) {
                    // Register for Cloud messaging
                    startService(new Intent(this, GCMRegistrationIntentService.class));
                    resetFragments();
                } else if (!AccountHelper.isSignedIn()) {
                    // can't do anything if user isn't signed in (either to wp.com or self-hosted)
                    finish();
                }
                break;
            case RequestCodes.REAUTHENTICATE:
                if (resultCode == RESULT_CANCELED) {
                    ActivityLauncher.showSignInForResult(this);
                } else {
                    // Register for Cloud messaging
                    startService(new Intent(this, GCMRegistrationIntentService.class));
                }
                break;
            case RequestCodes.NOTE_DETAIL:
                if (resultCode == RESULT_OK && data != null) {
                    moderateCommentOnActivityResult(data);
                }
                break;
            case RequestCodes.SITE_PICKER:
                if (getMySiteFragment() != null) {
                    getMySiteFragment().onActivityResult(requestCode, resultCode, data);
                }
                break;
            case RequestCodes.BLOG_SETTINGS:
                if (resultCode == SiteSettingsFragment.RESULT_BLOG_REMOVED) {
                    handleBlogRemoved();
                }
                break;
            case RequestCodes.ACCOUNT_SETTINGS:
                if (resultCode == SettingsFragment.LANGUAGE_CHANGED) {
                    resetFragments();
                }
                break;
        }
    }

    /*
     * returns the my site fragment from the sites tab
     */
    private MySiteFragment getMySiteFragment() {
        Fragment fragment = mTabAdapter.getFragment(WPMainTabAdapter.TAB_MY_SITE);
        if (fragment instanceof MySiteFragment) {
            return (MySiteFragment) fragment;
        }
        return null;
    }

    // Updates `last_seen` notifications flag in Simperium and removes tab indicator
    private class UpdateLastSeenTask extends AsyncTask<Void, Void, Boolean> {
        @Override
        protected Boolean doInBackground(Void... voids) {
            return SimperiumUtils.updateLastSeenTime();
        }

        @Override
        protected void onPostExecute(Boolean lastSeenTimeUpdated) {
            if (isFinishing()) return;

            if (lastSeenTimeUpdated) {
                mTabLayout.showNoteBadge(false);
            }
        }
    }

    // Events

    @SuppressWarnings("unused")
    public void onEventMainThread(UserSignedOutWordPressCom event) {
        resetFragments();
    }

    @SuppressWarnings("unused")
    public void onEventMainThread(UserSignedOutCompletely event) {
        ActivityLauncher.showSignInForResult(this);
    }

    @SuppressWarnings("unused")
    public void onEventMainThread(CoreEvents.InvalidCredentialsDetected event) {
        AuthenticationDialogUtils.showAuthErrorView(this);
    }

    @SuppressWarnings("unused")
    public void onEventMainThread(CoreEvents.RestApiUnauthorized event) {
        AuthenticationDialogUtils.showAuthErrorView(this);
    }

    @SuppressWarnings("unused")
    public void onEventMainThread(CoreEvents.TwoFactorAuthenticationDetected event) {
        AuthenticationDialogUtils.showAuthErrorView(this);
    }

    @SuppressWarnings("unused")
    public void onEventMainThread(CoreEvents.InvalidSslCertificateDetected event) {
        SelfSignedSSLCertsManager.askForSslTrust(this, null);
    }

    @SuppressWarnings("unused")
    public void onEventMainThread(CoreEvents.LoginLimitDetected event) {
        ToastUtils.showToast(this, R.string.limit_reached, ToastUtils.Duration.LONG);
    }

    @SuppressWarnings("unused")
    public void onEventMainThread(NotificationEvents.NotificationsChanged event) {
        mTabLayout.checkNoteBadge();
    }

    @SuppressWarnings("unused")
    public void onEventMainThread(ConnectionChangeReceiver.ConnectionChangeEvent event) {
        updateConnectionBar(event.isConnected());
    }

    private void checkConnection() {
        updateConnectionBar(NetworkUtils.isNetworkAvailable(this));
    }

    private void updateConnectionBar(boolean isConnected) {
        if (isConnected && mConnectionBar.getVisibility() == View.VISIBLE) {
            AniUtils.animateBottomBar(mConnectionBar, false);
        } else if (!isConnected && mConnectionBar.getVisibility() != View.VISIBLE) {
            AniUtils.animateBottomBar(mConnectionBar, true);
        }
    }

    private void handleBlogRemoved() {
        if (!AccountHelper.isSignedIn()) {
            ActivityLauncher.showSignInForResult(this);
        } else {
<<<<<<< HEAD
            MySiteFragment mySiteFragment = getMySiteFragment();
            if (mySiteFragment != null) {
                List<Map<String, Object>> allBlogs = WordPress.wpDB.getAllBlogs();
                if (allBlogs.isEmpty()) {
                    mySiteFragment.setBlog(null);
                } else {
                    showSitePickerWithCurrentBlog();
                }
            }
        }
    }

    private void showSitePickerWithCurrentBlog() {
        Blog currentBlog = WordPress.getCurrentBlog();
        int currentBlogId = 0;
        if (currentBlog != null) {
            currentBlogId = currentBlog.getLocalTableBlogId();
        }
        ActivityLauncher.showSitePickerForResult(this, currentBlogId);
=======
            showSitePickerWithNowCurrentBlog();
        }
    }

    private void showSitePickerWithNowCurrentBlog() {
        MySiteFragment mySiteFragment = getMySiteFragment();
        if (mySiteFragment != null) {
            Blog blog = WordPress.getCurrentBlog();
            int blogId = 0;
            if (blog != null) {
                blogId = blog.getLocalTableBlogId();
            }

            ActivityLauncher.showSitePickerForResult(this, blogId);
        }
>>>>>>> dd707f36
    }

    /*
     * Simperium Note bucket listeners
     */
    @Override
    public void onNetworkChange(Bucket<Note> noteBucket, Bucket.ChangeType changeType, String s) {
        if (changeType == Bucket.ChangeType.INSERT || changeType == Bucket.ChangeType.MODIFY) {
            runOnUiThread(new Runnable() {
                @Override
                public void run() {
                    if (isFinishing()) return;

                    if (isViewingNotificationsTab()) {
                        new UpdateLastSeenTask().executeOnExecutor(AsyncTask.THREAD_POOL_EXECUTOR);
                    } else {
                        mTabLayout.checkNoteBadge();
                    }
                }
            });
        }
    }

    private boolean isViewingNotificationsTab() {
        return mViewPager.getCurrentItem() == WPMainTabAdapter.TAB_NOTIFS;
    }

    @Override
    public void onBeforeUpdateObject(Bucket<Note> noteBucket, Note note) {
        // noop
    }

    @Override
    public void onDeleteObject(Bucket<Note> noteBucket, Note note) {
        // noop
    }

    @Override
    public void onSaveObject(Bucket<Note> noteBucket, Note note) {
        // noop
    }
}<|MERGE_RESOLUTION|>--- conflicted
+++ resolved
@@ -492,27 +492,6 @@
         if (!AccountHelper.isSignedIn()) {
             ActivityLauncher.showSignInForResult(this);
         } else {
-<<<<<<< HEAD
-            MySiteFragment mySiteFragment = getMySiteFragment();
-            if (mySiteFragment != null) {
-                List<Map<String, Object>> allBlogs = WordPress.wpDB.getAllBlogs();
-                if (allBlogs.isEmpty()) {
-                    mySiteFragment.setBlog(null);
-                } else {
-                    showSitePickerWithCurrentBlog();
-                }
-            }
-        }
-    }
-
-    private void showSitePickerWithCurrentBlog() {
-        Blog currentBlog = WordPress.getCurrentBlog();
-        int currentBlogId = 0;
-        if (currentBlog != null) {
-            currentBlogId = currentBlog.getLocalTableBlogId();
-        }
-        ActivityLauncher.showSitePickerForResult(this, currentBlogId);
-=======
             showSitePickerWithNowCurrentBlog();
         }
     }
@@ -528,7 +507,6 @@
 
             ActivityLauncher.showSitePickerForResult(this, blogId);
         }
->>>>>>> dd707f36
     }
 
     /*
