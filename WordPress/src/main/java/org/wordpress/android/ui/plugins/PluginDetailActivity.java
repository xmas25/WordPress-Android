--- conflicted
+++ resolved
@@ -100,10 +100,6 @@
     private TextView mVersionBottomTextView;
     private TextView mUpdateButton;
     private TextView mInstallButton;
-<<<<<<< HEAD
-=======
-    private ProgressBar mUpdateProgressBar;
->>>>>>> 0d98071b
     private Switch mSwitchActive;
     private Switch mSwitchAutoupdates;
     private ProgressDialog mRemovePluginProgressDialog;
@@ -155,16 +151,6 @@
 
         mSitePlugin = mPluginStore.getSitePluginBySlug(mSite, pluginSlug);
         mWPOrgPlugin = mPluginStore.getWPOrgPluginBySlug(pluginSlug);
-<<<<<<< HEAD
-=======
-
-        // we must have either a site plugin or a wporg plugin to continue
-        if (mSitePlugin == null && mWPOrgPlugin == null) {
-            ToastUtils.showToast(this, R.string.plugin_not_found, Duration.SHORT);
-            finish();
-            return;
-        }
->>>>>>> 0d98071b
 
         if (savedInstanceState == null) {
             mIsActive = mSitePlugin != null && mSitePlugin.isActive();
@@ -199,14 +185,8 @@
         } else if (mIsRemovingPlugin) {
             // Show remove plugin progress dialog if it's dismissed while activity is re-created
             showRemovePluginProgressDialog();
-<<<<<<< HEAD
         } else if (savedInstanceState == null || mWPOrgPlugin == null) {
             fetchWPOrgPlugin(pluginSlug);
-=======
-        } else if (savedInstanceState == null) {
-            // Refresh the plugin information to check if there is a newer version
-            mDispatcher.dispatch(PluginActionBuilder.newFetchWporgPluginAction(pluginSlug));
->>>>>>> 0d98071b
         }
     }
 
@@ -274,10 +254,6 @@
         mVersionBottomTextView = findViewById(R.id.plugin_version_bottom);
         mUpdateButton = findViewById(R.id.plugin_btn_update);
         mInstallButton = findViewById(R.id.plugin_btn_install);
-<<<<<<< HEAD
-=======
-        mUpdateProgressBar = findViewById(R.id.plugin_update_progress_bar);
->>>>>>> 0d98071b
         mSwitchActive = findViewById(R.id.plugin_state_active);
         mSwitchAutoupdates = findViewById(R.id.plugin_state_autoupdates);
         mImageBanner = findViewById(R.id.image_banner);
@@ -402,7 +378,6 @@
     }
 
     private void refreshViews() {
-<<<<<<< HEAD
         boolean hasPlugin = mSitePlugin != null || mWPOrgPlugin != null;
         View scrollView = findViewById(R.id.scroll_view);
         if (hasPlugin && scrollView.getVisibility() != View.VISIBLE) {
@@ -411,8 +386,6 @@
             scrollView.setVisibility(View.GONE);
         }
 
-=======
->>>>>>> 0d98071b
         if (mWPOrgPlugin != null) {
             mTitleTextView.setText(mWPOrgPlugin.getName());
             mImageBanner.setImageUrl(mWPOrgPlugin.getBanner(), PHOTO);
@@ -425,11 +398,7 @@
 
             mByLineTextView.setMovementMethod(WPLinkMovementMethod.getInstance());
             mByLineTextView.setText(Html.fromHtml(mWPOrgPlugin.getAuthorAsHtml()));
-<<<<<<< HEAD
         } else if (mSitePlugin != null) {
-=======
-        } else {
->>>>>>> 0d98071b
             mTitleTextView.setText(mSitePlugin.getDisplayName());
 
             if (TextUtils.isEmpty(mSitePlugin.getAuthorUrl())) {
@@ -440,7 +409,6 @@
                 mByLineTextView.setMovementMethod(WPLinkMovementMethod.getInstance());
                 mByLineTextView.setText(Html.fromHtml(byline));
             }
-<<<<<<< HEAD
         }
 
         if (!canPluginBeDisabledOrRemoved()) {
@@ -450,17 +418,6 @@
             mSwitchAutoupdates.setChecked(mIsAutoUpdateEnabled);
         }
 
-=======
-        }
-
-        if (!canPluginBeDisabledOrRemoved()) {
-            findViewById(R.id.plugin_state_active_container).setVisibility(View.GONE);
-        } else if (mSitePlugin != null) {
-            mSwitchActive.setChecked(mIsActive);
-            mSwitchAutoupdates.setChecked(mIsAutoUpdateEnabled);
-        }
-
->>>>>>> 0d98071b
         findViewById(R.id.plugin_card_site).setVisibility(mSitePlugin != null ? View.VISIBLE : View.GONE);
         refreshPluginVersionViews();
         refreshRatingsViews();
@@ -493,11 +450,7 @@
                 mVersionTopTextView.setText(installedVersion);
                 mVersionBottomTextView.setVisibility(View.GONE);
             }
-<<<<<<< HEAD
         } else if (mWPOrgPlugin != null) {
-=======
-        } else {
->>>>>>> 0d98071b
             String version = String.format(getString(R.string.plugin_version), mWPOrgPlugin.getVersion());
             mVersionTopTextView.setText(version);
             mVersionBottomTextView.setVisibility(View.GONE);
@@ -521,11 +474,7 @@
                     }
                 });
             }
-<<<<<<< HEAD
         } else if (mWPOrgPlugin != null) {
-=======
-        } else {
->>>>>>> 0d98071b
             mUpdateButton.setVisibility(View.GONE);
             mInstallButton.setVisibility(View.VISIBLE);
             mInstallButton.setOnClickListener(new View.OnClickListener() {
@@ -536,11 +485,7 @@
             });
         }
 
-<<<<<<< HEAD
         findViewById(R.id.plugin_update_progress_bar).setVisibility(mIsUpdatingPlugin ? View.VISIBLE : View.GONE);
-=======
-        mUpdateProgressBar.setVisibility(mIsUpdatingPlugin ? View.VISIBLE : View.GONE);
->>>>>>> 0d98071b
     }
 
     private void refreshRatingsViews() {
@@ -885,17 +830,10 @@
         if (event.isError()) {
             AppLog.e(AppLog.T.PLUGINS, "An error occurred while fetching wporg plugin with type: "
                     + event.error.type);
-<<<<<<< HEAD
         } else {
             mWPOrgPlugin = mPluginStore.getWPOrgPluginBySlug(event.pluginSlug);
             refreshViews();
         }
-=======
-            return;
-        }
-        mWPOrgPlugin = mPluginStore.getWPOrgPluginBySlug(event.pluginSlug);
-        refreshViews();
->>>>>>> 0d98071b
     }
 
     @SuppressWarnings("unused")
@@ -911,44 +849,12 @@
             showUpdateFailedSnackbar();
             return;
         }
-<<<<<<< HEAD
 
         refreshSitePluginFromStore();
         refreshViews();
         showSuccessfulUpdateSnackbar();
 
         AnalyticsUtils.trackWithSiteDetails(AnalyticsTracker.Stat.PLUGIN_UPDATED, mSite);
-=======
-
-        refreshSitePluginFromStore();
-        refreshViews();
-        showSuccessfulUpdateSnackbar();
-
-        AnalyticsUtils.trackWithSiteDetails(AnalyticsTracker.Stat.PLUGIN_UPDATED, mSite);
-    }
-
-    @SuppressWarnings("unused")
-    @Subscribe(threadMode = ThreadMode.MAIN)
-    public void OnSitePluginInstalled(OnSitePluginInstalled event) {
-        if (isFinishing()) {
-            return;
-        }
-        mIsUpdatingPlugin = false;
-        if (event.isError()) {
-            AppLog.e(AppLog.T.PLUGINS, "An error occurred while installing the plugin with type: "
-                    + event.error.type);
-            refreshPluginVersionViews();
-            showInstallFailedSnackbar();
-            return;
-        }
-
-        mSitePlugin = event.plugin;
-        refreshViews();
-        showSuccessfulInstallSnackbar();
-        invalidateOptionsMenu();
-
-        AnalyticsUtils.trackWithSiteDetails(AnalyticsTracker.Stat.PLUGIN_INSTALLED, mSite);
->>>>>>> 0d98071b
     }
 
     @SuppressWarnings("unused")
@@ -958,7 +864,7 @@
 
         mIsUpdatingPlugin = false;
         if (event.isError()) {
-            AppLog.e(AppLog.T.API, "An error occurred while installing the plugin with type: "
+            AppLog.e(AppLog.T.PLUGINS, "An error occurred while installing the plugin with type: "
                     + event.error.type);
             refreshPluginVersionViews();
             showInstallFailedSnackbar();
