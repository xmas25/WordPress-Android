package org.wordpress.android.ui.plugins;

import android.animation.ObjectAnimator;
import android.app.ProgressDialog;
import android.content.DialogInterface;
import android.graphics.drawable.Drawable;
import android.os.Bundle;
import android.support.annotation.IdRes;
import android.support.annotation.NonNull;
import android.support.annotation.Nullable;
import android.support.design.widget.Snackbar;
import android.support.v7.app.ActionBar;
import android.support.v7.app.AlertDialog;
import android.support.v7.app.AppCompatActivity;
import android.support.v7.content.res.AppCompatResources;
import android.support.v7.widget.CardView;
import android.support.v7.widget.Toolbar;
import android.text.Html;
import android.text.TextUtils;
import android.view.Menu;
import android.view.MenuItem;
import android.view.View;
import android.view.ViewGroup;
import android.widget.CompoundButton;
import android.widget.CompoundButton.OnCheckedChangeListener;
import android.widget.ImageView;
import android.widget.ProgressBar;
import android.widget.RatingBar;
import android.widget.RelativeLayout;
import android.widget.SimpleAdapter;
import android.widget.Switch;
import android.widget.TextView;

import org.greenrobot.eventbus.Subscribe;
import org.greenrobot.eventbus.ThreadMode;
import org.wordpress.android.R;
import org.wordpress.android.WordPress;
import org.wordpress.android.analytics.AnalyticsTracker;
import org.wordpress.android.fluxc.Dispatcher;
import org.wordpress.android.fluxc.generated.PluginActionBuilder;
import org.wordpress.android.fluxc.model.SiteModel;
import org.wordpress.android.fluxc.model.plugin.ImmutablePluginModel;
import org.wordpress.android.fluxc.store.PluginStore;
import org.wordpress.android.fluxc.store.PluginStore.ConfigureSitePluginPayload;
import org.wordpress.android.fluxc.store.PluginStore.DeleteSitePluginPayload;
import org.wordpress.android.fluxc.store.PluginStore.InstallSitePluginPayload;
import org.wordpress.android.fluxc.store.PluginStore.OnSitePluginConfigured;
import org.wordpress.android.fluxc.store.PluginStore.OnSitePluginDeleted;
import org.wordpress.android.fluxc.store.PluginStore.OnSitePluginInstalled;
import org.wordpress.android.fluxc.store.PluginStore.OnSitePluginUpdated;
import org.wordpress.android.fluxc.store.PluginStore.UpdateSitePluginPayload;
import org.wordpress.android.ui.ActivityLauncher;
import org.wordpress.android.util.AnalyticsUtils;
import org.wordpress.android.util.AniUtils;
import org.wordpress.android.util.AppLog;
import org.wordpress.android.util.DateTimeUtils;
import org.wordpress.android.util.DisplayUtils;
import org.wordpress.android.util.FormatUtils;
import org.wordpress.android.util.NetworkUtils;
import org.wordpress.android.util.SiteUtils;
import org.wordpress.android.util.StringUtils;
import org.wordpress.android.util.ToastUtils;
import org.wordpress.android.util.ToastUtils.Duration;
import org.wordpress.android.util.WPLinkMovementMethod;
import org.wordpress.android.widgets.WPNetworkImageView;

import java.text.DateFormat;
import java.text.ParseException;
import java.text.SimpleDateFormat;
import java.util.ArrayList;
import java.util.Date;
import java.util.HashMap;
import java.util.List;
import java.util.Locale;
import java.util.Map;
import java.util.TimeZone;

import javax.inject.Inject;

import static org.wordpress.android.widgets.WPNetworkImageView.ImageType.PHOTO;
import static org.wordpress.android.widgets.WPNetworkImageView.ImageType.PLUGIN_ICON;

public class PluginDetailActivity extends AppCompatActivity {
    public static final String KEY_PLUGIN_SLUG = "KEY_PLUGIN_SLUG";
    private static final String KEY_IS_CONFIGURING_PLUGIN = "KEY_IS_CONFIGURING_PLUGIN";
    private static final String KEY_IS_INSTALLING_PLUGIN = "KEY_IS_INSTALLING_PLUGIN";
    private static final String KEY_IS_UPDATING_PLUGIN = "KEY_IS_UPDATING_PLUGIN";
    private static final String KEY_IS_REMOVING_PLUGIN = "KEY_IS_REMOVING_PLUGIN";
    private static final String KEY_IS_ACTIVE = "KEY_IS_ACTIVE";
    private static final String KEY_IS_AUTO_UPDATE_ENABLED = "KEY_IS_AUTO_UPDATE_ENABLED";
    private static final String KEY_IS_SHOWING_REMOVE_PLUGIN_CONFIRMATION_DIALOG
            = "KEY_IS_SHOWING_REMOVE_PLUGIN_CONFIRMATION_DIALOG";

    private SiteModel mSite;
    private String mSlug;
    protected ImmutablePluginModel mPlugin;

    private ViewGroup mContainer;
    private TextView mTitleTextView;
    private TextView mByLineTextView;
    private TextView mVersionTopTextView;
    private TextView mVersionBottomTextView;
    private TextView mInstalledText;
    private TextView mUpdateButton;
    private TextView mInstallButton;
    private Switch mSwitchActive;
    private Switch mSwitchAutoupdates;
    private ProgressDialog mRemovePluginProgressDialog;

    private CardView mWPOrgPluginDetailsContainer;
    private RelativeLayout mRatingsSectionContainer;

    protected TextView mDescriptionTextView;
    protected ImageView mDescriptionChevron;
    protected TextView mInstallationTextView;
    protected ImageView mInstallationChevron;
    protected TextView mWhatsNewTextView;
    protected ImageView mWhatsNewChevron;
    protected TextView mFaqTextView;
    protected ImageView mFaqChevron;

    private WPNetworkImageView mImageBanner;
    private WPNetworkImageView mImageIcon;

    private boolean mIsConfiguringPlugin;
    private boolean mIsInstallingPlugin;
    private boolean mIsUpdatingPlugin;
    private boolean mIsRemovingPlugin;
    protected boolean mIsShowingRemovePluginConfirmationDialog;

    // These flags reflects the UI state
    protected boolean mIsActive;
    protected boolean mIsAutoUpdateEnabled;

    @Inject PluginStore mPluginStore;
    @Inject Dispatcher mDispatcher;

    @Override
    public void onCreate(Bundle savedInstanceState) {
        super.onCreate(savedInstanceState);
        ((WordPress) getApplication()).component().inject(this);
        mDispatcher.register(this);

        if (savedInstanceState == null) {
            mSite = (SiteModel) getIntent().getSerializableExtra(WordPress.SITE);
            mSlug = getIntent().getStringExtra(KEY_PLUGIN_SLUG);
        } else {
            mSite = (SiteModel) savedInstanceState.getSerializable(WordPress.SITE);
            mSlug = savedInstanceState.getString(KEY_PLUGIN_SLUG);
        }

        if (mSite == null) {
            ToastUtils.showToast(this, R.string.blog_not_found);
            finish();
            return;
        }

        refreshPluginFromStore();

        if (mPlugin == null) {
            ToastUtils.showToast(this, R.string.plugin_not_found);
            finish();
            return;
        }

        if (savedInstanceState == null) {
            mIsActive = mPlugin.isActive();
            mIsAutoUpdateEnabled = mPlugin.isAutoUpdateEnabled();
            // Refresh the wporg plugin which should also fetch fields such as descriptionAsHtml if it's missing
            mDispatcher.dispatch(PluginActionBuilder.newFetchWporgPluginAction(mSlug));
        } else {
            mIsConfiguringPlugin = savedInstanceState.getBoolean(KEY_IS_CONFIGURING_PLUGIN);
            mIsInstallingPlugin = savedInstanceState.getBoolean(KEY_IS_INSTALLING_PLUGIN);
            mIsUpdatingPlugin = savedInstanceState.getBoolean(KEY_IS_UPDATING_PLUGIN);
            mIsRemovingPlugin = savedInstanceState.getBoolean(KEY_IS_REMOVING_PLUGIN);
            mIsActive = savedInstanceState.getBoolean(KEY_IS_ACTIVE);
            mIsAutoUpdateEnabled = savedInstanceState.getBoolean(KEY_IS_AUTO_UPDATE_ENABLED);
            mIsShowingRemovePluginConfirmationDialog =
                    savedInstanceState.getBoolean(KEY_IS_SHOWING_REMOVE_PLUGIN_CONFIRMATION_DIALOG);
        }

        setContentView(R.layout.plugin_detail_activity);

        Toolbar toolbar = findViewById(R.id.toolbar);
        setSupportActionBar(toolbar);
        ActionBar actionBar = getSupportActionBar();
        if (actionBar != null) {
            actionBar.setTitle(null);
            actionBar.setHomeButtonEnabled(true);
            actionBar.setDisplayHomeAsUpEnabled(true);
            actionBar.setElevation(0);
        }

        setupViews();

        if (mIsShowingRemovePluginConfirmationDialog) {
            // Show remove plugin confirmation dialog if it's dismissed while activity is re-created
            confirmRemovePlugin();
        } else if (mIsRemovingPlugin) {
            // Show remove plugin progress dialog if it's dismissed while activity is re-created
            showRemovePluginProgressDialog();
        }
    }

    @Override
    protected void onDestroy() {
        // Even though the progress dialog will be destroyed, when it's re-created sometimes the spinner
        // would get stuck. This seems to be helping with that.
        if (mRemovePluginProgressDialog != null && mRemovePluginProgressDialog.isShowing()) {
            mRemovePluginProgressDialog.cancel();
        }
        mDispatcher.unregister(this);
        super.onDestroy();
    }

    @Override
    public boolean onCreateOptionsMenu(Menu menu) {
        getMenuInflater().inflate(R.menu.plugin_detail, menu);
        return super.onCreateOptionsMenu(menu);
    }

    @Override
    public boolean onPrepareOptionsMenu(Menu menu) {
        boolean showTrash = canPluginBeDisabledOrRemoved();
        menu.findItem(R.id.menu_trash).setVisible(showTrash);
        return super.onPrepareOptionsMenu(menu);
    }

    @Override
    public boolean onOptionsItemSelected(final MenuItem item) {
        if (item.getItemId() == android.R.id.home) {
            if (isPluginStateChangedSinceLastConfigurationDispatch()) {
                // It looks like we have some unsaved changes, we need to force a configuration dispatch since the
                // user is leaving the page
                dispatchConfigurePluginAction(true);
            }
            onBackPressed();
            return true;
        } else if (item.getItemId() == R.id.menu_trash) {
            if (NetworkUtils.checkConnection(this)) {
                confirmRemovePlugin();
            }
            return true;
        }
        return super.onOptionsItemSelected(item);
    }

    @Override
    public void onSaveInstanceState(Bundle outState) {
        super.onSaveInstanceState(outState);
        outState.putSerializable(WordPress.SITE, mSite);
        outState.putString(KEY_PLUGIN_SLUG, mSlug);
        outState.putBoolean(KEY_IS_CONFIGURING_PLUGIN, mIsConfiguringPlugin);
        outState.putBoolean(KEY_IS_INSTALLING_PLUGIN, mIsInstallingPlugin);
        outState.putBoolean(KEY_IS_UPDATING_PLUGIN, mIsUpdatingPlugin);
        outState.putBoolean(KEY_IS_REMOVING_PLUGIN, mIsRemovingPlugin);
        outState.putBoolean(KEY_IS_ACTIVE, mIsActive);
        outState.putBoolean(KEY_IS_AUTO_UPDATE_ENABLED, mIsAutoUpdateEnabled);
        outState.putBoolean(KEY_IS_SHOWING_REMOVE_PLUGIN_CONFIRMATION_DIALOG, mIsShowingRemovePluginConfirmationDialog);
    }

    // UI Helpers

    private void setupViews() {
        mContainer = findViewById(R.id.plugin_detail_container);
        mTitleTextView = findViewById(R.id.text_title);
        mByLineTextView = findViewById(R.id.text_byline);
        mVersionTopTextView = findViewById(R.id.plugin_version_top);
        mVersionBottomTextView = findViewById(R.id.plugin_version_bottom);
        mInstalledText = findViewById(R.id.plugin_installed);
        mUpdateButton = findViewById(R.id.plugin_btn_update);
        mInstallButton = findViewById(R.id.plugin_btn_install);
        mSwitchActive = findViewById(R.id.plugin_state_active);
        mSwitchAutoupdates = findViewById(R.id.plugin_state_autoupdates);
        mImageBanner = findViewById(R.id.image_banner);
        mImageIcon = findViewById(R.id.image_icon);

        // vector drawable has to be assigned at runtime for backwards compatibility
        Drawable rightDrawable = AppCompatResources.getDrawable(this, R.drawable.ic_info_outline_grey_dark_18dp);
        mVersionTopTextView.setCompoundDrawablesWithIntrinsicBounds(null, null, rightDrawable, null);

        mWPOrgPluginDetailsContainer = findViewById(R.id.plugin_wp_org_details_container);
        mRatingsSectionContainer = findViewById(R.id.plugin_ratings_section_container);

        mDescriptionTextView = findViewById(R.id.plugin_description_text);
        mDescriptionChevron = findViewById(R.id.plugin_description_chevron);
        findViewById(R.id.plugin_description_container).setOnClickListener(new View.OnClickListener() {
            @Override
            public void onClick(View v) {
                toggleText(mDescriptionTextView, mDescriptionChevron);
            }
        });

        mInstallationTextView = findViewById(R.id.plugin_installation_text);
        mInstallationChevron = findViewById(R.id.plugin_installation_chevron);
        findViewById(R.id.plugin_installation_container).setOnClickListener(new View.OnClickListener() {
            @Override
            public void onClick(View v) {
                toggleText(mInstallationTextView, mInstallationChevron);
            }
        });

        mWhatsNewTextView = findViewById(R.id.plugin_whatsnew_text);
        mWhatsNewChevron = findViewById(R.id.plugin_whatsnew_chevron);
        findViewById(R.id.plugin_whatsnew_container).setOnClickListener(new View.OnClickListener() {
            @Override
            public void onClick(View v) {
                toggleText(mWhatsNewTextView, mWhatsNewChevron);
            }
        });

        // expand description if this plugin isn't installed, otherwise expand "what's new" if
        // this is an installed plugin and there's an update available
        if (mPlugin.isInstalled()) {
            toggleText(mDescriptionTextView, mDescriptionChevron);
        } else if (PluginUtils.isUpdateAvailable(mPlugin)) {
            toggleText(mWhatsNewTextView, mWhatsNewChevron);
        }

        mFaqTextView = findViewById(R.id.plugin_faq_text);
        mFaqChevron = findViewById(R.id.plugin_faq_chevron);
        findViewById(R.id.plugin_faq_container).setOnClickListener(new View.OnClickListener() {
            @Override
            public void onClick(View v) {
                toggleText(mFaqTextView, mFaqChevron);
            }
        });

        mVersionTopTextView.setOnClickListener(new View.OnClickListener() {
            @Override
            public void onClick(View v) {
                showPluginInfoPopup();
            }
        });

        mSwitchActive.setOnCheckedChangeListener(new OnCheckedChangeListener() {
            @Override
            public void onCheckedChanged(CompoundButton compoundButton, boolean isChecked) {
                if (compoundButton.isPressed()) {
                    if (NetworkUtils.checkConnection(PluginDetailActivity.this)) {
                        mIsActive = isChecked;
                        dispatchConfigurePluginAction(false);
                    } else {
                        compoundButton.setChecked(mIsActive);
                    }
                }
            }
        });

        mSwitchAutoupdates.setOnCheckedChangeListener(new OnCheckedChangeListener() {
            @Override
            public void onCheckedChanged(CompoundButton compoundButton, boolean isChecked) {
                if (compoundButton.isPressed()) {
                    if (NetworkUtils.checkConnection(PluginDetailActivity.this)) {
                        mIsAutoUpdateEnabled = isChecked;
                        dispatchConfigurePluginAction(false);
                    } else {
                        compoundButton.setChecked(mIsAutoUpdateEnabled);
                    }
                }
            }
        });

        mUpdateButton.setOnClickListener(new View.OnClickListener() {
            @Override
            public void onClick(View view) {
                dispatchUpdatePluginAction();
            }
        });

        mInstallButton.setOnClickListener(new View.OnClickListener() {
            @Override
            public void onClick(View v) {
                dispatchInstallPluginAction();
            }
        });

        View settingsView = findViewById(R.id.plugin_settings_page);
        if (canShowSettings()) {
            settingsView.setVisibility(View.VISIBLE);
            settingsView.setOnClickListener(new View.OnClickListener() {
                @Override
                public void onClick(View v) {
                    openUrl(mPlugin.getSettingsUrl());
                }
            });
        } else {
            settingsView.setVisibility(View.GONE);
        }

        findViewById(R.id.plugin_wp_org_page).setOnClickListener(new View.OnClickListener() {
            @Override
            public void onClick(View view) {
                openUrl(getWpOrgPluginUrl());
            }
        });

        findViewById(R.id.plugin_home_page).setOnClickListener(new View.OnClickListener() {
            @Override
            public void onClick(View view) {
                openUrl(mPlugin.getHomepageUrl());
            }
        });

        findViewById(R.id.read_reviews_container).setOnClickListener(new View.OnClickListener() {
            @Override
            public void onClick(View view) {
                openUrl(getWpOrgReviewsUrl());
            }
        });

        // set the height of the gradient scrim that appears atop the banner image
        int toolbarHeight = DisplayUtils.getActionBarHeight(this);
        ImageView imgScrim = findViewById(R.id.image_gradient_scrim);
        imgScrim.getLayoutParams().height = toolbarHeight * 2;

        refreshViews();
    }

    private void refreshViews() {
        View scrollView = findViewById(R.id.scroll_view);
        if (scrollView.getVisibility() != View.VISIBLE) {
            AniUtils.fadeIn(scrollView, AniUtils.Duration.MEDIUM);
        }

        mTitleTextView.setText(mPlugin.getDisplayName());
        mImageBanner.setImageUrl(mPlugin.getBanner(), PHOTO);
        mImageIcon.setImageUrl(mPlugin.getIcon(), PLUGIN_ICON);
        if (mPlugin.doesHaveWPOrgPluginDetails()) {
            mWPOrgPluginDetailsContainer.setVisibility(View.VISIBLE);
            setCollapsibleHtmlText(mDescriptionTextView, mPlugin.getDescriptionAsHtml());
            setCollapsibleHtmlText(mInstallationTextView, mPlugin.getInstallationInstructionsAsHtml());
            setCollapsibleHtmlText(mWhatsNewTextView, mPlugin.getWhatsNewAsHtml());
            setCollapsibleHtmlText(mFaqTextView, mPlugin.getFaqAsHtml());
        } else {
            mWPOrgPluginDetailsContainer.setVisibility(View.GONE);
        }
        mByLineTextView.setMovementMethod(WPLinkMovementMethod.getInstance());
        if (!TextUtils.isEmpty(mPlugin.getAuthorAsHtml())) {
            mByLineTextView.setText(Html.fromHtml(mPlugin.getAuthorAsHtml()));
        } else {
            String authorName = mPlugin.getAuthorName();
            String authorUrl = mPlugin.getAuthorUrl();
            if (TextUtils.isEmpty(authorUrl)) {
                mByLineTextView.setText(String.format(getString(R.string.plugin_byline), authorName));
            } else {
<<<<<<< HEAD
                String authorLink = "<a href='" + authorUrl + "'>" + authorName + "</a>";
=======
                String authorLink =
                        "<a href='" + mSitePlugin.getAuthorUrl() + "'>" + mSitePlugin.getAuthorName() + "</a>";
>>>>>>> 95b81dcb
                String byline = String.format(getString(R.string.plugin_byline), authorLink);
                mByLineTextView.setMovementMethod(WPLinkMovementMethod.getInstance());
                mByLineTextView.setText(Html.fromHtml(byline));
            }
        }

        findViewById(R.id.plugin_card_site).setVisibility(mPlugin.isInstalled() ? View.VISIBLE : View.GONE);
        findViewById(R.id.plugin_state_active_container).setVisibility(canPluginBeDisabledOrRemoved() ? View.VISIBLE : View.GONE);
        mSwitchActive.setChecked(mIsActive);
        mSwitchAutoupdates.setChecked(mIsAutoUpdateEnabled);

        refreshPluginVersionViews();
        refreshRatingsViews();
    }

    private void setCollapsibleHtmlText(@NonNull TextView textView, @Nullable String htmlText) {
        if (!TextUtils.isEmpty(htmlText)) {
            textView.setTextColor(getResources().getColor(R.color.grey_dark));
            textView.setMovementMethod(WPLinkMovementMethod.getInstance());
            textView.setText(Html.fromHtml(htmlText));
        } else {
            textView.setTextColor(getResources().getColor(R.color.grey_lighten_10));
            textView.setText(R.string.plugin_empty_text);
        }
    }

    private void refreshPluginVersionViews() {
<<<<<<< HEAD
        String pluginVersion = TextUtils.isEmpty(mPlugin.getInstalledVersion()) ? "?" : mPlugin.getInstalledVersion();
        String availableVersion = mPlugin.getWPOrgPluginVersion();
        String versionTopText = "";
        String versionBottomText = "";
        if (mPlugin.isInstalled()) {
            if (PluginUtils.isUpdateAvailable(mPlugin)) {
                versionTopText = String.format(getString(R.string.plugin_available_version), availableVersion);
                versionBottomText = String.format(getString(R.string.plugin_installed_version), pluginVersion);
=======
        if (mSitePlugin != null) {
            String pluginVersion = TextUtils.isEmpty(mSitePlugin.getVersion()) ? "?" : mSitePlugin.getVersion();
            String installedVersion;

            if (PluginUtils.isUpdateAvailable(mSitePlugin, mWPOrgPlugin)) {
                installedVersion = String.format(getString(R.string.plugin_installed_version), pluginVersion);
                String availableVersion =
                        String.format(getString(R.string.plugin_available_version), mWPOrgPlugin.getVersion());
                mVersionTopTextView.setText(availableVersion);
                mVersionBottomTextView.setText(installedVersion);
                mVersionBottomTextView.setVisibility(View.VISIBLE);
>>>>>>> 95b81dcb
            } else {
                versionTopText = String.format(getString(R.string.plugin_version), pluginVersion);
            }
        } else if (!TextUtils.isEmpty(availableVersion)){
            versionTopText = String.format(getString(R.string.plugin_version), availableVersion);
        }
        mVersionTopTextView.setText(versionTopText);
        mVersionBottomTextView.setVisibility(TextUtils.isEmpty(versionBottomText) ? View.GONE : View.VISIBLE);
        mVersionBottomTextView.setText(versionBottomText);

        refreshUpdateVersionViews();
    }

    private void refreshUpdateVersionViews() {
        if (mPlugin.isInstalled()) {
            mInstallButton.setVisibility(View.GONE);
            boolean isUpdateAvailable = PluginUtils.isUpdateAvailable(mPlugin);
            boolean canUpdate = isUpdateAvailable && !mIsUpdatingPlugin;
            mUpdateButton.setVisibility(canUpdate ? View.VISIBLE : View.GONE);
<<<<<<< HEAD
            mInstalledText.setVisibility(isUpdateAvailable || mIsUpdatingPlugin ? View.GONE : View.VISIBLE);
        } else {
            mUpdateButton.setVisibility(View.GONE);
            mInstalledText.setVisibility(View.GONE);
            mInstallButton.setVisibility(mIsInstallingPlugin ? View.GONE : View.VISIBLE);
=======
            findViewById(R.id.plugin_installed)
                    .setVisibility(isUpdateAvailable || mIsUpdatingPlugin ? View.GONE : View.VISIBLE);
            if (canUpdate) {
                mUpdateButton.setOnClickListener(new View.OnClickListener() {
                    @Override
                    public void onClick(View view) {
                        dispatchUpdatePluginAction();
                    }
                });
            }
        } else if (mWPOrgPlugin != null) {
            mUpdateButton.setVisibility(View.GONE);
            mInstallButton.setVisibility(mIsUpdatingPlugin ? View.GONE : View.VISIBLE);
            mInstallButton.setOnClickListener(new View.OnClickListener() {
                @Override
                public void onClick(View v) {
                    dispatchInstallPluginAction();
                }
            });
>>>>>>> 95b81dcb
        }

        findViewById(R.id.plugin_update_progress_bar).setVisibility(mIsUpdatingPlugin || mIsInstallingPlugin
                ? View.VISIBLE : View.GONE);
    }

    private void refreshRatingsViews() {
<<<<<<< HEAD
        if (!mPlugin.doesHaveWPOrgPluginDetails()) {
            mRatingsSectionContainer.setVisibility(View.GONE);
            return;
        }
        mRatingsSectionContainer.setVisibility(View.VISIBLE);
        int numRatingsTotal = mPlugin.getNumberOfRatings();
=======
        if (mWPOrgPlugin == null) {
            return;
        }

        int numRatingsTotal = mWPOrgPlugin.getNumberOfRatings();
>>>>>>> 95b81dcb

        TextView txtNumRatings = findViewById(R.id.text_num_ratings);
        String numRatings = FormatUtils.formatInt(numRatingsTotal);
        txtNumRatings.setText(String.format(getString(R.string.plugin_num_ratings), numRatings));

        TextView txtNumDownloads = findViewById(R.id.text_num_downloads);
        if (mPlugin.getDownloadCount() > 0) {
            String numDownloads = FormatUtils.formatInt(mPlugin.getDownloadCount());
            txtNumDownloads.setText(String.format(getString(R.string.plugin_num_downloads), numDownloads));
        } else {
            txtNumDownloads.setText("");
        }

        setRatingsProgressBar(R.id.progress5, mPlugin.getNumberOfRatingsOfFive(), numRatingsTotal);
        setRatingsProgressBar(R.id.progress4, mPlugin.getNumberOfRatingsOfFour(), numRatingsTotal);
        setRatingsProgressBar(R.id.progress3, mPlugin.getNumberOfRatingsOfThree(), numRatingsTotal);
        setRatingsProgressBar(R.id.progress2, mPlugin.getNumberOfRatingsOfTwo(), numRatingsTotal);
        setRatingsProgressBar(R.id.progress1, mPlugin.getNumberOfRatingsOfOne(), numRatingsTotal);

        RatingBar ratingBar = findViewById(R.id.rating_bar);
        ratingBar.setRating(mPlugin.getAverageStarRating());
    }

    private void setRatingsProgressBar(@IdRes int progressResId, int numRatingsForStar, int numRatingsTotal) {
        ProgressBar bar = findViewById(progressResId);
        bar.setMax(numRatingsTotal);
        bar.setProgress(numRatingsForStar);
    }

    private static final String KEY_LABEL = "label";
    private static final String KEY_TEXT = "text";

    private String timespanFromUpdateDate(@NonNull String lastUpdated) {
        // ex: 2017-12-13 2:55pm GMT
        if (lastUpdated.endsWith(" GMT")) {
            lastUpdated = lastUpdated.substring(0, lastUpdated.length() - 4);
        }
        DateFormat formatter = new SimpleDateFormat("yyyy-MM-dd HH:mm", Locale.US);
        try {
            formatter.setTimeZone(TimeZone.getTimeZone("UTC"));
            Date date = formatter.parse(lastUpdated);
            return DateTimeUtils.javaDateToTimeSpan(date, this);
        } catch (ParseException var2) {
            return "?";
        }
    }

<<<<<<< HEAD
    protected void showPluginInfoPopup() {
        if (!mPlugin.doesHaveWPOrgPluginDetails()) return;
=======
    private void showPluginInfoPopup() {
        if (mWPOrgPlugin == null) {
            return;
        }
>>>>>>> 95b81dcb

        List<Map<String, String>> data = new ArrayList<>();
        int[] to = {R.id.text1, R.id.text2};
        String[] from = {KEY_LABEL, KEY_TEXT};
        String[] labels = {
                getString(R.string.plugin_info_version),
                getString(R.string.plugin_info_lastupdated),
                getString(R.string.plugin_info_requires_version),
                getString(R.string.plugin_info_your_version)
        };

        Map<String, String> mapVersion = new HashMap<>();
        mapVersion.put(KEY_LABEL, labels[0]);
        mapVersion.put(KEY_TEXT, StringUtils.notNullStr(mPlugin.getWPOrgPluginVersion()));
        data.add(mapVersion);

        Map<String, String> mapUpdated = new HashMap<>();
        mapUpdated.put(KEY_LABEL, labels[1]);
        mapUpdated.put(KEY_TEXT, timespanFromUpdateDate(StringUtils.notNullStr(mPlugin.getLastUpdatedForWPOrgPlugin())));
        data.add(mapUpdated);

        Map<String, String> mapRequiredVer = new HashMap<>();
        mapRequiredVer.put(KEY_LABEL, labels[2]);
        mapRequiredVer.put(KEY_TEXT, StringUtils.notNullStr(mPlugin.getRequiredWordPressVersion()));
        data.add(mapRequiredVer);

        Map<String, String> mapThisVer = new HashMap<>();
        mapThisVer.put(KEY_LABEL, labels[3]);
        mapThisVer.put(KEY_TEXT, !TextUtils.isEmpty(mSite.getSoftwareVersion()) ? mSite.getSoftwareVersion() : "?");
        data.add(mapThisVer);

        SimpleAdapter adapter = new SimpleAdapter(this,
                                                  data,
                                                  R.layout.plugin_info_row,
                                                  from,
                                                  to);

        AlertDialog.Builder builder = new AlertDialog.Builder(this);
        builder.setCancelable(true);
        builder.setAdapter(adapter, new DialogInterface.OnClickListener() {
            @Override
            public void onClick(DialogInterface dialog, int which) {
                dialog.dismiss();
            }
        });
        builder.show();
    }

    protected void toggleText(@NonNull final TextView textView, @NonNull ImageView chevron) {
        AniUtils.Duration duration = AniUtils.Duration.SHORT;
        boolean isExpanded = textView.getVisibility() == View.VISIBLE;
        if (isExpanded) {
            AniUtils.fadeOut(textView, duration);
        } else {
            AniUtils.fadeIn(textView, duration);
        }

        float startRotate = isExpanded ? -180f : 0f;
        float endRotate = isExpanded ? 0f : -180f;
        ObjectAnimator animRotate = ObjectAnimator.ofFloat(chevron, View.ROTATION, startRotate, endRotate);
        animRotate.setDuration(duration.toMillis(this));
        animRotate.start();
    }

    protected void openUrl(@Nullable String url) {
        if (url != null) {
            ActivityLauncher.openUrlExternal(this, url);
        }
    }

    private void confirmRemovePlugin() {
        AlertDialog.Builder builder = new AlertDialog.Builder(this, R.style.Calypso_AlertDialog);
        builder.setTitle(getResources().getText(R.string.plugin_remove_dialog_title));
        String confirmationMessage = getString(R.string.plugin_remove_dialog_message,
<<<<<<< HEAD
                mPlugin.getDisplayName(),
                SiteUtils.getSiteNameOrHomeURL(mSite));
=======
                                               mSitePlugin.getDisplayName(),
                                               SiteUtils.getSiteNameOrHomeURL(mSite));
>>>>>>> 95b81dcb
        builder.setMessage(confirmationMessage);
        builder.setPositiveButton(R.string.remove, new DialogInterface.OnClickListener() {
            @Override
            public void onClick(DialogInterface dialogInterface, int i) {
                mIsShowingRemovePluginConfirmationDialog = false;
                disableAndRemovePlugin();
            }
        });
        builder.setNegativeButton(R.string.cancel, new DialogInterface.OnClickListener() {
            @Override
            public void onClick(DialogInterface dialogInterface, int i) {
                mIsShowingRemovePluginConfirmationDialog = false;
            }
        });
        builder.setCancelable(true);
        builder.create();
        mIsShowingRemovePluginConfirmationDialog = true;
        builder.show();
    }

    private void showSuccessfulUpdateSnackbar() {
        Snackbar.make(mContainer,
<<<<<<< HEAD
                getString(R.string.plugin_updated_successfully, mPlugin.getDisplayName()),
                Snackbar.LENGTH_LONG)
=======
                      getString(R.string.plugin_updated_successfully, mSitePlugin.getDisplayName()),
                      Snackbar.LENGTH_LONG)
>>>>>>> 95b81dcb
                .show();
    }

    private void showSuccessfulInstallSnackbar() {
        Snackbar.make(mContainer,
<<<<<<< HEAD
                getString(R.string.plugin_installed_successfully, mPlugin.getDisplayName()),
                Snackbar.LENGTH_LONG)
                .show();
    }

    private void showSuccessfulPluginRemovedSnackbar() {
        Snackbar.make(mContainer,
                getString(R.string.plugin_removed_successfully, mPlugin.getDisplayName()),
                Snackbar.LENGTH_LONG)
=======
                      getString(R.string.plugin_installed_successfully, mWPOrgPlugin.getName()),
                      Snackbar.LENGTH_LONG)
>>>>>>> 95b81dcb
                .show();
    }

    private void showUpdateFailedSnackbar() {
        Snackbar.make(mContainer,
<<<<<<< HEAD
                getString(R.string.plugin_updated_failed, mPlugin.getDisplayName()),
                Snackbar.LENGTH_LONG)
=======
                      getString(R.string.plugin_updated_failed, mSitePlugin.getDisplayName()),
                      Snackbar.LENGTH_LONG)
>>>>>>> 95b81dcb
                .setAction(R.string.retry, new View.OnClickListener() {
                    @Override
                    public void onClick(View view) {
                        dispatchUpdatePluginAction();
                    }
                })
                .show();
    }

    private void showInstallFailedSnackbar() {
        Snackbar.make(mContainer,
<<<<<<< HEAD
                getString(R.string.plugin_installed_failed, mPlugin.getDisplayName()),
                Snackbar.LENGTH_LONG)
=======
                      getString(R.string.plugin_installed_failed, mWPOrgPlugin.getName()),
                      Snackbar.LENGTH_LONG)
>>>>>>> 95b81dcb
                .setAction(R.string.retry, new View.OnClickListener() {
                    @Override
                    public void onClick(View view) {
                        dispatchInstallPluginAction();
                    }
                })
                .show();
    }

    private void showPluginRemoveFailedSnackbar() {
        Snackbar.make(mContainer,
<<<<<<< HEAD
                getString(R.string.plugin_remove_failed, mPlugin.getDisplayName()),
                Snackbar.LENGTH_LONG)
=======
                      getString(R.string.plugin_remove_failed, mSitePlugin.getDisplayName()),
                      Snackbar.LENGTH_LONG)
>>>>>>> 95b81dcb
                .show();
    }

    private void showRemovePluginProgressDialog() {
        mRemovePluginProgressDialog = new ProgressDialog(this);
        mRemovePluginProgressDialog.setCancelable(false);
        mRemovePluginProgressDialog.setIndeterminate(true);
        // Even though we are deactivating the plugin to make sure it's disabled on the server side, since the user
        // sees that the plugin is disabled, it'd be confusing to say we are disabling the plugin
        String message = mIsActive
                ? getString(R.string.plugin_disable_progress_dialog_message, mPlugin.getDisplayName())
                : getRemovingPluginMessage();
        mRemovePluginProgressDialog.setMessage(message);
        mRemovePluginProgressDialog.show();
    }

    private void cancelRemovePluginProgressDialog() {
        if (mRemovePluginProgressDialog != null && mRemovePluginProgressDialog.isShowing()) {
            mRemovePluginProgressDialog.cancel();
        }
    }

    // Network Helpers

    protected void dispatchConfigurePluginAction(boolean forceUpdate) {
        if (!NetworkUtils.isNetworkAvailable(this)) {
            return;
        }
        if (!forceUpdate && mIsConfiguringPlugin) {
            return;
        }
        if (!mPlugin.isInstalled()) {
            return;
        }
        mIsConfiguringPlugin = true;
        mDispatcher.dispatch(PluginActionBuilder.newConfigureSitePluginAction(
                new ConfigureSitePluginPayload(mSite, mPlugin.getName(), mPlugin.getSlug(),
                        mIsActive, mIsAutoUpdateEnabled)));
    }

    protected void dispatchUpdatePluginAction() {
        if (!NetworkUtils.checkConnection(this)) {
            return;
        }
        if (!PluginUtils.isUpdateAvailable(mPlugin) || mIsUpdatingPlugin) {
            return;
        }

        mIsUpdatingPlugin = true;
        refreshUpdateVersionViews();
        UpdateSitePluginPayload payload = new UpdateSitePluginPayload(mSite, mPlugin.getName(), mPlugin.getSlug());
        mDispatcher.dispatch(PluginActionBuilder.newUpdateSitePluginAction(payload));
    }

    protected void dispatchInstallPluginAction() {
        if (!NetworkUtils.checkConnection(this) || mPlugin.isInstalled() || mIsInstallingPlugin) {
            return;
        }

        mIsInstallingPlugin = true;
        refreshUpdateVersionViews();
        PluginStore.InstallSitePluginPayload payload = new InstallSitePluginPayload(mSite, mSlug);
        mDispatcher.dispatch(PluginActionBuilder.newInstallSitePluginAction(payload));
    }

    protected void dispatchRemovePluginAction() {
        if (!NetworkUtils.checkConnection(this)) {
            return;
        }
        mRemovePluginProgressDialog.setMessage(getRemovingPluginMessage());
        DeleteSitePluginPayload payload = new DeleteSitePluginPayload(mSite, mPlugin.getName(), mSlug);
        mDispatcher.dispatch(PluginActionBuilder.newDeleteSitePluginAction(payload));
    }

    protected void disableAndRemovePlugin() {
        // This is only a sanity check as the remove button should not be visible. It's important to disable removing
        // plugins in certain cases, so we should still make this sanity check
        if (!canPluginBeDisabledOrRemoved()) {
            return;
        }
        // We need to make sure that plugin is disabled before attempting to remove it
        mIsRemovingPlugin = true;
        showRemovePluginProgressDialog();
        mIsActive = false;
        dispatchConfigurePluginAction(false);
    }

    // FluxC callbacks

    @SuppressWarnings("unused")
    @Subscribe(threadMode = ThreadMode.MAIN)
    public void onSitePluginConfigured(OnSitePluginConfigured event) {
        if (isFinishing()) {
            return;
        }

        if (!shouldHandleFluxCSitePluginEvent(event.site, event.pluginName)) {
            return;
        }

        mIsConfiguringPlugin = false;
        if (event.isError()) {
            // The plugin was already removed in remote, there is no need to show an error to the user
            if (mIsRemovingPlugin
                && event.error.type == PluginStore.ConfigureSitePluginErrorType.UNKNOWN_PLUGIN) {
                // We still need to dispatch the remove plugin action to remove the local copy
                // and complete the flow gracefully. We can ignore `!mSitePlugin.isActive()` check here since the
                // plugin is not installed anymore on remote
                dispatchRemovePluginAction();
                return;
            }

            ToastUtils.showToast(this, getString(R.string.plugin_configuration_failed, event.error.message));

            // Refresh the UI to plugin's last known state
            refreshPluginFromStore();
            mIsActive = mPlugin.isActive();
            mIsAutoUpdateEnabled = mPlugin.isAutoUpdateEnabled();
            refreshViews();

            if (mIsRemovingPlugin) {
                mIsRemovingPlugin = false;
                cancelRemovePluginProgressDialog();
                showPluginRemoveFailedSnackbar();
            }
            return;
        }

        // Sanity check
        ImmutablePluginModel configuredPlugin = mPluginStore.getImmutablePluginBySlug(mSite, mSlug);
        if (configuredPlugin == null) {
            ToastUtils.showToast(this, R.string.plugin_not_found);
            finish();
            return;
        }
        // Before refreshing the plugin from store, check the changes and track them
        if (mPlugin.isActive() != configuredPlugin.isActive()) {
            AnalyticsTracker.Stat stat = configuredPlugin.isActive()
                    ? AnalyticsTracker.Stat.PLUGIN_ACTIVATED : AnalyticsTracker.Stat.PLUGIN_DEACTIVATED;
            AnalyticsUtils.trackWithSiteDetails(stat, mSite);
        }
        if (mPlugin.isAutoUpdateEnabled() != configuredPlugin.isAutoUpdateEnabled()) {
            AnalyticsTracker.Stat stat = configuredPlugin.isAutoUpdateEnabled()
                    ? AnalyticsTracker.Stat.PLUGIN_AUTOUPDATE_ENABLED : AnalyticsTracker.Stat.PLUGIN_AUTOUPDATE_DISABLED;
            AnalyticsUtils.trackWithSiteDetails(stat, mSite);
        }
        // Now we can update the plugin with the new one from store
        mPlugin = configuredPlugin;

        // The plugin state has been changed while a configuration network call is going on, we need to dispatch another
        // configure plugin action since we don't allow multiple configure actions to happen at the same time
        // This might happen either because user changed the state or a remove plugin action has started
        if (isPluginStateChangedSinceLastConfigurationDispatch()) {
            // The plugin's state in UI has priority over the one in DB as we'll dispatch another configuration change
            // to make sure UI is reflected correctly in network and DB
            dispatchConfigurePluginAction(false);
        } else if (mIsRemovingPlugin && !mPlugin.isActive()) {
            // We don't want to trigger the remove plugin action before configuration changes are reflected in network
            dispatchRemovePluginAction();

            // The plugin should be disabled if it was active, we should show that to the user
            mIsActive = mPlugin.isActive();
            mSwitchActive.setChecked(mIsActive);
        }
    }

    @SuppressWarnings("unused")
    @Subscribe(threadMode = ThreadMode.MAIN)
    public void onWPOrgPluginFetched(PluginStore.OnWPOrgPluginFetched event) {
        if (isFinishing()) {
            return;
        }

        if (!mSlug.equals(event.pluginSlug)) {
            // another plugin fetched, no need to handle it
            return;
        }

        if (event.isError()) {
<<<<<<< HEAD
            AppLog.e(AppLog.T.PLUGINS, "An error occurred while fetching wporg plugin" + event.pluginSlug
                    + " with type: " + event.error.type);
=======
            AppLog.e(AppLog.T.PLUGINS, "An error occurred while fetching wporg plugin with type: "
                                       + event.error.type);
>>>>>>> 95b81dcb
        } else {
            refreshPluginFromStore();
            refreshViews();
        }
    }

    @SuppressWarnings("unused")
    @Subscribe(threadMode = ThreadMode.MAIN)
    public void onSitePluginUpdated(OnSitePluginUpdated event) {
        if (isFinishing()) {
            return;
        }

        if (!shouldHandleFluxCSitePluginEvent(event.site, event.pluginName)) {
            return;
        }

        mIsUpdatingPlugin = false;
        if (event.isError()) {
            AppLog.e(AppLog.T.PLUGINS, "An error occurred while updating the plugin with type: "
                    + event.error.type + " and message: " + event.error.message);
            refreshPluginVersionViews();
            showUpdateFailedSnackbar();
            return;
        }

        refreshPluginFromStore();
        refreshViews();
        showSuccessfulUpdateSnackbar();

        AnalyticsUtils.trackWithSiteDetails(AnalyticsTracker.Stat.PLUGIN_UPDATED, mSite);
    }

    @SuppressWarnings("unused")
    @Subscribe(threadMode = ThreadMode.MAIN)
    public void onSitePluginInstalled(OnSitePluginInstalled event) {
<<<<<<< HEAD
        if (isFinishing()) return;
=======
        if (isFinishing()) {
            return;
        }
>>>>>>> 95b81dcb

        if (mSite.getId() != event.site.getId() || !mSlug.equals(event.slug)) {
            // Not the event we are interested in
            return;
        }

        mIsInstallingPlugin = false;
        if (event.isError()) {
            AppLog.e(AppLog.T.PLUGINS, "An error occurred while installing the plugin with type: "
                    + event.error.type + " and message: " + event.error.message);
            refreshPluginVersionViews();
            showInstallFailedSnackbar();
            return;
        }

        refreshPluginFromStore();

        // FluxC will try to activate and enable autoupdates for the plugin after it's installed, let's assume that
        // it'll be successful.
        mIsActive = true;
        mIsAutoUpdateEnabled = true;

        refreshViews();
        showSuccessfulInstallSnackbar();
        invalidateOptionsMenu();

        AnalyticsUtils.trackWithSiteDetails(AnalyticsTracker.Stat.PLUGIN_INSTALLED, mSite);
    }

    @SuppressWarnings("unused")
    @Subscribe(threadMode = ThreadMode.MAIN)
    public void onSitePluginDeleted(OnSitePluginDeleted event) {
        if (isFinishing()) {
            return;
        }

        if (!shouldHandleFluxCSitePluginEvent(event.site, event.pluginName)) {
            return;
        }

        mIsRemovingPlugin = false;
        cancelRemovePluginProgressDialog();
        if (event.isError()) {
            AppLog.e(AppLog.T.PLUGINS, "An error occurred while removing the plugin with type: "
                    + event.error.type + " and message: " + event.error.message);
            String toastMessage = getString(R.string.plugin_updated_failed_detailed,
<<<<<<< HEAD
                    mPlugin.getDisplayName(), event.error.message);
=======
                                            mSitePlugin.getDisplayName(), event.error.message);
>>>>>>> 95b81dcb
            ToastUtils.showToast(this, toastMessage, Duration.LONG);
            return;
        }
        AnalyticsUtils.trackWithSiteDetails(AnalyticsTracker.Stat.PLUGIN_REMOVED, mSite);

        refreshPluginFromStore();
        if (mPlugin == null) {
            // A plugin that doesn't exist in the directory is removed, go back to plugin list
            finish();
        } else {
            // Refresh the views to show wporg plugin details
            refreshViews();
        }
        showSuccessfulPluginRemovedSnackbar();
    }

    // This check should only handle events for already installed plugins - onSitePluginConfigured, onSitePluginUpdated, onSitePluginDeleted
    private boolean shouldHandleFluxCSitePluginEvent(SiteModel eventSite, String eventPluginName) {
        return mSite.getId() == eventSite.getId() // correct site
                && mPlugin.isInstalled() // needs plugin to be already installed
                && mPlugin.getName() != null // sanity check for NPE since if plugin is installed it'll have the name
                && mPlugin.getName().equals(eventPluginName); // event is for the plugin we are showing
    }

    // Utils

    private void refreshPluginFromStore() {
        mPlugin = mPluginStore.getImmutablePluginBySlug(mSite, mSlug);
    }

    protected String getWpOrgPluginUrl() {
        return "https://wordpress.org/plugins/" + mSlug;
    }

    protected String getWpOrgReviewsUrl() {
        return "https://wordpress.org/plugins/" + mSlug + "/#reviews";
    }

    private String getRemovingPluginMessage() {
        return getString(R.string.plugin_remove_progress_dialog_message, mPlugin.getDisplayName());
    }

    private boolean canPluginBeDisabledOrRemoved() {
        if (!mPlugin.isInstalled()) {
            return false;
        }

        String pluginName = mPlugin.getName();
        // Disable removing jetpack as the site will stop working in the client
        if (pluginName == null || pluginName.equals("jetpack/jetpack")) {
            return false;
        }
        // Disable removing akismet and vaultpress for AT sites
        return !mSite.isAutomatedTransfer()
               || (!pluginName.equals("akismet/akismet") && !pluginName.equals("vaultpress/vaultpress"));
    }

    // only show settings for active plugins on .org sites
    private boolean canShowSettings() {
<<<<<<< HEAD
        return mPlugin.isInstalled()
                && mPlugin.isActive()
                && !TextUtils.isEmpty(mPlugin.getSettingsUrl());
=======
        return mSitePlugin != null
               && mSitePlugin.isActive()
               && !mSite.isJetpackConnected()
               && !TextUtils.isEmpty(mSitePlugin.getSettingsUrl());
>>>>>>> 95b81dcb
    }

    private boolean isPluginStateChangedSinceLastConfigurationDispatch() {
        if (!mPlugin.isInstalled()) {
            return false;
        }
        return mPlugin.isActive() != mIsActive || mPlugin.isAutoUpdateEnabled() != mIsAutoUpdateEnabled;
    }
<<<<<<< HEAD
=======

    private boolean refreshSitePluginFromStore() {
        mSitePlugin = mPluginStore.getSitePluginByName(mSite, getPluginName());
        return mSitePlugin != null;
    }
>>>>>>> 95b81dcb
}<|MERGE_RESOLUTION|>--- conflicted
+++ resolved
@@ -444,12 +444,7 @@
             if (TextUtils.isEmpty(authorUrl)) {
                 mByLineTextView.setText(String.format(getString(R.string.plugin_byline), authorName));
             } else {
-<<<<<<< HEAD
                 String authorLink = "<a href='" + authorUrl + "'>" + authorName + "</a>";
-=======
-                String authorLink =
-                        "<a href='" + mSitePlugin.getAuthorUrl() + "'>" + mSitePlugin.getAuthorName() + "</a>";
->>>>>>> 95b81dcb
                 String byline = String.format(getString(R.string.plugin_byline), authorLink);
                 mByLineTextView.setMovementMethod(WPLinkMovementMethod.getInstance());
                 mByLineTextView.setText(Html.fromHtml(byline));
@@ -457,7 +452,8 @@
         }
 
         findViewById(R.id.plugin_card_site).setVisibility(mPlugin.isInstalled() ? View.VISIBLE : View.GONE);
-        findViewById(R.id.plugin_state_active_container).setVisibility(canPluginBeDisabledOrRemoved() ? View.VISIBLE : View.GONE);
+        findViewById(R.id.plugin_state_active_container)
+                .setVisibility(canPluginBeDisabledOrRemoved() ? View.VISIBLE : View.GONE);
         mSwitchActive.setChecked(mIsActive);
         mSwitchAutoupdates.setChecked(mIsAutoUpdateEnabled);
 
@@ -477,7 +473,6 @@
     }
 
     private void refreshPluginVersionViews() {
-<<<<<<< HEAD
         String pluginVersion = TextUtils.isEmpty(mPlugin.getInstalledVersion()) ? "?" : mPlugin.getInstalledVersion();
         String availableVersion = mPlugin.getWPOrgPluginVersion();
         String versionTopText = "";
@@ -486,23 +481,10 @@
             if (PluginUtils.isUpdateAvailable(mPlugin)) {
                 versionTopText = String.format(getString(R.string.plugin_available_version), availableVersion);
                 versionBottomText = String.format(getString(R.string.plugin_installed_version), pluginVersion);
-=======
-        if (mSitePlugin != null) {
-            String pluginVersion = TextUtils.isEmpty(mSitePlugin.getVersion()) ? "?" : mSitePlugin.getVersion();
-            String installedVersion;
-
-            if (PluginUtils.isUpdateAvailable(mSitePlugin, mWPOrgPlugin)) {
-                installedVersion = String.format(getString(R.string.plugin_installed_version), pluginVersion);
-                String availableVersion =
-                        String.format(getString(R.string.plugin_available_version), mWPOrgPlugin.getVersion());
-                mVersionTopTextView.setText(availableVersion);
-                mVersionBottomTextView.setText(installedVersion);
-                mVersionBottomTextView.setVisibility(View.VISIBLE);
->>>>>>> 95b81dcb
             } else {
                 versionTopText = String.format(getString(R.string.plugin_version), pluginVersion);
             }
-        } else if (!TextUtils.isEmpty(availableVersion)){
+        } else if (!TextUtils.isEmpty(availableVersion)) {
             versionTopText = String.format(getString(R.string.plugin_version), availableVersion);
         }
         mVersionTopTextView.setText(versionTopText);
@@ -518,33 +500,11 @@
             boolean isUpdateAvailable = PluginUtils.isUpdateAvailable(mPlugin);
             boolean canUpdate = isUpdateAvailable && !mIsUpdatingPlugin;
             mUpdateButton.setVisibility(canUpdate ? View.VISIBLE : View.GONE);
-<<<<<<< HEAD
             mInstalledText.setVisibility(isUpdateAvailable || mIsUpdatingPlugin ? View.GONE : View.VISIBLE);
         } else {
             mUpdateButton.setVisibility(View.GONE);
             mInstalledText.setVisibility(View.GONE);
             mInstallButton.setVisibility(mIsInstallingPlugin ? View.GONE : View.VISIBLE);
-=======
-            findViewById(R.id.plugin_installed)
-                    .setVisibility(isUpdateAvailable || mIsUpdatingPlugin ? View.GONE : View.VISIBLE);
-            if (canUpdate) {
-                mUpdateButton.setOnClickListener(new View.OnClickListener() {
-                    @Override
-                    public void onClick(View view) {
-                        dispatchUpdatePluginAction();
-                    }
-                });
-            }
-        } else if (mWPOrgPlugin != null) {
-            mUpdateButton.setVisibility(View.GONE);
-            mInstallButton.setVisibility(mIsUpdatingPlugin ? View.GONE : View.VISIBLE);
-            mInstallButton.setOnClickListener(new View.OnClickListener() {
-                @Override
-                public void onClick(View v) {
-                    dispatchInstallPluginAction();
-                }
-            });
->>>>>>> 95b81dcb
         }
 
         findViewById(R.id.plugin_update_progress_bar).setVisibility(mIsUpdatingPlugin || mIsInstallingPlugin
@@ -552,20 +512,12 @@
     }
 
     private void refreshRatingsViews() {
-<<<<<<< HEAD
         if (!mPlugin.doesHaveWPOrgPluginDetails()) {
             mRatingsSectionContainer.setVisibility(View.GONE);
             return;
         }
         mRatingsSectionContainer.setVisibility(View.VISIBLE);
         int numRatingsTotal = mPlugin.getNumberOfRatings();
-=======
-        if (mWPOrgPlugin == null) {
-            return;
-        }
-
-        int numRatingsTotal = mWPOrgPlugin.getNumberOfRatings();
->>>>>>> 95b81dcb
 
         TextView txtNumRatings = findViewById(R.id.text_num_ratings);
         String numRatings = FormatUtils.formatInt(numRatingsTotal);
@@ -613,15 +565,10 @@
         }
     }
 
-<<<<<<< HEAD
     protected void showPluginInfoPopup() {
-        if (!mPlugin.doesHaveWPOrgPluginDetails()) return;
-=======
-    private void showPluginInfoPopup() {
-        if (mWPOrgPlugin == null) {
-            return;
-        }
->>>>>>> 95b81dcb
+        if (!mPlugin.doesHaveWPOrgPluginDetails()) {
+            return;
+        }
 
         List<Map<String, String>> data = new ArrayList<>();
         int[] to = {R.id.text1, R.id.text2};
@@ -640,7 +587,8 @@
 
         Map<String, String> mapUpdated = new HashMap<>();
         mapUpdated.put(KEY_LABEL, labels[1]);
-        mapUpdated.put(KEY_TEXT, timespanFromUpdateDate(StringUtils.notNullStr(mPlugin.getLastUpdatedForWPOrgPlugin())));
+        mapUpdated
+                .put(KEY_TEXT, timespanFromUpdateDate(StringUtils.notNullStr(mPlugin.getLastUpdatedForWPOrgPlugin())));
         data.add(mapUpdated);
 
         Map<String, String> mapRequiredVer = new HashMap<>();
@@ -654,10 +602,10 @@
         data.add(mapThisVer);
 
         SimpleAdapter adapter = new SimpleAdapter(this,
-                                                  data,
-                                                  R.layout.plugin_info_row,
-                                                  from,
-                                                  to);
+                data,
+                R.layout.plugin_info_row,
+                from,
+                to);
 
         AlertDialog.Builder builder = new AlertDialog.Builder(this);
         builder.setCancelable(true);
@@ -696,13 +644,8 @@
         AlertDialog.Builder builder = new AlertDialog.Builder(this, R.style.Calypso_AlertDialog);
         builder.setTitle(getResources().getText(R.string.plugin_remove_dialog_title));
         String confirmationMessage = getString(R.string.plugin_remove_dialog_message,
-<<<<<<< HEAD
                 mPlugin.getDisplayName(),
                 SiteUtils.getSiteNameOrHomeURL(mSite));
-=======
-                                               mSitePlugin.getDisplayName(),
-                                               SiteUtils.getSiteNameOrHomeURL(mSite));
->>>>>>> 95b81dcb
         builder.setMessage(confirmationMessage);
         builder.setPositiveButton(R.string.remove, new DialogInterface.OnClickListener() {
             @Override
@@ -725,19 +668,13 @@
 
     private void showSuccessfulUpdateSnackbar() {
         Snackbar.make(mContainer,
-<<<<<<< HEAD
                 getString(R.string.plugin_updated_successfully, mPlugin.getDisplayName()),
                 Snackbar.LENGTH_LONG)
-=======
-                      getString(R.string.plugin_updated_successfully, mSitePlugin.getDisplayName()),
-                      Snackbar.LENGTH_LONG)
->>>>>>> 95b81dcb
                 .show();
     }
 
     private void showSuccessfulInstallSnackbar() {
         Snackbar.make(mContainer,
-<<<<<<< HEAD
                 getString(R.string.plugin_installed_successfully, mPlugin.getDisplayName()),
                 Snackbar.LENGTH_LONG)
                 .show();
@@ -747,22 +684,13 @@
         Snackbar.make(mContainer,
                 getString(R.string.plugin_removed_successfully, mPlugin.getDisplayName()),
                 Snackbar.LENGTH_LONG)
-=======
-                      getString(R.string.plugin_installed_successfully, mWPOrgPlugin.getName()),
-                      Snackbar.LENGTH_LONG)
->>>>>>> 95b81dcb
                 .show();
     }
 
     private void showUpdateFailedSnackbar() {
         Snackbar.make(mContainer,
-<<<<<<< HEAD
                 getString(R.string.plugin_updated_failed, mPlugin.getDisplayName()),
                 Snackbar.LENGTH_LONG)
-=======
-                      getString(R.string.plugin_updated_failed, mSitePlugin.getDisplayName()),
-                      Snackbar.LENGTH_LONG)
->>>>>>> 95b81dcb
                 .setAction(R.string.retry, new View.OnClickListener() {
                     @Override
                     public void onClick(View view) {
@@ -774,13 +702,8 @@
 
     private void showInstallFailedSnackbar() {
         Snackbar.make(mContainer,
-<<<<<<< HEAD
                 getString(R.string.plugin_installed_failed, mPlugin.getDisplayName()),
                 Snackbar.LENGTH_LONG)
-=======
-                      getString(R.string.plugin_installed_failed, mWPOrgPlugin.getName()),
-                      Snackbar.LENGTH_LONG)
->>>>>>> 95b81dcb
                 .setAction(R.string.retry, new View.OnClickListener() {
                     @Override
                     public void onClick(View view) {
@@ -792,13 +715,8 @@
 
     private void showPluginRemoveFailedSnackbar() {
         Snackbar.make(mContainer,
-<<<<<<< HEAD
                 getString(R.string.plugin_remove_failed, mPlugin.getDisplayName()),
                 Snackbar.LENGTH_LONG)
-=======
-                      getString(R.string.plugin_remove_failed, mSitePlugin.getDisplayName()),
-                      Snackbar.LENGTH_LONG)
->>>>>>> 95b81dcb
                 .show();
     }
 
@@ -942,7 +860,8 @@
         }
         if (mPlugin.isAutoUpdateEnabled() != configuredPlugin.isAutoUpdateEnabled()) {
             AnalyticsTracker.Stat stat = configuredPlugin.isAutoUpdateEnabled()
-                    ? AnalyticsTracker.Stat.PLUGIN_AUTOUPDATE_ENABLED : AnalyticsTracker.Stat.PLUGIN_AUTOUPDATE_DISABLED;
+                    ? AnalyticsTracker.Stat.PLUGIN_AUTOUPDATE_ENABLED
+                    : AnalyticsTracker.Stat.PLUGIN_AUTOUPDATE_DISABLED;
             AnalyticsUtils.trackWithSiteDetails(stat, mSite);
         }
         // Now we can update the plugin with the new one from store
@@ -978,13 +897,8 @@
         }
 
         if (event.isError()) {
-<<<<<<< HEAD
             AppLog.e(AppLog.T.PLUGINS, "An error occurred while fetching wporg plugin" + event.pluginSlug
-                    + " with type: " + event.error.type);
-=======
-            AppLog.e(AppLog.T.PLUGINS, "An error occurred while fetching wporg plugin with type: "
-                                       + event.error.type);
->>>>>>> 95b81dcb
+                                       + " with type: " + event.error.type);
         } else {
             refreshPluginFromStore();
             refreshViews();
@@ -1005,7 +919,7 @@
         mIsUpdatingPlugin = false;
         if (event.isError()) {
             AppLog.e(AppLog.T.PLUGINS, "An error occurred while updating the plugin with type: "
-                    + event.error.type + " and message: " + event.error.message);
+                                       + event.error.type + " and message: " + event.error.message);
             refreshPluginVersionViews();
             showUpdateFailedSnackbar();
             return;
@@ -1021,13 +935,9 @@
     @SuppressWarnings("unused")
     @Subscribe(threadMode = ThreadMode.MAIN)
     public void onSitePluginInstalled(OnSitePluginInstalled event) {
-<<<<<<< HEAD
-        if (isFinishing()) return;
-=======
         if (isFinishing()) {
             return;
         }
->>>>>>> 95b81dcb
 
         if (mSite.getId() != event.site.getId() || !mSlug.equals(event.slug)) {
             // Not the event we are interested in
@@ -1037,7 +947,7 @@
         mIsInstallingPlugin = false;
         if (event.isError()) {
             AppLog.e(AppLog.T.PLUGINS, "An error occurred while installing the plugin with type: "
-                    + event.error.type + " and message: " + event.error.message);
+                                       + event.error.type + " and message: " + event.error.message);
             refreshPluginVersionViews();
             showInstallFailedSnackbar();
             return;
@@ -1072,13 +982,9 @@
         cancelRemovePluginProgressDialog();
         if (event.isError()) {
             AppLog.e(AppLog.T.PLUGINS, "An error occurred while removing the plugin with type: "
-                    + event.error.type + " and message: " + event.error.message);
+                                       + event.error.type + " and message: " + event.error.message);
             String toastMessage = getString(R.string.plugin_updated_failed_detailed,
-<<<<<<< HEAD
                     mPlugin.getDisplayName(), event.error.message);
-=======
-                                            mSitePlugin.getDisplayName(), event.error.message);
->>>>>>> 95b81dcb
             ToastUtils.showToast(this, toastMessage, Duration.LONG);
             return;
         }
@@ -1095,12 +1001,13 @@
         showSuccessfulPluginRemovedSnackbar();
     }
 
-    // This check should only handle events for already installed plugins - onSitePluginConfigured, onSitePluginUpdated, onSitePluginDeleted
+    // This check should only handle events for already installed plugins - onSitePluginConfigured,
+    // onSitePluginUpdated, onSitePluginDeleted
     private boolean shouldHandleFluxCSitePluginEvent(SiteModel eventSite, String eventPluginName) {
         return mSite.getId() == eventSite.getId() // correct site
-                && mPlugin.isInstalled() // needs plugin to be already installed
-                && mPlugin.getName() != null // sanity check for NPE since if plugin is installed it'll have the name
-                && mPlugin.getName().equals(eventPluginName); // event is for the plugin we are showing
+               && mPlugin.isInstalled() // needs plugin to be already installed
+               && mPlugin.getName() != null // sanity check for NPE since if plugin is installed it'll have the name
+               && mPlugin.getName().equals(eventPluginName); // event is for the plugin we are showing
     }
 
     // Utils
@@ -1138,16 +1045,9 @@
 
     // only show settings for active plugins on .org sites
     private boolean canShowSettings() {
-<<<<<<< HEAD
         return mPlugin.isInstalled()
-                && mPlugin.isActive()
-                && !TextUtils.isEmpty(mPlugin.getSettingsUrl());
-=======
-        return mSitePlugin != null
-               && mSitePlugin.isActive()
-               && !mSite.isJetpackConnected()
-               && !TextUtils.isEmpty(mSitePlugin.getSettingsUrl());
->>>>>>> 95b81dcb
+               && mPlugin.isActive()
+               && !TextUtils.isEmpty(mPlugin.getSettingsUrl());
     }
 
     private boolean isPluginStateChangedSinceLastConfigurationDispatch() {
@@ -1156,12 +1056,4 @@
         }
         return mPlugin.isActive() != mIsActive || mPlugin.isAutoUpdateEnabled() != mIsAutoUpdateEnabled;
     }
-<<<<<<< HEAD
-=======
-
-    private boolean refreshSitePluginFromStore() {
-        mSitePlugin = mPluginStore.getSitePluginByName(mSite, getPluginName());
-        return mSitePlugin != null;
-    }
->>>>>>> 95b81dcb
 }