--- conflicted
+++ resolved
@@ -467,13 +467,8 @@
                     is Visible -> {
                         if (progressDialog == null || progressDialog?.isShowing == false) {
                             val builder: Builder = MaterialAlertDialogBuilder(requireContext())
-<<<<<<< HEAD
-                            builder.setTitle(R.string.media_uploading_stock_library_photo)
+                            builder.setTitle(this.title)
                             builder.setView(R.layout.media_picker_progress_dialog)
-=======
-                            builder.setTitle(this.title)
-                            builder.setView(layout.media_picker_progress_dialog)
->>>>>>> c1122747
                             builder.setNegativeButton(
                                     R.string.cancel
                             ) { _, _ -> this.cancelAction() }
