package org.wordpress.android.ui.mediapicker

import android.Manifest.permission
<<<<<<< HEAD
=======
import android.content.Intent.ACTION_GET_CONTENT
import android.content.Intent.ACTION_OPEN_DOCUMENT
import android.net.Uri
>>>>>>> 9a8f2618
import android.os.Bundle
import android.os.Parcelable
import android.text.Html
import android.view.LayoutInflater
import android.view.Menu
import android.view.MenuInflater
import android.view.MenuItem
import android.view.MenuItem.OnActionExpandListener
import android.view.View
import android.view.ViewGroup
import androidx.appcompat.app.AppCompatActivity
import androidx.appcompat.widget.SearchView
import androidx.fragment.app.Fragment
import androidx.lifecycle.Observer
import androidx.lifecycle.ViewModelProvider
import androidx.lifecycle.ViewModelProviders
import androidx.recyclerview.widget.GridLayoutManager
import kotlinx.android.synthetic.main.media_picker_fragment.*
import org.wordpress.android.R
import org.wordpress.android.WordPress
import org.wordpress.android.fluxc.model.SiteModel
import org.wordpress.android.ui.ActivityLauncher
import org.wordpress.android.ui.RequestCodes
import org.wordpress.android.ui.media.MediaPreviewActivity
<<<<<<< HEAD
import org.wordpress.android.ui.mediapicker.MediaItem.Identifier
=======
import org.wordpress.android.ui.mediapicker.MediaPickerFragment.MediaPickerIconType.ANDROID_CHOOSE_FROM_DEVICE
import org.wordpress.android.ui.mediapicker.MediaPickerFragment.MediaPickerIconType.WP_STORIES_CAPTURE
>>>>>>> 9a8f2618
import org.wordpress.android.ui.mediapicker.MediaPickerViewModel.ActionModeUiModel
import org.wordpress.android.ui.mediapicker.MediaPickerViewModel.FabUiModel
import org.wordpress.android.ui.mediapicker.MediaPickerViewModel.PermissionsRequested.CAMERA
import org.wordpress.android.ui.mediapicker.MediaPickerViewModel.PermissionsRequested.STORAGE
import org.wordpress.android.ui.mediapicker.MediaPickerViewModel.PhotoListUiModel
import org.wordpress.android.ui.mediapicker.MediaPickerViewModel.PhotoListUiModel.Data
import org.wordpress.android.ui.mediapicker.MediaPickerViewModel.PhotoListUiModel.Empty
import org.wordpress.android.ui.mediapicker.MediaPickerViewModel.PhotoListUiModel.Hidden
import org.wordpress.android.ui.mediapicker.MediaPickerViewModel.SearchUiModel
import org.wordpress.android.ui.mediapicker.MediaPickerViewModel.SoftAskViewUiModel
import org.wordpress.android.ui.utils.UiString.UiStringRes
import org.wordpress.android.util.AccessibilityUtils
import org.wordpress.android.util.AniUtils
import org.wordpress.android.util.AniUtils.Duration.MEDIUM
import org.wordpress.android.util.WPMediaUtils
import org.wordpress.android.util.WPPermissionUtils
import org.wordpress.android.util.WPSwipeToRefreshHelper
import org.wordpress.android.util.config.TenorFeatureConfig
import org.wordpress.android.util.image.ImageManager
import javax.inject.Inject

class MediaPickerFragment : Fragment() {
    enum class MediaPickerIconType {
        ANDROID_CHOOSE_FROM_DEVICE,
        WP_STORIES_CAPTURE;

        companion object {
            @JvmStatic
            fun fromNameString(iconTypeName: String): MediaPickerIconType {
                return values().firstOrNull { it.name == iconTypeName }
                        ?: throw IllegalArgumentException("MediaPickerIconType not found with name $iconTypeName")
            }
        }
    }

    enum class ChooserContext(
        val intentAction: String,
        val requestCode: Int,
        val title: UiStringRes,
        val mediaTypeFilter: String
    ) {
        PHOTO(ACTION_GET_CONTENT, RequestCodes.PICTURE_LIBRARY, UiStringRes(R.string.pick_photo), "image/*"),
        VIDEO(ACTION_GET_CONTENT, RequestCodes.VIDEO_LIBRARY, UiStringRes(R.string.pick_video), "video/*"),
        PHOTO_OR_VIDEO(ACTION_GET_CONTENT, RequestCodes.MEDIA_LIBRARY, UiStringRes(R.string.pick_media), "*/*"),
        MEDIA_FILE(ACTION_OPEN_DOCUMENT, RequestCodes.FILE_LIBRARY, UiStringRes(R.string.pick_file), "*/*");
    }

    sealed class MediaPickerAction {
        data class OpenSystemPicker(
            val chooserContext: ChooserContext,
            val mimeTypes: List<String>,
            val allowMultipleSelection: Boolean
        ) : MediaPickerAction()
        data class OpenCameraForWPStories(val allowMultipleSelection: Boolean) : MediaPickerAction()
    }

    sealed class MediaPickerIcon(val type: MediaPickerIconType) {
        data class ChooseFromAndroidDevice(
            val allowedTypes: Set<MediaType>
        ) : MediaPickerIcon(ANDROID_CHOOSE_FROM_DEVICE)
        object WpStoriesCapture : MediaPickerIcon(WP_STORIES_CAPTURE)

        fun toBundle(bundle: Bundle) {
            bundle.putString(KEY_LAST_TAPPED_ICON, type.name)
            if (this is ChooseFromAndroidDevice) {
                bundle.putStringArrayList(KEY_LAST_TAPPED_ICON_ALLOWED_TYPES, ArrayList(allowedTypes.map { it.name }))
            }
        }

        companion object {
            @JvmStatic
            fun fromBundle(bundle: Bundle): MediaPickerIcon? {
                val iconTypeName = bundle.getString(KEY_LAST_TAPPED_ICON) ?: return null

                return when (iconTypeName.let { MediaPickerIconType.fromNameString(iconTypeName) }) {
                    ANDROID_CHOOSE_FROM_DEVICE -> {
                        val allowedTypes = (bundle.getStringArrayList(KEY_LAST_TAPPED_ICON_ALLOWED_TYPES)
                                ?: listOf<String>()).map {
                            MediaType.valueOf(
                                    it
                            )
                        }.toSet()
                        ChooseFromAndroidDevice(allowedTypes)
                    }
                    WP_STORIES_CAPTURE -> WpStoriesCapture
                }
            }
        }
    }

    /*
     * parent activity must implement this listener
     */
    interface MediaPickerListener {
<<<<<<< HEAD
        fun onItemsChosen(uriList: List<Identifier>)
        fun onIconClicked(icon: MediaPickerIcon, allowMultipleSelection: Boolean)
=======
        fun onMediaChosen(uriList: List<Uri>)
        fun onIconClicked(action: MediaPickerAction)
>>>>>>> 9a8f2618
    }

    private var listener: MediaPickerListener? = null

    @Inject lateinit var tenorFeatureConfig: TenorFeatureConfig
    @Inject lateinit var imageManager: ImageManager
    @Inject lateinit var viewModelFactory: ViewModelProvider.Factory
    private lateinit var viewModel: MediaPickerViewModel

    override fun onCreate(savedInstanceState: Bundle?) {
        super.onCreate(savedInstanceState)
        (requireActivity().application as WordPress).component().inject(this)
        viewModel = ViewModelProviders.of(this, viewModelFactory).get(MediaPickerViewModel::class.java)
        setHasOptionsMenu(true)
    }

    override fun onCreateView(
        inflater: LayoutInflater,
        container: ViewGroup?,
        savedInstanceState: Bundle?
    ): View? {
        return inflater.inflate(
                R.layout.media_picker_fragment,
                container,
                false
        )
    }

    override fun onViewCreated(view: View, savedInstanceState: Bundle?) {
        super.onViewCreated(view, savedInstanceState)

        val mediaPickerSetup = MediaPickerSetup.fromBundle(requireArguments())
        val site = requireArguments().getSerializable(WordPress.SITE) as? SiteModel
        var selectedIds: List<Identifier>? = null
        var lastTappedIcon: MediaPickerIcon? = null
        if (savedInstanceState != null) {
<<<<<<< HEAD
            val savedLastTappedIconName = savedInstanceState.getString(KEY_LAST_TAPPED_ICON)
            lastTappedIcon = savedLastTappedIconName?.let { MediaPickerIcon.valueOf(it) }
            if (savedInstanceState.containsKey(KEY_SELECTED_IDS)) {
                selectedIds = savedInstanceState.getParcelableArrayList<Identifier.Parcel>(KEY_SELECTED_IDS)
                        ?.map { Identifier.fromParcel(it) }
=======
            lastTappedIcon = MediaPickerIcon.fromBundle(savedInstanceState)
            if (savedInstanceState.containsKey(KEY_SELECTED_POSITIONS)) {
                selectedUris = savedInstanceState.getStringArrayList(KEY_SELECTED_POSITIONS)
                        ?.map { UriWrapper(Uri.parse(it)) }
>>>>>>> 9a8f2618
            }
        }
        recycler.setEmptyView(actionable_empty_view)
        recycler.setHasFixedSize(true)

        val layoutManager = GridLayoutManager(
                activity,
                NUM_COLUMNS
        )

        savedInstanceState?.getParcelable<Parcelable>(KEY_LIST_STATE)?.let {
            layoutManager.onRestoreInstanceState(it)
        }

        recycler.layoutManager = layoutManager

        val swipeToRefreshHelper = WPSwipeToRefreshHelper.buildSwipeToRefreshHelper(pullToRefresh) {
            viewModel.onPullToRefresh()
        }

        var isShowingActionMode = false
        viewModel.uiState.observe(viewLifecycleOwner, Observer {
            it?.let { uiState ->
                setupPhotoList(uiState.photoListUiModel)
                setupSoftAskView(uiState.softAskViewUiModel)
                if (uiState.actionModeUiModel is ActionModeUiModel.Visible && !isShowingActionMode) {
                    isShowingActionMode = true
                    (activity as AppCompatActivity).startSupportActionMode(
                            MediaPickerActionModeCallback(
                                    viewModel
                            )
                    )
                } else if (uiState.actionModeUiModel is ActionModeUiModel.Hidden && isShowingActionMode) {
                    isShowingActionMode = false
                }
                uiState.fabUiModel.let(this::setupFab)
                swipeToRefreshHelper.isRefreshing = uiState.isRefreshing
            }
        })

        viewModel.onNavigateToPreview.observe(viewLifecycleOwner, Observer
        {
            it.getContentIfNotHandled()?.let { uri ->
                MediaPreviewActivity.showPreview(
                        requireContext(),
                        null,
                        uri.toString()
                )
                AccessibilityUtils.setActionModeDoneButtonContentDescription(activity, getString(R.string.cancel))
            }
        })

        viewModel.onNavigateToEdit.observe(viewLifecycleOwner, Observer {
            it.getContentIfNotHandled()?.let { uris ->
                val inputData = WPMediaUtils.createListOfEditImageInputData(
                        requireContext(),
                        uris.map { wrapper -> wrapper.uri }
                )
                ActivityLauncher.openImageEditor(activity, inputData)
            }
        })

        viewModel.onInsert.observe(viewLifecycleOwner, Observer
        { event ->
            event.getContentIfNotHandled()?.let { selectedIds ->
                listener?.onItemsChosen(selectedIds)
            }
        })

        viewModel.onIconClicked.observe(viewLifecycleOwner, Observer {
            it?.getContentIfNotHandled()?.let { (action) ->
                listener?.onIconClicked(action)
            }
        })

        viewModel.onPermissionsRequested.observe(viewLifecycleOwner, Observer {
            it?.applyIfNotHandled {
                when (this) {
                    CAMERA -> requestCameraPermission()
                    STORAGE -> requestStoragePermission()
                }
            }
        })

        viewModel.start(selectedIds, mediaPickerSetup, lastTappedIcon, site)
    }

    override fun onCreateOptionsMenu(menu: Menu, inflater: MenuInflater) {
        super.onCreateOptionsMenu(menu, inflater)
        inflater.inflate(R.menu.menu_media_picker, menu)

        val searchMenuItem = checkNotNull(menu.findItem(R.id.action_search)) {
            "Menu does not contain mandatory search item"
        }
        val browseMenuItem = checkNotNull(menu.findItem(R.id.mnu_browse_item)) {
            "Menu does not contain mandatory browse item"
        }
        initializeSearchView(searchMenuItem)
        viewModel.uiState.observe(viewLifecycleOwner, Observer { uiState ->
            val searchView = searchMenuItem.actionView as SearchView

            if (uiState.searchUiModel is SearchUiModel.Expanded && !searchMenuItem.isActionViewExpanded) {
                searchMenuItem.expandActionView()
                searchView.setQuery(uiState.searchUiModel.filter, true)
            } else if (uiState.searchUiModel is SearchUiModel.Collapsed && searchMenuItem.isActionViewExpanded) {
                searchMenuItem.collapseActionView()
            }

            searchMenuItem.isVisible = uiState.searchUiModel !is SearchUiModel.Hidden
            browseMenuItem.isVisible = uiState.browseMenuUiModel.isVisible
        })
    }

    override fun onOptionsItemSelected(item: MenuItem): Boolean {
        if (item.itemId == R.id.mnu_browse_item) {
            viewModel.onBrowseForItems()
        }
        return true
    }

    private fun initializeSearchView(actionMenuItem: MenuItem) {
        var isExpanding = false
        actionMenuItem.setOnActionExpandListener(object : OnActionExpandListener {
            override fun onMenuItemActionExpand(item: MenuItem?): Boolean {
                viewModel.onSearchExpanded()
                isExpanding = true
                return true
            }

            override fun onMenuItemActionCollapse(item: MenuItem?): Boolean {
                viewModel.onSearchCollapsed()
                return true
            }
        })
        val searchView = actionMenuItem.actionView as SearchView
        searchView.setOnQueryTextListener(object : SearchView.OnQueryTextListener {
            override fun onQueryTextSubmit(query: String): Boolean {
                viewModel.onSearch(query)
                return true
            }

            override fun onQueryTextChange(query: String): Boolean {
                if (!isExpanding) {
                    viewModel.onSearch(query)
                }
                isExpanding = false
                return true
            }
        })
    }

    private fun setupSoftAskView(uiModel: SoftAskViewUiModel) {
        when (uiModel) {
            is SoftAskViewUiModel.Visible -> {
                soft_ask_view.title.text = Html.fromHtml(uiModel.label)
                soft_ask_view.button.setText(uiModel.allowId.stringRes)
                soft_ask_view.button.setOnClickListener {
                    if (uiModel.isAlwaysDenied) {
                        WPPermissionUtils.showAppSettings(requireActivity())
                    } else {
                        requestStoragePermission()
                    }
                }

                soft_ask_view.visibility = View.VISIBLE
            }
            is SoftAskViewUiModel.Hidden -> {
                if (soft_ask_view.visibility == View.VISIBLE) {
                    AniUtils.fadeOut(soft_ask_view, MEDIUM)
                }
            }
        }
    }

    private fun setupPhotoList(uiModel: PhotoListUiModel) {
        when (uiModel) {
            is Data -> {
                recycler.setEmptyViewIfNull(actionable_empty_view)
                if (recycler.adapter == null) {
                    recycler.adapter = MediaPickerAdapter(
                            imageManager
                    )
                }
                val adapter = recycler.adapter as MediaPickerAdapter

                (recycler.layoutManager as? GridLayoutManager)?.spanSizeLookup =
                        object : GridLayoutManager.SpanSizeLookup() {
                            override fun getSpanSize(position: Int) = if (uiModel.items[position].fullWidthItem) {
                                NUM_COLUMNS
                            } else {
                                1
                            }
                        }
                val recyclerViewState = recycler.layoutManager?.onSaveInstanceState()
                adapter.loadData(uiModel.items)
                recycler.layoutManager?.onRestoreInstanceState(recyclerViewState)
            }
            Empty -> {
                recycler.setEmptyView(actionable_empty_view)
            }
            Hidden -> {
                recycler.setEmptyView(null)
                actionable_empty_view.visibility = View.GONE
            }
        }
    }

    private fun setupFab(fabUiModel: FabUiModel) {
        if (fabUiModel.show) {
            wp_stories_take_picture.show()
            wp_stories_take_picture.setOnClickListener {
                fabUiModel.action()
            }
        } else {
            wp_stories_take_picture.hide()
        }
    }

    override fun onSaveInstanceState(outState: Bundle) {
        super.onSaveInstanceState(outState)
<<<<<<< HEAD
        outState.putString(
                KEY_LAST_TAPPED_ICON,
                viewModel.lastTappedIcon?.name
        )
        val selectedIds = viewModel.selectedIdentifiers().map { it.toParcel() }
        if (selectedIds.isNotEmpty()) {
            outState.putParcelableArrayList(KEY_SELECTED_IDS, ArrayList(selectedIds))
=======
        viewModel.lastTappedIcon?.toBundle(outState)
        val selectedIds = viewModel.selectedUris.value
        if (selectedIds != null && selectedIds.isNotEmpty()) {
            outState.putStringArrayList(KEY_SELECTED_POSITIONS, ArrayList(selectedIds.map { it.uri.toString() }))
>>>>>>> 9a8f2618
        }
        recycler.layoutManager?.let {
            outState.putParcelable(KEY_LIST_STATE, it.onSaveInstanceState())
        }
    }

    override fun onResume() {
        super.onResume()
        checkStoragePermission()
    }

    fun setMediaPickerListener(listener: MediaPickerListener?) {
        this.listener = listener
    }

    private val isStoragePermissionAlwaysDenied: Boolean
        get() = WPPermissionUtils.isPermissionAlwaysDenied(
                requireActivity(), permission.WRITE_EXTERNAL_STORAGE
        )

    /*
     * load the photos if we have the necessary permission, otherwise show the "soft ask" view
     * which asks the user to allow the permission
     */
    private fun checkStoragePermission() {
        if (!isAdded) {
            return
        }
        viewModel.checkStoragePermission(isStoragePermissionAlwaysDenied)
    }

    private fun requestStoragePermission() {
        val permissions = arrayOf(permission.WRITE_EXTERNAL_STORAGE)
        requestPermissions(
                permissions, WPPermissionUtils.PHOTO_PICKER_STORAGE_PERMISSION_REQUEST_CODE
        )
    }

    private fun requestCameraPermission() {
        // in addition to CAMERA permission we also need a storage permission, to store media from the camera
        val permissions = arrayOf(
                permission.CAMERA,
                permission.WRITE_EXTERNAL_STORAGE
        )
        requestPermissions(permissions, WPPermissionUtils.PHOTO_PICKER_CAMERA_PERMISSION_REQUEST_CODE)
    }

    override fun onRequestPermissionsResult(
        requestCode: Int,
        permissions: Array<String>,
        grantResults: IntArray
    ) {
        val checkForAlwaysDenied = requestCode == WPPermissionUtils.PHOTO_PICKER_CAMERA_PERMISSION_REQUEST_CODE
        val allGranted = WPPermissionUtils.setPermissionListAsked(
                requireActivity(), requestCode, permissions, grantResults, checkForAlwaysDenied
        )
        when (requestCode) {
            WPPermissionUtils.PHOTO_PICKER_STORAGE_PERMISSION_REQUEST_CODE -> checkStoragePermission()
            WPPermissionUtils.PHOTO_PICKER_CAMERA_PERMISSION_REQUEST_CODE -> if (allGranted) {
                viewModel.clickOnLastTappedIcon()
            }
        }
    }

    companion object {
        private const val KEY_LAST_TAPPED_ICON = "last_tapped_icon"
<<<<<<< HEAD
        private const val KEY_SELECTED_IDS = "selected_ids"
=======
        private const val KEY_LAST_TAPPED_ICON_ALLOWED_TYPES = "last_tapped_icon_allowed_types"
        private const val KEY_SELECTED_POSITIONS = "selected_positions"
>>>>>>> 9a8f2618
        private const val KEY_LIST_STATE = "list_state"
        const val NUM_COLUMNS = 3
        @JvmStatic fun newInstance(
            listener: MediaPickerListener,
            mediaPickerSetup: MediaPickerSetup,
            site: SiteModel?
        ): MediaPickerFragment {
            val args = Bundle()
            mediaPickerSetup.toBundle(args)
            if (site != null) {
                args.putSerializable(WordPress.SITE, site)
            }
            val fragment = MediaPickerFragment()
            fragment.setMediaPickerListener(listener)
            fragment.arguments = args
            return fragment
        }
    }
}<|MERGE_RESOLUTION|>--- conflicted
+++ resolved
@@ -1,12 +1,8 @@
 package org.wordpress.android.ui.mediapicker
 
 import android.Manifest.permission
-<<<<<<< HEAD
-=======
 import android.content.Intent.ACTION_GET_CONTENT
 import android.content.Intent.ACTION_OPEN_DOCUMENT
-import android.net.Uri
->>>>>>> 9a8f2618
 import android.os.Bundle
 import android.os.Parcelable
 import android.text.Html
@@ -31,12 +27,9 @@
 import org.wordpress.android.ui.ActivityLauncher
 import org.wordpress.android.ui.RequestCodes
 import org.wordpress.android.ui.media.MediaPreviewActivity
-<<<<<<< HEAD
-import org.wordpress.android.ui.mediapicker.MediaItem.Identifier
-=======
 import org.wordpress.android.ui.mediapicker.MediaPickerFragment.MediaPickerIconType.ANDROID_CHOOSE_FROM_DEVICE
 import org.wordpress.android.ui.mediapicker.MediaPickerFragment.MediaPickerIconType.WP_STORIES_CAPTURE
->>>>>>> 9a8f2618
+import org.wordpress.android.ui.mediapicker.MediaItem.Identifier
 import org.wordpress.android.ui.mediapicker.MediaPickerViewModel.ActionModeUiModel
 import org.wordpress.android.ui.mediapicker.MediaPickerViewModel.FabUiModel
 import org.wordpress.android.ui.mediapicker.MediaPickerViewModel.PermissionsRequested.CAMERA
@@ -131,13 +124,8 @@
      * parent activity must implement this listener
      */
     interface MediaPickerListener {
-<<<<<<< HEAD
         fun onItemsChosen(uriList: List<Identifier>)
-        fun onIconClicked(icon: MediaPickerIcon, allowMultipleSelection: Boolean)
-=======
-        fun onMediaChosen(uriList: List<Uri>)
         fun onIconClicked(action: MediaPickerAction)
->>>>>>> 9a8f2618
     }
 
     private var listener: MediaPickerListener? = null
@@ -174,18 +162,10 @@
         var selectedIds: List<Identifier>? = null
         var lastTappedIcon: MediaPickerIcon? = null
         if (savedInstanceState != null) {
-<<<<<<< HEAD
-            val savedLastTappedIconName = savedInstanceState.getString(KEY_LAST_TAPPED_ICON)
-            lastTappedIcon = savedLastTappedIconName?.let { MediaPickerIcon.valueOf(it) }
+            lastTappedIcon = MediaPickerIcon.fromBundle(savedInstanceState)
             if (savedInstanceState.containsKey(KEY_SELECTED_IDS)) {
                 selectedIds = savedInstanceState.getParcelableArrayList<Identifier.Parcel>(KEY_SELECTED_IDS)
                         ?.map { Identifier.fromParcel(it) }
-=======
-            lastTappedIcon = MediaPickerIcon.fromBundle(savedInstanceState)
-            if (savedInstanceState.containsKey(KEY_SELECTED_POSITIONS)) {
-                selectedUris = savedInstanceState.getStringArrayList(KEY_SELECTED_POSITIONS)
-                        ?.map { UriWrapper(Uri.parse(it)) }
->>>>>>> 9a8f2618
             }
         }
         recycler.setEmptyView(actionable_empty_view)
@@ -406,20 +386,10 @@
 
     override fun onSaveInstanceState(outState: Bundle) {
         super.onSaveInstanceState(outState)
-<<<<<<< HEAD
-        outState.putString(
-                KEY_LAST_TAPPED_ICON,
-                viewModel.lastTappedIcon?.name
-        )
+        viewModel.lastTappedIcon?.toBundle(outState)
         val selectedIds = viewModel.selectedIdentifiers().map { it.toParcel() }
         if (selectedIds.isNotEmpty()) {
             outState.putParcelableArrayList(KEY_SELECTED_IDS, ArrayList(selectedIds))
-=======
-        viewModel.lastTappedIcon?.toBundle(outState)
-        val selectedIds = viewModel.selectedUris.value
-        if (selectedIds != null && selectedIds.isNotEmpty()) {
-            outState.putStringArrayList(KEY_SELECTED_POSITIONS, ArrayList(selectedIds.map { it.uri.toString() }))
->>>>>>> 9a8f2618
         }
         recycler.layoutManager?.let {
             outState.putParcelable(KEY_LIST_STATE, it.onSaveInstanceState())
@@ -486,12 +456,8 @@
 
     companion object {
         private const val KEY_LAST_TAPPED_ICON = "last_tapped_icon"
-<<<<<<< HEAD
+        private const val KEY_LAST_TAPPED_ICON_ALLOWED_TYPES = "last_tapped_icon_allowed_types"
         private const val KEY_SELECTED_IDS = "selected_ids"
-=======
-        private const val KEY_LAST_TAPPED_ICON_ALLOWED_TYPES = "last_tapped_icon_allowed_types"
-        private const val KEY_SELECTED_POSITIONS = "selected_positions"
->>>>>>> 9a8f2618
         private const val KEY_LIST_STATE = "list_state"
         const val NUM_COLUMNS = 3
         @JvmStatic fun newInstance(
