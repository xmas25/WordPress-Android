package org.wordpress.android.ui.reader.adapters;

import android.content.Context;
import android.os.AsyncTask;
import android.support.v7.widget.CardView;
import android.support.v7.widget.RecyclerView;
import android.text.TextUtils;
import android.view.LayoutInflater;
import android.view.View;
import android.view.ViewGroup;
import android.widget.ImageView;
import android.widget.LinearLayout;
import android.widget.TextView;

import org.wordpress.android.R;
import org.wordpress.android.analytics.AnalyticsTracker;
import org.wordpress.android.datasets.ReaderPostTable;
import org.wordpress.android.models.ReaderPost;
import org.wordpress.android.models.ReaderPostDiscoverData;
import org.wordpress.android.models.ReaderPostList;
import org.wordpress.android.models.ReaderTag;
import org.wordpress.android.ui.reader.ReaderActivityLauncher;
import org.wordpress.android.ui.reader.ReaderAnim;
import org.wordpress.android.ui.reader.ReaderConstants;
import org.wordpress.android.ui.reader.ReaderInterfaces;
import org.wordpress.android.ui.reader.ReaderTypes;
import org.wordpress.android.ui.reader.actions.ReaderActions;
import org.wordpress.android.ui.reader.actions.ReaderPostActions;
import org.wordpress.android.ui.reader.models.ReaderBlogIdPostId;
import org.wordpress.android.ui.reader.utils.ReaderUtils;
import org.wordpress.android.ui.reader.utils.ReaderXPostUtils;
import org.wordpress.android.ui.reader.views.ReaderGapMarkerView;
import org.wordpress.android.ui.reader.views.ReaderIconCountView;
import org.wordpress.android.ui.reader.views.ReaderSiteHeaderView;
import org.wordpress.android.ui.reader.views.ReaderTagHeaderView;
import org.wordpress.android.ui.reader.views.ReaderThumbnailStrip;
import org.wordpress.android.util.AnalyticsUtils;
import org.wordpress.android.util.AppLog;
import org.wordpress.android.util.DateTimeUtils;
import org.wordpress.android.util.DisplayUtils;
import org.wordpress.android.util.GravatarUtils;
import org.wordpress.android.util.NetworkUtils;
import org.wordpress.android.util.ToastUtils;
import org.wordpress.android.util.UrlUtils;
import org.wordpress.android.widgets.WPNetworkImageView;

public class ReaderPostAdapter extends RecyclerView.Adapter<RecyclerView.ViewHolder> {
    private ReaderTag mCurrentTag;
    private long mCurrentBlogId;
    private long mCurrentFeedId;
    private int mGapMarkerPosition = -1;

    private final int mPhotonWidth;
    private final int mPhotonHeight;
    private final int mAvatarSzMedium;
    private final int mAvatarSzSmall;
    private final int mAvatarSzTiny;
    private final int mMarginLarge;

    private final String mWordCountFmtStr;
    private final String mReadingTimeFmtStr;

    private boolean mCanRequestMorePosts;
    private final boolean mIsLoggedOutReader;

    private final ReaderTypes.ReaderPostListType mPostListType;
    private final ReaderPostList mPosts = new ReaderPostList();

    private ReaderInterfaces.OnPostSelectedListener mPostSelectedListener;
    private ReaderInterfaces.OnTagSelectedListener mOnTagSelectedListener;
    private ReaderInterfaces.OnPostPopupListener mOnPostPopupListener;
    private ReaderInterfaces.DataLoadedListener mDataLoadedListener;
    private ReaderActions.DataRequestedListener mDataRequestedListener;
    private ReaderSiteHeaderView.OnBlogInfoLoadedListener mBlogInfoLoadedListener;

    // the large "tbl_posts.text" column is unused here, so skip it when querying
    private static final boolean EXCLUDE_TEXT_COLUMN = true;
    private static final int MAX_ROWS = ReaderConstants.READER_MAX_POSTS_TO_DISPLAY;

    // Longreads says that people can read 250 words per minute
    private static final int READING_WORDS_PER_MINUTE = 250;
    private static final int MIN_READING_TIME_MINUTES = 2;

    private static final int VIEW_TYPE_POST        = 0;
    private static final int VIEW_TYPE_XPOST       = 1;
    private static final int VIEW_TYPE_SITE_HEADER = 2;
    private static final int VIEW_TYPE_TAG_HEADER  = 3;
    private static final int VIEW_TYPE_GAP_MARKER  = 4;

    private static final long ITEM_ID_CUSTOM_VIEW = -1L;

    /*
     * cross-post
     */
    class ReaderXPostViewHolder extends RecyclerView.ViewHolder {
        private final CardView cardView;
        private final WPNetworkImageView imgAvatar;
        private final WPNetworkImageView imgBlavatar;
        private final TextView txtTitle;
        private final TextView txtSubtitle;

        public ReaderXPostViewHolder(View itemView) {
            super(itemView);
            cardView = (CardView) itemView.findViewById(R.id.card_view);
            imgAvatar = (WPNetworkImageView) itemView.findViewById(R.id.image_avatar);
            imgBlavatar = (WPNetworkImageView) itemView.findViewById(R.id.image_blavatar);
            txtTitle = (TextView) itemView.findViewById(R.id.text_title);
            txtSubtitle = (TextView) itemView.findViewById(R.id.text_subtitle);
        }
    }

    /*
     * full post
     */
    class ReaderPostViewHolder extends RecyclerView.ViewHolder {
        private final CardView cardView;

        private final TextView txtTitle;
        private final TextView txtText;
        private final TextView txtBlogName;
        private final TextView txtDomain;
        private final TextView txtDateline;
        private final TextView txtTag;
        private final TextView txtWordCount;

        private final ReaderIconCountView commentCount;
        private final ReaderIconCountView likeCount;

        private final ImageView imgMore;

        private final WPNetworkImageView imgFeatured;
        private final WPNetworkImageView imgAvatar;
        private final WPNetworkImageView imgBlavatar;

        private final ViewGroup layoutPostHeader;

        private final ViewGroup layoutDiscover;
        private final WPNetworkImageView imgDiscoverAvatar;
        private final TextView txtDiscover;

        private final ReaderThumbnailStrip thumbnailStrip;

        public ReaderPostViewHolder(View itemView) {
            super(itemView);

            cardView = (CardView) itemView.findViewById(R.id.card_view);

            txtTitle = (TextView) itemView.findViewById(R.id.text_title);
            txtText = (TextView) itemView.findViewById(R.id.text_excerpt);
            txtBlogName = (TextView) itemView.findViewById(R.id.text_blog_name);
            txtDomain = (TextView) itemView.findViewById(R.id.text_domain);
            txtDateline = (TextView) itemView.findViewById(R.id.text_dateline);
            txtTag = (TextView) itemView.findViewById(R.id.text_tag);
            txtWordCount = (TextView) itemView.findViewById(R.id.text_word_count);

            commentCount = (ReaderIconCountView) itemView.findViewById(R.id.count_comments);
            likeCount = (ReaderIconCountView) itemView.findViewById(R.id.count_likes);

            imgFeatured = (WPNetworkImageView) itemView.findViewById(R.id.image_featured);
            imgBlavatar = (WPNetworkImageView) itemView.findViewById(R.id.image_blavatar);
            imgAvatar = (WPNetworkImageView) itemView.findViewById(R.id.image_avatar);
            imgMore = (ImageView) itemView.findViewById(R.id.image_more);

            layoutDiscover = (ViewGroup) itemView.findViewById(R.id.layout_discover);
            imgDiscoverAvatar = (WPNetworkImageView) layoutDiscover.findViewById(R.id.image_discover_avatar);
            txtDiscover = (TextView) layoutDiscover.findViewById(R.id.text_discover);

            thumbnailStrip = (ReaderThumbnailStrip) itemView.findViewById(R.id.thumbnail_strip);

            layoutPostHeader = (ViewGroup) itemView.findViewById(R.id.layout_post_header);

            // post header isn't shown when there's a site header
            if (!hasSiteHeader()) {
                // adjust the right padding of the post header to allow right padding of the  "..." icon
                // https://github.com/wordpress-mobile/WordPress-Android/issues/3078
                layoutPostHeader.setPadding(
                        layoutPostHeader.getPaddingLeft(),
                        layoutPostHeader.getPaddingTop(),
                        layoutPostHeader.getPaddingRight() - imgMore.getPaddingRight(),
                        layoutPostHeader.getPaddingBottom());
            } else {
                // hide the header
                layoutPostHeader.setVisibility(View.GONE);
                // add a bit more padding above the title
                int extraPadding = itemView.getContext().getResources().getDimensionPixelSize(R.dimen.margin_medium);
                txtTitle.setPadding(
                        txtTitle.getPaddingLeft(),
                        txtTitle.getPaddingTop() + extraPadding,
                        txtTitle.getPaddingRight(),
                        txtTitle.getPaddingBottom());
            }

            ReaderUtils.setBackgroundToRoundRipple(imgMore);
        }
    }

    class SiteHeaderViewHolder extends RecyclerView.ViewHolder {
        private final ReaderSiteHeaderView mSiteHeaderView;
        public SiteHeaderViewHolder(View itemView) {
            super(itemView);
            mSiteHeaderView = (ReaderSiteHeaderView) itemView;
        }
    }

    class TagHeaderViewHolder extends RecyclerView.ViewHolder {
        private final ReaderTagHeaderView mTagHeaderView;
        public TagHeaderViewHolder(View itemView) {
            super(itemView);
            mTagHeaderView = (ReaderTagHeaderView) itemView;
        }
    }

    class GapMarkerViewHolder extends RecyclerView.ViewHolder {
        private final ReaderGapMarkerView mGapMarkerView;
        public GapMarkerViewHolder(View itemView) {
            super(itemView);
            mGapMarkerView = (ReaderGapMarkerView) itemView;
        }
    }

    @Override
    public int getItemViewType(int position) {
        if (position == 0 && hasSiteHeader()) {
            // first item is a ReaderSiteHeaderView
            return VIEW_TYPE_SITE_HEADER;
        } else if (position == 0 && hasTagHeader()) {
            // first item is a ReaderTagInfoView
            return VIEW_TYPE_TAG_HEADER;
        } else if (position == mGapMarkerPosition) {
            return VIEW_TYPE_GAP_MARKER;
        } else if (getItem(position).isXpost()) {
            return VIEW_TYPE_XPOST;
        } else {
            return VIEW_TYPE_POST;
        }
    }

    @Override
    public RecyclerView.ViewHolder onCreateViewHolder(ViewGroup parent, int viewType) {
        Context context = parent.getContext();
        switch (viewType) {
            case VIEW_TYPE_SITE_HEADER:
                return new SiteHeaderViewHolder(new ReaderSiteHeaderView(context));

            case VIEW_TYPE_TAG_HEADER:
                return new TagHeaderViewHolder(new ReaderTagHeaderView(context));

            case VIEW_TYPE_GAP_MARKER:
                return new GapMarkerViewHolder(new ReaderGapMarkerView(context));

            case VIEW_TYPE_XPOST:
                View xpostView = LayoutInflater.from(context).inflate(R.layout.reader_cardview_xpost, parent, false);
                return new ReaderXPostViewHolder(xpostView);

            default:
                View postView = LayoutInflater.from(context).inflate(R.layout.reader_cardview_post, parent, false);
                return new ReaderPostViewHolder(postView);
        }
    }

    @Override
    public void onBindViewHolder(RecyclerView.ViewHolder holder, int position) {
        if (holder instanceof ReaderPostViewHolder) {
            renderPost(position, (ReaderPostViewHolder) holder);
        } else if (holder instanceof ReaderXPostViewHolder) {
            renderXPost(position, (ReaderXPostViewHolder) holder);
        } else if (holder instanceof SiteHeaderViewHolder) {
            SiteHeaderViewHolder blogHolder = (SiteHeaderViewHolder) holder;
            blogHolder.mSiteHeaderView.setOnBlogInfoLoadedListener(mBlogInfoLoadedListener);
            if (isDiscover()) {
                blogHolder.mSiteHeaderView.loadBlogInfo(ReaderConstants.DISCOVER_SITE_ID, 0);
            } else {
                blogHolder.mSiteHeaderView.loadBlogInfo(mCurrentBlogId, mCurrentFeedId);
            }
        } else if (holder instanceof TagHeaderViewHolder) {
            TagHeaderViewHolder tagHolder = (TagHeaderViewHolder) holder;
            tagHolder.mTagHeaderView.setCurrentTag(mCurrentTag);
        } else if (holder instanceof GapMarkerViewHolder) {
            GapMarkerViewHolder gapHolder = (GapMarkerViewHolder) holder;
            gapHolder.mGapMarkerView.setCurrentTag(mCurrentTag);
        }
    }

    private void renderXPost(int position, ReaderXPostViewHolder holder) {
        final ReaderPost post = getItem(position);

        if (post.hasPostAvatar()) {
            holder.imgAvatar.setImageUrl(
                    post.getPostAvatarForDisplay(mAvatarSzSmall), WPNetworkImageView.ImageType.AVATAR);
        } else {
            holder.imgAvatar.showDefaultGravatarImage();
        }

        if (post.hasBlogUrl()) {
            holder.imgBlavatar.setImageUrl(
                    post.getPostBlavatarForDisplay(mAvatarSzMedium), WPNetworkImageView.ImageType.BLAVATAR);
        } else {
            holder.imgBlavatar.showDefaultBlavatarImage();
        }

        holder.txtTitle.setText(ReaderXPostUtils.getXPostTitle(post));
        holder.txtSubtitle.setText(ReaderXPostUtils.getXPostSubtitleHtml(post));

        holder.cardView.setOnClickListener(new View.OnClickListener() {
            @Override
            public void onClick(View v) {
                if (mPostSelectedListener != null) {
                    mPostSelectedListener.onPostSelected(post);
                }
            }
        });

        checkLoadMore(position);
    }

    private void renderPost(int position, ReaderPostViewHolder holder) {
        final ReaderPost post = getItem(position);
        ReaderTypes.ReaderPostListType postListType = getPostListType();

        holder.txtTitle.setText(post.getTitle());

        String timestamp = DateTimeUtils.javaDateToTimeSpan(post.getDatePublished());
        if (post.hasAuthorName()) {
            holder.txtDateline.setText(post.getAuthorName() + ReaderConstants.UNICODE_BULLET_WITH_SPACE + timestamp);
        } else if (post.hasBlogName()) {
            holder.txtDateline.setText(post.getBlogName() + ReaderConstants.UNICODE_BULLET_WITH_SPACE + timestamp);
        } else {
            holder.txtDateline.setText(timestamp);
        }

        if (post.hasPostAvatar()) {
            holder.imgAvatar.setImageUrl(
                    post.getPostAvatarForDisplay(mAvatarSzTiny), WPNetworkImageView.ImageType.AVATAR);
        } else {
            holder.imgAvatar.showDefaultGravatarImage();
        }

<<<<<<< HEAD
        // when post header is visible (which it shouldn't be when there's a site header), the dateline
        // appears within it - otherwise a separate dateline appears below the title
        if (!hasSiteHeader()) {
            holder.txtDate.setText(dateLine);
=======
        if (!isBlogPreview()) {
>>>>>>> cece245c
            // show blog preview when post header is tapped
            holder.layoutPostHeader.setOnClickListener(new View.OnClickListener() {
                @Override
                public void onClick(View view) {
                    ReaderActivityLauncher.showReaderBlogPreview(view.getContext(), post);
                }
            });
        }

        if (post.hasBlogUrl()) {
            String imageUrl = GravatarUtils.blavatarFromUrl(post.getBlogUrl(), mAvatarSzMedium);
            holder.imgBlavatar.setImageUrl(imageUrl, WPNetworkImageView.ImageType.BLAVATAR);
            holder.txtDomain.setText(UrlUtils.getHost(post.getBlogUrl()));
        } else {
            holder.imgBlavatar.showDefaultBlavatarImage();
            holder.txtDomain.setText(null);
        }
        if (post.hasBlogName()) {
            holder.txtBlogName.setText(post.getBlogName());
        } else if (post.hasAuthorName()) {
            holder.txtBlogName.setText(post.getAuthorName());
        } else {
            holder.txtBlogName.setText(null);
        }

        if (post.hasExcerpt()) {
            holder.txtText.setVisibility(View.VISIBLE);
            holder.txtText.setText(post.getExcerpt());
        } else {
            holder.txtText.setVisibility(View.GONE);
        }

        final int titleMargin;
        if (post.hasFeaturedImage()) {
            final String imageUrl = post.getFeaturedImageForDisplay(mPhotonWidth, mPhotonHeight);
            holder.imgFeatured.setImageUrl(imageUrl, WPNetworkImageView.ImageType.PHOTO);
            holder.imgFeatured.setVisibility(View.VISIBLE);
            titleMargin = mMarginLarge;
        } else if (post.hasFeaturedVideo() && WPNetworkImageView.canShowVideoThumbnail(post.getFeaturedVideo())) {
            holder.imgFeatured.setVideoUrl(post.postId, post.getFeaturedVideo());
            holder.imgFeatured.setVisibility(View.VISIBLE);
            titleMargin = mMarginLarge;
        } else {
            holder.imgFeatured.setVisibility(View.GONE);
            titleMargin = (holder.layoutPostHeader.getVisibility() == View.VISIBLE ? 0 : mMarginLarge);
        }

        // set the top margin of the title based on whether there's a featured image and post header
        LinearLayout.LayoutParams params = (LinearLayout.LayoutParams) holder.txtTitle.getLayoutParams();
        params.topMargin = titleMargin;

        // show word count when appropriate, include reading time if at least two minutes
        if (post.wordCount > 0 && !post.isDiscoverPost()) {
            String wordCountStr = String.format(mWordCountFmtStr, post.wordCount);
            int readingTimeInMinutes = post.wordCount / READING_WORDS_PER_MINUTE;
            if (readingTimeInMinutes >= MIN_READING_TIME_MINUTES) {
                wordCountStr += " (~" + String.format(mReadingTimeFmtStr, readingTimeInMinutes) + ")";
            }
            holder.txtWordCount.setText(wordCountStr);
            holder.txtWordCount.setVisibility(View.VISIBLE);
        } else {
            holder.txtWordCount.setVisibility(View.GONE);
        }

        // show the best tag for this post
        final String tagToDisplay = (mCurrentTag != null ? post.getTagForDisplay(mCurrentTag.getTagSlug()) : null);
        if (!TextUtils.isEmpty(tagToDisplay)) {
            holder.txtTag.setText(ReaderUtils.makeHashTag(tagToDisplay));
            holder.txtTag.setVisibility(View.VISIBLE);
            holder.txtTag.setOnClickListener(new View.OnClickListener() {
                @Override
                public void onClick(View v) {
                    if (mOnTagSelectedListener != null) {
                        mOnTagSelectedListener.onTagSelected(tagToDisplay);
                    }
                }
            });
        } else {
            holder.txtTag.setVisibility(View.GONE);
            holder.txtTag.setOnClickListener(null);
        }

        showLikes(holder, post);
        showComments(holder, post);

        // more menu only shows for followed tags
        if (!mIsLoggedOutReader && postListType == ReaderTypes.ReaderPostListType.TAG_FOLLOWED) {
            holder.imgMore.setVisibility(View.VISIBLE);
            holder.imgMore.setOnClickListener(new View.OnClickListener() {
                @Override
                public void onClick(View view) {
                    if (mOnPostPopupListener != null) {
                        mOnPostPopupListener.onShowPostPopup(view, post);
                    }
                }
            });
        } else {
            holder.imgMore.setVisibility(View.GONE);
            holder.imgMore.setOnClickListener(null);
        }

        // attribution section for discover posts
        if (post.isDiscoverPost()) {
            showDiscoverData(holder, post);
        } else {
            holder.layoutDiscover.setVisibility(View.GONE);
        }

        // if this post has attachments or contains a gallery, scan it for images and show a
        // thumbnail strip of them - note that the thumbnail strip will take care of making
        // itself visible
        if (post.hasAttachments() || post.isGallery()) {
            holder.thumbnailStrip.loadThumbnails(post.blogId, post.postId, post.isPrivate);
        } else {
            holder.thumbnailStrip.setVisibility(View.GONE);
        }

        holder.cardView.setOnClickListener(new View.OnClickListener() {
            @Override
            public void onClick(View v) {
                if (mPostSelectedListener != null) {
                    mPostSelectedListener.onPostSelected(post);
                }
            }
        });

        checkLoadMore(position);
    }

    /*
     * if we're nearing the end of the posts, fire request to load more
     */
    private void checkLoadMore(int position) {
        if (mCanRequestMorePosts
                && mDataRequestedListener != null
                && (position >= getItemCount() - 1)) {
            mDataRequestedListener.onRequestData();
        }
    }

    private void showDiscoverData(final ReaderPostViewHolder postHolder,
                                  final ReaderPost post) {
        final ReaderPostDiscoverData discoverData = post.getDiscoverData();
        if (discoverData == null) {
            postHolder.layoutDiscover.setVisibility(View.GONE);
            return;
        }

        postHolder.layoutDiscover.setVisibility(View.VISIBLE);
        postHolder.txtDiscover.setText(discoverData.getAttributionHtml());

        switch (discoverData.getDiscoverType()) {
            case EDITOR_PICK:
                if (discoverData.hasAvatarUrl()) {
                    postHolder.imgDiscoverAvatar.setImageUrl(GravatarUtils.fixGravatarUrl(discoverData.getAvatarUrl(), mAvatarSzSmall), WPNetworkImageView.ImageType.AVATAR);
                } else {
                    postHolder.imgDiscoverAvatar.showDefaultGravatarImage();
                }
                // tapping an editor pick opens the source post, which is handled by the existing
                // post selection handler
                postHolder.layoutDiscover.setOnClickListener(new View.OnClickListener() {
                    @Override
                    public void onClick(View v) {
                        if (mPostSelectedListener != null) {
                            mPostSelectedListener.onPostSelected(post);
                        }
                    }
                });
                break;

            case SITE_PICK:
                if (discoverData.hasAvatarUrl()) {
                    postHolder.imgDiscoverAvatar.setImageUrl(
                            GravatarUtils.fixGravatarUrl(discoverData.getAvatarUrl(), mAvatarSzSmall), WPNetworkImageView.ImageType.BLAVATAR);
                } else {
                    postHolder.imgDiscoverAvatar.showDefaultBlavatarImage();
                }
                // site picks show "Visit [BlogName]" link - tapping opens the blog preview if
                // we have the blogId, if not show blog in internal webView
                postHolder.layoutDiscover.setOnClickListener(new View.OnClickListener() {
                    @Override
                    public void onClick(View v) {
                        if (discoverData.getBlogId() != 0) {
                            ReaderActivityLauncher.showReaderBlogPreview(
                                    v.getContext(),
                                    discoverData.getBlogId());
                        } else if (discoverData.hasBlogUrl()) {
                            ReaderActivityLauncher.openUrl(v.getContext(), discoverData.getBlogUrl());
                        }
                    }
                });
                break;

            default:
                // something else, so hide discover section
                postHolder.layoutDiscover.setVisibility(View.GONE);
                break;
        }
    }

    // ********************************************************************************************

    public ReaderPostAdapter(Context context, ReaderTypes.ReaderPostListType postListType) {
        super();

        mPostListType = postListType;
        mAvatarSzMedium = context.getResources().getDimensionPixelSize(R.dimen.avatar_sz_medium);
        mAvatarSzSmall = context.getResources().getDimensionPixelSize(R.dimen.avatar_sz_small);
        mAvatarSzTiny = context.getResources().getDimensionPixelSize(R.dimen.avatar_sz_tiny);
        mMarginLarge = context.getResources().getDimensionPixelSize(R.dimen.margin_large);
        mIsLoggedOutReader = ReaderUtils.isLoggedOutReader();

        mWordCountFmtStr = context.getString(R.string.reader_label_word_count);
        mReadingTimeFmtStr = context.getString(R.string.reader_label_reading_time_in_minutes);

        int displayWidth = DisplayUtils.getDisplayPixelWidth(context);
        int cardMargin = context.getResources().getDimensionPixelSize(R.dimen.reader_card_margin);
        mPhotonWidth = displayWidth - (cardMargin * 2);
        mPhotonHeight = context.getResources().getDimensionPixelSize(R.dimen.reader_featured_image_height);

        setHasStableIds(true);
    }

    private boolean hasCustomFirstItem() {
        return hasSiteHeader() || hasTagHeader();
    }

    private boolean hasSiteHeader() {
        return isDiscover() || getPostListType() == ReaderTypes.ReaderPostListType.BLOG_PREVIEW;
    }

    private boolean hasTagHeader() {
        return getPostListType() == ReaderTypes.ReaderPostListType.TAG_PREVIEW;
    }

    private boolean isDiscover() {
        return mCurrentTag != null && mCurrentTag.isDiscover();
    }

    public void setOnPostSelectedListener(ReaderInterfaces.OnPostSelectedListener listener) {
        mPostSelectedListener = listener;
    }

    public void setOnDataLoadedListener(ReaderInterfaces.DataLoadedListener listener) {
        mDataLoadedListener = listener;
    }

    public void setOnDataRequestedListener(ReaderActions.DataRequestedListener listener) {
        mDataRequestedListener = listener;
    }

    public void setOnPostPopupListener(ReaderInterfaces.OnPostPopupListener onPostPopupListener) {
        mOnPostPopupListener = onPostPopupListener;
    }

    public void setOnBlogInfoLoadedListener(ReaderSiteHeaderView.OnBlogInfoLoadedListener listener) {
        mBlogInfoLoadedListener = listener;
    }

    /*
     * called when user clicks a tag
     */
    public void setOnTagSelectedListener(ReaderInterfaces.OnTagSelectedListener listener) {
        mOnTagSelectedListener = listener;
    }

    private ReaderTypes.ReaderPostListType getPostListType() {
        return (mPostListType != null ? mPostListType : ReaderTypes.DEFAULT_POST_LIST_TYPE);
    }

    // used when the viewing tagged posts
    public void setCurrentTag(ReaderTag tag) {
        if (!ReaderTag.isSameTag(tag, mCurrentTag)) {
            mCurrentTag = tag;
            reload();
        }
    }

    public boolean isCurrentTag(ReaderTag tag) {
        return ReaderTag.isSameTag(tag, mCurrentTag);
    }

    // used when the list type is ReaderPostListType.BLOG_PREVIEW
    public void setCurrentBlogAndFeed(long blogId, long feedId) {
        if (blogId != mCurrentBlogId || feedId != mCurrentFeedId) {
            mCurrentBlogId = blogId;
            mCurrentFeedId = feedId;
            reload();
        }
    }

    public void clear() {
        if (!mPosts.isEmpty()) {
            mPosts.clear();
            notifyDataSetChanged();
        }
    }

    public void refresh() {
        loadPosts();
    }

    /*
     * same as refresh() above but first clears the existing posts
     */
    public void reload() {
        clear();
        loadPosts();
    }

    public void removePostsInBlog(long blogId) {
        int numRemoved = 0;
        ReaderPostList postsInBlog = mPosts.getPostsInBlog(blogId);
        for (ReaderPost post : postsInBlog) {
            int index = mPosts.indexOfPost(post);
            if (index > -1) {
                numRemoved++;
                mPosts.remove(index);
            }
        }
        if (numRemoved > 0) {
            notifyDataSetChanged();
        }
    }

    private void loadPosts() {
        if (mIsTaskRunning) {
            AppLog.w(AppLog.T.READER, "reader posts task already running");
            return;
        }
        new LoadPostsTask().executeOnExecutor(AsyncTask.THREAD_POOL_EXECUTOR);
    }

    private ReaderPost getItem(int position) {
        if (position == 0 && hasCustomFirstItem()) {
            return null;
        }
        if (position == mGapMarkerPosition) {
            return null;
        }

        int arrayPos = hasCustomFirstItem() ? position - 1 : position;

        if (mGapMarkerPosition > -1 && position > mGapMarkerPosition) {
            arrayPos--;
        }

        return mPosts.get(arrayPos);
    }

    @Override
    public int getItemCount() {
        if (hasCustomFirstItem()) {
            return mPosts.size() + 1;
        }
        return mPosts.size();
    }

    public boolean isEmpty() {
        return (mPosts == null || mPosts.size() == 0);
    }

    @Override
    public long getItemId(int position) {
        if (getItemViewType(position) == VIEW_TYPE_POST) {
            return getItem(position).getStableId();
        } else {
            return ITEM_ID_CUSTOM_VIEW;
        }
    }

    private void showLikes(final ReaderPostViewHolder holder, final ReaderPost post) {
        boolean canShowLikes;
        if (post.isDiscoverPost()) {
            canShowLikes = false;
        } else if (mIsLoggedOutReader) {
            canShowLikes = post.numLikes > 0;
        } else {
            canShowLikes = post.canLikePost();
        }

        if (canShowLikes) {
            holder.likeCount.setCount(post.numLikes);
            holder.likeCount.setSelected(post.isLikedByCurrentUser);
            holder.likeCount.setVisibility(View.VISIBLE);
            // can't like when logged out
            if (!mIsLoggedOutReader) {
                holder.likeCount.setOnClickListener(new View.OnClickListener() {
                    @Override
                    public void onClick(View v) {
                        toggleLike(v.getContext(), holder, post);
                    }
                });
            }
        } else {
            holder.likeCount.setVisibility(View.GONE);
            holder.likeCount.setOnClickListener(null);
        }
    }

    private void showComments(final ReaderPostViewHolder holder, final ReaderPost post) {
        boolean canShowComments;
        if (post.isDiscoverPost()) {
            canShowComments = false;
        } else if (mIsLoggedOutReader) {
            canShowComments = post.numReplies > 0;
        } else {
            canShowComments = post.isWP() && !post.isJetpack && (post.isCommentsOpen || post.numReplies > 0);
        }

        if (canShowComments) {
            holder.commentCount.setCount(post.numReplies);
            holder.commentCount.setVisibility(View.VISIBLE);
            holder.commentCount.setOnClickListener(new View.OnClickListener() {
                @Override
                public void onClick(View v) {
                    ReaderActivityLauncher.showReaderComments(v.getContext(), post.blogId, post.postId);
                }
            });
        } else {
            holder.commentCount.setVisibility(View.GONE);
            holder.commentCount.setOnClickListener(null);
        }
    }

    /*
     * triggered when user taps the like button (textView)
     */
    private void toggleLike(Context context, ReaderPostViewHolder holder, ReaderPost post) {
        if (post == null || !NetworkUtils.checkConnection(context)) {
            return;
        }

        boolean isCurrentlyLiked = ReaderPostTable.isPostLikedByCurrentUser(post);
        boolean isAskingToLike = !isCurrentlyLiked;
        ReaderAnim.animateLikeButton(holder.likeCount.getImageView(), isAskingToLike);

        if (!ReaderPostActions.performLikeAction(post, isAskingToLike)) {
            ToastUtils.showToast(context, R.string.reader_toast_err_generic);
            return;
        }

        if (isAskingToLike) {
            AnalyticsUtils.trackWithBlogDetails(AnalyticsTracker.Stat.READER_ARTICLE_LIKED, mCurrentBlogId != 0 ? mCurrentBlogId : null);
            // Consider a like to be enough to push a page view - solves a long-standing question
            // from folks who ask 'why do I have more likes than page views?'.
            ReaderPostActions.bumpPageViewForPost(post);
        } else {
            AnalyticsUtils.trackWithBlogDetails(AnalyticsTracker.Stat.READER_ARTICLE_LIKED, mCurrentBlogId != 0 ? mCurrentBlogId : null);
        }

        // update post in array and on screen
        int position = mPosts.indexOfPost(post);
        ReaderPost updatedPost = ReaderPostTable.getPost(post.blogId, post.postId, true);
        if (updatedPost != null && position > -1) {
            mPosts.set(position, updatedPost);
            showLikes(holder, updatedPost);
        }
    }

    public void setFollowStatusForBlog(long blogId, boolean isFollowing) {
        ReaderPost post;
        for (int i = 0; i < mPosts.size(); i++) {
            post = mPosts.get(i);
            if (post.blogId == blogId && post.isFollowedByCurrentUser != isFollowing) {
                post.isFollowedByCurrentUser = isFollowing;
                mPosts.set(i, post);
            }
        }
    }

    public void removeGapMarker() {
        if (mGapMarkerPosition == -1) return;

        int position = mGapMarkerPosition;
        mGapMarkerPosition = -1;
        if (position < getItemCount()) {
            notifyItemRemoved(position);
        }
    }

    /*
     * AsyncTask to load posts in the current tag
     */
    private boolean mIsTaskRunning = false;

    private class LoadPostsTask extends AsyncTask<Void, Void, Boolean> {
        ReaderPostList allPosts;

        @Override
        protected void onPreExecute() {
            mIsTaskRunning = true;
        }

        @Override
        protected void onCancelled() {
            mIsTaskRunning = false;
        }

        @Override
        protected Boolean doInBackground(Void... params) {
            int numExisting;
            switch (getPostListType()) {
                case TAG_PREVIEW:
                case TAG_FOLLOWED:
                case SEARCH_RESULTS:
                    allPosts = ReaderPostTable.getPostsWithTag(mCurrentTag, MAX_ROWS, EXCLUDE_TEXT_COLUMN);
                    numExisting = ReaderPostTable.getNumPostsWithTag(mCurrentTag);
                    break;
                case BLOG_PREVIEW:
                    if (mCurrentFeedId != 0) {
                        allPosts = ReaderPostTable.getPostsInFeed(mCurrentFeedId, MAX_ROWS, EXCLUDE_TEXT_COLUMN);
                        numExisting = ReaderPostTable.getNumPostsInFeed(mCurrentFeedId);
                    } else {
                        allPosts = ReaderPostTable.getPostsInBlog(mCurrentBlogId, MAX_ROWS, EXCLUDE_TEXT_COLUMN);
                        numExisting = ReaderPostTable.getNumPostsInBlog(mCurrentBlogId);
                    }
                    break;
                default:
                    return false;
            }

            if (mPosts.isSameList(allPosts)) {
                return false;
            }

            // if we're not already displaying the max # posts, enable requesting more when
            // the user scrolls to the end of the list
            mCanRequestMorePosts = (numExisting < ReaderConstants.READER_MAX_POSTS_TO_DISPLAY);

            // determine whether a gap marker exists - only applies to tagged posts
            mGapMarkerPosition = getGapMarkerPosition();

            return true;
        }

        private int getGapMarkerPosition() {
            if (!getPostListType().isTagType()) {
                return -1;
            }

            ReaderBlogIdPostId gapMarkerIds = ReaderPostTable.getGapMarkerIdsForTag(mCurrentTag);
            if (gapMarkerIds == null) {
                return -1;
            }

            // find the position of the gap marker post
            int gapPosition = allPosts.indexOfIds(gapMarkerIds);
            if (gapPosition > -1) {
                // increment it because we want the gap marker to appear *below* this post
                gapPosition++;
                // increment it again if there's a custom first item
                if (hasCustomFirstItem()) {
                    gapPosition++;
                }
                // remove the gap marker if it's on the last post (edge case but
                // it can happen following a purge)
                if (gapPosition >= allPosts.size() - 1) {
                    gapPosition = -1;
                    AppLog.w(AppLog.T.READER, "gap marker at/after last post, removed");
                    ReaderPostTable.removeGapMarkerForTag(mCurrentTag);
                } else {
                    AppLog.d(AppLog.T.READER, "gap marker at position " + gapPosition);
                }
            }
            return gapPosition;
        }

        @Override
        protected void onPostExecute(Boolean result) {
            if (result) {
                mPosts.clear();
                mPosts.addAll(allPosts);
                notifyDataSetChanged();
            }

            if (mDataLoadedListener != null) {
                mDataLoadedListener.onDataLoaded(isEmpty());
            }

            mIsTaskRunning = false;
        }
    }
}
<|MERGE_RESOLUTION|>--- conflicted
+++ resolved
@@ -29,10 +29,10 @@
 import org.wordpress.android.ui.reader.models.ReaderBlogIdPostId;
 import org.wordpress.android.ui.reader.utils.ReaderUtils;
 import org.wordpress.android.ui.reader.utils.ReaderXPostUtils;
+import org.wordpress.android.ui.reader.views.ReaderBlogInfoView;
 import org.wordpress.android.ui.reader.views.ReaderGapMarkerView;
 import org.wordpress.android.ui.reader.views.ReaderIconCountView;
-import org.wordpress.android.ui.reader.views.ReaderSiteHeaderView;
-import org.wordpress.android.ui.reader.views.ReaderTagHeaderView;
+import org.wordpress.android.ui.reader.views.ReaderTagInfoView;
 import org.wordpress.android.ui.reader.views.ReaderThumbnailStrip;
 import org.wordpress.android.util.AnalyticsUtils;
 import org.wordpress.android.util.AppLog;
@@ -71,7 +71,7 @@
     private ReaderInterfaces.OnPostPopupListener mOnPostPopupListener;
     private ReaderInterfaces.DataLoadedListener mDataLoadedListener;
     private ReaderActions.DataRequestedListener mDataRequestedListener;
-    private ReaderSiteHeaderView.OnBlogInfoLoadedListener mBlogInfoLoadedListener;
+    private ReaderBlogInfoView.OnBlogInfoLoadedListener mBlogInfoLoadedListener;
 
     // the large "tbl_posts.text" column is unused here, so skip it when querying
     private static final boolean EXCLUDE_TEXT_COLUMN = true;
@@ -83,8 +83,8 @@
 
     private static final int VIEW_TYPE_POST        = 0;
     private static final int VIEW_TYPE_XPOST       = 1;
-    private static final int VIEW_TYPE_SITE_HEADER = 2;
-    private static final int VIEW_TYPE_TAG_HEADER  = 3;
+    private static final int VIEW_TYPE_BLOG_INFO   = 2;
+    private static final int VIEW_TYPE_TAG_INFO    = 3;
     private static final int VIEW_TYPE_GAP_MARKER  = 4;
 
     private static final long ITEM_ID_CUSTOM_VIEW = -1L;
@@ -169,8 +169,8 @@
 
             layoutPostHeader = (ViewGroup) itemView.findViewById(R.id.layout_post_header);
 
-            // post header isn't shown when there's a site header
-            if (!hasSiteHeader()) {
+            // post header isn't shown for blog preview
+            if (!isBlogPreview()) {
                 // adjust the right padding of the post header to allow right padding of the  "..." icon
                 // https://github.com/wordpress-mobile/WordPress-Android/issues/3078
                 layoutPostHeader.setPadding(
@@ -194,19 +194,19 @@
         }
     }
 
-    class SiteHeaderViewHolder extends RecyclerView.ViewHolder {
-        private final ReaderSiteHeaderView mSiteHeaderView;
-        public SiteHeaderViewHolder(View itemView) {
+    class BlogInfoViewHolder extends RecyclerView.ViewHolder {
+        private final ReaderBlogInfoView mBlogInfoView;
+        public BlogInfoViewHolder(View itemView) {
             super(itemView);
-            mSiteHeaderView = (ReaderSiteHeaderView) itemView;
-        }
-    }
-
-    class TagHeaderViewHolder extends RecyclerView.ViewHolder {
-        private final ReaderTagHeaderView mTagHeaderView;
-        public TagHeaderViewHolder(View itemView) {
+            mBlogInfoView = (ReaderBlogInfoView) itemView;
+        }
+    }
+
+    class TagInfoViewHolder extends RecyclerView.ViewHolder {
+        private final ReaderTagInfoView mTagInfoView;
+        public TagInfoViewHolder(View itemView) {
             super(itemView);
-            mTagHeaderView = (ReaderTagHeaderView) itemView;
+            mTagInfoView = (ReaderTagInfoView) itemView;
         }
     }
 
@@ -220,12 +220,12 @@
 
     @Override
     public int getItemViewType(int position) {
-        if (position == 0 && hasSiteHeader()) {
-            // first item is a ReaderSiteHeaderView
-            return VIEW_TYPE_SITE_HEADER;
-        } else if (position == 0 && hasTagHeader()) {
+        if (position == 0 && isBlogPreview()) {
+            // first item is a ReaderBlogInfoView
+            return VIEW_TYPE_BLOG_INFO;
+        } else if (position == 0 && isTagPreview()) {
             // first item is a ReaderTagInfoView
-            return VIEW_TYPE_TAG_HEADER;
+            return VIEW_TYPE_TAG_INFO;
         } else if (position == mGapMarkerPosition) {
             return VIEW_TYPE_GAP_MARKER;
         } else if (getItem(position).isXpost()) {
@@ -239,11 +239,11 @@
     public RecyclerView.ViewHolder onCreateViewHolder(ViewGroup parent, int viewType) {
         Context context = parent.getContext();
         switch (viewType) {
-            case VIEW_TYPE_SITE_HEADER:
-                return new SiteHeaderViewHolder(new ReaderSiteHeaderView(context));
-
-            case VIEW_TYPE_TAG_HEADER:
-                return new TagHeaderViewHolder(new ReaderTagHeaderView(context));
+            case VIEW_TYPE_BLOG_INFO:
+                return new BlogInfoViewHolder(new ReaderBlogInfoView(context));
+
+            case VIEW_TYPE_TAG_INFO:
+                return new TagInfoViewHolder(new ReaderTagInfoView(context));
 
             case VIEW_TYPE_GAP_MARKER:
                 return new GapMarkerViewHolder(new ReaderGapMarkerView(context));
@@ -264,17 +264,13 @@
             renderPost(position, (ReaderPostViewHolder) holder);
         } else if (holder instanceof ReaderXPostViewHolder) {
             renderXPost(position, (ReaderXPostViewHolder) holder);
-        } else if (holder instanceof SiteHeaderViewHolder) {
-            SiteHeaderViewHolder blogHolder = (SiteHeaderViewHolder) holder;
-            blogHolder.mSiteHeaderView.setOnBlogInfoLoadedListener(mBlogInfoLoadedListener);
-            if (isDiscover()) {
-                blogHolder.mSiteHeaderView.loadBlogInfo(ReaderConstants.DISCOVER_SITE_ID, 0);
-            } else {
-                blogHolder.mSiteHeaderView.loadBlogInfo(mCurrentBlogId, mCurrentFeedId);
-            }
-        } else if (holder instanceof TagHeaderViewHolder) {
-            TagHeaderViewHolder tagHolder = (TagHeaderViewHolder) holder;
-            tagHolder.mTagHeaderView.setCurrentTag(mCurrentTag);
+        } else if (holder instanceof BlogInfoViewHolder) {
+            BlogInfoViewHolder blogHolder = (BlogInfoViewHolder) holder;
+            blogHolder.mBlogInfoView.setOnBlogInfoLoadedListener(mBlogInfoLoadedListener);
+            blogHolder.mBlogInfoView.loadBlogInfo(mCurrentBlogId, mCurrentFeedId);
+        } else if (holder instanceof TagInfoViewHolder) {
+            TagInfoViewHolder tagHolder = (TagInfoViewHolder) holder;
+            tagHolder.mTagInfoView.setCurrentTag(mCurrentTag);
         } else if (holder instanceof GapMarkerViewHolder) {
             GapMarkerViewHolder gapHolder = (GapMarkerViewHolder) holder;
             gapHolder.mGapMarkerView.setCurrentTag(mCurrentTag);
@@ -335,14 +331,7 @@
             holder.imgAvatar.showDefaultGravatarImage();
         }
 
-<<<<<<< HEAD
-        // when post header is visible (which it shouldn't be when there's a site header), the dateline
-        // appears within it - otherwise a separate dateline appears below the title
-        if (!hasSiteHeader()) {
-            holder.txtDate.setText(dateLine);
-=======
         if (!isBlogPreview()) {
->>>>>>> cece245c
             // show blog preview when post header is tapped
             holder.layoutPostHeader.setOnClickListener(new View.OnClickListener() {
                 @Override
@@ -567,19 +556,15 @@
     }
 
     private boolean hasCustomFirstItem() {
-        return hasSiteHeader() || hasTagHeader();
-    }
-
-    private boolean hasSiteHeader() {
-        return isDiscover() || getPostListType() == ReaderTypes.ReaderPostListType.BLOG_PREVIEW;
-    }
-
-    private boolean hasTagHeader() {
+        return isBlogPreview() || isTagPreview();
+    }
+
+    private boolean isBlogPreview() {
+        return getPostListType() == ReaderTypes.ReaderPostListType.BLOG_PREVIEW;
+    }
+
+    private boolean isTagPreview() {
         return getPostListType() == ReaderTypes.ReaderPostListType.TAG_PREVIEW;
-    }
-
-    private boolean isDiscover() {
-        return mCurrentTag != null && mCurrentTag.isDiscover();
     }
 
     public void setOnPostSelectedListener(ReaderInterfaces.OnPostSelectedListener listener) {
@@ -598,7 +583,7 @@
         mOnPostPopupListener = onPostPopupListener;
     }
 
-    public void setOnBlogInfoLoadedListener(ReaderSiteHeaderView.OnBlogInfoLoadedListener listener) {
+    public void setOnBlogInfoLoadedListener(ReaderBlogInfoView.OnBlogInfoLoadedListener listener) {
         mBlogInfoLoadedListener = listener;
     }
 
