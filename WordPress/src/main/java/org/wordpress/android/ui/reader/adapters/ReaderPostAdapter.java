--- conflicted
+++ resolved
@@ -9,6 +9,7 @@
 import android.view.ViewGroup;
 import android.widget.BaseAdapter;
 import android.widget.ImageView;
+import android.widget.ListView;
 import android.widget.RelativeLayout;
 import android.widget.TextView;
 
@@ -33,17 +34,13 @@
 import org.wordpress.android.ui.reader.actions.ReaderActions;
 import org.wordpress.android.ui.reader.actions.ReaderBlogActions;
 import org.wordpress.android.ui.reader.actions.ReaderPostActions;
-<<<<<<< HEAD
-import org.wordpress.android.ui.reader.utils.ReaderUtils;
-import org.wordpress.android.ui.reader.views.ReaderIconCountView;
-=======
 import org.wordpress.android.ui.reader.models.ReaderBlogIdPostIdList;
 import org.wordpress.android.ui.reader.utils.ReaderUtils;
->>>>>>> 25b73a9a
 import org.wordpress.android.util.AppLog;
 import org.wordpress.android.util.AppLog.T;
 import org.wordpress.android.util.DateTimeUtils;
 import org.wordpress.android.util.DisplayUtils;
+import org.wordpress.android.util.FormatUtils;
 import org.wordpress.android.util.ToastUtils;
 import org.wordpress.android.widgets.WPNetworkImageView;
 
@@ -226,9 +223,12 @@
     private void loadPosts() {
         if (mIsTaskRunning) {
             AppLog.w(T.READER, "reader posts task already running");
-            return;
         }
         new LoadPostsTask().executeOnExecutor(AsyncTask.THREAD_POOL_EXECUTOR);
+    }
+
+    public ReaderBlogIdPostIdList getBlogIdPostIdList() {
+        return mPosts.getBlogIdPostIdList();
     }
 
     @Override
@@ -239,7 +239,6 @@
     boolean isValidPosition(int position) {
         return (position >= 0 && position < getCount());
     }
-
     @Override
     public Object getItem(int position) {
         if (isValidPosition(position)) {
@@ -352,7 +351,6 @@
             });
         } else {
             holder.txtTag.setVisibility(View.GONE);
-            holder.txtTag.setOnClickListener(null);
         }
 
         // likes, comments & reblogging - supported by wp posts only
@@ -364,30 +362,38 @@
         }
 
         if (showLikes) {
-            holder.likeCount.setSelected(post.isLikedByCurrentUser);
-            holder.likeCount.setVisibility(View.VISIBLE);
-            holder.likeCount.setOnClickListener(new View.OnClickListener() {
+            showLikeStatus(holder.imgBtnLike, post.isLikedByCurrentUser);
+            holder.imgBtnLike.setVisibility(View.VISIBLE);
+            holder.imgBtnLike.setOnClickListener(new View.OnClickListener() {
                 @Override
                 public void onClick(View v) {
                     toggleLike(holder, position, post);
                 }
             });
         } else {
-            holder.likeCount.setVisibility(View.GONE);
-            holder.likeCount.setOnClickListener(null);
+            holder.imgBtnLike.setVisibility(View.GONE);
+            holder.txtLikeCount.setVisibility(View.GONE);
         }
 
         if (showComments) {
-            holder.commentCount.setVisibility(View.VISIBLE);
-            holder.commentCount.setOnClickListener(new View.OnClickListener() {
-                @Override
-                public void onClick(View v) {
-                    ReaderActivityLauncher.showReaderComments(v.getContext(), post);
-                }
-            });
-        } else {
-            holder.commentCount.setVisibility(View.GONE);
-            holder.commentCount.setOnClickListener(null);
+            holder.imgBtnComment.setVisibility(View.VISIBLE);
+            if (post.isCommentsOpen) {
+                holder.imgBtnComment.setOnClickListener(new View.OnClickListener() {
+                    @Override
+                    public void onClick(View v) {
+                        if (parent instanceof ListView) {
+                            ListView listView = (ListView) parent;
+                            // the base listView onItemClick includes the header count in the position,
+                            // so do the same here
+                            int index = position + listView.getHeaderViewsCount();
+                            listView.performItemClick(holder.imgBtnComment, index, getItemId(position));
+                        }
+                    }
+                });
+            }
+        } else {
+            holder.imgBtnComment.setVisibility(View.GONE);
+            holder.txtCommentCount.setVisibility(View.GONE);
         }
 
         if (post.canReblog()) {
@@ -403,13 +409,10 @@
                         }
                     }
                 });
-            } else {
-                holder.imgBtnReblog.setOnClickListener(null);
             }
         } else {
             // use INVISIBLE rather than GONE to ensure container maintains the same height
             holder.imgBtnReblog.setVisibility(View.INVISIBLE);
-            holder.imgBtnReblog.setOnClickListener(null);
         }
 
         // dropdown arrow which displays "block this blog" menu only shows for public
@@ -426,7 +429,6 @@
             });
         } else {
             holder.imgDropDown.setVisibility(View.GONE);
-            holder.imgDropDown.setOnClickListener(null);
         }
 
         // if we're nearing the end of the posts, fire request to load more
@@ -452,13 +454,22 @@
             holder.layoutBottom.setLayoutTransition(new LayoutTransition());
         }
 
-        holder.likeCount.setCount(post.numLikes);
-
-        if (post.numReplies > 0 || post.isCommentsOpen) {
-            holder.commentCount.setCount(post.numReplies);
-            holder.commentCount.setVisibility(View.VISIBLE);
-        } else {
-            holder.commentCount.setVisibility(View.GONE);
+        if (post.numLikes > 0) {
+            holder.txtLikeCount.setText(FormatUtils.formatInt(post.numLikes));
+            holder.txtLikeCount.setVisibility(View.VISIBLE);
+        } else {
+            holder.txtLikeCount.setVisibility(View.GONE);
+        }
+
+        if (post.numReplies > 0) {
+            holder.txtCommentCount.setText(FormatUtils.formatInt(post.numReplies));
+            holder.txtCommentCount.setVisibility(View.VISIBLE);
+            // note that the comment icon is shown here even if comments are now closed since
+            // the post has existing comments
+            holder.imgBtnComment.setVisibility(View.VISIBLE);
+        } else {
+            holder.txtCommentCount.setVisibility(View.GONE);
+            holder.imgBtnComment.setVisibility(post.isCommentsOpen ? View.VISIBLE : View.GONE);
         }
 
         if (animateChanges) {
@@ -474,9 +485,11 @@
         private final TextView txtFollow;
         private final TextView txtTag;
 
-        private final ReaderIconCountView commentCount;
-        private final ReaderIconCountView likeCount;
-
+        private final TextView txtLikeCount;
+        private final TextView txtCommentCount;
+
+        private final ImageView imgBtnLike;
+        private final ImageView imgBtnComment;
         private final ImageView imgBtnReblog;
         private final ImageView imgDropDown;
 
@@ -494,12 +507,14 @@
             txtFollow = (TextView) view.findViewById(R.id.text_follow);
             txtTag = (TextView) view.findViewById(R.id.text_tag);
 
-            commentCount = (ReaderIconCountView) view.findViewById(R.id.count_comments);
-            likeCount = (ReaderIconCountView) view.findViewById(R.id.count_likes);
+            txtCommentCount = (TextView) view.findViewById(R.id.text_comment_count);
+            txtLikeCount = (TextView) view.findViewById(R.id.text_like_count);
 
             imgFeatured = (WPNetworkImageView) view.findViewById(R.id.image_featured);
             imgAvatar = (WPNetworkImageView) view.findViewById(R.id.image_avatar);
 
+            imgBtnLike = (ImageView) view.findViewById(R.id.image_like_btn);
+            imgBtnComment = (ImageView) view.findViewById(R.id.image_comment_btn);
             imgBtnReblog = (ImageView) view.findViewById(R.id.image_reblog_btn);
             imgDropDown = (ImageView) view.findViewById(R.id.image_dropdown);
 
@@ -519,7 +534,7 @@
      */
     private void toggleLike(PostViewHolder holder, int position, ReaderPost post) {
         boolean isAskingToLike = !post.isLikedByCurrentUser;
-        ReaderAnim.animateLikeButton(holder.likeCount.getImageView(), isAskingToLike);
+        ReaderAnim.animateLikeButton(holder.imgBtnLike, isAskingToLike);
 
         if (!ReaderPostActions.performLikeAction(post, isAskingToLike)) {
             return;
@@ -532,8 +547,13 @@
         // update post in array and on screen
         ReaderPost updatedPost = ReaderPostTable.getPost(post.blogId, post.postId);
         mPosts.set(position, updatedPost);
-        holder.likeCount.setSelected(updatedPost.isLikedByCurrentUser);
+        showLikeStatus(holder.imgBtnLike, updatedPost.isLikedByCurrentUser);
         showCounts(holder, post, true);
+    }
+
+    private void showLikeStatus(ImageView imgBtnLike, boolean isLikedByCurrentUser) {
+        if (isLikedByCurrentUser != imgBtnLike.isSelected())
+            imgBtnLike.setSelected(isLikedByCurrentUser);
     }
 
     /*
