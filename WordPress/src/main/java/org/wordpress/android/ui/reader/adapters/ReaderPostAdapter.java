package org.wordpress.android.ui.reader.adapters;

import android.content.Context;
import android.os.AsyncTask;
import android.support.v7.widget.CardView;
import android.support.v7.widget.RecyclerView;
import android.text.TextUtils;
import android.view.LayoutInflater;
import android.view.View;
import android.view.ViewGroup;
import android.widget.ImageView;
import android.widget.LinearLayout;
import android.widget.TextView;

import org.wordpress.android.R;
import org.wordpress.android.WordPress;
import org.wordpress.android.analytics.AnalyticsTracker;
import org.wordpress.android.datasets.ReaderPostTable;
import org.wordpress.android.models.ReaderPost;
import org.wordpress.android.models.ReaderPostDiscoverData;
import org.wordpress.android.models.ReaderPostList;
import org.wordpress.android.models.ReaderTag;
import org.wordpress.android.stores.store.AccountStore;
import org.wordpress.android.ui.reader.ReaderActivityLauncher;
import org.wordpress.android.ui.reader.ReaderAnim;
import org.wordpress.android.ui.reader.ReaderConstants;
import org.wordpress.android.ui.reader.ReaderInterfaces;
import org.wordpress.android.ui.reader.ReaderTypes;
import org.wordpress.android.ui.reader.actions.ReaderActions;
import org.wordpress.android.ui.reader.actions.ReaderPostActions;
import org.wordpress.android.ui.reader.models.ReaderBlogIdPostId;
import org.wordpress.android.ui.reader.utils.ReaderUtils;
import org.wordpress.android.ui.reader.utils.ReaderXPostUtils;
import org.wordpress.android.ui.reader.views.ReaderBlogInfoView;
import org.wordpress.android.ui.reader.views.ReaderGapMarkerView;
import org.wordpress.android.ui.reader.views.ReaderIconCountView;
import org.wordpress.android.ui.reader.views.ReaderTagInfoView;
import org.wordpress.android.ui.reader.views.ReaderThumbnailStrip;
import org.wordpress.android.util.AnalyticsUtils;
import org.wordpress.android.util.AppLog;
import org.wordpress.android.util.DateTimeUtils;
import org.wordpress.android.util.DisplayUtils;
import org.wordpress.android.util.GravatarUtils;
import org.wordpress.android.util.NetworkUtils;
import org.wordpress.android.util.ToastUtils;
import org.wordpress.android.util.UrlUtils;
import org.wordpress.android.widgets.WPNetworkImageView;

import javax.inject.Inject;

public class ReaderPostAdapter extends RecyclerView.Adapter<RecyclerView.ViewHolder> {
    private ReaderTag mCurrentTag;
    private long mCurrentBlogId;
    private long mCurrentFeedId;
    private int mGapMarkerPosition = -1;

    private final int mPhotonWidth;
    private final int mPhotonHeight;
    private final int mAvatarSzMedium;
    private final int mAvatarSzSmall;
    private final int mAvatarSzTiny;
    private final int mMarginLarge;

    private final String mWordCountFmtStr;
    private final String mReadingTimeFmtStr;

    private boolean mCanRequestMorePosts;
    private final boolean mIsLoggedOutReader;

    private final ReaderTypes.ReaderPostListType mPostListType;
    private final ReaderPostList mPosts = new ReaderPostList();

    private ReaderInterfaces.OnPostSelectedListener mPostSelectedListener;
    private ReaderInterfaces.OnTagSelectedListener mOnTagSelectedListener;
    private ReaderInterfaces.OnPostPopupListener mOnPostPopupListener;
    private ReaderInterfaces.DataLoadedListener mDataLoadedListener;
    private ReaderActions.DataRequestedListener mDataRequestedListener;
    private ReaderBlogInfoView.OnBlogInfoLoadedListener mBlogInfoLoadedListener;

    // the large "tbl_posts.text" column is unused here, so skip it when querying
    private static final boolean EXCLUDE_TEXT_COLUMN = true;
    private static final int MAX_ROWS = ReaderConstants.READER_MAX_POSTS_TO_DISPLAY;

    // Longreads says that people can read 250 words per minute
    private static final int READING_WORDS_PER_MINUTE = 250;
    private static final int MIN_READING_TIME_MINUTES = 2;

    private static final int VIEW_TYPE_POST        = 0;
    private static final int VIEW_TYPE_XPOST       = 1;
    private static final int VIEW_TYPE_BLOG_INFO   = 2;
    private static final int VIEW_TYPE_TAG_INFO    = 3;
    private static final int VIEW_TYPE_GAP_MARKER  = 4;

    private static final long ITEM_ID_CUSTOM_VIEW = -1L;

    @Inject AccountStore mAccountStore;

    /*
     * cross-post
     */
    class ReaderXPostViewHolder extends RecyclerView.ViewHolder {
        private final CardView cardView;
        private final WPNetworkImageView imgAvatar;
        private final WPNetworkImageView imgBlavatar;
        private final TextView txtTitle;
        private final TextView txtSubtitle;

        public ReaderXPostViewHolder(View itemView) {
            super(itemView);
            cardView = (CardView) itemView.findViewById(R.id.card_view);
            imgAvatar = (WPNetworkImageView) itemView.findViewById(R.id.image_avatar);
            imgBlavatar = (WPNetworkImageView) itemView.findViewById(R.id.image_blavatar);
            txtTitle = (TextView) itemView.findViewById(R.id.text_title);
            txtSubtitle = (TextView) itemView.findViewById(R.id.text_subtitle);
        }
    }

    /*
     * full post
     */
    class ReaderPostViewHolder extends RecyclerView.ViewHolder {
        private final CardView cardView;

        private final TextView txtTitle;
        private final TextView txtText;
        private final TextView txtBlogName;
        private final TextView txtDomain;
        private final TextView txtDateline;
        private final TextView txtTag;
        private final TextView txtWordCount;

        private final ReaderIconCountView commentCount;
        private final ReaderIconCountView likeCount;

        private final ImageView imgMore;

        private final WPNetworkImageView imgFeatured;
        private final WPNetworkImageView imgAvatar;
        private final WPNetworkImageView imgBlavatar;

        private final ViewGroup layoutPostHeader;

        private final ViewGroup layoutDiscover;
        private final WPNetworkImageView imgDiscoverAvatar;
        private final TextView txtDiscover;

        private final ReaderThumbnailStrip thumbnailStrip;

        public ReaderPostViewHolder(View itemView) {
            super(itemView);

            cardView = (CardView) itemView.findViewById(R.id.card_view);

            txtTitle = (TextView) itemView.findViewById(R.id.text_title);
            txtText = (TextView) itemView.findViewById(R.id.text_excerpt);
            txtBlogName = (TextView) itemView.findViewById(R.id.text_blog_name);
            txtDomain = (TextView) itemView.findViewById(R.id.text_domain);
            txtDateline = (TextView) itemView.findViewById(R.id.text_dateline);
            txtTag = (TextView) itemView.findViewById(R.id.text_tag);
            txtWordCount = (TextView) itemView.findViewById(R.id.text_word_count);

            commentCount = (ReaderIconCountView) itemView.findViewById(R.id.count_comments);
            likeCount = (ReaderIconCountView) itemView.findViewById(R.id.count_likes);

            imgFeatured = (WPNetworkImageView) itemView.findViewById(R.id.image_featured);
            imgBlavatar = (WPNetworkImageView) itemView.findViewById(R.id.image_blavatar);
            imgAvatar = (WPNetworkImageView) itemView.findViewById(R.id.image_avatar);
            imgMore = (ImageView) itemView.findViewById(R.id.image_more);

            layoutDiscover = (ViewGroup) itemView.findViewById(R.id.layout_discover);
            imgDiscoverAvatar = (WPNetworkImageView) layoutDiscover.findViewById(R.id.image_discover_avatar);
            txtDiscover = (TextView) layoutDiscover.findViewById(R.id.text_discover);

            thumbnailStrip = (ReaderThumbnailStrip) itemView.findViewById(R.id.thumbnail_strip);

            layoutPostHeader = (ViewGroup) itemView.findViewById(R.id.layout_post_header);

            // post header isn't shown for blog preview
            if (!isBlogPreview()) {
                // adjust the right padding of the post header to allow right padding of the  "..." icon
                // https://github.com/wordpress-mobile/WordPress-Android/issues/3078
                layoutPostHeader.setPadding(
                        layoutPostHeader.getPaddingLeft(),
                        layoutPostHeader.getPaddingTop(),
                        layoutPostHeader.getPaddingRight() - imgMore.getPaddingRight(),
                        layoutPostHeader.getPaddingBottom());
            } else {
                // hide the header
                layoutPostHeader.setVisibility(View.GONE);
                // add a bit more padding above the title
                int extraPadding = itemView.getContext().getResources().getDimensionPixelSize(R.dimen.margin_medium);
                txtTitle.setPadding(
                        txtTitle.getPaddingLeft(),
                        txtTitle.getPaddingTop() + extraPadding,
                        txtTitle.getPaddingRight(),
                        txtTitle.getPaddingBottom());
            }

            ReaderUtils.setBackgroundToRoundRipple(imgMore);
        }
    }

    class BlogInfoViewHolder extends RecyclerView.ViewHolder {
        private final ReaderBlogInfoView mBlogInfoView;
        public BlogInfoViewHolder(View itemView) {
            super(itemView);
            mBlogInfoView = (ReaderBlogInfoView) itemView;
        }
    }

    class TagInfoViewHolder extends RecyclerView.ViewHolder {
        private final ReaderTagInfoView mTagInfoView;
        public TagInfoViewHolder(View itemView) {
            super(itemView);
            mTagInfoView = (ReaderTagInfoView) itemView;
        }
    }

    class GapMarkerViewHolder extends RecyclerView.ViewHolder {
        private final ReaderGapMarkerView mGapMarkerView;
        public GapMarkerViewHolder(View itemView) {
            super(itemView);
            mGapMarkerView = (ReaderGapMarkerView) itemView;
        }
    }

    @Override
    public int getItemViewType(int position) {
        if (position == 0 && isBlogPreview()) {
            // first item is a ReaderBlogInfoView
            return VIEW_TYPE_BLOG_INFO;
        } else if (position == 0 && isTagPreview()) {
            // first item is a ReaderTagInfoView
            return VIEW_TYPE_TAG_INFO;
        } else if (position == mGapMarkerPosition) {
            return VIEW_TYPE_GAP_MARKER;
        } else if (getItem(position).isXpost()) {
            return VIEW_TYPE_XPOST;
        } else {
            return VIEW_TYPE_POST;
        }
    }

    @Override
    public RecyclerView.ViewHolder onCreateViewHolder(ViewGroup parent, int viewType) {
        Context context = parent.getContext();
        switch (viewType) {
            case VIEW_TYPE_BLOG_INFO:
                return new BlogInfoViewHolder(new ReaderBlogInfoView(context));

            case VIEW_TYPE_TAG_INFO:
                return new TagInfoViewHolder(new ReaderTagInfoView(context));

            case VIEW_TYPE_GAP_MARKER:
                return new GapMarkerViewHolder(new ReaderGapMarkerView(context));

            case VIEW_TYPE_XPOST:
                View xpostView = LayoutInflater.from(context).inflate(R.layout.reader_cardview_xpost, parent, false);
                return new ReaderXPostViewHolder(xpostView);

            default:
                View postView = LayoutInflater.from(context).inflate(R.layout.reader_cardview_post, parent, false);
                return new ReaderPostViewHolder(postView);
        }
    }

    @Override
    public void onBindViewHolder(RecyclerView.ViewHolder holder, int position) {
        if (holder instanceof ReaderPostViewHolder) {
            renderPost(position, (ReaderPostViewHolder) holder);
        } else if (holder instanceof ReaderXPostViewHolder) {
            renderXPost(position, (ReaderXPostViewHolder) holder);
        } else if (holder instanceof BlogInfoViewHolder) {
            BlogInfoViewHolder blogHolder = (BlogInfoViewHolder) holder;
            blogHolder.mBlogInfoView.setOnBlogInfoLoadedListener(mBlogInfoLoadedListener);
            blogHolder.mBlogInfoView.loadBlogInfo(mCurrentBlogId, mCurrentFeedId);
        } else if (holder instanceof TagInfoViewHolder) {
            TagInfoViewHolder tagHolder = (TagInfoViewHolder) holder;
            tagHolder.mTagInfoView.setCurrentTag(mCurrentTag);
        } else if (holder instanceof GapMarkerViewHolder) {
            GapMarkerViewHolder gapHolder = (GapMarkerViewHolder) holder;
            gapHolder.mGapMarkerView.setCurrentTag(mCurrentTag);
        }
    }

    private void renderXPost(int position, ReaderXPostViewHolder holder) {
        final ReaderPost post = getItem(position);

        if (post.hasPostAvatar()) {
            holder.imgAvatar.setImageUrl(
                    post.getPostAvatarForDisplay(mAvatarSzSmall), WPNetworkImageView.ImageType.AVATAR);
        } else {
            holder.imgAvatar.showDefaultGravatarImage();
        }

        if (post.hasBlogUrl()) {
            holder.imgBlavatar.setImageUrl(
                    post.getPostBlavatarForDisplay(mAvatarSzMedium), WPNetworkImageView.ImageType.BLAVATAR);
        } else {
            holder.imgBlavatar.showDefaultBlavatarImage();
        }

        holder.txtTitle.setText(ReaderXPostUtils.getXPostTitle(post));
        holder.txtSubtitle.setText(ReaderXPostUtils.getXPostSubtitleHtml(post));

        holder.cardView.setOnClickListener(new View.OnClickListener() {
            @Override
            public void onClick(View v) {
                if (mPostSelectedListener != null) {
                    mPostSelectedListener.onPostSelected(post);
                }
            }
        });

        checkLoadMore(position);
    }

    private void renderPost(int position, ReaderPostViewHolder holder) {
        final ReaderPost post = getItem(position);
        ReaderTypes.ReaderPostListType postListType = getPostListType();

        holder.txtTitle.setText(post.getTitle());

        String timestamp = DateTimeUtils.javaDateToTimeSpan(post.getDatePublished());
        if (post.hasAuthorName()) {
            holder.txtDateline.setText(post.getAuthorName() + ReaderConstants.UNICODE_BULLET_WITH_SPACE + timestamp);
        } else if (post.hasBlogName()) {
            holder.txtDateline.setText(post.getBlogName() + ReaderConstants.UNICODE_BULLET_WITH_SPACE + timestamp);
        } else {
            holder.txtDateline.setText(timestamp);
        }

        if (post.hasPostAvatar()) {
            holder.imgAvatar.setImageUrl(
                    post.getPostAvatarForDisplay(mAvatarSzTiny), WPNetworkImageView.ImageType.AVATAR);
        } else {
            holder.imgAvatar.showDefaultGravatarImage();
        }
<<<<<<< HEAD
        holder.txtDate.setText(dateLine);
=======

        if (!isBlogPreview()) {
            // show blog preview when post header is tapped
            holder.layoutPostHeader.setOnClickListener(new View.OnClickListener() {
                @Override
                public void onClick(View view) {
                    ReaderActivityLauncher.showReaderBlogPreview(view.getContext(), post);
                }
            });
        }
>>>>>>> cece245c

        if (post.hasBlogUrl()) {
            String imageUrl = GravatarUtils.blavatarFromUrl(post.getBlogUrl(), mAvatarSzMedium);
            holder.imgBlavatar.setImageUrl(imageUrl, WPNetworkImageView.ImageType.BLAVATAR);
            holder.txtDomain.setText(UrlUtils.getHost(post.getBlogUrl()));
        } else {
            holder.imgBlavatar.showDefaultBlavatarImage();
            holder.txtDomain.setText(null);
        }
        if (post.hasBlogName()) {
            holder.txtBlogName.setText(post.getBlogName());
        } else if (post.hasAuthorName()) {
            holder.txtBlogName.setText(post.getAuthorName());
        } else {
            holder.txtBlogName.setText(null);
        }

        // show blog preview when post header is tapped unless this already is blog preview
        if (!isBlogPreview()) {
            holder.layoutPostHeader.setOnClickListener(new View.OnClickListener() {
                @Override
                public void onClick(View view) {
                    ReaderActivityLauncher.showReaderBlogPreview(view.getContext(), post);
                }
            });
        }

        if (post.hasExcerpt()) {
            holder.txtText.setVisibility(View.VISIBLE);
            holder.txtText.setText(post.getExcerpt());
        } else {
            holder.txtText.setVisibility(View.GONE);
        }

        final int titleMargin;
        if (post.hasFeaturedImage()) {
            final String imageUrl = post.getFeaturedImageForDisplay(mPhotonWidth, mPhotonHeight);
            holder.imgFeatured.setImageUrl(imageUrl, WPNetworkImageView.ImageType.PHOTO);
            holder.imgFeatured.setVisibility(View.VISIBLE);
            titleMargin = mMarginLarge;
        } else if (post.hasFeaturedVideo() && WPNetworkImageView.canShowVideoThumbnail(post.getFeaturedVideo())) {
            holder.imgFeatured.setVideoUrl(post.postId, post.getFeaturedVideo());
            holder.imgFeatured.setVisibility(View.VISIBLE);
            titleMargin = mMarginLarge;
        } else {
            holder.imgFeatured.setVisibility(View.GONE);
            titleMargin = (holder.layoutPostHeader.getVisibility() == View.VISIBLE ? 0 : mMarginLarge);
        }

        // set the top margin of the title based on whether there's a featured image and post header
        LinearLayout.LayoutParams params = (LinearLayout.LayoutParams) holder.txtTitle.getLayoutParams();
        params.topMargin = titleMargin;

        // show word count when appropriate, include reading time if at least two minutes
        if (post.wordCount > 0 && !post.isDiscoverPost()) {
            String wordCountStr = String.format(mWordCountFmtStr, post.wordCount);
            int readingTimeInMinutes = post.wordCount / READING_WORDS_PER_MINUTE;
            if (readingTimeInMinutes >= MIN_READING_TIME_MINUTES) {
                wordCountStr += " (~" + String.format(mReadingTimeFmtStr, readingTimeInMinutes) + ")";
            }
            holder.txtWordCount.setText(wordCountStr);
            holder.txtWordCount.setVisibility(View.VISIBLE);
        } else {
            holder.txtWordCount.setVisibility(View.GONE);
        }

        // show the best tag for this post
        final String tagToDisplay = (mCurrentTag != null ? post.getTagForDisplay(mCurrentTag.getTagSlug()) : null);
        if (!TextUtils.isEmpty(tagToDisplay)) {
            holder.txtTag.setText(ReaderUtils.makeHashTag(tagToDisplay));
            holder.txtTag.setVisibility(View.VISIBLE);
            holder.txtTag.setOnClickListener(new View.OnClickListener() {
                @Override
                public void onClick(View v) {
                    if (mOnTagSelectedListener != null) {
                        mOnTagSelectedListener.onTagSelected(tagToDisplay);
                    }
                }
            });
        } else {
            holder.txtTag.setVisibility(View.GONE);
            holder.txtTag.setOnClickListener(null);
        }

        showLikes(holder, post);
        showComments(holder, post);

        // more menu only shows for followed tags
        if (!mIsLoggedOutReader && postListType == ReaderTypes.ReaderPostListType.TAG_FOLLOWED) {
            holder.imgMore.setVisibility(View.VISIBLE);
            holder.imgMore.setOnClickListener(new View.OnClickListener() {
                @Override
                public void onClick(View view) {
                    if (mOnPostPopupListener != null) {
                        mOnPostPopupListener.onShowPostPopup(view, post);
                    }
                }
            });
        } else {
            holder.imgMore.setVisibility(View.GONE);
            holder.imgMore.setOnClickListener(null);
        }

        // attribution section for discover posts
        if (post.isDiscoverPost()) {
            showDiscoverData(holder, post);
        } else {
            holder.layoutDiscover.setVisibility(View.GONE);
        }

        // if this post has attachments or contains a gallery, scan it for images and show a
        // thumbnail strip of them - note that the thumbnail strip will take care of making
        // itself visible
        if (post.hasAttachments() || post.isGallery()) {
            holder.thumbnailStrip.loadThumbnails(post.blogId, post.postId, post.isPrivate);
        } else {
            holder.thumbnailStrip.setVisibility(View.GONE);
        }

        holder.cardView.setOnClickListener(new View.OnClickListener() {
            @Override
            public void onClick(View v) {
                if (mPostSelectedListener != null) {
                    mPostSelectedListener.onPostSelected(post);
                }
            }
        });

        checkLoadMore(position);
    }

    /*
     * if we're nearing the end of the posts, fire request to load more
     */
    private void checkLoadMore(int position) {
        if (mCanRequestMorePosts
                && mDataRequestedListener != null
                && (position >= getItemCount() - 1)) {
            mDataRequestedListener.onRequestData();
        }
    }

    private void showDiscoverData(final ReaderPostViewHolder postHolder,
                                  final ReaderPost post) {
        final ReaderPostDiscoverData discoverData = post.getDiscoverData();
        if (discoverData == null) {
            postHolder.layoutDiscover.setVisibility(View.GONE);
            return;
        }

        postHolder.layoutDiscover.setVisibility(View.VISIBLE);
        postHolder.txtDiscover.setText(discoverData.getAttributionHtml());

        switch (discoverData.getDiscoverType()) {
            case EDITOR_PICK:
                if (discoverData.hasAvatarUrl()) {
                    postHolder.imgDiscoverAvatar.setImageUrl(GravatarUtils.fixGravatarUrl(discoverData.getAvatarUrl(), mAvatarSzSmall), WPNetworkImageView.ImageType.AVATAR);
                } else {
                    postHolder.imgDiscoverAvatar.showDefaultGravatarImage();
                }
                // tapping an editor pick opens the source post, which is handled by the existing
                // post selection handler
                postHolder.layoutDiscover.setOnClickListener(new View.OnClickListener() {
                    @Override
                    public void onClick(View v) {
                        if (mPostSelectedListener != null) {
                            mPostSelectedListener.onPostSelected(post);
                        }
                    }
                });
                break;

            case SITE_PICK:
                if (discoverData.hasAvatarUrl()) {
                    postHolder.imgDiscoverAvatar.setImageUrl(
                            GravatarUtils.fixGravatarUrl(discoverData.getAvatarUrl(), mAvatarSzSmall), WPNetworkImageView.ImageType.BLAVATAR);
                } else {
                    postHolder.imgDiscoverAvatar.showDefaultBlavatarImage();
                }
                // site picks show "Visit [BlogName]" link - tapping opens the blog preview if
                // we have the blogId, if not show blog in internal webView
                postHolder.layoutDiscover.setOnClickListener(new View.OnClickListener() {
                    @Override
                    public void onClick(View v) {
                        if (discoverData.getBlogId() != 0) {
                            ReaderActivityLauncher.showReaderBlogPreview(
                                    v.getContext(),
                                    discoverData.getBlogId());
                        } else if (discoverData.hasBlogUrl()) {
                            ReaderActivityLauncher.openUrl(v.getContext(), discoverData.getBlogUrl(),
                                    mAccountStore.getAccount().getUserName());
                        }
                    }
                });
                break;

            default:
                // something else, so hide discover section
                postHolder.layoutDiscover.setVisibility(View.GONE);
                break;
        }
    }

    // ********************************************************************************************

    public ReaderPostAdapter(Context context, ReaderTypes.ReaderPostListType postListType) {
        super();
        ((WordPress) context.getApplicationContext()).component().inject(this);

        mPostListType = postListType;
        mAvatarSzMedium = context.getResources().getDimensionPixelSize(R.dimen.avatar_sz_medium);
        mAvatarSzSmall = context.getResources().getDimensionPixelSize(R.dimen.avatar_sz_small);
        mAvatarSzTiny = context.getResources().getDimensionPixelSize(R.dimen.avatar_sz_tiny);
        mMarginLarge = context.getResources().getDimensionPixelSize(R.dimen.margin_large);
        mIsLoggedOutReader = !mAccountStore.hasAccessToken();

        mWordCountFmtStr = context.getString(R.string.reader_label_word_count);
        mReadingTimeFmtStr = context.getString(R.string.reader_label_reading_time_in_minutes);

        int displayWidth = DisplayUtils.getDisplayPixelWidth(context);
        int cardMargin = context.getResources().getDimensionPixelSize(R.dimen.reader_card_margin);
        mPhotonWidth = displayWidth - (cardMargin * 2);
        mPhotonHeight = context.getResources().getDimensionPixelSize(R.dimen.reader_featured_image_height);

        setHasStableIds(true);
    }

    private boolean hasCustomFirstItem() {
        return isBlogPreview() || isTagPreview();
    }

    private boolean isBlogPreview() {
        return getPostListType() == ReaderTypes.ReaderPostListType.BLOG_PREVIEW;
    }

    private boolean isTagPreview() {
        return getPostListType() == ReaderTypes.ReaderPostListType.TAG_PREVIEW;
    }

    public void setOnPostSelectedListener(ReaderInterfaces.OnPostSelectedListener listener) {
        mPostSelectedListener = listener;
    }

    public void setOnDataLoadedListener(ReaderInterfaces.DataLoadedListener listener) {
        mDataLoadedListener = listener;
    }

    public void setOnDataRequestedListener(ReaderActions.DataRequestedListener listener) {
        mDataRequestedListener = listener;
    }

    public void setOnPostPopupListener(ReaderInterfaces.OnPostPopupListener onPostPopupListener) {
        mOnPostPopupListener = onPostPopupListener;
    }

    public void setOnBlogInfoLoadedListener(ReaderBlogInfoView.OnBlogInfoLoadedListener listener) {
        mBlogInfoLoadedListener = listener;
    }

    /*
     * called when user clicks a tag
     */
    public void setOnTagSelectedListener(ReaderInterfaces.OnTagSelectedListener listener) {
        mOnTagSelectedListener = listener;
    }

    private ReaderTypes.ReaderPostListType getPostListType() {
        return (mPostListType != null ? mPostListType : ReaderTypes.DEFAULT_POST_LIST_TYPE);
    }

    // used when the viewing tagged posts
    public void setCurrentTag(ReaderTag tag) {
        if (!ReaderTag.isSameTag(tag, mCurrentTag)) {
            mCurrentTag = tag;
            reload();
        }
    }

    public boolean isCurrentTag(ReaderTag tag) {
        return ReaderTag.isSameTag(tag, mCurrentTag);
    }

    // used when the list type is ReaderPostListType.BLOG_PREVIEW
    public void setCurrentBlogAndFeed(long blogId, long feedId) {
        if (blogId != mCurrentBlogId || feedId != mCurrentFeedId) {
            mCurrentBlogId = blogId;
            mCurrentFeedId = feedId;
            reload();
        }
    }

    public void clear() {
        if (!mPosts.isEmpty()) {
            mPosts.clear();
            notifyDataSetChanged();
        }
    }

    public void refresh() {
        loadPosts();
    }

    /*
     * same as refresh() above but first clears the existing posts
     */
    public void reload() {
        clear();
        loadPosts();
    }

    public void removePostsInBlog(long blogId) {
        int numRemoved = 0;
        ReaderPostList postsInBlog = mPosts.getPostsInBlog(blogId);
        for (ReaderPost post : postsInBlog) {
            int index = mPosts.indexOfPost(post);
            if (index > -1) {
                numRemoved++;
                mPosts.remove(index);
            }
        }
        if (numRemoved > 0) {
            notifyDataSetChanged();
        }
    }

    private void loadPosts() {
        if (mIsTaskRunning) {
            AppLog.w(AppLog.T.READER, "reader posts task already running");
            return;
        }
        new LoadPostsTask().executeOnExecutor(AsyncTask.THREAD_POOL_EXECUTOR);
    }

    private ReaderPost getItem(int position) {
        if (position == 0 && hasCustomFirstItem()) {
            return null;
        }
        if (position == mGapMarkerPosition) {
            return null;
        }

        int arrayPos = hasCustomFirstItem() ? position - 1 : position;

        if (mGapMarkerPosition > -1 && position > mGapMarkerPosition) {
            arrayPos--;
        }

        return mPosts.get(arrayPos);
    }

    @Override
    public int getItemCount() {
        if (hasCustomFirstItem()) {
            return mPosts.size() + 1;
        }
        return mPosts.size();
    }

    public boolean isEmpty() {
        return (mPosts == null || mPosts.size() == 0);
    }

    @Override
    public long getItemId(int position) {
        if (getItemViewType(position) == VIEW_TYPE_POST) {
            return getItem(position).getStableId();
        } else {
            return ITEM_ID_CUSTOM_VIEW;
        }
    }

    private void showLikes(final ReaderPostViewHolder holder, final ReaderPost post) {
        boolean canShowLikes;
        if (post.isDiscoverPost()) {
            canShowLikes = false;
        } else if (mIsLoggedOutReader) {
            canShowLikes = post.numLikes > 0;
        } else {
            canShowLikes = post.canLikePost();
        }

        if (canShowLikes) {
            holder.likeCount.setCount(post.numLikes);
            holder.likeCount.setSelected(post.isLikedByCurrentUser);
            holder.likeCount.setVisibility(View.VISIBLE);
            // can't like when logged out
            if (!mIsLoggedOutReader) {
                holder.likeCount.setOnClickListener(new View.OnClickListener() {
                    @Override
                    public void onClick(View v) {
                        toggleLike(v.getContext(), holder, post);
                    }
                });
            }
        } else {
            holder.likeCount.setVisibility(View.GONE);
            holder.likeCount.setOnClickListener(null);
        }
    }

    private void showComments(final ReaderPostViewHolder holder, final ReaderPost post) {
        boolean canShowComments;
        if (post.isDiscoverPost()) {
            canShowComments = false;
        } else if (mIsLoggedOutReader) {
            canShowComments = post.numReplies > 0;
        } else {
            canShowComments = post.isWP() && !post.isJetpack && (post.isCommentsOpen || post.numReplies > 0);
        }

        if (canShowComments) {
            holder.commentCount.setCount(post.numReplies);
            holder.commentCount.setVisibility(View.VISIBLE);
            holder.commentCount.setOnClickListener(new View.OnClickListener() {
                @Override
                public void onClick(View v) {
                    ReaderActivityLauncher.showReaderComments(v.getContext(), post.blogId, post.postId);
                }
            });
        } else {
            holder.commentCount.setVisibility(View.GONE);
            holder.commentCount.setOnClickListener(null);
        }
    }

    /*
     * triggered when user taps the like button (textView)
     */
    private void toggleLike(Context context, ReaderPostViewHolder holder, ReaderPost post) {
        if (post == null || !NetworkUtils.checkConnection(context)) {
            return;
        }

        boolean isCurrentlyLiked = ReaderPostTable.isPostLikedByCurrentUser(post);
        boolean isAskingToLike = !isCurrentlyLiked;
        ReaderAnim.animateLikeButton(holder.likeCount.getImageView(), isAskingToLike);

        if (!ReaderPostActions.performLikeAction(post, isAskingToLike, mAccountStore.getAccount().getUserId())) {
            ToastUtils.showToast(context, R.string.reader_toast_err_generic);
            return;
        }

        if (isAskingToLike) {
            AnalyticsUtils.trackWithBlogDetails(AnalyticsTracker.Stat.READER_ARTICLE_LIKED, mCurrentBlogId != 0 ? mCurrentBlogId : null);
            // Consider a like to be enough to push a page view - solves a long-standing question
            // from folks who ask 'why do I have more likes than page views?'.
            ReaderPostActions.bumpPageViewForPost(post);
        } else {
            AnalyticsUtils.trackWithBlogDetails(AnalyticsTracker.Stat.READER_ARTICLE_LIKED, mCurrentBlogId != 0 ? mCurrentBlogId : null);
        }

        // update post in array and on screen
        int position = mPosts.indexOfPost(post);
        ReaderPost updatedPost = ReaderPostTable.getPost(post.blogId, post.postId, true);
        if (updatedPost != null && position > -1) {
            mPosts.set(position, updatedPost);
            showLikes(holder, updatedPost);
        }
    }

    public void setFollowStatusForBlog(long blogId, boolean isFollowing) {
        ReaderPost post;
        for (int i = 0; i < mPosts.size(); i++) {
            post = mPosts.get(i);
            if (post.blogId == blogId && post.isFollowedByCurrentUser != isFollowing) {
                post.isFollowedByCurrentUser = isFollowing;
                mPosts.set(i, post);
            }
        }
    }

    public void removeGapMarker() {
        if (mGapMarkerPosition == -1) return;

        int position = mGapMarkerPosition;
        mGapMarkerPosition = -1;
        if (position < getItemCount()) {
            notifyItemRemoved(position);
        }
    }

    /*
     * AsyncTask to load posts in the current tag
     */
    private boolean mIsTaskRunning = false;

    private class LoadPostsTask extends AsyncTask<Void, Void, Boolean> {
        ReaderPostList allPosts;

        @Override
        protected void onPreExecute() {
            mIsTaskRunning = true;
        }

        @Override
        protected void onCancelled() {
            mIsTaskRunning = false;
        }

        @Override
        protected Boolean doInBackground(Void... params) {
            int numExisting;
            switch (getPostListType()) {
                case TAG_PREVIEW:
                case TAG_FOLLOWED:
                case SEARCH_RESULTS:
                    allPosts = ReaderPostTable.getPostsWithTag(mCurrentTag, MAX_ROWS, EXCLUDE_TEXT_COLUMN);
                    numExisting = ReaderPostTable.getNumPostsWithTag(mCurrentTag);
                    break;
                case BLOG_PREVIEW:
                    if (mCurrentFeedId != 0) {
                        allPosts = ReaderPostTable.getPostsInFeed(mCurrentFeedId, MAX_ROWS, EXCLUDE_TEXT_COLUMN);
                        numExisting = ReaderPostTable.getNumPostsInFeed(mCurrentFeedId);
                    } else {
                        allPosts = ReaderPostTable.getPostsInBlog(mCurrentBlogId, MAX_ROWS, EXCLUDE_TEXT_COLUMN);
                        numExisting = ReaderPostTable.getNumPostsInBlog(mCurrentBlogId);
                    }
                    break;
                default:
                    return false;
            }

            if (mPosts.isSameList(allPosts)) {
                return false;
            }

            // if we're not already displaying the max # posts, enable requesting more when
            // the user scrolls to the end of the list
            mCanRequestMorePosts = (numExisting < ReaderConstants.READER_MAX_POSTS_TO_DISPLAY);

            // determine whether a gap marker exists - only applies to tagged posts
            mGapMarkerPosition = getGapMarkerPosition();

            return true;
        }

        private int getGapMarkerPosition() {
            if (!getPostListType().isTagType()) {
                return -1;
            }

            ReaderBlogIdPostId gapMarkerIds = ReaderPostTable.getGapMarkerIdsForTag(mCurrentTag);
            if (gapMarkerIds == null) {
                return -1;
            }

            // find the position of the gap marker post
            int gapPosition = allPosts.indexOfIds(gapMarkerIds);
            if (gapPosition > -1) {
                // increment it because we want the gap marker to appear *below* this post
                gapPosition++;
                // increment it again if there's a custom first item
                if (hasCustomFirstItem()) {
                    gapPosition++;
                }
                // remove the gap marker if it's on the last post (edge case but
                // it can happen following a purge)
                if (gapPosition >= allPosts.size() - 1) {
                    gapPosition = -1;
                    AppLog.w(AppLog.T.READER, "gap marker at/after last post, removed");
                    ReaderPostTable.removeGapMarkerForTag(mCurrentTag);
                } else {
                    AppLog.d(AppLog.T.READER, "gap marker at position " + gapPosition);
                }
            }
            return gapPosition;
        }

        @Override
        protected void onPostExecute(Boolean result) {
            if (result) {
                mPosts.clear();
                mPosts.addAll(allPosts);
                notifyDataSetChanged();
            }

            if (mDataLoadedListener != null) {
                mDataLoadedListener.onDataLoaded(isEmpty());
            }

            mIsTaskRunning = false;
        }
    }
}
<|MERGE_RESOLUTION|>--- conflicted
+++ resolved
@@ -336,9 +336,6 @@
         } else {
             holder.imgAvatar.showDefaultGravatarImage();
         }
-<<<<<<< HEAD
-        holder.txtDate.setText(dateLine);
-=======
 
         if (!isBlogPreview()) {
             // show blog preview when post header is tapped
@@ -349,7 +346,6 @@
                 }
             });
         }
->>>>>>> cece245c
 
         if (post.hasBlogUrl()) {
             String imageUrl = GravatarUtils.blavatarFromUrl(post.getBlogUrl(), mAvatarSzMedium);
