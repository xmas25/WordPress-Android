package org.wordpress.android.ui.mysite

import androidx.annotation.ColorRes
import androidx.annotation.DrawableRes
import org.wordpress.android.R
import org.wordpress.android.fluxc.store.QuickStartStore.QuickStartTask
import org.wordpress.android.fluxc.store.QuickStartStore.QuickStartTask.CHECK_STATS
import org.wordpress.android.fluxc.store.QuickStartStore.QuickStartTask.CREATE_SITE
import org.wordpress.android.fluxc.store.QuickStartStore.QuickStartTask.EDIT_HOMEPAGE
import org.wordpress.android.fluxc.store.QuickStartStore.QuickStartTask.ENABLE_POST_SHARING
import org.wordpress.android.fluxc.store.QuickStartStore.QuickStartTask.EXPLORE_PLANS
import org.wordpress.android.fluxc.store.QuickStartStore.QuickStartTask.FOLLOW_SITE
import org.wordpress.android.fluxc.store.QuickStartStore.QuickStartTask.PUBLISH_POST
import org.wordpress.android.fluxc.store.QuickStartStore.QuickStartTask.REVIEW_PAGES
import org.wordpress.android.fluxc.store.QuickStartStore.QuickStartTask.UPDATE_SITE_TITLE
import org.wordpress.android.fluxc.store.QuickStartStore.QuickStartTask.UPLOAD_SITE_ICON
import org.wordpress.android.fluxc.store.QuickStartStore.QuickStartTask.VIEW_SITE
import org.wordpress.android.fluxc.store.QuickStartStore.QuickStartTaskType
import org.wordpress.android.fluxc.store.QuickStartStore.QuickStartTaskType.CUSTOMIZE
import org.wordpress.android.fluxc.store.QuickStartStore.QuickStartTaskType.GROW
import org.wordpress.android.fluxc.store.QuickStartStore.QuickStartTaskType.UNKNOWN
import org.wordpress.android.ui.mysite.MySiteItem.QuickStartCard
import org.wordpress.android.ui.mysite.MySiteItem.QuickStartCard.QuickStartTaskCard
import org.wordpress.android.ui.mysite.QuickStartRepository.QuickStartModel.QuickStartCategory
import org.wordpress.android.ui.quickstart.QuickStartTaskDetails
import org.wordpress.android.ui.utils.ListItemInteraction
import org.wordpress.android.ui.utils.UiString.UiStringRes
import javax.inject.Inject
import kotlin.math.roundToInt

class QuickStartItemBuilder
@Inject constructor() {
    fun build(
        quickStartCategory: QuickStartCategory,
        onQuickStartCardMoreClick: (String) -> Unit,
        onQuickStartTaskClick: (QuickStartTask) -> Unit
    ): QuickStartCard {
        val accentColor = getAccentColor(quickStartCategory.taskType)
        val tasks = mutableListOf<QuickStartTaskCard>()
        tasks.addAll(quickStartCategory.uncompletedTasks.map { it.toUiItem(false, accentColor, onQuickStartTaskClick) })
        val completedTasks = quickStartCategory.completedTasks.map {
            it.toUiItem(
                    true,
                    accentColor,
                    onQuickStartTaskClick
            )
        }
        tasks.addAll(completedTasks)
        val id = quickStartCategory.taskType.toString()
        return QuickStartCard(
                id,
                UiStringRes(getTitle(quickStartCategory.taskType)),
                tasks,
                accentColor,
                getProgress(tasks, completedTasks),
                ListItemInteraction.create(id, onQuickStartCardMoreClick)
        )
    }

    private fun getProgress(tasks: List<QuickStartTaskCard>, completedTasks: List<QuickStartTaskCard>): Int {
        return if (tasks.isNotEmpty()) ((completedTasks.size / tasks.size.toFloat()) * 100).roundToInt() else 0
    }

    @ColorRes
    private fun getAccentColor(taskType: QuickStartTaskType): Int {
        return when (taskType) {
            CUSTOMIZE -> R.color.green_20
            GROW -> R.color.orange_40
            UNKNOWN -> throw IllegalArgumentException("Unexpected quick start type")
        }
    }

    private fun getTitle(taskType: QuickStartTaskType): Int {
        return when (taskType) {
            CUSTOMIZE -> R.string.quick_start_sites_type_customize
            GROW -> R.string.quick_start_sites_type_grow
            UNKNOWN -> throw IllegalArgumentException("Unexpected quick start type")
        }
    }

    private fun QuickStartTaskDetails.toUiItem(
        done: Boolean,
        accentColor: Int,
        onQuickStartTaskClick: (QuickStartTask) -> Unit
    ): QuickStartTaskCard {
        return QuickStartTaskCard(
                this.task,
                UiStringRes(this.titleResId),
                UiStringRes(this.subtitleResId),
                getIllustration(this.task),
                accentColor,
                done,
                ListItemInteraction.create(this.task, onQuickStartTaskClick)
        )
    }

    @DrawableRes
    private fun getIllustration(task: QuickStartTask): Int {
        return when (task) {
            UPDATE_SITE_TITLE -> R.drawable.img_illustration_quick_start_task_set_site_title
            UPLOAD_SITE_ICON -> R.drawable.img_illustration_quick_start_task_edit_site_icon
            VIEW_SITE -> R.drawable.img_illustration_quick_start_task_visit_your_site
<<<<<<< HEAD
            ENABLE_POST_SHARING -> R.drawable.img_illustration_quick_start_task_enable_post_sharing
            PUBLISH_POST -> R.drawable.img_illustration_quick_start_task_publish_post
            FOLLOW_SITE -> R.drawable.img_illustration_quick_start_task_follow_other_sites
            CHECK_STATS -> R.drawable.img_illustration_quick_start_task_check_site_stats
            // Replace with an actual drawable or change the tasks, and then remove the placeholders
            CHOOSE_THEME,
            CREATE_SITE,
            CUSTOMIZE_SITE,
            CREATE_NEW_PAGE -> R.drawable.bg_quick_start_customize_task_illustration_placeholder
            EXPLORE_PLANS -> R.drawable.bg_quick_start_grow_task_illustration_placeholder
=======
            // Replace with an actual drawable or change the tasks
            ENABLE_POST_SHARING -> R.drawable.img_illustration_quick_start_task_review_site_pages
            CREATE_SITE,
            PUBLISH_POST,
            FOLLOW_SITE,
            CHECK_STATS,
            EDIT_HOMEPAGE,
            REVIEW_PAGES,
            QuickStartTask.UNKNOWN,
            EXPLORE_PLANS -> R.drawable.img_illustration_quick_start_task_visit_your_site
>>>>>>> f3a47305
        }
    }
}<|MERGE_RESOLUTION|>--- conflicted
+++ resolved
@@ -100,29 +100,16 @@
             UPDATE_SITE_TITLE -> R.drawable.img_illustration_quick_start_task_set_site_title
             UPLOAD_SITE_ICON -> R.drawable.img_illustration_quick_start_task_edit_site_icon
             VIEW_SITE -> R.drawable.img_illustration_quick_start_task_visit_your_site
-<<<<<<< HEAD
             ENABLE_POST_SHARING -> R.drawable.img_illustration_quick_start_task_enable_post_sharing
             PUBLISH_POST -> R.drawable.img_illustration_quick_start_task_publish_post
             FOLLOW_SITE -> R.drawable.img_illustration_quick_start_task_follow_other_sites
             CHECK_STATS -> R.drawable.img_illustration_quick_start_task_check_site_stats
+            EDIT_HOMEPAGE -> R.drawable.img_illustration_quick_start_task_edit_your_homepage
+            REVIEW_PAGES -> R.drawable.img_illustration_quick_start_task_review_site_pages
             // Replace with an actual drawable or change the tasks, and then remove the placeholders
-            CHOOSE_THEME,
-            CREATE_SITE,
-            CUSTOMIZE_SITE,
-            CREATE_NEW_PAGE -> R.drawable.bg_quick_start_customize_task_illustration_placeholder
+            CREATE_SITE -> R.drawable.bg_quick_start_customize_task_illustration_placeholder
+            QuickStartTask.UNKNOWN,
             EXPLORE_PLANS -> R.drawable.bg_quick_start_grow_task_illustration_placeholder
-=======
-            // Replace with an actual drawable or change the tasks
-            ENABLE_POST_SHARING -> R.drawable.img_illustration_quick_start_task_review_site_pages
-            CREATE_SITE,
-            PUBLISH_POST,
-            FOLLOW_SITE,
-            CHECK_STATS,
-            EDIT_HOMEPAGE,
-            REVIEW_PAGES,
-            QuickStartTask.UNKNOWN,
-            EXPLORE_PLANS -> R.drawable.img_illustration_quick_start_task_visit_your_site
->>>>>>> f3a47305
         }
     }
 }