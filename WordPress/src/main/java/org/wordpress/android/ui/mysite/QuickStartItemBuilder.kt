package org.wordpress.android.ui.mysite

import androidx.annotation.ColorRes
import androidx.annotation.DrawableRes
import org.wordpress.android.R
import org.wordpress.android.fluxc.store.QuickStartStore.QuickStartTask
<<<<<<< HEAD
=======
import org.wordpress.android.fluxc.store.QuickStartStore.QuickStartTask.CHECK_STATS
import org.wordpress.android.fluxc.store.QuickStartStore.QuickStartTask.CHOOSE_THEME
import org.wordpress.android.fluxc.store.QuickStartStore.QuickStartTask.CREATE_NEW_PAGE
import org.wordpress.android.fluxc.store.QuickStartStore.QuickStartTask.CREATE_SITE
import org.wordpress.android.fluxc.store.QuickStartStore.QuickStartTask.CUSTOMIZE_SITE
import org.wordpress.android.fluxc.store.QuickStartStore.QuickStartTask.ENABLE_POST_SHARING
import org.wordpress.android.fluxc.store.QuickStartStore.QuickStartTask.EXPLORE_PLANS
import org.wordpress.android.fluxc.store.QuickStartStore.QuickStartTask.FOLLOW_SITE
import org.wordpress.android.fluxc.store.QuickStartStore.QuickStartTask.PUBLISH_POST
import org.wordpress.android.fluxc.store.QuickStartStore.QuickStartTask.UPDATE_SITE_TITLE
import org.wordpress.android.fluxc.store.QuickStartStore.QuickStartTask.UPLOAD_SITE_ICON
import org.wordpress.android.fluxc.store.QuickStartStore.QuickStartTask.VIEW_SITE
>>>>>>> 9e35b275
import org.wordpress.android.fluxc.store.QuickStartStore.QuickStartTaskType
import org.wordpress.android.fluxc.store.QuickStartStore.QuickStartTaskType.CUSTOMIZE
import org.wordpress.android.fluxc.store.QuickStartStore.QuickStartTaskType.GROW
import org.wordpress.android.fluxc.store.QuickStartStore.QuickStartTaskType.UNKNOWN
import org.wordpress.android.ui.mysite.MySiteItem.QuickStartCard
<<<<<<< HEAD
import org.wordpress.android.ui.mysite.MySiteItem.QuickStartCard.QuickStartTaskItem
import org.wordpress.android.ui.mysite.QuickStartRepository.QuickStartModel.QuickStartCategory
=======
import org.wordpress.android.ui.mysite.MySiteItem.QuickStartCard.QuickStartTaskCard
import org.wordpress.android.ui.mysite.QuickStartRepository.QuickStartCategory
>>>>>>> 9e35b275
import org.wordpress.android.ui.quickstart.QuickStartTaskDetails
import org.wordpress.android.ui.utils.ListItemInteraction
import org.wordpress.android.ui.utils.UiString.UiStringRes
import javax.inject.Inject
import kotlin.math.roundToInt

class QuickStartItemBuilder
@Inject constructor() {
    fun build(
        quickStartCategory: QuickStartCategory,
        onQuickStartCardMoreClick: (String) -> Unit,
<<<<<<< HEAD
        onQuickStartItemClick: (QuickStartTask) -> Unit
    ): QuickStartCard {
        val tasks = mutableListOf<QuickStartTaskItem>()
        tasks.addAll(quickStartCategory.uncompletedTasks.map {
            it.toUiItem(
                    done = false,
                    onItemClick = onQuickStartItemClick
            )
        })
        val completedTasks = quickStartCategory.completedTasks.map {
            it.toUiItem(
                    done = true,
                    onItemClick = onQuickStartItemClick
=======
        onQuickStartTaskClick: (QuickStartTask) -> Unit
    ): QuickStartCard {
        val accentColor = getAccentColor(quickStartCategory.taskType)
        val tasks = mutableListOf<QuickStartTaskCard>()
        tasks.addAll(quickStartCategory.uncompletedTasks.map { it.toUiItem(false, accentColor, onQuickStartTaskClick) })
        val completedTasks = quickStartCategory.completedTasks.map {
            it.toUiItem(
                    true,
                    accentColor,
                    onQuickStartTaskClick
>>>>>>> 9e35b275
            )
        }
        tasks.addAll(completedTasks)
        val id = quickStartCategory.taskType.toString()
        return QuickStartCard(
                id,
                UiStringRes(getTitle(quickStartCategory.taskType)),
                tasks,
                accentColor,
                getProgress(tasks, completedTasks),
                ListItemInteraction.create(id, onQuickStartCardMoreClick)
        )
    }

    private fun getProgress(tasks: List<QuickStartTaskCard>, completedTasks: List<QuickStartTaskCard>): Int {
        return if (tasks.isNotEmpty()) ((completedTasks.size / tasks.size.toFloat()) * 100).roundToInt() else 0
    }

    @ColorRes
    private fun getAccentColor(taskType: QuickStartTaskType): Int {
        return when (taskType) {
            CUSTOMIZE -> R.color.green_20
            GROW -> R.color.orange_40
            UNKNOWN -> throw IllegalArgumentException("Unexpected quick start type")
        }
    }

    private fun getTitle(taskType: QuickStartTaskType): Int {
        return when (taskType) {
            CUSTOMIZE -> R.string.quick_start_sites_type_customize
            GROW -> R.string.quick_start_sites_type_grow
            UNKNOWN -> throw IllegalArgumentException("Unexpected quick start type")
        }
    }

    private fun QuickStartTaskDetails.toUiItem(
        done: Boolean,
<<<<<<< HEAD
        onItemClick: (QuickStartTask) -> Unit
    ): QuickStartTaskItem {
        return QuickStartTaskItem(
                this.task,
                UiStringRes(this.titleResId),
                UiStringRes(this.subtitleResId),
                done,
                ListItemInteraction.create(this.task, onItemClick)
        )
=======
        accentColor: Int,
        onQuickStartTaskClick: (QuickStartTask) -> Unit
    ): QuickStartTaskCard {
        return QuickStartTaskCard(
                this.task,
                UiStringRes(this.titleResId),
                UiStringRes(this.subtitleResId),
                getIllustration(this.task),
                accentColor,
                done,
                ListItemInteraction.create(this.task, onQuickStartTaskClick)
        )
    }

    @DrawableRes
    private fun getIllustration(task: QuickStartTask): Int {
        return when (task) {
            UPDATE_SITE_TITLE -> R.drawable.img_illustration_quick_start_task_set_site_title
            UPLOAD_SITE_ICON -> R.drawable.img_illustration_quick_start_task_edit_site_icon
            VIEW_SITE -> R.drawable.img_illustration_quick_start_task_visit_your_site
            CREATE_SITE,
            CHOOSE_THEME,
            CUSTOMIZE_SITE,
            CREATE_NEW_PAGE,
            ENABLE_POST_SHARING,
            PUBLISH_POST,
            FOLLOW_SITE,
            CHECK_STATS,
                // Replace with an actual drawable or change the tasks
            EXPLORE_PLANS -> R.drawable.img_illustration_quick_start_task_visit_your_site
        }
>>>>>>> 9e35b275
    }
}<|MERGE_RESOLUTION|>--- conflicted
+++ resolved
@@ -4,8 +4,6 @@
 import androidx.annotation.DrawableRes
 import org.wordpress.android.R
 import org.wordpress.android.fluxc.store.QuickStartStore.QuickStartTask
-<<<<<<< HEAD
-=======
 import org.wordpress.android.fluxc.store.QuickStartStore.QuickStartTask.CHECK_STATS
 import org.wordpress.android.fluxc.store.QuickStartStore.QuickStartTask.CHOOSE_THEME
 import org.wordpress.android.fluxc.store.QuickStartStore.QuickStartTask.CREATE_NEW_PAGE
@@ -18,19 +16,13 @@
 import org.wordpress.android.fluxc.store.QuickStartStore.QuickStartTask.UPDATE_SITE_TITLE
 import org.wordpress.android.fluxc.store.QuickStartStore.QuickStartTask.UPLOAD_SITE_ICON
 import org.wordpress.android.fluxc.store.QuickStartStore.QuickStartTask.VIEW_SITE
->>>>>>> 9e35b275
 import org.wordpress.android.fluxc.store.QuickStartStore.QuickStartTaskType
 import org.wordpress.android.fluxc.store.QuickStartStore.QuickStartTaskType.CUSTOMIZE
 import org.wordpress.android.fluxc.store.QuickStartStore.QuickStartTaskType.GROW
 import org.wordpress.android.fluxc.store.QuickStartStore.QuickStartTaskType.UNKNOWN
 import org.wordpress.android.ui.mysite.MySiteItem.QuickStartCard
-<<<<<<< HEAD
-import org.wordpress.android.ui.mysite.MySiteItem.QuickStartCard.QuickStartTaskItem
+import org.wordpress.android.ui.mysite.MySiteItem.QuickStartCard.QuickStartTaskCard
 import org.wordpress.android.ui.mysite.QuickStartRepository.QuickStartModel.QuickStartCategory
-=======
-import org.wordpress.android.ui.mysite.MySiteItem.QuickStartCard.QuickStartTaskCard
-import org.wordpress.android.ui.mysite.QuickStartRepository.QuickStartCategory
->>>>>>> 9e35b275
 import org.wordpress.android.ui.quickstart.QuickStartTaskDetails
 import org.wordpress.android.ui.utils.ListItemInteraction
 import org.wordpress.android.ui.utils.UiString.UiStringRes
@@ -42,21 +34,6 @@
     fun build(
         quickStartCategory: QuickStartCategory,
         onQuickStartCardMoreClick: (String) -> Unit,
-<<<<<<< HEAD
-        onQuickStartItemClick: (QuickStartTask) -> Unit
-    ): QuickStartCard {
-        val tasks = mutableListOf<QuickStartTaskItem>()
-        tasks.addAll(quickStartCategory.uncompletedTasks.map {
-            it.toUiItem(
-                    done = false,
-                    onItemClick = onQuickStartItemClick
-            )
-        })
-        val completedTasks = quickStartCategory.completedTasks.map {
-            it.toUiItem(
-                    done = true,
-                    onItemClick = onQuickStartItemClick
-=======
         onQuickStartTaskClick: (QuickStartTask) -> Unit
     ): QuickStartCard {
         val accentColor = getAccentColor(quickStartCategory.taskType)
@@ -67,7 +44,6 @@
                     true,
                     accentColor,
                     onQuickStartTaskClick
->>>>>>> 9e35b275
             )
         }
         tasks.addAll(completedTasks)
@@ -105,17 +81,6 @@
 
     private fun QuickStartTaskDetails.toUiItem(
         done: Boolean,
-<<<<<<< HEAD
-        onItemClick: (QuickStartTask) -> Unit
-    ): QuickStartTaskItem {
-        return QuickStartTaskItem(
-                this.task,
-                UiStringRes(this.titleResId),
-                UiStringRes(this.subtitleResId),
-                done,
-                ListItemInteraction.create(this.task, onItemClick)
-        )
-=======
         accentColor: Int,
         onQuickStartTaskClick: (QuickStartTask) -> Unit
     ): QuickStartTaskCard {
@@ -147,6 +112,5 @@
                 // Replace with an actual drawable or change the tasks
             EXPLORE_PLANS -> R.drawable.img_illustration_quick_start_task_visit_your_site
         }
->>>>>>> 9e35b275
     }
 }