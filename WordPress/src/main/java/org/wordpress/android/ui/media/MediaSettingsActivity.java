--- conflicted
+++ resolved
@@ -486,29 +486,7 @@
     @Override
     public void onBackPressed() {
         saveChanges();
-<<<<<<< HEAD
-        // call finishActivity() rather than super.onBackPressed() to enable skipping shared element transition
-        finishActivity();
-    }
-
-    private void finishActivity() {
-        if (mOverrideClosingTransition) {
-            finish();
-        } else {
-            doFinishAfterTransition();
-        }
-    }
-
-    /*
-     * wrapper for supportFinishAfterTransition() which first hides the FAB to prevent it flickering
-     * during the shared element transition
-     */
-    private void doFinishAfterTransition() {
-        mFabView.setVisibility(View.GONE);
-        supportFinishAfterTransition();
-=======
         super.onBackPressed();
->>>>>>> d3b85184
     }
 
     @Override
@@ -948,14 +926,6 @@
         }
     }
 
-    private int getRelativeHeightFromWidth(int width) {
-        int naturalHeight = mEditorImageMetaData.getWidthInt();
-        int naturalWidth = mEditorImageMetaData.getWidthInt();
-
-        float ratio = (float) naturalHeight / naturalWidth;
-        return (int) (ratio * width);
-    }
-
     /*
      * saves the media to the local device using the Android DownloadManager
      */
@@ -1066,7 +1036,7 @@
 
         this.setResult(Activity.RESULT_OK, intent);
 
-        finishActivity();
+        finish();
     }
 
     @SuppressWarnings("unused")
@@ -1094,14 +1064,7 @@
     @Subscribe(threadMode = ThreadMode.MAIN)
     public void onMediaPreviewSwiped(MediaPreviewSwiped event) {
         if (event.mediaId != mMedia.getId()) {
-<<<<<<< HEAD
             loadMediaWithId(event.mediaId);
-            // set the flag to prevent the shared element transition when exiting this activity - otherwise the
-            // user will see a shared element transition back to the original image selected in the media browser
-            mOverrideClosingTransition = true;
-=======
-            loadMediaId(event.mediaId);
->>>>>>> d3b85184
         }
     }
 
