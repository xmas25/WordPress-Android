--- conflicted
+++ resolved
@@ -29,7 +29,6 @@
     val graphWidth = DisplayUtils.pxToDp(context, width)
     val columnNumber = (graphWidth / 24) - 1
     val cut = cutEntries(columnNumber, item)
-<<<<<<< HEAD
     val mappedEntries = cut.mapIndexed { index, pair ->
         BarEntry(
                 index.toFloat(),
@@ -38,21 +37,16 @@
         )
     }
     val maxYValue = cut.maxBy { it.value }!!.value
-    val dataSet = getDataSet(context, mappedEntries)
+    val dataSet = if (item.entries.isNotEmpty() && item.entries.any { it.value > 0 }) {
+        buildDataSet(context, mappedEntries)
+    } else {
+        buildEmptyDataSet(context, cut.size)
+    }
     data = if (item.onBarSelected != null) {
         BarData(dataSet, getHighlightDataSet(context, mappedEntries))
     } else {
         BarData(dataSet)
     }
-=======
-    val maxYValue = cut.maxBy { it.y }!!.y
-    val dataSet = if (item.entries.isNotEmpty() && item.entries.any { it.second > 0 }) {
-        buildDataSet(context, cut)
-    } else {
-        buildEmptyDataSet(context, cut.size)
-    }
-    data = BarData(dataSet)
->>>>>>> 05e3740c
     val greyColor = ContextCompat.getColor(
             context,
             color.wp_grey
@@ -150,7 +144,6 @@
     invalidate()
 }
 
-<<<<<<< HEAD
 private fun BarChart.highlightColumn(index: Int) {
     val high = Highlight(index.toFloat(), 0, 0)
     val high2 = Highlight(index.toFloat(), 1, 0)
@@ -159,8 +152,6 @@
     highlightValues(arrayOf(high2, high))
 }
 
-private fun getDataSet(context: Context, cut: List<BarEntry>): BarDataSet {
-=======
 private fun buildEmptyDataSet(context: Context, count: Int): BarDataSet {
     val emptyValues = (0 until count).map { index -> BarEntry(index.toFloat(), 1f, "empty") }
     val dataSet = BarDataSet(emptyValues, "Empty")
@@ -179,7 +170,6 @@
 }
 
 private fun buildDataSet(context: Context, cut: List<BarEntry>): BarDataSet {
->>>>>>> 05e3740c
     val dataSet = BarDataSet(cut, "Data")
     dataSet.color = ContextCompat.getColor(
             context,
