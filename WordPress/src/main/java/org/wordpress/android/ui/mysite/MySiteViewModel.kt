package org.wordpress.android.ui.mysite

import android.content.Intent
import android.net.Uri
import android.text.TextUtils
import androidx.annotation.StringRes
import androidx.lifecycle.LiveData
import androidx.lifecycle.MediatorLiveData
import androidx.lifecycle.MutableLiveData
import kotlinx.coroutines.CoroutineDispatcher
import kotlinx.coroutines.launch
import org.wordpress.android.R
import org.wordpress.android.analytics.AnalyticsTracker.Stat.DOMAIN_CREDIT_PROMPT_SHOWN
import org.wordpress.android.analytics.AnalyticsTracker.Stat.DOMAIN_CREDIT_REDEMPTION_SUCCESS
import org.wordpress.android.analytics.AnalyticsTracker.Stat.DOMAIN_CREDIT_REDEMPTION_TAPPED
import org.wordpress.android.analytics.AnalyticsTracker.Stat.MY_SITE_ICON_CROPPED
import org.wordpress.android.analytics.AnalyticsTracker.Stat.MY_SITE_ICON_GALLERY_PICKED
import org.wordpress.android.analytics.AnalyticsTracker.Stat.MY_SITE_ICON_REMOVED
import org.wordpress.android.analytics.AnalyticsTracker.Stat.MY_SITE_ICON_SHOT_NEW
import org.wordpress.android.analytics.AnalyticsTracker.Stat.MY_SITE_ICON_TAPPED
import org.wordpress.android.analytics.AnalyticsTracker.Stat.QUICK_ACTION_MEDIA_TAPPED
import org.wordpress.android.analytics.AnalyticsTracker.Stat.QUICK_ACTION_PAGES_TAPPED
import org.wordpress.android.analytics.AnalyticsTracker.Stat.QUICK_ACTION_POSTS_TAPPED
import org.wordpress.android.analytics.AnalyticsTracker.Stat.QUICK_ACTION_STATS_TAPPED
import org.wordpress.android.fluxc.model.JetpackCapability
import org.wordpress.android.fluxc.model.MediaModel
import org.wordpress.android.fluxc.model.SiteModel
import org.wordpress.android.fluxc.store.AccountStore
import org.wordpress.android.modules.BG_THREAD
import org.wordpress.android.modules.UI_THREAD
import org.wordpress.android.ui.PagePostCreationSourcesDetail.STORY_FROM_MY_SITE
import org.wordpress.android.ui.jetpack.JetpackCapabilitiesUseCase
import org.wordpress.android.ui.mysite.ListItemAction.ACTIVITY_LOG
import org.wordpress.android.ui.mysite.ListItemAction.ADMIN
import org.wordpress.android.ui.mysite.ListItemAction.BACKUP
import org.wordpress.android.ui.mysite.ListItemAction.COMMENTS
import org.wordpress.android.ui.mysite.ListItemAction.JETPACK_SETTINGS
import org.wordpress.android.ui.mysite.ListItemAction.MEDIA
import org.wordpress.android.ui.mysite.ListItemAction.PAGES
import org.wordpress.android.ui.mysite.ListItemAction.PEOPLE
import org.wordpress.android.ui.mysite.ListItemAction.PLAN
import org.wordpress.android.ui.mysite.ListItemAction.PLUGINS
import org.wordpress.android.ui.mysite.ListItemAction.POSTS
import org.wordpress.android.ui.mysite.ListItemAction.SCAN
import org.wordpress.android.ui.mysite.ListItemAction.SHARING
import org.wordpress.android.ui.mysite.ListItemAction.SITE_SETTINGS
import org.wordpress.android.ui.mysite.ListItemAction.STATS
import org.wordpress.android.ui.mysite.ListItemAction.THEMES
import org.wordpress.android.ui.mysite.ListItemAction.VIEW_SITE
import org.wordpress.android.ui.mysite.MySiteItem.DomainRegistrationBlock
import org.wordpress.android.ui.mysite.MySiteItem.QuickActionsBlock
<<<<<<< HEAD
=======
import org.wordpress.android.ui.mysite.MySiteItem.QuickStartCard
import org.wordpress.android.ui.mysite.MySiteItem.QuickStartCard.QuickStartTaskCard
>>>>>>> a7eff166
import org.wordpress.android.ui.mysite.MySiteViewModel.UiState.PartialState
import org.wordpress.android.ui.mysite.MySiteViewModel.UiState.PartialState.CurrentAvatarUrl
import org.wordpress.android.ui.mysite.MySiteViewModel.UiState.PartialState.DomainCreditAvailable
import org.wordpress.android.ui.mysite.MySiteViewModel.UiState.PartialState.QuickStartModel
import org.wordpress.android.ui.mysite.MySiteViewModel.UiState.PartialState.ScanAvailable
import org.wordpress.android.ui.mysite.MySiteViewModel.UiState.PartialState.SelectedSite
import org.wordpress.android.ui.mysite.MySiteViewModel.UiState.PartialState.ShowSiteIconProgressBar
import org.wordpress.android.ui.mysite.QuickStartRepository.QuickStartCategory
import org.wordpress.android.ui.mysite.SiteDialogModel.AddSiteIconDialogModel
import org.wordpress.android.ui.mysite.SiteDialogModel.ChangeSiteIconDialogModel
import org.wordpress.android.ui.mysite.SiteNavigationAction.AddNewSite
import org.wordpress.android.ui.mysite.SiteNavigationAction.ConnectJetpackForStats
import org.wordpress.android.ui.mysite.SiteNavigationAction.OpenActivityLog
import org.wordpress.android.ui.mysite.SiteNavigationAction.OpenAdmin
import org.wordpress.android.ui.mysite.SiteNavigationAction.OpenBackup
import org.wordpress.android.ui.mysite.SiteNavigationAction.OpenComments
import org.wordpress.android.ui.mysite.SiteNavigationAction.OpenCropActivity
import org.wordpress.android.ui.mysite.SiteNavigationAction.OpenDomainRegistration
import org.wordpress.android.ui.mysite.SiteNavigationAction.OpenJetpackSettings
import org.wordpress.android.ui.mysite.SiteNavigationAction.OpenMeScreen
import org.wordpress.android.ui.mysite.SiteNavigationAction.OpenMedia
import org.wordpress.android.ui.mysite.SiteNavigationAction.OpenMediaPicker
import org.wordpress.android.ui.mysite.SiteNavigationAction.OpenPages
import org.wordpress.android.ui.mysite.SiteNavigationAction.OpenPeople
import org.wordpress.android.ui.mysite.SiteNavigationAction.OpenPlan
import org.wordpress.android.ui.mysite.SiteNavigationAction.OpenPlugins
import org.wordpress.android.ui.mysite.SiteNavigationAction.OpenPosts
import org.wordpress.android.ui.mysite.SiteNavigationAction.OpenScan
import org.wordpress.android.ui.mysite.SiteNavigationAction.OpenSharing
import org.wordpress.android.ui.mysite.SiteNavigationAction.OpenSite
import org.wordpress.android.ui.mysite.SiteNavigationAction.OpenSitePicker
import org.wordpress.android.ui.mysite.SiteNavigationAction.OpenSiteSettings
import org.wordpress.android.ui.mysite.SiteNavigationAction.OpenStats
import org.wordpress.android.ui.mysite.SiteNavigationAction.OpenThemes
import org.wordpress.android.ui.mysite.SiteNavigationAction.StartWPComLoginForJetpackStats
import org.wordpress.android.ui.pages.SnackbarMessageHolder
import org.wordpress.android.ui.photopicker.PhotoPickerActivity.PhotoPickerMediaSource
import org.wordpress.android.ui.photopicker.PhotoPickerActivity.PhotoPickerMediaSource.ANDROID_CAMERA
import org.wordpress.android.ui.posts.BasicDialogViewModel.DialogInteraction
import org.wordpress.android.ui.posts.BasicDialogViewModel.DialogInteraction.Dismissed
import org.wordpress.android.ui.posts.BasicDialogViewModel.DialogInteraction.Negative
import org.wordpress.android.ui.posts.BasicDialogViewModel.DialogInteraction.Positive
import org.wordpress.android.ui.utils.ListItemInteraction
import org.wordpress.android.ui.utils.UiString.UiStringRes
import org.wordpress.android.ui.utils.UiString.UiStringText
import org.wordpress.android.util.DisplayUtilsWrapper
import org.wordpress.android.util.FluxCUtilsWrapper
import org.wordpress.android.util.MediaUtilsWrapper
import org.wordpress.android.util.NetworkUtilsWrapper
import org.wordpress.android.util.ScanFeatureConfig
import org.wordpress.android.util.SiteUtils
import org.wordpress.android.util.UriWrapper
import org.wordpress.android.util.WPMediaUtilsWrapper
import org.wordpress.android.util.analytics.AnalyticsTrackerWrapper
import org.wordpress.android.util.config.BackupsFeatureConfig
import org.wordpress.android.util.distinct
import org.wordpress.android.util.getEmailValidationMessage
import org.wordpress.android.util.map
import org.wordpress.android.util.mapNullable
import org.wordpress.android.util.merge
import org.wordpress.android.util.scan
import org.wordpress.android.viewmodel.ContextProvider
import org.wordpress.android.viewmodel.Event
import org.wordpress.android.viewmodel.ScopedViewModel
import java.io.File
import javax.inject.Inject
import javax.inject.Named

class MySiteViewModel
@Inject constructor(
    private val networkUtilsWrapper: NetworkUtilsWrapper,
    @param:Named(UI_THREAD) private val mainDispatcher: CoroutineDispatcher,
    @param:Named(BG_THREAD) private val bgDispatcher: CoroutineDispatcher,
    private val analyticsTrackerWrapper: AnalyticsTrackerWrapper,
    private val siteInfoBlockBuilder: SiteInfoBlockBuilder,
    private val siteItemsBuilder: SiteItemsBuilder,
    private val accountStore: AccountStore,
    private val selectedSiteRepository: SelectedSiteRepository,
    private val wpMediaUtilsWrapper: WPMediaUtilsWrapper,
    private val mediaUtilsWrapper: MediaUtilsWrapper,
    private val fluxCUtilsWrapper: FluxCUtilsWrapper,
    private val contextProvider: ContextProvider,
    private val siteIconUploadHandler: SiteIconUploadHandler,
    private val siteStoriesHandler: SiteStoriesHandler,
    private val domainRegistrationHandler: DomainRegistrationHandler,
    private val backupsFeatureConfig: BackupsFeatureConfig,
    private val displayUtilsWrapper: DisplayUtilsWrapper,
    private val jetpackCapabilitiesUseCase: JetpackCapabilitiesUseCase,
    private val scanFeatureConfig: ScanFeatureConfig,
    private val quickStartRepository: QuickStartRepository,
    private val quickStartItemBuilder: QuickStartItemBuilder
) : ScopedViewModel(mainDispatcher) {
    private var currentSiteId: Int = 0
    private val _partialState = MediatorLiveData<PartialState>()
    private val _onSnackbarMessage = MutableLiveData<Event<SnackbarMessageHolder>>()
    private val _onTechInputDialogShown = MutableLiveData<Event<TextInputDialogModel>>()
    private val _onBasicDialogShown = MutableLiveData<Event<SiteDialogModel>>()
    private val _onQuickStartMenuShown = MutableLiveData<Event<String>>()
    private val _onNavigation = MutableLiveData<Event<SiteNavigationAction>>()
    private val _onMediaUpload = MutableLiveData<Event<MediaModel>>()

    val onSnackbarMessage = merge(_onSnackbarMessage, siteStoriesHandler.onSnackbar)
    val onTextInputDialogShown = _onTechInputDialogShown as LiveData<Event<TextInputDialogModel>>
    val onBasicDialogShown = _onBasicDialogShown as LiveData<Event<SiteDialogModel>>
    val onQuickStartMenuShown = _onQuickStartMenuShown as LiveData<Event<String>>
    val onNavigation = merge(_onNavigation, siteStoriesHandler.onNavigation)
    val onMediaUpload = _onMediaUpload as LiveData<Event<MediaModel>>
    val onUploadedItem = siteIconUploadHandler.onUploadedItem
    val uiModel: LiveData<UiModel> = scan<PartialState, UiState>(
            UiState(),
            _partialState,
            selectedSiteRepository.selectedSiteChange.mapNullable { SelectedSite(it) },
            selectedSiteRepository.showSiteIconProgressBar.distinct()
                    .mapNullable { ShowSiteIconProgressBar(it == true) },
            domainRegistrationHandler.isDomainCreditAvailable.distinct()
                    .mapNullable { DomainCreditAvailable(it == true) },
            quickStartRepository.quickStartModel.mapNullable { QuickStartModel(it ?: listOf()) }
    ) { currentState, partialState ->
        currentState.update(partialState)
    }.map { (
            currentAvatarUrl,
            site,
            showSiteIconProgressBar,
            isDomainCreditAvailable,
            scanAvailable,
            quickStartCategories
    ) ->
        site?.takeIf { site.id != currentSiteId }?.let {
            _partialState.value = ScanAvailable(false)
            updateScanItemState(site)
            currentSiteId = site.id
        }

        val state = if (site != null) {
            val siteItems = mutableListOf<MySiteItem>()
            siteItems.add(
                    siteInfoBlockBuilder.buildSiteInfoBlock(
                            site,
                            showSiteIconProgressBar ?: false,
                            this::titleClick,
                            this::iconClick,
                            this::urlClick,
                            this::switchSiteClick
                    )
            )
            siteItems.add(
                    QuickActionsBlock(
                            ListItemInteraction.create(site, this::quickActionStatsClick),
                            ListItemInteraction.create(site, this::quickActionPagesClick),
                            ListItemInteraction.create(site, this::quickActionPostsClick),
                            ListItemInteraction.create(site, this::quickActionMediaClick),
                            site.isSelfHostedAdmin || site.hasCapabilityEditPages
                    )
            )
            if (isDomainCreditAvailable) {
                analyticsTrackerWrapper.track(DOMAIN_CREDIT_PROMPT_SHOWN)
                siteItems.add(DomainRegistrationBlock(ListItemInteraction.create(site, this::domainRegistrationClick)))
            }

<<<<<<< HEAD
            siteItems.addAll(quickStartCategories.map {
                quickStartItemBuilder.build(
                        it,
                        this::onQuickStartCardMoreClick
                )
            })
=======
            // TODO We should extract the code block below to a proper builder class once we implement the actual logic
            val customizeYourSiteSampleTaskCards = listOf(
                    QuickStartTaskCard(
                            id = "set_site_title",
                            title = UiStringRes(R.string.quick_start_list_update_site_title_title),
                            description = UiStringRes(R.string.quick_start_list_update_site_title_subtitle),
                            illustration = R.drawable.img_illustration_quick_start_task_set_site_title,
                            accentColor = R.color.green_20,
                            done = false,
                            onClick = ListItemInteraction.create("set_site_title", this::onQuickStartTaskCardClick)
                    ),
                    QuickStartTaskCard(
                            id = "edit_site_icon",
                            title = UiStringRes(R.string.quick_start_list_upload_icon_title),
                            description = UiStringRes(R.string.quick_start_list_upload_icon_subtitle),
                            illustration = R.drawable.img_illustration_quick_start_task_edit_site_icon,
                            accentColor = R.color.green_20,
                            done = false,
                            onClick = ListItemInteraction.create("edit_site_icon", this::onQuickStartTaskCardClick)
                    ),
                    QuickStartTaskCard(
                            id = "edit_your_homepage",
                            title = UiStringText("Edit your homepage"),
                            description = UiStringText("Change, add, or remove content from your site's homepage."),
                            illustration = R.drawable.img_illustration_quick_start_task_edit_your_homepage,
                            accentColor = R.color.green_20,
                            done = false,
                            onClick = ListItemInteraction.create("edit_your_homepage", this::onQuickStartTaskCardClick)
                    ),
                    QuickStartTaskCard(
                            id = "review_site_pages",
                            title = UiStringText("Review site pages"),
                            description = UiStringText("Change, add, or remove your site's pages."),
                            illustration = R.drawable.img_illustration_quick_start_task_review_site_pages,
                            accentColor = R.color.green_20,
                            done = false,
                            onClick = ListItemInteraction.create("review_site_pages", this::onQuickStartTaskCardClick)
                    ),
                    QuickStartTaskCard(
                            id = "visit_your_site",
                            title = UiStringRes(R.string.quick_start_list_view_site_title),
                            description = UiStringRes(R.string.quick_start_list_view_site_subtitle),
                            illustration = R.drawable.img_illustration_quick_start_task_visit_your_site,
                            accentColor = R.color.green_20,
                            done = false,
                            onClick = ListItemInteraction.create("visit_your_site", this::onQuickStartTaskCardClick)
                    ),
                    QuickStartTaskCard(
                            id = "sample_done_task",
                            title = UiStringText("Sample done task"),
                            description = UiStringText("This is a sample task that has been completed."),
                            illustration = R.drawable.img_illustration_quick_start_task_visit_your_site,
                            accentColor = R.color.green_20,
                            done = true,
                            onClick = ListItemInteraction.create("sample_done_task", this::onQuickStartTaskCardClick)
                    )
            )
            val dummyTaskCards = (1..5).map {
                QuickStartTaskCard(
                        id = "dummy_task_$it",
                        title = UiStringText("Dummy Task $it"),
                        description = UiStringText(
                                "Lorem ipsum dolor sit amet, consectetur adipiscing elit. Mauris ac erat."
                        ),
                        illustration = R.drawable.img_illustration_quick_start_task_edit_site_icon,
                        accentColor = R.color.orange_40,
                        done = it % 2 == 0,
                        onClick = ListItemInteraction.create("dummy_task_$it", this::onQuickStartTaskCardClick)
                )
            }.sortedWith(compareBy(QuickStartTaskCard::done).thenBy(QuickStartTaskCard::id)).toList()
            siteItems.add(
                    QuickStartCard(
                            "customize_your_site",
                            UiStringText("Customize your Site"),
                            customizeYourSiteSampleTaskCards,
                            R.color.green_20,
                            ListItemInteraction.create("customize_your_site", this::onQuickStartCardMoreClick)
                    )
            )
            siteItems.add(
                    QuickStartCard(
                            "grow_your_audience",
                            UiStringText("Grow your Audience"),
                            dummyTaskCards,
                            R.color.orange_40,
                            ListItemInteraction.create("grow_your_audience", this::onQuickStartCardMoreClick)
                    )
            )
>>>>>>> a7eff166

            siteItems.addAll(
                    siteItemsBuilder.buildSiteItems(
                            site,
                            this::onItemClick,
                            backupsFeatureConfig.isEnabled(),
                            scanAvailable
                    )
            )
            State.SiteSelected(siteItems)
        } else {
            // Hide actionable empty view image when screen height is under 600 pixels.
            val shouldShowImage = displayUtilsWrapper.getDisplayPixelHeight() >= 600
            State.NoSites(shouldShowImage)
        }
        UiModel(currentAvatarUrl.orEmpty(), state)
    }

    private fun updateScanItemState(site: SiteModel) {
        if (scanFeatureConfig.isEnabled()) {
            launch {
                val capabilities = jetpackCapabilitiesUseCase.getOrFetchJetpackCapabilities(site.siteId)
                _partialState.value = ScanAvailable(capabilities.find { it == JetpackCapability.SCAN } != null)
            }
        }
    }

    private fun onItemClick(action: ListItemAction) {
        selectedSiteRepository.getSelectedSite()?.let { site ->
            val navigationAction = when (action) {
                ACTIVITY_LOG -> OpenActivityLog(site)
                BACKUP -> OpenBackup(site)
                SCAN -> OpenScan(site)
                PLAN -> OpenPlan(site)
                POSTS -> OpenPosts(site)
                PAGES -> OpenPages(site)
                ADMIN -> OpenAdmin(site)
                PEOPLE -> OpenPeople(site)
                SHARING -> OpenSharing(site)
                SITE_SETTINGS -> OpenSiteSettings(site)
                THEMES -> OpenThemes(site)
                PLUGINS -> OpenPlugins(site)
                STATS -> getStatsNavigationActionForSite(site)
                MEDIA -> OpenMedia(site)
                COMMENTS -> OpenComments(site)
                VIEW_SITE -> OpenSite(site)
                JETPACK_SETTINGS -> OpenJetpackSettings(site)
            }
            _onNavigation.postValue(Event(navigationAction))
        } ?: _onSnackbarMessage.postValue(Event(SnackbarMessageHolder(UiStringRes(R.string.site_cannot_be_loaded))))
    }

    private fun onQuickStartCardMoreClick(id: String) {
        _onQuickStartMenuShown.postValue(Event(id))
    }

    private fun onQuickStartTaskCardClick(id: String) {
        _onSnackbarMessage.value = Event(SnackbarMessageHolder(UiStringText(id)))
    }

    private fun titleClick(selectedSite: SiteModel) {
        if (!networkUtilsWrapper.isNetworkAvailable()) {
            _onSnackbarMessage.value = Event(SnackbarMessageHolder(UiStringRes(R.string.error_network_connection)))
        } else if (!SiteUtils.isAccessedViaWPComRest(selectedSite) || !selectedSite.hasCapabilityManageOptions) {
            _onSnackbarMessage.value = Event(
                    SnackbarMessageHolder(UiStringRes(R.string.my_site_title_changer_dialog_not_allowed_hint))
            )
        } else {
            _onTechInputDialogShown.value = Event(
                    TextInputDialogModel(
                            callbackId = SITE_NAME_CHANGE_CALLBACK_ID,
                            title = R.string.my_site_title_changer_dialog_title,
                            initialText = selectedSite.name,
                            hint = R.string.my_site_title_changer_dialog_hint,
                            isMultiline = false,
                            isInputEnabled = true
                    )
            )
        }
    }

    private fun iconClick(site: SiteModel) {
        analyticsTrackerWrapper.track(MY_SITE_ICON_TAPPED)
        val hasIcon = site.iconUrl != null
        if (site.hasCapabilityManageOptions && site.hasCapabilityUploadFiles) {
            if (hasIcon) {
                _onBasicDialogShown.value = Event(ChangeSiteIconDialogModel)
            } else {
                _onBasicDialogShown.value = Event(AddSiteIconDialogModel)
            }
        } else {
            val message = when {
                !site.isUsingWpComRestApi -> {
                    R.string.my_site_icon_dialog_change_requires_jetpack_message
                }
                hasIcon -> {
                    R.string.my_site_icon_dialog_change_requires_permission_message
                }
                else -> {
                    R.string.my_site_icon_dialog_add_requires_permission_message
                }
            }
            _onSnackbarMessage.value = Event(SnackbarMessageHolder(UiStringRes(message)))
        }
    }

    private fun urlClick(site: SiteModel) {
        _onNavigation.value = Event(OpenSite(site))
    }

    private fun switchSiteClick(site: SiteModel) {
        _onNavigation.value = Event(OpenSitePicker(site))
    }

    private fun quickActionStatsClick(site: SiteModel) {
        analyticsTrackerWrapper.track(QUICK_ACTION_STATS_TAPPED)
        _onNavigation.value = Event(getStatsNavigationActionForSite(site))
    }

    private fun quickActionPagesClick(site: SiteModel) {
        analyticsTrackerWrapper.track(QUICK_ACTION_PAGES_TAPPED)
        _onNavigation.value = Event(OpenPages(site))
    }

    private fun quickActionPostsClick(site: SiteModel) {
        analyticsTrackerWrapper.track(QUICK_ACTION_POSTS_TAPPED)
        _onNavigation.value = Event(OpenPosts(site))
    }

    private fun quickActionMediaClick(site: SiteModel) {
        analyticsTrackerWrapper.track(QUICK_ACTION_MEDIA_TAPPED)
        _onNavigation.value = Event(OpenMedia(site))
    }

    private fun domainRegistrationClick(site: SiteModel) {
        analyticsTrackerWrapper.track(DOMAIN_CREDIT_REDEMPTION_TAPPED, site)
        _onNavigation.value = Event(OpenDomainRegistration(site))
    }

    fun refresh() {
        selectedSiteRepository.updateSiteSettingsIfNecessary()
        quickStartRepository.refreshIfNecessary()
        _partialState.value = CurrentAvatarUrl(accountStore.account?.avatarUrl.orEmpty())
    }

    fun onSiteNameChosen(input: String) {
        if (!networkUtilsWrapper.isNetworkAvailable()) {
            _onSnackbarMessage.postValue(
                    Event(SnackbarMessageHolder(UiStringRes(R.string.error_update_site_title_network)))
            )
        } else {
            selectedSiteRepository.updateTitle(input)
        }
    }

    fun onSiteNameChooserDismissed() {
        // do nothing
    }

    fun onDialogInteraction(interaction: DialogInteraction) {
        when (interaction) {
            is Positive -> when (interaction.tag) {
                TAG_ADD_SITE_ICON_DIALOG, TAG_CHANGE_SITE_ICON_DIALOG -> {
                    _onNavigation.postValue(
                            Event(OpenMediaPicker(requireNotNull(selectedSiteRepository.getSelectedSite())))
                    )
                }
            }
            is Negative -> when (interaction.tag) {
                TAG_CHANGE_SITE_ICON_DIALOG -> {
                    analyticsTrackerWrapper.track(MY_SITE_ICON_REMOVED)
                    selectedSiteRepository.updateSiteIconMediaId(0, true)
                }
            }
            is Dismissed -> {
                // do nothing
            }
        }
    }

    fun handleTakenSiteIcon(iconUrl: String?, source: PhotoPickerMediaSource?) {
        val stat = if (source == ANDROID_CAMERA) MY_SITE_ICON_SHOT_NEW else MY_SITE_ICON_GALLERY_PICKED
        analyticsTrackerWrapper.track(stat)
        val imageUri = Uri.parse(iconUrl)?.let { UriWrapper(it) }
        if (imageUri != null) {
            selectedSiteRepository.showSiteIconProgressBar(true)
            launch(bgDispatcher) {
                val fetchMedia = wpMediaUtilsWrapper.fetchMediaToUriWrapper(imageUri)
                if (fetchMedia != null) {
                    _onNavigation.postValue(Event(OpenCropActivity(fetchMedia)))
                } else {
                    selectedSiteRepository.showSiteIconProgressBar(false)
                }
            }
        }
    }

    fun handleSelectedSiteIcon(mediaId: Long) {
        selectedSiteRepository.updateSiteIconMediaId(mediaId.toInt(), true)
    }

    fun handleCropResult(croppedUri: Uri?, success: Boolean) {
        if (success && croppedUri != null) {
            analyticsTrackerWrapper.track(MY_SITE_ICON_CROPPED)
            selectedSiteRepository.showSiteIconProgressBar(true)
            launch(bgDispatcher) {
                wpMediaUtilsWrapper.fetchMediaToUriWrapper(UriWrapper(croppedUri))?.let { fetchMedia ->
                    mediaUtilsWrapper.getRealPathFromURI(fetchMedia.uri)
                }?.let {
                    startSiteIconUpload(it)
                }
            }
        } else {
            _onSnackbarMessage.postValue(Event(SnackbarMessageHolder(UiStringRes(R.string.error_cropping_image))))
        }
    }

    fun handleSuccessfulLoginResult() {
        selectedSiteRepository.getSelectedSite()?.let { site -> _onNavigation.value = Event(OpenStats(site)) }
    }

    fun handleSuccessfulDomainRegistrationResult(email: String?) {
        analyticsTrackerWrapper.track(DOMAIN_CREDIT_REDEMPTION_SUCCESS)
        _onSnackbarMessage.postValue(Event(SnackbarMessageHolder(getEmailValidationMessage(email))))
    }

    private fun startSiteIconUpload(filePath: String) {
        if (TextUtils.isEmpty(filePath)) {
            _onSnackbarMessage.postValue(Event(SnackbarMessageHolder(UiStringRes(R.string.error_locating_image))))
            return
        }
        val file = File(filePath)
        if (!file.exists()) {
            _onSnackbarMessage.postValue(Event(SnackbarMessageHolder(UiStringRes(R.string.file_error_create))))
            return
        }
        val site = selectedSiteRepository.getSelectedSite()
        if (site != null) {
            val media = buildMediaModel(file, site)
            if (media == null) {
                _onSnackbarMessage.postValue(Event(SnackbarMessageHolder(UiStringRes(R.string.file_not_found))))
                return
            }
            _onMediaUpload.postValue(Event(media))
        } else {
            _onSnackbarMessage.postValue(Event(SnackbarMessageHolder(UiStringRes(R.string.error_generic))))
        }
    }

    private fun buildMediaModel(file: File, site: SiteModel): MediaModel? {
        val uri = Uri.Builder().path(file.path).build()
        val mimeType = contextProvider.getContext().contentResolver.getType(uri)
        return fluxCUtilsWrapper.mediaModelFromLocalUri(uri, mimeType, site.id)
    }

    private fun getStatsNavigationActionForSite(site: SiteModel) = when {
        // If the user is not logged in and the site is already connected to Jetpack, ask to login.
        !accountStore.hasAccessToken() && site.isJetpackConnected -> StartWPComLoginForJetpackStats

        // If it's a WordPress.com or Jetpack site, show the Stats screen.
        site.isWPCom || site.isJetpackInstalled && site.isJetpackConnected -> OpenStats(site)

        // If it's a self-hosted site, ask to connect to Jetpack.
        else -> ConnectJetpackForStats(site)
    }

    fun onAvatarPressed() {
        _onNavigation.value = Event(OpenMeScreen)
    }

    fun onAddSitePressed() {
        _onNavigation.value = Event(AddNewSite(accountStore.hasAccessToken()))
    }

    override fun onCleared() {
        siteIconUploadHandler.clear()
        siteStoriesHandler.clear()
        domainRegistrationHandler.clear()
        super.onCleared()
    }

    fun handleStoriesPhotoPickerResult(data: Intent) {
        selectedSiteRepository.getSelectedSite()?.let {
            siteStoriesHandler.handleStoriesResult(it, data, STORY_FROM_MY_SITE)
        }
    }

    fun startQuickStart() {
        quickStartRepository.startQuickStart()
    }

    data class UiState(
        val currentAvatarUrl: String? = null,
        val site: SiteModel? = null,
        val showSiteIconProgressBar: Boolean = false,
        val isDomainCreditAvailable: Boolean = false,
        val scanAvailable: Boolean = false,
        val quickStartCategories: List<QuickStartCategory> = listOf()
    ) {
        sealed class PartialState {
            data class CurrentAvatarUrl(val url: String) : PartialState()
            data class SelectedSite(val site: SiteModel?) : PartialState()
            data class ShowSiteIconProgressBar(val showSiteIconProgressBar: Boolean) : PartialState()
            data class DomainCreditAvailable(val isDomainCreditAvailable: Boolean) : PartialState()
            data class ScanAvailable(val scanAvailable: Boolean) : PartialState()
            data class QuickStartModel(val quickStartCategories: List<QuickStartCategory>) : PartialState()
        }

        fun update(partialState: PartialState): UiState {
            return when (partialState) {
                is CurrentAvatarUrl -> this.copy(currentAvatarUrl = partialState.url)
                is SelectedSite -> this.copy(site = partialState.site)
                is ShowSiteIconProgressBar -> this.copy(showSiteIconProgressBar = partialState.showSiteIconProgressBar)
                is DomainCreditAvailable -> this.copy(isDomainCreditAvailable = partialState.isDomainCreditAvailable)
                is ScanAvailable -> this.copy(scanAvailable = partialState.scanAvailable)
                is QuickStartModel -> this.copy(quickStartCategories = partialState.quickStartCategories)
            }
        }
    }

    data class UiModel(
        val accountAvatarUrl: String,
        val state: State
    )

    sealed class State {
        data class SiteSelected(val items: List<MySiteItem>) : State()
        data class NoSites(val shouldShowImage: Boolean) : State()
    }

    data class TextInputDialogModel(
        val callbackId: Int = SITE_NAME_CHANGE_CALLBACK_ID,
        @StringRes val title: Int,
        val initialText: String,
        @StringRes val hint: Int,
        val isMultiline: Boolean,
        val isInputEnabled: Boolean
    )

    companion object {
        const val TAG_ADD_SITE_ICON_DIALOG = "TAG_ADD_SITE_ICON_DIALOG"
        const val TAG_CHANGE_SITE_ICON_DIALOG = "TAG_CHANGE_SITE_ICON_DIALOG"
        const val SITE_NAME_CHANGE_CALLBACK_ID = 1
    }
}<|MERGE_RESOLUTION|>--- conflicted
+++ resolved
@@ -26,6 +26,7 @@
 import org.wordpress.android.fluxc.model.MediaModel
 import org.wordpress.android.fluxc.model.SiteModel
 import org.wordpress.android.fluxc.store.AccountStore
+import org.wordpress.android.fluxc.store.QuickStartStore.QuickStartTask
 import org.wordpress.android.modules.BG_THREAD
 import org.wordpress.android.modules.UI_THREAD
 import org.wordpress.android.ui.PagePostCreationSourcesDetail.STORY_FROM_MY_SITE
@@ -49,11 +50,8 @@
 import org.wordpress.android.ui.mysite.ListItemAction.VIEW_SITE
 import org.wordpress.android.ui.mysite.MySiteItem.DomainRegistrationBlock
 import org.wordpress.android.ui.mysite.MySiteItem.QuickActionsBlock
-<<<<<<< HEAD
-=======
 import org.wordpress.android.ui.mysite.MySiteItem.QuickStartCard
 import org.wordpress.android.ui.mysite.MySiteItem.QuickStartCard.QuickStartTaskCard
->>>>>>> a7eff166
 import org.wordpress.android.ui.mysite.MySiteViewModel.UiState.PartialState
 import org.wordpress.android.ui.mysite.MySiteViewModel.UiState.PartialState.CurrentAvatarUrl
 import org.wordpress.android.ui.mysite.MySiteViewModel.UiState.PartialState.DomainCreditAvailable
@@ -213,103 +211,13 @@
                 siteItems.add(DomainRegistrationBlock(ListItemInteraction.create(site, this::domainRegistrationClick)))
             }
 
-<<<<<<< HEAD
             siteItems.addAll(quickStartCategories.map {
                 quickStartItemBuilder.build(
                         it,
-                        this::onQuickStartCardMoreClick
+                        this::onQuickStartCardMoreClick,
+                        this::onQuickStartTaskCardClick
                 )
             })
-=======
-            // TODO We should extract the code block below to a proper builder class once we implement the actual logic
-            val customizeYourSiteSampleTaskCards = listOf(
-                    QuickStartTaskCard(
-                            id = "set_site_title",
-                            title = UiStringRes(R.string.quick_start_list_update_site_title_title),
-                            description = UiStringRes(R.string.quick_start_list_update_site_title_subtitle),
-                            illustration = R.drawable.img_illustration_quick_start_task_set_site_title,
-                            accentColor = R.color.green_20,
-                            done = false,
-                            onClick = ListItemInteraction.create("set_site_title", this::onQuickStartTaskCardClick)
-                    ),
-                    QuickStartTaskCard(
-                            id = "edit_site_icon",
-                            title = UiStringRes(R.string.quick_start_list_upload_icon_title),
-                            description = UiStringRes(R.string.quick_start_list_upload_icon_subtitle),
-                            illustration = R.drawable.img_illustration_quick_start_task_edit_site_icon,
-                            accentColor = R.color.green_20,
-                            done = false,
-                            onClick = ListItemInteraction.create("edit_site_icon", this::onQuickStartTaskCardClick)
-                    ),
-                    QuickStartTaskCard(
-                            id = "edit_your_homepage",
-                            title = UiStringText("Edit your homepage"),
-                            description = UiStringText("Change, add, or remove content from your site's homepage."),
-                            illustration = R.drawable.img_illustration_quick_start_task_edit_your_homepage,
-                            accentColor = R.color.green_20,
-                            done = false,
-                            onClick = ListItemInteraction.create("edit_your_homepage", this::onQuickStartTaskCardClick)
-                    ),
-                    QuickStartTaskCard(
-                            id = "review_site_pages",
-                            title = UiStringText("Review site pages"),
-                            description = UiStringText("Change, add, or remove your site's pages."),
-                            illustration = R.drawable.img_illustration_quick_start_task_review_site_pages,
-                            accentColor = R.color.green_20,
-                            done = false,
-                            onClick = ListItemInteraction.create("review_site_pages", this::onQuickStartTaskCardClick)
-                    ),
-                    QuickStartTaskCard(
-                            id = "visit_your_site",
-                            title = UiStringRes(R.string.quick_start_list_view_site_title),
-                            description = UiStringRes(R.string.quick_start_list_view_site_subtitle),
-                            illustration = R.drawable.img_illustration_quick_start_task_visit_your_site,
-                            accentColor = R.color.green_20,
-                            done = false,
-                            onClick = ListItemInteraction.create("visit_your_site", this::onQuickStartTaskCardClick)
-                    ),
-                    QuickStartTaskCard(
-                            id = "sample_done_task",
-                            title = UiStringText("Sample done task"),
-                            description = UiStringText("This is a sample task that has been completed."),
-                            illustration = R.drawable.img_illustration_quick_start_task_visit_your_site,
-                            accentColor = R.color.green_20,
-                            done = true,
-                            onClick = ListItemInteraction.create("sample_done_task", this::onQuickStartTaskCardClick)
-                    )
-            )
-            val dummyTaskCards = (1..5).map {
-                QuickStartTaskCard(
-                        id = "dummy_task_$it",
-                        title = UiStringText("Dummy Task $it"),
-                        description = UiStringText(
-                                "Lorem ipsum dolor sit amet, consectetur adipiscing elit. Mauris ac erat."
-                        ),
-                        illustration = R.drawable.img_illustration_quick_start_task_edit_site_icon,
-                        accentColor = R.color.orange_40,
-                        done = it % 2 == 0,
-                        onClick = ListItemInteraction.create("dummy_task_$it", this::onQuickStartTaskCardClick)
-                )
-            }.sortedWith(compareBy(QuickStartTaskCard::done).thenBy(QuickStartTaskCard::id)).toList()
-            siteItems.add(
-                    QuickStartCard(
-                            "customize_your_site",
-                            UiStringText("Customize your Site"),
-                            customizeYourSiteSampleTaskCards,
-                            R.color.green_20,
-                            ListItemInteraction.create("customize_your_site", this::onQuickStartCardMoreClick)
-                    )
-            )
-            siteItems.add(
-                    QuickStartCard(
-                            "grow_your_audience",
-                            UiStringText("Grow your Audience"),
-                            dummyTaskCards,
-                            R.color.orange_40,
-                            ListItemInteraction.create("grow_your_audience", this::onQuickStartCardMoreClick)
-                    )
-            )
->>>>>>> a7eff166
 
             siteItems.addAll(
                     siteItemsBuilder.buildSiteItems(
@@ -366,8 +274,8 @@
         _onQuickStartMenuShown.postValue(Event(id))
     }
 
-    private fun onQuickStartTaskCardClick(id: String) {
-        _onSnackbarMessage.value = Event(SnackbarMessageHolder(UiStringText(id)))
+    private fun onQuickStartTaskCardClick(task: QuickStartTask) {
+        _onSnackbarMessage.value = Event(SnackbarMessageHolder(UiStringText(task.toString())))
     }
 
     private fun titleClick(selectedSite: SiteModel) {
