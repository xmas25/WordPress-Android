--- conflicted
+++ resolved
@@ -25,11 +25,8 @@
 import org.wordpress.android.fluxc.model.SiteModel
 import org.wordpress.android.fluxc.store.AccountStore
 import org.wordpress.android.fluxc.store.QuickStartStore.QuickStartTask
-<<<<<<< HEAD
+import org.wordpress.android.fluxc.store.QuickStartStore.QuickStartTask.CHECK_STATS
 import org.wordpress.android.fluxc.store.QuickStartStore.QuickStartTask.EDIT_HOMEPAGE
-=======
-import org.wordpress.android.fluxc.store.QuickStartStore.QuickStartTask.CHECK_STATS
->>>>>>> 21d6c898
 import org.wordpress.android.fluxc.store.QuickStartStore.QuickStartTask.ENABLE_POST_SHARING
 import org.wordpress.android.fluxc.store.QuickStartStore.QuickStartTask.UPDATE_SITE_TITLE
 import org.wordpress.android.fluxc.store.QuickStartStore.QuickStartTask.UPLOAD_SITE_ICON
@@ -188,11 +185,8 @@
                             ListItemInteraction.create(this::quickActionPostsClick),
                             ListItemInteraction.create(this::quickActionMediaClick),
                             site.isSelfHostedAdmin || site.hasCapabilityEditPages,
-<<<<<<< HEAD
+                            activeTask == CHECK_STATS,
                             activeTask == EDIT_HOMEPAGE
-=======
-                            activeTask == CHECK_STATS
->>>>>>> 21d6c898
                     )
             )
             if (isDomainCreditAvailable) {
