package org.wordpress.android.ui.mysite

import android.net.Uri
import android.text.TextUtils
import androidx.annotation.StringRes
import androidx.lifecycle.LiveData
import androidx.lifecycle.MutableLiveData
import kotlinx.coroutines.CoroutineDispatcher
import kotlinx.coroutines.launch
import org.wordpress.android.R
import org.wordpress.android.analytics.AnalyticsTracker.Stat.MY_SITE_ICON_CROPPED
import org.wordpress.android.analytics.AnalyticsTracker.Stat.MY_SITE_ICON_GALLERY_PICKED
import org.wordpress.android.analytics.AnalyticsTracker.Stat.MY_SITE_ICON_REMOVED
import org.wordpress.android.analytics.AnalyticsTracker.Stat.MY_SITE_ICON_SHOT_NEW
import org.wordpress.android.analytics.AnalyticsTracker.Stat.MY_SITE_ICON_TAPPED
import org.wordpress.android.fluxc.model.MediaModel
import org.wordpress.android.fluxc.model.SiteModel
<<<<<<< HEAD
import org.wordpress.android.modules.BG_THREAD
import org.wordpress.android.modules.UI_THREAD
import org.wordpress.android.ui.mysite.MySiteViewModel.NavigationAction.OpenCropActivity
import org.wordpress.android.ui.mysite.MySiteViewModel.NavigationAction.OpenMediaPicker
=======
import org.wordpress.android.fluxc.store.AccountStore
import org.wordpress.android.modules.UI_THREAD
import org.wordpress.android.ui.mysite.MySiteViewModel.NavigationAction.OpenMeScreen
>>>>>>> 58d75ee9
import org.wordpress.android.ui.mysite.MySiteViewModel.NavigationAction.OpenSite
import org.wordpress.android.ui.mysite.MySiteViewModel.NavigationAction.OpenSitePicker
import org.wordpress.android.ui.mysite.SiteDialogModel.AddSiteIconDialogModel
import org.wordpress.android.ui.mysite.SiteDialogModel.ChangeSiteIconDialogModel
import org.wordpress.android.ui.pages.SnackbarMessageHolder
import org.wordpress.android.ui.photopicker.PhotoPickerActivity.PhotoPickerMediaSource
import org.wordpress.android.ui.photopicker.PhotoPickerActivity.PhotoPickerMediaSource.ANDROID_CAMERA
import org.wordpress.android.ui.posts.BasicDialogViewModel.DialogInteraction
import org.wordpress.android.ui.posts.BasicDialogViewModel.DialogInteraction.Dismissed
import org.wordpress.android.ui.posts.BasicDialogViewModel.DialogInteraction.Negative
import org.wordpress.android.ui.posts.BasicDialogViewModel.DialogInteraction.Positive
import org.wordpress.android.ui.utils.UiString.UiStringRes
import org.wordpress.android.util.FluxCUtilsWrapper
import org.wordpress.android.util.MediaUtilsWrapper
import org.wordpress.android.util.NetworkUtilsWrapper
import org.wordpress.android.util.SiteUtils
import org.wordpress.android.util.UriWrapper
import org.wordpress.android.util.WPMediaUtilsWrapper
import org.wordpress.android.util.analytics.AnalyticsTrackerWrapper
import org.wordpress.android.util.merge
import org.wordpress.android.viewmodel.ContextProvider
import org.wordpress.android.viewmodel.Event
import org.wordpress.android.viewmodel.ScopedViewModel
import java.io.File
import javax.inject.Inject
import javax.inject.Named

class MySiteViewModel
@Inject constructor(
    private val networkUtilsWrapper: NetworkUtilsWrapper,
    @param:Named(UI_THREAD) private val mainDispatcher: CoroutineDispatcher,
    @param:Named(BG_THREAD) private val bgDispatcher: CoroutineDispatcher,
    private val analyticsTrackerWrapper: AnalyticsTrackerWrapper,
    private val siteInfoBlockBuilder: SiteInfoBlockBuilder,
<<<<<<< HEAD
    private val selectedSiteRepository: SelectedSiteRepository,
    private val wpMediaUtilsWrapper: WPMediaUtilsWrapper,
    private val mediaUtilsWrapper: MediaUtilsWrapper,
    private val fluxCUtilsWrapper: FluxCUtilsWrapper,
    private val contextProvider: ContextProvider
) : ScopedViewModel(mainDispatcher) {
=======
    private val accountStore: AccountStore
) : ScopedViewModel(mainDispatcher) {
    private val _currentAccountAvatarUrl = MutableLiveData<String>()
    private val _showSiteIconProgressBar = MutableLiveData<Boolean>()
    private val _selectedSite = MutableLiveData<SiteModel>()
>>>>>>> 58d75ee9
    private val _onSnackbarMessage = MutableLiveData<Event<SnackbarMessageHolder>>()
    private val _onTechInputDialogShown = MutableLiveData<Event<TextInputDialogModel>>()
    private val _onBasicDialogShown = MutableLiveData<Event<SiteDialogModel>>()
    private val _onNavigation = MutableLiveData<Event<NavigationAction>>()
    private val _onMediaUpload = MutableLiveData<Event<MediaModel>>()

    val onSnackbarMessage = _onSnackbarMessage as LiveData<Event<SnackbarMessageHolder>>
    val onTextInputDialogShown = _onTechInputDialogShown as LiveData<Event<TextInputDialogModel>>
    val onBasicDialogShown = _onBasicDialogShown as LiveData<Event<SiteDialogModel>>
    val onNavigation = _onNavigation as LiveData<Event<NavigationAction>>
<<<<<<< HEAD
    val onMediaUpload = _onMediaUpload as LiveData<Event<MediaModel>>
    val uiModel: LiveData<List<MySiteItem>> = merge(
            selectedSiteRepository.selectedSiteChange,
            selectedSiteRepository.showSiteIconProgressBar
    ) { site, showSiteIconProgressBar ->
        if (site != null) {
=======
    val uiModel: LiveData<UiModel> = merge(
            _currentAccountAvatarUrl,
            _selectedSite,
            _showSiteIconProgressBar
    ) { currentAvatarUrl, site, showSiteIconProgressBar ->
        val items = if (site != null) {
>>>>>>> 58d75ee9
            val siteInfoBlock = siteInfoBlockBuilder.buildSiteInfoBlock(
                    site,
                    showSiteIconProgressBar ?: false,
                    this::titleClick,
                    this::iconClick,
                    this::urlClick,
                    this::switchSiteClick
            )
            listOf<MySiteItem>(siteInfoBlock)
        } else {
            listOf()
        }
        UiModel(currentAvatarUrl.orEmpty(), items)
    }

    private fun titleClick(selectedSite: SiteModel) {
        if (!networkUtilsWrapper.isNetworkAvailable()) {
            _onSnackbarMessage.value = Event(SnackbarMessageHolder(UiStringRes(R.string.error_network_connection)))
        } else if (!SiteUtils.isAccessedViaWPComRest(selectedSite) || !selectedSite.hasCapabilityManageOptions) {
            _onSnackbarMessage.value = Event(
                    SnackbarMessageHolder(UiStringRes(R.string.my_site_title_changer_dialog_not_allowed_hint))
            )
        } else {
            _onTechInputDialogShown.value = Event(
                    TextInputDialogModel(
                            callbackId = SITE_NAME_CHANGE_CALLBACK_ID,
                            title = R.string.my_site_title_changer_dialog_title,
                            initialText = selectedSite.name,
                            hint = R.string.my_site_title_changer_dialog_hint,
                            isMultiline = false,
                            isInputEnabled = true
                    )
            )
        }
    }

    private fun iconClick(site: SiteModel) {
        analyticsTrackerWrapper.track(MY_SITE_ICON_TAPPED)
        val hasIcon = site.iconUrl != null
        if (site.hasCapabilityManageOptions && site.hasCapabilityUploadFiles) {
            if (hasIcon) {
                _onBasicDialogShown.value = Event(ChangeSiteIconDialogModel)
            } else {
                _onBasicDialogShown.value = Event(AddSiteIconDialogModel)
            }
        } else {
            val message = when {
                !site.isUsingWpComRestApi -> {
                    R.string.my_site_icon_dialog_change_requires_jetpack_message
                }
                hasIcon -> {
                    R.string.my_site_icon_dialog_change_requires_permission_message
                }
                else -> {
                    R.string.my_site_icon_dialog_add_requires_permission_message
                }
            }
            _onSnackbarMessage.value = Event(SnackbarMessageHolder(UiStringRes(message)))
        }
    }

    private fun urlClick(site: SiteModel) {
        _onNavigation.value = Event(OpenSite(site))
    }

    private fun switchSiteClick(site: SiteModel) {
        _onNavigation.value = Event(OpenSitePicker(site))
    }

<<<<<<< HEAD
=======
    fun updateSite(selectedSite: SiteModel?) {
        _selectedSite.value = selectedSite
    }

    fun refreshAccountAvatarUrl() {
        _currentAccountAvatarUrl.value = accountStore.account?.avatarUrl.orEmpty()
    }

>>>>>>> 58d75ee9
    fun onSiteNameChosen(input: String?) {
        TODO("Not yet implemented")
    }

    fun onSiteNameChooserDismissed() {
        TODO("Not yet implemented")
    }

    fun onDialogInteraction(interaction: DialogInteraction) {
        when (interaction) {
            is Positive -> when (interaction.tag) {
                TAG_ADD_SITE_ICON_DIALOG, TAG_CHANGE_SITE_ICON_DIALOG -> {
                    _onNavigation.postValue(
                            Event(OpenMediaPicker(requireNotNull(selectedSiteRepository.getSelectedSite())))
                    )
                }
            }
            is Negative -> when (interaction.tag) {
                TAG_CHANGE_SITE_ICON_DIALOG -> {
                    analyticsTrackerWrapper.track(MY_SITE_ICON_REMOVED)
                    selectedSiteRepository.updateSiteIconMediaId(0, true)
                }
            }
            is Dismissed -> {
                // do nothing
            }
        }
    }

    fun handleTakenSiteIcon(iconUrl: String?, source: PhotoPickerMediaSource?) {
        val stat = if (source == ANDROID_CAMERA) MY_SITE_ICON_SHOT_NEW else MY_SITE_ICON_GALLERY_PICKED
        analyticsTrackerWrapper.track(stat)
        val imageUri = Uri.parse(iconUrl)?.let { UriWrapper(it) }
        if (imageUri != null) {
            selectedSiteRepository.showSiteIconProgressBar(true)
            launch(bgDispatcher) {
                val fetchMedia = wpMediaUtilsWrapper.fetchMediaToUriWrapper(imageUri)
                if (fetchMedia != null) {
                    _onNavigation.postValue(Event(OpenCropActivity(fetchMedia)))
                } else {
                    selectedSiteRepository.showSiteIconProgressBar(false)
                }
            }
        }
    }

    fun handleCropResult(croppedUri: Uri?, success: Boolean) {
        if (success && croppedUri != null) {
            analyticsTrackerWrapper.track(MY_SITE_ICON_CROPPED)
            selectedSiteRepository.showSiteIconProgressBar(true)
            launch(bgDispatcher) {
                wpMediaUtilsWrapper.fetchMediaToUriWrapper(UriWrapper(croppedUri))?.let { fetchMedia ->
                    mediaUtilsWrapper.getRealPathFromURI(fetchMedia.uri)
                }?.let {
                    startSiteIconUpload(it)
                }
            }
        } else {
            _onSnackbarMessage.postValue(Event(SnackbarMessageHolder(UiStringRes(R.string.error_cropping_image))))
        }
    }

    private fun startSiteIconUpload(filePath: String) {
        if (TextUtils.isEmpty(filePath)) {
            _onSnackbarMessage.postValue(Event(SnackbarMessageHolder(UiStringRes(R.string.error_locating_image))))
            return
        }
        val file = File(filePath)
        if (!file.exists()) {
            _onSnackbarMessage.postValue(Event(SnackbarMessageHolder(UiStringRes(R.string.file_error_create))))
            return
        }
        val site = selectedSiteRepository.getSelectedSite()
        if (site != null) {
            val media = buildMediaModel(file, site)
            if (media == null) {
                _onSnackbarMessage.postValue(Event(SnackbarMessageHolder(UiStringRes(R.string.file_not_found))))
                return
            }
            _onMediaUpload.postValue(Event(media))
        } else {
            _onSnackbarMessage.postValue(Event(SnackbarMessageHolder(UiStringRes(R.string.error_generic))))
        }
    }

    private fun buildMediaModel(file: File, site: SiteModel): MediaModel? {
        val uri = Uri.Builder().path(file.path).build()
        val mimeType = contextProvider.getContext().contentResolver.getType(uri)
        return fluxCUtilsWrapper.mediaModelFromLocalUri(uri, mimeType, site.id)
    }

    fun onAvatarPressed() {
        _onNavigation.value = Event(OpenMeScreen)
    }

    data class UiModel(
        val accountAvatarUrl: String,
        val items: List<MySiteItem>
    )

    data class TextInputDialogModel(
        val callbackId: Int = SITE_NAME_CHANGE_CALLBACK_ID,
        @StringRes val title: Int,
        val initialText: String,
        @StringRes val hint: Int,
        val isMultiline: Boolean,
        val isInputEnabled: Boolean
    )

    sealed class NavigationAction {
        object OpenMeScreen : NavigationAction()
        data class OpenSite(val site: SiteModel) : NavigationAction()
        data class OpenSitePicker(val site: SiteModel) : NavigationAction()
        data class OpenMediaPicker(val site: SiteModel) : NavigationAction()
        data class OpenCropActivity(val imageUri: UriWrapper) : NavigationAction()
    }

    companion object {
        const val TAG_ADD_SITE_ICON_DIALOG = "TAG_ADD_SITE_ICON_DIALOG"
        const val TAG_CHANGE_SITE_ICON_DIALOG = "TAG_CHANGE_SITE_ICON_DIALOG"
        const val TAG_EDIT_SITE_ICON_NOT_ALLOWED_DIALOG = "TAG_EDIT_SITE_ICON_NOT_ALLOWED_DIALOG"
        const val SITE_NAME_CHANGE_CALLBACK_ID = 1
    }
}<|MERGE_RESOLUTION|>--- conflicted
+++ resolved
@@ -15,16 +15,12 @@
 import org.wordpress.android.analytics.AnalyticsTracker.Stat.MY_SITE_ICON_TAPPED
 import org.wordpress.android.fluxc.model.MediaModel
 import org.wordpress.android.fluxc.model.SiteModel
-<<<<<<< HEAD
+import org.wordpress.android.fluxc.store.AccountStore
 import org.wordpress.android.modules.BG_THREAD
 import org.wordpress.android.modules.UI_THREAD
+import org.wordpress.android.ui.mysite.MySiteViewModel.NavigationAction.OpenMeScreen
 import org.wordpress.android.ui.mysite.MySiteViewModel.NavigationAction.OpenCropActivity
 import org.wordpress.android.ui.mysite.MySiteViewModel.NavigationAction.OpenMediaPicker
-=======
-import org.wordpress.android.fluxc.store.AccountStore
-import org.wordpress.android.modules.UI_THREAD
-import org.wordpress.android.ui.mysite.MySiteViewModel.NavigationAction.OpenMeScreen
->>>>>>> 58d75ee9
 import org.wordpress.android.ui.mysite.MySiteViewModel.NavigationAction.OpenSite
 import org.wordpress.android.ui.mysite.MySiteViewModel.NavigationAction.OpenSitePicker
 import org.wordpress.android.ui.mysite.SiteDialogModel.AddSiteIconDialogModel
@@ -59,20 +55,15 @@
     @param:Named(BG_THREAD) private val bgDispatcher: CoroutineDispatcher,
     private val analyticsTrackerWrapper: AnalyticsTrackerWrapper,
     private val siteInfoBlockBuilder: SiteInfoBlockBuilder,
-<<<<<<< HEAD
+    private val accountStore: AccountStore,
     private val selectedSiteRepository: SelectedSiteRepository,
     private val wpMediaUtilsWrapper: WPMediaUtilsWrapper,
     private val mediaUtilsWrapper: MediaUtilsWrapper,
     private val fluxCUtilsWrapper: FluxCUtilsWrapper,
     private val contextProvider: ContextProvider
 ) : ScopedViewModel(mainDispatcher) {
-=======
-    private val accountStore: AccountStore
-) : ScopedViewModel(mainDispatcher) {
     private val _currentAccountAvatarUrl = MutableLiveData<String>()
-    private val _showSiteIconProgressBar = MutableLiveData<Boolean>()
     private val _selectedSite = MutableLiveData<SiteModel>()
->>>>>>> 58d75ee9
     private val _onSnackbarMessage = MutableLiveData<Event<SnackbarMessageHolder>>()
     private val _onTechInputDialogShown = MutableLiveData<Event<TextInputDialogModel>>()
     private val _onBasicDialogShown = MutableLiveData<Event<SiteDialogModel>>()
@@ -83,21 +74,12 @@
     val onTextInputDialogShown = _onTechInputDialogShown as LiveData<Event<TextInputDialogModel>>
     val onBasicDialogShown = _onBasicDialogShown as LiveData<Event<SiteDialogModel>>
     val onNavigation = _onNavigation as LiveData<Event<NavigationAction>>
-<<<<<<< HEAD
-    val onMediaUpload = _onMediaUpload as LiveData<Event<MediaModel>>
-    val uiModel: LiveData<List<MySiteItem>> = merge(
+    val uiModel: LiveData<UiModel> = merge(
+            _currentAccountAvatarUrl,
             selectedSiteRepository.selectedSiteChange,
             selectedSiteRepository.showSiteIconProgressBar
-    ) { site, showSiteIconProgressBar ->
-        if (site != null) {
-=======
-    val uiModel: LiveData<UiModel> = merge(
-            _currentAccountAvatarUrl,
-            _selectedSite,
-            _showSiteIconProgressBar
     ) { currentAvatarUrl, site, showSiteIconProgressBar ->
         val items = if (site != null) {
->>>>>>> 58d75ee9
             val siteInfoBlock = siteInfoBlockBuilder.buildSiteInfoBlock(
                     site,
                     showSiteIconProgressBar ?: false,
@@ -167,17 +149,10 @@
         _onNavigation.value = Event(OpenSitePicker(site))
     }
 
-<<<<<<< HEAD
-=======
-    fun updateSite(selectedSite: SiteModel?) {
-        _selectedSite.value = selectedSite
-    }
-
     fun refreshAccountAvatarUrl() {
         _currentAccountAvatarUrl.value = accountStore.account?.avatarUrl.orEmpty()
     }
 
->>>>>>> 58d75ee9
     fun onSiteNameChosen(input: String?) {
         TODO("Not yet implemented")
     }
