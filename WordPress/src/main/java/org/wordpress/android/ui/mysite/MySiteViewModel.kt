package org.wordpress.android.ui.mysite

import android.content.Intent
import android.net.Uri
import android.text.TextUtils
import androidx.annotation.StringRes
import androidx.lifecycle.LiveData
import androidx.lifecycle.MediatorLiveData
import androidx.lifecycle.MutableLiveData
import kotlinx.coroutines.CoroutineDispatcher
import kotlinx.coroutines.launch
import org.wordpress.android.R
import org.wordpress.android.analytics.AnalyticsTracker.Stat.DOMAIN_CREDIT_PROMPT_SHOWN
import org.wordpress.android.analytics.AnalyticsTracker.Stat.DOMAIN_CREDIT_REDEMPTION_SUCCESS
import org.wordpress.android.analytics.AnalyticsTracker.Stat.DOMAIN_CREDIT_REDEMPTION_TAPPED
import org.wordpress.android.analytics.AnalyticsTracker.Stat.MY_SITE_ICON_CROPPED
import org.wordpress.android.analytics.AnalyticsTracker.Stat.MY_SITE_ICON_GALLERY_PICKED
import org.wordpress.android.analytics.AnalyticsTracker.Stat.MY_SITE_ICON_REMOVED
import org.wordpress.android.analytics.AnalyticsTracker.Stat.MY_SITE_ICON_SHOT_NEW
import org.wordpress.android.analytics.AnalyticsTracker.Stat.MY_SITE_ICON_TAPPED
import org.wordpress.android.analytics.AnalyticsTracker.Stat.QUICK_ACTION_MEDIA_TAPPED
import org.wordpress.android.analytics.AnalyticsTracker.Stat.QUICK_ACTION_PAGES_TAPPED
import org.wordpress.android.analytics.AnalyticsTracker.Stat.QUICK_ACTION_POSTS_TAPPED
import org.wordpress.android.analytics.AnalyticsTracker.Stat.QUICK_ACTION_STATS_TAPPED
import org.wordpress.android.fluxc.model.MediaModel
import org.wordpress.android.fluxc.model.SiteModel
import org.wordpress.android.fluxc.store.AccountStore
import org.wordpress.android.modules.BG_THREAD
import org.wordpress.android.modules.UI_THREAD
import org.wordpress.android.ui.PagePostCreationSourcesDetail.STORY_FROM_MY_SITE
import org.wordpress.android.ui.jetpack.scan.ScanStatusService
import org.wordpress.android.ui.mysite.ListItemAction.ACTIVITY_LOG
import org.wordpress.android.ui.mysite.ListItemAction.ADMIN
import org.wordpress.android.ui.mysite.ListItemAction.BACKUP
import org.wordpress.android.ui.mysite.ListItemAction.COMMENTS
import org.wordpress.android.ui.mysite.ListItemAction.JETPACK_SETTINGS
import org.wordpress.android.ui.mysite.ListItemAction.MEDIA
import org.wordpress.android.ui.mysite.ListItemAction.PAGES
import org.wordpress.android.ui.mysite.ListItemAction.PEOPLE
import org.wordpress.android.ui.mysite.ListItemAction.PLAN
import org.wordpress.android.ui.mysite.ListItemAction.PLUGINS
import org.wordpress.android.ui.mysite.ListItemAction.POSTS
import org.wordpress.android.ui.mysite.ListItemAction.SCAN
import org.wordpress.android.ui.mysite.ListItemAction.SHARING
import org.wordpress.android.ui.mysite.ListItemAction.SITE_SETTINGS
import org.wordpress.android.ui.mysite.ListItemAction.STATS
import org.wordpress.android.ui.mysite.ListItemAction.THEMES
import org.wordpress.android.ui.mysite.ListItemAction.VIEW_SITE
import org.wordpress.android.ui.mysite.MySiteItem.DomainRegistrationBlock
import org.wordpress.android.ui.mysite.MySiteItem.QuickActionsBlock
import org.wordpress.android.ui.mysite.SiteDialogModel.AddSiteIconDialogModel
import org.wordpress.android.ui.mysite.SiteDialogModel.ChangeSiteIconDialogModel
import org.wordpress.android.ui.mysite.SiteNavigationAction.AddNewSite
import org.wordpress.android.ui.mysite.SiteNavigationAction.ConnectJetpackForStats
import org.wordpress.android.ui.mysite.SiteNavigationAction.OpenActivityLog
import org.wordpress.android.ui.mysite.SiteNavigationAction.OpenAdmin
import org.wordpress.android.ui.mysite.SiteNavigationAction.OpenBackup
import org.wordpress.android.ui.mysite.SiteNavigationAction.OpenComments
import org.wordpress.android.ui.mysite.SiteNavigationAction.OpenCropActivity
import org.wordpress.android.ui.mysite.SiteNavigationAction.OpenDomainRegistration
import org.wordpress.android.ui.mysite.SiteNavigationAction.OpenJetpackSettings
import org.wordpress.android.ui.mysite.SiteNavigationAction.OpenMeScreen
import org.wordpress.android.ui.mysite.SiteNavigationAction.OpenMedia
import org.wordpress.android.ui.mysite.SiteNavigationAction.OpenMediaPicker
import org.wordpress.android.ui.mysite.SiteNavigationAction.OpenPages
import org.wordpress.android.ui.mysite.SiteNavigationAction.OpenPeople
import org.wordpress.android.ui.mysite.SiteNavigationAction.OpenPlan
import org.wordpress.android.ui.mysite.SiteNavigationAction.OpenPlugins
import org.wordpress.android.ui.mysite.SiteNavigationAction.OpenPosts
import org.wordpress.android.ui.mysite.SiteNavigationAction.OpenScan
import org.wordpress.android.ui.mysite.SiteNavigationAction.OpenSharing
import org.wordpress.android.ui.mysite.SiteNavigationAction.OpenSite
import org.wordpress.android.ui.mysite.SiteNavigationAction.OpenSitePicker
import org.wordpress.android.ui.mysite.SiteNavigationAction.OpenSiteSettings
import org.wordpress.android.ui.mysite.SiteNavigationAction.OpenStats
import org.wordpress.android.ui.mysite.SiteNavigationAction.OpenThemes
import org.wordpress.android.ui.mysite.SiteNavigationAction.StartWPComLoginForJetpackStats
import org.wordpress.android.ui.pages.SnackbarMessageHolder
import org.wordpress.android.ui.photopicker.PhotoPickerActivity.PhotoPickerMediaSource
import org.wordpress.android.ui.photopicker.PhotoPickerActivity.PhotoPickerMediaSource.ANDROID_CAMERA
import org.wordpress.android.ui.posts.BasicDialogViewModel.DialogInteraction
import org.wordpress.android.ui.posts.BasicDialogViewModel.DialogInteraction.Dismissed
import org.wordpress.android.ui.posts.BasicDialogViewModel.DialogInteraction.Negative
import org.wordpress.android.ui.posts.BasicDialogViewModel.DialogInteraction.Positive
import org.wordpress.android.ui.utils.ListItemInteraction
import org.wordpress.android.ui.utils.UiString.UiStringRes
import org.wordpress.android.util.DisplayUtilsWrapper
import org.wordpress.android.util.FluxCUtilsWrapper
import org.wordpress.android.util.MediaUtilsWrapper
import org.wordpress.android.util.NetworkUtilsWrapper
import org.wordpress.android.util.SiteUtils
import org.wordpress.android.util.UriWrapper
import org.wordpress.android.util.WPMediaUtilsWrapper
import org.wordpress.android.util.analytics.AnalyticsTrackerWrapper
import org.wordpress.android.util.config.BackupsFeatureConfig
import org.wordpress.android.util.distinct
import org.wordpress.android.util.getEmailValidationMessage
import org.wordpress.android.util.merge
import org.wordpress.android.viewmodel.ContextProvider
import org.wordpress.android.viewmodel.Event
import org.wordpress.android.viewmodel.ScopedViewModel
import java.io.File
import javax.inject.Inject
import javax.inject.Named

class MySiteViewModel
@Inject constructor(
    private val networkUtilsWrapper: NetworkUtilsWrapper,
    @param:Named(UI_THREAD) private val mainDispatcher: CoroutineDispatcher,
    @param:Named(BG_THREAD) private val bgDispatcher: CoroutineDispatcher,
    private val analyticsTrackerWrapper: AnalyticsTrackerWrapper,
    private val siteInfoBlockBuilder: SiteInfoBlockBuilder,
    private val siteItemsBuilder: SiteItemsBuilder,
    private val accountStore: AccountStore,
    private val selectedSiteRepository: SelectedSiteRepository,
    private val wpMediaUtilsWrapper: WPMediaUtilsWrapper,
    private val mediaUtilsWrapper: MediaUtilsWrapper,
    private val fluxCUtilsWrapper: FluxCUtilsWrapper,
    private val contextProvider: ContextProvider,
    private val siteIconUploadHandler: SiteIconUploadHandler,
    private val siteStoriesHandler: SiteStoriesHandler,
    private val domainRegistrationHandler: DomainRegistrationHandler,
<<<<<<< HEAD
    private val displayUtilsWrapper: DisplayUtilsWrapper
=======
    private val backupsFeatureConfig: BackupsFeatureConfig,
    private val scanStatusService: ScanStatusService
>>>>>>> 5279814e
) : ScopedViewModel(mainDispatcher) {
    private var currentSiteId: Int = 0
    private val _scanAvailable = MediatorLiveData<Boolean>()
    private val _currentAccountAvatarUrl = MutableLiveData<String>()
    private val _onSnackbarMessage = MutableLiveData<Event<SnackbarMessageHolder>>()
    private val _onTechInputDialogShown = MutableLiveData<Event<TextInputDialogModel>>()
    private val _onBasicDialogShown = MutableLiveData<Event<SiteDialogModel>>()
    private val _onNavigation = MutableLiveData<Event<SiteNavigationAction>>()
    private val _onMediaUpload = MutableLiveData<Event<MediaModel>>()

    val onSnackbarMessage = merge(_onSnackbarMessage, siteStoriesHandler.onSnackbar)
    val onTextInputDialogShown = _onTechInputDialogShown as LiveData<Event<TextInputDialogModel>>
    val onBasicDialogShown = _onBasicDialogShown as LiveData<Event<SiteDialogModel>>
    val onNavigation = merge(_onNavigation, siteStoriesHandler.onNavigation)
    val onMediaUpload = _onMediaUpload as LiveData<Event<MediaModel>>
    val onUploadedItem = siteIconUploadHandler.onUploadedItem
    val uiModel: LiveData<UiModel> = merge(
            _currentAccountAvatarUrl,
            selectedSiteRepository.selectedSiteChange,
            selectedSiteRepository.showSiteIconProgressBar.distinct(),
<<<<<<< HEAD
            domainRegistrationHandler.isDomainCreditAvailable.distinct()
    ) { currentAvatarUrl, site, showSiteIconProgressBar, isDomainCreditAvailable ->
        val state = if (site != null) {
=======
            domainRegistrationHandler.isDomainCreditAvailable.distinct(),
            _scanAvailable
    ) { currentAvatarUrl, site, showSiteIconProgressBar, isDomainCreditAvailable, scanAvailable ->
        site?.takeIf { site.id != currentSiteId }?.let {
            _scanAvailable.value = false
            requestScanAvailableStatus(site)
            currentSiteId = site.id
        }

        val items = if (site != null) {
>>>>>>> 5279814e
            val siteItems = mutableListOf<MySiteItem>()
            siteItems.add(
                    siteInfoBlockBuilder.buildSiteInfoBlock(
                            site,
                            showSiteIconProgressBar ?: false,
                            this::titleClick,
                            this::iconClick,
                            this::urlClick,
                            this::switchSiteClick
                    )
            )
            siteItems.add(
                    QuickActionsBlock(
                            ListItemInteraction.create(site, this::quickActionStatsClick),
                            ListItemInteraction.create(site, this::quickActionPagesClick),
                            ListItemInteraction.create(site, this::quickActionPostsClick),
                            ListItemInteraction.create(site, this::quickActionMediaClick),
                            site.isSelfHostedAdmin || site.hasCapabilityEditPages
                    )
            )
            if (isDomainCreditAvailable == true) {
                analyticsTrackerWrapper.track(DOMAIN_CREDIT_PROMPT_SHOWN)
                siteItems.add(DomainRegistrationBlock(ListItemInteraction.create(site, this::domainRegistrationClick)))
            }
<<<<<<< HEAD
            siteItems.addAll(siteItemsBuilder.buildSiteItems(site, this::onItemClick))
            State.SiteSelected(siteItems)
=======
            siteItems.addAll(
                    siteItemsBuilder.buildSiteItems(
                            site,
                            this::onItemClick,
                            backupsFeatureConfig.isEnabled(),
                            scanAvailable ?: false
                    )
            )
            siteItems
>>>>>>> 5279814e
        } else {
            // Hide actionable empty view image when screen height is under 600 pixels.
            val shouldShowImage = displayUtilsWrapper.getDisplayPixelHeight() >= 600
            State.NoSites(shouldShowImage)
        }
        UiModel(currentAvatarUrl.orEmpty(), state)
    }

    init {
        _scanAvailable.addSource(scanStatusService.scanAvailable) {
            _scanAvailable.value = it == true
        }
    }

    private fun requestScanAvailableStatus(site: SiteModel) {
        scanStatusService.stop()
        scanStatusService.start(site)
    }

    private fun onItemClick(action: ListItemAction) {
        selectedSiteRepository.getSelectedSite()?.let { site ->
            val navigationAction = when (action) {
                ACTIVITY_LOG -> OpenActivityLog(site)
                BACKUP -> OpenBackup(site)
                SCAN -> OpenScan(site)
                PLAN -> OpenPlan(site)
                POSTS -> OpenPosts(site)
                PAGES -> OpenPages(site)
                ADMIN -> OpenAdmin(site)
                PEOPLE -> OpenPeople(site)
                SHARING -> OpenSharing(site)
                SITE_SETTINGS -> OpenSiteSettings(site)
                THEMES -> OpenThemes(site)
                PLUGINS -> OpenPlugins(site)
                STATS -> getStatsNavigationActionForSite(site)
                MEDIA -> OpenMedia(site)
                COMMENTS -> OpenComments(site)
                VIEW_SITE -> OpenSite(site)
                JETPACK_SETTINGS -> OpenJetpackSettings(site)
            }
            _onNavigation.postValue(Event(navigationAction))
        } ?: _onSnackbarMessage.postValue(Event(SnackbarMessageHolder(UiStringRes(R.string.site_cannot_be_loaded))))
    }

    private fun titleClick(selectedSite: SiteModel) {
        if (!networkUtilsWrapper.isNetworkAvailable()) {
            _onSnackbarMessage.value = Event(SnackbarMessageHolder(UiStringRes(R.string.error_network_connection)))
        } else if (!SiteUtils.isAccessedViaWPComRest(selectedSite) || !selectedSite.hasCapabilityManageOptions) {
            _onSnackbarMessage.value = Event(
                    SnackbarMessageHolder(UiStringRes(R.string.my_site_title_changer_dialog_not_allowed_hint))
            )
        } else {
            _onTechInputDialogShown.value = Event(
                    TextInputDialogModel(
                            callbackId = SITE_NAME_CHANGE_CALLBACK_ID,
                            title = R.string.my_site_title_changer_dialog_title,
                            initialText = selectedSite.name,
                            hint = R.string.my_site_title_changer_dialog_hint,
                            isMultiline = false,
                            isInputEnabled = true
                    )
            )
        }
    }

    private fun iconClick(site: SiteModel) {
        analyticsTrackerWrapper.track(MY_SITE_ICON_TAPPED)
        val hasIcon = site.iconUrl != null
        if (site.hasCapabilityManageOptions && site.hasCapabilityUploadFiles) {
            if (hasIcon) {
                _onBasicDialogShown.value = Event(ChangeSiteIconDialogModel)
            } else {
                _onBasicDialogShown.value = Event(AddSiteIconDialogModel)
            }
        } else {
            val message = when {
                !site.isUsingWpComRestApi -> {
                    R.string.my_site_icon_dialog_change_requires_jetpack_message
                }
                hasIcon -> {
                    R.string.my_site_icon_dialog_change_requires_permission_message
                }
                else -> {
                    R.string.my_site_icon_dialog_add_requires_permission_message
                }
            }
            _onSnackbarMessage.value = Event(SnackbarMessageHolder(UiStringRes(message)))
        }
    }

    private fun urlClick(site: SiteModel) {
        _onNavigation.value = Event(OpenSite(site))
    }

    private fun switchSiteClick(site: SiteModel) {
        _onNavigation.value = Event(OpenSitePicker(site))
    }

    private fun quickActionStatsClick(site: SiteModel) {
        analyticsTrackerWrapper.track(QUICK_ACTION_STATS_TAPPED)
        _onNavigation.value = Event(getStatsNavigationActionForSite(site))
    }

    private fun quickActionPagesClick(site: SiteModel) {
        analyticsTrackerWrapper.track(QUICK_ACTION_PAGES_TAPPED)
        _onNavigation.value = Event(OpenPages(site))
    }

    private fun quickActionPostsClick(site: SiteModel) {
        analyticsTrackerWrapper.track(QUICK_ACTION_POSTS_TAPPED)
        _onNavigation.value = Event(OpenPosts(site))
    }

    private fun quickActionMediaClick(site: SiteModel) {
        analyticsTrackerWrapper.track(QUICK_ACTION_MEDIA_TAPPED)
        _onNavigation.value = Event(OpenMedia(site))
    }

    private fun domainRegistrationClick(site: SiteModel) {
        analyticsTrackerWrapper.track(DOMAIN_CREDIT_REDEMPTION_TAPPED, site)
        _onNavigation.value = Event(OpenDomainRegistration(site))
    }

    fun refresh() {
        selectedSiteRepository.updateSiteSettingsIfNecessary()
        _currentAccountAvatarUrl.value = accountStore.account?.avatarUrl.orEmpty()
    }

    fun onSiteNameChosen(input: String) {
        if (!networkUtilsWrapper.isNetworkAvailable()) {
            _onSnackbarMessage.postValue(
                    Event(SnackbarMessageHolder(UiStringRes(R.string.error_update_site_title_network)))
            )
        } else {
            selectedSiteRepository.updateTitle(input)
        }
    }

    fun onSiteNameChooserDismissed() {
        // do nothing
    }

    fun onDialogInteraction(interaction: DialogInteraction) {
        when (interaction) {
            is Positive -> when (interaction.tag) {
                TAG_ADD_SITE_ICON_DIALOG, TAG_CHANGE_SITE_ICON_DIALOG -> {
                    _onNavigation.postValue(
                            Event(OpenMediaPicker(requireNotNull(selectedSiteRepository.getSelectedSite())))
                    )
                }
            }
            is Negative -> when (interaction.tag) {
                TAG_CHANGE_SITE_ICON_DIALOG -> {
                    analyticsTrackerWrapper.track(MY_SITE_ICON_REMOVED)
                    selectedSiteRepository.updateSiteIconMediaId(0, true)
                }
            }
            is Dismissed -> {
                // do nothing
            }
        }
    }

    fun handleTakenSiteIcon(iconUrl: String?, source: PhotoPickerMediaSource?) {
        val stat = if (source == ANDROID_CAMERA) MY_SITE_ICON_SHOT_NEW else MY_SITE_ICON_GALLERY_PICKED
        analyticsTrackerWrapper.track(stat)
        val imageUri = Uri.parse(iconUrl)?.let { UriWrapper(it) }
        if (imageUri != null) {
            selectedSiteRepository.showSiteIconProgressBar(true)
            launch(bgDispatcher) {
                val fetchMedia = wpMediaUtilsWrapper.fetchMediaToUriWrapper(imageUri)
                if (fetchMedia != null) {
                    _onNavigation.postValue(Event(OpenCropActivity(fetchMedia)))
                } else {
                    selectedSiteRepository.showSiteIconProgressBar(false)
                }
            }
        }
    }

    fun handleSelectedSiteIcon(mediaId: Long) {
        selectedSiteRepository.updateSiteIconMediaId(mediaId.toInt(), true)
    }

    fun handleCropResult(croppedUri: Uri?, success: Boolean) {
        if (success && croppedUri != null) {
            analyticsTrackerWrapper.track(MY_SITE_ICON_CROPPED)
            selectedSiteRepository.showSiteIconProgressBar(true)
            launch(bgDispatcher) {
                wpMediaUtilsWrapper.fetchMediaToUriWrapper(UriWrapper(croppedUri))?.let { fetchMedia ->
                    mediaUtilsWrapper.getRealPathFromURI(fetchMedia.uri)
                }?.let {
                    startSiteIconUpload(it)
                }
            }
        } else {
            _onSnackbarMessage.postValue(Event(SnackbarMessageHolder(UiStringRes(R.string.error_cropping_image))))
        }
    }

    fun handleSuccessfulLoginResult() {
        selectedSiteRepository.getSelectedSite()?.let { site -> _onNavigation.value = Event(OpenStats(site)) }
    }

    fun handleSuccessfulDomainRegistrationResult(email: String?) {
        analyticsTrackerWrapper.track(DOMAIN_CREDIT_REDEMPTION_SUCCESS)
        _onSnackbarMessage.postValue(Event(SnackbarMessageHolder(getEmailValidationMessage(email))))
    }

    private fun startSiteIconUpload(filePath: String) {
        if (TextUtils.isEmpty(filePath)) {
            _onSnackbarMessage.postValue(Event(SnackbarMessageHolder(UiStringRes(R.string.error_locating_image))))
            return
        }
        val file = File(filePath)
        if (!file.exists()) {
            _onSnackbarMessage.postValue(Event(SnackbarMessageHolder(UiStringRes(R.string.file_error_create))))
            return
        }
        val site = selectedSiteRepository.getSelectedSite()
        if (site != null) {
            val media = buildMediaModel(file, site)
            if (media == null) {
                _onSnackbarMessage.postValue(Event(SnackbarMessageHolder(UiStringRes(R.string.file_not_found))))
                return
            }
            _onMediaUpload.postValue(Event(media))
        } else {
            _onSnackbarMessage.postValue(Event(SnackbarMessageHolder(UiStringRes(R.string.error_generic))))
        }
    }

    private fun buildMediaModel(file: File, site: SiteModel): MediaModel? {
        val uri = Uri.Builder().path(file.path).build()
        val mimeType = contextProvider.getContext().contentResolver.getType(uri)
        return fluxCUtilsWrapper.mediaModelFromLocalUri(uri, mimeType, site.id)
    }

    private fun getStatsNavigationActionForSite(site: SiteModel) = when {
        // If the user is not logged in and the site is already connected to Jetpack, ask to login.
        !accountStore.hasAccessToken() && site.isJetpackConnected -> StartWPComLoginForJetpackStats

        // If it's a WordPress.com or Jetpack site, show the Stats screen.
        site.isWPCom || site.isJetpackInstalled && site.isJetpackConnected -> OpenStats(site)

        // If it's a self-hosted site, ask to connect to Jetpack.
        else -> ConnectJetpackForStats(site)
    }

    fun onAvatarPressed() {
        _onNavigation.value = Event(OpenMeScreen)
    }

    fun onAddSitePressed() {
        _onNavigation.value = Event(AddNewSite(accountStore.hasAccessToken()))
    }

    override fun onCleared() {
        siteIconUploadHandler.clear()
        siteStoriesHandler.clear()
        domainRegistrationHandler.clear()
        scanStatusService.stop()
        super.onCleared()
    }

    fun handleStoriesPhotoPickerResult(data: Intent) {
        selectedSiteRepository.getSelectedSite()?.let {
            siteStoriesHandler.handleStoriesResult(it, data, STORY_FROM_MY_SITE)
        }
    }

    data class UiModel(
        val accountAvatarUrl: String,
        val state: State
    )

    sealed class State {
        data class SiteSelected(val items: List<MySiteItem>) : State()
        data class NoSites(val shouldShowImage: Boolean) : State()
    }

    data class TextInputDialogModel(
        val callbackId: Int = SITE_NAME_CHANGE_CALLBACK_ID,
        @StringRes val title: Int,
        val initialText: String,
        @StringRes val hint: Int,
        val isMultiline: Boolean,
        val isInputEnabled: Boolean
    )

    companion object {
        const val TAG_ADD_SITE_ICON_DIALOG = "TAG_ADD_SITE_ICON_DIALOG"
        const val TAG_CHANGE_SITE_ICON_DIALOG = "TAG_CHANGE_SITE_ICON_DIALOG"
        const val TAG_EDIT_SITE_ICON_NOT_ALLOWED_DIALOG = "TAG_EDIT_SITE_ICON_NOT_ALLOWED_DIALOG"
        const val SITE_NAME_CHANGE_CALLBACK_ID = 1
    }
}<|MERGE_RESOLUTION|>--- conflicted
+++ resolved
@@ -120,12 +120,9 @@
     private val siteIconUploadHandler: SiteIconUploadHandler,
     private val siteStoriesHandler: SiteStoriesHandler,
     private val domainRegistrationHandler: DomainRegistrationHandler,
-<<<<<<< HEAD
+    private val backupsFeatureConfig: BackupsFeatureConfig,
+    private val scanStatusService: ScanStatusService,
     private val displayUtilsWrapper: DisplayUtilsWrapper
-=======
-    private val backupsFeatureConfig: BackupsFeatureConfig,
-    private val scanStatusService: ScanStatusService
->>>>>>> 5279814e
 ) : ScopedViewModel(mainDispatcher) {
     private var currentSiteId: Int = 0
     private val _scanAvailable = MediatorLiveData<Boolean>()
@@ -146,11 +143,6 @@
             _currentAccountAvatarUrl,
             selectedSiteRepository.selectedSiteChange,
             selectedSiteRepository.showSiteIconProgressBar.distinct(),
-<<<<<<< HEAD
-            domainRegistrationHandler.isDomainCreditAvailable.distinct()
-    ) { currentAvatarUrl, site, showSiteIconProgressBar, isDomainCreditAvailable ->
-        val state = if (site != null) {
-=======
             domainRegistrationHandler.isDomainCreditAvailable.distinct(),
             _scanAvailable
     ) { currentAvatarUrl, site, showSiteIconProgressBar, isDomainCreditAvailable, scanAvailable ->
@@ -160,8 +152,7 @@
             currentSiteId = site.id
         }
 
-        val items = if (site != null) {
->>>>>>> 5279814e
+        val state = if (site != null) {
             val siteItems = mutableListOf<MySiteItem>()
             siteItems.add(
                     siteInfoBlockBuilder.buildSiteInfoBlock(
@@ -186,10 +177,6 @@
                 analyticsTrackerWrapper.track(DOMAIN_CREDIT_PROMPT_SHOWN)
                 siteItems.add(DomainRegistrationBlock(ListItemInteraction.create(site, this::domainRegistrationClick)))
             }
-<<<<<<< HEAD
-            siteItems.addAll(siteItemsBuilder.buildSiteItems(site, this::onItemClick))
-            State.SiteSelected(siteItems)
-=======
             siteItems.addAll(
                     siteItemsBuilder.buildSiteItems(
                             site,
@@ -198,8 +185,7 @@
                             scanAvailable ?: false
                     )
             )
-            siteItems
->>>>>>> 5279814e
+            State.SiteSelected(siteItems)
         } else {
             // Hide actionable empty view image when screen height is under 600 pixels.
             val shouldShowImage = displayUtilsWrapper.getDisplayPixelHeight() >= 600
