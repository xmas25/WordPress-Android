--- conflicted
+++ resolved
@@ -225,14 +225,9 @@
                     siteItemsBuilder.buildSiteItems(
                             site,
                             this::onItemClick,
-<<<<<<< HEAD
-                            backupScreenFeatureConfig.isEnabled(),
+                            backupAvailable,
                             scanAvailable,
                             quickStartModel?.activeTask == QuickStartTask.VIEW_SITE
-=======
-                            backupAvailable,
-                            scanAvailable
->>>>>>> 9ab2fa6d
                     )
             )
             scrollToQuickStartTaskIfNecessary(
@@ -247,7 +242,6 @@
         UiModel(currentAvatarUrl.orEmpty(), state)
     }
 
-<<<<<<< HEAD
     private fun scrollToQuickStartTaskIfNecessary(
         quickStartTask: QuickStartTask?,
         position: Int
@@ -259,13 +253,9 @@
         }
     }
 
-    private fun updateScanItemState(site: SiteModel) {
-        if (scanScreenFeatureConfig.isEnabled()) {
-=======
     private fun updateScanAndBackupItemState(site: SiteModel) {
         _partialState.value = JetpackCapabilities(scanAvailable = false, backupAvailable = false)
         if (scanScreenFeatureConfig.isEnabled() || backupScreenFeatureConfig.isEnabled()) {
->>>>>>> 9ab2fa6d
             launch {
                 val itemsVisibility = jetpackCapabilitiesUseCase.getJetpackPurchasedProducts(site.siteId)
                 _partialState.value = JetpackCapabilities(
