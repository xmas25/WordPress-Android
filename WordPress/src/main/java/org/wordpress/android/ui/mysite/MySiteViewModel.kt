package org.wordpress.android.ui.mysite

import android.net.Uri
import android.text.TextUtils
import androidx.annotation.StringRes
import androidx.lifecycle.LiveData
import androidx.lifecycle.MutableLiveData
import kotlinx.coroutines.CoroutineDispatcher
import kotlinx.coroutines.launch
import org.wordpress.android.R
import org.wordpress.android.analytics.AnalyticsTracker.Stat.MY_SITE_ICON_CROPPED
import org.wordpress.android.analytics.AnalyticsTracker.Stat.MY_SITE_ICON_GALLERY_PICKED
import org.wordpress.android.analytics.AnalyticsTracker.Stat.MY_SITE_ICON_REMOVED
import org.wordpress.android.analytics.AnalyticsTracker.Stat.MY_SITE_ICON_SHOT_NEW
import org.wordpress.android.analytics.AnalyticsTracker.Stat.MY_SITE_ICON_TAPPED
import org.wordpress.android.fluxc.model.MediaModel
import org.wordpress.android.fluxc.model.SiteModel
import org.wordpress.android.fluxc.store.AccountStore
import org.wordpress.android.modules.BG_THREAD
import org.wordpress.android.modules.UI_THREAD
import org.wordpress.android.ui.mysite.ListItemAction.ACTIVITY_LOG
import org.wordpress.android.ui.mysite.ListItemAction.ADMIN
import org.wordpress.android.ui.mysite.ListItemAction.COMMENTS
import org.wordpress.android.ui.mysite.ListItemAction.MEDIA
import org.wordpress.android.ui.mysite.ListItemAction.PAGES
import org.wordpress.android.ui.mysite.ListItemAction.PEOPLE
import org.wordpress.android.ui.mysite.ListItemAction.PLAN
import org.wordpress.android.ui.mysite.ListItemAction.PLUGINS
import org.wordpress.android.ui.mysite.ListItemAction.POSTS
import org.wordpress.android.ui.mysite.ListItemAction.SCAN
import org.wordpress.android.ui.mysite.ListItemAction.SHARING
import org.wordpress.android.ui.mysite.ListItemAction.SITE_SETTINGS
import org.wordpress.android.ui.mysite.ListItemAction.STATS
import org.wordpress.android.ui.mysite.ListItemAction.THEMES
import org.wordpress.android.ui.mysite.ListItemAction.VIEW_SITE
import org.wordpress.android.ui.mysite.MySiteViewModel.NavigationAction.ConnectJetpackForStats
import org.wordpress.android.ui.mysite.MySiteViewModel.NavigationAction.OpenActivityLog
import org.wordpress.android.ui.mysite.MySiteViewModel.NavigationAction.OpenAdmin
import org.wordpress.android.ui.mysite.MySiteViewModel.NavigationAction.OpenComments
import org.wordpress.android.ui.mysite.MySiteViewModel.NavigationAction.OpenCropActivity
import org.wordpress.android.ui.mysite.MySiteViewModel.NavigationAction.OpenMeScreen
import org.wordpress.android.ui.mysite.MySiteViewModel.NavigationAction.OpenMedia
import org.wordpress.android.ui.mysite.MySiteViewModel.NavigationAction.OpenMediaPicker
import org.wordpress.android.ui.mysite.MySiteViewModel.NavigationAction.OpenPages
import org.wordpress.android.ui.mysite.MySiteViewModel.NavigationAction.OpenPeople
import org.wordpress.android.ui.mysite.MySiteViewModel.NavigationAction.OpenPlan
import org.wordpress.android.ui.mysite.MySiteViewModel.NavigationAction.OpenPlugins
import org.wordpress.android.ui.mysite.MySiteViewModel.NavigationAction.OpenPosts
import org.wordpress.android.ui.mysite.MySiteViewModel.NavigationAction.OpenScan
import org.wordpress.android.ui.mysite.MySiteViewModel.NavigationAction.OpenSharing
import org.wordpress.android.ui.mysite.MySiteViewModel.NavigationAction.OpenSite
import org.wordpress.android.ui.mysite.MySiteViewModel.NavigationAction.OpenSitePicker
import org.wordpress.android.ui.mysite.MySiteViewModel.NavigationAction.OpenSiteSettings
import org.wordpress.android.ui.mysite.MySiteViewModel.NavigationAction.OpenStats
import org.wordpress.android.ui.mysite.MySiteViewModel.NavigationAction.OpenThemes
import org.wordpress.android.ui.mysite.MySiteViewModel.NavigationAction.StartWPComLoginForJetpackStats
import org.wordpress.android.ui.mysite.SiteDialogModel.AddSiteIconDialogModel
import org.wordpress.android.ui.mysite.SiteDialogModel.ChangeSiteIconDialogModel
import org.wordpress.android.ui.pages.SnackbarMessageHolder
import org.wordpress.android.ui.photopicker.PhotoPickerActivity.PhotoPickerMediaSource
import org.wordpress.android.ui.photopicker.PhotoPickerActivity.PhotoPickerMediaSource.ANDROID_CAMERA
import org.wordpress.android.ui.posts.BasicDialogViewModel.DialogInteraction
import org.wordpress.android.ui.posts.BasicDialogViewModel.DialogInteraction.Dismissed
import org.wordpress.android.ui.posts.BasicDialogViewModel.DialogInteraction.Negative
import org.wordpress.android.ui.posts.BasicDialogViewModel.DialogInteraction.Positive
import org.wordpress.android.ui.utils.UiString.UiStringRes
import org.wordpress.android.util.FluxCUtilsWrapper
import org.wordpress.android.util.MediaUtilsWrapper
import org.wordpress.android.util.NetworkUtilsWrapper
import org.wordpress.android.util.SiteUtils
import org.wordpress.android.util.UriWrapper
import org.wordpress.android.util.WPMediaUtilsWrapper
import org.wordpress.android.util.analytics.AnalyticsTrackerWrapper
import org.wordpress.android.util.distinct
import org.wordpress.android.util.merge
import org.wordpress.android.viewmodel.ContextProvider
import org.wordpress.android.viewmodel.Event
import org.wordpress.android.viewmodel.ScopedViewModel
import java.io.File
import javax.inject.Inject
import javax.inject.Named

class MySiteViewModel
@Inject constructor(
    private val networkUtilsWrapper: NetworkUtilsWrapper,
    @param:Named(UI_THREAD) private val mainDispatcher: CoroutineDispatcher,
    @param:Named(BG_THREAD) private val bgDispatcher: CoroutineDispatcher,
    private val analyticsTrackerWrapper: AnalyticsTrackerWrapper,
    private val siteInfoBlockBuilder: SiteInfoBlockBuilder,
    private val siteItemsBuilder: SiteItemsBuilder,
    private val accountStore: AccountStore,
    private val selectedSiteRepository: SelectedSiteRepository,
    private val wpMediaUtilsWrapper: WPMediaUtilsWrapper,
    private val mediaUtilsWrapper: MediaUtilsWrapper,
    private val fluxCUtilsWrapper: FluxCUtilsWrapper,
    private val contextProvider: ContextProvider,
    private val siteIconUploadHandler: SiteIconUploadHandler
) : ScopedViewModel(mainDispatcher) {
    private val _currentAccountAvatarUrl = MutableLiveData<String>()
    private val _onSnackbarMessage = MutableLiveData<Event<SnackbarMessageHolder>>()
    private val _onTechInputDialogShown = MutableLiveData<Event<TextInputDialogModel>>()
    private val _onBasicDialogShown = MutableLiveData<Event<SiteDialogModel>>()
    private val _onNavigation = MutableLiveData<Event<NavigationAction>>()
    private val _onMediaUpload = MutableLiveData<Event<MediaModel>>()

    val onSnackbarMessage = _onSnackbarMessage as LiveData<Event<SnackbarMessageHolder>>
    val onTextInputDialogShown = _onTechInputDialogShown as LiveData<Event<TextInputDialogModel>>
    val onBasicDialogShown = _onBasicDialogShown as LiveData<Event<SiteDialogModel>>
    val onNavigation = _onNavigation as LiveData<Event<NavigationAction>>
    val onMediaUpload = _onMediaUpload as LiveData<Event<MediaModel>>
    val onUploadedItem = siteIconUploadHandler.onUploadedItem
    val uiModel: LiveData<UiModel> = merge(
            _currentAccountAvatarUrl,
            selectedSiteRepository.selectedSiteChange,
            selectedSiteRepository.showSiteIconProgressBar.distinct()
    ) { currentAvatarUrl, site, showSiteIconProgressBar ->
        val items = if (site != null) {
            val siteItems = mutableListOf<MySiteItem>()
<<<<<<< HEAD
            siteItems.add(
                    siteInfoBlockBuilder.buildSiteInfoBlock(
                            site,
                            showSiteIconProgressBar ?: false,
                            this::titleClick,
                            this::iconClick,
                            this::urlClick,
                            this::switchSiteClick
                    )
            )
            siteItems.addAll(siteItemsBuilder.buildSiteItems(site, this::onItemClick))
=======
            siteItems.add(siteInfoBlockBuilder.buildSiteInfoBlock(
                    site,
                    showSiteIconProgressBar ?: false,
                    this::titleClick,
                    this::iconClick,
                    this::urlClick,
                    this::switchSiteClick
            ))
            siteItems.addAll(siteItemsBuilder.buildSiteItems(site, ListItemInteraction.create { }))
>>>>>>> 618dacc8
            siteItems
        } else {
            listOf()
        }
        UiModel(currentAvatarUrl.orEmpty(), items)
    }

    private fun onItemClick(action: ListItemAction) {
        selectedSiteRepository.getSelectedSite()?.let { site ->
            val navigationAction = when(action) {
                ACTIVITY_LOG -> OpenActivityLog(site)
                SCAN -> OpenScan(site)
                PLAN -> OpenPlan(site)
                POSTS -> OpenPosts(site)
                PAGES -> OpenPages(site)
                ADMIN -> OpenAdmin(site)
                PEOPLE -> OpenPeople(site)
                SHARING -> OpenSharing(site)
                SITE_SETTINGS -> OpenSiteSettings(site)
                THEMES -> OpenThemes(site)
                PLUGINS -> OpenPlugins(site)
                STATS -> if (!accountStore.hasAccessToken() && site.isJetpackConnected) {
                    // If the user is not connected to WordPress.com, ask him to connect first.
                    StartWPComLoginForJetpackStats
                } else if (site.isWPCom || site.isJetpackInstalled && site
                                .isJetpackConnected) {
                    OpenStats(site)
                } else {
                    ConnectJetpackForStats(site)
                }
                MEDIA -> OpenMedia(site)
                COMMENTS -> OpenComments(site)
                VIEW_SITE -> OpenSite(site)
            }
            _onNavigation.postValue(Event(navigationAction))
        } ?: _onSnackbarMessage.postValue(Event(SnackbarMessageHolder(UiStringRes(R.string.site_cannot_be_loaded))))
    }

    private fun titleClick(selectedSite: SiteModel) {
        if (!networkUtilsWrapper.isNetworkAvailable()) {
            _onSnackbarMessage.value = Event(SnackbarMessageHolder(UiStringRes(R.string.error_network_connection)))
        } else if (!SiteUtils.isAccessedViaWPComRest(selectedSite) || !selectedSite.hasCapabilityManageOptions) {
            _onSnackbarMessage.value = Event(
                    SnackbarMessageHolder(UiStringRes(R.string.my_site_title_changer_dialog_not_allowed_hint))
            )
        } else {
            _onTechInputDialogShown.value = Event(
                    TextInputDialogModel(
                            callbackId = SITE_NAME_CHANGE_CALLBACK_ID,
                            title = R.string.my_site_title_changer_dialog_title,
                            initialText = selectedSite.name,
                            hint = R.string.my_site_title_changer_dialog_hint,
                            isMultiline = false,
                            isInputEnabled = true
                    )
            )
        }
    }

    private fun iconClick(site: SiteModel) {
        analyticsTrackerWrapper.track(MY_SITE_ICON_TAPPED)
        val hasIcon = site.iconUrl != null
        if (site.hasCapabilityManageOptions && site.hasCapabilityUploadFiles) {
            if (hasIcon) {
                _onBasicDialogShown.value = Event(ChangeSiteIconDialogModel)
            } else {
                _onBasicDialogShown.value = Event(AddSiteIconDialogModel)
            }
        } else {
            val message = when {
                !site.isUsingWpComRestApi -> {
                    R.string.my_site_icon_dialog_change_requires_jetpack_message
                }
                hasIcon -> {
                    R.string.my_site_icon_dialog_change_requires_permission_message
                }
                else -> {
                    R.string.my_site_icon_dialog_add_requires_permission_message
                }
            }
            _onSnackbarMessage.value = Event(SnackbarMessageHolder(UiStringRes(message)))
        }
    }

    private fun urlClick(site: SiteModel) {
        _onNavigation.value = Event(OpenSite(site))
    }

    private fun switchSiteClick(site: SiteModel) {
        _onNavigation.value = Event(OpenSitePicker(site))
    }

    fun refresh() {
        selectedSiteRepository.updateSiteSettingsIfNecessary()
        _currentAccountAvatarUrl.value = accountStore.account?.avatarUrl.orEmpty()
    }

    fun onSiteNameChosen(input: String) {
        if (!networkUtilsWrapper.isNetworkAvailable()) {
            _onSnackbarMessage.postValue(
                    Event(SnackbarMessageHolder(UiStringRes(R.string.error_update_site_title_network)))
            )
        } else {
            selectedSiteRepository.updateTitle(input)
        }
    }

    fun onSiteNameChooserDismissed() {
        // do nothing
    }

    fun onDialogInteraction(interaction: DialogInteraction) {
        when (interaction) {
            is Positive -> when (interaction.tag) {
                TAG_ADD_SITE_ICON_DIALOG, TAG_CHANGE_SITE_ICON_DIALOG -> {
                    _onNavigation.postValue(
                            Event(OpenMediaPicker(requireNotNull(selectedSiteRepository.getSelectedSite())))
                    )
                }
            }
            is Negative -> when (interaction.tag) {
                TAG_CHANGE_SITE_ICON_DIALOG -> {
                    analyticsTrackerWrapper.track(MY_SITE_ICON_REMOVED)
                    selectedSiteRepository.updateSiteIconMediaId(0, true)
                }
            }
            is Dismissed -> {
                // do nothing
            }
        }
    }

    fun handleTakenSiteIcon(iconUrl: String?, source: PhotoPickerMediaSource?) {
        val stat = if (source == ANDROID_CAMERA) MY_SITE_ICON_SHOT_NEW else MY_SITE_ICON_GALLERY_PICKED
        analyticsTrackerWrapper.track(stat)
        val imageUri = Uri.parse(iconUrl)?.let { UriWrapper(it) }
        if (imageUri != null) {
            selectedSiteRepository.showSiteIconProgressBar(true)
            launch(bgDispatcher) {
                val fetchMedia = wpMediaUtilsWrapper.fetchMediaToUriWrapper(imageUri)
                if (fetchMedia != null) {
                    _onNavigation.postValue(Event(OpenCropActivity(fetchMedia)))
                } else {
                    selectedSiteRepository.showSiteIconProgressBar(false)
                }
            }
        }
    }

    fun handleSelectedSiteIcon(mediaId: Long) {
        selectedSiteRepository.updateSiteIconMediaId(mediaId.toInt(), true)
    }

    fun handleCropResult(croppedUri: Uri?, success: Boolean) {
        if (success && croppedUri != null) {
            analyticsTrackerWrapper.track(MY_SITE_ICON_CROPPED)
            selectedSiteRepository.showSiteIconProgressBar(true)
            launch(bgDispatcher) {
                wpMediaUtilsWrapper.fetchMediaToUriWrapper(UriWrapper(croppedUri))?.let { fetchMedia ->
                    mediaUtilsWrapper.getRealPathFromURI(fetchMedia.uri)
                }?.let {
                    startSiteIconUpload(it)
                }
            }
        } else {
            _onSnackbarMessage.postValue(Event(SnackbarMessageHolder(UiStringRes(R.string.error_cropping_image))))
        }
    }

    private fun startSiteIconUpload(filePath: String) {
        if (TextUtils.isEmpty(filePath)) {
            _onSnackbarMessage.postValue(Event(SnackbarMessageHolder(UiStringRes(R.string.error_locating_image))))
            return
        }
        val file = File(filePath)
        if (!file.exists()) {
            _onSnackbarMessage.postValue(Event(SnackbarMessageHolder(UiStringRes(R.string.file_error_create))))
            return
        }
        val site = selectedSiteRepository.getSelectedSite()
        if (site != null) {
            val media = buildMediaModel(file, site)
            if (media == null) {
                _onSnackbarMessage.postValue(Event(SnackbarMessageHolder(UiStringRes(R.string.file_not_found))))
                return
            }
            _onMediaUpload.postValue(Event(media))
        } else {
            _onSnackbarMessage.postValue(Event(SnackbarMessageHolder(UiStringRes(R.string.error_generic))))
        }
    }

    private fun buildMediaModel(file: File, site: SiteModel): MediaModel? {
        val uri = Uri.Builder().path(file.path).build()
        val mimeType = contextProvider.getContext().contentResolver.getType(uri)
        return fluxCUtilsWrapper.mediaModelFromLocalUri(uri, mimeType, site.id)
    }

    fun onAvatarPressed() {
        _onNavigation.value = Event(OpenMeScreen)
    }

    override fun onCleared() {
        siteIconUploadHandler.clear()
        super.onCleared()
    }

    data class UiModel(
        val accountAvatarUrl: String,
        val items: List<MySiteItem>
    )

    data class TextInputDialogModel(
        val callbackId: Int = SITE_NAME_CHANGE_CALLBACK_ID,
        @StringRes val title: Int,
        val initialText: String,
        @StringRes val hint: Int,
        val isMultiline: Boolean,
        val isInputEnabled: Boolean
    )

    sealed class NavigationAction {
        object OpenMeScreen : NavigationAction()
        data class OpenSite(val site: SiteModel) : NavigationAction()
        data class OpenSitePicker(val site: SiteModel) : NavigationAction()
        data class OpenMediaPicker(val site: SiteModel) : NavigationAction()
        data class OpenCropActivity(val imageUri: UriWrapper) : NavigationAction()
        data class OpenActivityLog(val site: SiteModel) : NavigationAction()
        data class OpenScan(val site: SiteModel) : NavigationAction()
        data class OpenPlan(val site: SiteModel) : NavigationAction()
        data class OpenPosts(val site: SiteModel) : NavigationAction()
        data class OpenPages(val site: SiteModel) : NavigationAction()
        data class OpenAdmin(val site: SiteModel) : NavigationAction()
        data class OpenPeople(val site: SiteModel) : NavigationAction()
        data class OpenSharing(val site: SiteModel) : NavigationAction()
        data class OpenSiteSettings(val site: SiteModel) : NavigationAction()
        data class OpenThemes(val site: SiteModel) : NavigationAction()
        data class OpenPlugins(val site: SiteModel) : NavigationAction()
        data class OpenMedia(val site: SiteModel) : NavigationAction()
        data class OpenComments(val site: SiteModel) : NavigationAction()
        object StartWPComLoginForJetpackStats : NavigationAction()
        data class OpenStats(val site: SiteModel) : NavigationAction()
        data class ConnectJetpackForStats(val site: SiteModel) : NavigationAction()
    }

    companion object {
        const val TAG_ADD_SITE_ICON_DIALOG = "TAG_ADD_SITE_ICON_DIALOG"
        const val TAG_CHANGE_SITE_ICON_DIALOG = "TAG_CHANGE_SITE_ICON_DIALOG"
        const val TAG_EDIT_SITE_ICON_NOT_ALLOWED_DIALOG = "TAG_EDIT_SITE_ICON_NOT_ALLOWED_DIALOG"
        const val SITE_NAME_CHANGE_CALLBACK_ID = 1
    }
}<|MERGE_RESOLUTION|>--- conflicted
+++ resolved
@@ -116,7 +116,6 @@
     ) { currentAvatarUrl, site, showSiteIconProgressBar ->
         val items = if (site != null) {
             val siteItems = mutableListOf<MySiteItem>()
-<<<<<<< HEAD
             siteItems.add(
                     siteInfoBlockBuilder.buildSiteInfoBlock(
                             site,
@@ -128,17 +127,6 @@
                     )
             )
             siteItems.addAll(siteItemsBuilder.buildSiteItems(site, this::onItemClick))
-=======
-            siteItems.add(siteInfoBlockBuilder.buildSiteInfoBlock(
-                    site,
-                    showSiteIconProgressBar ?: false,
-                    this::titleClick,
-                    this::iconClick,
-                    this::urlClick,
-                    this::switchSiteClick
-            ))
-            siteItems.addAll(siteItemsBuilder.buildSiteItems(site, ListItemInteraction.create { }))
->>>>>>> 618dacc8
             siteItems
         } else {
             listOf()
