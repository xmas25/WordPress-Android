package org.wordpress.android.ui.mysite

import android.content.Intent
import android.net.Uri
import android.text.TextUtils
import androidx.annotation.StringRes
import androidx.lifecycle.LiveData
import androidx.lifecycle.MediatorLiveData
import androidx.lifecycle.MutableLiveData
import kotlinx.coroutines.CoroutineDispatcher
import kotlinx.coroutines.launch
import org.wordpress.android.R
import org.wordpress.android.analytics.AnalyticsTracker.Stat.DOMAIN_CREDIT_PROMPT_SHOWN
import org.wordpress.android.analytics.AnalyticsTracker.Stat.DOMAIN_CREDIT_REDEMPTION_SUCCESS
import org.wordpress.android.analytics.AnalyticsTracker.Stat.DOMAIN_CREDIT_REDEMPTION_TAPPED
import org.wordpress.android.analytics.AnalyticsTracker.Stat.MY_SITE_ICON_CROPPED
import org.wordpress.android.analytics.AnalyticsTracker.Stat.MY_SITE_ICON_GALLERY_PICKED
import org.wordpress.android.analytics.AnalyticsTracker.Stat.MY_SITE_ICON_REMOVED
import org.wordpress.android.analytics.AnalyticsTracker.Stat.MY_SITE_ICON_SHOT_NEW
import org.wordpress.android.analytics.AnalyticsTracker.Stat.MY_SITE_ICON_TAPPED
import org.wordpress.android.analytics.AnalyticsTracker.Stat.QUICK_ACTION_MEDIA_TAPPED
import org.wordpress.android.analytics.AnalyticsTracker.Stat.QUICK_ACTION_PAGES_TAPPED
import org.wordpress.android.analytics.AnalyticsTracker.Stat.QUICK_ACTION_POSTS_TAPPED
import org.wordpress.android.analytics.AnalyticsTracker.Stat.QUICK_ACTION_STATS_TAPPED
import org.wordpress.android.fluxc.model.JetpackCapability
import org.wordpress.android.fluxc.model.MediaModel
import org.wordpress.android.fluxc.model.SiteModel
import org.wordpress.android.fluxc.store.AccountStore
import org.wordpress.android.modules.BG_THREAD
import org.wordpress.android.modules.UI_THREAD
import org.wordpress.android.ui.PagePostCreationSourcesDetail.STORY_FROM_MY_SITE
import org.wordpress.android.ui.jetpack.JetpackCapabilitiesUseCase
import org.wordpress.android.ui.mysite.ListItemAction.ACTIVITY_LOG
import org.wordpress.android.ui.mysite.ListItemAction.ADMIN
import org.wordpress.android.ui.mysite.ListItemAction.BACKUP
import org.wordpress.android.ui.mysite.ListItemAction.COMMENTS
import org.wordpress.android.ui.mysite.ListItemAction.JETPACK_SETTINGS
import org.wordpress.android.ui.mysite.ListItemAction.MEDIA
import org.wordpress.android.ui.mysite.ListItemAction.PAGES
import org.wordpress.android.ui.mysite.ListItemAction.PEOPLE
import org.wordpress.android.ui.mysite.ListItemAction.PLAN
import org.wordpress.android.ui.mysite.ListItemAction.PLUGINS
import org.wordpress.android.ui.mysite.ListItemAction.POSTS
import org.wordpress.android.ui.mysite.ListItemAction.SCAN
import org.wordpress.android.ui.mysite.ListItemAction.SHARING
import org.wordpress.android.ui.mysite.ListItemAction.SITE_SETTINGS
import org.wordpress.android.ui.mysite.ListItemAction.STATS
import org.wordpress.android.ui.mysite.ListItemAction.THEMES
import org.wordpress.android.ui.mysite.ListItemAction.VIEW_SITE
import org.wordpress.android.ui.mysite.MySiteItem.DomainRegistrationBlock
import org.wordpress.android.ui.mysite.MySiteItem.QuickActionsBlock
import org.wordpress.android.ui.mysite.MySiteItem.QuickStartCard
import org.wordpress.android.ui.mysite.MySiteItem.QuickStartCard.DummyTask
import org.wordpress.android.ui.mysite.MySiteViewModel.UiState.PartialState
import org.wordpress.android.ui.mysite.MySiteViewModel.UiState.PartialState.CurrentAvatarUrl
import org.wordpress.android.ui.mysite.MySiteViewModel.UiState.PartialState.DomainCreditAvailable
import org.wordpress.android.ui.mysite.MySiteViewModel.UiState.PartialState.ScanAvailable
import org.wordpress.android.ui.mysite.MySiteViewModel.UiState.PartialState.SelectedSite
import org.wordpress.android.ui.mysite.MySiteViewModel.UiState.PartialState.ShowSiteIconProgressBar
import org.wordpress.android.ui.mysite.SiteDialogModel.AddSiteIconDialogModel
import org.wordpress.android.ui.mysite.SiteDialogModel.ChangeSiteIconDialogModel
import org.wordpress.android.ui.mysite.SiteNavigationAction.AddNewSite
import org.wordpress.android.ui.mysite.SiteNavigationAction.ConnectJetpackForStats
import org.wordpress.android.ui.mysite.SiteNavigationAction.OpenActivityLog
import org.wordpress.android.ui.mysite.SiteNavigationAction.OpenAdmin
import org.wordpress.android.ui.mysite.SiteNavigationAction.OpenBackup
import org.wordpress.android.ui.mysite.SiteNavigationAction.OpenComments
import org.wordpress.android.ui.mysite.SiteNavigationAction.OpenCropActivity
import org.wordpress.android.ui.mysite.SiteNavigationAction.OpenDomainRegistration
import org.wordpress.android.ui.mysite.SiteNavigationAction.OpenJetpackSettings
import org.wordpress.android.ui.mysite.SiteNavigationAction.OpenMeScreen
import org.wordpress.android.ui.mysite.SiteNavigationAction.OpenMedia
import org.wordpress.android.ui.mysite.SiteNavigationAction.OpenMediaPicker
import org.wordpress.android.ui.mysite.SiteNavigationAction.OpenPages
import org.wordpress.android.ui.mysite.SiteNavigationAction.OpenPeople
import org.wordpress.android.ui.mysite.SiteNavigationAction.OpenPlan
import org.wordpress.android.ui.mysite.SiteNavigationAction.OpenPlugins
import org.wordpress.android.ui.mysite.SiteNavigationAction.OpenPosts
import org.wordpress.android.ui.mysite.SiteNavigationAction.OpenScan
import org.wordpress.android.ui.mysite.SiteNavigationAction.OpenSharing
import org.wordpress.android.ui.mysite.SiteNavigationAction.OpenSite
import org.wordpress.android.ui.mysite.SiteNavigationAction.OpenSitePicker
import org.wordpress.android.ui.mysite.SiteNavigationAction.OpenSiteSettings
import org.wordpress.android.ui.mysite.SiteNavigationAction.OpenStats
import org.wordpress.android.ui.mysite.SiteNavigationAction.OpenThemes
import org.wordpress.android.ui.mysite.SiteNavigationAction.StartWPComLoginForJetpackStats
import org.wordpress.android.ui.pages.SnackbarMessageHolder
import org.wordpress.android.ui.photopicker.PhotoPickerActivity.PhotoPickerMediaSource
import org.wordpress.android.ui.photopicker.PhotoPickerActivity.PhotoPickerMediaSource.ANDROID_CAMERA
import org.wordpress.android.ui.posts.BasicDialogViewModel.DialogInteraction
import org.wordpress.android.ui.posts.BasicDialogViewModel.DialogInteraction.Dismissed
import org.wordpress.android.ui.posts.BasicDialogViewModel.DialogInteraction.Negative
import org.wordpress.android.ui.posts.BasicDialogViewModel.DialogInteraction.Positive
import org.wordpress.android.ui.utils.ListItemInteraction
import org.wordpress.android.ui.utils.UiString.UiStringRes
import org.wordpress.android.util.DisplayUtilsWrapper
import org.wordpress.android.util.FluxCUtilsWrapper
import org.wordpress.android.util.MediaUtilsWrapper
import org.wordpress.android.util.NetworkUtilsWrapper
import org.wordpress.android.util.SiteUtils
import org.wordpress.android.util.UriWrapper
import org.wordpress.android.util.WPMediaUtilsWrapper
import org.wordpress.android.util.analytics.AnalyticsTrackerWrapper
import org.wordpress.android.util.config.BackupScreenFeatureConfig
import org.wordpress.android.util.config.ScanScreenFeatureConfig
import org.wordpress.android.util.distinct
import org.wordpress.android.util.getEmailValidationMessage
import org.wordpress.android.util.map
import org.wordpress.android.util.mapNullable
import org.wordpress.android.util.merge
import org.wordpress.android.util.scan
import org.wordpress.android.viewmodel.ContextProvider
import org.wordpress.android.viewmodel.Event
import org.wordpress.android.viewmodel.ScopedViewModel
import java.io.File
import javax.inject.Inject
import javax.inject.Named

class MySiteViewModel
@Inject constructor(
    private val networkUtilsWrapper: NetworkUtilsWrapper,
    @param:Named(UI_THREAD) private val mainDispatcher: CoroutineDispatcher,
    @param:Named(BG_THREAD) private val bgDispatcher: CoroutineDispatcher,
    private val analyticsTrackerWrapper: AnalyticsTrackerWrapper,
    private val siteInfoBlockBuilder: SiteInfoBlockBuilder,
    private val siteItemsBuilder: SiteItemsBuilder,
    private val accountStore: AccountStore,
    private val selectedSiteRepository: SelectedSiteRepository,
    private val wpMediaUtilsWrapper: WPMediaUtilsWrapper,
    private val mediaUtilsWrapper: MediaUtilsWrapper,
    private val fluxCUtilsWrapper: FluxCUtilsWrapper,
    private val contextProvider: ContextProvider,
    private val siteIconUploadHandler: SiteIconUploadHandler,
    private val siteStoriesHandler: SiteStoriesHandler,
    private val domainRegistrationHandler: DomainRegistrationHandler,
    private val backupScreenFeatureConfig: BackupScreenFeatureConfig,
    private val displayUtilsWrapper: DisplayUtilsWrapper,
    private val jetpackCapabilitiesUseCase: JetpackCapabilitiesUseCase,
    private val scanScreenFeatureConfig: ScanScreenFeatureConfig
) : ScopedViewModel(mainDispatcher) {
    private var currentSiteId: Int = 0
    private val _partialState = MediatorLiveData<PartialState>()
    private val _onSnackbarMessage = MutableLiveData<Event<SnackbarMessageHolder>>()
    private val _onTechInputDialogShown = MutableLiveData<Event<TextInputDialogModel>>()
    private val _onBasicDialogShown = MutableLiveData<Event<SiteDialogModel>>()
    private val _onQuickStartMenuShown = MutableLiveData<Event<String>>()
    private val _onNavigation = MutableLiveData<Event<SiteNavigationAction>>()
    private val _onMediaUpload = MutableLiveData<Event<MediaModel>>()

    val onSnackbarMessage = merge(_onSnackbarMessage, siteStoriesHandler.onSnackbar)
    val onTextInputDialogShown = _onTechInputDialogShown as LiveData<Event<TextInputDialogModel>>
    val onBasicDialogShown = _onBasicDialogShown as LiveData<Event<SiteDialogModel>>
    val onQuickStartMenuShown = _onQuickStartMenuShown as LiveData<Event<String>>
    val onNavigation = merge(_onNavigation, siteStoriesHandler.onNavigation)
    val onMediaUpload = _onMediaUpload as LiveData<Event<MediaModel>>
    val onUploadedItem = siteIconUploadHandler.onUploadedItem
    val uiModel: LiveData<UiModel> = scan<PartialState, UiState>(
            UiState(),
            _partialState,
            selectedSiteRepository.selectedSiteChange.mapNullable { SelectedSite(it) },
            selectedSiteRepository.showSiteIconProgressBar.distinct()
                    .mapNullable { ShowSiteIconProgressBar(it == true) },
            domainRegistrationHandler.isDomainCreditAvailable.distinct()
                    .mapNullable { DomainCreditAvailable(it == true) }
    ) { currentState, partialState ->
        currentState.update(partialState)
    }.map { (currentAvatarUrl, site, showSiteIconProgressBar, isDomainCreditAvailable, scanAvailable) ->
        site?.takeIf { site.id != currentSiteId }?.let {
            _partialState.value = ScanAvailable(false)
            updateScanItemState(site)
            currentSiteId = site.id
        }

        val state = if (site != null) {
            val siteItems = mutableListOf<MySiteItem>()
            siteItems.add(
                    siteInfoBlockBuilder.buildSiteInfoBlock(
                            site,
                            showSiteIconProgressBar ?: false,
                            this::titleClick,
                            this::iconClick,
                            this::urlClick,
                            this::switchSiteClick
                    )
            )
            siteItems.add(
                    QuickActionsBlock(
                            ListItemInteraction.create(site, this::quickActionStatsClick),
                            ListItemInteraction.create(site, this::quickActionPagesClick),
                            ListItemInteraction.create(site, this::quickActionPostsClick),
                            ListItemInteraction.create(site, this::quickActionMediaClick),
                            site.isSelfHostedAdmin || site.hasCapabilityEditPages
                    )
            )
            if (isDomainCreditAvailable) {
                analyticsTrackerWrapper.track(DOMAIN_CREDIT_PROMPT_SHOWN)
                siteItems.add(DomainRegistrationBlock(ListItemInteraction.create(site, this::domainRegistrationClick)))
            }

            // TODO We should extract the code block below to a proper builder class once we implement the actual logic
            val dummyTasks = (1..5).map { DummyTask("dummy_task_$it", "Dummy Task $it", done = it > 4) }.toList()
            val dummyTasksCompleted = dummyTasks.mapIndexed { i, task -> task.copy(done = i % 2 == 0) }
                    .sortedWith(compareBy(DummyTask::done).thenBy(DummyTask::id))
            siteItems.add(
                    QuickStartCard(
                            "customize_your_site",
                            "Customize your Site",
                            dummyTasks,
                            R.color.green_20,
                            ListItemInteraction.create("customize_your_site", this::onQuickStartCardMoreClick)
                    )
            )
            siteItems.add(
                    QuickStartCard(
                            "grow_your_audience",
                            "Grow your Audience",
                            dummyTasksCompleted,
                            R.color.orange_40,
                            ListItemInteraction.create("grow_your_audience", this::onQuickStartCardMoreClick)
                    )
            )

            siteItems.addAll(
                    siteItemsBuilder.buildSiteItems(
                            site,
                            this::onItemClick,
<<<<<<< HEAD
                            backupScreenFeatureConfig.isEnabled(),
                            scanAvailable ?: false
=======
                            backupsFeatureConfig.isEnabled(),
                            scanAvailable
>>>>>>> f19aa6f1
                    )
            )
            State.SiteSelected(siteItems)
        } else {
            // Hide actionable empty view image when screen height is under 600 pixels.
            val shouldShowImage = displayUtilsWrapper.getDisplayPixelHeight() >= 600
            State.NoSites(shouldShowImage)
        }
        UiModel(currentAvatarUrl.orEmpty(), state)
    }

    private fun updateScanItemState(site: SiteModel) {
        if (scanScreenFeatureConfig.isEnabled()) {
            launch {
                val capabilities = jetpackCapabilitiesUseCase.getOrFetchJetpackCapabilities(site.siteId)
                _partialState.value = ScanAvailable(capabilities.find { it == JetpackCapability.SCAN } != null)
            }
        }
    }

    private fun onItemClick(action: ListItemAction) {
        selectedSiteRepository.getSelectedSite()?.let { site ->
            val navigationAction = when (action) {
                ACTIVITY_LOG -> OpenActivityLog(site)
                BACKUP -> OpenBackup(site)
                SCAN -> OpenScan(site)
                PLAN -> OpenPlan(site)
                POSTS -> OpenPosts(site)
                PAGES -> OpenPages(site)
                ADMIN -> OpenAdmin(site)
                PEOPLE -> OpenPeople(site)
                SHARING -> OpenSharing(site)
                SITE_SETTINGS -> OpenSiteSettings(site)
                THEMES -> OpenThemes(site)
                PLUGINS -> OpenPlugins(site)
                STATS -> getStatsNavigationActionForSite(site)
                MEDIA -> OpenMedia(site)
                COMMENTS -> OpenComments(site)
                VIEW_SITE -> OpenSite(site)
                JETPACK_SETTINGS -> OpenJetpackSettings(site)
            }
            _onNavigation.postValue(Event(navigationAction))
        } ?: _onSnackbarMessage.postValue(Event(SnackbarMessageHolder(UiStringRes(R.string.site_cannot_be_loaded))))
    }

    private fun onQuickStartCardMoreClick(id: String) {
        _onQuickStartMenuShown.postValue(Event(id))
    }

    private fun titleClick(selectedSite: SiteModel) {
        if (!networkUtilsWrapper.isNetworkAvailable()) {
            _onSnackbarMessage.value = Event(SnackbarMessageHolder(UiStringRes(R.string.error_network_connection)))
        } else if (!SiteUtils.isAccessedViaWPComRest(selectedSite) || !selectedSite.hasCapabilityManageOptions) {
            _onSnackbarMessage.value = Event(
                    SnackbarMessageHolder(UiStringRes(R.string.my_site_title_changer_dialog_not_allowed_hint))
            )
        } else {
            _onTechInputDialogShown.value = Event(
                    TextInputDialogModel(
                            callbackId = SITE_NAME_CHANGE_CALLBACK_ID,
                            title = R.string.my_site_title_changer_dialog_title,
                            initialText = selectedSite.name,
                            hint = R.string.my_site_title_changer_dialog_hint,
                            isMultiline = false,
                            isInputEnabled = true
                    )
            )
        }
    }

    private fun iconClick(site: SiteModel) {
        analyticsTrackerWrapper.track(MY_SITE_ICON_TAPPED)
        val hasIcon = site.iconUrl != null
        if (site.hasCapabilityManageOptions && site.hasCapabilityUploadFiles) {
            if (hasIcon) {
                _onBasicDialogShown.value = Event(ChangeSiteIconDialogModel)
            } else {
                _onBasicDialogShown.value = Event(AddSiteIconDialogModel)
            }
        } else {
            val message = when {
                !site.isUsingWpComRestApi -> {
                    R.string.my_site_icon_dialog_change_requires_jetpack_message
                }
                hasIcon -> {
                    R.string.my_site_icon_dialog_change_requires_permission_message
                }
                else -> {
                    R.string.my_site_icon_dialog_add_requires_permission_message
                }
            }
            _onSnackbarMessage.value = Event(SnackbarMessageHolder(UiStringRes(message)))
        }
    }

    private fun urlClick(site: SiteModel) {
        _onNavigation.value = Event(OpenSite(site))
    }

    private fun switchSiteClick(site: SiteModel) {
        _onNavigation.value = Event(OpenSitePicker(site))
    }

    private fun quickActionStatsClick(site: SiteModel) {
        analyticsTrackerWrapper.track(QUICK_ACTION_STATS_TAPPED)
        _onNavigation.value = Event(getStatsNavigationActionForSite(site))
    }

    private fun quickActionPagesClick(site: SiteModel) {
        analyticsTrackerWrapper.track(QUICK_ACTION_PAGES_TAPPED)
        _onNavigation.value = Event(OpenPages(site))
    }

    private fun quickActionPostsClick(site: SiteModel) {
        analyticsTrackerWrapper.track(QUICK_ACTION_POSTS_TAPPED)
        _onNavigation.value = Event(OpenPosts(site))
    }

    private fun quickActionMediaClick(site: SiteModel) {
        analyticsTrackerWrapper.track(QUICK_ACTION_MEDIA_TAPPED)
        _onNavigation.value = Event(OpenMedia(site))
    }

    private fun domainRegistrationClick(site: SiteModel) {
        analyticsTrackerWrapper.track(DOMAIN_CREDIT_REDEMPTION_TAPPED, site)
        _onNavigation.value = Event(OpenDomainRegistration(site))
    }

    fun refresh() {
        selectedSiteRepository.updateSiteSettingsIfNecessary()
        _partialState.value = CurrentAvatarUrl(accountStore.account?.avatarUrl.orEmpty())
    }

    fun onSiteNameChosen(input: String) {
        if (!networkUtilsWrapper.isNetworkAvailable()) {
            _onSnackbarMessage.postValue(
                    Event(SnackbarMessageHolder(UiStringRes(R.string.error_update_site_title_network)))
            )
        } else {
            selectedSiteRepository.updateTitle(input)
        }
    }

    fun onSiteNameChooserDismissed() {
        // do nothing
    }

    fun onDialogInteraction(interaction: DialogInteraction) {
        when (interaction) {
            is Positive -> when (interaction.tag) {
                TAG_ADD_SITE_ICON_DIALOG, TAG_CHANGE_SITE_ICON_DIALOG -> {
                    _onNavigation.postValue(
                            Event(OpenMediaPicker(requireNotNull(selectedSiteRepository.getSelectedSite())))
                    )
                }
            }
            is Negative -> when (interaction.tag) {
                TAG_CHANGE_SITE_ICON_DIALOG -> {
                    analyticsTrackerWrapper.track(MY_SITE_ICON_REMOVED)
                    selectedSiteRepository.updateSiteIconMediaId(0, true)
                }
            }
            is Dismissed -> {
                // do nothing
            }
        }
    }

    fun handleTakenSiteIcon(iconUrl: String?, source: PhotoPickerMediaSource?) {
        val stat = if (source == ANDROID_CAMERA) MY_SITE_ICON_SHOT_NEW else MY_SITE_ICON_GALLERY_PICKED
        analyticsTrackerWrapper.track(stat)
        val imageUri = Uri.parse(iconUrl)?.let { UriWrapper(it) }
        if (imageUri != null) {
            selectedSiteRepository.showSiteIconProgressBar(true)
            launch(bgDispatcher) {
                val fetchMedia = wpMediaUtilsWrapper.fetchMediaToUriWrapper(imageUri)
                if (fetchMedia != null) {
                    _onNavigation.postValue(Event(OpenCropActivity(fetchMedia)))
                } else {
                    selectedSiteRepository.showSiteIconProgressBar(false)
                }
            }
        }
    }

    fun handleSelectedSiteIcon(mediaId: Long) {
        selectedSiteRepository.updateSiteIconMediaId(mediaId.toInt(), true)
    }

    fun handleCropResult(croppedUri: Uri?, success: Boolean) {
        if (success && croppedUri != null) {
            analyticsTrackerWrapper.track(MY_SITE_ICON_CROPPED)
            selectedSiteRepository.showSiteIconProgressBar(true)
            launch(bgDispatcher) {
                wpMediaUtilsWrapper.fetchMediaToUriWrapper(UriWrapper(croppedUri))?.let { fetchMedia ->
                    mediaUtilsWrapper.getRealPathFromURI(fetchMedia.uri)
                }?.let {
                    startSiteIconUpload(it)
                }
            }
        } else {
            _onSnackbarMessage.postValue(Event(SnackbarMessageHolder(UiStringRes(R.string.error_cropping_image))))
        }
    }

    fun handleSuccessfulLoginResult() {
        selectedSiteRepository.getSelectedSite()?.let { site -> _onNavigation.value = Event(OpenStats(site)) }
    }

    fun handleSuccessfulDomainRegistrationResult(email: String?) {
        analyticsTrackerWrapper.track(DOMAIN_CREDIT_REDEMPTION_SUCCESS)
        _onSnackbarMessage.postValue(Event(SnackbarMessageHolder(getEmailValidationMessage(email))))
    }

    private fun startSiteIconUpload(filePath: String) {
        if (TextUtils.isEmpty(filePath)) {
            _onSnackbarMessage.postValue(Event(SnackbarMessageHolder(UiStringRes(R.string.error_locating_image))))
            return
        }
        val file = File(filePath)
        if (!file.exists()) {
            _onSnackbarMessage.postValue(Event(SnackbarMessageHolder(UiStringRes(R.string.file_error_create))))
            return
        }
        val site = selectedSiteRepository.getSelectedSite()
        if (site != null) {
            val media = buildMediaModel(file, site)
            if (media == null) {
                _onSnackbarMessage.postValue(Event(SnackbarMessageHolder(UiStringRes(R.string.file_not_found))))
                return
            }
            _onMediaUpload.postValue(Event(media))
        } else {
            _onSnackbarMessage.postValue(Event(SnackbarMessageHolder(UiStringRes(R.string.error_generic))))
        }
    }

    private fun buildMediaModel(file: File, site: SiteModel): MediaModel? {
        val uri = Uri.Builder().path(file.path).build()
        val mimeType = contextProvider.getContext().contentResolver.getType(uri)
        return fluxCUtilsWrapper.mediaModelFromLocalUri(uri, mimeType, site.id)
    }

    private fun getStatsNavigationActionForSite(site: SiteModel) = when {
        // If the user is not logged in and the site is already connected to Jetpack, ask to login.
        !accountStore.hasAccessToken() && site.isJetpackConnected -> StartWPComLoginForJetpackStats

        // If it's a WordPress.com or Jetpack site, show the Stats screen.
        site.isWPCom || site.isJetpackInstalled && site.isJetpackConnected -> OpenStats(site)

        // If it's a self-hosted site, ask to connect to Jetpack.
        else -> ConnectJetpackForStats(site)
    }

    fun onAvatarPressed() {
        _onNavigation.value = Event(OpenMeScreen)
    }

    fun onAddSitePressed() {
        _onNavigation.value = Event(AddNewSite(accountStore.hasAccessToken()))
    }

    override fun onCleared() {
        siteIconUploadHandler.clear()
        siteStoriesHandler.clear()
        domainRegistrationHandler.clear()
        super.onCleared()
    }

    fun handleStoriesPhotoPickerResult(data: Intent) {
        selectedSiteRepository.getSelectedSite()?.let {
            siteStoriesHandler.handleStoriesResult(it, data, STORY_FROM_MY_SITE)
        }
    }

    data class UiState(
        val currentAvatarUrl: String? = null,
        val site: SiteModel? = null,
        val showSiteIconProgressBar: Boolean = false,
        val isDomainCreditAvailable: Boolean = false,
        val scanAvailable: Boolean = false
    ) {
        sealed class PartialState {
            data class CurrentAvatarUrl(val url: String) : PartialState()
            data class SelectedSite(val site: SiteModel?) : PartialState()
            data class ShowSiteIconProgressBar(val showSiteIconProgressBar: Boolean) : PartialState()
            data class DomainCreditAvailable(val isDomainCreditAvailable: Boolean) : PartialState()
            data class ScanAvailable(val scanAvailable: Boolean) : PartialState()
        }

        fun update(partialState: PartialState): UiState {
            return when (partialState) {
                is CurrentAvatarUrl -> this.copy(currentAvatarUrl = partialState.url)
                is SelectedSite -> this.copy(site = partialState.site)
                is ShowSiteIconProgressBar -> this.copy(showSiteIconProgressBar = partialState.showSiteIconProgressBar)
                is DomainCreditAvailable -> this.copy(isDomainCreditAvailable = partialState.isDomainCreditAvailable)
                is ScanAvailable -> this.copy(scanAvailable = partialState.scanAvailable)
            }
        }
    }

    data class UiModel(
        val accountAvatarUrl: String,
        val state: State
    )

    sealed class State {
        data class SiteSelected(val items: List<MySiteItem>) : State()
        data class NoSites(val shouldShowImage: Boolean) : State()
    }

    data class TextInputDialogModel(
        val callbackId: Int = SITE_NAME_CHANGE_CALLBACK_ID,
        @StringRes val title: Int,
        val initialText: String,
        @StringRes val hint: Int,
        val isMultiline: Boolean,
        val isInputEnabled: Boolean
    )

    companion object {
        const val TAG_ADD_SITE_ICON_DIALOG = "TAG_ADD_SITE_ICON_DIALOG"
        const val TAG_CHANGE_SITE_ICON_DIALOG = "TAG_CHANGE_SITE_ICON_DIALOG"
        const val TAG_EDIT_SITE_ICON_NOT_ALLOWED_DIALOG = "TAG_EDIT_SITE_ICON_NOT_ALLOWED_DIALOG"
        const val SITE_NAME_CHANGE_CALLBACK_ID = 1
    }
}<|MERGE_RESOLUTION|>--- conflicted
+++ resolved
@@ -224,13 +224,8 @@
                     siteItemsBuilder.buildSiteItems(
                             site,
                             this::onItemClick,
-<<<<<<< HEAD
                             backupScreenFeatureConfig.isEnabled(),
-                            scanAvailable ?: false
-=======
-                            backupsFeatureConfig.isEnabled(),
                             scanAvailable
->>>>>>> f19aa6f1
                     )
             )
             State.SiteSelected(siteItems)
