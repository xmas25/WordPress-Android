--- conflicted
+++ resolved
@@ -124,7 +124,6 @@
         if (ServiceUtils.isServiceRunning(getActivity(), StatsService.class)) {
             getActivity().stopService(new Intent(getActivity(), StatsService.class));
         }
-<<<<<<< HEAD
 
         SiteModel site = getSelectedSite();
         if (site != null) {
@@ -145,8 +144,6 @@
                 mActivityLogContainer.setVisibility(View.VISIBLE);
             }
         }
-=======
->>>>>>> 02abca8b
     }
 
     @Override
@@ -168,22 +165,12 @@
         mConfigurationHeader = rootView.findViewById(R.id.row_configuration);
         mSettingsView = rootView.findViewById(R.id.row_settings);
         mSharingView = rootView.findViewById(R.id.row_sharing);
-<<<<<<< HEAD
         mAdminView = rootView.findViewById(R.id.row_admin);
         mScrollView = rootView.findViewById(R.id.scroll_view);
         mNoSiteView = rootView.findViewById(R.id.no_site_view);
         mNoSiteDrakeImageView = rootView.findViewById(R.id.my_site_no_site_view_drake);
-        mFabView = rootView.findViewById(R.id.fab_button);
         mCurrentPlanNameTextView = rootView.findViewById(R.id.my_site_current_plan_text_view);
         mPageView = rootView.findViewById(R.id.row_pages);
-=======
-        mAdminView = (LinearLayout) rootView.findViewById(R.id.row_admin);
-        mScrollView = (ScrollView) rootView.findViewById(R.id.scroll_view);
-        mNoSiteView = (LinearLayout) rootView.findViewById(R.id.no_site_view);
-        mNoSiteDrakeImageView = (ImageView) rootView.findViewById(R.id.my_site_no_site_view_drake);
-        mCurrentPlanNameTextView = (WPTextView) rootView.findViewById(R.id.my_site_current_plan_text_view);
-        mPageView = (LinearLayout) rootView.findViewById(R.id.row_pages);
->>>>>>> 02abca8b
 
         rootView.findViewById(R.id.card_view).setOnClickListener(new View.OnClickListener() {
             @Override
