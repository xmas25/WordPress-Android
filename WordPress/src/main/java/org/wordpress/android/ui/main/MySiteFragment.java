--- conflicted
+++ resolved
@@ -144,13 +144,7 @@
     private TextView mQuickStartGrowSubtitle;
     private TextView mQuickStartGrowTitle;
     private View mQuickStartGrowView;
-<<<<<<< HEAD
     private View mQuickStartMoreButton;
-    private boolean mQuickStartSnackBarWasShown = false;
-    private WPDialogSnackbar mQuickStartTaskPromptSnackBar;
-    private Handler mQuickStartSnackBarHandler = new Handler();
-=======
->>>>>>> fad6c0ef
 
     @Nullable
     private Toolbar mToolbar = null;
