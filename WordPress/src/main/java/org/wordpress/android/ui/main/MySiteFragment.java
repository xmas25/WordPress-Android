--- conflicted
+++ resolved
@@ -99,12 +99,8 @@
         SiteSettingsListener,
         WPMainActivity.OnScrollToTopListener,
         BasicFragmentDialog.BasicDialogPositiveClickInterface,
-<<<<<<< HEAD
-        BasicFragmentDialog.BasicDialogNegativeClickInterface, PromoDialogClickInterface, MainToolbarFragment {
-=======
         BasicFragmentDialog.BasicDialogNegativeClickInterface, PromoDialogClickInterface, MainToolbarFragment,
         OnConfirmListener {
->>>>>>> cae0c5c1
     public static final int HIDE_WP_ADMIN_YEAR = 2015;
     public static final int HIDE_WP_ADMIN_MONTH = 9;
     public static final int HIDE_WP_ADMIN_DAY = 7;
@@ -136,10 +132,6 @@
     private View mSharingView;
     private SiteSettingsInterface mSiteSettings;
     private QuickStartMySitePrompts mActiveTutorialPrompt;
-<<<<<<< HEAD
-    private TextView mQuickStartCounter;
-    private View mQuickStartDot;
-=======
     private ImageView mQuickStartCustomizeIcon;
     private TextView mQuickStartCustomizeSubtitle;
     private TextView mQuickStartCustomizeTitle;
@@ -148,10 +140,6 @@
     private TextView mQuickStartGrowSubtitle;
     private TextView mQuickStartGrowTitle;
     private View mQuickStartGrowView;
-    private boolean mQuickStartSnackBarWasShown = false;
-    private WPDialogSnackbar mQuickStartTaskPromptSnackBar;
-    private Handler mQuickStartSnackBarHandler = new Handler();
->>>>>>> cae0c5c1
 
     @Nullable
     private Toolbar mToolbar = null;
@@ -221,41 +209,8 @@
         }
     }
 
-<<<<<<< HEAD
-    @Override public void onSaveInstanceState(Bundle outState) {
-=======
-    private void showQuickStartTaskPromptIfNecessary() {
-        if (QuickStartUtils.isQuickStartInProgress(mQuickStartStore)) {
-            QuickStartTask promptedTask = getPromptedQuickStartTask();
-
-            // if we finished prompted task - reset the dialog counter and pick the next task
-            if (promptedTask != null && mQuickStartStore.hasDoneTask(AppPrefs.getSelectedSite(), promptedTask)) {
-                resetQuickStartPromptCounter();
-
-                QuickStartMySitePrompts nextPrompt = getNextQuickStartPrompt();
-                if (nextPrompt != null) {
-                    setPromptedQuickStartTask(nextPrompt.getTask());
-                } else {
-                    // looks like we completed all the tasks!
-                    setPromptedQuickStartTask(null);
-                }
-            }
-
-            if (shouldShowQuickStartTaskPrompt()) {
-                mQuickStartSnackBarHandler.removeCallbacksAndMessages(null);
-                mQuickStartSnackBarHandler.postDelayed(new Runnable() {
-                    @Override
-                    public void run() {
-                        showQuickStartDialogTaskPrompt();
-                    }
-                }, AUTO_QUICK_START_SNACKBAR_DELAY_MS);
-            }
-        }
-    }
-
     @Override
     public void onSaveInstanceState(@NonNull Bundle outState) {
->>>>>>> cae0c5c1
         super.onSaveInstanceState(outState);
         outState.putSerializable(QuickStartMySitePrompts.KEY, mActiveTutorialPrompt);
     }
@@ -270,14 +225,7 @@
     @Override
     public void onPause() {
         super.onPause();
-<<<<<<< HEAD
-        if (getActivity() != null && !getActivity().isChangingConfigurations()) {
-            clearActiveQuickStartTask();
-            removeQuickStartFocusPoint();
-        }
-=======
         clearActiveQuickStart();
->>>>>>> cae0c5c1
     }
 
     @Override
@@ -414,12 +362,8 @@
         rootView.findViewById(R.id.row_pages).setOnClickListener(new View.OnClickListener() {
             @Override
             public void onClick(View v) {
-<<<<<<< HEAD
                 requestNextStepOfActiveQuickStartTask();
-                ActivityLauncher.viewCurrentBlogPages(getActivity(), getSelectedSite());
-=======
                 ActivityLauncher.viewCurrentBlogPages(requireActivity(), getSelectedSite());
->>>>>>> cae0c5c1
             }
         });
 
@@ -706,20 +650,6 @@
                     ToastUtils.showToast(getActivity(), R.string.error_cropping_image, Duration.SHORT);
                 }
                 break;
-            case RequestCodes.QUICK_START:
-                if (data != null && data.hasExtra(QuickStartActivity.ARG_QUICK_START_TASK)) {
-                    QuickStartTask task =
-                            (QuickStartTask) data.getSerializableExtra(QuickStartActivity.ARG_QUICK_START_TASK);
-
-                    // remove existing quick start indicator if necessary
-                    if (mActiveTutorialPrompt != null) {
-                        removeQuickStartFocusPoint();
-                    }
-
-                    mActiveTutorialPrompt = QuickStartMySitePrompts.getPromptDetailsForTask(task);
-                    showActiveQuickStartTutorial();
-                }
-                break;
         }
     }
 
@@ -734,11 +664,6 @@
             }
 
             mActiveTutorialPrompt = QuickStartMySitePrompts.getPromptDetailsForTask(task);
-
-            resetQuickStartPromptCounter();
-            setPromptedQuickStartTask(mActiveTutorialPrompt.getTask());
-            mQuickStartSnackBarWasShown = true;
-
             showActiveQuickStartTutorial();
         }
     }
@@ -1130,14 +1055,8 @@
             // highlight MySite row and scroll to it
             if (!QuickStartMySitePrompts.isTargetingBottomNavBar(mActiveTutorialPrompt.getTask())) {
                 mScrollView.post(new Runnable() {
-<<<<<<< HEAD
                     @Override public void run() {
                         mScrollView.smoothScrollTo(0, quickStartTarget.getTop());
-=======
-                    @Override
-                    public void run() {
-                        mScrollView.smoothScrollTo(0, quickStartTarget.getBottom());
->>>>>>> cae0c5c1
                         quickStartTarget.setPressed(true);
                     }
                 });
@@ -1174,15 +1093,6 @@
         }
     }
 
-    public void requestNextStepOfActiveQuickStartTask() {
-        if (!hasActiveQuickStartTask()) {
-            return;
-        }
-        removeQuickStartFocusPoint();
-        EventBus.getDefault().postSticky(new QuickStartEvent(mActiveTutorialPrompt.getTask()));
-        clearActiveQuickStartTask();
-    }
-
     private void clearActiveQuickStart() {
         // Clear pressed row.
         if (mActiveTutorialPrompt != null
@@ -1191,18 +1101,18 @@
         }
 
         if (getActivity() != null && !getActivity().isChangingConfigurations()) {
-            mQuickStartSnackBarWasShown = false;
             clearActiveQuickStartTask();
             removeQuickStartFocusPoint();
         }
-
-        if (mQuickStartTaskPromptSnackBar != null) {
-            mQuickStartSnackBarHandler.removeCallbacksAndMessages(null);
-
-            if (mQuickStartTaskPromptSnackBar.isShowing()) {
-                mQuickStartTaskPromptSnackBar.dismiss();
-            }
-        }
+    }
+
+     public void requestNextStepOfActiveQuickStartTask() {
+        if (!hasActiveQuickStartTask()) {
+            return;
+        }
+        removeQuickStartFocusPoint();
+        EventBus.getDefault().postSticky(new QuickStartEvent(mActiveTutorialPrompt.getTask()));
+        clearActiveQuickStartTask();
     }
 
     private void clearActiveQuickStartTask() {
@@ -1246,122 +1156,4 @@
             // TODO: Quick Start - Add analytics for migration dialog viewed.
         }
     }
-<<<<<<< HEAD
-=======
-
-    private void showQuickStartDialogTaskPrompt() {
-        if (!isAdded() || getView() == null) {
-            return;
-        }
-
-        // if regular Quick Start Snackbar was displayed maximum number of times we should show the final one
-        // with a different content
-        final boolean shouldDirectUserToContinueQuickStart = AppPrefs.getNumberOfTimesQuickStartDialogShown()
-                                                             == MAX_NUMBER_OF_TIMES_TO_SHOW_QUICK_START_DIALOG;
-        final QuickStartMySitePrompts mySitePrompt =
-                QuickStartMySitePrompts.getPromptDetailsForTask(getPromptedQuickStartTask());
-
-        String title;
-        String message;
-
-        if (shouldDirectUserToContinueQuickStart) {
-            title = getString(R.string.quick_start_dialog_continue_setup_title);
-            message = getString(R.string.quick_start_dialog_continue_setup_message);
-        } else if (mySitePrompt != null) {
-            title = getString(mySitePrompt.getPromptDialogTitleId());
-            message = getString(mySitePrompt.getPromptDialogMessageId());
-        } else {
-            // nothing to show
-            return;
-        }
-
-        mQuickStartTaskPromptSnackBar = WPDialogSnackbar.make(requireActivity().findViewById(R.id.coordinator),
-                message,
-                AccessibilityUtils.getSnackbarDuration(getActivity(),
-                        getResources().getInteger(R.integer.quick_start_snackbar_duration_ms)));
-
-        mQuickStartTaskPromptSnackBar.setTitle(title);
-
-        mQuickStartTaskPromptSnackBar.setPositiveButton(
-                getString(R.string.quick_start_button_positive), new OnClickListener() {
-                    @Override
-                    public void onClick(View v) {
-                        AnalyticsTracker.track(Stat.QUICK_START_TASK_DIALOG_POSITIVE_TAPPED);
-                        if (shouldDirectUserToContinueQuickStart) {
-                            ActivityLauncher.viewQuickStartForResult(getActivity());
-                        } else {
-                            mActiveTutorialPrompt = mySitePrompt;
-                            showActiveQuickStartTutorial();
-                        }
-                    }
-                });
-
-        mQuickStartTaskPromptSnackBar
-                .setNegativeButton(getString(R.string.quick_start_button_negative), new OnClickListener() {
-                    @Override
-                    public void onClick(View v) {
-                        AnalyticsTracker.track(Stat.QUICK_START_TASK_DIALOG_NEGATIVE_TAPPED);
-                    }
-                });
-
-        mQuickStartTaskPromptSnackBar.show();
-        mQuickStartSnackBarWasShown = true;
-        incrementNumberOfTimesQuickStartDialogWasShown();
-        AnalyticsTracker.track(Stat.QUICK_START_TASK_DIALOG_VIEWED);
-        // clear the prompted quick start task after user sees the "continue" dialog, so the prompt will not appear when
-        // other tasks are completed outside of quick start process
-        if (shouldDirectUserToContinueQuickStart) {
-            setPromptedQuickStartTask(null);
-        }
-    }
-
-    private void incrementNumberOfTimesQuickStartDialogWasShown() {
-        AppPrefs.setNumberOfTimesQuickStartDialogShown(AppPrefs.getNumberOfTimesQuickStartDialogShown() + 1);
-    }
-
-    private boolean shouldShowQuickStartTaskPrompt() {
-        return AppPrefs.getNumberOfTimesQuickStartDialogShown() <= MAX_NUMBER_OF_TIMES_TO_SHOW_QUICK_START_DIALOG
-               && !mQuickStartSnackBarWasShown && getPromptedQuickStartTask() != null;
-    }
-
-    /**
-     * Cycles through Quick Start tasks and returns a prompt information for the next unfinished one
-     */
-    private QuickStartMySitePrompts getNextQuickStartPrompt() {
-        for (QuickStartMySitePrompts quickStartMySitePrompt : QuickStartMySitePrompts.values()) {
-            if (!mQuickStartStore.hasDoneTask(AppPrefs.getSelectedSite(), quickStartMySitePrompt.getTask())) {
-                return quickStartMySitePrompt;
-            }
-        }
-        return null;
-    }
-
-    /**
-     * Returns a Quick Start task that is currently being prompted to the user with a Snackbar
-     */
-    private QuickStartTask getPromptedQuickStartTask() {
-        String stringValue = AppPrefs.getPromptedQuickStartTask();
-        QuickStartTask task = null;
-        if (!TextUtils.isEmpty(stringValue)) {
-            task = QuickStartTask.Companion.fromString(stringValue);
-        }
-
-        return task;
-    }
-
-    /**
-     * Records Quick Start task that is currently being prompted to the user with a Snackbar
-     */
-    private void setPromptedQuickStartTask(QuickStartTask task) {
-        if (task == null) {
-            AppPrefs.setPromptedQuickStartTask(null);
-        } else {
-            AppPrefs.setPromptedQuickStartTask(task.toString());
-        }
-    }
-
-    private void resetQuickStartPromptCounter() {
-        AppPrefs.setNumberOfTimesQuickStartDialogShown(0);
-    }
->>>>>>> cae0c5c1
 }