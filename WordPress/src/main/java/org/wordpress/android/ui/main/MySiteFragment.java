--- conflicted
+++ resolved
@@ -6,11 +6,7 @@
 import android.content.Intent;
 import android.net.Uri;
 import android.os.Bundle;
-<<<<<<< HEAD
-import android.os.Handler;
 import android.support.annotation.NonNull;
-=======
->>>>>>> b4d95094
 import android.support.annotation.Nullable;
 import android.support.v4.content.ContextCompat;
 import android.support.v7.app.AppCompatActivity;
@@ -63,13 +59,8 @@
 import org.wordpress.android.ui.themes.ThemeBrowserActivity;
 import org.wordpress.android.ui.uploads.UploadService;
 import org.wordpress.android.ui.uploads.UploadUtils;
-<<<<<<< HEAD
-import org.wordpress.android.util.AniUtils;
 import org.wordpress.android.util.AppLog;
 import org.wordpress.android.util.AppLog.T;
-import org.wordpress.android.util.CoreEvents;
-=======
->>>>>>> b4d95094
 import org.wordpress.android.util.DateTimeUtils;
 import org.wordpress.android.util.DisplayUtils;
 import org.wordpress.android.util.FluxCUtils;
@@ -201,22 +192,12 @@
         mConfigurationHeader = rootView.findViewById(R.id.row_configuration);
         mSettingsView = rootView.findViewById(R.id.row_settings);
         mSharingView = rootView.findViewById(R.id.row_sharing);
-<<<<<<< HEAD
         mAdminView = rootView.findViewById(R.id.row_admin);
         mScrollView = rootView.findViewById(R.id.scroll_view);
         mNoSiteView = rootView.findViewById(R.id.no_site_view);
         mNoSiteDrakeImageView = rootView.findViewById(R.id.my_site_no_site_view_drake);
-        mFabView = rootView.findViewById(R.id.fab_button);
         mCurrentPlanNameTextView = rootView.findViewById(R.id.my_site_current_plan_text_view);
         mPageView = rootView.findViewById(R.id.row_pages);
-=======
-        mAdminView = (LinearLayout) rootView.findViewById(R.id.row_admin);
-        mScrollView = (ScrollView) rootView.findViewById(R.id.scroll_view);
-        mNoSiteView = (LinearLayout) rootView.findViewById(R.id.no_site_view);
-        mNoSiteDrakeImageView = (ImageView) rootView.findViewById(R.id.my_site_no_site_view_drake);
-        mCurrentPlanNameTextView = (WPTextView) rootView.findViewById(R.id.my_site_current_plan_text_view);
-        mPageView = (LinearLayout) rootView.findViewById(R.id.row_pages);
->>>>>>> b4d95094
 
         rootView.findViewById(R.id.card_view).setOnClickListener(new View.OnClickListener() {
             @Override
@@ -727,7 +708,6 @@
         EventBus.getDefault().register(this);
     }
 
-<<<<<<< HEAD
 
     /**
      * We can't just use fluxc OnSiteChanged event, as the order of events is not guaranteed -> getSelectedSite()
@@ -740,16 +720,6 @@
         showSiteIconProgressBar(false);
     }
 
-    /*
-     * animate the fab as the users scrolls the "My Site" page in the main activity's ViewPager
-     */
-    @SuppressWarnings("unused")
-    public void onEventMainThread(CoreEvents.MainViewPagerScrolled event) {
-        mFabView.setTranslationY(mFabTargetYTranslation * event.mXOffset);
-    }
-
-=======
->>>>>>> b4d95094
     @SuppressWarnings("unused")
     public void onEventMainThread(UploadService.UploadErrorEvent event) {
         AnalyticsTracker.track(Stat.MY_SITE_ICON_UPLOAD_UNSUCCESSFUL);
