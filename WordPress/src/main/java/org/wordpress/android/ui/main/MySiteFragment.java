--- conflicted
+++ resolved
@@ -520,16 +520,12 @@
                     QuickStartTask task =
                             (QuickStartTask) data.getSerializableExtra(QuickStartActivity.ARG_QUICK_START_TASK);
 
-<<<<<<< HEAD
                     // remove any existing quick start indicator if necessary
                     if (mActiveTutorialPrompt != null) {
                         removeQuickStartFocusPoint();
                     }
 
-                    mActiveTutorialPrompt = InitialTutorialPrompts.getPromptDetailsForTask(task);
-=======
                     mActiveTutorialPrompt = QuickStartMySitePrompts.getPromptDetailsForTask(task);
->>>>>>> 2aa4374a
                     showActiveQuickStartTutorial();
                 }
                 break;
