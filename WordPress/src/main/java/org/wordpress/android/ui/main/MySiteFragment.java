package org.wordpress.android.ui.main;

import android.app.Activity;
import android.content.Context;
import android.content.Intent;
import android.graphics.Paint;
import android.net.Uri;
import android.os.Bundle;
import android.os.Handler;
import android.text.Spannable;
import android.text.TextUtils;
import android.view.LayoutInflater;
import android.view.MenuItem;
import android.view.View;
import android.view.View.OnClickListener;
import android.view.ViewGroup;
import android.widget.ImageView;
import android.widget.LinearLayout;
import android.widget.ProgressBar;
import android.widget.ScrollView;
import android.widget.TextView;

import androidx.annotation.NonNull;
import androidx.annotation.Nullable;
import androidx.appcompat.widget.PopupMenu;
import androidx.appcompat.widget.PopupMenu.OnMenuItemClickListener;
import androidx.appcompat.widget.Toolbar;
import androidx.core.content.ContextCompat;
import androidx.fragment.app.Fragment;

import com.yalantis.ucrop.UCrop;
import com.yalantis.ucrop.UCropActivity;

import org.greenrobot.eventbus.EventBus;
import org.greenrobot.eventbus.Subscribe;
import org.greenrobot.eventbus.ThreadMode;
import org.jetbrains.annotations.NotNull;
import org.wordpress.android.R;
import org.wordpress.android.WordPress;
import org.wordpress.android.analytics.AnalyticsTracker;
import org.wordpress.android.analytics.AnalyticsTracker.Stat;
import org.wordpress.android.fluxc.Dispatcher;
import org.wordpress.android.fluxc.generated.SiteActionBuilder;
import org.wordpress.android.fluxc.model.MediaModel;
import org.wordpress.android.fluxc.model.SiteModel;
import org.wordpress.android.fluxc.store.AccountStore;
import org.wordpress.android.fluxc.store.MediaStore;
import org.wordpress.android.fluxc.store.QuickStartStore;
import org.wordpress.android.fluxc.store.QuickStartStore.QuickStartTask;
import org.wordpress.android.fluxc.store.QuickStartStore.QuickStartTaskType;
import org.wordpress.android.fluxc.store.SiteStore.OnPlansFetched;
import org.wordpress.android.login.LoginMode;
import org.wordpress.android.ui.ActionableEmptyView;
import org.wordpress.android.ui.ActivityLauncher;
import org.wordpress.android.ui.FullScreenDialogFragment;
import org.wordpress.android.ui.FullScreenDialogFragment.OnConfirmListener;
import org.wordpress.android.ui.FullScreenDialogFragment.OnDismissListener;
import org.wordpress.android.ui.RequestCodes;
import org.wordpress.android.ui.accounts.LoginActivity;
import org.wordpress.android.ui.comments.CommentsListFragment.CommentStatusCriteria;
import org.wordpress.android.ui.domains.DomainRegistrationActivity.DomainRegistrationPurpose;
import org.wordpress.android.ui.domains.DomainRegistrationResultFragment;
import org.wordpress.android.ui.media.MediaBrowserType;
import org.wordpress.android.ui.photopicker.PhotoPickerActivity;
import org.wordpress.android.ui.photopicker.PhotoPickerActivity.PhotoPickerMediaSource;
import org.wordpress.android.ui.plugins.PluginUtils;
import org.wordpress.android.ui.posts.BasicFragmentDialog;
import org.wordpress.android.ui.posts.PromoDialog;
import org.wordpress.android.ui.posts.PromoDialog.PromoDialogClickInterface;
import org.wordpress.android.ui.prefs.AppPrefs;
import org.wordpress.android.ui.prefs.SiteSettingsInterface;
import org.wordpress.android.ui.prefs.SiteSettingsInterface.SiteSettingsListener;
import org.wordpress.android.ui.quickstart.QuickStartEvent;
import org.wordpress.android.ui.quickstart.QuickStartFullScreenDialogFragment;
import org.wordpress.android.ui.quickstart.QuickStartMySitePrompts;
import org.wordpress.android.ui.quickstart.QuickStartNoticeDetails;
import org.wordpress.android.ui.stats.service.StatsService;
import org.wordpress.android.ui.themes.ThemeBrowserActivity;
import org.wordpress.android.ui.uploads.UploadService;
import org.wordpress.android.ui.uploads.UploadUtils;
import org.wordpress.android.util.AppLog;
import org.wordpress.android.util.AppLog.T;
import org.wordpress.android.util.DateTimeUtils;
import org.wordpress.android.util.DisplayUtils;
import org.wordpress.android.util.FluxCUtils;
import org.wordpress.android.util.MediaUtils;
import org.wordpress.android.util.PhotonUtils;
import org.wordpress.android.util.QuickStartUtils;
import org.wordpress.android.util.ServiceUtils;
import org.wordpress.android.util.SiteUtils;
import org.wordpress.android.util.ToastUtils;
import org.wordpress.android.util.ToastUtils.Duration;
import org.wordpress.android.util.WPMediaUtils;
import org.wordpress.android.util.analytics.AnalyticsUtils;
import org.wordpress.android.util.image.ImageManager;
import org.wordpress.android.util.image.ImageType;
import org.wordpress.android.widgets.WPDialogSnackbar;
import org.wordpress.android.widgets.WPTextView;

import java.io.File;
import java.util.Date;
import java.util.GregorianCalendar;
import java.util.TimeZone;

import javax.inject.Inject;

import static org.wordpress.android.fluxc.store.QuickStartStore.QuickStartTaskType.CUSTOMIZE;
import static org.wordpress.android.fluxc.store.QuickStartStore.QuickStartTaskType.GROW;
import static org.wordpress.android.ui.plans.PlanUtilsKt.isDomainCreditAvailable;
import static org.wordpress.android.ui.quickstart.QuickStartFullScreenDialogFragment.RESULT_TASK;
import static org.wordpress.android.util.DomainRegistrationUtilsKt.requestEmailValidation;

public class MySiteFragment extends Fragment implements
        SiteSettingsListener,
        WPMainActivity.OnScrollToTopListener,
        BasicFragmentDialog.BasicDialogPositiveClickInterface,
        BasicFragmentDialog.BasicDialogNegativeClickInterface,
        BasicFragmentDialog.BasicDialogOnDismissByOutsideTouchInterface, PromoDialogClickInterface, MainToolbarFragment,
        OnConfirmListener, OnDismissListener {
    public static final int HIDE_WP_ADMIN_YEAR = 2015;
    public static final int HIDE_WP_ADMIN_MONTH = 9;
    public static final int HIDE_WP_ADMIN_DAY = 7;
    public static final String HIDE_WP_ADMIN_GMT_TIME_ZONE = "GMT";
    public static final String ARG_QUICK_START_TASK = "ARG_QUICK_START_TASK";
    public static final String TAG_ADD_SITE_ICON_DIALOG = "TAG_ADD_SITE_ICON_DIALOG";
    public static final String TAG_REMOVE_NEXT_STEPS_DIALOG = "TAG_REMOVE_NEXT_STEPS_DIALOG";
    public static final String TAG_CHANGE_SITE_ICON_DIALOG = "TAG_CHANGE_SITE_ICON_DIALOG";
    public static final String TAG_EDIT_SITE_ICON_PERMISSIONS_DIALOG = "TAG_EDIT_SITE_ICON_PERMISSIONS_DIALOG";
    public static final String TAG_QUICK_START_DIALOG = "TAG_QUICK_START_DIALOG";
    public static final String TAG_QUICK_START_MIGRATION_DIALOG = "TAG_QUICK_START_MIGRATION_DIALOG";
    public static final int AUTO_QUICK_START_SNACKBAR_DELAY_MS = 1000;
    public static final String KEY_IS_DOMAIN_CREDIT_AVAILABLE = "KEY_IS_DOMAIN_CREDIT_AVAILABLE";
    public static final String KEY_DOMAIN_CREDIT_CHECKED = "KEY_DOMAIN_CREDIT_CHECKED";

    private ImageView mBlavatarImageView;
    private ProgressBar mBlavatarProgressBar;
    private WPTextView mBlogTitleTextView;
    private WPTextView mBlogSubtitleTextView;
    private WPTextView mLookAndFeelHeader;
    private LinearLayout mThemesContainer;
    private LinearLayout mPeopleView;
    private LinearLayout mPageView;
    private LinearLayout mPlanContainer;
    private LinearLayout mPluginsContainer;
    private LinearLayout mActivityLogContainer;
    private View mQuickStartContainer;
    private WPTextView mConfigurationHeader;
    private View mSettingsView;
    private LinearLayout mAdminView;
    private ActionableEmptyView mActionableEmptyView;
    private ScrollView mScrollView;
    private WPTextView mCurrentPlanNameTextView;
    private View mSharingView;
    private SiteSettingsInterface mSiteSettings;
    private QuickStartMySitePrompts mActiveTutorialPrompt;
    private ImageView mQuickStartCustomizeIcon;
    private TextView mQuickStartCustomizeSubtitle;
    private TextView mQuickStartCustomizeTitle;
    private View mQuickStartCustomizeView;
    private ImageView mQuickStartGrowIcon;
    private TextView mQuickStartGrowSubtitle;
    private TextView mQuickStartGrowTitle;
    private View mQuickStartGrowView;
    private View mQuickStartMenuButton;
    private View mDomainRegistrationCta;

    private Handler mQuickStartSnackBarHandler = new Handler();

    @Nullable
    private Toolbar mToolbar = null;
    private String mToolbarTitle;

    private int mBlavatarSz;
    private boolean mIsDomainCreditAvailable = false;
    private boolean mIsDomainCreditChecked = false;

    @Inject AccountStore mAccountStore;
    @Inject Dispatcher mDispatcher;
    @Inject MediaStore mMediaStore;
    @Inject QuickStartStore mQuickStartStore;
    @Inject ImageManager mImageManager;

    public static MySiteFragment newInstance() {
        return new MySiteFragment();
    }

    public @Nullable SiteModel getSelectedSite() {
        if (getActivity() instanceof WPMainActivity) {
            WPMainActivity mainActivity = (WPMainActivity) getActivity();
            return mainActivity.getSelectedSite();
        }
        return null;
    }

    @Override
    public void onCreate(Bundle savedInstanceState) {
        super.onCreate(savedInstanceState);
        ((WordPress) requireActivity().getApplication()).component().inject(this);

        if (savedInstanceState != null) {
            mActiveTutorialPrompt =
                    (QuickStartMySitePrompts) savedInstanceState.getSerializable(QuickStartMySitePrompts.KEY);
            mIsDomainCreditAvailable = savedInstanceState.getBoolean(KEY_IS_DOMAIN_CREDIT_AVAILABLE, false);
            mIsDomainCreditChecked = savedInstanceState.getBoolean(KEY_DOMAIN_CREDIT_CHECKED, false);
        }
    }

    @Override
    public void onResume() {
        super.onResume();

        updateSiteSettingsIfNecessary();

        // Site details may have changed (e.g. via Settings and returning to this Fragment) so update the UI
        refreshSelectedSiteDetails(getSelectedSite());

        if (ServiceUtils.isServiceRunning(requireActivity(), StatsService.class)) {
            requireActivity().stopService(new Intent(getActivity(), StatsService.class));
        }

        SiteModel site = getSelectedSite();
        if (site != null) {
            boolean isNotAdmin = !site.getHasCapabilityManageOptions();
            boolean isSelfHostedWithoutJetpack = !SiteUtils.isAccessedViaWPComRest(site) && !site.isJetpackConnected();
            if (isNotAdmin || isSelfHostedWithoutJetpack) {
                mActivityLogContainer.setVisibility(View.GONE);
            } else {
                mActivityLogContainer.setVisibility(View.VISIBLE);
            }
        }

        updateQuickStartContainer();

        if (!AppPrefs.hasQuickStartMigrationDialogShown() && QuickStartUtils.isQuickStartInProgress(mQuickStartStore)) {
            showQuickStartDialogMigration();
        }

        showQuickStartNoticeIfNecessary();
    }

    private void showQuickStartNoticeIfNecessary() {
        if (!QuickStartUtils.isQuickStartInProgress(mQuickStartStore) || !AppPrefs.isQuickStartNoticeRequired()) {
            return;
        }

        final QuickStartTask taskToPrompt = QuickStartUtils.getNextUncompletedQuickStartTask(mQuickStartStore,
                AppPrefs.getSelectedSite(), CUSTOMIZE); // CUSTOMIZE is default type

        if (taskToPrompt != null) {
            mQuickStartSnackBarHandler.removeCallbacksAndMessages(null);
            mQuickStartSnackBarHandler.postDelayed(new Runnable() {
                @Override
                public void run() {
                    if (!isAdded() || getView() == null || !(getActivity() instanceof WPMainActivity)) {
                        return;
                    }

                    QuickStartNoticeDetails noticeDetails = QuickStartNoticeDetails.getNoticeForTask(taskToPrompt);
                    if (noticeDetails == null) {
                        return;
                    }

                    String noticeTitle = getString(noticeDetails.getTitleResId());
                    String noticeMessage = getString(noticeDetails.getMessageResId());

                    WPDialogSnackbar quickStartNoticeSnackBar =
                            WPDialogSnackbar.make(
                                    requireActivity().findViewById(R.id.coordinator),
                                    noticeMessage,
                                    getResources().getInteger(R.integer.quick_start_snackbar_duration_ms));

                    quickStartNoticeSnackBar.setTitle(noticeTitle);

                    quickStartNoticeSnackBar.setPositiveButton(
                            getString(R.string.quick_start_button_positive), new OnClickListener() {
                                @Override
                                public void onClick(View v) {
                                    AnalyticsTracker.track(Stat.QUICK_START_TASK_DIALOG_POSITIVE_TAPPED);
                                    mActiveTutorialPrompt =
                                            QuickStartMySitePrompts.getPromptDetailsForTask(taskToPrompt);
                                    showActiveQuickStartTutorial();
                                }
                            });

                    quickStartNoticeSnackBar
                            .setNegativeButton(getString(R.string.quick_start_button_negative),
                                    new OnClickListener() {
                                        @Override
                                        public void onClick(View v) {
                                            AnalyticsTracker.track(Stat.QUICK_START_TASK_DIALOG_NEGATIVE_TAPPED);
                                        }
                                    });

                    ((WPMainActivity) requireActivity()).showQuickStartSnackBar(quickStartNoticeSnackBar);

                    AnalyticsTracker.track(Stat.QUICK_START_TASK_DIALOG_VIEWED);
                    AppPrefs.setQuickStartNoticeRequired(false);
                }
            }, AUTO_QUICK_START_SNACKBAR_DELAY_MS);
        }
    }

    @Override
    public void onSaveInstanceState(@NonNull Bundle outState) {
        super.onSaveInstanceState(outState);
        outState.putSerializable(QuickStartMySitePrompts.KEY, mActiveTutorialPrompt);
        outState.putBoolean(KEY_IS_DOMAIN_CREDIT_AVAILABLE, mIsDomainCreditAvailable);
        outState.putBoolean(KEY_DOMAIN_CREDIT_CHECKED, mIsDomainCreditChecked);
    }

    private void updateSiteSettingsIfNecessary() {
        SiteModel selectedSite = getSelectedSite();
        if (selectedSite == null) {
            // If the selected site is null, we can't update its site settings
            return;
        }
        if (mSiteSettings != null && mSiteSettings.getLocalSiteId() != selectedSite.getId()) {
            // The site has changed, we can't use the previous site settings, force a refresh
            mSiteSettings = null;
        }
        if (mSiteSettings == null) {
            mSiteSettings = SiteSettingsInterface.getInterface(getActivity(), getSelectedSite(), this);
            if (mSiteSettings != null) {
                mSiteSettings.init(true);
            }
        }
    }

    @Override
    public void onPause() {
        super.onPause();
        clearActiveQuickStart();
    }

    @Override
    public View onCreateView(@NonNull LayoutInflater inflater, ViewGroup container,
                             Bundle savedInstanceState) {
        final ViewGroup rootView = (ViewGroup) inflater.inflate(R.layout.my_site_fragment, container, false);

        mBlavatarSz = getResources().getDimensionPixelSize(R.dimen.blavatar_sz_small);

        mBlavatarImageView = rootView.findViewById(R.id.my_site_blavatar);
        mBlavatarProgressBar = rootView.findViewById(R.id.my_site_icon_progress);
        mBlogTitleTextView = rootView.findViewById(R.id.my_site_title_label);
        mBlogSubtitleTextView = rootView.findViewById(R.id.my_site_subtitle_label);
        mLookAndFeelHeader = rootView.findViewById(R.id.my_site_look_and_feel_header);
        mThemesContainer = rootView.findViewById(R.id.row_themes);
        mPeopleView = rootView.findViewById(R.id.row_people);
        mPlanContainer = rootView.findViewById(R.id.row_plan);
        mPluginsContainer = rootView.findViewById(R.id.row_plugins);
        mActivityLogContainer = rootView.findViewById(R.id.row_activity_log);
        mConfigurationHeader = rootView.findViewById(R.id.my_site_configuration_header);
        mSettingsView = rootView.findViewById(R.id.row_settings);
        mSharingView = rootView.findViewById(R.id.row_sharing);
        mAdminView = rootView.findViewById(R.id.row_admin);
        mScrollView = rootView.findViewById(R.id.scroll_view);
        mActionableEmptyView = rootView.findViewById(R.id.actionable_empty_view);
        mCurrentPlanNameTextView = rootView.findViewById(R.id.my_site_current_plan_text_view);
        mPageView = rootView.findViewById(R.id.row_pages);
        mQuickStartContainer = rootView.findViewById(R.id.quick_start);
        mQuickStartCustomizeView = rootView.findViewById(R.id.quick_start_customize);
        mQuickStartCustomizeIcon = rootView.findViewById(R.id.quick_start_customize_icon);
        mQuickStartCustomizeSubtitle = rootView.findViewById(R.id.quick_start_customize_subtitle);
        mQuickStartCustomizeTitle = rootView.findViewById(R.id.quick_start_customize_title);
        mQuickStartGrowView = rootView.findViewById(R.id.quick_start_grow);
        mQuickStartGrowIcon = rootView.findViewById(R.id.quick_start_grow_icon);
        mQuickStartGrowSubtitle = rootView.findViewById(R.id.quick_start_grow_subtitle);
        mQuickStartGrowTitle = rootView.findViewById(R.id.quick_start_grow_title);
        mQuickStartMenuButton = rootView.findViewById(R.id.quick_start_more);
        mDomainRegistrationCta = rootView.findViewById(R.id.my_site_register_domain_cta);

        setupClickListeners(rootView);

        mToolbar = rootView.findViewById(R.id.toolbar_main);
        mToolbar.setTitle(mToolbarTitle);

        return rootView;
    }

    private void setupClickListeners(View rootView) {
        rootView.findViewById(R.id.card_view).setOnClickListener(new View.OnClickListener() {
            @Override
            public void onClick(View view) {
                completeQuickStarTask(QuickStartTask.VIEW_SITE);
                ActivityLauncher.viewCurrentSite(getActivity(), getSelectedSite(), true);
            }
        });

        rootView.findViewById(R.id.switch_site).setOnClickListener(new View.OnClickListener() {
            @Override
            public void onClick(View v) {
                showSitePicker();
            }
        });

        rootView.findViewById(R.id.row_view_site).setOnClickListener(new View.OnClickListener() {
            @Override
            public void onClick(View v) {
                completeQuickStarTask(QuickStartTask.VIEW_SITE);
                ActivityLauncher.viewCurrentSite(getActivity(), getSelectedSite(), false);
            }
        });

        rootView.findViewById(R.id.row_register_domain).setOnClickListener(new OnClickListener() {
            @Override public void onClick(View v) {
                AnalyticsUtils.trackWithSiteDetails(Stat.DOMAIN_CREDIT_REDEMPTION_TAPPED, getSelectedSite());
                ActivityLauncher.viewDomainRegistrationActivityForResult(getActivity(), getSelectedSite(),
                        DomainRegistrationPurpose.CTA_DOMAIN_CREDIT_REDEMPTION);
            }
        });

        rootView.findViewById(R.id.row_stats).setOnClickListener(new View.OnClickListener() {
            @Override
            public void onClick(View v) {
                SiteModel selectedSite = getSelectedSite();
                if (selectedSite != null) {
                    completeQuickStarTask(QuickStartTask.CHECK_STATS);
                    if (!mAccountStore.hasAccessToken() && selectedSite.isJetpackConnected()) {
                        // If the user is not connected to WordPress.com, ask him to connect first.
                        startWPComLoginForJetpackStats();
                    } else if (selectedSite.isWPCom() || (selectedSite.isJetpackInstalled() && selectedSite
                            .isJetpackConnected())) {
                        ActivityLauncher.viewBlogStats(getActivity(), selectedSite);
                    } else {
                        ActivityLauncher.viewConnectJetpackForStats(getActivity(), selectedSite);
                    }
                }
            }
        });

        mBlavatarImageView.setOnClickListener(new View.OnClickListener() {
            @Override
            public void onClick(View v) {
                AnalyticsTracker.track(Stat.MY_SITE_ICON_TAPPED);
                SiteModel site = getSelectedSite();
                if (site != null) {
                    boolean hasIcon = site.getIconUrl() != null;
                    if (site.getHasCapabilityManageOptions() && site.getHasCapabilityUploadFiles()) {
                        if (hasIcon) {
                            showChangeSiteIconDialog();
                        } else {
                            showAddSiteIconDialog();
                        }
                        completeQuickStarTask(QuickStartTask.UPLOAD_SITE_ICON);
                    } else {
                        showEditingSiteIconRequiresPermissionDialog(
                                hasIcon ? getString(R.string.my_site_icon_dialog_change_requires_permission_message)
                                        : getString(R.string.my_site_icon_dialog_add_requires_permission_message));
                    }
                }
            }
        });

        mPlanContainer.setOnClickListener(new View.OnClickListener() {
            @Override
            public void onClick(View v) {
                completeQuickStarTask(QuickStartTask.EXPLORE_PLANS);
                ActivityLauncher.viewBlogPlans(getActivity(), getSelectedSite());
            }
        });

        rootView.findViewById(R.id.row_blog_posts).setOnClickListener(new View.OnClickListener() {
            @Override
            public void onClick(View v) {
                ActivityLauncher.viewCurrentBlogPosts(getActivity(), getSelectedSite());
            }
        });

        rootView.findViewById(R.id.row_media).setOnClickListener(new View.OnClickListener() {
            @Override
            public void onClick(View v) {
                ActivityLauncher.viewCurrentBlogMedia(getActivity(), getSelectedSite());
            }
        });

        rootView.findViewById(R.id.row_pages).setOnClickListener(new View.OnClickListener() {
            @Override
            public void onClick(View v) {
                requestNextStepOfActiveQuickStartTask();
                ActivityLauncher.viewCurrentBlogPages(requireActivity(), getSelectedSite());
            }
        });

        rootView.findViewById(R.id.row_comments).setOnClickListener(new View.OnClickListener() {
            @Override
            public void onClick(View v) {
                ActivityLauncher.viewCurrentBlogComments(getActivity(), getSelectedSite());
            }
        });

        mThemesContainer.setOnClickListener(new View.OnClickListener() {
            @Override
            public void onClick(View v) {
                completeQuickStarTask(QuickStartTask.CHOOSE_THEME);
                if (isQuickStartTaskActive(QuickStartTask.CUSTOMIZE_SITE)) {
                    requestNextStepOfActiveQuickStartTask();
                }
                ActivityLauncher.viewCurrentBlogThemes(getActivity(), getSelectedSite());
            }
        });

        mPeopleView.setOnClickListener(new View.OnClickListener() {
            @Override
            public void onClick(View v) {
                ActivityLauncher.viewCurrentBlogPeople(getActivity(), getSelectedSite());
            }
        });

        mPluginsContainer.setOnClickListener(new OnClickListener() {
            @Override
            public void onClick(View view) {
                ActivityLauncher.viewPluginBrowser(getActivity(), getSelectedSite());
            }
        });

        mActivityLogContainer.setOnClickListener(new OnClickListener() {
            @Override
            public void onClick(View view) {
                ActivityLauncher.viewActivityLogList(getActivity(), getSelectedSite());
            }
        });

        mSettingsView.setOnClickListener(new View.OnClickListener() {
            @Override
            public void onClick(View v) {
                ActivityLauncher.viewBlogSettingsForResult(getActivity(), getSelectedSite());
            }
        });

        mSharingView.setOnClickListener(new View.OnClickListener() {
            @Override
            public void onClick(View v) {
                if (isQuickStartTaskActive(QuickStartTask.ENABLE_POST_SHARING)) {
                    requestNextStepOfActiveQuickStartTask();
                }
                ActivityLauncher.viewBlogSharing(getActivity(), getSelectedSite());
            }
        });

        rootView.findViewById(R.id.row_admin).setOnClickListener(new View.OnClickListener() {
            @Override
            public void onClick(View v) {
                ActivityLauncher.viewBlogAdmin(getActivity(), getSelectedSite());
            }
        });

        mActionableEmptyView.button.setOnClickListener(new View.OnClickListener() {
            @Override
            public void onClick(View v) {
                SitePickerActivity.addSite(getActivity(), mAccountStore.hasAccessToken(),
                        mAccountStore.getAccount().getUserName());
            }
        });

        mQuickStartCustomizeView.setOnClickListener(new View.OnClickListener() {
            @Override
            public void onClick(View v) {
                showQuickStartList(CUSTOMIZE);
            }
        });

        mQuickStartGrowView.setOnClickListener(new View.OnClickListener() {
            @Override
            public void onClick(View v) {
                showQuickStartList(GROW);
            }
        });

        mQuickStartMenuButton.setOnClickListener(new OnClickListener() {
            @Override
            public void onClick(View v) {
                showQuickStartCardMenu();
            }
        });
    }

    @Override
    public void onViewCreated(@NonNull View view, @Nullable Bundle savedInstanceState) {
        super.onViewCreated(view, savedInstanceState);

        if (mActiveTutorialPrompt != null) {
            showQuickStartFocusPoint();
        }
    }

    private void updateQuickStartContainer() {
        if (QuickStartUtils.isQuickStartInProgress(mQuickStartStore)) {
            int site = AppPrefs.getSelectedSite();

            int countCustomizeCompleted = mQuickStartStore.getCompletedTasksByType(site, CUSTOMIZE).size();
            int countCustomizeUncompleted = mQuickStartStore.getUncompletedTasksByType(site, CUSTOMIZE).size();
            int countGrowCompleted = mQuickStartStore.getCompletedTasksByType(site, GROW).size();
            int countGrowUncompleted = mQuickStartStore.getUncompletedTasksByType(site, GROW).size();

            if (countCustomizeUncompleted > 0) {
                mQuickStartCustomizeIcon.setEnabled(true);
                mQuickStartCustomizeTitle.setEnabled(true);
                mQuickStartCustomizeTitle.setPaintFlags(
                        mQuickStartCustomizeTitle.getPaintFlags() & ~Paint.STRIKE_THRU_TEXT_FLAG);
            } else {
                mQuickStartCustomizeIcon.setEnabled(false);
                mQuickStartCustomizeTitle.setEnabled(false);
                mQuickStartCustomizeTitle.setPaintFlags(
                        mQuickStartCustomizeTitle.getPaintFlags() | Paint.STRIKE_THRU_TEXT_FLAG);
            }

            mQuickStartCustomizeSubtitle.setText(getString(R.string.quick_start_sites_type_subtitle,
                    countCustomizeCompleted, countCustomizeCompleted + countCustomizeUncompleted));

            if (countGrowUncompleted > 0) {
                mQuickStartGrowIcon.setBackgroundResource(R.drawable.bg_oval_pink_500_multiple_users_white_40dp);
                mQuickStartGrowTitle.setEnabled(true);
                mQuickStartGrowTitle.setPaintFlags(
                        mQuickStartGrowTitle.getPaintFlags() & ~Paint.STRIKE_THRU_TEXT_FLAG);
            } else {
                mQuickStartGrowIcon.setBackgroundResource(R.drawable.bg_oval_neutral_300_multiple_users_white_40dp);
                mQuickStartGrowTitle.setEnabled(false);
                mQuickStartGrowTitle.setPaintFlags(
                        mQuickStartGrowTitle.getPaintFlags() | Paint.STRIKE_THRU_TEXT_FLAG);
            }

            mQuickStartGrowSubtitle.setText(getString(R.string.quick_start_sites_type_subtitle,
                    countGrowCompleted, countGrowCompleted + countGrowUncompleted));

            mQuickStartContainer.setVisibility(View.VISIBLE);
        } else {
            mQuickStartContainer.setVisibility(View.GONE);
        }
    }

    private void showQuickStartCardMenu() {
        PopupMenu quickStartPopupMenu = new PopupMenu(requireContext(), mQuickStartMenuButton);
        quickStartPopupMenu.setOnMenuItemClickListener(new OnMenuItemClickListener() {
            @Override
            public boolean onMenuItemClick(MenuItem item) {
                if (item.getItemId() == R.id.quick_start_card_menu_remove) {
                    showRemoveNextStepsDialog();
                    return true;
                }
                return false;
            }
        });
        quickStartPopupMenu.inflate(R.menu.quick_start_card_menu);
        quickStartPopupMenu.show();
    }

    private void showQuickStartList(QuickStartTaskType type) {
        clearActiveQuickStart();
        final Bundle bundle = QuickStartFullScreenDialogFragment.newBundle(type);

        switch (type) {
            case CUSTOMIZE:
                new FullScreenDialogFragment.Builder(requireContext())
                        .setTitle(R.string.quick_start_sites_type_customize)
                        .setOnConfirmListener(this)
                        .setOnDismissListener(this)
                        .setContent(QuickStartFullScreenDialogFragment.class, bundle)
                        .build()
                        .show(requireActivity().getSupportFragmentManager(), FullScreenDialogFragment.TAG);
                break;
            case GROW:
                new FullScreenDialogFragment.Builder(requireContext())
                        .setTitle(R.string.quick_start_sites_type_grow)
                        .setOnConfirmListener(this)
                        .setOnDismissListener(this)
                        .setContent(QuickStartFullScreenDialogFragment.class, bundle)
                        .build()
                        .show(requireActivity().getSupportFragmentManager(), FullScreenDialogFragment.TAG);
                break;
            case UNKNOWN:
                break;
        }
    }

    private void showAddSiteIconDialog() {
        BasicFragmentDialog dialog = new BasicFragmentDialog();
        String tag = TAG_ADD_SITE_ICON_DIALOG;
        dialog.initialize(tag, getString(R.string.my_site_icon_dialog_title),
                getString(R.string.my_site_icon_dialog_add_message),
                getString(R.string.yes),
                getString(R.string.no),
                null);
        dialog.show((requireActivity()).getSupportFragmentManager(), tag);
    }

    private void showChangeSiteIconDialog() {
        BasicFragmentDialog dialog = new BasicFragmentDialog();
        String tag = TAG_CHANGE_SITE_ICON_DIALOG;
        dialog.initialize(tag, getString(R.string.my_site_icon_dialog_title),
                getString(R.string.my_site_icon_dialog_change_message),
                getString(R.string.my_site_icon_dialog_change_button),
                getString(R.string.my_site_icon_dialog_remove_button),
                getString(R.string.my_site_icon_dialog_cancel_button));
        dialog.show((requireActivity()).getSupportFragmentManager(), tag);
    }

    private void showEditingSiteIconRequiresPermissionDialog(@NonNull String message) {
        BasicFragmentDialog dialog = new BasicFragmentDialog();
        String tag = TAG_EDIT_SITE_ICON_PERMISSIONS_DIALOG;
        dialog.initialize(tag, getString(R.string.my_site_icon_dialog_title),
                message,
                getString(R.string.dialog_button_ok),
                null,
                null);
        dialog.show((requireActivity()).getSupportFragmentManager(), tag);
    }

    private void showRemoveNextStepsDialog() {
        BasicFragmentDialog dialog = new BasicFragmentDialog();
        String tag = TAG_REMOVE_NEXT_STEPS_DIALOG;
        dialog.initialize(tag, getString(R.string.quick_start_dialog_remove_next_steps_title),
                getString(R.string.quick_start_dialog_remove_next_steps_message),
                getString(R.string.remove),
                getString(R.string.cancel),
                null);
        dialog.show((requireActivity()).getSupportFragmentManager(), tag);
    }

    private void startWPComLoginForJetpackStats() {
        Intent loginIntent = new Intent(getActivity(), LoginActivity.class);
        LoginMode.JETPACK_STATS.putInto(loginIntent);
        startActivityForResult(loginIntent, RequestCodes.DO_LOGIN);
    }

    private void showSitePicker() {
        if (isAdded()) {
            ActivityLauncher.showSitePickerForResult(getActivity(), getSelectedSite());
        }
    }

    @Override
    public void onActivityResult(int requestCode, int resultCode, Intent data) {
        super.onActivityResult(requestCode, resultCode, data);

        switch (requestCode) {
            case RequestCodes.DO_LOGIN:
                if (resultCode == Activity.RESULT_OK) {
                    ActivityLauncher.viewBlogStats(getActivity(), getSelectedSite());
                }
                break;
            case RequestCodes.SITE_PICKER:
                if (resultCode == Activity.RESULT_OK) {
                    // reset comments status filter
                    AppPrefs.setCommentsStatusFilter(CommentStatusCriteria.ALL);
                    // reset domain credit flag - it will be checked in onSiteChanged
                    mIsDomainCreditAvailable = false;
                }
                break;
            case RequestCodes.PHOTO_PICKER:
                if (resultCode == Activity.RESULT_OK && data != null) {
                    if (data.hasExtra(PhotoPickerActivity.EXTRA_MEDIA_ID)) {
                        int mediaId = (int) data.getLongExtra(PhotoPickerActivity.EXTRA_MEDIA_ID, 0);

                        showSiteIconProgressBar(true);
                        updateSiteIconMediaId(mediaId);
                    } else {
                        String strMediaUri = data.getStringExtra(PhotoPickerActivity.EXTRA_MEDIA_URI);
                        if (strMediaUri == null) {
                            AppLog.e(AppLog.T.UTILS, "Can't resolve picked or captured image");
                            return;
                        }

                        PhotoPickerMediaSource source = PhotoPickerMediaSource.fromString(
                                data.getStringExtra(PhotoPickerActivity.EXTRA_MEDIA_SOURCE));

                        AnalyticsTracker.Stat stat =
                                source == PhotoPickerMediaSource.ANDROID_CAMERA
                                        ? AnalyticsTracker.Stat.MY_SITE_ICON_SHOT_NEW
                                        : AnalyticsTracker.Stat.MY_SITE_ICON_GALLERY_PICKED;
                        AnalyticsTracker.track(stat);

                        Uri imageUri = Uri.parse(strMediaUri);
                        if (imageUri != null) {
                            boolean didGoWell = WPMediaUtils.fetchMediaAndDoNext(getActivity(), imageUri,
                                    new WPMediaUtils.MediaFetchDoNext() {
                                        @Override
                                        public void doNext(Uri uri) {
                                            showSiteIconProgressBar(true);
                                            startCropActivity(uri);
                                        }
                                    });

                            if (!didGoWell) {
                                AppLog.e(AppLog.T.UTILS, "Can't download picked or captured image");
                            }
                        }
                    }
                }
                break;
            case UCrop.REQUEST_CROP:
                if (resultCode == Activity.RESULT_OK) {
                    AnalyticsTracker.track(Stat.MY_SITE_ICON_CROPPED);
                    WPMediaUtils.fetchMediaAndDoNext(getActivity(), UCrop.getOutput(data),
                            new WPMediaUtils.MediaFetchDoNext() {
                                @Override
                                public void doNext(Uri uri) {
                                    startSiteIconUpload(
                                            MediaUtils.getRealPathFromURI(getActivity(), uri));
                                }
                            });
                } else if (resultCode == UCrop.RESULT_ERROR) {
                    AppLog.e(AppLog.T.MAIN, "Image cropping failed!", UCrop.getError(data));
                    ToastUtils.showToast(getActivity(), R.string.error_cropping_image, Duration.SHORT);
                }
                break;
            case RequestCodes.DOMAIN_REGISTRATION:
                if (resultCode == Activity.RESULT_OK && isAdded() && data != null) {
                    AnalyticsTracker.track(Stat.DOMAIN_CREDIT_REDEMPTION_SUCCESS);
                    String email = data.getStringExtra(DomainRegistrationResultFragment.RESULT_REGISTERED_DOMAIN_EMAIL);
                    requestEmailValidation(getContext(), email);
                }
                break;
        }
    }

    @Override
    public void onConfirm(@Nullable Bundle result) {
        if (result != null) {
            QuickStartTask task = (QuickStartTask) result.getSerializable(RESULT_TASK);
            if (task == null || task == QuickStartTask.CREATE_SITE) {
                return;
            }

            // Remove existing quick start indicator, if necessary.
            if (mActiveTutorialPrompt != null) {
                removeQuickStartFocusPoint();
            }

            mActiveTutorialPrompt = QuickStartMySitePrompts.getPromptDetailsForTask(task);
            showActiveQuickStartTutorial();
        }
    }

    @Override
    public void onDismiss() {
        updateQuickStartContainer();
    }

    private void startSiteIconUpload(final String filePath) {
        if (TextUtils.isEmpty(filePath)) {
            ToastUtils.showToast(getActivity(), R.string.error_locating_image, ToastUtils.Duration.SHORT);
            return;
        }

        File file = new File(filePath);
        if (!file.exists()) {
            ToastUtils.showToast(getActivity(), R.string.file_error_create, ToastUtils.Duration.SHORT);
            return;
        }

        SiteModel site = getSelectedSite();
        if (site != null) {
            MediaModel media = buildMediaModel(file, site);
            if (media == null) {
                ToastUtils.showToast(getActivity(), R.string.file_not_found, ToastUtils.Duration.SHORT);
                return;
            }
            UploadService.uploadMedia(getActivity(), media);
        } else {
            ToastUtils.showToast(getActivity(), R.string.error_generic, ToastUtils.Duration.SHORT);
            AppLog.e(T.MAIN, "Unexpected error - Site icon upload failed, because there wasn't any site selected.");
        }
    }

    private void showSiteIconProgressBar(boolean isVisible) {
        if (mBlavatarProgressBar != null && mBlavatarImageView != null) {
            if (isVisible) {
                mBlavatarProgressBar.setVisibility(View.VISIBLE);
                mBlavatarImageView.setVisibility(View.INVISIBLE);
            } else {
                mBlavatarProgressBar.setVisibility(View.GONE);
                mBlavatarImageView.setVisibility(View.VISIBLE);
            }
        }
    }

    private boolean isMediaUploadInProgress() {
        return mBlavatarProgressBar.getVisibility() == View.VISIBLE;
    }

    private MediaModel buildMediaModel(File file, SiteModel site) {
        Uri uri = new Uri.Builder().path(file.getPath()).build();
        String mimeType = requireActivity().getContentResolver().getType(uri);
        return FluxCUtils.mediaModelFromLocalUri(requireActivity(), uri, mimeType, mMediaStore, site.getId());
    }

    private void startCropActivity(Uri uri) {
        final Context context = getActivity();

        if (context == null) {
            return;
        }

        UCrop.Options options = new UCrop.Options();
        options.setShowCropGrid(false);
        options.setStatusBarColor(ContextCompat.getColor(context, R.color.status_bar));
        options.setToolbarColor(ContextCompat.getColor(context, R.color.primary));
        options.setAllowedGestures(UCropActivity.SCALE, UCropActivity.NONE, UCropActivity.NONE);
        options.setHideBottomControls(true);

        UCrop.of(uri, Uri.fromFile(new File(context.getCacheDir(), "cropped_for_site_icon.jpg")))
             .withAspectRatio(1, 1)
             .withOptions(options)
             .start(getActivity(), this);
    }

    private void refreshSelectedSiteDetails(SiteModel site) {
        if (!isAdded()) {
            return;
        }

        if (site == null) {
            mScrollView.setVisibility(View.GONE);
            mActionableEmptyView.setVisibility(View.VISIBLE);

            // Hide actionable empty view image when screen height is under 600 pixels.
            if (DisplayUtils.getDisplayPixelHeight(getActivity()) >= 600) {
                mActionableEmptyView.image.setVisibility(View.VISIBLE);
            } else {
                mActionableEmptyView.image.setVisibility(View.GONE);
            }

            return;
        }

        if (SiteUtils.onFreePlan(site) || SiteUtils.hasCustomDomain(site)) {
            mIsDomainCreditAvailable = false;
            toggleDomainRegistrationCtaVisibility();
        } else if (!mIsDomainCreditChecked) {
            fetchSitePlans(site);
        } else {
            toggleDomainRegistrationCtaVisibility();
        }

        mScrollView.setVisibility(View.VISIBLE);
        mActionableEmptyView.setVisibility(View.GONE);

        toggleAdminVisibility(site);

        int themesVisibility = ThemeBrowserActivity.isAccessible(site) ? View.VISIBLE : View.GONE;
        mLookAndFeelHeader.setVisibility(themesVisibility);
        mThemesContainer.setVisibility(themesVisibility);

        // sharing is only exposed for sites accessed via the WPCOM REST API (wpcom or Jetpack)
        int sharingVisibility = SiteUtils.isAccessedViaWPComRest(site) ? View.VISIBLE : View.GONE;
        mSharingView.setVisibility(sharingVisibility);

        // show settings for all self-hosted to expose Delete Site
        boolean isAdminOrSelfHosted = site.getHasCapabilityManageOptions() || !SiteUtils.isAccessedViaWPComRest(site);
        mSettingsView.setVisibility(isAdminOrSelfHosted ? View.VISIBLE : View.GONE);
        mPeopleView.setVisibility(site.getHasCapabilityListUsers() ? View.VISIBLE : View.GONE);

        mPluginsContainer.setVisibility(PluginUtils.isPluginFeatureAvailable(site) ? View.VISIBLE : View.GONE);

        // if either people or settings is visible, configuration header should be visible
        int settingsVisibility = (isAdminOrSelfHosted || site.getHasCapabilityListUsers()) ? View.VISIBLE : View.GONE;
        mConfigurationHeader.setVisibility(settingsVisibility);

        mImageManager.load(mBlavatarImageView, ImageType.BLAVATAR, SiteUtils.getSiteIconUrl(site, mBlavatarSz));
        String homeUrl = SiteUtils.getHomeURLOrHostName(site);
        String blogTitle = SiteUtils.getSiteNameOrHomeURL(site);

        mBlogTitleTextView.setText(blogTitle);
        mBlogSubtitleTextView.setText(homeUrl);

        // Hide the Plan item if the Plans feature is not available for this blog
        String planShortName = site.getPlanShortName();
        if (!TextUtils.isEmpty(planShortName) && site.getHasCapabilityManageOptions()) {
            if (site.isWPCom() || site.isAutomatedTransfer()) {
                mCurrentPlanNameTextView.setText(planShortName);
                mPlanContainer.setVisibility(View.VISIBLE);
            } else {
                // TODO: Support Jetpack plans
                mPlanContainer.setVisibility(View.GONE);
            }
        } else {
            mPlanContainer.setVisibility(View.GONE);
        }

        // Do not show pages menu item to Collaborators.
        int pageVisibility = site.isSelfHostedAdmin() || site.getHasCapabilityEditPages() ? View.VISIBLE : View.GONE;
        mPageView.setVisibility(pageVisibility);

        // Refresh the title
        setTitle(site.getName());
    }

    private void toggleAdminVisibility(@Nullable final SiteModel site) {
        if (site == null) {
            return;
        }
        if (shouldHideWPAdmin(site)) {
            mAdminView.setVisibility(View.GONE);
        } else {
            mAdminView.setVisibility(View.VISIBLE);
        }
    }

    private boolean shouldHideWPAdmin(@Nullable final SiteModel site) {
        if (site == null) {
            return false;
        }
        if (!site.isWPCom()) {
            return false;
        } else {
            Date dateCreated = DateTimeUtils.dateFromIso8601(mAccountStore.getAccount().getDate());
            GregorianCalendar calendar = new GregorianCalendar(HIDE_WP_ADMIN_YEAR, HIDE_WP_ADMIN_MONTH,
                    HIDE_WP_ADMIN_DAY);
            calendar.setTimeZone(TimeZone.getTimeZone(HIDE_WP_ADMIN_GMT_TIME_ZONE));
            return dateCreated != null && dateCreated.after(calendar.getTime());
        }
    }

    @Override
    public void onScrollToTop() {
        if (isAdded()) {
            mScrollView.smoothScrollTo(0, 0);
        }
    }

    @Override
    public void onStop() {
        mDispatcher.unregister(this);
        EventBus.getDefault().unregister(this);
        super.onStop();
    }

    @Override
    public void onStart() {
        super.onStart();
        mDispatcher.register(this);
        EventBus.getDefault().register(this);
    }

    @Override
    public void setTitle(@NonNull final String title) {
        if (isAdded()) {
            mToolbarTitle = (title.isEmpty()) ? getString(R.string.wordpress) : title;

            if (mToolbar != null) {
                mToolbar.setTitle(mToolbarTitle);
            }
        }
    }

    /**
     * We can't just use fluxc OnSiteChanged event, as the order of events is not guaranteed -> getSelectedSite()
     * method might return an out of date SiteModel, if the OnSiteChanged event handler in the WPMainActivity wasn't
     * called yet.
     */
    public void onSiteChanged(SiteModel site) {
        // whenever site changes we hide CTA and check for credit in refreshSelectedSiteDetails()
        mIsDomainCreditChecked = false;

        refreshSelectedSiteDetails(site);
        showSiteIconProgressBar(false);
    }

    @SuppressWarnings("unused")
    @Subscribe(sticky = true, threadMode = ThreadMode.MAIN)
    public void onEventMainThread(UploadService.UploadErrorEvent event) {
        AnalyticsTracker.track(Stat.MY_SITE_ICON_UPLOAD_UNSUCCESSFUL);
        EventBus.getDefault().removeStickyEvent(event);

        if (isMediaUploadInProgress()) {
            showSiteIconProgressBar(false);
        }

        SiteModel site = getSelectedSite();
        if (site != null && event.post != null) {
            if (event.post.getLocalSiteId() == site.getId()) {
                UploadUtils.onPostUploadedSnackbarHandler(getActivity(),
                        requireActivity().findViewById(R.id.coordinator), true,
                        event.post, event.errorMessage, site, mDispatcher);
            }
        } else if (event.mediaModelList != null && !event.mediaModelList.isEmpty()) {
            UploadUtils.onMediaUploadedSnackbarHandler(getActivity(),
                    requireActivity().findViewById(R.id.coordinator), true,
                    event.mediaModelList, site, event.errorMessage);
        }
    }

    @SuppressWarnings("unused")
    @Subscribe(sticky = true, threadMode = ThreadMode.MAIN)
    public void onEventMainThread(UploadService.UploadMediaSuccessEvent event) {
        AnalyticsTracker.track(Stat.MY_SITE_ICON_UPLOADED);
        EventBus.getDefault().removeStickyEvent(event);
        SiteModel site = getSelectedSite();

        if (site != null) {
            if (isMediaUploadInProgress()) {
                if (event.mediaModelList.size() > 0) {
                    MediaModel media = event.mediaModelList.get(0);
                    mImageManager.load(mBlavatarImageView, ImageType.BLAVATAR, PhotonUtils
                            .getPhotonImageUrl(media.getUrl(), mBlavatarSz, mBlavatarSz, PhotonUtils.Quality.HIGH));
                    updateSiteIconMediaId((int) media.getMediaId());
                } else {
                    AppLog.w(T.MAIN, "Site icon upload completed, but mediaList is empty.");
                }
                showSiteIconProgressBar(false);
            } else {
                if (event.mediaModelList != null && !event.mediaModelList.isEmpty()) {
                    UploadUtils.onMediaUploadedSnackbarHandler(getActivity(),
                            requireActivity().findViewById(R.id.coordinator), false,
                            event.mediaModelList, site, event.successMessage);
                }
            }
        }
    }

    @Override
    public void onPositiveClicked(@NonNull String instanceTag) {
        switch (instanceTag) {
            case TAG_ADD_SITE_ICON_DIALOG:
            case TAG_CHANGE_SITE_ICON_DIALOG:
                ActivityLauncher.showPhotoPickerForResult(getActivity(),
                        MediaBrowserType.SITE_ICON_PICKER, getSelectedSite());
                break;
            case TAG_EDIT_SITE_ICON_PERMISSIONS_DIALOG:
                // no-op
                break;
            case TAG_QUICK_START_DIALOG:
                startQuickStart();
                AnalyticsTracker.track(Stat.QUICK_START_REQUEST_DIALOG_POSITIVE_TAPPED);
                break;
            case TAG_QUICK_START_MIGRATION_DIALOG:
                AnalyticsTracker.track(Stat.QUICK_START_MIGRATION_DIALOG_POSITIVE_TAPPED);
                break;
            case TAG_REMOVE_NEXT_STEPS_DIALOG:
                AnalyticsTracker.track(Stat.QUICK_START_REMOVE_DIALOG_POSITIVE_TAPPED);
                skipQuickStart();
                updateQuickStartContainer();
                clearActiveQuickStart();
                break;
            default:
                AppLog.e(T.EDITOR, "Dialog instanceTag is not recognized");
                throw new UnsupportedOperationException("Dialog instanceTag is not recognized");
        }
    }

    private void skipQuickStart() {
        int siteId = AppPrefs.getSelectedSite();
        for (QuickStartTask quickStartTask : QuickStartTask.values()) {
            mQuickStartStore.setDoneTask(siteId, quickStartTask, true);
        }
        mQuickStartStore.setQuickStartCompleted(siteId, true);
        // skipping all tasks means no achievement notification, so we mark it as received
        mQuickStartStore.setQuickStartNotificationReceived(siteId, true);
    }

    private void startQuickStart() {
        mQuickStartStore.setDoneTask(AppPrefs.getSelectedSite(), QuickStartTask.CREATE_SITE, true);
        updateQuickStartContainer();
    }

    private void toggleDomainRegistrationCtaVisibility() {
<<<<<<< HEAD
        if (mIsDomainCreditAvailable) {
=======
        // only show the Domain Registration CTA if domain registration is enabled
        if (BuildConfig.DOMAIN_REGISTRATION_ENABLED && mIsDomainCreditAvailable) {
            AnalyticsTracker.track(Stat.DOMAIN_CREDIT_PROMPT_SHOWN);
>>>>>>> 11da4404
            mDomainRegistrationCta.setVisibility(View.VISIBLE);
        } else {
            mDomainRegistrationCta.setVisibility(View.GONE);
        }
    }

    @Override
    public void onNegativeClicked(@NonNull String instanceTag) {
        switch (instanceTag) {
            case TAG_ADD_SITE_ICON_DIALOG:
                showQuickStartNoticeIfNecessary();
                break;
            case TAG_CHANGE_SITE_ICON_DIALOG:
                AnalyticsTracker.track(Stat.MY_SITE_ICON_REMOVED);
                showSiteIconProgressBar(true);
                updateSiteIconMediaId(0);
                break;
            case TAG_QUICK_START_DIALOG:
                AnalyticsTracker.track(Stat.QUICK_START_REQUEST_DIALOG_NEGATIVE_TAPPED);
                break;
            case TAG_REMOVE_NEXT_STEPS_DIALOG:
                AnalyticsTracker.track(Stat.QUICK_START_REMOVE_DIALOG_NEGATIVE_TAPPED);
                break;
            default:
                AppLog.e(T.EDITOR, "Dialog instanceTag '" + instanceTag + "' is not recognized");
                throw new UnsupportedOperationException("Dialog instanceTag is not recognized");
        }
    }

    @Override
    public void onNeutralClicked(@NonNull String instanceTag) {
        switch (instanceTag) {
            case TAG_QUICK_START_DIALOG:
                AppPrefs.setQuickStartDisabled(true);
                AnalyticsTracker.track(Stat.QUICK_START_REQUEST_DIALOG_NEUTRAL_TAPPED);
                break;
            default:
                AppLog.e(T.EDITOR, "Dialog instanceTag '" + instanceTag + "' is not recognized");
                throw new UnsupportedOperationException("Dialog instanceTag is not recognized");
        }
    }

    @Override
    public void onDismissByOutsideTouch(@NotNull String instanceTag) {
        switch (instanceTag) {
            case TAG_ADD_SITE_ICON_DIALOG:
                showQuickStartNoticeIfNecessary();
                break;
            case TAG_CHANGE_SITE_ICON_DIALOG:
            case TAG_EDIT_SITE_ICON_PERMISSIONS_DIALOG:
            case TAG_QUICK_START_DIALOG:
            case TAG_QUICK_START_MIGRATION_DIALOG:
            case TAG_REMOVE_NEXT_STEPS_DIALOG:
                break; // do nothing
            default:
                AppLog.e(T.EDITOR, "Dialog instanceTag '" + instanceTag + "' is not recognized");
                throw new UnsupportedOperationException("Dialog instanceTag is not recognized");
        }
    }

    @Override
    public void onLinkClicked(@NonNull String instanceTag) {
    }

    @Override
    public void onSettingsSaved() {
        // refresh the site after site icon change
        SiteModel site = getSelectedSite();
        if (site != null) {
            mDispatcher.dispatch(SiteActionBuilder.newFetchSiteAction(site));
        }
    }

    @Override
    public void onSaveError(Exception error) {
        showSiteIconProgressBar(false);
    }

    @Override
    public void onFetchError(Exception error) {
        showSiteIconProgressBar(false);
    }

    @Override
    public void onSettingsUpdated() {
    }

    @Override
    public void onCredentialsValidated(Exception error) {
    }

    private void fetchSitePlans(@Nullable SiteModel site) {
        mDispatcher.dispatch(SiteActionBuilder.newFetchPlansAction(site));
    }

    @Subscribe(threadMode = ThreadMode.MAIN)
    public void onPlansFetched(OnPlansFetched event) {
        if (AppPrefs.getSelectedSite() != event.site.getId()) {
            return;
        }

        if (event.isError()) {
            AppLog.e(T.DOMAIN_REGISTRATION, "An error occurred while fetching plans : " + event.error.message);
        } else {
            mIsDomainCreditChecked = true;
            mIsDomainCreditAvailable = isDomainCreditAvailable(event.plans);
            toggleDomainRegistrationCtaVisibility();
        }
    }

    private Runnable mAddQuickStartFocusPointTask = new Runnable() {
        @Override
        public void run() {
            // technically there is no situation (yet) where fragment is not added but we need to show focus point
            if (!isAdded()) {
                return;
            }

            ViewGroup parentView = requireActivity().findViewById(mActiveTutorialPrompt.getParentContainerId());
            final View quickStartTarget = requireActivity().findViewById(mActiveTutorialPrompt.getFocusedContainerId());

            if (quickStartTarget == null || parentView == null) {
                return;
            }

            int focusPointSize = getResources().getDimensionPixelOffset(R.dimen.quick_start_focus_point_size);
            int horizontalOffset;
            int verticalOffset;

            if (QuickStartMySitePrompts.isTargetingBottomNavBar(mActiveTutorialPrompt.getTask())) {
                horizontalOffset = (quickStartTarget.getWidth() / 2) - focusPointSize + getResources()
                        .getDimensionPixelOffset(R.dimen.quick_start_focus_point_bottom_nav_offset);
                verticalOffset = 0;
            } else if (mActiveTutorialPrompt.getTask() == QuickStartTask.UPLOAD_SITE_ICON) {
                horizontalOffset =
                        getResources().getDimensionPixelOffset(R.dimen.quick_start_focus_point_my_site_right_offset)
                        / 2;
                verticalOffset = -(quickStartTarget.getWidth() / 2);
            } else {
                horizontalOffset =
                        getResources().getDimensionPixelOffset(R.dimen.quick_start_focus_point_my_site_right_offset);
                verticalOffset = (((quickStartTarget.getHeight()) - focusPointSize) / 2);
            }

            QuickStartUtils.addQuickStartFocusPointAboveTheView(parentView, quickStartTarget, horizontalOffset,
                    verticalOffset);

            // highlight MySite row and scroll to it
            if (!QuickStartMySitePrompts.isTargetingBottomNavBar(mActiveTutorialPrompt.getTask())) {
                mScrollView.post(new Runnable() {
                    @Override
                    public void run() {
                        mScrollView.smoothScrollTo(0, quickStartTarget.getTop());
                        quickStartTarget.setPressed(mActiveTutorialPrompt.getTask() != QuickStartTask.UPLOAD_SITE_ICON);
                    }
                });
            }
        }
    };

    private void showQuickStartFocusPoint() {
        if (getView() == null || !hasActiveQuickStartTask()) {
            return;
        }
        getView().post(mAddQuickStartFocusPointTask);
    }

    private void removeQuickStartFocusPoint() {
        if (getView() == null || !isAdded()) {
            return;
        }
        getView().removeCallbacks(mAddQuickStartFocusPointTask);
        QuickStartUtils.removeQuickStartFocusPoint((ViewGroup) requireActivity().findViewById(R.id.root_view_main));
    }

    public boolean isQuickStartTaskActive(QuickStartTask task) {
        return hasActiveQuickStartTask() && mActiveTutorialPrompt.getTask() == task;
    }

    private void completeQuickStarTask(QuickStartTask quickStartTask) {
        if (getSelectedSite() != null) {
            // we need to process notices for tasks that are completed at MySite fragment
            AppPrefs.setQuickStartNoticeRequired(
                    !mQuickStartStore.hasDoneTask(AppPrefs.getSelectedSite(), quickStartTask)
                    && mActiveTutorialPrompt != null
                    && mActiveTutorialPrompt.getTask() == quickStartTask);

            QuickStartUtils.completeTaskAndRemindNextOne(mQuickStartStore, quickStartTask, mDispatcher,
                    getSelectedSite(), getContext());
            // We update completed tasks counter onResume, but UPLOAD_SITE_ICON can be completed without navigating
            // away from the activity, so we are updating counter here
            if (quickStartTask == QuickStartTask.UPLOAD_SITE_ICON) {
                updateQuickStartContainer();
            }
            if (mActiveTutorialPrompt != null && mActiveTutorialPrompt.getTask() == quickStartTask) {
                removeQuickStartFocusPoint();
                clearActiveQuickStartTask();
            }
        }
    }

    private void clearActiveQuickStart() {
        // Clear pressed row.
        if (mActiveTutorialPrompt != null
            && !QuickStartMySitePrompts.isTargetingBottomNavBar(mActiveTutorialPrompt.getTask())) {
            requireActivity().findViewById(mActiveTutorialPrompt.getFocusedContainerId()).setPressed(false);
        }

        if (getActivity() != null && !getActivity().isChangingConfigurations()) {
            clearActiveQuickStartTask();
            removeQuickStartFocusPoint();
        }

        mQuickStartSnackBarHandler.removeCallbacksAndMessages(null);
    }

    public void requestNextStepOfActiveQuickStartTask() {
        if (!hasActiveQuickStartTask()) {
            return;
        }
        removeQuickStartFocusPoint();
        EventBus.getDefault().postSticky(new QuickStartEvent(mActiveTutorialPrompt.getTask()));
        clearActiveQuickStartTask();
    }

    private void clearActiveQuickStartTask() {
        mActiveTutorialPrompt = null;
    }

    private boolean hasActiveQuickStartTask() {
        return mActiveTutorialPrompt != null;
    }

    private void showActiveQuickStartTutorial() {
        if (!hasActiveQuickStartTask() || !isAdded() || !(getActivity() instanceof WPMainActivity)) {
            return;
        }

        showQuickStartFocusPoint();

        Spannable shortQuickStartMessage = QuickStartUtils.stylizeQuickStartPrompt(getActivity(),
                mActiveTutorialPrompt.getShortMessagePrompt(),
                mActiveTutorialPrompt.getIconId());

        WPDialogSnackbar promptSnackbar = WPDialogSnackbar.make(requireActivity().findViewById(R.id.coordinator),
                shortQuickStartMessage, getResources().getInteger(R.integer.quick_start_snackbar_duration_ms));

        ((WPMainActivity) getActivity()).showQuickStartSnackBar(promptSnackbar);
    }

    private void showQuickStartDialogMigration() {
        PromoDialog promoDialog = new PromoDialog();
        promoDialog.initialize(
                TAG_QUICK_START_MIGRATION_DIALOG,
                getString(R.string.quick_start_dialog_migration_title),
                getString(R.string.quick_start_dialog_migration_message),
                getString(android.R.string.ok),
                R.drawable.img_illustration_checkmark_280dp,
                "",
                "",
                "");

        if (getFragmentManager() != null) {
            promoDialog.show(getFragmentManager(), TAG_QUICK_START_MIGRATION_DIALOG);
            AppPrefs.setQuickStartMigrationDialogShown(true);
            AnalyticsTracker.track(Stat.QUICK_START_MIGRATION_DIALOG_VIEWED);
        }
    }

    private void updateSiteIconMediaId(int mediaId) {
        if (mSiteSettings != null) {
            mSiteSettings.setSiteIconMediaId(mediaId);
            mSiteSettings.saveSettings();
        }
    }
}<|MERGE_RESOLUTION|>--- conflicted
+++ resolved
@@ -1154,13 +1154,7 @@
     }
 
     private void toggleDomainRegistrationCtaVisibility() {
-<<<<<<< HEAD
         if (mIsDomainCreditAvailable) {
-=======
-        // only show the Domain Registration CTA if domain registration is enabled
-        if (BuildConfig.DOMAIN_REGISTRATION_ENABLED && mIsDomainCreditAvailable) {
-            AnalyticsTracker.track(Stat.DOMAIN_CREDIT_PROMPT_SHOWN);
->>>>>>> 11da4404
             mDomainRegistrationCta.setVisibility(View.VISIBLE);
         } else {
             mDomainRegistrationCta.setVisibility(View.GONE);
