package org.wordpress.android.ui.main;

import android.app.Activity;
import android.content.Context;
import android.content.Intent;
import android.graphics.Paint;
import android.net.Uri;
import android.os.Bundle;
import android.os.Handler;
import android.text.Spannable;
import android.text.TextUtils;
import android.view.Gravity;
import android.view.LayoutInflater;
import android.view.MenuItem;
import android.view.View;
import android.view.View.OnClickListener;
import android.view.ViewGroup;
import android.widget.ImageView;
import android.widget.LinearLayout;
import android.widget.ProgressBar;
import android.widget.ScrollView;
import android.widget.TextView;

import androidx.annotation.NonNull;
import androidx.annotation.Nullable;
import androidx.appcompat.widget.PopupMenu;
import androidx.appcompat.widget.PopupMenu.OnMenuItemClickListener;
import androidx.appcompat.widget.Toolbar;
import androidx.core.content.ContextCompat;
import androidx.fragment.app.Fragment;

import com.yalantis.ucrop.UCrop;
import com.yalantis.ucrop.UCropActivity;

import org.greenrobot.eventbus.EventBus;
import org.greenrobot.eventbus.Subscribe;
import org.greenrobot.eventbus.ThreadMode;
import org.jetbrains.annotations.NotNull;
import org.wordpress.android.BuildConfig;
import org.wordpress.android.R;
import org.wordpress.android.WordPress;
import org.wordpress.android.analytics.AnalyticsTracker;
import org.wordpress.android.analytics.AnalyticsTracker.Stat;
import org.wordpress.android.fluxc.Dispatcher;
import org.wordpress.android.fluxc.generated.SiteActionBuilder;
import org.wordpress.android.fluxc.model.MediaModel;
import org.wordpress.android.fluxc.model.SiteModel;
import org.wordpress.android.fluxc.store.AccountStore;
import org.wordpress.android.fluxc.store.MediaStore;
import org.wordpress.android.fluxc.store.QuickStartStore;
import org.wordpress.android.fluxc.store.QuickStartStore.QuickStartTask;
import org.wordpress.android.fluxc.store.QuickStartStore.QuickStartTaskType;
import org.wordpress.android.fluxc.store.SiteStore.OnPlansFetched;
import org.wordpress.android.login.LoginMode;
import org.wordpress.android.ui.ActionableEmptyView;
import org.wordpress.android.ui.ActivityLauncher;
import org.wordpress.android.ui.FullScreenDialogFragment;
import org.wordpress.android.ui.FullScreenDialogFragment.OnConfirmListener;
import org.wordpress.android.ui.FullScreenDialogFragment.OnDismissListener;
import org.wordpress.android.ui.RequestCodes;
import org.wordpress.android.ui.accounts.LoginActivity;
import org.wordpress.android.ui.comments.CommentsListFragment.CommentStatusCriteria;
import org.wordpress.android.ui.domains.DomainRegistrationResultFragment;
import org.wordpress.android.ui.media.MediaBrowserType;
import org.wordpress.android.ui.photopicker.PhotoPickerActivity;
import org.wordpress.android.ui.photopicker.PhotoPickerActivity.PhotoPickerMediaSource;
import org.wordpress.android.ui.plugins.PluginUtils;
import org.wordpress.android.ui.posts.BasicFragmentDialog;
import org.wordpress.android.ui.posts.PromoDialog;
import org.wordpress.android.ui.posts.PromoDialog.PromoDialogClickInterface;
import org.wordpress.android.ui.prefs.AppPrefs;
import org.wordpress.android.ui.prefs.SiteSettingsInterface;
import org.wordpress.android.ui.prefs.SiteSettingsInterface.SiteSettingsListener;
import org.wordpress.android.ui.quickstart.QuickStartEvent;
import org.wordpress.android.ui.quickstart.QuickStartFullScreenDialogFragment;
import org.wordpress.android.ui.quickstart.QuickStartMySitePrompts;
import org.wordpress.android.ui.quickstart.QuickStartNoticeDetails;
import org.wordpress.android.ui.stats.service.StatsService;
import org.wordpress.android.ui.themes.ThemeBrowserActivity;
import org.wordpress.android.ui.uploads.UploadService;
import org.wordpress.android.ui.uploads.UploadUtils;
import org.wordpress.android.util.AppLog;
import org.wordpress.android.util.AppLog.T;
import org.wordpress.android.util.DateTimeUtils;
import org.wordpress.android.util.DisplayUtils;
import org.wordpress.android.util.FluxCUtils;
import org.wordpress.android.util.MediaUtils;
import org.wordpress.android.util.PhotonUtils;
import org.wordpress.android.util.QuickStartUtils;
import org.wordpress.android.util.ServiceUtils;
import org.wordpress.android.util.SiteUtils;
import org.wordpress.android.util.ToastUtils;
import org.wordpress.android.util.ToastUtils.Duration;
import org.wordpress.android.util.WPMediaUtils;
import org.wordpress.android.util.image.ImageManager;
import org.wordpress.android.util.image.ImageType;
import org.wordpress.android.widgets.WPDialogSnackbar;
import org.wordpress.android.widgets.WPTextView;

import java.io.File;
import java.util.Date;
import java.util.GregorianCalendar;
import java.util.TimeZone;

import javax.inject.Inject;

import static org.wordpress.android.fluxc.store.QuickStartStore.QuickStartTaskType.CUSTOMIZE;
import static org.wordpress.android.fluxc.store.QuickStartStore.QuickStartTaskType.GROW;
import static org.wordpress.android.ui.plans.PlanUtilsKt.isDomainCreditAvailable;
import static org.wordpress.android.ui.quickstart.QuickStartFullScreenDialogFragment.RESULT_TASK;

public class MySiteFragment extends Fragment implements
        SiteSettingsListener,
        WPMainActivity.OnScrollToTopListener,
        BasicFragmentDialog.BasicDialogPositiveClickInterface,
        BasicFragmentDialog.BasicDialogNegativeClickInterface,
        BasicFragmentDialog.BasicDialogOnDismissByOutsideTouchInterface, PromoDialogClickInterface, MainToolbarFragment,
        OnConfirmListener, OnDismissListener {
    public static final int HIDE_WP_ADMIN_YEAR = 2015;
    public static final int HIDE_WP_ADMIN_MONTH = 9;
    public static final int HIDE_WP_ADMIN_DAY = 7;
    public static final String HIDE_WP_ADMIN_GMT_TIME_ZONE = "GMT";
    public static final String ARG_QUICK_START_TASK = "ARG_QUICK_START_TASK";
    public static final String TAG_ADD_SITE_ICON_DIALOG = "TAG_ADD_SITE_ICON_DIALOG";
    public static final String TAG_REMOVE_NEXT_STEPS_DIALOG = "TAG_REMOVE_NEXT_STEPS_DIALOG";
    public static final String TAG_CHANGE_SITE_ICON_DIALOG = "TAG_CHANGE_SITE_ICON_DIALOG";
    public static final String TAG_EDIT_SITE_ICON_PERMISSIONS_DIALOG = "TAG_EDIT_SITE_ICON_PERMISSIONS_DIALOG";
    public static final String TAG_QUICK_START_DIALOG = "TAG_QUICK_START_DIALOG";
    public static final String TAG_QUICK_START_MIGRATION_DIALOG = "TAG_QUICK_START_MIGRATION_DIALOG";
    public static final int AUTO_QUICK_START_SNACKBAR_DELAY_MS = 1000;
<<<<<<< HEAD
    public static final String KEY_IS_DOMAIN_REGISTRATION_CTA_VISIBLE = "KEY_IS_DOMAIN_REGISTRATION_CTA_VISIBLE";
    public static final String KEY_DOMAIN_REGISTRATION_CTA_SITE_ID = "KEY_DOMAIN_REGISTRATION_CTA_SITE_ID";
=======
    public static final String KEY_IS_DOMAIN_CREDIT_AVAILABLE = "KEY_IS_DOMAIN_CREDIT_AVAILABLE";
    public static final String KEY_DOMAIN_CREDIT_CHECKED = "KEY_DOMAIN_CREDIT_CHECKED";
>>>>>>> 75f62737

    private ImageView mBlavatarImageView;
    private ProgressBar mBlavatarProgressBar;
    private WPTextView mBlogTitleTextView;
    private WPTextView mBlogSubtitleTextView;
    private WPTextView mLookAndFeelHeader;
    private LinearLayout mThemesContainer;
    private LinearLayout mPeopleView;
    private LinearLayout mPageView;
    private LinearLayout mPlanContainer;
    private LinearLayout mPluginsContainer;
    private LinearLayout mActivityLogContainer;
    private View mQuickStartContainer;
    private WPTextView mConfigurationHeader;
    private View mSettingsView;
    private LinearLayout mAdminView;
    private ActionableEmptyView mActionableEmptyView;
    private ScrollView mScrollView;
    private WPTextView mCurrentPlanNameTextView;
    private View mSharingView;
    private SiteSettingsInterface mSiteSettings;
    private QuickStartMySitePrompts mActiveTutorialPrompt;
    private ImageView mQuickStartCustomizeIcon;
    private TextView mQuickStartCustomizeSubtitle;
    private TextView mQuickStartCustomizeTitle;
    private View mQuickStartCustomizeView;
    private ImageView mQuickStartGrowIcon;
    private TextView mQuickStartGrowSubtitle;
    private TextView mQuickStartGrowTitle;
    private View mQuickStartGrowView;
    private View mQuickStartMenuButton;
    private View mDomainRegistrationCta;

    private Handler mQuickStartSnackBarHandler = new Handler();
    private View mDomainRegistrationCta;

    @Nullable
    private Toolbar mToolbar = null;
    private String mToolbarTitle;

    private int mBlavatarSz;
<<<<<<< HEAD
    private boolean mIsDomainRegistrationCtaVisible = false;
    private int mDomainRegistrationCtaSiteId = -1;
=======
    private boolean mIsDomainCreditAvailable = false;
    private boolean mIsDomainCreditChecked = false;
>>>>>>> 75f62737

    @Inject AccountStore mAccountStore;
    @Inject Dispatcher mDispatcher;
    @Inject MediaStore mMediaStore;
    @Inject QuickStartStore mQuickStartStore;
    @Inject ImageManager mImageManager;

    public static MySiteFragment newInstance() {
        return new MySiteFragment();
    }

    public @Nullable SiteModel getSelectedSite() {
        if (getActivity() instanceof WPMainActivity) {
            WPMainActivity mainActivity = (WPMainActivity) getActivity();
            return mainActivity.getSelectedSite();
        }
        return null;
    }

    @Override
    public void onCreate(Bundle savedInstanceState) {
        super.onCreate(savedInstanceState);
        ((WordPress) requireActivity().getApplication()).component().inject(this);

        if (savedInstanceState != null) {
            mActiveTutorialPrompt =
                    (QuickStartMySitePrompts) savedInstanceState.getSerializable(QuickStartMySitePrompts.KEY);
<<<<<<< HEAD
            mIsDomainRegistrationCtaVisible =
                    savedInstanceState.getBoolean(KEY_IS_DOMAIN_REGISTRATION_CTA_VISIBLE, false);
            mDomainRegistrationCtaSiteId =
                    savedInstanceState.getInt(KEY_DOMAIN_REGISTRATION_CTA_SITE_ID, -1);
=======
            mIsDomainCreditAvailable = savedInstanceState.getBoolean(KEY_IS_DOMAIN_CREDIT_AVAILABLE, false);
            mIsDomainCreditChecked = savedInstanceState.getBoolean(KEY_DOMAIN_CREDIT_CHECKED, false);
>>>>>>> 75f62737
        }
    }

    @Override
    public void onResume() {
        super.onResume();

        updateSiteSettingsIfNecessary();

        // Site details may have changed (e.g. via Settings and returning to this Fragment) so update the UI
        refreshSelectedSiteDetails(getSelectedSite());

        if (ServiceUtils.isServiceRunning(requireActivity(), StatsService.class)) {
            requireActivity().stopService(new Intent(getActivity(), StatsService.class));
        }

        SiteModel site = getSelectedSite();
        if (site != null) {
            boolean isNotAdmin = !site.getHasCapabilityManageOptions();
            boolean isSelfHostedWithoutJetpack = !SiteUtils.isAccessedViaWPComRest(site) && !site.isJetpackConnected();
            if (isNotAdmin || isSelfHostedWithoutJetpack) {
                mActivityLogContainer.setVisibility(View.GONE);
            } else {
                mActivityLogContainer.setVisibility(View.VISIBLE);
            }
        }

        updateQuickStartContainer();

        if (!AppPrefs.hasQuickStartMigrationDialogShown() && QuickStartUtils.isQuickStartInProgress(mQuickStartStore)) {
            showQuickStartDialogMigration();
        }

        showQuickStartNoticeIfNecessary();
        fetchPlansIfNecessary(site);
    }

    private void showQuickStartNoticeIfNecessary() {
        if (!QuickStartUtils.isQuickStartInProgress(mQuickStartStore) || !AppPrefs.isQuickStartNoticeRequired()) {
            return;
        }

        final QuickStartTask taskToPrompt = QuickStartUtils.getNextUncompletedQuickStartTask(mQuickStartStore,
                AppPrefs.getSelectedSite(), CUSTOMIZE); // CUSTOMIZE is default type

        if (taskToPrompt != null) {
            mQuickStartSnackBarHandler.removeCallbacksAndMessages(null);
            mQuickStartSnackBarHandler.postDelayed(new Runnable() {
                @Override
                public void run() {
                    if (!isAdded() || getView() == null || !(getActivity() instanceof WPMainActivity)) {
                        return;
                    }

                    QuickStartNoticeDetails noticeDetails = QuickStartNoticeDetails.getNoticeForTask(taskToPrompt);
                    if (noticeDetails == null) {
                        return;
                    }

                    String noticeTitle = getString(noticeDetails.getTitleResId());
                    String noticeMessage = getString(noticeDetails.getMessageResId());

                    WPDialogSnackbar quickStartNoticeSnackBar =
                            WPDialogSnackbar.make(
                                    requireActivity().findViewById(R.id.coordinator),
                                    noticeMessage,
                                    getResources().getInteger(R.integer.quick_start_snackbar_duration_ms));

                    quickStartNoticeSnackBar.setTitle(noticeTitle);

                    quickStartNoticeSnackBar.setPositiveButton(
                            getString(R.string.quick_start_button_positive), new OnClickListener() {
                                @Override
                                public void onClick(View v) {
                                    AnalyticsTracker.track(Stat.QUICK_START_TASK_DIALOG_POSITIVE_TAPPED);
                                    mActiveTutorialPrompt =
                                            QuickStartMySitePrompts.getPromptDetailsForTask(taskToPrompt);
                                    showActiveQuickStartTutorial();
                                }
                            });

                    quickStartNoticeSnackBar
                            .setNegativeButton(getString(R.string.quick_start_button_negative),
                                    new OnClickListener() {
                                        @Override
                                        public void onClick(View v) {
                                            AnalyticsTracker.track(Stat.QUICK_START_TASK_DIALOG_NEGATIVE_TAPPED);
                                        }
                                    });

                    ((WPMainActivity) requireActivity()).showQuickStartSnackBar(quickStartNoticeSnackBar);

                    AnalyticsTracker.track(Stat.QUICK_START_TASK_DIALOG_VIEWED);
                    AppPrefs.setQuickStartNoticeRequired(false);
                }
            }, AUTO_QUICK_START_SNACKBAR_DELAY_MS);
        }
    }

    @Override
    public void onSaveInstanceState(@NonNull Bundle outState) {
        super.onSaveInstanceState(outState);
        outState.putSerializable(QuickStartMySitePrompts.KEY, mActiveTutorialPrompt);
<<<<<<< HEAD
        outState.putBoolean(KEY_IS_DOMAIN_REGISTRATION_CTA_VISIBLE, mIsDomainRegistrationCtaVisible);
        outState.putInt(KEY_DOMAIN_REGISTRATION_CTA_SITE_ID, mDomainRegistrationCtaSiteId);
=======
        outState.putBoolean(KEY_IS_DOMAIN_CREDIT_AVAILABLE, mIsDomainCreditAvailable);
        outState.putBoolean(KEY_DOMAIN_CREDIT_CHECKED, mIsDomainCreditChecked);
>>>>>>> 75f62737
    }

    private void updateSiteSettingsIfNecessary() {
        SiteModel selectedSite = getSelectedSite();
        if (selectedSite == null) {
            // If the selected site is null, we can't update its site settings
            return;
        }
        if (mSiteSettings != null && mSiteSettings.getLocalSiteId() != selectedSite.getId()) {
            // The site has changed, we can't use the previous site settings, force a refresh
            mSiteSettings = null;
        }
        if (mSiteSettings == null) {
            mSiteSettings = SiteSettingsInterface.getInterface(getActivity(), getSelectedSite(), this);
            if (mSiteSettings != null) {
                mSiteSettings.init(true);
            }
        }
    }

    @Override
    public void onPause() {
        super.onPause();
        clearActiveQuickStart();
    }

    @Override
    public View onCreateView(@NonNull LayoutInflater inflater, ViewGroup container,
                             Bundle savedInstanceState) {
        final ViewGroup rootView = (ViewGroup) inflater.inflate(R.layout.my_site_fragment, container, false);

        mBlavatarSz = getResources().getDimensionPixelSize(R.dimen.blavatar_sz_small);

        mBlavatarImageView = rootView.findViewById(R.id.my_site_blavatar);
        mBlavatarProgressBar = rootView.findViewById(R.id.my_site_icon_progress);
        mBlogTitleTextView = rootView.findViewById(R.id.my_site_title_label);
        mBlogSubtitleTextView = rootView.findViewById(R.id.my_site_subtitle_label);
        mLookAndFeelHeader = rootView.findViewById(R.id.my_site_look_and_feel_header);
        mThemesContainer = rootView.findViewById(R.id.row_themes);
        mPeopleView = rootView.findViewById(R.id.row_people);
        mPlanContainer = rootView.findViewById(R.id.row_plan);
        mPluginsContainer = rootView.findViewById(R.id.row_plugins);
        mActivityLogContainer = rootView.findViewById(R.id.row_activity_log);
        mConfigurationHeader = rootView.findViewById(R.id.my_site_configuration_header);
        mSettingsView = rootView.findViewById(R.id.row_settings);
        mSharingView = rootView.findViewById(R.id.row_sharing);
        mAdminView = rootView.findViewById(R.id.row_admin);
        mScrollView = rootView.findViewById(R.id.scroll_view);
        mActionableEmptyView = rootView.findViewById(R.id.actionable_empty_view);
        mCurrentPlanNameTextView = rootView.findViewById(R.id.my_site_current_plan_text_view);
        mPageView = rootView.findViewById(R.id.row_pages);
        mQuickStartContainer = rootView.findViewById(R.id.quick_start);
        mQuickStartCustomizeView = rootView.findViewById(R.id.quick_start_customize);
        mQuickStartCustomizeIcon = rootView.findViewById(R.id.quick_start_customize_icon);
        mQuickStartCustomizeSubtitle = rootView.findViewById(R.id.quick_start_customize_subtitle);
        mQuickStartCustomizeTitle = rootView.findViewById(R.id.quick_start_customize_title);
        mQuickStartGrowView = rootView.findViewById(R.id.quick_start_grow);
        mQuickStartGrowIcon = rootView.findViewById(R.id.quick_start_grow_icon);
        mQuickStartGrowSubtitle = rootView.findViewById(R.id.quick_start_grow_subtitle);
        mQuickStartGrowTitle = rootView.findViewById(R.id.quick_start_grow_title);
        mQuickStartMenuButton = rootView.findViewById(R.id.quick_start_more);
        mDomainRegistrationCta = rootView.findViewById(R.id.my_site_register_domain_cta);
<<<<<<< HEAD
        updateDomainRegistrationCta();
=======
>>>>>>> 75f62737

        setupClickListeners(rootView);

        mToolbar = rootView.findViewById(R.id.toolbar_main);
        mToolbar.setTitle(mToolbarTitle);

        return rootView;
    }

    private void setupClickListeners(View rootView) {
        rootView.findViewById(R.id.card_view).setOnClickListener(new View.OnClickListener() {
            @Override
            public void onClick(View view) {
                completeQuickStarTask(QuickStartTask.VIEW_SITE);
                ActivityLauncher.viewCurrentSite(getActivity(), getSelectedSite(), true);
            }
        });

        rootView.findViewById(R.id.switch_site).setOnClickListener(new View.OnClickListener() {
            @Override
            public void onClick(View v) {
                showSitePicker();
            }
        });

        rootView.findViewById(R.id.row_view_site).setOnClickListener(new View.OnClickListener() {
            @Override
            public void onClick(View v) {
                completeQuickStarTask(QuickStartTask.VIEW_SITE);
                ActivityLauncher.viewCurrentSite(getActivity(), getSelectedSite(), false);
            }
        });

<<<<<<< HEAD
        rootView.findViewById(R.id.row_register_domain).setOnClickListener(new OnClickListener() {
            @Override public void onClick(View v) {
                ActivityLauncher.viewDomainRegistrationActivity(MySiteFragment.this, getSelectedSite());
=======
        rootView.findViewById(R.id.row_register_domain).setOnClickListener(new View.OnClickListener() {
            @Override
            public void onClick(View v) {
                ActivityLauncher.viewDomainRegistrationActivity(getActivity(), getSelectedSite());
>>>>>>> 75f62737
            }
        });

        rootView.findViewById(R.id.row_stats).setOnClickListener(new View.OnClickListener() {
            @Override
            public void onClick(View v) {
                SiteModel selectedSite = getSelectedSite();
                if (selectedSite != null) {
                    completeQuickStarTask(QuickStartTask.CHECK_STATS);
                    if (!mAccountStore.hasAccessToken() && selectedSite.isJetpackConnected()) {
                        // If the user is not connected to WordPress.com, ask him to connect first.
                        startWPComLoginForJetpackStats();
                    } else if (selectedSite.isWPCom() || (selectedSite.isJetpackInstalled() && selectedSite
                            .isJetpackConnected())) {
                        ActivityLauncher.viewBlogStats(getActivity(), selectedSite);
                    } else {
                        ActivityLauncher.viewConnectJetpackForStats(getActivity(), selectedSite);
                    }
                }
            }
        });

        mBlavatarImageView.setOnClickListener(new View.OnClickListener() {
            @Override
            public void onClick(View v) {
                AnalyticsTracker.track(Stat.MY_SITE_ICON_TAPPED);
                SiteModel site = getSelectedSite();
                if (site != null) {
                    boolean hasIcon = site.getIconUrl() != null;
                    if (site.getHasCapabilityManageOptions() && site.getHasCapabilityUploadFiles()) {
                        if (hasIcon) {
                            showChangeSiteIconDialog();
                        } else {
                            showAddSiteIconDialog();
                        }
                        completeQuickStarTask(QuickStartTask.UPLOAD_SITE_ICON);
                    } else {
                        showEditingSiteIconRequiresPermissionDialog(
                                hasIcon ? getString(R.string.my_site_icon_dialog_change_requires_permission_message)
                                        : getString(R.string.my_site_icon_dialog_add_requires_permission_message));
                    }
                }
            }
        });

        mPlanContainer.setOnClickListener(new View.OnClickListener() {
            @Override
            public void onClick(View v) {
                completeQuickStarTask(QuickStartTask.EXPLORE_PLANS);
                ActivityLauncher.viewBlogPlans(getActivity(), getSelectedSite());
            }
        });

        rootView.findViewById(R.id.row_blog_posts).setOnClickListener(new View.OnClickListener() {
            @Override
            public void onClick(View v) {
                ActivityLauncher.viewCurrentBlogPosts(getActivity(), getSelectedSite());
            }
        });

        rootView.findViewById(R.id.row_media).setOnClickListener(new View.OnClickListener() {
            @Override
            public void onClick(View v) {
                ActivityLauncher.viewCurrentBlogMedia(getActivity(), getSelectedSite());
            }
        });

        rootView.findViewById(R.id.row_pages).setOnClickListener(new View.OnClickListener() {
            @Override
            public void onClick(View v) {
                requestNextStepOfActiveQuickStartTask();
                ActivityLauncher.viewCurrentBlogPages(requireActivity(), getSelectedSite());
            }
        });

        rootView.findViewById(R.id.row_comments).setOnClickListener(new View.OnClickListener() {
            @Override
            public void onClick(View v) {
                ActivityLauncher.viewCurrentBlogComments(getActivity(), getSelectedSite());
            }
        });

        mThemesContainer.setOnClickListener(new View.OnClickListener() {
            @Override
            public void onClick(View v) {
                completeQuickStarTask(QuickStartTask.CHOOSE_THEME);
                if (isQuickStartTaskActive(QuickStartTask.CUSTOMIZE_SITE)) {
                    requestNextStepOfActiveQuickStartTask();
                }
                ActivityLauncher.viewCurrentBlogThemes(getActivity(), getSelectedSite());
            }
        });

        mPeopleView.setOnClickListener(new View.OnClickListener() {
            @Override
            public void onClick(View v) {
                ActivityLauncher.viewCurrentBlogPeople(getActivity(), getSelectedSite());
            }
        });

        mPluginsContainer.setOnClickListener(new OnClickListener() {
            @Override
            public void onClick(View view) {
                ActivityLauncher.viewPluginBrowser(getActivity(), getSelectedSite());
            }
        });

        mActivityLogContainer.setOnClickListener(new OnClickListener() {
            @Override
            public void onClick(View view) {
                ActivityLauncher.viewActivityLogList(getActivity(), getSelectedSite());
            }
        });

        mSettingsView.setOnClickListener(new View.OnClickListener() {
            @Override
            public void onClick(View v) {
                ActivityLauncher.viewBlogSettingsForResult(getActivity(), getSelectedSite());
            }
        });

        mSharingView.setOnClickListener(new View.OnClickListener() {
            @Override
            public void onClick(View v) {
                if (isQuickStartTaskActive(QuickStartTask.ENABLE_POST_SHARING)) {
                    requestNextStepOfActiveQuickStartTask();
                }
                ActivityLauncher.viewBlogSharing(getActivity(), getSelectedSite());
            }
        });

        rootView.findViewById(R.id.row_admin).setOnClickListener(new View.OnClickListener() {
            @Override
            public void onClick(View v) {
                ActivityLauncher.viewBlogAdmin(getActivity(), getSelectedSite());
            }
        });

        mActionableEmptyView.button.setOnClickListener(new View.OnClickListener() {
            @Override
            public void onClick(View v) {
                SitePickerActivity.addSite(getActivity(), mAccountStore.hasAccessToken(),
                        mAccountStore.getAccount().getUserName());
            }
        });

        mQuickStartCustomizeView.setOnClickListener(new View.OnClickListener() {
            @Override
            public void onClick(View v) {
                showQuickStartList(CUSTOMIZE);
            }
        });

        mQuickStartGrowView.setOnClickListener(new View.OnClickListener() {
            @Override
            public void onClick(View v) {
                showQuickStartList(GROW);
            }
        });

        mQuickStartMenuButton.setOnClickListener(new OnClickListener() {
            @Override
            public void onClick(View v) {
                showQuickStartCardMenu();
            }
        });
    }

    @Override
    public void onViewCreated(@NonNull View view, @Nullable Bundle savedInstanceState) {
        super.onViewCreated(view, savedInstanceState);

        if (mActiveTutorialPrompt != null) {
            showQuickStartFocusPoint();
        }
    }

    private void updateQuickStartContainer() {
        if (QuickStartUtils.isQuickStartInProgress(mQuickStartStore)) {
            int site = AppPrefs.getSelectedSite();

            int countCustomizeCompleted = mQuickStartStore.getCompletedTasksByType(site, CUSTOMIZE).size();
            int countCustomizeUncompleted = mQuickStartStore.getUncompletedTasksByType(site, CUSTOMIZE).size();
            int countGrowCompleted = mQuickStartStore.getCompletedTasksByType(site, GROW).size();
            int countGrowUncompleted = mQuickStartStore.getUncompletedTasksByType(site, GROW).size();

            if (countCustomizeUncompleted > 0) {
                mQuickStartCustomizeIcon.setEnabled(true);
                mQuickStartCustomizeTitle.setEnabled(true);
                mQuickStartCustomizeTitle.setPaintFlags(
                        mQuickStartCustomizeTitle.getPaintFlags() & ~Paint.STRIKE_THRU_TEXT_FLAG);
            } else {
                mQuickStartCustomizeIcon.setEnabled(false);
                mQuickStartCustomizeTitle.setEnabled(false);
                mQuickStartCustomizeTitle.setPaintFlags(
                        mQuickStartCustomizeTitle.getPaintFlags() | Paint.STRIKE_THRU_TEXT_FLAG);
            }

            mQuickStartCustomizeSubtitle.setText(getString(R.string.quick_start_sites_type_subtitle,
                    countCustomizeCompleted, countCustomizeCompleted + countCustomizeUncompleted));

            if (countGrowUncompleted > 0) {
                mQuickStartGrowIcon.setBackgroundResource(R.drawable.bg_oval_pink_500_multiple_users_white_40dp);
                mQuickStartGrowTitle.setEnabled(true);
                mQuickStartGrowTitle.setPaintFlags(
                        mQuickStartGrowTitle.getPaintFlags() & ~Paint.STRIKE_THRU_TEXT_FLAG);
            } else {
                mQuickStartGrowIcon.setBackgroundResource(R.drawable.bg_oval_neutral_300_multiple_users_white_40dp);
                mQuickStartGrowTitle.setEnabled(false);
                mQuickStartGrowTitle.setPaintFlags(
                        mQuickStartGrowTitle.getPaintFlags() | Paint.STRIKE_THRU_TEXT_FLAG);
            }

            mQuickStartGrowSubtitle.setText(getString(R.string.quick_start_sites_type_subtitle,
                    countGrowCompleted, countGrowCompleted + countGrowUncompleted));

            mQuickStartContainer.setVisibility(View.VISIBLE);
        } else {
            mQuickStartContainer.setVisibility(View.GONE);
        }
    }

    private void showQuickStartCardMenu() {
        PopupMenu quickStartPopupMenu = new PopupMenu(requireContext(), mQuickStartMenuButton);
        quickStartPopupMenu.setOnMenuItemClickListener(new OnMenuItemClickListener() {
            @Override
            public boolean onMenuItemClick(MenuItem item) {
                if (item.getItemId() == R.id.quick_start_card_menu_remove) {
                    showRemoveNextStepsDialog();
                    return true;
                }
                return false;
            }
        });
        quickStartPopupMenu.inflate(R.menu.quick_start_card_menu);
        quickStartPopupMenu.show();
    }

    private void showQuickStartList(QuickStartTaskType type) {
        clearActiveQuickStart();
        final Bundle bundle = QuickStartFullScreenDialogFragment.newBundle(type);

        switch (type) {
            case CUSTOMIZE:
                new FullScreenDialogFragment.Builder(requireContext())
                        .setTitle(R.string.quick_start_sites_type_customize)
                        .setOnConfirmListener(this)
                        .setOnDismissListener(this)
                        .setContent(QuickStartFullScreenDialogFragment.class, bundle)
                        .build()
                        .show(requireActivity().getSupportFragmentManager(), FullScreenDialogFragment.TAG);
                break;
            case GROW:
                new FullScreenDialogFragment.Builder(requireContext())
                        .setTitle(R.string.quick_start_sites_type_grow)
                        .setOnConfirmListener(this)
                        .setOnDismissListener(this)
                        .setContent(QuickStartFullScreenDialogFragment.class, bundle)
                        .build()
                        .show(requireActivity().getSupportFragmentManager(), FullScreenDialogFragment.TAG);
                break;
            case UNKNOWN:
                break;
        }
    }

    private void showAddSiteIconDialog() {
        BasicFragmentDialog dialog = new BasicFragmentDialog();
        String tag = TAG_ADD_SITE_ICON_DIALOG;
        dialog.initialize(tag, getString(R.string.my_site_icon_dialog_title),
                getString(R.string.my_site_icon_dialog_add_message),
                getString(R.string.yes),
                getString(R.string.no),
                null);
        dialog.show((requireActivity()).getSupportFragmentManager(), tag);
    }

    private void showChangeSiteIconDialog() {
        BasicFragmentDialog dialog = new BasicFragmentDialog();
        String tag = TAG_CHANGE_SITE_ICON_DIALOG;
        dialog.initialize(tag, getString(R.string.my_site_icon_dialog_title),
                getString(R.string.my_site_icon_dialog_change_message),
                getString(R.string.my_site_icon_dialog_change_button),
                getString(R.string.my_site_icon_dialog_remove_button),
                getString(R.string.my_site_icon_dialog_cancel_button));
        dialog.show((requireActivity()).getSupportFragmentManager(), tag);
    }

    private void showEditingSiteIconRequiresPermissionDialog(@NonNull String message) {
        BasicFragmentDialog dialog = new BasicFragmentDialog();
        String tag = TAG_EDIT_SITE_ICON_PERMISSIONS_DIALOG;
        dialog.initialize(tag, getString(R.string.my_site_icon_dialog_title),
                message,
                getString(R.string.dialog_button_ok),
                null,
                null);
        dialog.show((requireActivity()).getSupportFragmentManager(), tag);
    }

    private void showRemoveNextStepsDialog() {
        BasicFragmentDialog dialog = new BasicFragmentDialog();
        String tag = TAG_REMOVE_NEXT_STEPS_DIALOG;
        dialog.initialize(tag, getString(R.string.quick_start_dialog_remove_next_steps_title),
                getString(R.string.quick_start_dialog_remove_next_steps_message),
                getString(R.string.remove),
                getString(R.string.cancel),
                null);
        dialog.show((requireActivity()).getSupportFragmentManager(), tag);
    }

    private void startWPComLoginForJetpackStats() {
        Intent loginIntent = new Intent(getActivity(), LoginActivity.class);
        LoginMode.JETPACK_STATS.putInto(loginIntent);
        startActivityForResult(loginIntent, RequestCodes.DO_LOGIN);
    }

    private void showSitePicker() {
        if (isAdded()) {
            ActivityLauncher.showSitePickerForResult(getActivity(), getSelectedSite());
        }
    }

    @Override
    public void onActivityResult(int requestCode, int resultCode, Intent data) {
        super.onActivityResult(requestCode, resultCode, data);

        switch (requestCode) {
            case RequestCodes.DO_LOGIN:
                if (resultCode == Activity.RESULT_OK) {
                    ActivityLauncher.viewBlogStats(getActivity(), getSelectedSite());
                }
                break;
            case RequestCodes.SITE_PICKER:
                if (resultCode == Activity.RESULT_OK) {
                    // reset comments status filter
                    AppPrefs.setCommentsStatusFilter(CommentStatusCriteria.ALL);
                    // reset domain credit flag - it will be checked in onSiteChanged
                    mIsDomainCreditAvailable = false;
                }
                break;
            case RequestCodes.PHOTO_PICKER:
                if (resultCode == Activity.RESULT_OK && data != null) {
                    if (data.hasExtra(PhotoPickerActivity.EXTRA_MEDIA_ID)) {
                        int mediaId = (int) data.getLongExtra(PhotoPickerActivity.EXTRA_MEDIA_ID, 0);

                        showSiteIconProgressBar(true);
                        updateSiteIconMediaId(mediaId);
                    } else {
                        String strMediaUri = data.getStringExtra(PhotoPickerActivity.EXTRA_MEDIA_URI);
                        if (strMediaUri == null) {
                            AppLog.e(AppLog.T.UTILS, "Can't resolve picked or captured image");
                            return;
                        }

                        PhotoPickerMediaSource source = PhotoPickerMediaSource.fromString(
                                data.getStringExtra(PhotoPickerActivity.EXTRA_MEDIA_SOURCE));

                        AnalyticsTracker.Stat stat =
                                source == PhotoPickerMediaSource.ANDROID_CAMERA
                                        ? AnalyticsTracker.Stat.MY_SITE_ICON_SHOT_NEW
                                        : AnalyticsTracker.Stat.MY_SITE_ICON_GALLERY_PICKED;
                        AnalyticsTracker.track(stat);

                        Uri imageUri = Uri.parse(strMediaUri);
                        if (imageUri != null) {
                            boolean didGoWell = WPMediaUtils.fetchMediaAndDoNext(getActivity(), imageUri,
                                    new WPMediaUtils.MediaFetchDoNext() {
                                        @Override
                                        public void doNext(Uri uri) {
                                            showSiteIconProgressBar(true);
                                            startCropActivity(uri);
                                        }
                                    });

                            if (!didGoWell) {
                                AppLog.e(AppLog.T.UTILS, "Can't download picked or captured image");
                            }
                        }
                    }
                }
                break;
            case UCrop.REQUEST_CROP:
                if (resultCode == Activity.RESULT_OK) {
                    AnalyticsTracker.track(Stat.MY_SITE_ICON_CROPPED);
                    WPMediaUtils.fetchMediaAndDoNext(getActivity(), UCrop.getOutput(data),
                            new WPMediaUtils.MediaFetchDoNext() {
                                @Override
                                public void doNext(Uri uri) {
                                    startSiteIconUpload(
                                            MediaUtils.getRealPathFromURI(getActivity(), uri));
                                }
                            });
                } else if (resultCode == UCrop.RESULT_ERROR) {
                    AppLog.e(AppLog.T.MAIN, "Image cropping failed!", UCrop.getError(data));
                    ToastUtils.showToast(getActivity(), R.string.error_cropping_image, Duration.SHORT);
                }
                break;
            case RequestCodes.REGISTER_DOMAIN:
                if (resultCode == Activity.RESULT_OK) {
                    String email = data.getStringExtra(DomainRegistrationResultFragment.RESULT_REGISTERED_DOMAIN_EMAIL);
                    showRegisterDomainConfirmationMessage(email);

                    mIsDomainRegistrationCtaVisible = false;
                    mDomainRegistrationCtaSiteId = -1;
                    fetchPlansIfNecessary(getSelectedSite());
                }
                break;
        }
    }

    @Override
    public void onConfirm(@Nullable Bundle result) {
        if (result != null) {
            QuickStartTask task = (QuickStartTask) result.getSerializable(RESULT_TASK);
            if (task == null || task == QuickStartTask.CREATE_SITE) {
                return;
            }

            // Remove existing quick start indicator, if necessary.
            if (mActiveTutorialPrompt != null) {
                removeQuickStartFocusPoint();
            }

            mActiveTutorialPrompt = QuickStartMySitePrompts.getPromptDetailsForTask(task);
            showActiveQuickStartTutorial();
        }
    }

    @Override
    public void onDismiss() {
        updateQuickStartContainer();
    }

    private void startSiteIconUpload(final String filePath) {
        if (TextUtils.isEmpty(filePath)) {
            ToastUtils.showToast(getActivity(), R.string.error_locating_image, ToastUtils.Duration.SHORT);
            return;
        }

        File file = new File(filePath);
        if (!file.exists()) {
            ToastUtils.showToast(getActivity(), R.string.file_error_create, ToastUtils.Duration.SHORT);
            return;
        }

        SiteModel site = getSelectedSite();
        if (site != null) {
            MediaModel media = buildMediaModel(file, site);
            if (media == null) {
                ToastUtils.showToast(getActivity(), R.string.file_not_found, ToastUtils.Duration.SHORT);
                return;
            }
            UploadService.uploadMedia(getActivity(), media);
        } else {
            ToastUtils.showToast(getActivity(), R.string.error_generic, ToastUtils.Duration.SHORT);
            AppLog.e(T.MAIN, "Unexpected error - Site icon upload failed, because there wasn't any site selected.");
        }
    }

    private void showSiteIconProgressBar(boolean isVisible) {
        if (mBlavatarProgressBar != null && mBlavatarImageView != null) {
            if (isVisible) {
                mBlavatarProgressBar.setVisibility(View.VISIBLE);
                mBlavatarImageView.setVisibility(View.INVISIBLE);
            } else {
                mBlavatarProgressBar.setVisibility(View.GONE);
                mBlavatarImageView.setVisibility(View.VISIBLE);
            }
        }
    }

    private boolean isMediaUploadInProgress() {
        return mBlavatarProgressBar.getVisibility() == View.VISIBLE;
    }

    private MediaModel buildMediaModel(File file, SiteModel site) {
        Uri uri = new Uri.Builder().path(file.getPath()).build();
        String mimeType = requireActivity().getContentResolver().getType(uri);
        return FluxCUtils.mediaModelFromLocalUri(requireActivity(), uri, mimeType, mMediaStore, site.getId());
    }

    private void startCropActivity(Uri uri) {
        final Context context = getActivity();

        if (context == null) {
            return;
        }

        UCrop.Options options = new UCrop.Options();
        options.setShowCropGrid(false);
        options.setStatusBarColor(ContextCompat.getColor(context, R.color.status_bar));
        options.setToolbarColor(ContextCompat.getColor(context, R.color.primary));
        options.setAllowedGestures(UCropActivity.SCALE, UCropActivity.NONE, UCropActivity.NONE);
        options.setHideBottomControls(true);

        UCrop.of(uri, Uri.fromFile(new File(context.getCacheDir(), "cropped_for_site_icon.jpg")))
             .withAspectRatio(1, 1)
             .withOptions(options)
             .start(getActivity(), this);
    }

    private void refreshSelectedSiteDetails(SiteModel site) {
        if (!isAdded()) {
            return;
        }

        if (site == null) {
            mScrollView.setVisibility(View.GONE);
            mActionableEmptyView.setVisibility(View.VISIBLE);

            // Hide actionable empty view image when screen height is under 600 pixels.
            if (DisplayUtils.getDisplayPixelHeight(getActivity()) >= 600) {
                mActionableEmptyView.image.setVisibility(View.VISIBLE);
            } else {
                mActionableEmptyView.image.setVisibility(View.GONE);
            }

            return;
        }

        if (SiteUtils.onFreePlan(site)) {
            mIsDomainCreditAvailable = false;
            toggleDomainRegistrationCtaVisibility();
        } else {
            if (!SiteUtils.hasCustomDomain(site) && !mIsDomainCreditChecked) {
                fetchSitePlans(site);
            } else {
                toggleDomainRegistrationCtaVisibility();
            }
        }

        mScrollView.setVisibility(View.VISIBLE);
        mActionableEmptyView.setVisibility(View.GONE);

        toggleAdminVisibility(site);

        int themesVisibility = ThemeBrowserActivity.isAccessible(site) ? View.VISIBLE : View.GONE;
        mLookAndFeelHeader.setVisibility(themesVisibility);
        mThemesContainer.setVisibility(themesVisibility);

        // sharing is only exposed for sites accessed via the WPCOM REST API (wpcom or Jetpack)
        int sharingVisibility = SiteUtils.isAccessedViaWPComRest(site) ? View.VISIBLE : View.GONE;
        mSharingView.setVisibility(sharingVisibility);

        // show settings for all self-hosted to expose Delete Site
        boolean isAdminOrSelfHosted = site.getHasCapabilityManageOptions() || !SiteUtils.isAccessedViaWPComRest(site);
        mSettingsView.setVisibility(isAdminOrSelfHosted ? View.VISIBLE : View.GONE);
        mPeopleView.setVisibility(site.getHasCapabilityListUsers() ? View.VISIBLE : View.GONE);

        mPluginsContainer.setVisibility(PluginUtils.isPluginFeatureAvailable(site) ? View.VISIBLE : View.GONE);

        // if either people or settings is visible, configuration header should be visible
        int settingsVisibility = (isAdminOrSelfHosted || site.getHasCapabilityListUsers()) ? View.VISIBLE : View.GONE;
        mConfigurationHeader.setVisibility(settingsVisibility);

        mImageManager.load(mBlavatarImageView, ImageType.BLAVATAR, SiteUtils.getSiteIconUrl(site, mBlavatarSz));
        String homeUrl = SiteUtils.getHomeURLOrHostName(site);
        String blogTitle = SiteUtils.getSiteNameOrHomeURL(site);

        mBlogTitleTextView.setText(blogTitle);
        mBlogSubtitleTextView.setText(homeUrl);

        // Hide the Plan item if the Plans feature is not available for this blog
        String planShortName = site.getPlanShortName();
        if (!TextUtils.isEmpty(planShortName) && site.getHasCapabilityManageOptions()) {
            if (site.isWPCom() || site.isAutomatedTransfer()) {
                mCurrentPlanNameTextView.setText(planShortName);
                mPlanContainer.setVisibility(View.VISIBLE);
            } else {
                // TODO: Support Jetpack plans
                mPlanContainer.setVisibility(View.GONE);
            }
        } else {
            mPlanContainer.setVisibility(View.GONE);
        }

        // Do not show pages menu item to Collaborators.
        int pageVisibility = site.isSelfHostedAdmin() || site.getHasCapabilityEditPages() ? View.VISIBLE : View.GONE;
        mPageView.setVisibility(pageVisibility);

        // Refresh the title
        setTitle(site.getName());
    }

    private void showRegisterDomainConfirmationMessage(@Nullable String email) {
        int yOffset = getResources().getDimensionPixelOffset(R.dimen.smart_toast_offset_y);
        if (!TextUtils.isEmpty(email)) {
            ToastUtils.showToast(
                    getActivity(),
                    getString(R.string.my_site_verify_your_email, email),
                    Duration.LONG,
                    Gravity.BOTTOM,
                    0,
                    yOffset
                                );
        } else {
            AppLog.e(AppLog.T.MAIN, "There is no domain contact email");
            ToastUtils.showToast(
                    getActivity(),
                    getString(R.string.my_site_verify_your_email_without_email),
                    Duration.LONG,
                    Gravity.BOTTOM,
                    0,
                    yOffset
                                );
        }
    }

    private void toggleAdminVisibility(@Nullable final SiteModel site) {
        if (site == null) {
            return;
        }
        if (shouldHideWPAdmin(site)) {
            mAdminView.setVisibility(View.GONE);
        } else {
            mAdminView.setVisibility(View.VISIBLE);
        }
    }

    private boolean shouldHideWPAdmin(@Nullable final SiteModel site) {
        if (site == null) {
            return false;
        }
        if (!site.isWPCom()) {
            return false;
        } else {
            Date dateCreated = DateTimeUtils.dateFromIso8601(mAccountStore.getAccount().getDate());
            GregorianCalendar calendar = new GregorianCalendar(HIDE_WP_ADMIN_YEAR, HIDE_WP_ADMIN_MONTH,
                    HIDE_WP_ADMIN_DAY);
            calendar.setTimeZone(TimeZone.getTimeZone(HIDE_WP_ADMIN_GMT_TIME_ZONE));
            return dateCreated != null && dateCreated.after(calendar.getTime());
        }
    }

    @Override
    public void onScrollToTop() {
        if (isAdded()) {
            mScrollView.smoothScrollTo(0, 0);
        }
    }

    @Override
    public void onStop() {
        mDispatcher.unregister(this);
        EventBus.getDefault().unregister(this);
        super.onStop();
    }

    @Override
    public void onStart() {
        super.onStart();
        mDispatcher.register(this);
        EventBus.getDefault().register(this);
    }

    @Override
    public void setTitle(@NonNull final String title) {
        if (isAdded()) {
            mToolbarTitle = (title.isEmpty()) ? getString(R.string.wordpress) : title;

            if (mToolbar != null) {
                mToolbar.setTitle(mToolbarTitle);
            }
        }
    }

    /**
     * We can't just use fluxc OnSiteChanged event, as the order of events is not guaranteed -> getSelectedSite()
     * method might return an out of date SiteModel, if the OnSiteChanged event handler in the WPMainActivity wasn't
     * called yet.
     */
    public void onSiteChanged(SiteModel site) {
        // whenever site changes we hide CTA and check for credit in refreshSelectedSiteDetails()
        mIsDomainCreditChecked = false;

        refreshSelectedSiteDetails(site);
        showSiteIconProgressBar(false);
    }

    @SuppressWarnings("unused")
    @Subscribe(sticky = true, threadMode = ThreadMode.MAIN)
    public void onEventMainThread(UploadService.UploadErrorEvent event) {
        AnalyticsTracker.track(Stat.MY_SITE_ICON_UPLOAD_UNSUCCESSFUL);
        EventBus.getDefault().removeStickyEvent(event);

        if (isMediaUploadInProgress()) {
            showSiteIconProgressBar(false);
        }

        SiteModel site = getSelectedSite();
        if (site != null && event.post != null) {
            if (event.post.getLocalSiteId() == site.getId()) {
                UploadUtils.onPostUploadedSnackbarHandler(getActivity(),
                        requireActivity().findViewById(R.id.coordinator), true,
                        event.post, event.errorMessage, site, mDispatcher);
            }
        } else if (event.mediaModelList != null && !event.mediaModelList.isEmpty()) {
            UploadUtils.onMediaUploadedSnackbarHandler(getActivity(),
                    requireActivity().findViewById(R.id.coordinator), true,
                    event.mediaModelList, site, event.errorMessage);
        }
    }

    @SuppressWarnings("unused")
    @Subscribe(sticky = true, threadMode = ThreadMode.MAIN)
    public void onEventMainThread(UploadService.UploadMediaSuccessEvent event) {
        AnalyticsTracker.track(Stat.MY_SITE_ICON_UPLOADED);
        EventBus.getDefault().removeStickyEvent(event);
        SiteModel site = getSelectedSite();

        if (site != null) {
            if (isMediaUploadInProgress()) {
                if (event.mediaModelList.size() > 0) {
                    MediaModel media = event.mediaModelList.get(0);
                    mImageManager.load(mBlavatarImageView, ImageType.BLAVATAR, PhotonUtils
                            .getPhotonImageUrl(media.getUrl(), mBlavatarSz, mBlavatarSz, PhotonUtils.Quality.HIGH));
                    updateSiteIconMediaId((int) media.getMediaId());
                } else {
                    AppLog.w(T.MAIN, "Site icon upload completed, but mediaList is empty.");
                }
                showSiteIconProgressBar(false);
            } else {
                if (event.mediaModelList != null && !event.mediaModelList.isEmpty()) {
                    UploadUtils.onMediaUploadedSnackbarHandler(getActivity(),
                            requireActivity().findViewById(R.id.coordinator), false,
                            event.mediaModelList, site, event.successMessage);
                }
            }
        }
    }

    @Override
    public void onPositiveClicked(@NonNull String instanceTag) {
        switch (instanceTag) {
            case TAG_ADD_SITE_ICON_DIALOG:
            case TAG_CHANGE_SITE_ICON_DIALOG:
                ActivityLauncher.showPhotoPickerForResult(getActivity(),
                        MediaBrowserType.SITE_ICON_PICKER, getSelectedSite());
                break;
            case TAG_EDIT_SITE_ICON_PERMISSIONS_DIALOG:
                // no-op
                break;
            case TAG_QUICK_START_DIALOG:
                startQuickStart();
                AnalyticsTracker.track(Stat.QUICK_START_REQUEST_DIALOG_POSITIVE_TAPPED);
                break;
            case TAG_QUICK_START_MIGRATION_DIALOG:
                AnalyticsTracker.track(Stat.QUICK_START_MIGRATION_DIALOG_POSITIVE_TAPPED);
                break;
            case TAG_REMOVE_NEXT_STEPS_DIALOG:
                AnalyticsTracker.track(Stat.QUICK_START_REMOVE_DIALOG_POSITIVE_TAPPED);
                skipQuickStart();
                updateQuickStartContainer();
                clearActiveQuickStart();
                break;
            default:
                AppLog.e(T.EDITOR, "Dialog instanceTag is not recognized");
                throw new UnsupportedOperationException("Dialog instanceTag is not recognized");
        }
    }

    private void skipQuickStart() {
        int siteId = AppPrefs.getSelectedSite();
        for (QuickStartTask quickStartTask : QuickStartTask.values()) {
            mQuickStartStore.setDoneTask(siteId, quickStartTask, true);
        }
        mQuickStartStore.setQuickStartCompleted(siteId, true);
        // skipping all tasks means no achievement notification, so we mark it as received
        mQuickStartStore.setQuickStartNotificationReceived(siteId, true);
    }

    private void startQuickStart() {
        mQuickStartStore.setDoneTask(AppPrefs.getSelectedSite(), QuickStartTask.CREATE_SITE, true);
        updateQuickStartContainer();
    }

<<<<<<< HEAD
    private void updateDomainRegistrationCta() {
        // only show the Domain Registration CTA if domain registration is enabled
        if (BuildConfig.DOMAIN_REGISTRATION_ENABLED && mIsDomainRegistrationCtaVisible) {
=======
    private void toggleDomainRegistrationCtaVisibility() {
        // only show the Domain Registration CTA if domain registration is enabled
        if (BuildConfig.DOMAIN_REGISTRATION_ENABLED && mIsDomainCreditAvailable) {
>>>>>>> 75f62737
            mDomainRegistrationCta.setVisibility(View.VISIBLE);
        } else {
            mDomainRegistrationCta.setVisibility(View.GONE);
        }
    }

    @Override
    public void onNegativeClicked(@NonNull String instanceTag) {
        switch (instanceTag) {
            case TAG_ADD_SITE_ICON_DIALOG:
                showQuickStartNoticeIfNecessary();
                break;
            case TAG_CHANGE_SITE_ICON_DIALOG:
                AnalyticsTracker.track(Stat.MY_SITE_ICON_REMOVED);
                showSiteIconProgressBar(true);
                updateSiteIconMediaId(0);
                break;
            case TAG_QUICK_START_DIALOG:
                AnalyticsTracker.track(Stat.QUICK_START_REQUEST_DIALOG_NEGATIVE_TAPPED);
                break;
            case TAG_REMOVE_NEXT_STEPS_DIALOG:
                AnalyticsTracker.track(Stat.QUICK_START_REMOVE_DIALOG_NEGATIVE_TAPPED);
                break;
            default:
                AppLog.e(T.EDITOR, "Dialog instanceTag '" + instanceTag + "' is not recognized");
                throw new UnsupportedOperationException("Dialog instanceTag is not recognized");
        }
    }

    @Override
    public void onNeutralClicked(@NonNull String instanceTag) {
        switch (instanceTag) {
            case TAG_QUICK_START_DIALOG:
                AppPrefs.setQuickStartDisabled(true);
                AnalyticsTracker.track(Stat.QUICK_START_REQUEST_DIALOG_NEUTRAL_TAPPED);
                break;
            default:
                AppLog.e(T.EDITOR, "Dialog instanceTag '" + instanceTag + "' is not recognized");
                throw new UnsupportedOperationException("Dialog instanceTag is not recognized");
        }
    }

    @Override
    public void onDismissByOutsideTouch(@NotNull String instanceTag) {
        switch (instanceTag) {
            case TAG_ADD_SITE_ICON_DIALOG:
                showQuickStartNoticeIfNecessary();
                break;
            case TAG_CHANGE_SITE_ICON_DIALOG:
            case TAG_EDIT_SITE_ICON_PERMISSIONS_DIALOG:
            case TAG_QUICK_START_DIALOG:
            case TAG_QUICK_START_MIGRATION_DIALOG:
            case TAG_REMOVE_NEXT_STEPS_DIALOG:
                break; // do nothing
            default:
                AppLog.e(T.EDITOR, "Dialog instanceTag '" + instanceTag + "' is not recognized");
                throw new UnsupportedOperationException("Dialog instanceTag is not recognized");
        }
    }

    @Override
    public void onLinkClicked(@NonNull String instanceTag) {
    }

    @Override
    public void onSettingsSaved() {
        // refresh the site after site icon change
        SiteModel site = getSelectedSite();
        if (site != null) {
            mDispatcher.dispatch(SiteActionBuilder.newFetchSiteAction(site));
        }
    }

    @Override
    public void onSaveError(Exception error) {
        showSiteIconProgressBar(false);
    }

    @Override
    public void onFetchError(Exception error) {
        showSiteIconProgressBar(false);
    }

    @Override
    public void onSettingsUpdated() {
    }

    @Override
    public void onCredentialsValidated(Exception error) {
    }

<<<<<<< HEAD
    private void fetchPlansIfNecessary(@Nullable SiteModel site) {
        // plans only need to be fetched if domain registration is enabled
        // AND site has been changed to something that is non-null
        if (BuildConfig.DOMAIN_REGISTRATION_ENABLED && site != null && site.getId() != mDomainRegistrationCtaSiteId) {
            mIsDomainRegistrationCtaVisible = false;
            mDomainRegistrationCtaSiteId = site.getId();

            updateDomainRegistrationCta();

=======
    private void fetchSitePlans(@Nullable SiteModel site) {
        if (BuildConfig.DOMAIN_REGISTRATION_ENABLED) {
>>>>>>> 75f62737
            mDispatcher.dispatch(SiteActionBuilder.newFetchPlansAction(site));
        }
    }

    @Subscribe(threadMode = ThreadMode.MAIN)
    public void onPlansFetched(OnPlansFetched event) {
<<<<<<< HEAD
        if (event.isError()) {
            AppLog.e(T.DOMAIN_REGISTRATION, "An error occurred while fetching plans : " + event.error.message);
        } else {
            mIsDomainRegistrationCtaVisible = isDomainCreditAvailable(event.plans);
            updateDomainRegistrationCta();
=======
        if (AppPrefs.getSelectedSite() != event.site.getId()) {
            return;
        }

        if (event.isError()) {
            AppLog.e(T.DOMAIN_REGISTRATION, "An error occurred while fetching plans : " + event.error.message);
        } else {
            mIsDomainCreditChecked = true;
            mIsDomainCreditAvailable = isDomainCreditAvailable(event.plans);
            toggleDomainRegistrationCtaVisibility();
>>>>>>> 75f62737
        }
    }

    private Runnable mAddQuickStartFocusPointTask = new Runnable() {
        @Override
        public void run() {
            // technically there is no situation (yet) where fragment is not added but we need to show focus point
            if (!isAdded()) {
                return;
            }

            ViewGroup parentView = requireActivity().findViewById(mActiveTutorialPrompt.getParentContainerId());
            final View quickStartTarget = requireActivity().findViewById(mActiveTutorialPrompt.getFocusedContainerId());

            if (quickStartTarget == null || parentView == null) {
                return;
            }

            int focusPointSize = getResources().getDimensionPixelOffset(R.dimen.quick_start_focus_point_size);
            int horizontalOffset;
            int verticalOffset;

            if (QuickStartMySitePrompts.isTargetingBottomNavBar(mActiveTutorialPrompt.getTask())) {
                horizontalOffset = (quickStartTarget.getWidth() / 2) - focusPointSize + getResources()
                        .getDimensionPixelOffset(R.dimen.quick_start_focus_point_bottom_nav_offset);
                verticalOffset = 0;
            } else if (mActiveTutorialPrompt.getTask() == QuickStartTask.UPLOAD_SITE_ICON) {
                horizontalOffset =
                        getResources().getDimensionPixelOffset(R.dimen.quick_start_focus_point_my_site_right_offset)
                        / 2;
                verticalOffset = -(quickStartTarget.getWidth() / 2);
            } else {
                horizontalOffset =
                        getResources().getDimensionPixelOffset(R.dimen.quick_start_focus_point_my_site_right_offset);
                verticalOffset = (((quickStartTarget.getHeight()) - focusPointSize) / 2);
            }

            QuickStartUtils.addQuickStartFocusPointAboveTheView(parentView, quickStartTarget, horizontalOffset,
                    verticalOffset);

            // highlight MySite row and scroll to it
            if (!QuickStartMySitePrompts.isTargetingBottomNavBar(mActiveTutorialPrompt.getTask())) {
                mScrollView.post(new Runnable() {
                    @Override
                    public void run() {
                        mScrollView.smoothScrollTo(0, quickStartTarget.getTop());
                        quickStartTarget.setPressed(mActiveTutorialPrompt.getTask() != QuickStartTask.UPLOAD_SITE_ICON);
                    }
                });
            }
        }
    };

    private void showQuickStartFocusPoint() {
        if (getView() == null || !hasActiveQuickStartTask()) {
            return;
        }
        getView().post(mAddQuickStartFocusPointTask);
    }

    private void removeQuickStartFocusPoint() {
        if (getView() == null || !isAdded()) {
            return;
        }
        getView().removeCallbacks(mAddQuickStartFocusPointTask);
        QuickStartUtils.removeQuickStartFocusPoint((ViewGroup) requireActivity().findViewById(R.id.root_view_main));
    }

    public boolean isQuickStartTaskActive(QuickStartTask task) {
        return hasActiveQuickStartTask() && mActiveTutorialPrompt.getTask() == task;
    }

    private void completeQuickStarTask(QuickStartTask quickStartTask) {
        if (getSelectedSite() != null) {
            // we need to process notices for tasks that are completed at MySite fragment
            AppPrefs.setQuickStartNoticeRequired(
                    !mQuickStartStore.hasDoneTask(AppPrefs.getSelectedSite(), quickStartTask)
                    && mActiveTutorialPrompt != null
                    && mActiveTutorialPrompt.getTask() == quickStartTask);

            QuickStartUtils.completeTaskAndRemindNextOne(mQuickStartStore, quickStartTask, mDispatcher,
                    getSelectedSite(), getContext());
            // We update completed tasks counter onResume, but UPLOAD_SITE_ICON can be completed without navigating
            // away from the activity, so we are updating counter here
            if (quickStartTask == QuickStartTask.UPLOAD_SITE_ICON) {
                updateQuickStartContainer();
            }
            if (mActiveTutorialPrompt != null && mActiveTutorialPrompt.getTask() == quickStartTask) {
                removeQuickStartFocusPoint();
                clearActiveQuickStartTask();
            }
        }
    }

    private void clearActiveQuickStart() {
        // Clear pressed row.
        if (mActiveTutorialPrompt != null
            && !QuickStartMySitePrompts.isTargetingBottomNavBar(mActiveTutorialPrompt.getTask())) {
            requireActivity().findViewById(mActiveTutorialPrompt.getFocusedContainerId()).setPressed(false);
        }

        if (getActivity() != null && !getActivity().isChangingConfigurations()) {
            clearActiveQuickStartTask();
            removeQuickStartFocusPoint();
        }

        mQuickStartSnackBarHandler.removeCallbacksAndMessages(null);
    }

    public void requestNextStepOfActiveQuickStartTask() {
        if (!hasActiveQuickStartTask()) {
            return;
        }
        removeQuickStartFocusPoint();
        EventBus.getDefault().postSticky(new QuickStartEvent(mActiveTutorialPrompt.getTask()));
        clearActiveQuickStartTask();
    }

    private void clearActiveQuickStartTask() {
        mActiveTutorialPrompt = null;
    }

    private boolean hasActiveQuickStartTask() {
        return mActiveTutorialPrompt != null;
    }

    private void showActiveQuickStartTutorial() {
        if (!hasActiveQuickStartTask() || !isAdded() || !(getActivity() instanceof WPMainActivity)) {
            return;
        }

        showQuickStartFocusPoint();

        Spannable shortQuickStartMessage = QuickStartUtils.stylizeQuickStartPrompt(getActivity(),
                mActiveTutorialPrompt.getShortMessagePrompt(),
                mActiveTutorialPrompt.getIconId());

        WPDialogSnackbar promptSnackbar = WPDialogSnackbar.make(requireActivity().findViewById(R.id.coordinator),
                shortQuickStartMessage, getResources().getInteger(R.integer.quick_start_snackbar_duration_ms));

        ((WPMainActivity) getActivity()).showQuickStartSnackBar(promptSnackbar);
    }

    private void showQuickStartDialogMigration() {
        PromoDialog promoDialog = new PromoDialog();
        promoDialog.initialize(
                TAG_QUICK_START_MIGRATION_DIALOG,
                getString(R.string.quick_start_dialog_migration_title),
                getString(R.string.quick_start_dialog_migration_message),
                getString(android.R.string.ok),
                R.drawable.img_illustration_checkmark_280dp,
                "",
                "",
                "");

        if (getFragmentManager() != null) {
            promoDialog.show(getFragmentManager(), TAG_QUICK_START_MIGRATION_DIALOG);
            AppPrefs.setQuickStartMigrationDialogShown(true);
            AnalyticsTracker.track(Stat.QUICK_START_MIGRATION_DIALOG_VIEWED);
        }
    }

    private void updateSiteIconMediaId(int mediaId) {
        if (mSiteSettings != null) {
            mSiteSettings.setSiteIconMediaId(mediaId);
            mSiteSettings.saveSettings();
        }
    }
}<|MERGE_RESOLUTION|>--- conflicted
+++ resolved
@@ -60,7 +60,6 @@
 import org.wordpress.android.ui.RequestCodes;
 import org.wordpress.android.ui.accounts.LoginActivity;
 import org.wordpress.android.ui.comments.CommentsListFragment.CommentStatusCriteria;
-import org.wordpress.android.ui.domains.DomainRegistrationResultFragment;
 import org.wordpress.android.ui.media.MediaBrowserType;
 import org.wordpress.android.ui.photopicker.PhotoPickerActivity;
 import org.wordpress.android.ui.photopicker.PhotoPickerActivity.PhotoPickerMediaSource;
@@ -128,13 +127,8 @@
     public static final String TAG_QUICK_START_DIALOG = "TAG_QUICK_START_DIALOG";
     public static final String TAG_QUICK_START_MIGRATION_DIALOG = "TAG_QUICK_START_MIGRATION_DIALOG";
     public static final int AUTO_QUICK_START_SNACKBAR_DELAY_MS = 1000;
-<<<<<<< HEAD
-    public static final String KEY_IS_DOMAIN_REGISTRATION_CTA_VISIBLE = "KEY_IS_DOMAIN_REGISTRATION_CTA_VISIBLE";
-    public static final String KEY_DOMAIN_REGISTRATION_CTA_SITE_ID = "KEY_DOMAIN_REGISTRATION_CTA_SITE_ID";
-=======
     public static final String KEY_IS_DOMAIN_CREDIT_AVAILABLE = "KEY_IS_DOMAIN_CREDIT_AVAILABLE";
     public static final String KEY_DOMAIN_CREDIT_CHECKED = "KEY_DOMAIN_CREDIT_CHECKED";
->>>>>>> 75f62737
 
     private ImageView mBlavatarImageView;
     private ProgressBar mBlavatarProgressBar;
@@ -169,20 +163,14 @@
     private View mDomainRegistrationCta;
 
     private Handler mQuickStartSnackBarHandler = new Handler();
-    private View mDomainRegistrationCta;
 
     @Nullable
     private Toolbar mToolbar = null;
     private String mToolbarTitle;
 
     private int mBlavatarSz;
-<<<<<<< HEAD
-    private boolean mIsDomainRegistrationCtaVisible = false;
-    private int mDomainRegistrationCtaSiteId = -1;
-=======
     private boolean mIsDomainCreditAvailable = false;
     private boolean mIsDomainCreditChecked = false;
->>>>>>> 75f62737
 
     @Inject AccountStore mAccountStore;
     @Inject Dispatcher mDispatcher;
@@ -210,15 +198,8 @@
         if (savedInstanceState != null) {
             mActiveTutorialPrompt =
                     (QuickStartMySitePrompts) savedInstanceState.getSerializable(QuickStartMySitePrompts.KEY);
-<<<<<<< HEAD
-            mIsDomainRegistrationCtaVisible =
-                    savedInstanceState.getBoolean(KEY_IS_DOMAIN_REGISTRATION_CTA_VISIBLE, false);
-            mDomainRegistrationCtaSiteId =
-                    savedInstanceState.getInt(KEY_DOMAIN_REGISTRATION_CTA_SITE_ID, -1);
-=======
             mIsDomainCreditAvailable = savedInstanceState.getBoolean(KEY_IS_DOMAIN_CREDIT_AVAILABLE, false);
             mIsDomainCreditChecked = savedInstanceState.getBoolean(KEY_DOMAIN_CREDIT_CHECKED, false);
->>>>>>> 75f62737
         }
     }
 
@@ -253,7 +234,6 @@
         }
 
         showQuickStartNoticeIfNecessary();
-        fetchPlansIfNecessary(site);
     }
 
     private void showQuickStartNoticeIfNecessary() {
@@ -322,13 +302,8 @@
     public void onSaveInstanceState(@NonNull Bundle outState) {
         super.onSaveInstanceState(outState);
         outState.putSerializable(QuickStartMySitePrompts.KEY, mActiveTutorialPrompt);
-<<<<<<< HEAD
-        outState.putBoolean(KEY_IS_DOMAIN_REGISTRATION_CTA_VISIBLE, mIsDomainRegistrationCtaVisible);
-        outState.putInt(KEY_DOMAIN_REGISTRATION_CTA_SITE_ID, mDomainRegistrationCtaSiteId);
-=======
         outState.putBoolean(KEY_IS_DOMAIN_CREDIT_AVAILABLE, mIsDomainCreditAvailable);
         outState.putBoolean(KEY_DOMAIN_CREDIT_CHECKED, mIsDomainCreditChecked);
->>>>>>> 75f62737
     }
 
     private void updateSiteSettingsIfNecessary() {
@@ -391,10 +366,6 @@
         mQuickStartGrowTitle = rootView.findViewById(R.id.quick_start_grow_title);
         mQuickStartMenuButton = rootView.findViewById(R.id.quick_start_more);
         mDomainRegistrationCta = rootView.findViewById(R.id.my_site_register_domain_cta);
-<<<<<<< HEAD
-        updateDomainRegistrationCta();
-=======
->>>>>>> 75f62737
 
         setupClickListeners(rootView);
 
@@ -428,16 +399,9 @@
             }
         });
 
-<<<<<<< HEAD
         rootView.findViewById(R.id.row_register_domain).setOnClickListener(new OnClickListener() {
             @Override public void onClick(View v) {
-                ActivityLauncher.viewDomainRegistrationActivity(MySiteFragment.this, getSelectedSite());
-=======
-        rootView.findViewById(R.id.row_register_domain).setOnClickListener(new View.OnClickListener() {
-            @Override
-            public void onClick(View v) {
                 ActivityLauncher.viewDomainRegistrationActivity(getActivity(), getSelectedSite());
->>>>>>> 75f62737
             }
         });
 
@@ -835,16 +799,16 @@
                     ToastUtils.showToast(getActivity(), R.string.error_cropping_image, Duration.SHORT);
                 }
                 break;
-            case RequestCodes.REGISTER_DOMAIN:
-                if (resultCode == Activity.RESULT_OK) {
-                    String email = data.getStringExtra(DomainRegistrationResultFragment.RESULT_REGISTERED_DOMAIN_EMAIL);
-                    showRegisterDomainConfirmationMessage(email);
-
-                    mIsDomainRegistrationCtaVisible = false;
-                    mDomainRegistrationCtaSiteId = -1;
-                    fetchPlansIfNecessary(getSelectedSite());
-                }
-                break;
+//            case RequestCodes.:
+//                if (resultCode == Activity.RESULT_OK) {
+//                    String email = data.getStringExtra(DomainRegistrationResultFragment.RESULT_REGISTERED_DOMAIN_EMAIL);
+//                    showRegisterDomainConfirmationMessage(email);
+//
+//                    mIsDomainRegistrationCtaVisible = false;
+//                    mDomainRegistrationCtaSiteId = -1;
+//                    fetchPlansIfNecessary(getSelectedSite());
+//                }
+//                break;
         }
     }
 
@@ -1214,15 +1178,9 @@
         updateQuickStartContainer();
     }
 
-<<<<<<< HEAD
-    private void updateDomainRegistrationCta() {
-        // only show the Domain Registration CTA if domain registration is enabled
-        if (BuildConfig.DOMAIN_REGISTRATION_ENABLED && mIsDomainRegistrationCtaVisible) {
-=======
     private void toggleDomainRegistrationCtaVisibility() {
         // only show the Domain Registration CTA if domain registration is enabled
         if (BuildConfig.DOMAIN_REGISTRATION_ENABLED && mIsDomainCreditAvailable) {
->>>>>>> 75f62737
             mDomainRegistrationCta.setVisibility(View.VISIBLE);
         } else {
             mDomainRegistrationCta.setVisibility(View.GONE);
@@ -1314,33 +1272,14 @@
     public void onCredentialsValidated(Exception error) {
     }
 
-<<<<<<< HEAD
-    private void fetchPlansIfNecessary(@Nullable SiteModel site) {
-        // plans only need to be fetched if domain registration is enabled
-        // AND site has been changed to something that is non-null
-        if (BuildConfig.DOMAIN_REGISTRATION_ENABLED && site != null && site.getId() != mDomainRegistrationCtaSiteId) {
-            mIsDomainRegistrationCtaVisible = false;
-            mDomainRegistrationCtaSiteId = site.getId();
-
-            updateDomainRegistrationCta();
-
-=======
     private void fetchSitePlans(@Nullable SiteModel site) {
         if (BuildConfig.DOMAIN_REGISTRATION_ENABLED) {
->>>>>>> 75f62737
             mDispatcher.dispatch(SiteActionBuilder.newFetchPlansAction(site));
         }
     }
 
     @Subscribe(threadMode = ThreadMode.MAIN)
     public void onPlansFetched(OnPlansFetched event) {
-<<<<<<< HEAD
-        if (event.isError()) {
-            AppLog.e(T.DOMAIN_REGISTRATION, "An error occurred while fetching plans : " + event.error.message);
-        } else {
-            mIsDomainRegistrationCtaVisible = isDomainCreditAvailable(event.plans);
-            updateDomainRegistrationCta();
-=======
         if (AppPrefs.getSelectedSite() != event.site.getId()) {
             return;
         }
@@ -1351,7 +1290,6 @@
             mIsDomainCreditChecked = true;
             mIsDomainCreditAvailable = isDomainCreditAvailable(event.plans);
             toggleDomainRegistrationCtaVisibility();
->>>>>>> 75f62737
         }
     }
 
