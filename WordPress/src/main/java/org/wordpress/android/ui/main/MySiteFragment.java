--- conflicted
+++ resolved
@@ -1153,12 +1153,8 @@
 
     private void toggleDomainRegistrationCtaVisibility() {
         // only show the Domain Registration CTA if domain registration is enabled
-<<<<<<< HEAD
-        if (BuildConfig.DOMAIN_REGISTRATION_ENABLED && mIsDomainRegistrationCtaVisible) {
+        if (BuildConfig.DOMAIN_REGISTRATION_ENABLED && mIsDomainCreditAvailable) {
             AnalyticsTracker.track(Stat.DOMAIN_CREDIT_PROMPT_SHOWN);
-=======
-        if (BuildConfig.DOMAIN_REGISTRATION_ENABLED && mIsDomainCreditAvailable) {
->>>>>>> 3141895e
             mDomainRegistrationCta.setVisibility(View.VISIBLE);
         } else {
             mDomainRegistrationCta.setVisibility(View.GONE);
