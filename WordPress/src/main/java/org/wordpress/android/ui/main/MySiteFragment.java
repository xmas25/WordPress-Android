package org.wordpress.android.ui.main;

import android.app.Activity;
import android.app.Fragment;
import android.content.Intent;
import android.os.Bundle;
import android.os.Handler;
import android.support.annotation.Nullable;
import android.text.TextUtils;
import android.view.LayoutInflater;
import android.view.View;
import android.view.ViewGroup;
import android.view.animation.AlphaAnimation;
import android.view.animation.Animation;
import android.view.animation.Interpolator;
import android.widget.ImageView;
import android.widget.LinearLayout;
import android.widget.RelativeLayout;
import android.widget.ScrollView;

import org.greenrobot.eventbus.Subscribe;
import org.greenrobot.eventbus.ThreadMode;
import org.wordpress.android.R;
import org.wordpress.android.WordPress;
import org.wordpress.android.fluxc.Dispatcher;
import org.wordpress.android.fluxc.model.PostModel;
import org.wordpress.android.fluxc.model.SiteModel;
import org.wordpress.android.fluxc.store.AccountStore;
import org.wordpress.android.fluxc.store.PostStore;
import org.wordpress.android.fluxc.store.SiteStore.OnSiteChanged;
import org.wordpress.android.ui.ActivityLauncher;
import org.wordpress.android.ui.RequestCodes;
import org.wordpress.android.ui.accounts.LoginActivity;
import org.wordpress.android.ui.accounts.LoginMode;
import org.wordpress.android.ui.comments.CommentsListFragment.CommentStatusCriteria;
import org.wordpress.android.ui.posts.EditPostActivity;
import org.wordpress.android.ui.prefs.AppPrefs;
import org.wordpress.android.ui.stats.service.StatsService;
import org.wordpress.android.ui.themes.ThemeBrowserActivity;
import org.wordpress.android.ui.uploads.UploadService;
import org.wordpress.android.ui.uploads.UploadUtils;
import org.wordpress.android.util.AniUtils;
import org.wordpress.android.util.CoreEvents;
import org.wordpress.android.util.DateTimeUtils;
import org.wordpress.android.util.DisplayUtils;
import org.wordpress.android.util.ServiceUtils;
import org.wordpress.android.util.SiteUtils;
import org.wordpress.android.widgets.WPNetworkImageView;
import org.wordpress.android.widgets.WPTextView;

import java.util.Date;
import java.util.GregorianCalendar;
import java.util.TimeZone;

import javax.inject.Inject;

import de.greenrobot.event.EventBus;

public class MySiteFragment extends Fragment
        implements WPMainActivity.OnScrollToTopListener {

    private static final long ALERT_ANIM_OFFSET_MS   = 1000L;
    private static final long ALERT_ANIM_DURATION_MS = 1000L;
    public static final int HIDE_WP_ADMIN_YEAR = 2015;
    public static final int HIDE_WP_ADMIN_MONTH = 9;
    public static final int HIDE_WP_ADMIN_DAY = 7;
    public static final String HIDE_WP_ADMIN_GMT_TIME_ZONE = "GMT";

    private WPNetworkImageView mBlavatarImageView;
    private WPTextView mBlogTitleTextView;
    private WPTextView mBlogSubtitleTextView;
    private LinearLayout mLookAndFeelHeader;
    private RelativeLayout mThemesContainer;
    private RelativeLayout mPeopleView;
    private RelativeLayout mPageView;
    private RelativeLayout mPlanContainer;
    private View mConfigurationHeader;
    private View mSettingsView;
    private RelativeLayout mAdminView;
    private View mFabView;
    private LinearLayout mNoSiteView;
    private ScrollView mScrollView;
    private ImageView mNoSiteDrakeImageView;
    private WPTextView mCurrentPlanNameTextView;
    private View mSharingView;

    private int mFabTargetYTranslation;
    private int mBlavatarSz;

    @Inject AccountStore mAccountStore;
    @Inject PostStore mPostStore;
    @Inject Dispatcher mDispatcher;

    public static MySiteFragment newInstance() {
        return new MySiteFragment();
    }

    public @Nullable SiteModel getSelectedSite() {
        if (getActivity() instanceof WPMainActivity) {
            WPMainActivity mainActivity = (WPMainActivity) getActivity();
            return mainActivity.getSelectedSite();
        }
        return null;
    }

    @Override
    public void onCreate(Bundle savedInstanceState) {
        super.onCreate(savedInstanceState);
        ((WordPress) getActivity().getApplication()).component().inject(this);
        mDispatcher.register(this);
    }

    @Override
    public void onDestroy() {
        mDispatcher.unregister(this);
        super.onDestroy();
    }

    @Override
    public void onResume() {
        super.onResume();

        // Site details may have changed (e.g. via Settings and returning to this Fragment) so update the UI
        refreshSelectedSiteDetails();

        if (ServiceUtils.isServiceRunning(getActivity(), StatsService.class)) {
            getActivity().stopService(new Intent(getActivity(), StatsService.class));
        }
        // redisplay hidden fab after a short delay
        long delayMs = getResources().getInteger(R.integer.fab_animation_delay);
        new Handler().postDelayed(new Runnable() {
            @Override
            public void run() {
                if (isAdded() && (mFabView.getVisibility() != View.VISIBLE || mFabView.getTranslationY() != 0)) {
                    AniUtils.showFab(mFabView, true);
                }
            }
        }, delayMs);
    }

    @Override
    public View onCreateView(LayoutInflater inflater, ViewGroup container,
                             Bundle savedInstanceState) {
        final ViewGroup rootView = (ViewGroup) inflater.inflate(R.layout.my_site_fragment, container, false);

        int fabHeight = getResources().getDimensionPixelSize(android.support.design.R.dimen.design_fab_size_normal);
        int fabMargin = getResources().getDimensionPixelSize(R.dimen.fab_margin);
        mFabTargetYTranslation = (fabHeight + fabMargin) * 2;
        mBlavatarSz = getResources().getDimensionPixelSize(R.dimen.blavatar_sz_small);

        mBlavatarImageView = (WPNetworkImageView) rootView.findViewById(R.id.my_site_blavatar);
        mBlogTitleTextView = (WPTextView) rootView.findViewById(R.id.my_site_title_label);
        mBlogSubtitleTextView = (WPTextView) rootView.findViewById(R.id.my_site_subtitle_label);
        mLookAndFeelHeader = (LinearLayout) rootView.findViewById(R.id.my_site_look_and_feel_header);
        mThemesContainer = (RelativeLayout) rootView.findViewById(R.id.row_themes);
        mPeopleView = (RelativeLayout) rootView.findViewById(R.id.row_people);
        mPlanContainer = (RelativeLayout) rootView.findViewById(R.id.row_plan);
        mConfigurationHeader = rootView.findViewById(R.id.row_configuration);
        mSettingsView = rootView.findViewById(R.id.row_settings);
        mSharingView = rootView.findViewById(R.id.row_sharing);
        mAdminView = (RelativeLayout) rootView.findViewById(R.id.row_admin);
        mScrollView = (ScrollView) rootView.findViewById(R.id.scroll_view);
        mNoSiteView = (LinearLayout) rootView.findViewById(R.id.no_site_view);
        mNoSiteDrakeImageView = (ImageView) rootView.findViewById(R.id.my_site_no_site_view_drake);
        mFabView = rootView.findViewById(R.id.fab_button);
        mCurrentPlanNameTextView = (WPTextView) rootView.findViewById(R.id.my_site_current_plan_text_view);
        mPageView = (RelativeLayout) rootView.findViewById(R.id.row_pages);

        // hide the FAB the first time the fragment is created in order to animate it in onResume()
        if (savedInstanceState == null) {
            mFabView.setVisibility(View.INVISIBLE);
        }

        rootView.findViewById(R.id.card_view).setOnClickListener(new View.OnClickListener() {
            @Override
            public void onClick(View view) {
                ActivityLauncher.viewCurrentSite(getActivity(), getSelectedSite(), true);
            }
        });

        mFabView.setOnClickListener(new View.OnClickListener() {
            @Override
            public void onClick(View v) {
                ActivityLauncher.addNewPostOrPageForResult(getActivity(), getSelectedSite(), false, false);
            }
        });

        rootView.findViewById(R.id.switch_site).setOnClickListener(new View.OnClickListener() {
            @Override
            public void onClick(View v) {
                showSitePicker();
            }
        });

        rootView.findViewById(R.id.row_view_site).setOnClickListener(new View.OnClickListener() {
            @Override
            public void onClick(View v) {
                ActivityLauncher.viewCurrentSite(getActivity(), getSelectedSite(), false);
            }
        });

        rootView.findViewById(R.id.row_stats).setOnClickListener(new View.OnClickListener() {
            @Override
            public void onClick(View v) {
                if (!mAccountStore.hasAccessToken()) {
                    // If the user is not connected to WordPress.com, ask him to connect first.
                    startWPComLoginForJetpackStats();
                } else {
                    ActivityLauncher.viewBlogStats(getActivity(), getSelectedSite());
                }
            }
        });

        mPlanContainer.setOnClickListener(new View.OnClickListener() {
            @Override
            public void onClick(View v) {
                ActivityLauncher.viewBlogPlans(getActivity(), getSelectedSite());
            }
        });

        rootView.findViewById(R.id.row_blog_posts).setOnClickListener(new View.OnClickListener() {
            @Override
            public void onClick(View v) {
                ActivityLauncher.viewCurrentBlogPosts(getActivity(), getSelectedSite());
            }
        });

        rootView.findViewById(R.id.row_media).setOnClickListener(new View.OnClickListener() {
            @Override
            public void onClick(View v) {
                ActivityLauncher.viewCurrentBlogMedia(getActivity(), getSelectedSite());
            }
        });

        rootView.findViewById(R.id.row_pages).setOnClickListener(new View.OnClickListener() {
            @Override
            public void onClick(View v) {
                ActivityLauncher.viewCurrentBlogPages(getActivity(), getSelectedSite());
            }
        });

        rootView.findViewById(R.id.row_comments).setOnClickListener(new View.OnClickListener() {
            @Override
            public void onClick(View v) {
                ActivityLauncher.viewCurrentBlogComments(getActivity(), getSelectedSite());
            }
        });

        mThemesContainer.setOnClickListener(new View.OnClickListener() {
            @Override
            public void onClick(View v) {
                ActivityLauncher.viewCurrentBlogThemes(getActivity(), getSelectedSite());
            }
        });

        mPeopleView.setOnClickListener(new View.OnClickListener() {
            @Override
            public void onClick(View v) {
                ActivityLauncher.viewCurrentBlogPeople(getActivity(), getSelectedSite());
            }
        });

        mSettingsView.setOnClickListener(new View.OnClickListener() {
            @Override
            public void onClick(View v) {
                ActivityLauncher.viewBlogSettingsForResult(getActivity(), getSelectedSite());
            }
        });

        mSharingView.setOnClickListener(new View.OnClickListener() {
            @Override
            public void onClick(View v) {
                ActivityLauncher.viewBlogSharing(getActivity(), getSelectedSite());
            }
        });

        rootView.findViewById(R.id.row_admin).setOnClickListener(new View.OnClickListener() {
            @Override
            public void onClick(View v) {
                ActivityLauncher.viewBlogAdmin(getActivity(), getSelectedSite());
            }
        });

        rootView.findViewById(R.id.my_site_add_site_btn).setOnClickListener(new View.OnClickListener() {
            @Override
            public void onClick(View v) {
                SitePickerActivity.addSite(getActivity(), mAccountStore.hasAccessToken());
            }
        });

        return rootView;
    }

    private void startWPComLoginForJetpackStats() {
        Intent loginIntent = new Intent(getActivity(), LoginActivity.class);
        LoginMode.JETPACK_STATS.putInto(loginIntent);
        startActivityForResult(loginIntent, RequestCodes.DO_LOGIN);
    }

    private void showSitePicker() {
        if (isAdded()) {
            ActivityLauncher.showSitePickerForResult(getActivity(), getSelectedSite());
        }
    }

    @Override
    public void onActivityResult(int requestCode, int resultCode, Intent data) {
        super.onActivityResult(requestCode, resultCode, data);

        switch (requestCode) {
            case RequestCodes.DO_LOGIN:
                if (resultCode == Activity.RESULT_OK) {
                    ActivityLauncher.viewBlogStats(getActivity(), getSelectedSite());
                }
                break;
            case RequestCodes.SITE_PICKER:
                if (resultCode == Activity.RESULT_OK) {
                    //reset comments status filter
                    AppPrefs.setCommentsStatusFilter(CommentStatusCriteria.ALL);
                }
                break;
            case RequestCodes.EDIT_POST:
                if (resultCode != Activity.RESULT_OK || data == null || !isAdded()) {
                    return;
                }
                // if user returned from adding a post via the FAB and it was saved as a local
                // draft, briefly animate the background of the "Blog posts" view to give the
                // user a cue as to where to go to return to that post
                if (getView() != null && data.getBooleanExtra(EditPostActivity.EXTRA_SAVED_AS_LOCAL_DRAFT, false)) {
                    showAlert(getView().findViewById(R.id.postsGlowBackground));
                }

                final PostModel post = mPostStore.
                        getPostByLocalPostId(data.getIntExtra(EditPostActivity.EXTRA_POST_LOCAL_ID, 0));

                if (post != null) {
                    final SiteModel site = getSelectedSite();
                    UploadUtils.handleEditPostResultSnackbars(getActivity(),
                            getActivity().findViewById(R.id.coordinator), resultCode, data, post, site,
                            new View.OnClickListener() {
                                @Override
                                public void onClick(View v) {
                                    UploadUtils.publishPost(getActivity(), post, site, mDispatcher);
                                }
                            });
                }
                break;
        }
    }

    private void showAlert(View view) {
        if (isAdded() && view != null) {
            Animation highlightAnimation = new AlphaAnimation(0.0f, 1.0f);
            highlightAnimation.setInterpolator(new Interpolator() {
                private float bounce(float t) {
                    return t * t * 24.0f;
                }

                public float getInterpolation(float t) {
                    t *= 1.1226f;
                    if (t < 0.184f) return bounce(t);
                    else if (t < 0.545f) return bounce(t - 0.40719f);
                    else if (t < 0.7275f) return -bounce(t - 0.6126f) + 1.0f;
                    else return 0.0f;
                }
            });
            highlightAnimation.setStartOffset(ALERT_ANIM_OFFSET_MS);
            highlightAnimation.setRepeatCount(1);
            highlightAnimation.setRepeatMode(Animation.RESTART);
            highlightAnimation.setDuration(ALERT_ANIM_DURATION_MS);
            view.startAnimation(highlightAnimation);
        }
    }

    private void refreshSelectedSiteDetails() {
        if (!isAdded()) {
            return;
        }

        SiteModel site = getSelectedSite();

        if (site == null) {
            mScrollView.setVisibility(View.GONE);
            mFabView.setVisibility(View.GONE);
            mNoSiteView.setVisibility(View.VISIBLE);

            // if the screen height is too short, we can just hide the drake illustration
            Activity activity = getActivity();
            boolean drakeVisibility = DisplayUtils.getDisplayPixelHeight(activity) >= 500;
            if (drakeVisibility) {
                mNoSiteDrakeImageView.setVisibility(View.VISIBLE);
            } else {
                mNoSiteDrakeImageView.setVisibility(View.GONE);
            }

            return;
        }

        mScrollView.setVisibility(View.VISIBLE);
        mNoSiteView.setVisibility(View.GONE);

        toggleAdminVisibility(site);

        int themesVisibility = ThemeBrowserActivity.isAccessible(getSelectedSite()) ? View.VISIBLE : View.GONE;
        mLookAndFeelHeader.setVisibility(themesVisibility);
        mThemesContainer.setVisibility(themesVisibility);

        // sharing is only exposed for sites accessed via the WPCOM REST API (wpcom or Jetpack)
        int sharingVisibility = SiteUtils.isAccessedViaWPComRest(getSelectedSite()) ? View.VISIBLE : View.GONE;
        mSharingView.setVisibility(sharingVisibility);

        // show settings for all self-hosted to expose Delete Site
        boolean isAdminOrSelfHosted = site.getHasCapabilityManageOptions() || !SiteUtils.isAccessedViaWPComRest(site);
        mSettingsView.setVisibility(isAdminOrSelfHosted ? View.VISIBLE : View.GONE);
        mPeopleView.setVisibility(site.getHasCapabilityListUsers() ? View.VISIBLE : View.GONE);

        // if either people or settings is visible, configuration header should be visible
        int settingsVisibility = (isAdminOrSelfHosted || site.getHasCapabilityListUsers()) ? View.VISIBLE : View.GONE;
        mConfigurationHeader.setVisibility(settingsVisibility);

        mBlavatarImageView.setImageUrl(SiteUtils.getSiteIconUrl(site, mBlavatarSz), WPNetworkImageView
                .ImageType.BLAVATAR);
        String homeUrl = SiteUtils.getHomeURLOrHostName(site);
        String blogTitle = SiteUtils.getSiteNameOrHomeURL(site);

        mBlogTitleTextView.setText(blogTitle);
        mBlogSubtitleTextView.setText(homeUrl);

        // Hide the Plan item if the Plans feature is not available for this blog
        String planShortName = site.getPlanShortName();
        if (!TextUtils.isEmpty(planShortName) && site.getHasCapabilityManageOptions()) {
            if (site.isWPCom() || site.isAutomatedTransfer()) {
                mCurrentPlanNameTextView.setText(planShortName);
                mPlanContainer.setVisibility(View.VISIBLE);
            } else {
                // TODO: Support Jetpack plans
                mPlanContainer.setVisibility(View.GONE);
            }
        } else {
            mPlanContainer.setVisibility(View.GONE);
        }

        // Do not show pages menu item to Collaborators.
        int pageVisibility = site.isSelfHostedAdmin() || site.getHasCapabilityEditPages() ? View.VISIBLE : View.GONE;
        mPageView.setVisibility(pageVisibility);
    }

    private void toggleAdminVisibility(@Nullable final SiteModel site) {
        if (site == null) {
            return;
        }
        if (shouldHideWPAdmin(site)) {
            mAdminView.setVisibility(View.GONE);
        } else {
            mAdminView.setVisibility(View.VISIBLE);
        }
    }

    private boolean shouldHideWPAdmin(@Nullable final SiteModel site) {
        if (site == null) {
            return false;
        }
        if (!site.isWPCom()) {
            return false;
        } else {
            Date dateCreated = DateTimeUtils.dateFromIso8601(mAccountStore.getAccount().getDate());
            GregorianCalendar calendar = new GregorianCalendar(HIDE_WP_ADMIN_YEAR, HIDE_WP_ADMIN_MONTH,
                    HIDE_WP_ADMIN_DAY);
            calendar.setTimeZone(TimeZone.getTimeZone(HIDE_WP_ADMIN_GMT_TIME_ZONE));
            return dateCreated != null && dateCreated.after(calendar.getTime());
        }
    }

    @Override
    public void onScrollToTop() {
        if (isAdded()) {
            mScrollView.smoothScrollTo(0, 0);
        }
    }

    @Override
    public void onStop() {
        EventBus.getDefault().unregister(this);
        super.onStop();
    }

    @Override
    public void onStart() {
        super.onStart();
        EventBus.getDefault().register(this);
    }

    /*
     * animate the fab as the users scrolls the "My Site" page in the main activity's ViewPager
     */
    @SuppressWarnings("unused")
    public void onEventMainThread(CoreEvents.MainViewPagerScrolled event) {
        mFabView.setTranslationY(mFabTargetYTranslation * event.mXOffset);
    }

    @SuppressWarnings("unused")
    public void onEventMainThread(UploadService.UploadErrorEvent event) {
        SiteModel site = getSelectedSite();
<<<<<<< HEAD
        if (site != null) {
            if (event.post != null) {
                if (event.post.getLocalSiteId() == site.getId()) {
                    UploadUtils.onPostUploadedSnackbarHandler(getActivity(),
                            getActivity().findViewById(R.id.coordinator), true,
                            event.post, event.errorMessage, site, mDispatcher);
                }
=======
        if (site != null && event.post != null) {
            if (event.post.getLocalSiteId() == site.getId()) {
                UploadUtils.onPostUploadedSnackbarHandler(getActivity(),
                        getActivity().findViewById(R.id.coordinator), true,
                        event.post, event.errorMessage, site, mDispatcher);
>>>>>>> 6aa56207
            }
        }
    }


    // FluxC events
    @SuppressWarnings("unused")
    @Subscribe(threadMode = ThreadMode.MAIN)
    public void onSiteChanged(OnSiteChanged event) {
        if (!isAdded()) {
            return;
        }
        refreshSelectedSiteDetails();
    }

    @SuppressWarnings("unused")
    @Subscribe(threadMode = ThreadMode.MAIN)
    public void onPostUploaded(PostStore.OnPostUploaded event) {
        if (isAdded() && event.post != null) {
            SiteModel site = getSelectedSite();
            if (site != null) {
                if (event.post.getLocalSiteId() == site.getId()) {
                    UploadUtils.onPostUploadedSnackbarHandler(getActivity(),
                            getActivity().findViewById(R.id.coordinator),
                            event.isError(), event.post, null, site, mDispatcher);
                }
            }
        }
    }
}<|MERGE_RESOLUTION|>--- conflicted
+++ resolved
@@ -501,21 +501,11 @@
     @SuppressWarnings("unused")
     public void onEventMainThread(UploadService.UploadErrorEvent event) {
         SiteModel site = getSelectedSite();
-<<<<<<< HEAD
-        if (site != null) {
-            if (event.post != null) {
-                if (event.post.getLocalSiteId() == site.getId()) {
-                    UploadUtils.onPostUploadedSnackbarHandler(getActivity(),
-                            getActivity().findViewById(R.id.coordinator), true,
-                            event.post, event.errorMessage, site, mDispatcher);
-                }
-=======
         if (site != null && event.post != null) {
             if (event.post.getLocalSiteId() == site.getId()) {
                 UploadUtils.onPostUploadedSnackbarHandler(getActivity(),
                         getActivity().findViewById(R.id.coordinator), true,
                         event.post, event.errorMessage, site, mDispatcher);
->>>>>>> 6aa56207
             }
         }
     }
