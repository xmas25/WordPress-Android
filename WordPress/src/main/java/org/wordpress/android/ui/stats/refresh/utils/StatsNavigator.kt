package org.wordpress.android.ui.stats.refresh.utils

import android.content.Intent
import android.support.v4.app.FragmentActivity
import org.wordpress.android.R
import org.wordpress.android.fluxc.network.utils.StatsGranularity
import org.wordpress.android.fluxc.network.utils.StatsGranularity.DAYS
import org.wordpress.android.fluxc.network.utils.StatsGranularity.MONTHS
import org.wordpress.android.fluxc.network.utils.StatsGranularity.WEEKS
import org.wordpress.android.fluxc.network.utils.StatsGranularity.YEARS
import org.wordpress.android.ui.ActivityLauncher
import org.wordpress.android.ui.WPWebViewActivity
import org.wordpress.android.ui.stats.StatsTimeframe
import org.wordpress.android.ui.stats.StatsUtils
import org.wordpress.android.ui.stats.StatsViewType.COMMENTS
import org.wordpress.android.ui.stats.StatsViewType.FOLLOWERS
import org.wordpress.android.ui.stats.StatsViewType.REFERRERS
import org.wordpress.android.ui.stats.StatsViewType.TAGS_AND_CATEGORIES
import org.wordpress.android.ui.stats.StatsViewType.TOP_POSTS_AND_PAGES
import org.wordpress.android.ui.stats.models.StatsPostModel
import org.wordpress.android.ui.stats.refresh.NavigationTarget
import org.wordpress.android.ui.stats.refresh.NavigationTarget.AddNewPost
import org.wordpress.android.ui.stats.refresh.NavigationTarget.SharePost
import org.wordpress.android.ui.stats.refresh.NavigationTarget.ViewAuthors
import org.wordpress.android.ui.stats.refresh.NavigationTarget.ViewClicks
import org.wordpress.android.ui.stats.refresh.NavigationTarget.ViewCommentsStats
import org.wordpress.android.ui.stats.refresh.NavigationTarget.ViewCountries
import org.wordpress.android.ui.stats.refresh.NavigationTarget.ViewFollowersStats
import org.wordpress.android.ui.stats.refresh.NavigationTarget.ViewPost
import org.wordpress.android.ui.stats.refresh.NavigationTarget.ViewPostDetailStats
import org.wordpress.android.ui.stats.refresh.NavigationTarget.ViewPostsAndPages
import org.wordpress.android.ui.stats.refresh.NavigationTarget.ViewPublicizeStats
import org.wordpress.android.ui.stats.refresh.NavigationTarget.ViewReferrers
import org.wordpress.android.ui.stats.refresh.NavigationTarget.ViewSearchTerms
import org.wordpress.android.ui.stats.refresh.NavigationTarget.ViewTag
import org.wordpress.android.ui.stats.refresh.NavigationTarget.ViewTagsAndCategoriesStats
import org.wordpress.android.ui.stats.refresh.NavigationTarget.ViewUrl
import org.wordpress.android.ui.stats.refresh.NavigationTarget.ViewVideoPlays
import org.wordpress.android.util.ToastUtils
import javax.inject.Inject
import javax.inject.Singleton

@Singleton
class StatsNavigator
@Inject constructor(private val statsDateFormatter: StatsDateFormatter, private val siteProvider: StatsSiteProvider) {
    fun navigate(activity: FragmentActivity, target: NavigationTarget) {
        when (target) {
            is AddNewPost -> ActivityLauncher.addNewPostForResult(activity, siteProvider.siteModel, false)
            is ViewPost -> {
                StatsUtils.openPostInReaderOrInAppWebview(
                        activity,
                        siteProvider.siteModel.siteId,
                        target.postId.toString(),
                        target.postType,
                        target.postUrl
                )
            }
            is SharePost -> {
                val intent = Intent(Intent.ACTION_SEND)
                intent.type = "text/plain"
                intent.putExtra(Intent.EXTRA_TEXT, target.url)
                intent.putExtra(Intent.EXTRA_SUBJECT, target.title)
                try {
                    activity.startActivity(Intent.createChooser(intent, activity.getString(R.string.share_link)))
                } catch (ex: android.content.ActivityNotFoundException) {
                    ToastUtils.showToast(activity, R.string.reader_toast_err_share_intent)
                }
            }
            is ViewPostDetailStats -> {
                val postModel = StatsPostModel(
                        siteProvider.siteModel.siteId,
                        target.postId,
                        target.postTitle,
                        target.postUrl,
                        target.postType
                )
                ActivityLauncher.viewStatsSinglePostDetails(activity, postModel)
            }
            is ViewFollowersStats -> {
<<<<<<< HEAD
                ActivityLauncher.viewAllTabbedInsightsStats(activity, site, FOLLOWERS, target.selectedTab)
            }
            is ViewCommentsStats -> {
                ActivityLauncher.viewAllTabbedInsightsStats(activity, site, COMMENTS, target.selectedTab)
            }
            is ViewTagsAndCategoriesStats -> {
                ActivityLauncher.viewAllInsightsStats(activity, site, TAGS_AND_CATEGORIES)
=======
                ActivityLauncher.viewFollowersStats(activity, siteProvider.siteModel, target.selectedTab)
            }
            is ViewCommentsStats -> {
                ActivityLauncher.viewCommentsStats(activity, siteProvider.siteModel, target.selectedTab)
            }
            is ViewTagsAndCategoriesStats -> {
                ActivityLauncher.viewTagsAndCategoriesStats(activity, siteProvider.siteModel)
>>>>>>> 06593a42
            }
            is ViewTag -> {
                ActivityLauncher.openStatsUrl(activity, target.link)
            }
            is ViewPublicizeStats -> {
                ActivityLauncher.viewPublicizeStats(activity, siteProvider.siteModel)
            }
            is ViewPostsAndPages -> {
                ActivityLauncher.viewAllGranularStats(
                        activity,
<<<<<<< HEAD
                        site,
                        target.statsGranularity,
                        TOP_POSTS_AND_PAGES
=======
                        siteProvider.siteModel,
                        target.statsGranularity
>>>>>>> 06593a42
                )
            }
            is ViewReferrers -> {
                ActivityLauncher.viewAllGranularStats(
                        activity,
<<<<<<< HEAD
                        site,
                        target.statsGranularity,
                        REFERRERS
=======
                        siteProvider.siteModel,
                        target.statsGranularity.toStatsTimeFrame(),
                        statsDateFormatter.printStatsDate(target.selectedDate)
>>>>>>> 06593a42
                )
            }
            is ViewClicks -> {
                ActivityLauncher.viewClicksStats(
                        activity,
                        siteProvider.siteModel,
                        target.statsGranularity.toStatsTimeFrame(),
                        statsDateFormatter.printStatsDate(target.selectedDate)
                )
            }
            is ViewCountries -> {
                ActivityLauncher.viewCountriesStats(
                        activity,
                        siteProvider.siteModel,
                        target.statsGranularity.toStatsTimeFrame(),
                        statsDateFormatter.printStatsDate(target.selectedDate)
                )
            }
            is ViewVideoPlays -> {
                ActivityLauncher.viewVideoPlays(
                        activity,
                        siteProvider.siteModel,
                        target.statsGranularity.toStatsTimeFrame(),
                        statsDateFormatter.printStatsDate(target.selectedDate)
                )
            }
            is ViewSearchTerms -> {
                ActivityLauncher.viewSearchTerms(
                        activity,
                        siteProvider.siteModel,
                        target.statsGranularity.toStatsTimeFrame(),
                        statsDateFormatter.printStatsDate(target.selectedDate)
                )
            }
            is ViewAuthors -> {
                ActivityLauncher.viewAuthorsStats(
                        activity,
                        siteProvider.siteModel,
                        target.statsGranularity.toStatsTimeFrame(),
                        statsDateFormatter.printStatsDate(target.selectedDate)
                )
            }
            is ViewUrl -> {
                WPWebViewActivity.openURL(activity, target.url)
            }
        }
    }
}

fun StatsGranularity.toStatsTimeFrame(): StatsTimeframe {
    return when (this) {
        DAYS -> StatsTimeframe.DAY
        WEEKS -> StatsTimeframe.WEEK
        MONTHS -> StatsTimeframe.MONTH
        YEARS -> StatsTimeframe.YEAR
    }
}<|MERGE_RESOLUTION|>--- conflicted
+++ resolved
@@ -77,23 +77,23 @@
                 ActivityLauncher.viewStatsSinglePostDetails(activity, postModel)
             }
             is ViewFollowersStats -> {
-<<<<<<< HEAD
-                ActivityLauncher.viewAllTabbedInsightsStats(activity, site, FOLLOWERS, target.selectedTab)
+                ActivityLauncher.viewAllTabbedInsightsStats(
+                        activity,
+                        siteProvider.siteModel,
+                        FOLLOWERS,
+                        target.selectedTab
+                )
             }
             is ViewCommentsStats -> {
-                ActivityLauncher.viewAllTabbedInsightsStats(activity, site, COMMENTS, target.selectedTab)
+                ActivityLauncher.viewAllTabbedInsightsStats(
+                        activity,
+                        siteProvider.siteModel,
+                        COMMENTS,
+                        target.selectedTab
+                )
             }
             is ViewTagsAndCategoriesStats -> {
-                ActivityLauncher.viewAllInsightsStats(activity, site, TAGS_AND_CATEGORIES)
-=======
-                ActivityLauncher.viewFollowersStats(activity, siteProvider.siteModel, target.selectedTab)
-            }
-            is ViewCommentsStats -> {
-                ActivityLauncher.viewCommentsStats(activity, siteProvider.siteModel, target.selectedTab)
-            }
-            is ViewTagsAndCategoriesStats -> {
-                ActivityLauncher.viewTagsAndCategoriesStats(activity, siteProvider.siteModel)
->>>>>>> 06593a42
+                ActivityLauncher.viewAllInsightsStats(activity, siteProvider.siteModel, TAGS_AND_CATEGORIES)
             }
             is ViewTag -> {
                 ActivityLauncher.openStatsUrl(activity, target.link)
@@ -104,28 +104,17 @@
             is ViewPostsAndPages -> {
                 ActivityLauncher.viewAllGranularStats(
                         activity,
-<<<<<<< HEAD
-                        site,
+                        siteProvider.siteModel,
                         target.statsGranularity,
                         TOP_POSTS_AND_PAGES
-=======
-                        siteProvider.siteModel,
-                        target.statsGranularity
->>>>>>> 06593a42
                 )
             }
             is ViewReferrers -> {
                 ActivityLauncher.viewAllGranularStats(
                         activity,
-<<<<<<< HEAD
-                        site,
+                        siteProvider.siteModel,
                         target.statsGranularity,
                         REFERRERS
-=======
-                        siteProvider.siteModel,
-                        target.statsGranularity.toStatsTimeFrame(),
-                        statsDateFormatter.printStatsDate(target.selectedDate)
->>>>>>> 06593a42
                 )
             }
             is ViewClicks -> {
