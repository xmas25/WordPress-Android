--- conflicted
+++ resolved
@@ -121,15 +121,9 @@
             is ViewClicks -> {
                 ActivityLauncher.viewAllGranularStats(
                         activity,
-<<<<<<< HEAD
-                        site,
+                        siteProvider.siteModel,
                         target.statsGranularity,
                         CLICKS
-=======
-                        siteProvider.siteModel,
-                        target.statsGranularity.toStatsTimeFrame(),
-                        statsDateFormatter.printStatsDate(target.selectedDate)
->>>>>>> 10ffd1a7
                 )
             }
             is ViewCountries -> {
