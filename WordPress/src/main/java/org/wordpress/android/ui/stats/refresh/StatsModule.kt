--- conflicted
+++ resolved
@@ -14,11 +14,8 @@
 import org.wordpress.android.ui.stats.refresh.lists.sections.BaseStatsUseCase
 import org.wordpress.android.ui.stats.refresh.lists.sections.granular.UseCaseFactory
 import org.wordpress.android.ui.stats.refresh.lists.sections.granular.usecases.ClicksUseCase.ClicksUseCaseFactory
-<<<<<<< HEAD
+import org.wordpress.android.ui.stats.refresh.lists.sections.granular.usecases.CountryViewsUseCase.CountryViewsUseCaseFactory
 import org.wordpress.android.ui.stats.refresh.lists.sections.granular.usecases.AuthorsUseCase.AuthorsUseCaseFactory
-=======
-import org.wordpress.android.ui.stats.refresh.lists.sections.granular.usecases.CountryViewsUseCase.CountryViewsUseCaseFactory
->>>>>>> 4c9e8aff
 import org.wordpress.android.ui.stats.refresh.lists.sections.granular.usecases.PostsAndPagesUseCase.PostsAndPagesUseCaseFactory
 import org.wordpress.android.ui.stats.refresh.lists.sections.granular.usecases.ReferrersUseCase.ReferrersUseCaseFactory
 import org.wordpress.android.ui.stats.refresh.lists.sections.insights.usecases.AllTimeStatsUseCase
@@ -86,20 +83,16 @@
         postsAndPagesUseCaseFactory: PostsAndPagesUseCaseFactory,
         referrersUseCaseFactory: ReferrersUseCaseFactory,
         clicksUseCaseFactory: ClicksUseCaseFactory,
-<<<<<<< HEAD
+        countryViewsUseCaseFactory: CountryViewsUseCaseFactory,
         authorsUseCaseFactory: AuthorsUseCaseFactory
-    ): List<@JvmSuppressWildcards UseCaseFactory> {
-        return listOf(postsAndPagesUseCaseFactory, referrersUseCaseFactory, clicksUseCaseFactory, authorsUseCaseFactory)
-=======
-        countryViewsUseCaseFactory: CountryViewsUseCaseFactory
     ): List<@JvmSuppressWildcards UseCaseFactory> {
         return listOf(
                 postsAndPagesUseCaseFactory,
                 referrersUseCaseFactory,
                 clicksUseCaseFactory,
-                countryViewsUseCaseFactory
+                countryViewsUseCaseFactory,
+                authorsUseCaseFactory
         )
->>>>>>> 4c9e8aff
     }
 
     /**
