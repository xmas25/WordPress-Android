package org.wordpress.android.ui.stats.refresh

import dagger.Module
import dagger.Provides
import kotlinx.coroutines.experimental.CoroutineDispatcher
import org.wordpress.android.fluxc.network.utils.StatsGranularity.DAYS
import org.wordpress.android.fluxc.network.utils.StatsGranularity.MONTHS
import org.wordpress.android.fluxc.network.utils.StatsGranularity.WEEKS
import org.wordpress.android.fluxc.network.utils.StatsGranularity.YEARS
import org.wordpress.android.fluxc.store.StatsStore
import org.wordpress.android.modules.BG_THREAD
import org.wordpress.android.modules.UI_THREAD
import org.wordpress.android.ui.stats.refresh.lists.BaseListUseCase
import org.wordpress.android.ui.stats.refresh.lists.sections.BaseStatsUseCase
import org.wordpress.android.ui.stats.refresh.lists.sections.granular.UseCaseFactory
import org.wordpress.android.ui.stats.refresh.lists.sections.granular.usecases.ClicksUseCase.ClicksUseCaseFactory
import org.wordpress.android.ui.stats.refresh.lists.sections.granular.usecases.CountryViewsUseCase.CountryViewsUseCaseFactory
import org.wordpress.android.ui.stats.refresh.lists.sections.granular.usecases.PostsAndPagesUseCase.PostsAndPagesUseCaseFactory
import org.wordpress.android.ui.stats.refresh.lists.sections.granular.usecases.ReferrersUseCase.ReferrersUseCaseFactory
<<<<<<< HEAD
import org.wordpress.android.ui.stats.refresh.lists.sections.granular.usecases.SearchTermsUseCase.SearchTermsUseCaseFactory
=======
import org.wordpress.android.ui.stats.refresh.lists.sections.granular.usecases.VideoPlaysUseCase.VideoPlaysUseCaseFactory
>>>>>>> 31c710da
import org.wordpress.android.ui.stats.refresh.lists.sections.insights.usecases.AllTimeStatsUseCase
import org.wordpress.android.ui.stats.refresh.lists.sections.insights.usecases.CommentsUseCase
import org.wordpress.android.ui.stats.refresh.lists.sections.insights.usecases.FollowersUseCase
import org.wordpress.android.ui.stats.refresh.lists.sections.insights.usecases.LatestPostSummaryUseCase
import org.wordpress.android.ui.stats.refresh.lists.sections.insights.usecases.MostPopularInsightsUseCase
import org.wordpress.android.ui.stats.refresh.lists.sections.insights.usecases.PublicizeUseCase
import org.wordpress.android.ui.stats.refresh.lists.sections.insights.usecases.TagsAndCategoriesUseCase
import org.wordpress.android.ui.stats.refresh.lists.sections.insights.usecases.TodayStatsUseCase
import javax.inject.Named
import javax.inject.Singleton

const val INSIGHTS_USE_CASE = "InsightsUseCase"
const val DAY_STATS_USE_CASE = "DayStatsUseCase"
const val WEEK_STATS_USE_CASE = "WeekStatsUseCase"
const val MONTH_STATS_USE_CASE = "MonthStatsUseCase"
const val YEAR_STATS_USE_CASE = "YearStatsUseCase"
// These are injected only internally
private const val INSIGHTS_USE_CASES = "InsightsUseCases"
private const val GRANULAR_USE_CASE_FACTORIES = "GranularUseCaseFactories"

/**
 * Module that provides use cases for Stats.
 */
@Module
class StatsModule {
    /**
     * Provides a list of use cases for the Insights screen in Stats. Modify this method when you want to add more
     * blocks to the Insights screen.
     */
    @Provides
    @Singleton
    @Named(INSIGHTS_USE_CASES)
    fun provideInsightsUseCases(
        allTimeStatsUseCase: AllTimeStatsUseCase,
        latestPostSummaryUseCase: LatestPostSummaryUseCase,
        todayStatsUseCase: TodayStatsUseCase,
        followersUseCase: FollowersUseCase,
        commentsUseCase: CommentsUseCase,
        mostPopularInsightsUseCase: MostPopularInsightsUseCase,
        tagsAndCategoriesUseCase: TagsAndCategoriesUseCase,
        publicizeUseCase: PublicizeUseCase
    ): List<@JvmSuppressWildcards BaseStatsUseCase<*, *>> {
        return listOf(
                allTimeStatsUseCase,
                latestPostSummaryUseCase,
                todayStatsUseCase,
                followersUseCase,
                commentsUseCase,
                mostPopularInsightsUseCase,
                tagsAndCategoriesUseCase,
                publicizeUseCase
        )
    }

    /**
     * Provides a list of use case factories that build use cases for the Time stats screen based on the given
     * granularity (Day, Week, Month, Year).
     */
    @Provides
    @Singleton
    @Named(GRANULAR_USE_CASE_FACTORIES)
    fun provideGranularUseCaseFactories(
        postsAndPagesUseCaseFactory: PostsAndPagesUseCaseFactory,
        referrersUseCaseFactory: ReferrersUseCaseFactory,
        clicksUseCaseFactory: ClicksUseCaseFactory,
        countryViewsUseCaseFactory: CountryViewsUseCaseFactory,
<<<<<<< HEAD
        searchTermsUseCaseFactory: SearchTermsUseCaseFactory
=======
        videoPlaysUseCaseFactory: VideoPlaysUseCaseFactory
>>>>>>> 31c710da
    ): List<@JvmSuppressWildcards UseCaseFactory> {
        return listOf(
                postsAndPagesUseCaseFactory,
                referrersUseCaseFactory,
                clicksUseCaseFactory,
                countryViewsUseCaseFactory,
<<<<<<< HEAD
                searchTermsUseCaseFactory
=======
                videoPlaysUseCaseFactory
>>>>>>> 31c710da
        )
    }

    /**
     * Provides a singleton usecase that represents the Insights screen. It consists of list of use cases that build
     * the insights blocks.
     */
    @Provides
    @Singleton
    @Named(INSIGHTS_USE_CASE)
    fun provideInsightsUseCase(
        statsStore: StatsStore,
        @Named(BG_THREAD) bgDispatcher: CoroutineDispatcher,
        @Named(UI_THREAD) mainDispatcher: CoroutineDispatcher,
        @Named(INSIGHTS_USE_CASES) useCases: List<@JvmSuppressWildcards BaseStatsUseCase<*, *>>
    ): BaseListUseCase {
        return BaseListUseCase(bgDispatcher, mainDispatcher, useCases) {
            statsStore.getInsights()
        }
    }

    /**
     * Provides a singleton usecase that represents the Day stats screen.
     * @param useCasesFactories build the use cases for the DAYS granularity
     */
    @Provides
    @Singleton
    @Named(DAY_STATS_USE_CASE)
    fun provideDayStatsUseCase(
        statsStore: StatsStore,
        @Named(BG_THREAD) bgDispatcher: CoroutineDispatcher,
        @Named(UI_THREAD) mainDispatcher: CoroutineDispatcher,
        @Named(GRANULAR_USE_CASE_FACTORIES) useCasesFactories: List<@JvmSuppressWildcards UseCaseFactory>
    ): BaseListUseCase {
        return BaseListUseCase(bgDispatcher, mainDispatcher, useCasesFactories.map { it.build(DAYS) }) {
            statsStore.getTimeStatsTypes()
        }
    }

    /**
     * Provides a singleton usecase that represents the Week stats screen.
     * @param useCasesFactories build the use cases for the WEEKS granularity
     */
    @Provides
    @Singleton
    @Named(WEEK_STATS_USE_CASE)
    fun provideWeekStatsUseCase(
        statsStore: StatsStore,
        @Named(BG_THREAD) bgDispatcher: CoroutineDispatcher,
        @Named(UI_THREAD) mainDispatcher: CoroutineDispatcher,
        @Named(GRANULAR_USE_CASE_FACTORIES) useCasesFactories: List<@JvmSuppressWildcards UseCaseFactory>
    ): BaseListUseCase {
        return BaseListUseCase(bgDispatcher, mainDispatcher, useCasesFactories.map { it.build(WEEKS) }) {
            statsStore.getTimeStatsTypes()
        }
    }

    /**
     * Provides a singleton usecase that represents the Month stats screen.
     * @param useCasesFactories build the use cases for the MONTHS granularity
     */
    @Provides
    @Singleton
    @Named(MONTH_STATS_USE_CASE)
    fun provideMonthStatsUseCase(
        statsStore: StatsStore,
        @Named(BG_THREAD) bgDispatcher: CoroutineDispatcher,
        @Named(UI_THREAD) mainDispatcher: CoroutineDispatcher,
        @Named(GRANULAR_USE_CASE_FACTORIES) useCasesFactories: List<@JvmSuppressWildcards UseCaseFactory>
    ): BaseListUseCase {
        return BaseListUseCase(bgDispatcher, mainDispatcher, useCasesFactories.map { it.build(MONTHS) }) {
            statsStore.getTimeStatsTypes()
        }
    }

    /**
     * Provides a singleton usecase that represents the Year stats screen.
     * @param useCasesFactories build the use cases for the YEARS granularity
     */
    @Provides
    @Singleton
    @Named(YEAR_STATS_USE_CASE)
    fun provideYearStatsUseCase(
        statsStore: StatsStore,
        @Named(BG_THREAD) bgDispatcher: CoroutineDispatcher,
        @Named(UI_THREAD) mainDispatcher: CoroutineDispatcher,
        @Named(GRANULAR_USE_CASE_FACTORIES) useCasesFactories: List<@JvmSuppressWildcards UseCaseFactory>
    ): BaseListUseCase {
        return BaseListUseCase(bgDispatcher, mainDispatcher, useCasesFactories.map { it.build(YEARS) }) {
            statsStore.getTimeStatsTypes()
        }
    }
}<|MERGE_RESOLUTION|>--- conflicted
+++ resolved
@@ -17,11 +17,8 @@
 import org.wordpress.android.ui.stats.refresh.lists.sections.granular.usecases.CountryViewsUseCase.CountryViewsUseCaseFactory
 import org.wordpress.android.ui.stats.refresh.lists.sections.granular.usecases.PostsAndPagesUseCase.PostsAndPagesUseCaseFactory
 import org.wordpress.android.ui.stats.refresh.lists.sections.granular.usecases.ReferrersUseCase.ReferrersUseCaseFactory
-<<<<<<< HEAD
+import org.wordpress.android.ui.stats.refresh.lists.sections.granular.usecases.VideoPlaysUseCase.VideoPlaysUseCaseFactory
 import org.wordpress.android.ui.stats.refresh.lists.sections.granular.usecases.SearchTermsUseCase.SearchTermsUseCaseFactory
-=======
-import org.wordpress.android.ui.stats.refresh.lists.sections.granular.usecases.VideoPlaysUseCase.VideoPlaysUseCaseFactory
->>>>>>> 31c710da
 import org.wordpress.android.ui.stats.refresh.lists.sections.insights.usecases.AllTimeStatsUseCase
 import org.wordpress.android.ui.stats.refresh.lists.sections.insights.usecases.CommentsUseCase
 import org.wordpress.android.ui.stats.refresh.lists.sections.insights.usecases.FollowersUseCase
@@ -88,22 +85,16 @@
         referrersUseCaseFactory: ReferrersUseCaseFactory,
         clicksUseCaseFactory: ClicksUseCaseFactory,
         countryViewsUseCaseFactory: CountryViewsUseCaseFactory,
-<<<<<<< HEAD
+        videoPlaysUseCaseFactory: VideoPlaysUseCaseFactory,
         searchTermsUseCaseFactory: SearchTermsUseCaseFactory
-=======
-        videoPlaysUseCaseFactory: VideoPlaysUseCaseFactory
->>>>>>> 31c710da
     ): List<@JvmSuppressWildcards UseCaseFactory> {
         return listOf(
                 postsAndPagesUseCaseFactory,
                 referrersUseCaseFactory,
                 clicksUseCaseFactory,
                 countryViewsUseCaseFactory,
-<<<<<<< HEAD
+                videoPlaysUseCaseFactory,
                 searchTermsUseCaseFactory
-=======
-                videoPlaysUseCaseFactory
->>>>>>> 31c710da
         )
     }
 
