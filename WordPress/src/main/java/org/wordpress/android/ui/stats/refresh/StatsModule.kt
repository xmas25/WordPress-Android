package org.wordpress.android.ui.stats.refresh

import dagger.Module
import dagger.Provides
import kotlinx.coroutines.experimental.CoroutineDispatcher
import org.wordpress.android.fluxc.network.utils.StatsGranularity.DAYS
import org.wordpress.android.fluxc.network.utils.StatsGranularity.MONTHS
import org.wordpress.android.fluxc.network.utils.StatsGranularity.WEEKS
import org.wordpress.android.fluxc.network.utils.StatsGranularity.YEARS
import org.wordpress.android.fluxc.store.StatsStore
import org.wordpress.android.modules.BG_THREAD
import org.wordpress.android.modules.UI_THREAD
import org.wordpress.android.ui.stats.refresh.lists.BaseListUseCase
import org.wordpress.android.ui.stats.refresh.lists.sections.BaseStatsUseCase
import org.wordpress.android.ui.stats.refresh.lists.sections.granular.UseCaseFactory
import org.wordpress.android.ui.stats.refresh.lists.sections.granular.usecases.ClicksUseCase.ClicksUseCaseFactory
import org.wordpress.android.ui.stats.refresh.lists.sections.granular.usecases.CountryViewsUseCase.CountryViewsUseCaseFactory
import org.wordpress.android.ui.stats.refresh.lists.sections.granular.usecases.AuthorsUseCase.AuthorsUseCaseFactory
import org.wordpress.android.ui.stats.refresh.lists.sections.granular.usecases.PostsAndPagesUseCase.PostsAndPagesUseCaseFactory
import org.wordpress.android.ui.stats.refresh.lists.sections.granular.usecases.ReferrersUseCase.ReferrersUseCaseFactory
import org.wordpress.android.ui.stats.refresh.lists.sections.granular.usecases.VideoPlaysUseCase.VideoPlaysUseCaseFactory
import org.wordpress.android.ui.stats.refresh.lists.sections.insights.usecases.AllTimeStatsUseCase
import org.wordpress.android.ui.stats.refresh.lists.sections.insights.usecases.CommentsUseCase
import org.wordpress.android.ui.stats.refresh.lists.sections.insights.usecases.FollowersUseCase
import org.wordpress.android.ui.stats.refresh.lists.sections.insights.usecases.LatestPostSummaryUseCase
import org.wordpress.android.ui.stats.refresh.lists.sections.insights.usecases.MostPopularInsightsUseCase
import org.wordpress.android.ui.stats.refresh.lists.sections.insights.usecases.PublicizeUseCase
import org.wordpress.android.ui.stats.refresh.lists.sections.insights.usecases.TagsAndCategoriesUseCase
import org.wordpress.android.ui.stats.refresh.lists.sections.insights.usecases.TodayStatsUseCase
import javax.inject.Named
import javax.inject.Singleton

const val INSIGHTS_USE_CASE = "InsightsUseCase"
const val DAY_STATS_USE_CASE = "DayStatsUseCase"
const val WEEK_STATS_USE_CASE = "WeekStatsUseCase"
const val MONTH_STATS_USE_CASE = "MonthStatsUseCase"
const val YEAR_STATS_USE_CASE = "YearStatsUseCase"
// These are injected only internally
private const val INSIGHTS_USE_CASES = "InsightsUseCases"
private const val GRANULAR_USE_CASE_FACTORIES = "GranularUseCaseFactories"

/**
 * Module that provides use cases for Stats.
 */
@Module
class StatsModule {
    /**
     * Provides a list of use cases for the Insights screen in Stats. Modify this method when you want to add more
     * blocks to the Insights screen.
     */
    @Provides
    @Singleton
    @Named(INSIGHTS_USE_CASES)
    fun provideInsightsUseCases(
        allTimeStatsUseCase: AllTimeStatsUseCase,
        latestPostSummaryUseCase: LatestPostSummaryUseCase,
        todayStatsUseCase: TodayStatsUseCase,
        followersUseCase: FollowersUseCase,
        commentsUseCase: CommentsUseCase,
        mostPopularInsightsUseCase: MostPopularInsightsUseCase,
        tagsAndCategoriesUseCase: TagsAndCategoriesUseCase,
        publicizeUseCase: PublicizeUseCase
    ): List<@JvmSuppressWildcards BaseStatsUseCase<*, *>> {
        return listOf(
                allTimeStatsUseCase,
                latestPostSummaryUseCase,
                todayStatsUseCase,
                followersUseCase,
                commentsUseCase,
                mostPopularInsightsUseCase,
                tagsAndCategoriesUseCase,
                publicizeUseCase
        )
    }

    /**
     * Provides a list of use case factories that build use cases for the Time stats screen based on the given
     * granularity (Day, Week, Month, Year).
     */
    @Provides
    @Singleton
    @Named(GRANULAR_USE_CASE_FACTORIES)
    fun provideGranularUseCaseFactories(
        postsAndPagesUseCaseFactory: PostsAndPagesUseCaseFactory,
        referrersUseCaseFactory: ReferrersUseCaseFactory,
        clicksUseCaseFactory: ClicksUseCaseFactory,
        countryViewsUseCaseFactory: CountryViewsUseCaseFactory,
<<<<<<< HEAD
        authorsUseCaseFactory: AuthorsUseCaseFactory
=======
        videoPlaysUseCaseFactory: VideoPlaysUseCaseFactory
>>>>>>> 31c710da
    ): List<@JvmSuppressWildcards UseCaseFactory> {
        return listOf(
                postsAndPagesUseCaseFactory,
                referrersUseCaseFactory,
                clicksUseCaseFactory,
                countryViewsUseCaseFactory,
<<<<<<< HEAD
                authorsUseCaseFactory
=======
                videoPlaysUseCaseFactory
>>>>>>> 31c710da
        )
    }

    /**
     * Provides a singleton usecase that represents the Insights screen. It consists of list of use cases that build
     * the insights blocks.
     */
    @Provides
    @Singleton
    @Named(INSIGHTS_USE_CASE)
    fun provideInsightsUseCase(
        statsStore: StatsStore,
        @Named(BG_THREAD) bgDispatcher: CoroutineDispatcher,
        @Named(UI_THREAD) mainDispatcher: CoroutineDispatcher,
        @Named(INSIGHTS_USE_CASES) useCases: List<@JvmSuppressWildcards BaseStatsUseCase<*, *>>
    ): BaseListUseCase {
        return BaseListUseCase(bgDispatcher, mainDispatcher, useCases) {
            statsStore.getInsights()
        }
    }

    /**
     * Provides a singleton usecase that represents the Day stats screen.
     * @param useCasesFactories build the use cases for the DAYS granularity
     */
    @Provides
    @Singleton
    @Named(DAY_STATS_USE_CASE)
    fun provideDayStatsUseCase(
        statsStore: StatsStore,
        @Named(BG_THREAD) bgDispatcher: CoroutineDispatcher,
        @Named(UI_THREAD) mainDispatcher: CoroutineDispatcher,
        @Named(GRANULAR_USE_CASE_FACTORIES) useCasesFactories: List<@JvmSuppressWildcards UseCaseFactory>
    ): BaseListUseCase {
        return BaseListUseCase(bgDispatcher, mainDispatcher, useCasesFactories.map { it.build(DAYS) }) {
            statsStore.getTimeStatsTypes()
        }
    }

    /**
     * Provides a singleton usecase that represents the Week stats screen.
     * @param useCasesFactories build the use cases for the WEEKS granularity
     */
    @Provides
    @Singleton
    @Named(WEEK_STATS_USE_CASE)
    fun provideWeekStatsUseCase(
        statsStore: StatsStore,
        @Named(BG_THREAD) bgDispatcher: CoroutineDispatcher,
        @Named(UI_THREAD) mainDispatcher: CoroutineDispatcher,
        @Named(GRANULAR_USE_CASE_FACTORIES) useCasesFactories: List<@JvmSuppressWildcards UseCaseFactory>
    ): BaseListUseCase {
        return BaseListUseCase(bgDispatcher, mainDispatcher, useCasesFactories.map { it.build(WEEKS) }) {
            statsStore.getTimeStatsTypes()
        }
    }

    /**
     * Provides a singleton usecase that represents the Month stats screen.
     * @param useCasesFactories build the use cases for the MONTHS granularity
     */
    @Provides
    @Singleton
    @Named(MONTH_STATS_USE_CASE)
    fun provideMonthStatsUseCase(
        statsStore: StatsStore,
        @Named(BG_THREAD) bgDispatcher: CoroutineDispatcher,
        @Named(UI_THREAD) mainDispatcher: CoroutineDispatcher,
        @Named(GRANULAR_USE_CASE_FACTORIES) useCasesFactories: List<@JvmSuppressWildcards UseCaseFactory>
    ): BaseListUseCase {
        return BaseListUseCase(bgDispatcher, mainDispatcher, useCasesFactories.map { it.build(MONTHS) }) {
            statsStore.getTimeStatsTypes()
        }
    }

    /**
     * Provides a singleton usecase that represents the Year stats screen.
     * @param useCasesFactories build the use cases for the YEARS granularity
     */
    @Provides
    @Singleton
    @Named(YEAR_STATS_USE_CASE)
    fun provideYearStatsUseCase(
        statsStore: StatsStore,
        @Named(BG_THREAD) bgDispatcher: CoroutineDispatcher,
        @Named(UI_THREAD) mainDispatcher: CoroutineDispatcher,
        @Named(GRANULAR_USE_CASE_FACTORIES) useCasesFactories: List<@JvmSuppressWildcards UseCaseFactory>
    ): BaseListUseCase {
        return BaseListUseCase(bgDispatcher, mainDispatcher, useCasesFactories.map { it.build(YEARS) }) {
            statsStore.getTimeStatsTypes()
        }
    }
}<|MERGE_RESOLUTION|>--- conflicted
+++ resolved
@@ -85,22 +85,16 @@
         referrersUseCaseFactory: ReferrersUseCaseFactory,
         clicksUseCaseFactory: ClicksUseCaseFactory,
         countryViewsUseCaseFactory: CountryViewsUseCaseFactory,
-<<<<<<< HEAD
+        videoPlaysUseCaseFactory: VideoPlaysUseCaseFactory,
         authorsUseCaseFactory: AuthorsUseCaseFactory
-=======
-        videoPlaysUseCaseFactory: VideoPlaysUseCaseFactory
->>>>>>> 31c710da
     ): List<@JvmSuppressWildcards UseCaseFactory> {
         return listOf(
                 postsAndPagesUseCaseFactory,
                 referrersUseCaseFactory,
                 clicksUseCaseFactory,
                 countryViewsUseCaseFactory,
-<<<<<<< HEAD
+                videoPlaysUseCaseFactory,
                 authorsUseCaseFactory
-=======
-                videoPlaysUseCaseFactory
->>>>>>> 31c710da
         )
     }
 
