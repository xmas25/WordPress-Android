package org.wordpress.android.ui.media;

import android.app.Activity;
import android.app.AlertDialog;
import android.app.AlertDialog.Builder;
import android.app.Fragment;
import android.content.ClipData;
import android.content.ClipboardManager;
import android.content.Context;
import android.content.DialogInterface;
import android.content.DialogInterface.OnClickListener;
import android.graphics.Bitmap;
import android.os.Bundle;
import android.text.TextUtils;
import android.view.LayoutInflater;
import android.view.Menu;
import android.view.MenuInflater;
import android.view.MenuItem;
import android.view.View;
import android.view.ViewGroup;
import android.widget.FrameLayout;
import android.widget.ImageView;
import android.widget.LinearLayout;
import android.widget.TextView;
import android.widget.Toast;

import org.wordpress.android.R;
import org.wordpress.android.WordPress;
import org.wordpress.android.fluxc.model.MediaModel;
import org.wordpress.android.fluxc.model.SiteModel;
import org.wordpress.android.fluxc.store.MediaStore;
import org.wordpress.android.util.AppLog;
import org.wordpress.android.util.DateTimeUtils;
import org.wordpress.android.util.DisplayUtils;
import org.wordpress.android.util.ImageUtils.BitmapWorkerCallback;
import org.wordpress.android.util.ImageUtils.BitmapWorkerTask;
import org.wordpress.android.util.MediaUtils;
import org.wordpress.android.util.SiteUtils;
import org.wordpress.android.util.StringUtils;
import org.wordpress.android.util.ToastUtils;
import org.wordpress.android.util.UrlUtils;
import org.wordpress.android.widgets.WPNetworkImageView;

import java.text.SimpleDateFormat;
import java.util.ArrayList;
<<<<<<< HEAD
=======
import java.util.Date;
import java.util.EnumSet;
>>>>>>> fc0092d8
import java.util.List;

import javax.inject.Inject;

/**
 * A fragment display a media item's details.
 */
public class MediaItemFragment extends Fragment {
    private static final String ARGS_MEDIA_ID = "media_id";
    private static final int MISSING_MEDIA_ID = -1;

    public static final String TAG = MediaItemFragment.class.getName();

    @Inject MediaStore mMediaStore;

    private WPNetworkImageView mImageView;
    private TextView mCaptionView;
    private TextView mDescriptionView;
    private TextView mDateView;
    private TextView mFileNameView;
    private TextView mFileTypeView;
    private MediaItemFragmentCallback mCallback;

    private boolean mIsLocal;
    private String mImageUri;

    private SiteModel mSite;

    public interface MediaItemFragmentCallback {
        void onResume(Fragment fragment);
        void onPause(Fragment fragment);
    }

    public static MediaItemFragment newInstance(SiteModel site, int localMediaId) {
        MediaItemFragment fragment = new MediaItemFragment();
        Bundle args = new Bundle();
        args.putInt(ARGS_MEDIA_ID, localMediaId);
        args.putSerializable(WordPress.SITE, site);
        fragment.setArguments(args);
        return fragment;
    }

    @Override
    public void onCreate(Bundle savedInstanceState) {
        super.onCreate(savedInstanceState);
        setHasOptionsMenu(true);
        ((WordPress) getActivity().getApplication()).component().inject(this);

        if (savedInstanceState == null) {
            if (getArguments() != null) {
                mSite = (SiteModel) getArguments().getSerializable(WordPress.SITE);
            } else {
                mSite = (SiteModel) getActivity().getIntent().getSerializableExtra(WordPress.SITE);
            }
        } else {
            mSite = (SiteModel) savedInstanceState.getSerializable(WordPress.SITE);
        }

        if (mSite == null) {
            ToastUtils.showToast(getActivity(), R.string.blog_not_found, ToastUtils.Duration.SHORT);
            getActivity().finish();
        }
    }

    @Override
    public void onSaveInstanceState(Bundle outState) {
        super.onSaveInstanceState(outState);
        outState.putSerializable(WordPress.SITE, mSite);
    }

    @Override
    public void onAttach(Activity activity) {
        super.onAttach(activity);

        try {
            mCallback = (MediaItemFragmentCallback) activity;
        } catch (ClassCastException e) {
            throw new ClassCastException(activity.toString() + " must implement MediaItemFragmentCallback");
        }
    }

    @Override
    public void onResume() {
        super.onResume();
        mCallback.onResume(this);
        loadMedia(getLocalMediaId());
    }

    @Override
    public void onPause() {
        super.onPause();
        mCallback.onPause(this);
    }

    public int getLocalMediaId() {
        if (getArguments() != null) {
            return getArguments().getInt(ARGS_MEDIA_ID);
        } else {
            return MISSING_MEDIA_ID;
        }
    }

    @Override
    public View onCreateView(LayoutInflater inflater, ViewGroup container, Bundle savedInstanceState) {
        View view = inflater.inflate(R.layout.media_listitem_details, container, false);

        mCaptionView = (TextView) view.findViewById(R.id.media_listitem_details_caption);
        mDescriptionView = (TextView) view.findViewById(R.id.media_listitem_details_description);
        mDateView = (TextView) view.findViewById(R.id.media_listitem_details_date);
        mFileNameView = (TextView) view.findViewById(R.id.media_listitem_details_file_name);
        mFileTypeView = (TextView) view.findViewById(R.id.media_listitem_details_file_type);
        mImageView = (WPNetworkImageView) view.findViewById(R.id.media_listitem_details_image);

        return view;
    }

    /** Loads the first media item for the current blog from the database **/
    public void loadDefaultMedia() {
        loadMedia(MISSING_MEDIA_ID);
    }

    public void loadMedia(int localMediaId) {
        if (mSite == null)
            return;

        MediaModel mediaModel = null;
        if (localMediaId != MISSING_MEDIA_ID) {
            mediaModel = mMediaStore.getMediaWithLocalId(localMediaId);
        }

        // if the id is null, get the first media item in the database
        if (mediaModel == null) {
            List<MediaModel> list = mMediaStore.getAllSiteMedia(mSite);
            if (list != null && list.size() > 0) {
                mediaModel = list.get(0);
            }
        }
        refreshViews(mediaModel);
    }

    private void refreshViews(final MediaModel mediaModel) {
        if (!isAdded() || mediaModel == null) {
            return;
        }

        // check whether or not to show the edit button
        mIsLocal = MediaUtils.isLocalFile(mediaModel.getUploadState());
        if (mIsLocal && getActivity() != null) {
            getActivity().invalidateOptionsMenu();
        }

        String caption = mediaModel.getCaption();
        if (TextUtils.isEmpty(caption)) {
            mCaptionView.setVisibility(View.GONE);
        } else {
            mCaptionView.setText(caption);
            mCaptionView.setVisibility(View.VISIBLE);
        }

        String desc = mediaModel.getDescription();
        if (TextUtils.isEmpty(desc)) {
            mDescriptionView.setVisibility(View.GONE);
        } else {
            mDescriptionView.setText(desc);
            mDescriptionView.setVisibility(View.VISIBLE);
        }

        mDateView.setText(getDisplayDate(mediaModel.getUploadDate()));

        if (getView() != null) {
            TextView txtDateLabel = (TextView) getView().findViewById(R.id.media_listitem_details_date_label);
            txtDateLabel.setText(
                    mIsLocal ? R.string.media_details_label_date_added : R.string.media_details_label_date_uploaded);
        }

        String fileURL = mediaModel.getUrl();
        String fileName = mediaModel.getFileName();
        mImageUri = TextUtils.isEmpty(fileURL)
                ? mediaModel.getFilePath()
                : fileURL;
        boolean isValidImage = MediaUtils.isValidImage(mImageUri);

        mFileNameView.setText(fileName);

        float mediaWidth = mediaModel.getWidth();
        float mediaHeight = mediaModel.getHeight();

        // image and dimensions
        if (isValidImage) {
            int screenWidth = DisplayUtils.getDisplayPixelWidth(getActivity());
            int screenHeight = DisplayUtils.getDisplayPixelHeight(getActivity());

            // determine size for display
            int imageWidth;
            int imageHeight;
            boolean isFullWidth;
            if (mediaWidth == 0 || mediaHeight == 0) {
                imageWidth = screenWidth;
                imageHeight = screenHeight / 2;
                isFullWidth = true;
            } else if (mediaWidth > mediaHeight) {
                float ratio = mediaHeight / mediaWidth;
                imageWidth = Math.min(screenWidth, (int) mediaWidth);
                imageHeight = (int) (imageWidth * ratio);
                isFullWidth = (imageWidth == screenWidth);
            } else {
                float ratio = mediaWidth / mediaHeight;
                imageHeight = Math.min(screenHeight / 2, (int) mediaHeight);
                imageWidth = (int) (imageHeight * ratio);
                isFullWidth = false;
            }

            // set the imageView's parent height to match the image so it takes up space while
            // the image is loading
            FrameLayout frameView = (FrameLayout) getView().findViewById(R.id.layout_image_frame);
            frameView.setLayoutParams(
                    new LinearLayout.LayoutParams(LinearLayout.LayoutParams.MATCH_PARENT, imageHeight));

            // add padding to the frame if the image isn't full-width
            if (!isFullWidth) {
                int hpadding = getResources().getDimensionPixelSize(R.dimen.content_margin);
                int vpadding = getResources().getDimensionPixelSize(R.dimen.margin_extra_large);
                frameView.setPadding(hpadding, vpadding, hpadding, vpadding);
            }

            if (mIsLocal) {
                final String filePath = mediaModel.getFilePath();
                loadLocalImage(mImageView, filePath, imageWidth, imageHeight);
            } else {
                // Allow non-private wp.com and Jetpack blogs to use photon to get a higher res thumbnail
                String thumbnailURL;
                if (SiteUtils.isPhotonCapable(mSite)) {
                    thumbnailURL = StringUtils.getPhotonUrl(mImageUri, imageWidth);
                } else {
                    thumbnailURL = UrlUtils.removeQuery(mImageUri) + "?w=" + imageWidth;
                }
                mImageView.setImageUrl(thumbnailURL, WPNetworkImageView.ImageType.PHOTO);
            }
        } else {
            // not an image so show placeholder icon
            int placeholderResId = WordPressMediaUtils.getPlaceholder(mImageUri);
            mImageView.setDefaultImageResId(placeholderResId);
            mImageView.showDefaultImage();
        }

        // show dimens & file ext together
        String dimens =
                (mediaWidth > 0 && mediaHeight > 0) ? (int) mediaWidth + " x " + (int) mediaHeight : null;
        String fileExt =
                TextUtils.isEmpty(fileURL) ? null : fileURL.replaceAll(".*\\.(\\w+)$", "$1").toUpperCase();
        boolean hasDimens = !TextUtils.isEmpty(dimens);
        boolean hasExt = !TextUtils.isEmpty(fileExt);
        if (hasDimens & hasExt) {
            mFileTypeView.setText(fileExt + ", " + dimens);
            mFileTypeView.setVisibility(View.VISIBLE);
        } else if (hasExt) {
            mFileTypeView.setText(fileExt);
            mFileTypeView.setVisibility(View.VISIBLE);
        } else {
            mFileTypeView.setVisibility(View.GONE);
        }

        // enable fullscreen preview
        if (isValidImage) {
            mImageView.setOnClickListener(new View.OnClickListener() {
                @Override
                public void onClick(View v) {
                    MediaPreviewActivity.showPreview(
                            getActivity(),
                            v,
                            mediaModel.getUrl(),
                            mediaModel.isVideo());
                }
            });
        }
    }

    /*
     * returns the passed string formatted as a short date if it's valid ISO 8601 date,
     * otherwise returns the passed string
     */
    private String getDisplayDate(String dateString) {
        if (dateString != null) {
            Date date = DateTimeUtils.dateFromIso8601(dateString);
            if (date != null) {
                return SimpleDateFormat.getDateInstance().format(date);
            }
        }
        return dateString;
    }

    private synchronized void loadLocalImage(ImageView imageView, String filePath, int width, int height) {
        if (MediaUtils.isValidImage(filePath)) {
            imageView.setTag(filePath);

            Bitmap bitmap = WordPress.getBitmapCache().get(filePath);
            if (bitmap != null) {
                imageView.setImageBitmap(bitmap);
            } else {
                BitmapWorkerTask task = new BitmapWorkerTask(imageView, width, height, new BitmapWorkerCallback() {
                    @Override
                    public void onBitmapReady(String path, ImageView imageView, Bitmap bitmap) {
                        imageView.setImageBitmap(bitmap);
                        WordPress.getBitmapCache().put(path, bitmap);
                    }
                });
                task.execute(filePath);
            }
        }
    }

    @Override
    public void onCreateOptionsMenu(Menu menu, MenuInflater inflater) {
        inflater.inflate(R.menu.media_details, menu);
    }

    @Override
    public void onPrepareOptionsMenu(Menu menu) {
        menu.findItem(R.id.menu_new_media).setVisible(false);
        menu.findItem(R.id.menu_search).setVisible(false);
        menu.findItem(R.id.menu_edit_media).setVisible(!mIsLocal);
        menu.findItem(R.id.menu_copy_media_url).setVisible(!mIsLocal && !TextUtils.isEmpty(mImageUri));
    }

    @Override
    public boolean onOptionsItemSelected(MenuItem item) {
        int itemId = item.getItemId();

        if (itemId == R.id.menu_delete) {
            MediaModel mediaModel = mMediaStore.getMediaWithLocalId(getLocalMediaId());
            if (mediaModel == null) {
                return true;
            }
            boolean canDeleteMedia = WordPressMediaUtils.canDeleteMedia(mediaModel);
            if (!canDeleteMedia) {
                Toast.makeText(getActivity(), R.string.wait_until_upload_completes, Toast.LENGTH_LONG).show();
                return true;
            }

            Builder builder = new AlertDialog.Builder(getActivity()).setMessage(R.string.confirm_delete_media)
                    .setCancelable(true).setPositiveButton(
                            R.string.delete, new OnClickListener() {
                                @Override
                                public void onClick(DialogInterface dialog, int which) {
                                    ArrayList<Integer> ids = new ArrayList<>(1);
                                    ids.add(getLocalMediaId());
                                    if (getActivity() instanceof MediaBrowserActivity) {
                                        ((MediaBrowserActivity) getActivity()).deleteMedia(ids);
                                    }
                                }
                            }).setNegativeButton(R.string.cancel, null);
            AlertDialog dialog = builder.create();
            dialog.show();
            return true;
        } else if (itemId == R.id.menu_copy_media_url) {
            copyUrlToClipboard();
            return true;
        }

        return super.onOptionsItemSelected(item);
    }

    private void copyUrlToClipboard() {
        try {
            ClipboardManager clipboard = (ClipboardManager) getActivity().getSystemService(Context.CLIPBOARD_SERVICE);
            clipboard.setPrimaryClip(ClipData.newPlainText(mImageUri, mImageUri));
            ToastUtils.showToast(getActivity(), R.string.media_details_copy_url_toast);
        } catch (Exception e) {
            AppLog.e(AppLog.T.UTILS, e);
            ToastUtils.showToast(getActivity(), R.string.error_copy_to_clipboard);
        }
    }
}<|MERGE_RESOLUTION|>--- conflicted
+++ resolved
@@ -29,6 +29,8 @@
 import org.wordpress.android.fluxc.model.MediaModel;
 import org.wordpress.android.fluxc.model.SiteModel;
 import org.wordpress.android.fluxc.store.MediaStore;
+import org.wordpress.android.ui.reader.ReaderActivityLauncher;
+import org.wordpress.android.ui.reader.ReaderActivityLauncher.PhotoViewerOption;
 import org.wordpress.android.util.AppLog;
 import org.wordpress.android.util.DateTimeUtils;
 import org.wordpress.android.util.DisplayUtils;
@@ -43,11 +45,8 @@
 
 import java.text.SimpleDateFormat;
 import java.util.ArrayList;
-<<<<<<< HEAD
-=======
 import java.util.Date;
 import java.util.EnumSet;
->>>>>>> fc0092d8
 import java.util.List;
 
 import javax.inject.Inject;
@@ -188,7 +187,7 @@
         refreshViews(mediaModel);
     }
 
-    private void refreshViews(final MediaModel mediaModel) {
+    private void refreshViews(MediaModel mediaModel) {
         if (!isAdded() || mediaModel == null) {
             return;
         }
@@ -310,16 +309,17 @@
             mFileTypeView.setVisibility(View.GONE);
         }
 
-        // enable fullscreen preview
-        if (isValidImage) {
+        // enable fullscreen photo for non-local
+        if (!mIsLocal && isValidImage) {
             mImageView.setOnClickListener(new View.OnClickListener() {
                 @Override
                 public void onClick(View v) {
-                    MediaPreviewActivity.showPreview(
-                            getActivity(),
-                            v,
-                            mediaModel.getUrl(),
-                            mediaModel.isVideo());
+                    EnumSet<PhotoViewerOption> imageOptions = EnumSet.noneOf(PhotoViewerOption.class);
+                    if (mSite.isPrivate()) {
+                        imageOptions.add(PhotoViewerOption.IS_PRIVATE_IMAGE);
+                    }
+                    ReaderActivityLauncher.showReaderPhotoViewer(
+                            v.getContext(), mImageUri, imageOptions);
                 }
             });
         }
