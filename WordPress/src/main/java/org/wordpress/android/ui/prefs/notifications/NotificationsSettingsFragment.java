--- conflicted
+++ resolved
@@ -728,13 +728,9 @@
         }
 
         PreferenceCategory rootCategory = new PreferenceCategory(context);
-<<<<<<< HEAD
         rootCategory.setLayoutResource(R.layout.wp_preference_category);
-        rootCategory.setTitle(R.string.notification_settings_category_your_sites);
-=======
         rootCategory.setTitle(isFollowed ? R.string.notification_settings_category_followed_sites
                 : R.string.notification_settings_category_your_sites);
->>>>>>> cbe2e84a
         preferenceScreen.addPreference(rootCategory);
 
         if (isFollowed) {
