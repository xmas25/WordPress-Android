--- conflicted
+++ resolved
@@ -300,17 +300,8 @@
 
     }
 
-<<<<<<< HEAD
-    private void configureBlogsSettings() {
-        if (!isAdded())
-            return;
-=======
     private void configureBlogsSettings(PreferenceCategory blogsCategory, boolean showAll) {
         if (!isAdded()) return;
-        // Retrieve blogs (including jetpack sites) originally retrieved through FetchBlogListWPCom
-        // They will have an empty (but encrypted) password
-        String args = "password='" + WordPressDB.encryptPassword("") + "'";
->>>>>>> 2c07d15f
 
         List<SiteModel> sites;
         String trimmedQuery = "";
@@ -326,24 +317,14 @@
 
         blogsCategory.removeAll();
 
-<<<<<<< HEAD
+        int maxSitesToShow = showAll ? NO_MAXIMUM : MAX_SITES_TO_SHOW_ON_FIRST_SCREEN;
+        int count = 0;
         for (SiteModel site : sites) {
             if (context == null) return;
 
-=======
-        int maxSitesToShow = showAll ? NO_MAXIMUM : MAX_SITES_TO_SHOW_ON_FIRST_SCREEN;
-        int count = 0;
-        for (Map blog : blogs) {
-            if (context == null) return;
-
             count++;
             if (maxSitesToShow != NO_MAXIMUM && count > maxSitesToShow) break;
 
-            String siteUrl = MapUtils.getMapStr(blog, "url");
-            String title = MapUtils.getMapStr(blog, "blogName");
-            long blogId = MapUtils.getMapLong(blog, "blogId");
-
->>>>>>> 2c07d15f
             PreferenceScreen prefScreen = getPreferenceManager().createPreferenceScreen(context);
             prefScreen.setTitle(SiteUtils.getSiteNameOrHomeURL(site));
             prefScreen.setSummary(SiteUtils.getHomeURLOrHostName(site));
