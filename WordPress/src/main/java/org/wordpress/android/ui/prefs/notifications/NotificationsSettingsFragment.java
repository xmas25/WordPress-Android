package org.wordpress.android.ui.prefs.notifications;

import android.app.Dialog;
import android.content.Context;
import android.content.Intent;
import android.content.SharedPreferences;
import android.net.Uri;
import android.os.Bundle;
import android.preference.Preference;
import android.preference.PreferenceCategory;
import android.preference.PreferenceFragment;
import android.preference.PreferenceManager;
import android.preference.PreferenceScreen;
import android.provider.Settings;
import android.support.annotation.NonNull;
import android.support.v4.view.MenuItemCompat;
import android.support.v7.widget.SearchView;
import android.text.TextUtils;
import android.view.Menu;
import android.view.MenuInflater;
import android.view.MenuItem;

import com.android.volley.VolleyError;
import com.wordpress.rest.RestRequest;

import org.json.JSONArray;
import org.json.JSONException;
import org.json.JSONObject;
import org.wordpress.android.R;
import org.wordpress.android.WordPress;
import org.wordpress.android.WordPressDB;
import org.wordpress.android.analytics.AnalyticsTracker;
import org.wordpress.android.models.NotificationsSettings;
import org.wordpress.android.models.NotificationsSettings.Channel;
import org.wordpress.android.models.NotificationsSettings.Type;
import org.wordpress.android.ui.notifications.NotificationEvents;
import org.wordpress.android.ui.notifications.utils.NotificationsUtils;
import org.wordpress.android.util.AppLog;
import org.wordpress.android.util.AppLog.T;
import org.wordpress.android.util.MapUtils;
import org.wordpress.android.util.UrlUtils;
import org.wordpress.android.util.WPActivityUtils;

import java.util.ArrayList;
import java.util.List;
import java.util.Map;

import de.greenrobot.event.EventBus;

public class NotificationsSettingsFragment extends PreferenceFragment {

    private static final String KEY_SEARCH_QUERY = "search_query";
    private static final int SITE_SEARCH_VISIBILITY_COUNT = 15;
    // The number of notification types we support (e.g. timeline, email, mobile)
    private static final int TYPE_COUNT = 3;

    private NotificationsSettings mNotificationsSettings;
    private SearchView mSearchView;
    private MenuItem mSearchMenuItem;

    private String mDeviceId;
    private String mRestoredQuery;
    private boolean mNotificationsEnabled;
    private int mSiteCount;

    private final List<PreferenceCategory> mTypePreferenceCategories = new ArrayList<>();

    @Override
    public void onCreate(Bundle savedInstanceState) {
        super.onCreate(savedInstanceState);

        addPreferencesFromResource(R.xml.notifications_settings);
        setHasOptionsMenu(true);

        // Bump Analytics
        if (savedInstanceState == null) {
            AnalyticsTracker.track(AnalyticsTracker.Stat.NOTIFICATION_SETTINGS_LIST_OPENED);
        }
    }

    @Override
    public void onActivityCreated(Bundle savedInstanceState) {
        super.onActivityCreated(savedInstanceState);

        SharedPreferences settings = PreferenceManager.getDefaultSharedPreferences(getActivity());
        mDeviceId = settings.getString(NotificationsUtils.WPCOM_PUSH_DEVICE_SERVER_ID, "");

        if (hasNotificationsSettings()) {
            loadNotificationsAndUpdateUI(true);
        }

        if (savedInstanceState != null && savedInstanceState.containsKey(KEY_SEARCH_QUERY)) {
            mRestoredQuery = savedInstanceState.getString(KEY_SEARCH_QUERY);
        }
    }


    @Override
    public void onResume() {
        super.onResume();

        mNotificationsEnabled = NotificationsUtils.isNotificationsEnabled(getActivity());

        refreshSettings();
    }

    @Override
    public void onCreateOptionsMenu(Menu menu, MenuInflater inflater) {
        inflater.inflate(R.menu.notifications_settings, menu);

        mSearchMenuItem = menu.findItem(R.id.menu_notifications_settings_search);
        mSearchView = (SearchView) MenuItemCompat.getActionView(mSearchMenuItem);
        mSearchView.setQueryHint(getString(R.string.search_sites));

        mSearchView.setOnQueryTextListener(new SearchView.OnQueryTextListener() {
            @Override
            public boolean onQueryTextSubmit(String query) {
                configureBlogsSettings();
                return true;
            }

            @Override
            public boolean onQueryTextChange(String newText) {
                configureBlogsSettings();
                return true;
            }
        });

        updateSearchMenuVisibility();

        // Check for a restored search query (if device was rotated, etc)
        if (!TextUtils.isEmpty(mRestoredQuery)) {
            mSearchMenuItem.expandActionView();
            mSearchView.setQuery(mRestoredQuery, true);
        }
    }

    @Override
    public void onSaveInstanceState(Bundle outState) {
        if (mSearchView != null && !TextUtils.isEmpty(mSearchView.getQuery())) {
            outState.putString(KEY_SEARCH_QUERY, mSearchView.getQuery().toString());
        }

        super.onSaveInstanceState(outState);
    }

    private void refreshSettings() {
        if (!hasNotificationsSettings()) {
            EventBus.getDefault().post(new NotificationEvents.NotificationsSettingsStatusChanged(getString(R.string.loading)));
        }

        if (hasNotificationsSettings()) {
            updateUIForNotificationsEnabledState();
        }

        NotificationsUtils.getPushNotificationSettings(getActivity(), new RestRequest.Listener() {
            @Override
            public void onResponse(JSONObject response) {
                AppLog.d(T.NOTIFS, "Get settings action succeeded");
                if (!isAdded()) return;

                boolean settingsExisted = hasNotificationsSettings();
                if (!settingsExisted) {
                    EventBus.getDefault().post(new NotificationEvents.NotificationsSettingsStatusChanged(null));
                }

                SharedPreferences settings = PreferenceManager.getDefaultSharedPreferences(getActivity());
                SharedPreferences.Editor editor = settings.edit();
                editor.putString(NotificationsUtils.WPCOM_PUSH_DEVICE_NOTIFICATION_SETTINGS, response.toString());
                editor.apply();

                loadNotificationsAndUpdateUI(!settingsExisted);
                updateUIForNotificationsEnabledState();
            }
        }, new RestRequest.ErrorListener() {
            @Override
            public void onErrorResponse(VolleyError error) {
                if (!isAdded()) return;
                AppLog.e(T.NOTIFS, "Get settings action failed", error);

                if (!hasNotificationsSettings()) {
                    EventBus.getDefault().post(new NotificationEvents.NotificationsSettingsStatusChanged(getString(R.string.error_loading_notifications)));
                }
            }
        });
    }

    private void loadNotificationsAndUpdateUI(boolean shouldUpdateUI) {
        JSONObject settingsJson;
        try {
            SharedPreferences sharedPreferences = PreferenceManager.getDefaultSharedPreferences(getActivity());
            settingsJson = new JSONObject(
                    sharedPreferences.getString(NotificationsUtils.WPCOM_PUSH_DEVICE_NOTIFICATION_SETTINGS, "")
            );
        } catch (JSONException e) {
            AppLog.e(T.NOTIFS, "Could not parse notifications settings JSON");
            return;
        }

        if (mNotificationsSettings == null) {
            mNotificationsSettings = new NotificationsSettings(settingsJson);
        } else {
            mNotificationsSettings.updateJson(settingsJson);
        }

        if (shouldUpdateUI) {
            configureBlogsSettings();
            configureOtherSettings();
            configureDotcomSettings();
        }
    }

    private boolean hasNotificationsSettings() {
        SharedPreferences sharedPreferences = PreferenceManager.getDefaultSharedPreferences(getActivity());

        return sharedPreferences.contains(NotificationsUtils.WPCOM_PUSH_DEVICE_NOTIFICATION_SETTINGS);
    }

    // Updates the UI for preference screens based on if notifications are enabled or not
    private void updateUIForNotificationsEnabledState() {
        if (mTypePreferenceCategories == null || mTypePreferenceCategories.size() == 0) {
            return;
        }

        for (final PreferenceCategory category : mTypePreferenceCategories) {
            if (mNotificationsEnabled && category.getPreferenceCount() > TYPE_COUNT) {
                category.removePreference(category.getPreference(TYPE_COUNT));
            } else if (!mNotificationsEnabled && category.getPreferenceCount() == TYPE_COUNT) {
                Preference disabledMessage = new Preference(getActivity());
                disabledMessage.setSummary(R.string.notifications_disabled);
                disabledMessage.setOnPreferenceClickListener(new Preference.OnPreferenceClickListener() {
                    @Override
                    public boolean onPreferenceClick(Preference preference) {
                        Intent intent = new Intent();
                        intent.setAction(Settings.ACTION_APPLICATION_DETAILS_SETTINGS);
                        Uri uri = Uri.fromParts("package", getActivity().getApplicationContext().getPackageName(), null);
                        intent.setData(uri);

                        startActivity(intent);
                        return true;
                    }
                });

                category.addPreference(disabledMessage);
            }

            if (category.getPreferenceCount() >= TYPE_COUNT &&
                    category.getPreference(TYPE_COUNT - 1) != null) {
                category.getPreference(TYPE_COUNT - 1).setEnabled(mNotificationsEnabled);
            }
        }

    }

    private void configureBlogsSettings() {
        if (!isAdded()) return;
        // Retrieve blogs (including jetpack sites) originally retrieved through FetchBlogListWPCom
        // They will have an empty (but encrypted) password
        String args = "password='" + WordPressDB.encryptPassword("") + "'";

        // Check if user has typed in a search query
        String trimmedQuery = null;
        if (mSearchView != null && !TextUtils.isEmpty(mSearchView.getQuery())) {
            trimmedQuery = mSearchView.getQuery().toString().trim();
            args += " AND (url LIKE '%" + trimmedQuery + "%' OR blogName LIKE '%" + trimmedQuery + "%')";
        }

        List<Map<String, Object>> blogs = WordPress.wpDB.getBlogsBy(args, null, 0, false);
        mSiteCount = blogs.size();

        Context context = getActivity();

        PreferenceCategory blogsCategory = (PreferenceCategory) findPreference(
                getString(R.string.pref_notification_blogs));
        blogsCategory.removeAll();

        for (Map blog : blogs) {
            if (context == null) return;

            String siteUrl = MapUtils.getMapStr(blog, "url");
            String title = MapUtils.getMapStr(blog, "blogName");
            long blogId = MapUtils.getMapLong(blog, "blogId");

            PreferenceScreen prefScreen = getPreferenceManager().createPreferenceScreen(context);
            prefScreen.setTitle(title);
            prefScreen.setSummary(UrlUtils.getHost(siteUrl));

            addPreferencesForPreferenceScreen(prefScreen, Channel.BLOGS, blogId);
            blogsCategory.addPreference(prefScreen);
        }

        // Add a message in a preference if there are no matching search results
        if (mSiteCount == 0 && !TextUtils.isEmpty(trimmedQuery)) {
            Preference searchResultsPref = new Preference(context);
            searchResultsPref.setSummary(String.format(getString(R.string.notifications_no_search_results), trimmedQuery));
            blogsCategory.addPreference(searchResultsPref);
        }

        updateSearchMenuVisibility();
    }

    private void updateSearchMenuVisibility() {
        // Show the search menu item in the toolbar if we have enough sites
        if (mSearchMenuItem != null) {
            mSearchMenuItem.setVisible(mSiteCount > SITE_SEARCH_VISIBILITY_COUNT);
        }
    }

    private void configureOtherSettings() {
        PreferenceScreen otherBlogsScreen = (PreferenceScreen) findPreference(
                getString(R.string.pref_notification_other_blogs));
        addPreferencesForPreferenceScreen(otherBlogsScreen, Channel.OTHER, 0);
    }

    private void configureDotcomSettings() {
        PreferenceCategory otherPreferenceCategory = (PreferenceCategory) findPreference(
                getString(R.string.pref_notification_other_category));
        NotificationsSettingsDialogPreference devicePreference = new NotificationsSettingsDialogPreference(
                getActivity(), null, Channel.DOTCOM, NotificationsSettings.Type.DEVICE, 0, mNotificationsSettings, mOnSettingsChangedListener
        );
        devicePreference.setTitle(R.string.notifications_account_emails);
        devicePreference.setDialogTitle(R.string.notifications_account_emails);
        devicePreference.setSummary(R.string.notifications_account_emails_summary);
        otherPreferenceCategory.addPreference(devicePreference);
    }

    private void addPreferencesForPreferenceScreen(PreferenceScreen preferenceScreen, Channel channel, long blogId) {
        Context context = getActivity();
        if (context == null) return;

        PreferenceCategory rootCategory = new PreferenceCategory(context);
        rootCategory.setTitle(R.string.notification_types);
        preferenceScreen.addPreference(rootCategory);

        NotificationsSettingsDialogPreference timelinePreference = new NotificationsSettingsDialogPreference(
                context, null, channel, NotificationsSettings.Type.TIMELINE, blogId, mNotificationsSettings, mOnSettingsChangedListener
        );
        timelinePreference.setIcon(R.drawable.ic_bell_grey);
        timelinePreference.setTitle(R.string.notifications_tab);
        timelinePreference.setDialogTitle(R.string.notifications_tab);
        timelinePreference.setSummary(R.string.notifications_tab_summary);
        rootCategory.addPreference(timelinePreference);

        NotificationsSettingsDialogPreference emailPreference = new NotificationsSettingsDialogPreference(
                context, null, channel, NotificationsSettings.Type.EMAIL, blogId, mNotificationsSettings, mOnSettingsChangedListener
        );
        emailPreference.setIcon(R.drawable.ic_email_grey);
        emailPreference.setTitle(R.string.email);
        emailPreference.setDialogTitle(R.string.email);
        emailPreference.setSummary(R.string.notifications_email_summary);
        rootCategory.addPreference(emailPreference);

        SharedPreferences settings = PreferenceManager.getDefaultSharedPreferences(context);
        String deviceID = settings.getString(NotificationsUtils.WPCOM_PUSH_DEVICE_SERVER_ID, null);
        if (!TextUtils.isEmpty(deviceID)) {
            NotificationsSettingsDialogPreference devicePreference = new NotificationsSettingsDialogPreference(
                    context, null, channel, NotificationsSettings.Type.DEVICE, blogId, mNotificationsSettings, mOnSettingsChangedListener
            );
            devicePreference.setIcon(R.drawable.ic_phone_grey);
            devicePreference.setTitle(R.string.app_notifications);
            devicePreference.setDialogTitle(R.string.app_notifications);
            devicePreference.setSummary(R.string.notifications_push_summary);
            devicePreference.setEnabled(mNotificationsEnabled);
            rootCategory.addPreference(devicePreference);
        }

        mTypePreferenceCategories.add(rootCategory);
    }

    private final NotificationsSettingsDialogPreference.OnNotificationsSettingsChangedListener mOnSettingsChangedListener =
            new NotificationsSettingsDialogPreference.OnNotificationsSettingsChangedListener() {
        @SuppressWarnings("unchecked")
        @Override
        public void onSettingsChanged(Channel channel, NotificationsSettings.Type type, long blogId, JSONObject newValues) {
            if (!isAdded()) return;

            // Construct a new settings JSONObject to send back to WP.com
            JSONObject settingsObject = new JSONObject();
            switch (channel) {
                case BLOGS:
                    try {
                        JSONObject blogObject = new JSONObject();
                        blogObject.put(NotificationsSettings.KEY_BLOG_ID, blogId);

                        JSONArray blogsArray = new JSONArray();
                        if (type == Type.DEVICE) {
                            newValues.put(NotificationsSettings.KEY_DEVICE_ID, Long.parseLong(mDeviceId));
                            JSONArray devicesArray = new JSONArray();
                            devicesArray.put(newValues);
                            blogObject.put(NotificationsSettings.KEY_DEVICES, devicesArray);
                            blogsArray.put(blogObject);
                        } else {
                            blogObject.put(type.toString(), newValues);
                            blogsArray.put(blogObject);
                        }

                        settingsObject.put(NotificationsSettings.KEY_BLOGS, blogsArray);
                    } catch (JSONException e) {
                        AppLog.e(T.NOTIFS, "Could not build notification settings object");
                    }
                    break;
                case OTHER:
                    try {
                        JSONObject otherObject = new JSONObject();
                        if (type == Type.DEVICE) {
                            newValues.put(NotificationsSettings.KEY_DEVICE_ID, Long.parseLong(mDeviceId));
                            JSONArray devicesArray = new JSONArray();
                            devicesArray.put(newValues);
                            otherObject.put(NotificationsSettings.KEY_DEVICES, devicesArray);
                        } else {
                            otherObject.put(type.toString(), newValues);
                        }

                        settingsObject.put(NotificationsSettings.KEY_OTHER, otherObject);
                    } catch (JSONException e) {
                        AppLog.e(T.NOTIFS, "Could not build notification settings object");
                    }
                    break;
                case DOTCOM:
                    try {
                        settingsObject.put(NotificationsSettings.KEY_DOTCOM, newValues);
                    } catch (JSONException e) {
                        AppLog.e(T.NOTIFS, "Could not build notification settings object");
                    }
                    break;
            }

            if (settingsObject.length() > 0) {
                WordPress.getRestClientUtilsV1_1().post("/me/notifications/settings", settingsObject, null, null, null);
            }
        }
    };

    @Override
    public boolean onPreferenceTreeClick(PreferenceScreen preferenceScreen, @NonNull Preference preference) {
        super.onPreferenceTreeClick(preferenceScreen, preference);

        if (preference instanceof PreferenceScreen) {
<<<<<<< HEAD
            Dialog prefDialog = ((PreferenceScreen) preference).getDialog();
            if (prefDialog != null) {
                String title = String.valueOf(preference.getTitle());
                WPActivityUtils.addToolbarToDialog(this, prefDialog, title);
=======
            addToolbarToPreferenceScreen((PreferenceScreen) preference);
        }

        // Bump Analytics
        if (preference instanceof PreferenceScreen) {
            AnalyticsTracker.track(AnalyticsTracker.Stat.NOTIFICATION_SETTINGS_STREAMS_OPENED);
        } else {
            AnalyticsTracker.track(AnalyticsTracker.Stat.NOTIFICATION_SETTINGS_DETAILS_OPENED);
        }

        return false;
    }

    // Hack! PreferenceScreens don't show the toolbar, so we'll manually add one
    // See: http://stackoverflow.com/a/27455363/309558
    private void addToolbarToPreferenceScreen(PreferenceScreen preferenceScreen) {
        final Dialog dialog = preferenceScreen.getDialog();
        if (!isAdded() || dialog == null) {
            return;
        }

        Toolbar toolbar;
        if (Build.VERSION.SDK_INT >= Build.VERSION_CODES.JELLY_BEAN) {
            if (dialog.findViewById(android.R.id.list) == null) {
                return;
            }

            LinearLayout root = (LinearLayout) dialog.findViewById(android.R.id.list).getParent();
            toolbar = (Toolbar) LayoutInflater.from(getActivity()).inflate(R.layout.toolbar, root, false);
            root.addView(toolbar, 0);
        } else {
            if (dialog.findViewById(android.R.id.content) == null) {
                return;
>>>>>>> d3bcfcb6
            }
        }

        return false;
    }
}<|MERGE_RESOLUTION|>--- conflicted
+++ resolved
@@ -436,17 +436,11 @@
         super.onPreferenceTreeClick(preferenceScreen, preference);
 
         if (preference instanceof PreferenceScreen) {
-<<<<<<< HEAD
             Dialog prefDialog = ((PreferenceScreen) preference).getDialog();
             if (prefDialog != null) {
                 String title = String.valueOf(preference.getTitle());
                 WPActivityUtils.addToolbarToDialog(this, prefDialog, title);
-=======
-            addToolbarToPreferenceScreen((PreferenceScreen) preference);
-        }
-
-        // Bump Analytics
-        if (preference instanceof PreferenceScreen) {
+            }
             AnalyticsTracker.track(AnalyticsTracker.Stat.NOTIFICATION_SETTINGS_STREAMS_OPENED);
         } else {
             AnalyticsTracker.track(AnalyticsTracker.Stat.NOTIFICATION_SETTINGS_DETAILS_OPENED);
@@ -454,31 +448,4 @@
 
         return false;
     }
-
-    // Hack! PreferenceScreens don't show the toolbar, so we'll manually add one
-    // See: http://stackoverflow.com/a/27455363/309558
-    private void addToolbarToPreferenceScreen(PreferenceScreen preferenceScreen) {
-        final Dialog dialog = preferenceScreen.getDialog();
-        if (!isAdded() || dialog == null) {
-            return;
-        }
-
-        Toolbar toolbar;
-        if (Build.VERSION.SDK_INT >= Build.VERSION_CODES.JELLY_BEAN) {
-            if (dialog.findViewById(android.R.id.list) == null) {
-                return;
-            }
-
-            LinearLayout root = (LinearLayout) dialog.findViewById(android.R.id.list).getParent();
-            toolbar = (Toolbar) LayoutInflater.from(getActivity()).inflate(R.layout.toolbar, root, false);
-            root.addView(toolbar, 0);
-        } else {
-            if (dialog.findViewById(android.R.id.content) == null) {
-                return;
->>>>>>> d3bcfcb6
-            }
-        }
-
-        return false;
-    }
 }