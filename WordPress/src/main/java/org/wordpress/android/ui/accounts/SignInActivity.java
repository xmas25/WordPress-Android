package org.wordpress.android.ui.accounts;

import android.accounts.Account;
import android.app.ProgressDialog;
import android.content.DialogInterface;
import android.content.Intent;
import android.net.Uri;
import android.os.Bundle;
import android.support.annotation.NonNull;
import android.support.v4.app.Fragment;
import android.support.v4.app.FragmentManager;
import android.support.v4.app.FragmentTransaction;
import android.support.v7.app.AppCompatActivity;
import android.view.Window;

import com.google.android.gms.auth.api.credentials.Credential;
import com.google.android.gms.common.ConnectionResult;
import com.google.android.gms.common.api.GoogleApiClient.ConnectionCallbacks;
import com.google.android.gms.common.api.GoogleApiClient.OnConnectionFailedListener;

import org.wordpress.android.R;
import org.wordpress.android.WordPress;
import org.wordpress.android.analytics.AnalyticsTracker;
import org.wordpress.android.analytics.AnalyticsTracker.Stat;
import org.wordpress.android.fluxc.model.SiteModel;
import org.wordpress.android.fluxc.store.SiteStore;
import org.wordpress.android.ui.ActivityId;
import org.wordpress.android.ui.accounts.SmartLockHelper.Callback;
import org.wordpress.android.ui.accounts.login.MagicLinkRequestFragment;
import org.wordpress.android.ui.accounts.login.MagicLinkSentFragment;
import org.wordpress.android.ui.prefs.AppPrefs;
import org.wordpress.android.util.AppLog;
import org.wordpress.android.util.AppLog.T;

<<<<<<< HEAD
import javax.inject.Inject;

public class SignInActivity extends AppCompatActivity implements ConnectionCallbacks, OnConnectionFailedListener,
        MagicLinkRequestFragment.OnMagicLinkFragmentInteraction,
        SignInFragment.OnMagicLinkRequestInteraction, MagicLinkSentFragment.OnMagicLinkSentInteraction {
=======
public class SignInActivity extends AppCompatActivity implements ConnectionCallbacks, OnConnectionFailedListener,
        MagicLinkRequestFragment.OnMagicLinkFragmentInteraction, SignInFragment.OnMagicLinkRequestInteraction,
        MagicLinkSentFragment.OnMagicLinkSentInteraction, JetpackCallbacks {
>>>>>>> eadd170c
    public static final int SIGN_IN_REQUEST = 1;
    public static final int REQUEST_CODE = 5000;
    public static final int ADD_SELF_HOSTED_BLOG = 2;
    public static final int SMART_LOCK_SAVE = 5;
    public static final int SMART_LOCK_READ = 6;

    public static final String EXTRA_START_FRAGMENT = "start-fragment";
    public static final String EXTRA_JETPACK_SITE_AUTH = "EXTRA_JETPACK_SITE_AUTH";
    public static final String EXTRA_JETPACK_MESSAGE_AUTH = "EXTRA_JETPACK_MESSAGE_AUTH";
    public static final String EXTRA_IS_AUTH_ERROR = "EXTRA_IS_AUTH_ERROR";
    public static final String EXTRA_PREFILL_URL = "EXTRA_PREFILL_URL";
    public static final String EXTRA_INHIBIT_MAGIC_LOGIN = "INHIBIT_MAGIC_LOGIN";
    public static final String MAGIC_LOGIN = "magic-login";
    public static final String TOKEN_PARAMETER = "token";

    private SmartLockHelper mSmartLockHelper;
    private ProgressDialog mProgressDialog;
    private Blog mJetpackBlog;

    @Inject SiteStore mSiteStore;

    @Override
    protected void onCreate(Bundle savedInstanceState) {
        super.onCreate(savedInstanceState);
        ((WordPress) getApplication()).component().inject(this);

        requestWindowFeature(Window.FEATURE_NO_TITLE);
        setContentView(R.layout.welcome_activity);

        String action = getIntent().getAction();
        Uri data = getIntent().getData();

        if (Intent.ACTION_VIEW.equals(action) && data != null) {
            if (data.getBooleanQueryParameter("selfhosted", false)) {
                getIntent().putExtra(SignInActivity.EXTRA_START_FRAGMENT, SignInActivity.ADD_SELF_HOSTED_BLOG);
                if (data.getQueryParameter("url") != null) {
                    getIntent().putExtra(EXTRA_PREFILL_URL, data.getQueryParameter("url"));
                }
            }
        }

        if (savedInstanceState == null) {
            addSignInFragment();
        }

        mSmartLockHelper = new SmartLockHelper(this);
        if (!AppPrefs.wasAccessTokenMigrated()) {
            mSmartLockHelper.initSmartLockForPasswords();
        }

        ActivityId.trackLastActivity(ActivityId.LOGIN);
    }

    @Override
    protected void onResume() {
        super.onResume();
        actionMode(getIntent().getExtras());
        if (hasMagicLinkLoginIntent()) {
            AnalyticsTracker.track(AnalyticsTracker.Stat.LOGIN_MAGIC_LINK_OPENED);
            attemptLoginWithToken(getIntent().getData());
        }
    }

    @Override
    protected void onPause() {
        super.onPause();
        cancelProgressDialog();
    }

    @Override
    protected void onActivityResult(int requestCode, int resultCode, Intent data) {
        super.onActivityResult(requestCode, resultCode, data);

        if (requestCode == SMART_LOCK_SAVE) {
            if (resultCode == RESULT_OK) {
                AnalyticsTracker.track(Stat.LOGIN_AUTOFILL_CREDENTIALS_UPDATED);
                AppLog.d(T.NUX, "Credentials saved");
            } else {
                AppLog.d(T.NUX, "Credentials save cancelled");
            }
        } else if (requestCode == SMART_LOCK_READ) {
            if (resultCode == RESULT_OK) {
                AppLog.d(T.NUX, "Credentials retrieved");
                Credential credential = data.getParcelableExtra(Credential.EXTRA_KEY);
                SignInFragment signInFragment = (SignInFragment) getSupportFragmentManager().findFragmentByTag(SignInFragment.TAG);
                if (signInFragment != null) {
                    signInFragment.onCredentialRetrieved(credential);
                }
            } else {
                AppLog.e(T.NUX, "Credential read failed");
            }
        }
    }

    private void cancelProgressDialog() {
        if (mProgressDialog != null && mProgressDialog.isShowing()) {
            mProgressDialog.cancel();
        }
    }

    private void attemptLoginWithToken(Uri uri) {
        getSignInFragment().setToken(uri.getQueryParameter(TOKEN_PARAMETER));
        SignInFragment signInFragment = getSignInFragment();
        slideInFragment(signInFragment, false);

        mProgressDialog = ProgressDialog
                .show(this, "", getString(R.string.logging_in), true, true, new DialogInterface.OnCancelListener() {
                    @Override
                    public void onCancel(DialogInterface dialog) {
                        getSignInFragment().setToken("");
                    }
                });
        mProgressDialog.show();
    }

    private boolean hasMagicLinkLoginIntent() {
        String action = getIntent().getAction();
        Uri uri = getIntent().getData();

        return Intent.ACTION_VIEW.equals(action) && uri != null && uri.getHost().contains(MAGIC_LOGIN);
    }

    protected void actionMode(Bundle extras) {
        int actionMode = SIGN_IN_REQUEST;
        String prefillUrl = "";
        if (extras != null) {
            actionMode = extras.getInt(EXTRA_START_FRAGMENT, -1);
            if (extras.containsKey(EXTRA_JETPACK_SITE_AUTH)) {
<<<<<<< HEAD
                SiteModel jetpackSite = mSiteStore.getSiteByLocalId(extras.getInt(EXTRA_JETPACK_SITE_AUTH));
                if (jetpackSite != null) {
                    String customMessage = extras.getString(EXTRA_JETPACK_MESSAGE_AUTH, null);
                    getSignInFragment().setBlogAndCustomMessageForJetpackAuth(jetpackSite, customMessage);
=======
                mJetpackBlog = WordPress.getBlog(extras.getInt(EXTRA_JETPACK_SITE_AUTH));
                if (mJetpackBlog != null) {
                    String customMessage = extras.getString(EXTRA_JETPACK_MESSAGE_AUTH, null);
                    getSignInFragment().setCustomMessageForJetpackAuth(customMessage);
>>>>>>> eadd170c
                }
            } else if (extras.containsKey(EXTRA_IS_AUTH_ERROR)) {
                getSignInFragment().showAuthErrorMessage();
            }
            prefillUrl = extras.getString(EXTRA_PREFILL_URL, "");
        }
        switch (actionMode) {
            case ADD_SELF_HOSTED_BLOG:
                getSignInFragment().forceSelfHostedMode(prefillUrl);
                break;
            default:
                break;
        }
    }

    public SignInFragment getSignInFragment() {
        SignInFragment signInFragment =
                (SignInFragment) getSupportFragmentManager().findFragmentByTag(SignInFragment.TAG);
        if (signInFragment == null) {
            return new SignInFragment();
        } else {
            return signInFragment;
        }
    }

    public SmartLockHelper getSmartLockHelper() {
        return mSmartLockHelper;
    }

    private void popBackStackToSignInFragment() {
        FragmentManager fragmentManager = getSupportFragmentManager();
        while (fragmentManager.getBackStackEntryCount() > 1) {
            fragmentManager.popBackStackImmediate();
        }

        getSupportFragmentManager().popBackStack();
    }

    protected void addSignInFragment() {
        SignInFragment signInFragment = new SignInFragment();
        FragmentTransaction fragmentTransaction = getSupportFragmentManager().beginTransaction();
        fragmentTransaction.replace(R.id.fragment_container, signInFragment, SignInFragment.TAG);
        fragmentTransaction.commit();
    }

    private void slideInFragment(Fragment fragment) {
        slideInFragment(fragment, true);
    }

    private void slideInFragment(Fragment fragment, boolean shouldAddToBackStack) {
        FragmentTransaction fragmentTransaction = getSupportFragmentManager().beginTransaction();
        fragmentTransaction.setCustomAnimations(R.anim.activity_slide_in_from_right, R.anim.activity_slide_out_to_left,
                R.anim.activity_slide_in_from_left, R.anim.activity_slide_out_to_right);
        fragmentTransaction.replace(R.id.fragment_container, fragment);
        if (shouldAddToBackStack) {
            fragmentTransaction.addToBackStack(null);
        }
        fragmentTransaction.commitAllowingStateLoss();
    }

    @Override
    public void onConnectionFailed(@NonNull ConnectionResult connectionResult) {
        AppLog.d(T.NUX, "Connection result: " + connectionResult);
    }

    @Override
    public void onConnected(Bundle bundle) {
        AppLog.d(T.NUX, "Google API client connected");
        SignInFragment signInFragment =
                (SignInFragment) getSupportFragmentManager().findFragmentByTag(SignInFragment.TAG);
        // Autofill only if signInFragment is there and if it can be autofilled (ie. username and password fields are
        // empty).
        if (signInFragment != null && signInFragment.canAutofillUsernameAndPassword()) {
            mSmartLockHelper.smartLockAutoFill(new Callback() {
                @Override
                public void onCredentialRetrieved(Credential credential) {
                    SignInFragment signInFragment =
                            (SignInFragment) getSupportFragmentManager().findFragmentByTag(SignInFragment.TAG);
                    if (signInFragment != null) {
                        signInFragment.onCredentialRetrieved(credential);
                    }
                }
            });
        }
    }

    @Override
    public void onConnectionSuspended(int i) {
        AppLog.d(T.NUX, "Google API client connection suspended");
    }

    @Override
    public void onMagicLinkSent() {
        MagicLinkSentFragment magicLinkSentFragment = new MagicLinkSentFragment();
        slideInFragment(magicLinkSentFragment);
    }

    @Override
    public void onEnterPasswordRequested() {
        AnalyticsTracker.track(AnalyticsTracker.Stat.LOGIN_MAGIC_LINK_EXITED);
        getSignInFragment().setIsMagicLinkEnabled(false);

        popBackStackToSignInFragment();
    }

    @Override
    public void onMagicLinkRequestSuccess(String email) {
        MagicLinkRequestFragment magicLinkRequestFragment = MagicLinkRequestFragment.newInstance(email);
        slideInFragment(magicLinkRequestFragment);
    }

    @Override
    public boolean isJetpackAuth() {
        return mJetpackBlog != null;
    }

    @Override
    public Blog getJetpackBlog() {
        return mJetpackBlog;
    }
}<|MERGE_RESOLUTION|>--- conflicted
+++ resolved
@@ -1,6 +1,5 @@
 package org.wordpress.android.ui.accounts;
 
-import android.accounts.Account;
 import android.app.ProgressDialog;
 import android.content.DialogInterface;
 import android.content.Intent;
@@ -32,17 +31,11 @@
 import org.wordpress.android.util.AppLog;
 import org.wordpress.android.util.AppLog.T;
 
-<<<<<<< HEAD
 import javax.inject.Inject;
 
 public class SignInActivity extends AppCompatActivity implements ConnectionCallbacks, OnConnectionFailedListener,
-        MagicLinkRequestFragment.OnMagicLinkFragmentInteraction,
+        MagicLinkRequestFragment.OnMagicLinkFragmentInteraction, JetpackCallbacks,
         SignInFragment.OnMagicLinkRequestInteraction, MagicLinkSentFragment.OnMagicLinkSentInteraction {
-=======
-public class SignInActivity extends AppCompatActivity implements ConnectionCallbacks, OnConnectionFailedListener,
-        MagicLinkRequestFragment.OnMagicLinkFragmentInteraction, SignInFragment.OnMagicLinkRequestInteraction,
-        MagicLinkSentFragment.OnMagicLinkSentInteraction, JetpackCallbacks {
->>>>>>> eadd170c
     public static final int SIGN_IN_REQUEST = 1;
     public static final int REQUEST_CODE = 5000;
     public static final int ADD_SELF_HOSTED_BLOG = 2;
@@ -60,7 +53,7 @@
 
     private SmartLockHelper mSmartLockHelper;
     private ProgressDialog mProgressDialog;
-    private Blog mJetpackBlog;
+    private SiteModel mJetpackSite;
 
     @Inject SiteStore mSiteStore;
 
@@ -171,17 +164,10 @@
         if (extras != null) {
             actionMode = extras.getInt(EXTRA_START_FRAGMENT, -1);
             if (extras.containsKey(EXTRA_JETPACK_SITE_AUTH)) {
-<<<<<<< HEAD
-                SiteModel jetpackSite = mSiteStore.getSiteByLocalId(extras.getInt(EXTRA_JETPACK_SITE_AUTH));
-                if (jetpackSite != null) {
+                mJetpackSite = mSiteStore.getSiteByLocalId(extras.getInt(EXTRA_JETPACK_SITE_AUTH));
+                if (mJetpackSite != null) {
                     String customMessage = extras.getString(EXTRA_JETPACK_MESSAGE_AUTH, null);
-                    getSignInFragment().setBlogAndCustomMessageForJetpackAuth(jetpackSite, customMessage);
-=======
-                mJetpackBlog = WordPress.getBlog(extras.getInt(EXTRA_JETPACK_SITE_AUTH));
-                if (mJetpackBlog != null) {
-                    String customMessage = extras.getString(EXTRA_JETPACK_MESSAGE_AUTH, null);
-                    getSignInFragment().setCustomMessageForJetpackAuth(customMessage);
->>>>>>> eadd170c
+                    getSignInFragment().setBlogAndCustomMessageForJetpackAuth(mJetpackSite, customMessage);
                 }
             } else if (extras.containsKey(EXTRA_IS_AUTH_ERROR)) {
                 getSignInFragment().showAuthErrorMessage();
@@ -295,11 +281,11 @@
 
     @Override
     public boolean isJetpackAuth() {
-        return mJetpackBlog != null;
-    }
-
-    @Override
-    public Blog getJetpackBlog() {
-        return mJetpackBlog;
+        return mJetpackSite != null;
+    }
+
+    @Override
+    public SiteModel getJetpackSite() {
+        return mJetpackSite;
     }
 }