package org.wordpress.android.ui.media;

import android.app.ActionBar;
import android.app.Fragment;
import android.app.FragmentManager;
import android.app.FragmentTransaction;
import android.content.Intent;
import android.database.Cursor;
import android.graphics.drawable.ColorDrawable;
import android.net.Uri;
import android.os.Bundle;
import android.text.TextUtils;
import android.view.Gravity;
import android.view.Menu;
import android.view.MenuItem;
import android.view.MenuItem.OnActionExpandListener;
import android.view.View;
import android.view.ViewGroup;
import android.widget.AdapterView;
import android.widget.AdapterView.OnItemClickListener;
import android.widget.ArrayAdapter;
import android.widget.ListView;
import android.widget.PopupWindow;
import android.support.v7.widget.SearchView;
import android.widget.Toast;

import org.wordpress.android.Constants;
import org.wordpress.android.R;
import org.wordpress.android.WordPress;
import org.wordpress.android.models.FeatureSet;
import org.wordpress.android.ui.WPDrawerActivity;
import org.wordpress.android.ui.media.MediaAddFragment.MediaAddFragmentCallback;
import org.wordpress.android.ui.media.MediaEditFragment.MediaEditFragmentCallback;
import org.wordpress.android.ui.media.MediaGridFragment.Filter;
import org.wordpress.android.ui.media.MediaGridFragment.MediaGridListener;
import org.wordpress.android.ui.media.MediaItemFragment.MediaItemFragmentCallback;
import org.wordpress.android.ui.media.services.MediaDeleteService;
import org.wordpress.android.widgets.WPAlertDialogFragment;
import org.xmlrpc.android.ApiHelper;
import org.xmlrpc.android.ApiHelper.GetFeatures.Callback;

import java.util.ArrayList;
import java.util.HashSet;
import java.util.List;
import java.util.Set;

/**
 * The main activity in which the user can browse their media.
 * Accessible via the menu drawer as "Media"
 */
<<<<<<< HEAD

public class MediaBrowserActivity extends WPDrawerActivity implements MediaGridListener,
        MediaItemFragmentCallback, SearchView.OnQueryTextListener, OnActionExpandListener, MediaEditFragmentCallback,
        MediaAddFragmentCallback,
        ActionMode.Callback {
=======
public class MediaBrowserActivity extends WPActionBarActivity implements MediaGridListener,
        MediaItemFragmentCallback, OnQueryTextListener, OnActionExpandListener, MediaEditFragmentCallback,
        MediaAddFragmentCallback {
>>>>>>> 53f45091
    private static final String SAVED_QUERY = "SAVED_QUERY";

    private MediaGridFragment mMediaGridFragment;
    private MediaItemFragment mMediaItemFragment;
    private MediaEditFragment mMediaEditFragment;
    private MediaAddFragment mMediaAddFragment;
    private PopupWindow mAddMediaPopup;

    private SearchView mSearchView;
    private MenuItem mSearchMenuItem;
    private Menu mMenu;
    private FeatureSet mFeatureSet;
    private String mQuery;

    @Override
    public void onCreate(Bundle savedInstanceState) {
        super.onCreate(savedInstanceState);

        if (WordPress.wpDB == null) {
            Toast.makeText(this, R.string.fatal_db_error, Toast.LENGTH_LONG).show();
            finish();
            return;
        }

        setTitle(R.string.media);

        createMenuDrawer(R.layout.media_browser_activity);

        ActionBar actionBar = getActionBar();
        if (actionBar != null) {
            actionBar.setDisplayShowTitleEnabled(true);
        }

        FragmentManager fm = getFragmentManager();
        fm.addOnBackStackChangedListener(mOnBackStackChangedListener);
        FragmentTransaction ft = fm.beginTransaction();
        setupBaseLayout();

        mMediaAddFragment = (MediaAddFragment) fm.findFragmentById(R.id.mediaAddFragment);
        mMediaGridFragment = (MediaGridFragment) fm.findFragmentById(R.id.mediaGridFragment);

        mMediaItemFragment = (MediaItemFragment) fm.findFragmentByTag(MediaItemFragment.TAG);
        if (mMediaItemFragment != null)
            ft.hide(mMediaGridFragment);

        mMediaEditFragment = (MediaEditFragment) fm.findFragmentByTag(MediaEditFragment.TAG);
        if (mMediaEditFragment != null && !mMediaEditFragment.isInLayout())
            ft.hide(mMediaItemFragment);

        ft.commit();

        setupAddMenuPopup();

        String action = getIntent().getAction();
        if (Intent.ACTION_SEND.equals(action) || Intent.ACTION_SEND_MULTIPLE.equals(action)) {
            // We arrived here from a share action
            uploadSharedFiles();
        }
    }

    @Override
    protected void onSaveInstanceState(Bundle outState) {
        super.onSaveInstanceState(outState);
        outState.putString(SAVED_QUERY, mQuery);
    }

    @Override
    protected void onRestoreInstanceState(Bundle savedInstanceState) {
        super.onRestoreInstanceState(savedInstanceState);
        mQuery = savedInstanceState.getString(SAVED_QUERY);
    }

    private void uploadSharedFiles() {
        Intent intent = getIntent();
        String action = intent.getAction();
        final List<Uri> multi_stream;
        if (Intent.ACTION_SEND_MULTIPLE.equals(action)) {
            multi_stream = intent.getParcelableArrayListExtra((Intent.EXTRA_STREAM));
        } else {
            multi_stream = new ArrayList<Uri>();
            multi_stream.add((Uri) intent.getParcelableExtra(Intent.EXTRA_STREAM));
        }
        mMediaAddFragment.uploadList(multi_stream);

        // clear the intent's action, so that in case the user rotates, we don't re-upload the same
        // files
        getIntent().setAction(null);
    }

    private final FragmentManager.OnBackStackChangedListener mOnBackStackChangedListener = new FragmentManager.OnBackStackChangedListener() {
        public void onBackStackChanged() {
            setupBaseLayout();
        }
    };

    private void setupBaseLayout() {
        // hide access to the drawer when there are fragments in the back stack
        if (getFragmentManager().getBackStackEntryCount() == 0) {
            mDrawerToggle.setDrawerIndicatorEnabled(true);
        } else {
            mDrawerToggle.setDrawerIndicatorEnabled(false);
        }
    }

    /** Setup the popup that allows you to add new media from camera, video camera or local files **/
    private void setupAddMenuPopup() {
        String capturePhoto = getResources().getString(R.string.media_add_popup_capture_photo);
        String captureVideo = getResources().getString(R.string.media_add_popup_capture_video);
        String pickPhotoFromGallery = getResources().getString(R.string.select_photo);
        String pickVideoFromGallery = getResources().getString(R.string.select_video);
        final ArrayAdapter<String> adapter = new ArrayAdapter<String>(MediaBrowserActivity.this,
                R.layout.actionbar_add_media_cell,
                new String[] {
                        capturePhoto, captureVideo, pickPhotoFromGallery, pickVideoFromGallery
                });

        View layoutView = getLayoutInflater().inflate(R.layout.actionbar_add_media, null, false);
        ListView listView = (ListView) layoutView.findViewById(R.id.actionbar_add_media_listview);
        listView.setAdapter(adapter);
        listView.setOnItemClickListener(new OnItemClickListener() {
            public void onItemClick(AdapterView<?> parent, View view, int position, long id) {
                adapter.notifyDataSetChanged();

                // Support video only if you are self-hosted or are a dot-com blog with the video
                // press upgrade
                boolean selfHosted = !WordPress.getCurrentBlog().isDotcomFlag();
                boolean isVideoEnabled = selfHosted
                        || (mFeatureSet != null && mFeatureSet.isVideopressEnabled());

                if (position == 0) {
                    mMediaAddFragment.launchCamera();
                } else if (position == 1) {
                    if (isVideoEnabled) {
                        mMediaAddFragment.launchVideoCamera();
                    } else {
                        showVideoPressUpgradeDialog();
                    }
                } else if (position == 2) {
                    mMediaAddFragment.launchPictureLibrary();
                } else if (position == 3) {
                    if (isVideoEnabled) {
                        mMediaAddFragment.launchVideoLibrary();
                    } else {
                        showVideoPressUpgradeDialog();
                    }
                }

                mAddMediaPopup.dismiss();

            }

        });

        int width = getResources().getDimensionPixelSize(R.dimen.action_bar_spinner_width);

        mAddMediaPopup = new PopupWindow(layoutView, width, ViewGroup.LayoutParams.WRAP_CONTENT, true);
        mAddMediaPopup.setBackgroundDrawable(new ColorDrawable());
    }

    private void showVideoPressUpgradeDialog() {
        FragmentTransaction ft = getFragmentManager().beginTransaction();
        String title = getString(R.string.media_no_video_title);
        String message = getString(R.string.media_no_video_message);
        String infoTitle = getString(R.string.learn_more);
        String infoURL = Constants.videoPressURL;
        WPAlertDialogFragment alert = WPAlertDialogFragment.newUrlInfoDialog(title, message, infoTitle, infoURL);
        ft.add(alert, "alert");
        ft.commitAllowingStateLoss();
    }

    @Override
    protected void onResume() {
        super.onResume();
        startMediaDeleteService();
        getFeatureSet();
    }

    /** Get the feature set for a wordpress.com hosted blog **/
    private void getFeatureSet() {
        if (WordPress.getCurrentBlog() == null || !WordPress.getCurrentBlog().isDotcomFlag())
            return;

        ApiHelper.GetFeatures task = new ApiHelper.GetFeatures(new Callback() {
            @Override
            public void onResult(FeatureSet featureSet) {
                mFeatureSet = featureSet;
            }

        });

        List<Object> apiArgs = new ArrayList<Object>();
        apiArgs.add(WordPress.getCurrentBlog());
        task.execute(apiArgs);
    }

    @Override
    protected void onPause() {
        super.onPause();

        if (mSearchMenuItem != null) {
            mSearchMenuItem.collapseActionView();
        }
    }

    @Override
    public void onBlogChanged() {
        // clear edit fragment
        if (mMediaEditFragment != null) {
            mMediaEditFragment.loadMedia(null);

            // hide if in phone
            if (!mMediaEditFragment.isInLayout() && mMediaEditFragment.isVisible()) {
                getFragmentManager().popBackStack();
            }
        }

        getFragmentManager().executePendingTransactions();

        // clear item fragment (only visible on phone)
        if (mMediaItemFragment != null && mMediaItemFragment.isVisible()) {
            getFragmentManager().popBackStack();
        }

        // reset the media fragment
        if (mMediaGridFragment != null) {
            mMediaGridFragment.reset();
            mMediaGridFragment.refreshSpinnerAdapter();

            if (!mMediaGridFragment.hasRetrievedAllMediaFromServer()) {
                mMediaGridFragment.refreshMediaFromServer(0, false);
                mMediaGridFragment.setRefreshing(true);
            }
        }

        // check what features (e.g. video) the user has
        getFeatureSet();
    }

    @Override
    public void onMediaItemSelected(String mediaId) {
        if (mSearchView != null) {
            mSearchView.clearFocus();
        }

        if (mSearchMenuItem != null) {
            mSearchMenuItem.collapseActionView();
        }

        FragmentManager fm = getFragmentManager();
        if (fm.getBackStackEntryCount() == 0) {
            FragmentTransaction ft = fm.beginTransaction();
            ft.hide(mMediaGridFragment);
            mMediaGridFragment.clearSelectedItems();
            setupBaseLayout();

<<<<<<< HEAD
        if (mMediaEditFragment == null || !mMediaEditFragment.isInLayout()) {
            // phone: hide the grid and show the item details
            if (fm.getBackStackEntryCount() == 0) {
                FragmentTransaction ft = fm.beginTransaction();
                ft.hide(mMediaGridFragment);
                mMediaGridFragment.clearCheckedItems();
                setupBaseLayout();

                mMediaItemFragment = MediaItemFragment.newInstance(mediaId);
                ft.add(R.id.media_browser_container, mMediaItemFragment, MediaItemFragment.TAG);
                ft.addToBackStack(null);
                ft.commit();
                mDrawerToggle.setDrawerIndicatorEnabled(false);
            }
        } else {
            // tablet: update the edit fragment with the new item
            mMediaEditFragment.loadMedia(mediaId);
=======
            mMediaItemFragment = MediaItemFragment.newInstance(mediaId);
            ft.add(R.id.media_browser_container, mMediaItemFragment, MediaItemFragment.TAG);
            ft.addToBackStack(null);
            ft.commit();
            mMenuDrawer.setDrawerIndicatorEnabled(false);
>>>>>>> 53f45091
        }
    }

    @Override
    public boolean onCreateOptionsMenu(Menu menu) {
        super.onCreateOptionsMenu(menu);
        mMenu = menu;
        getMenuInflater().inflate(R.menu.media, menu);
        mSearchView = (SearchView) menu.findItem(R.id.menu_search).getActionView();
        mSearchView.setOnQueryTextListener(this);
        return true;
    }

    @Override
    public boolean onOptionsItemSelected(MenuItem item) {
        int itemId = item.getItemId();

        if (itemId == android.R.id.home) {
            FragmentManager fm = getFragmentManager();
            if (fm.getBackStackEntryCount() > 0) {
                fm.popBackStack();
                setupBaseLayout();
                return true;
            }
        } else if (itemId == R.id.menu_new_media) {
            View view = findViewById(R.id.menu_new_media);
            if (view != null) {
                int y_offset = getResources().getDimensionPixelSize(R.dimen.action_bar_spinner_y_offset);
                int[] loc = new int[2];
                view.getLocationOnScreen(loc);
                mAddMediaPopup.showAtLocation(view, Gravity.TOP | Gravity.LEFT, loc[0],
                        loc[1] + view.getHeight() + y_offset);
            } else {
                // In case menu button is not on screen (declared showAsAction="ifRoom"), center the popup in the view.
                View gridView = findViewById(R.id.media_gridview);
                mAddMediaPopup.showAtLocation(gridView, Gravity.CENTER, 0, 0);
            }
            return true;
        } else if (itemId == R.id.menu_search) {
            mSearchMenuItem = item;
            mSearchMenuItem.setOnActionExpandListener(this);
            mSearchMenuItem.expandActionView();

            mSearchView = (SearchView) item.getActionView();
            mSearchView.setOnQueryTextListener(this);

            // load last saved query
            if (!TextUtils.isEmpty(mQuery)) {
                onQueryTextSubmit(mQuery);
                mSearchView.setQuery(mQuery, true);
            }
            return true;
        } else if (itemId == R.id.menu_edit_media) {
            String mediaId = mMediaItemFragment.getMediaId();
            FragmentManager fm = getFragmentManager();

            if (mMediaEditFragment == null || !mMediaEditFragment.isInLayout()) {
                // phone layout: hide item details, show and update edit fragment
                FragmentTransaction ft = fm.beginTransaction();

                if (mMediaItemFragment.isVisible())
                    ft.hide(mMediaItemFragment);

                mMediaEditFragment = MediaEditFragment.newInstance(mediaId);
                ft.add(R.id.media_browser_container, mMediaEditFragment, MediaEditFragment.TAG);
                ft.addToBackStack(null);
                ft.commit();
                mDrawerToggle.setDrawerIndicatorEnabled(false);
            } else {
                // tablet layout: update edit fragment
                mMediaEditFragment.loadMedia(mediaId);
            }

            if (mSearchView != null) {
                mSearchView.clearFocus();
            }
        }

        return super.onOptionsItemSelected(item);
    }

    @Override
    public boolean onPrepareOptionsMenu(Menu menu) {
        return super.onPrepareOptionsMenu(menu);
    }

    @Override
    public void onMediaItemListDownloaded() {
        if (mMediaItemFragment != null) {
            mMediaGridFragment.setRefreshing(false);
            if (mMediaItemFragment.isInLayout()) {
                mMediaItemFragment.loadDefaultMedia();
            }
        }
    }

    @Override
    public void onMediaItemListDownloadStart() {
        mMediaGridFragment.setRefreshing(true);
    }

    @Override
    public boolean onQueryTextSubmit(String query) {
        if (mMediaGridFragment != null) {
            mMediaGridFragment.search(query);
        }
        mQuery = query;
        mSearchView.clearFocus();
        return true;
    }

    @Override
    public boolean onQueryTextChange(String newText) {
        if (mMediaGridFragment != null) {
            mMediaGridFragment.search(newText);
        }
        mQuery = newText;
        return true;
    }

    @Override
    public void onResume(Fragment fragment) {
        invalidateOptionsMenu();
    }

    @Override
    public void onPause(Fragment fragment) {
        invalidateOptionsMenu();
    }

    @Override
    public boolean onMenuItemActionExpand(MenuItem item) {
        // currently we don't support searching from within a filter, so hide it
        if (mMediaGridFragment != null) {
            mMediaGridFragment.setFilterVisibility(View.GONE);
            mMediaGridFragment.setFilter(Filter.ALL);
        }

        // load last search query
        if (!TextUtils.isEmpty(mQuery))
            onQueryTextChange(mQuery);
        mMenu.findItem(R.id.menu_new_media).setVisible(false);
        return true;
    }

    @Override
    public boolean onMenuItemActionCollapse(MenuItem item) {
        // preserve the previous query
        String tmpQuery = mQuery;
        onQueryTextChange("");
        mQuery = tmpQuery;

        if (mMediaGridFragment != null) {
            mMediaGridFragment.setFilterVisibility(View.VISIBLE);
            mMediaGridFragment.setFilter(Filter.ALL);
        }
        mMenu.findItem(R.id.menu_new_media).setVisible(true);
        return true;
    }

    public void onSavedEdit(String mediaId, boolean result) {
        if (mMediaEditFragment != null && mMediaEditFragment.isVisible() && result) {
            FragmentManager fm = getFragmentManager();
            fm.popBackStack();

            // refresh media item details (phone-only)
            if (mMediaItemFragment != null)
                mMediaItemFragment.loadMedia(mediaId);

            // refresh grid
            mMediaGridFragment.refreshMediaFromDB();
        }
    }

    private void startMediaDeleteService() {
        startService(new Intent(this, MediaDeleteService.class));
    }

    @Override
    public void onBackPressed() {
        FragmentManager fm = getFragmentManager();
        /*if (mMenuDrawer.isMenuVisible()) {
            super.onBackPressed();
        } else*/ if (fm.getBackStackEntryCount() > 0) {
            fm.popBackStack();
            setupBaseLayout();
        } else {
            super.onBackPressed();
        }
    }

    @Override
    public void onMediaAdded(String mediaId) {
        if (WordPress.getCurrentBlog() == null || mediaId == null) {
            return;
        }
        String blogId = String.valueOf(WordPress.getCurrentBlog().getLocalTableBlogId());
        Cursor cursor = WordPress.wpDB.getMediaFile(blogId, mediaId);

        if (cursor == null || !cursor.moveToFirst()) {
            mMediaGridFragment.removeFromMultiSelect(mediaId);
            if (mMediaEditFragment != null && mMediaEditFragment.isVisible()
                    && mediaId.equals(mMediaEditFragment.getMediaId())) {
                if (mMediaEditFragment.isInLayout()) {
                    mMediaEditFragment.loadMedia(null);
                } else {
                    getFragmentManager().popBackStack();
                }
            }
        } else {
            mMediaGridFragment.refreshMediaFromDB();
        }
        if (cursor != null) {
            cursor.close();
        }
    }

    @Override
    public void onRetryUpload(String mediaId) {
        mMediaAddFragment.addToQueue(mediaId);
    }

<<<<<<< HEAD
    @Override
    public boolean onCreateActionMode(ActionMode mode, Menu menu) {
        MenuInflater inflater = mode.getMenuInflater();
        inflater.inflate(R.menu.media_multiselect, menu);
        if (mMediaGridFragment != null) {
            mMediaGridFragment.setSwipeToRefreshEnabled(false);
=======
    public void deleteMedia(final ArrayList<String> ids) {
        final String blogId = String.valueOf(WordPress.getCurrentBlog().getLocalTableBlogId());
        Set<String> sanitizedIds = new HashSet<String>(ids.size());

        // phone layout: pop the item fragment if it's visible
        getFragmentManager().popBackStack();

        // Make sure there are no media in "uploading"
        for (String currentID : ids) {
            if (MediaUtils.canDeleteMedia(blogId, currentID)) {
                sanitizedIds.add(currentID);
            }
>>>>>>> 53f45091
        }

        if (sanitizedIds.size() != ids.size()) {
            if (ids.size() == 1) {
                Toast.makeText(this, R.string.wait_until_upload_completes, Toast.LENGTH_LONG).show();
            } else {
                Toast.makeText(this, R.string.cannot_delete_multi_media_items, Toast.LENGTH_LONG).show();
            }
        }

        // mark items for delete without actually deleting items yet,
        // and then refresh the grid
        WordPress.wpDB.setMediaFilesMarkedForDelete(blogId, sanitizedIds);
        startService(new Intent(this, MediaDeleteService.class));
        if (mMediaGridFragment != null) {
            mMediaGridFragment.clearSelectedItems();
            mMediaGridFragment.refreshMediaFromDB();
        }
<<<<<<< HEAD
        return false;
    }

    @Override
    public void onDestroyActionMode(ActionMode mode) {
        mActionMode = null;
        mMediaGridFragment.setSwipeToRefreshEnabled(true);
        cancelMultiSelect();
    }

    private void cancelMultiSelect() {
        mMediaGridFragment.clearCheckedItems();
    }

    private void handleNewPost() {
        if (mMediaGridFragment == null)
            return;

        ArrayList<String> ids = mMediaGridFragment.getCheckedItems();

        Intent i = new Intent(this, EditPostActivity.class);
        i.setAction(EditPostContentFragment.NEW_MEDIA_POST);
        i.putExtra(EditPostContentFragment.NEW_MEDIA_POST_EXTRA, ids.get(0));
        startActivity(i);
    }

    private void handleMultiSelectDelete() {
        Builder builder = new AlertDialog.Builder(this)
                .setMessage(R.string.confirm_delete_multi_media)
                .setCancelable(true)
                .setPositiveButton(R.string.delete, new OnClickListener() {
                    @Override
                    public void onClick(DialogInterface dialog, int which) {
                        ArrayList<String> ids = mMediaGridFragment.getCheckedItems();
                        onDeleteMedia(ids);
                        mMediaGridFragment.refreshSpinnerAdapter();
                    }
                })
                .setNegativeButton(R.string.cancel, null);
        AlertDialog dialog = builder.create();
        dialog.show();
    }

    private void handleMultiSelectPost() {
        if (mMediaGridFragment == null)
            return;

        ArrayList<String> ids = mMediaGridFragment.getCheckedItems();

        Intent i = new Intent(this, EditPostActivity.class);
        i.setAction(EditPostContentFragment.NEW_MEDIA_GALLERY);
        i.putExtra(EditPostContentFragment.NEW_MEDIA_GALLERY_EXTRA_IDS, ids);
        startActivity(i);
=======
>>>>>>> 53f45091
    }
}<|MERGE_RESOLUTION|>--- conflicted
+++ resolved
@@ -1,17 +1,22 @@
 package org.wordpress.android.ui.media;
 
 import android.app.ActionBar;
+import android.app.AlertDialog;
 import android.app.Fragment;
 import android.app.FragmentManager;
 import android.app.FragmentTransaction;
+import android.content.DialogInterface;
 import android.content.Intent;
 import android.database.Cursor;
 import android.graphics.drawable.ColorDrawable;
 import android.net.Uri;
 import android.os.Bundle;
+import android.support.v7.widget.SearchView;
+import android.support.v7.widget.SearchView.OnQueryTextListener;
 import android.text.TextUtils;
 import android.view.Gravity;
 import android.view.Menu;
+import android.view.MenuInflater;
 import android.view.MenuItem;
 import android.view.MenuItem.OnActionExpandListener;
 import android.view.View;
@@ -21,7 +26,6 @@
 import android.widget.ArrayAdapter;
 import android.widget.ListView;
 import android.widget.PopupWindow;
-import android.support.v7.widget.SearchView;
 import android.widget.Toast;
 
 import org.wordpress.android.Constants;
@@ -35,6 +39,7 @@
 import org.wordpress.android.ui.media.MediaGridFragment.MediaGridListener;
 import org.wordpress.android.ui.media.MediaItemFragment.MediaItemFragmentCallback;
 import org.wordpress.android.ui.media.services.MediaDeleteService;
+import org.wordpress.android.ui.posts.EditPostActivity;
 import org.wordpress.android.widgets.WPAlertDialogFragment;
 import org.xmlrpc.android.ApiHelper;
 import org.xmlrpc.android.ApiHelper.GetFeatures.Callback;
@@ -48,17 +53,9 @@
  * The main activity in which the user can browse their media.
  * Accessible via the menu drawer as "Media"
  */
-<<<<<<< HEAD
-
 public class MediaBrowserActivity extends WPDrawerActivity implements MediaGridListener,
-        MediaItemFragmentCallback, SearchView.OnQueryTextListener, OnActionExpandListener, MediaEditFragmentCallback,
-        MediaAddFragmentCallback,
-        ActionMode.Callback {
-=======
-public class MediaBrowserActivity extends WPActionBarActivity implements MediaGridListener,
         MediaItemFragmentCallback, OnQueryTextListener, OnActionExpandListener, MediaEditFragmentCallback,
         MediaAddFragmentCallback {
->>>>>>> 53f45091
     private static final String SAVED_QUERY = "SAVED_QUERY";
 
     private MediaGridFragment mMediaGridFragment;
@@ -313,32 +310,10 @@
             ft.hide(mMediaGridFragment);
             mMediaGridFragment.clearSelectedItems();
             setupBaseLayout();
-
-<<<<<<< HEAD
-        if (mMediaEditFragment == null || !mMediaEditFragment.isInLayout()) {
-            // phone: hide the grid and show the item details
-            if (fm.getBackStackEntryCount() == 0) {
-                FragmentTransaction ft = fm.beginTransaction();
-                ft.hide(mMediaGridFragment);
-                mMediaGridFragment.clearCheckedItems();
-                setupBaseLayout();
-
-                mMediaItemFragment = MediaItemFragment.newInstance(mediaId);
-                ft.add(R.id.media_browser_container, mMediaItemFragment, MediaItemFragment.TAG);
-                ft.addToBackStack(null);
-                ft.commit();
-                mDrawerToggle.setDrawerIndicatorEnabled(false);
-            }
-        } else {
-            // tablet: update the edit fragment with the new item
-            mMediaEditFragment.loadMedia(mediaId);
-=======
             mMediaItemFragment = MediaItemFragment.newInstance(mediaId);
             ft.add(R.id.media_browser_container, mMediaItemFragment, MediaItemFragment.TAG);
             ft.addToBackStack(null);
             ft.commit();
-            mMenuDrawer.setDrawerIndicatorEnabled(false);
->>>>>>> 53f45091
         }
     }
 
@@ -561,14 +536,6 @@
         mMediaAddFragment.addToQueue(mediaId);
     }
 
-<<<<<<< HEAD
-    @Override
-    public boolean onCreateActionMode(ActionMode mode, Menu menu) {
-        MenuInflater inflater = mode.getMenuInflater();
-        inflater.inflate(R.menu.media_multiselect, menu);
-        if (mMediaGridFragment != null) {
-            mMediaGridFragment.setSwipeToRefreshEnabled(false);
-=======
     public void deleteMedia(final ArrayList<String> ids) {
         final String blogId = String.valueOf(WordPress.getCurrentBlog().getLocalTableBlogId());
         Set<String> sanitizedIds = new HashSet<String>(ids.size());
@@ -581,7 +548,6 @@
             if (MediaUtils.canDeleteMedia(blogId, currentID)) {
                 sanitizedIds.add(currentID);
             }
->>>>>>> 53f45091
         }
 
         if (sanitizedIds.size() != ids.size()) {
@@ -600,61 +566,5 @@
             mMediaGridFragment.clearSelectedItems();
             mMediaGridFragment.refreshMediaFromDB();
         }
-<<<<<<< HEAD
-        return false;
-    }
-
-    @Override
-    public void onDestroyActionMode(ActionMode mode) {
-        mActionMode = null;
-        mMediaGridFragment.setSwipeToRefreshEnabled(true);
-        cancelMultiSelect();
-    }
-
-    private void cancelMultiSelect() {
-        mMediaGridFragment.clearCheckedItems();
-    }
-
-    private void handleNewPost() {
-        if (mMediaGridFragment == null)
-            return;
-
-        ArrayList<String> ids = mMediaGridFragment.getCheckedItems();
-
-        Intent i = new Intent(this, EditPostActivity.class);
-        i.setAction(EditPostContentFragment.NEW_MEDIA_POST);
-        i.putExtra(EditPostContentFragment.NEW_MEDIA_POST_EXTRA, ids.get(0));
-        startActivity(i);
-    }
-
-    private void handleMultiSelectDelete() {
-        Builder builder = new AlertDialog.Builder(this)
-                .setMessage(R.string.confirm_delete_multi_media)
-                .setCancelable(true)
-                .setPositiveButton(R.string.delete, new OnClickListener() {
-                    @Override
-                    public void onClick(DialogInterface dialog, int which) {
-                        ArrayList<String> ids = mMediaGridFragment.getCheckedItems();
-                        onDeleteMedia(ids);
-                        mMediaGridFragment.refreshSpinnerAdapter();
-                    }
-                })
-                .setNegativeButton(R.string.cancel, null);
-        AlertDialog dialog = builder.create();
-        dialog.show();
-    }
-
-    private void handleMultiSelectPost() {
-        if (mMediaGridFragment == null)
-            return;
-
-        ArrayList<String> ids = mMediaGridFragment.getCheckedItems();
-
-        Intent i = new Intent(this, EditPostActivity.class);
-        i.setAction(EditPostContentFragment.NEW_MEDIA_GALLERY);
-        i.putExtra(EditPostContentFragment.NEW_MEDIA_GALLERY_EXTRA_IDS, ids);
-        startActivity(i);
-=======
->>>>>>> 53f45091
     }
 }