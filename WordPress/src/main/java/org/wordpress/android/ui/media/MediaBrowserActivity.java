package org.wordpress.android.ui.media;

import android.annotation.SuppressLint;
import android.app.Activity;
import android.app.AlertDialog;
import android.app.Fragment;
import android.app.FragmentManager;
import android.app.FragmentManager.OnBackStackChangedListener;
import android.app.FragmentTransaction;
import android.content.BroadcastReceiver;
import android.content.ComponentName;
import android.content.Context;
import android.content.DialogInterface;
import android.content.Intent;
import android.content.IntentFilter;
import android.content.ServiceConnection;
import android.content.pm.PackageManager;
import android.database.Cursor;
import android.graphics.drawable.ColorDrawable;
import android.net.ConnectivityManager;
import android.net.Uri;
import android.os.AsyncTask;
import android.os.Bundle;
import android.os.IBinder;
import android.support.annotation.NonNull;
import android.support.annotation.Nullable;
import android.support.annotation.StringRes;
import android.support.v4.content.CursorLoader;
import android.support.v4.view.MenuItemCompat;
import android.support.v4.view.MenuItemCompat.OnActionExpandListener;
import android.support.v7.app.ActionBar;
import android.support.v7.app.AppCompatActivity;
import android.support.v7.widget.SearchView;
import android.support.v7.widget.SearchView.OnQueryTextListener;
import android.support.v7.widget.Toolbar;
import android.text.TextUtils;
import android.view.Gravity;
import android.view.Menu;
import android.view.MenuItem;
import android.view.View;
import android.view.ViewGroup;
import android.webkit.MimeTypeMap;
import android.widget.AdapterView;
import android.widget.AdapterView.OnItemClickListener;
import android.widget.ArrayAdapter;
import android.widget.ListView;
import android.widget.PopupWindow;
import android.widget.Toast;

import org.greenrobot.eventbus.Subscribe;
import org.greenrobot.eventbus.ThreadMode;
import org.wordpress.android.BuildConfig;
import org.wordpress.android.R;
import org.wordpress.android.WordPress;
import org.wordpress.android.fluxc.Dispatcher;
import org.wordpress.android.fluxc.generated.MediaActionBuilder;
import org.wordpress.android.fluxc.model.MediaModel;
import org.wordpress.android.fluxc.model.SiteModel;
import org.wordpress.android.fluxc.store.MediaStore;
import org.wordpress.android.fluxc.store.MediaStore.MediaErrorType;
import org.wordpress.android.fluxc.store.MediaStore.OnMediaChanged;
import org.wordpress.android.fluxc.store.MediaStore.OnMediaListFetched;
import org.wordpress.android.fluxc.store.MediaStore.OnMediaUploaded;
import org.wordpress.android.models.MediaUploadState;
import org.wordpress.android.ui.ActivityId;
import org.wordpress.android.ui.RequestCodes;
import org.wordpress.android.ui.media.MediaEditFragment.MediaEditFragmentCallback;
import org.wordpress.android.ui.media.MediaGridFragment.Filter;
import org.wordpress.android.ui.media.MediaGridFragment.MediaGridListener;
import org.wordpress.android.ui.media.MediaItemFragment.MediaItemFragmentCallback;
import org.wordpress.android.ui.media.services.MediaDeleteService;
import org.wordpress.android.ui.media.services.MediaUploadService;
import org.wordpress.android.util.ActivityUtils;
import org.wordpress.android.util.AppLog;
import org.wordpress.android.util.DateTimeUtils;
import org.wordpress.android.util.MediaUtils;
import org.wordpress.android.util.NetworkUtils;
import org.wordpress.android.util.PermissionUtils;
import org.wordpress.android.util.ToastUtils;
import org.wordpress.android.util.WPActivityUtils;
import org.wordpress.passcodelock.AppLockManager;

import java.io.File;
import java.util.ArrayList;
import java.util.HashSet;
import java.util.List;
import java.util.Set;

import javax.inject.Inject;

/**
 * The main activity in which the user can browse their media.
 */
public class MediaBrowserActivity extends AppCompatActivity implements MediaGridListener,
        MediaItemFragmentCallback, OnQueryTextListener, OnActionExpandListener,
        MediaEditFragmentCallback, WordPressMediaUtils.LaunchCameraCallback {
    private static final int MEDIA_PERMISSION_REQUEST_CODE = 1;

    private static final String SAVED_QUERY = "SAVED_QUERY";
    private static final String BUNDLE_MEDIA_CAPTURE_PATH = "mediaCapturePath";

    @Inject Dispatcher mDispatcher;
    @Inject MediaStore mMediaStore;

    private SiteModel mSite;

    private MediaGridFragment mMediaGridFragment;
    private MediaItemFragment mMediaItemFragment;
    private MediaEditFragment mMediaEditFragment;
    private PopupWindow mAddMediaPopup;

    // Views
    private Toolbar mToolbar;
    private SearchView mSearchView;
    private MenuItem mSearchMenuItem;
    private Menu mMenu;

    // Services
    private MediaDeleteService.MediaDeleteBinder mDeleteService;
<<<<<<< HEAD
=======
    private MediaUploadService.MediaUploadBinder mUploadService;
    private final ArrayList<MediaModel> mPendingUploads = new ArrayList<>();
>>>>>>> bc986f4f
    private boolean mDeleteServiceBound;

    private String mQuery;
    private String mMediaCapturePath;

    @Override
    public void onCreate(Bundle savedInstanceState) {
        super.onCreate(savedInstanceState);

        ((WordPress) getApplication()).component().inject(this);

        if (savedInstanceState == null) {
            mSite = (SiteModel) getIntent().getSerializableExtra(WordPress.SITE);
        } else {
            mSite = (SiteModel) savedInstanceState.getSerializable(WordPress.SITE);
        }

        if (mSite == null) {
            ToastUtils.showToast(this, R.string.blog_not_found, ToastUtils.Duration.SHORT);
            finish();
            return;
        }

        setContentView(R.layout.media_browser_activity);

        mToolbar = (Toolbar) findViewById(R.id.toolbar);
        setSupportActionBar(mToolbar);
        ActionBar actionBar = getSupportActionBar();
        if (actionBar != null) {
            actionBar.setDisplayShowTitleEnabled(true);
            actionBar.setDisplayHomeAsUpEnabled(true);
            actionBar.setTitle(R.string.media);
        }

        FragmentManager fm = getFragmentManager();
        fm.addOnBackStackChangedListener(mOnBackStackChangedListener);

        mMediaGridFragment = (MediaGridFragment) fm.findFragmentById(R.id.mediaGridFragment);
        mMediaItemFragment = (MediaItemFragment) fm.findFragmentByTag(MediaItemFragment.TAG);
        mMediaEditFragment = (MediaEditFragment) fm.findFragmentByTag(MediaEditFragment.TAG);

        FragmentTransaction ft = fm.beginTransaction();
        if (mMediaItemFragment != null) {
            ft.hide(mMediaGridFragment);
        }
        if (mMediaEditFragment != null && !mMediaEditFragment.isInLayout()) {
            ft.hide(mMediaItemFragment);
        }
        ft.commitAllowingStateLoss();

        setupAddMenuPopup();

        // if media was shared add it to the library
        handleSharedMedia();
    }

    @Override
    public void onStart() {
        super.onStart();
        registerReceiver(mReceiver, new IntentFilter(ConnectivityManager.CONNECTIVITY_ACTION));
        mDispatcher.register(this);
    }

    @Override
    protected void onPause() {
        super.onPause();

        if (mSearchMenuItem != null) {
            String tempQuery = mQuery;
            MenuItemCompat.collapseActionView(mSearchMenuItem);
            mQuery = tempQuery;
        }
    }

    @Override
    public void onPause(Fragment fragment) {
        invalidateOptionsMenu();
    }

    @Override
    protected void onResume() {
        super.onResume();
        startMediaDeleteService(null);
        ActivityId.trackLastActivity(ActivityId.MEDIA);
    }

    @Override
    public void onResume(Fragment fragment) {
        invalidateOptionsMenu();
    }

    @Override
    public void onStop() {
        unregisterReceiver(mReceiver);
        mDispatcher.unregister(this);
        super.onStop();
    }

    @Override
    protected void onDestroy() {
        super.onDestroy();
        doUnbindDeleteService();
    }

    @Override
    protected void onSaveInstanceState(Bundle outState) {
        super.onSaveInstanceState(outState);

        outState.putString(SAVED_QUERY, mQuery);
        outState.putSerializable(WordPress.SITE, mSite);
        if (!TextUtils.isEmpty(mMediaCapturePath)) {
            outState.putString(BUNDLE_MEDIA_CAPTURE_PATH, mMediaCapturePath);
        }
    }

    @Override
    protected void onRestoreInstanceState(Bundle savedInstanceState) {
        super.onRestoreInstanceState(savedInstanceState);

        mSite = (SiteModel) savedInstanceState.getSerializable(WordPress.SITE);
        mMediaCapturePath = savedInstanceState.getString(BUNDLE_MEDIA_CAPTURE_PATH);
        mQuery = savedInstanceState.getString(SAVED_QUERY);
    }

    @Override
    public void onBackPressed() {
        FragmentManager fm = getFragmentManager();
        if (fm.getBackStackEntryCount() > 0) {
            if (mMediaEditFragment != null && mMediaEditFragment.isVisible() && mMediaEditFragment.isDirty()) {
                // alert the user that there are unsaved changes
                new AlertDialog.Builder(this)
                        .setMessage(R.string.confirm_discard_changes)
                        .setCancelable(true)
                        .setPositiveButton(R.string.discard, new DialogInterface.OnClickListener() {
                            @Override
                            public void onClick(DialogInterface dialog, int which) {
                                // make sure the keyboard is dismissed
                                WPActivityUtils.hideKeyboard(getCurrentFocus());

                                // pop the edit fragment
                                doPopBackStack(getFragmentManager());
                            }})
                        .setNegativeButton(R.string.cancel, null)
                        .create()
                        .show();
            } else {
                doPopBackStack(fm);
            }
        } else {
            super.onBackPressed();
        }
    }

    @Override
    public void onActivityResult(int requestCode, int resultCode, Intent data) {
        super.onActivityResult(requestCode, resultCode, data);

        switch (requestCode) {
            case RequestCodes.PICTURE_LIBRARY:
            case RequestCodes.VIDEO_LIBRARY:
                if (resultCode == Activity.RESULT_OK && data != null) {
                    Uri imageUri = data.getData();
                    String mimeType = getContentResolver().getType(imageUri);
                    fetchMedia(imageUri, mimeType);
                }
                break;
            case RequestCodes.TAKE_PHOTO:
                if (resultCode == Activity.RESULT_OK) {
                    Uri uri = Uri.parse(mMediaCapturePath);
                    mMediaCapturePath = null;
                    queueFileForUpload(uri, getContentResolver().getType(uri));
                }
                break;
            case RequestCodes.TAKE_VIDEO:
                if (resultCode == Activity.RESULT_OK) {
                    Uri uri = MediaUtils.getLastRecordedVideoUri(this);
                    queueFileForUpload(uri, getContentResolver().getType(uri));
                }
                break;
        }
    }

    @Override
    public void onRequestPermissionsResult(int requestCode, @NonNull String permissions[], @NonNull int[] results) {
        // only MEDIA_PERMISSION_REQUEST_CODE is handled
        if (requestCode != MEDIA_PERMISSION_REQUEST_CODE) {
            return;
        }

        for (int grantResult : results) {
            if (grantResult == PackageManager.PERMISSION_DENIED) {
                ToastUtils.showToast(this, getString(R.string.add_media_permission_required));
                return;
            }
        }

        showNewMediaMenu();
    }

    @Override
    public boolean onCreateOptionsMenu(Menu menu) {
        super.onCreateOptionsMenu(menu);
        mMenu = menu;
        getMenuInflater().inflate(R.menu.media_browser, menu);
        return true;
    }

    @Override
    public boolean onPrepareOptionsMenu(Menu menu) {
        mSearchView = (SearchView) menu.findItem(R.id.menu_search).getActionView();
        mSearchView.setOnQueryTextListener(this);

        mSearchMenuItem = menu.findItem(R.id.menu_search);
        MenuItemCompat.setOnActionExpandListener(mSearchMenuItem, this);

        // open search bar if we were searching for something before
        if (!TextUtils.isEmpty(mQuery) && mMediaGridFragment != null && mMediaGridFragment.isVisible()) {
            String tempQuery = mQuery; //temporary hold onto query
            MenuItemCompat.expandActionView(mSearchMenuItem); //this will reset mQuery
            onQueryTextSubmit(tempQuery);
            mSearchView.setQuery(mQuery, true);
        }

        return super.onPrepareOptionsMenu(menu);
    }

    @Override
    public boolean onOptionsItemSelected(MenuItem item) {
        switch (item.getItemId()) {
            case android.R.id.home:
                onBackPressed();
                return true;
            case R.id.menu_new_media:
                AppLockManager.getInstance().setExtendedTimeout();
                if (PermissionUtils.checkAndRequestCameraAndStoragePermissions(this, MEDIA_PERMISSION_REQUEST_CODE)) {
                    showNewMediaMenu();
                }
                return true;
            case R.id.menu_search:
                mSearchMenuItem = item;
                MenuItemCompat.setOnActionExpandListener(mSearchMenuItem, this);
                MenuItemCompat.expandActionView(mSearchMenuItem);

                mSearchView = (SearchView) item.getActionView();
                mSearchView.setOnQueryTextListener(this);

                // load last saved query
                if (!TextUtils.isEmpty(mQuery)) {
                    onQueryTextSubmit(mQuery);
                    mSearchView.setQuery(mQuery, true);
                }
                return true;
            case R.id.menu_edit_media:
                int localMediaId = mMediaItemFragment.getLocalMediaId();

                if (mMediaEditFragment == null || !mMediaEditFragment.isInLayout()) {
                    // phone layout: hide item details, show and update edit fragment
                    FragmentManager fm = getFragmentManager();
                    mMediaEditFragment = MediaEditFragment.newInstance(mSite, localMediaId);

                    FragmentTransaction ft = fm.beginTransaction();
                    if (mMediaItemFragment.isVisible()) {
                        ft.hide(mMediaItemFragment);
                    }
                    ft.add(R.id.media_browser_container, mMediaEditFragment, MediaEditFragment.TAG);
                    ft.addToBackStack(null);
                    ft.commitAllowingStateLoss();
                } else {
                    // tablet layout: update edit fragment
                    mMediaEditFragment.loadMedia(localMediaId);
                }

                if (mSearchView != null) {
                    mSearchView.clearFocus();
                }

                return true;
        }

        return super.onOptionsItemSelected(item);
    }

    @Override
    public boolean onMenuItemActionExpand(MenuItem item) {
        // currently we don't support searching from within a filter, so hide it
        if (mMediaGridFragment != null) {
            mMediaGridFragment.setFilterEnabled(false);
            mMediaGridFragment.setFilter(Filter.ALL);
        }

        // load last search query
        if (!TextUtils.isEmpty(mQuery)) {
            onQueryTextChange(mQuery);
        }

        mMenu.findItem(R.id.menu_new_media).setVisible(false);

        return true;
    }

    @Override
    public boolean onMenuItemActionCollapse(MenuItem item) {
        if (mMediaGridFragment != null) {
            mMediaGridFragment.setFilterEnabled(true);
            mMediaGridFragment.setFilter(Filter.ALL);
        }

        mMenu.findItem(R.id.menu_new_media).setVisible(true);

        return true;
    }

    @Override
    public boolean onQueryTextSubmit(String query) {
        if (mMediaGridFragment != null) {
            mMediaGridFragment.search(query);
        }

        mQuery = query;
        mSearchView.clearFocus();

        return true;
    }

    @Override
    public boolean onQueryTextChange(String newText) {
        if (mMediaGridFragment != null) {
            mMediaGridFragment.search(newText);
        }

        mQuery = newText;

        return true;
    }

    @Override
    public void setLookClosable() {
        mToolbar.setNavigationIcon(R.drawable.ic_close_white_24dp);
    }

    @Override
    public void onMediaItemSelected(int localMediaId) {
        final String tempQuery = mQuery;

        if (mSearchView != null) {
            mSearchView.clearFocus();
        }

        if (mSearchMenuItem != null) {
            MenuItemCompat.collapseActionView(mSearchMenuItem);
        }

        FragmentManager fm = getFragmentManager();
        if (fm.getBackStackEntryCount() == 0) {
            mMediaGridFragment.clearSelectedItems();
            mMediaItemFragment = MediaItemFragment.newInstance(mSite, localMediaId);

            FragmentTransaction ft = fm.beginTransaction();
            ft.hide(mMediaGridFragment);
            ft.add(R.id.media_browser_container, mMediaItemFragment, MediaItemFragment.TAG);
            ft.addToBackStack(null);
            ft.commitAllowingStateLoss();

            mQuery = tempQuery;
        }
    }

    @Override
    public void onMediaCapturePathReady(String mediaCapturePath) {
        mMediaCapturePath = mediaCapturePath;
    }

    @Override
    public void onRetryUpload(int localMediaId) {
        MediaModel media = mMediaStore.getMediaWithLocalId(localMediaId);
        if (media == null) {
            return;
        }
        addMediaToUploadService(media);
    }

    private void showMediaToastError(@StringRes int message, @Nullable String messageDetail) {
        if (isFinishing()) {
            return;
        }
        String errorMessage = getString(message);
        if (!TextUtils.isEmpty(messageDetail)) {
            errorMessage += ". " + messageDetail;
        }
        ToastUtils.showToast(this, errorMessage, ToastUtils.Duration.LONG);
    }

    @SuppressWarnings("unused")
    @Subscribe(threadMode = ThreadMode.MAIN)
    public void onMediaChanged(OnMediaChanged event) {
        if (event.isError()) {
            AppLog.w(AppLog.T.MEDIA, "Received onMediaChanged error: " + event.error.type
                                     + " - " + event.error.message);
            showMediaToastError(R.string.media_generic_error, event.error.message);
            return;
        }

        switch (event.cause) {
            case DELETE_MEDIA:
                if (event.mediaList == null || event.mediaList.isEmpty()) {
                    break;
                }

                // If the media was deleted, remove it from multi select (if it was selected) and hide it from the
                // detail view (if it was the one displayed)
                for (MediaModel mediaModel : event.mediaList) {
                    int localMediaId = mediaModel.getId();
                    mMediaGridFragment.removeFromMultiSelect(localMediaId);
                    if (mMediaEditFragment != null && mMediaEditFragment.isVisible()
                            && localMediaId == mMediaEditFragment.getLocalMediaId()) {
                        updateOnMediaChanged(localMediaId);
                        if (mMediaEditFragment.isInLayout()) {
                            mMediaEditFragment.loadMedia(MediaEditFragment.MISSING_MEDIA_ID);
                        } else {
                            getFragmentManager().popBackStack();
                        }
                    }
                }
            break;
        }
        updateViews();
    }

    @SuppressWarnings("unused")
    @Subscribe(threadMode = ThreadMode.MAIN)
    public void onMediaListFetched(OnMediaListFetched event) {
        if (event.isError()) {
            AppLog.w(AppLog.T.MEDIA, "Received OnMediaListFetched error: " + event.error.type
                    + " - " + event.error.message);
            ToastUtils.showToast(this, "Media fetch error occurred: " + event.error.message, ToastUtils.Duration.LONG);
            return;
        }
        updateViews();
    }

    @SuppressWarnings("unused")
    @Subscribe(threadMode = ThreadMode.MAIN)
    public void onMediaUploaded(OnMediaUploaded event) {
        if (event.isError()) {
            AppLog.d(AppLog.T.MEDIA, "Received onMediaUploaded error:" + event.error.type
                                     + " - " + event.error.message);
            if (event.error.type == MediaErrorType.AUTHORIZATION_REQUIRED) {
                showMediaToastError(R.string.media_error_no_permission, null);
            } else {
                showMediaToastError(R.string.media_upload_error, event.error.message);
            }
        } else if (event.completed) {
            String title = "";
            if (event.media != null) {
                title = event.media.getTitle();
            }
            AppLog.d(AppLog.T.MEDIA, "<" + title + "> upload complete");
        }
        updateViews();
    }

    public void onSavedEdit(int localMediaId, boolean result) {
        if (mMediaEditFragment != null && mMediaEditFragment.isVisible() && result) {
            doPopBackStack(getFragmentManager());

            // refresh media item details (phone-only)
            if (mMediaItemFragment != null)
                mMediaItemFragment.loadMedia(localMediaId);

            // refresh grid
            mMediaGridFragment.refreshMediaFromDB();
        }
    }

    private void updateOnMediaChanged(int localMediaId) {
        if (localMediaId == -1) {
            return;
        }

        // If the media was deleted, remove it from multi select (if it was selected) and hide it from the the detail
        // view (if it was the one displayed)
        if (mMediaStore.getMediaWithLocalId(localMediaId) == null) {
            mMediaGridFragment.removeFromMultiSelect(localMediaId);
            if (mMediaEditFragment != null && mMediaEditFragment.isVisible()
                    && localMediaId == mMediaEditFragment.getLocalMediaId()) {
                if (mMediaEditFragment.isInLayout()) {
                    mMediaEditFragment.loadMedia(MediaEditFragment.MISSING_MEDIA_ID);
                } else {
                    doPopBackStack(getFragmentManager());
                }
            }
        }
        updateViews();
    }

    public void deleteMedia(final ArrayList<Integer> ids) {
        Set<String> sanitizedIds = new HashSet<>(ids.size());

        // phone layout: pop the item fragment if it's visible
        doPopBackStack(getFragmentManager());

        final ArrayList<MediaModel> mediaToDelete = new ArrayList<>();
        // Make sure there are no media in "uploading"
        for (int currentId : ids) {
            MediaModel mediaModel = mMediaStore.getMediaWithLocalId(currentId);
            if (mediaModel == null) {
                continue;
            }

            if (WordPressMediaUtils.canDeleteMedia(mediaModel)) {
                if (MediaUtils.isLocalFile(mediaModel.getUploadState().toLowerCase())) {
                    mDispatcher.dispatch(MediaActionBuilder.newRemoveMediaAction(mediaModel));
                    updateViews();
                    sanitizedIds.add(String.valueOf(currentId));
                    continue;
                }
                mediaToDelete.add(mediaModel);
                mediaModel.setUploadState(MediaUploadState.DELETE.name());
                mDispatcher.dispatch(MediaActionBuilder.newUpdateMediaAction(mediaModel));
                updateViews();
                sanitizedIds.add(String.valueOf(currentId));
            }
        }

        if (sanitizedIds.size() != ids.size()) {
            if (ids.size() == 1) {
                Toast.makeText(this, R.string.wait_until_upload_completes, Toast.LENGTH_LONG).show();
            } else {
                Toast.makeText(this, R.string.cannot_delete_multi_media_items, Toast.LENGTH_LONG).show();
            }
        }

        // mark items for delete without actually deleting items yet,
        // and then refresh the grid
        if (!mediaToDelete.isEmpty()) {
            startMediaDeleteService(mediaToDelete);
        }
        if (mMediaGridFragment != null) {
            mMediaGridFragment.clearSelectedItems();
            updateViews();
        }
    }

    private void uploadList(List<Uri> uriList) {
        for (Uri uri : uriList) {
            fetchMedia(uri, getContentResolver().getType(uri));
        }
    }

    private final OnBackStackChangedListener mOnBackStackChangedListener = new OnBackStackChangedListener() {
        @Override
        public void onBackStackChanged() {
            FragmentManager manager = getFragmentManager();
            MediaGridFragment mediaGridFragment = (MediaGridFragment) manager.findFragmentById(R.id.mediaGridFragment);
            if (mediaGridFragment.isVisible()) {
                mediaGridFragment.refreshSpinnerAdapter();
            }
            ActivityUtils.hideKeyboard(MediaBrowserActivity.this);
        }
    };

    private void doBindDeleteService(Intent intent) {
        mDeleteServiceBound = bindService(intent, mDeleteConnection,
                Context.BIND_AUTO_CREATE | Context.BIND_ABOVE_CLIENT);
    }

    private void doUnbindDeleteService() {
        if (mDeleteServiceBound) {
            unbindService(mDeleteConnection);
            mDeleteServiceBound = false;
        }
    }

    private final ServiceConnection mDeleteConnection = new ServiceConnection() {
        @Override
        public void onServiceConnected(ComponentName className, IBinder service) {
            mDeleteService = (MediaDeleteService.MediaDeleteBinder) service;
        }

        @Override
        public void onServiceDisconnected(ComponentName arg0) {
            mDeleteService = null;
        }
    };

    private final BroadcastReceiver mReceiver = new BroadcastReceiver() {
        @Override
        public void onReceive(Context context, Intent intent) {
            if (ConnectivityManager.CONNECTIVITY_ACTION.equals(intent.getAction())) {
                // Coming from zero connection. Continue what's pending for delete
                if (mMediaStore.hasSiteMediaToDelete(mSite)) {
                    startMediaDeleteService(null);
                }
            }
        }
    };

    /** Setup the popup that allows you to add new media from camera, video camera or local files **/
    private void setupAddMenuPopup() {
        String capturePhoto = getString(R.string.media_add_popup_capture_photo);
        String captureVideo = getString(R.string.media_add_popup_capture_video);
        String pickPhotoFromGallery = getString(R.string.select_photo);
        String pickVideoFromGallery = getString(R.string.select_video);
        String[] items = new String[] {
                capturePhoto, captureVideo, pickPhotoFromGallery, pickVideoFromGallery
        };

        @SuppressLint("InflateParams")
        View menuView = getLayoutInflater().inflate(R.layout.actionbar_add_media, null, false);
        final ArrayAdapter<String> adapter = new ArrayAdapter<>(this, R.layout.actionbar_add_media_cell, items);
        ListView listView = (ListView) menuView.findViewById(R.id.actionbar_add_media_listview);
        listView.setAdapter(adapter);
        listView.setOnItemClickListener(new OnItemClickListener() {
            public void onItemClick(AdapterView<?> parent, View view, int position, long id) {
                adapter.notifyDataSetChanged();

                if (position == 0) {
                    MediaBrowserActivity enclosingActivity = MediaBrowserActivity.this;
                    WordPressMediaUtils.launchCamera(enclosingActivity, BuildConfig.APPLICATION_ID, enclosingActivity);
                } else if (position == 1) {
                    WordPressMediaUtils.launchVideoCamera(MediaBrowserActivity.this);
                } else if (position == 2) {
                    WordPressMediaUtils.launchPictureLibrary(MediaBrowserActivity.this);
                } else if (position == 3) {
                    WordPressMediaUtils.launchVideoLibrary(MediaBrowserActivity.this);
                }

                mAddMediaPopup.dismiss();
            }
        });

        int width = getResources().getDimensionPixelSize(R.dimen.action_bar_spinner_width);
        mAddMediaPopup = new PopupWindow(menuView, width, ViewGroup.LayoutParams.WRAP_CONTENT, true);
        mAddMediaPopup.setBackgroundDrawable(new ColorDrawable());
    }

    private void showNewMediaMenu() {
        View view = findViewById(R.id.menu_new_media);
        if (view != null) {
            int y_offset = getResources().getDimensionPixelSize(R.dimen.action_bar_spinner_y_offset);
            int[] loc = new int[2];
            view.getLocationOnScreen(loc);
            mAddMediaPopup.showAtLocation(view, Gravity.TOP | Gravity.START, loc[0],
                    loc[1] + view.getHeight() + y_offset);
        } else {
            // In case menu button is not on screen (declared showAsAction="ifRoom"), center the popup in the view.
            View gridView = findViewById(R.id.recycler);
            mAddMediaPopup.showAtLocation(gridView, Gravity.CENTER, 0, 0);
        }
    }

    private void fetchMedia(Uri mediaUri, final String mimeType) {
        if (!MediaUtils.isInMediaStore(mediaUri)) {
            // Create an AsyncTask to download the file
            new AsyncTask<Uri, Integer, Uri>() {
                @Override
                protected Uri doInBackground(Uri... uris) {
                    Uri imageUri = uris[0];
                    return MediaUtils.downloadExternalMedia(MediaBrowserActivity.this, imageUri);
                }

                protected void onPostExecute(Uri uri) {
                    if (uri != null) {
                        queueFileForUpload(uri, mimeType);
                    } else {
                        Toast.makeText(MediaBrowserActivity.this, getString(R.string.error_downloading_image),
                                Toast.LENGTH_SHORT).show();
                    }
                }
            }.executeOnExecutor(AsyncTask.THREAD_POOL_EXECUTOR, mediaUri);
        } else {
            queueFileForUpload(mediaUri, mimeType);
        }
    }

    private void addMediaToUploadService(@NonNull MediaModel media) {
        // Start the upload service if it's not started and fill the media queue
        if (!NetworkUtils.isNetworkAvailable(this)) {
            AppLog.v(AppLog.T.MEDIA, "Unable to start MediaUploadService, internet connection required.");
            return;
        }

        ArrayList<MediaModel> mediaList = new ArrayList<>();
        mediaList.add(media);
        MediaUploadService.startService(this, mSite, mediaList);
    }

    private void queueFileForUpload(Uri uri, String mimeType) {
        // It is a regular local media file
        String path = getRealPathFromURI(uri);

        if (path == null || path.equals("")) {
            Toast.makeText(this, "Error opening file", Toast.LENGTH_SHORT).show();
            return;
        }

        File file = new File(path);
        if (!file.exists()) {
            return;
        }

        MediaModel media = mMediaStore.instantiateMediaModel();
        String filename = org.wordpress.android.fluxc.utils.MediaUtils.getFileName(path);
        String fileExtension = org.wordpress.android.fluxc.utils.MediaUtils.getExtension(path);

        // Try to get mime type if none was passed to this method
        if (mimeType == null) {
            mimeType = getContentResolver().getType(uri);
            if (mimeType == null) {
                mimeType = MimeTypeMap.getSingleton().getMimeTypeFromExtension(fileExtension);
            }
            if (mimeType == null) {
                // Default to image jpeg
                mimeType = "image/jpeg";
            }
        }
        // If file extension is null, upload won't work on wordpress.com
        if (fileExtension == null) {
            fileExtension = MimeTypeMap.getSingleton().getExtensionFromMimeType(mimeType);
            filename += "." + fileExtension;
        }

        media.setFileName(filename);
        media.setFilePath(path);
        media.setLocalSiteId(mSite.getId());
        media.setFileExtension(fileExtension);
        media.setMimeType(mimeType);
        media.setUploadState(MediaUploadState.QUEUED.name());
        media.setUploadDate(DateTimeUtils.iso8601UTCFromTimestamp(System.currentTimeMillis() / 1000));
        mDispatcher.dispatch(MediaActionBuilder.newUpdateMediaAction(media));
        addMediaToUploadService(media);
    }

    private void handleSharedMedia() {
        Intent intent = getIntent();

        final List<Uri> multi_stream;
        if (Intent.ACTION_SEND_MULTIPLE.equals(intent.getAction())) {
            multi_stream = intent.getParcelableArrayListExtra((Intent.EXTRA_STREAM));
        } else if (Intent.ACTION_SEND.equals(intent.getAction())) {
            multi_stream = new ArrayList<>();
            multi_stream.add((Uri) intent.getParcelableExtra(Intent.EXTRA_STREAM));
        } else {
            multi_stream = null;
        }

        if (multi_stream != null) {
            uploadList(multi_stream);
        }

        // clear the intent's action, so that in case the user rotates, we don't re-upload the same files
        getIntent().setAction(null);
    }

    private void startMediaDeleteService(ArrayList<MediaModel> mediaToDelete) {
        if (!NetworkUtils.isNetworkAvailable(this)) {
            AppLog.v(AppLog.T.MEDIA, "Unable to start MediaDeleteService, internet connection required.");
            return;
        }

        if (mDeleteService != null) {
            if (mediaToDelete != null && !mediaToDelete.isEmpty()) {
                for (MediaModel media : mediaToDelete) {
                    mDeleteService.addMediaToDeleteQueue(media);
                }
            }
        } else {
            Intent intent = new Intent(this, MediaDeleteService.class);
            intent.putExtra(MediaDeleteService.SITE_KEY, mSite);
            if (mediaToDelete != null) {
                intent.putExtra(MediaDeleteService.MEDIA_LIST_KEY, mediaToDelete);
                doBindDeleteService(intent);
            }
            startService(intent);
        }
    }

    private void doPopBackStack(FragmentManager fm) {
        fm.popBackStack();

        // reset the button to "back" as it may have been altered by a fragment
        mToolbar.setNavigationIcon(R.drawable.ic_arrow_back_white_24dp);
    }

    private String getRealPathFromURI(Uri uri) {
        String path;
        if ("content".equals(uri.getScheme())) {
            path = getRealPathFromContentURI(uri);
        } else if ("file".equals(uri.getScheme())) {
            path = uri.getPath();
        } else {
            path = uri.toString();
        }
        return path;
    }

    private String getRealPathFromContentURI(Uri contentUri) {
        if (contentUri == null)
            return null;

        String[] proj = { android.provider.MediaStore.Images.Media.DATA };
        CursorLoader loader = new CursorLoader(this, contentUri, proj, null, null, null);
        Cursor cursor = loader.loadInBackground();

        if (cursor == null)
            return null;

        int column_index = cursor.getColumnIndex(proj[0]);
        if (column_index == -1) {
            cursor.close();
            return null;
        }

        String path;
        if (cursor.moveToFirst()) {
            path = cursor.getString(column_index);
        } else {
            path = null;
        }

        cursor.close();
        return path;
    }

    private void updateViews() {
        mMediaGridFragment.refreshMediaFromDB();
        mMediaGridFragment.updateFilterText();
        mMediaGridFragment.updateSpinnerAdapter();
    }
}<|MERGE_RESOLUTION|>--- conflicted
+++ resolved
@@ -117,11 +117,6 @@
 
     // Services
     private MediaDeleteService.MediaDeleteBinder mDeleteService;
-<<<<<<< HEAD
-=======
-    private MediaUploadService.MediaUploadBinder mUploadService;
-    private final ArrayList<MediaModel> mPendingUploads = new ArrayList<>();
->>>>>>> bc986f4f
     private boolean mDeleteServiceBound;
 
     private String mQuery;
