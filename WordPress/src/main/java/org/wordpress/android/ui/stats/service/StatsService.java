--- conflicted
+++ resolved
@@ -53,6 +53,8 @@
 import javax.inject.Inject;
 
 import de.greenrobot.event.EventBus;
+
+import static com.android.volley.Request.Method.HEAD;
 
 /**
  * Background service to retrieve Stats.
@@ -569,41 +571,6 @@
                     AppLog.e(T.STATS, "Error while loading Stats!");
                     StatsUtils.logVolleyErrorDetails(volleyError);
                     BaseStatsModel mResponseObjectModel = null;
-
-<<<<<<< HEAD
-=======
-                    // Check here if this is an authentication error
-                    // .com authentication errors are handled automatically by the app
-                    int localId = WordPress.wpDB.getLocalTableBlogIdForJetpackOrWpComRemoteSiteId(
-                            Integer.parseInt(mRequestBlogId)
-                    );
-                    Blog blog = WordPress.wpDB.instantiateBlogByLocalId(localId);
-                    if (blog == null) {
-                        stopService();
-                        return;
-                    }
-
-                    if (!blog.isDotcomFlag()) {
-                        if (volleyError instanceof com.android.volley.AuthFailureError) {
-                            if (!StatsUtils.isRESTDisabledError(volleyError)) {
-                                // It's a kind of edge case, but the Jetpack site could have REST Disabled
-                                // In that case (only used in insights for now) shows the error in the module that use the REST API
-                                EventBus.getDefault().post(new StatsEvents.JetpackAuthError(localId));
-                            }
-                        } else if (volleyError instanceof com.android.volley.ServerError && mStatsNetworkRequests.size() == 1) {
-                            // only the last connection triggers the error
-                            if (StatsUtils.isJetpackDisconnectedOrDeactivatedError(volleyError)) {
-                                EventBus.getDefault().post(new StatsEvents.JetpackNotConnectedOrDeactivatedError(localId));
-                            } else if (StatsUtils.isJetpackStatsModuleDisabledError(volleyError)) {
-                                EventBus.getDefault().post(new StatsEvents.JetpackStatsModuleNotConnectedError(localId));
-                            } else {
-                                // show the generic error into the module UI
-                            }
-                        }
-                    }
-
-                    // default - publish error into the module UI
->>>>>>> 2c07d15f
                     EventBus.getDefault().post(new StatsEvents.SectionUpdateError(mEndpointName, mRequestBlogId, mTimeframe, mDate,
                             mMaxResultsRequested, mPageRequested, volleyError));
                     updateWidgetsUI(mRequestBlogId, mEndpointName, mTimeframe, mDate, mPageRequested, mResponseObjectModel);
