--- conflicted
+++ resolved
@@ -34,16 +34,7 @@
 import org.wordpress.android.ui.ActivityLauncher;
 import org.wordpress.android.ui.RequestCodes;
 import org.wordpress.android.ui.accounts.SmartLockHelper.Callback;
-<<<<<<< HEAD
-=======
-import org.wordpress.android.ui.accounts.login.Login2FaFragment;
-import org.wordpress.android.ui.accounts.login.LoginEmailFragment;
-import org.wordpress.android.ui.accounts.login.LoginEmailPasswordFragment;
 import org.wordpress.android.ui.accounts.login.LoginGoogleFragment.GoogleLoginListener;
-import org.wordpress.android.ui.accounts.login.LoginListener;
-import org.wordpress.android.ui.accounts.login.LoginMagicLinkRequestFragment;
-import org.wordpress.android.ui.accounts.login.LoginMagicLinkSentFragment;
->>>>>>> f68e6779
 import org.wordpress.android.ui.accounts.login.LoginPrologueFragment;
 import org.wordpress.android.ui.accounts.login.LoginPrologueListener;
 import org.wordpress.android.ui.notifications.services.NotificationsUpdateService;
@@ -67,11 +58,7 @@
 import dagger.android.support.HasSupportFragmentInjector;
 
 public class LoginActivity extends AppCompatActivity implements ConnectionCallbacks, OnConnectionFailedListener,
-<<<<<<< HEAD
-        Callback, LoginListener, LoginPrologueListener, HasSupportFragmentInjector {
-=======
-        Callback, LoginListener, GoogleLoginListener {
->>>>>>> f68e6779
+        Callback, LoginListener, GoogleLoginListener, LoginPrologueListener, HasSupportFragmentInjector {
     private static final String KEY_SMARTLOCK_COMPLETED = "KEY_SMARTLOCK_COMPLETED";
 
     private static final String FORGOT_PASSWORD_URL_SUFFIX = "wp-login.php?action=lostpassword";
@@ -558,11 +545,6 @@
         AppLog.d(AppLog.T.NUX, "Google API client connection suspended");
     }
 
-<<<<<<< HEAD
-    @Override
-    public AndroidInjector<Fragment> supportFragmentInjector() {
-        return fragmentInjector;
-=======
     // GoogleLoginListener
 
     @Override
@@ -577,6 +559,10 @@
         LoginEmailFragment loginEmailFragment =
                 (LoginEmailFragment) getSupportFragmentManager().findFragmentByTag(LoginEmailFragment.TAG);
         loginEmailFragment.finishLogin();
->>>>>>> f68e6779
+    }
+
+    @Override
+    public AndroidInjector<Fragment> supportFragmentInjector() {
+        return fragmentInjector;
     }
 }