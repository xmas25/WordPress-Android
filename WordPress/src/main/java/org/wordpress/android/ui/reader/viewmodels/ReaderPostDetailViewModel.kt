package org.wordpress.android.ui.reader.viewmodels

import androidx.lifecycle.LiveData
import androidx.lifecycle.MediatorLiveData
import kotlinx.coroutines.CoroutineDispatcher
import kotlinx.coroutines.launch
import org.wordpress.android.datasets.wrappers.ReaderPostTableWrapper
import org.wordpress.android.models.ReaderPost
import org.wordpress.android.models.ReaderTagType.FOLLOWED
import org.wordpress.android.modules.BG_THREAD
import org.wordpress.android.modules.UI_THREAD
import org.wordpress.android.ui.pages.SnackbarMessageHolder
import org.wordpress.android.ui.reader.ReaderTypes.ReaderPostListType.TAG_FOLLOWED
import org.wordpress.android.ui.reader.discover.ReaderNavigationEvents
import org.wordpress.android.ui.reader.discover.ReaderNavigationEvents.ShowPostsByTag
import org.wordpress.android.ui.reader.discover.ReaderPostActions
import org.wordpress.android.ui.reader.discover.ReaderPostCardAction.SecondaryAction
import org.wordpress.android.ui.reader.discover.ReaderPostCardActionType
import org.wordpress.android.ui.reader.discover.ReaderPostCardActionType.FOLLOW
import org.wordpress.android.ui.reader.discover.ReaderPostCardActionsHandler
import org.wordpress.android.ui.reader.discover.ReaderPostMoreButtonUiStateBuilder
import org.wordpress.android.ui.reader.utils.ReaderUtilsWrapper
import org.wordpress.android.ui.reader.views.uistates.ReaderPostDetailsHeaderViewUiState.ReaderPostDetailsHeaderUiState
import org.wordpress.android.viewmodel.Event
import org.wordpress.android.viewmodel.ScopedViewModel
import javax.inject.Inject
import javax.inject.Named

class ReaderPostDetailViewModel @Inject constructor(
    private val readerPostCardActionsHandler: ReaderPostCardActionsHandler,
    private val readerUtilsWrapper: ReaderUtilsWrapper,
    private val readerPostTableWrapper: ReaderPostTableWrapper,
    private val readerPostMoreButtonUiStateBuilder: ReaderPostMoreButtonUiStateBuilder,
    private val postDetailUiStateBuilder: ReaderPostDetailUiStateBuilder,
    @Named(UI_THREAD) private val mainDispatcher: CoroutineDispatcher,
    @Named(BG_THREAD) private val ioDispatcher: CoroutineDispatcher
) : ScopedViewModel(mainDispatcher) {
    private val _uiState = MediatorLiveData<ReaderPostDetailsUiState>()
    val uiState: LiveData<ReaderPostDetailsUiState> = _uiState

    private val _navigationEvents = MediatorLiveData<Event<ReaderNavigationEvents>>()
    val navigationEvents: LiveData<Event<ReaderNavigationEvents>> = _navigationEvents

    private val _snackbarEvents = MediatorLiveData<Event<SnackbarMessageHolder>>()
    val snackbarEvents: LiveData<Event<SnackbarMessageHolder>> = _snackbarEvents

    private var isStarted = false

    fun start() {
        if (isStarted) {
            return
        }
        isStarted = true

        init()
    }

    private fun init() {
        _uiState.addSource(readerPostCardActionsHandler.followStatusUpdated) { data ->
            val currentUiState: ReaderPostDetailsUiState? = _uiState.value

            currentUiState?.let {
                findPost(currentUiState.postId, currentUiState.blogId)?.let { post ->
                    post.isFollowedByCurrentUser = data.following
                    _uiState.value = convertPostToUiState(post)
                }
            }
        }

        _snackbarEvents.addSource(readerPostCardActionsHandler.snackbarEvents) { event ->
            _snackbarEvents.value = event
        }

        _navigationEvents.addSource(readerPostCardActionsHandler.navigationEvents) { event ->
            _navigationEvents.value = event
        }
    }

    fun onMoreButtonClicked() {
        changeMoreMenuVisibility(true)
    }

    fun onMoreMenuDismissed() {
        changeMoreMenuVisibility(false)
    }

    fun onMoreMenuItemClicked(type: ReaderPostCardActionType) {
        val currentUiState = uiState.value
        currentUiState?.let {
            onButtonClicked(currentUiState.postId, currentUiState.blogId, type)
        }
        changeMoreMenuVisibility(false)
    }

    private fun changeMoreMenuVisibility(show: Boolean) {
        val currentUiState = uiState.value
        currentUiState?.let {
            findPost(it.postId, it.blogId)?.let { post ->
                val moreMenuItems = if (show) {
                    readerPostMoreButtonUiStateBuilder.buildMoreMenuItemsBlocking(
                            post, TAG_FOLLOWED, this@ReaderPostDetailViewModel::onButtonClicked
                    )
                } else {
                    null
                }

                _uiState.value = it.copy(moreMenuItems = moreMenuItems)
            }
        }
    }

    fun onButtonClicked(postId: Long, blogId: Long, type: ReaderPostCardActionType) {
        launch {
            findPost(postId, blogId)?.let {
                readerPostCardActionsHandler.onAction(it, type, isBookmarkList = false)
            }
        }
    }

    fun onShowPost(post: ReaderPost) {
<<<<<<< HEAD
        _uiState.value = convertPostToUiState(post)
=======
        _uiState.value = createPostDetailsUiState(post)
    }

    private fun createPostDetailsUiState(
        post: ReaderPost
    ): ReaderPostDetailsUiState {
        return ReaderPostDetailsUiState(
                postId = post.postId,
                blogId = post.blogId,
                headerUiState = createPostDetailsHeaderUiState(post)
        )
    }

    private fun createPostDetailsHeaderUiState(
        post: ReaderPost
    ): ReaderPostDetailsHeaderUiState {
        return postDetailsHeaderViewUiStateBuilder.mapPostToUiState(
                post,
                this@ReaderPostDetailViewModel::onBlogSectionClicked,
                { onButtonClicked(post.postId, post.blogId, FOLLOW) },
                this@ReaderPostDetailViewModel::onTagItemClicked
        )
>>>>>>> 8ac2fbbb
    }

    private fun onTagItemClicked(tagSlug: String) {
        launch(ioDispatcher) {
            val readerTag = readerUtilsWrapper.getTagFromTagName(tagSlug, FOLLOWED)
            _navigationEvents.postValue(Event(ShowPostsByTag(readerTag)))
        }
    }

    private fun onBlogSectionClicked(postId: Long, blogId: Long) {
        launch {
            readerPostCardActionsHandler.handleHeaderClicked(blogId, postId)
        }
    }

    private fun findPost(postId: Long, blogId: Long): ReaderPost? {
        return readerPostTableWrapper.getBlogPost(
                blogId,
                postId,
                true
        )
    }

    private fun convertPostToUiState(
        post: ReaderPost
    ): ReaderPostDetailsUiState {
        return postDetailUiStateBuilder.mapPostToUiState(
                post = post,
                onButtonClicked = this@ReaderPostDetailViewModel::onButtonClicked,
                onMoreButtonClicked = this@ReaderPostDetailViewModel::onMoreButtonClicked,
                onMoreDismissed = this@ReaderPostDetailViewModel::onMoreMenuDismissed,
                onBlogSectionClicked = this@ReaderPostDetailViewModel::onBlogSectionClicked,
                onFollowClicked = { onButtonClicked(post.postId, post.blogId, FOLLOW) },
                onTagItemClicked = this@ReaderPostDetailViewModel::onTagItemClicked
        )
    }

    data class ReaderPostDetailsUiState(
        val postId: Long,
        val blogId: Long,
        val headerUiState: ReaderPostDetailsHeaderUiState,
<<<<<<< HEAD
        val moreMenuItems: List<SecondaryAction>? = null,
        val actions: ReaderPostActions,
        val onMoreButtonClicked: (ReaderPostDetailsUiState) -> Unit,
        val onMoreDismissed: (ReaderPostDetailsUiState) -> Unit
=======
        val moreMenuItems: List<SecondaryAction>? = null
>>>>>>> 8ac2fbbb
    )

    override fun onCleared() {
        super.onCleared()
        readerPostCardActionsHandler.onCleared()
    }
}<|MERGE_RESOLUTION|>--- conflicted
+++ resolved
@@ -118,10 +118,7 @@
     }
 
     fun onShowPost(post: ReaderPost) {
-<<<<<<< HEAD
         _uiState.value = convertPostToUiState(post)
-=======
-        _uiState.value = createPostDetailsUiState(post)
     }
 
     private fun createPostDetailsUiState(
@@ -143,7 +140,6 @@
                 { onButtonClicked(post.postId, post.blogId, FOLLOW) },
                 this@ReaderPostDetailViewModel::onTagItemClicked
         )
->>>>>>> 8ac2fbbb
     }
 
     private fun onTagItemClicked(tagSlug: String) {
@@ -173,8 +169,6 @@
         return postDetailUiStateBuilder.mapPostToUiState(
                 post = post,
                 onButtonClicked = this@ReaderPostDetailViewModel::onButtonClicked,
-                onMoreButtonClicked = this@ReaderPostDetailViewModel::onMoreButtonClicked,
-                onMoreDismissed = this@ReaderPostDetailViewModel::onMoreMenuDismissed,
                 onBlogSectionClicked = this@ReaderPostDetailViewModel::onBlogSectionClicked,
                 onFollowClicked = { onButtonClicked(post.postId, post.blogId, FOLLOW) },
                 onTagItemClicked = this@ReaderPostDetailViewModel::onTagItemClicked
@@ -185,14 +179,8 @@
         val postId: Long,
         val blogId: Long,
         val headerUiState: ReaderPostDetailsHeaderUiState,
-<<<<<<< HEAD
         val moreMenuItems: List<SecondaryAction>? = null,
-        val actions: ReaderPostActions,
-        val onMoreButtonClicked: (ReaderPostDetailsUiState) -> Unit,
-        val onMoreDismissed: (ReaderPostDetailsUiState) -> Unit
-=======
-        val moreMenuItems: List<SecondaryAction>? = null
->>>>>>> 8ac2fbbb
+        val actions: ReaderPostActions
     )
 
     override fun onCleared() {
