package org.wordpress.android.ui.reader.viewmodels

import androidx.lifecycle.LiveData
import androidx.lifecycle.MediatorLiveData
import kotlinx.coroutines.CoroutineDispatcher
import kotlinx.coroutines.launch
import org.wordpress.android.R.string
import org.wordpress.android.analytics.AnalyticsTracker.Stat.READER_ARTICLE_DETAIL_LIKED
import org.wordpress.android.analytics.AnalyticsTracker.Stat.READER_ARTICLE_DETAIL_UNLIKED
import org.wordpress.android.datasets.wrappers.ReaderPostTableWrapper
import org.wordpress.android.models.ReaderPost
import org.wordpress.android.models.ReaderTagType.FOLLOWED
import org.wordpress.android.modules.IO_THREAD
import org.wordpress.android.modules.UI_THREAD
import org.wordpress.android.ui.pages.SnackbarMessageHolder
import org.wordpress.android.ui.reader.ReaderTypes.ReaderPostListType.TAG_FOLLOWED
import org.wordpress.android.ui.reader.discover.ReaderNavigationEvents
import org.wordpress.android.ui.reader.discover.ReaderNavigationEvents.ShowPostsByTag
import org.wordpress.android.ui.reader.discover.ReaderNavigationEvents.ShowSitePickerForResult
import org.wordpress.android.ui.reader.discover.ReaderPostActions
import org.wordpress.android.ui.reader.discover.ReaderPostCardAction.SecondaryAction
import org.wordpress.android.ui.reader.discover.ReaderPostCardActionType
import org.wordpress.android.ui.reader.discover.ReaderPostCardActionType.FOLLOW
import org.wordpress.android.ui.reader.discover.ReaderPostCardActionsHandler
import org.wordpress.android.ui.reader.discover.ReaderPostMoreButtonUiStateBuilder
import org.wordpress.android.ui.reader.reblog.ReblogUseCase
import org.wordpress.android.ui.reader.utils.ReaderUtilsWrapper
import org.wordpress.android.ui.reader.views.uistates.ReaderPostDetailsHeaderViewUiState.ReaderPostDetailsHeaderUiState
import org.wordpress.android.ui.utils.UiString
import org.wordpress.android.ui.utils.UiString.UiStringRes
import org.wordpress.android.util.analytics.AnalyticsUtilsWrapper
import org.wordpress.android.viewmodel.Event
import org.wordpress.android.viewmodel.ScopedViewModel
import javax.inject.Inject
import javax.inject.Named

class ReaderPostDetailViewModel @Inject constructor(
    private val readerPostCardActionsHandler: ReaderPostCardActionsHandler,
    private val readerUtilsWrapper: ReaderUtilsWrapper,
    private val readerPostTableWrapper: ReaderPostTableWrapper,
    private val readerPostMoreButtonUiStateBuilder: ReaderPostMoreButtonUiStateBuilder,
    private val postDetailUiStateBuilder: ReaderPostDetailUiStateBuilder,
    private val analyticsUtilsWrapper: AnalyticsUtilsWrapper,
    private val reblogUseCase: ReblogUseCase,
    @Named(UI_THREAD) private val mainDispatcher: CoroutineDispatcher,
    @Named(IO_THREAD) private val ioDispatcher: CoroutineDispatcher
) : ScopedViewModel(mainDispatcher) {
    private val _uiState = MediatorLiveData<ReaderPostDetailsUiState>()
    val uiState: LiveData<ReaderPostDetailsUiState> = _uiState

    private val _refreshPost = MediatorLiveData<Event<Unit>>()
    val refreshPost: LiveData<Event<Unit>> = _refreshPost

    private val _navigationEvents = MediatorLiveData<Event<ReaderNavigationEvents>>()
    val navigationEvents: LiveData<Event<ReaderNavigationEvents>> = _navigationEvents

    private val _snackbarEvents = MediatorLiveData<Event<SnackbarMessageHolder>>()
    val snackbarEvents: LiveData<Event<SnackbarMessageHolder>> = _snackbarEvents

    /**
     * Post which is about to be reblogged after the user selects a target site.
     */
    private var pendingReblogPost: ReaderPost? = null

    private var isStarted = false

    fun start() {
        if (isStarted) {
            return
        }
        isStarted = true

        init()
    }

    private fun init() {
        _uiState.addSource(readerPostCardActionsHandler.followStatusUpdated) { data ->
            val currentUiState: ReaderPostDetailsUiState? = _uiState.value

            currentUiState?.let {
                findPost(currentUiState.postId, currentUiState.blogId)?.let { post ->
                    post.isFollowedByCurrentUser = data.following
                    _uiState.value = convertPostToUiState(post)
                }
            }
        }

        _refreshPost.addSource(readerPostCardActionsHandler.refreshPosts) {
            val currentUiState: ReaderPostDetailsUiState? = _uiState.value
            currentUiState?.let {
                findPost(currentUiState.postId, currentUiState.blogId)?.let { post ->
                    _uiState.value = convertPostToUiState(post)
                }
            }
        }

        _snackbarEvents.addSource(readerPostCardActionsHandler.snackbarEvents) { event ->
            _snackbarEvents.value = event
        }

        _navigationEvents.addSource(readerPostCardActionsHandler.navigationEvents) { event ->
            val target = event.peekContent()
            if (target is ShowSitePickerForResult) {
                pendingReblogPost = target.post
            }
            _navigationEvents.value = event
        }
    }

    fun onMoreButtonClicked() {
        changeMoreMenuVisibility(true)
    }

    fun onMoreMenuDismissed() {
        changeMoreMenuVisibility(false)
    }

    fun onMoreMenuItemClicked(type: ReaderPostCardActionType) {
        val currentUiState = uiState.value
        currentUiState?.let {
            onButtonClicked(currentUiState.postId, currentUiState.blogId, type)
        }
        changeMoreMenuVisibility(false)
    }

    private fun changeMoreMenuVisibility(show: Boolean) {
        val currentUiState = uiState.value
        currentUiState?.let {
            findPost(it.postId, it.blogId)?.let { post ->
                val moreMenuItems = if (show) {
                    readerPostMoreButtonUiStateBuilder.buildMoreMenuItemsBlocking(
                            post, TAG_FOLLOWED, this@ReaderPostDetailViewModel::onButtonClicked
                    )
                } else {
                    null
                }

                _uiState.value = it.copy(moreMenuItems = moreMenuItems)
            }
        }
    }

    fun onButtonClicked(postId: Long, blogId: Long, type: ReaderPostCardActionType) {
        launch {
            findPost(postId, blogId)?.let {
                trackAction(it, type)
                readerPostCardActionsHandler.onAction(it, type, isBookmarkList = false)
            }
        }
    }

    private fun trackAction(post: ReaderPost, type: ReaderPostCardActionType) {
        if (type == ReaderPostCardActionType.LIKE) {
            val askingToLike = !post.isLikedByCurrentUser
            if (askingToLike) {
                analyticsUtilsWrapper.trackWithReaderPostDetails(
                        READER_ARTICLE_DETAIL_LIKED,
                        post
                )
            } else {
                analyticsUtilsWrapper.trackWithReaderPostDetails(
                        READER_ARTICLE_DETAIL_UNLIKED,
                        post
                )
            }
        }
    }

    fun onReblogSiteSelected(siteLocalId: Int) {
        launch {
            val state = reblogUseCase.onReblogSiteSelected(siteLocalId, pendingReblogPost)
            val navigationTarget = reblogUseCase.convertReblogStateToNavigationEvent(state)
            if (navigationTarget != null) {
                _navigationEvents.value = Event(navigationTarget)
            } else {
                _snackbarEvents.value = Event(SnackbarMessageHolder(UiStringRes(string.reader_reblog_error)))
            }
            pendingReblogPost = null
        }
    }

    fun onShowPost(post: ReaderPost) {
        _uiState.value = convertPostToUiState(post)
    }

    fun onUpdatePost(post: ReaderPost) {
        _uiState.value = convertPostToUiState(post)
    }

    private fun onTagItemClicked(tagSlug: String) {
        launch(ioDispatcher) {
            val readerTag = readerUtilsWrapper.getTagFromTagName(tagSlug, FOLLOWED)
            _navigationEvents.postValue(Event(ShowPostsByTag(readerTag)))
        }
    }

    private fun onBlogSectionClicked(postId: Long, blogId: Long) {
        launch {
            readerPostCardActionsHandler.handleHeaderClicked(blogId, postId)
        }
    }

    private fun findPost(postId: Long, blogId: Long): ReaderPost? {
        return readerPostTableWrapper.getBlogPost(
                blogId,
                postId,
                true
        )
    }

    private fun convertPostToUiState(
        post: ReaderPost
    ): ReaderPostDetailsUiState {
        return postDetailUiStateBuilder.mapPostToUiState(
                post = post,
                onButtonClicked = this@ReaderPostDetailViewModel::onButtonClicked,
                onBlogSectionClicked = this@ReaderPostDetailViewModel::onBlogSectionClicked,
                onFollowClicked = { onButtonClicked(post.postId, post.blogId, FOLLOW) },
                onTagItemClicked = this@ReaderPostDetailViewModel::onTagItemClicked
        )
    }

    data class ReaderPostDetailsUiState(
        val postId: Long,
        val blogId: Long,
        val headerUiState: ReaderPostDetailsHeaderUiState,
        val moreMenuItems: List<SecondaryAction>? = null,
<<<<<<< HEAD
        val actions: ReaderPostActions,
        val commentsEntrySection: CommentsEntryUiState,
        val onMoreButtonClicked: (ReaderPostDetailsUiState) -> Unit,
        val onMoreDismissed: (ReaderPostDetailsUiState) -> Unit
=======
        val actions: ReaderPostActions
>>>>>>> 32185308
    )

    data class CommentsEntryUiState(
        val isVisible: Boolean,
        val labelText: UiString,
        val actionText: UiString,
        val onClicked: ((Long, Long, ReaderPostCardActionType) -> Unit)? = null,
        val type: ReaderPostCardActionType = ReaderPostCardActionType.COMMENTS
    )

    override fun onCleared() {
        super.onCleared()
        readerPostCardActionsHandler.onCleared()
    }
}<|MERGE_RESOLUTION|>--- conflicted
+++ resolved
@@ -225,14 +225,8 @@
         val blogId: Long,
         val headerUiState: ReaderPostDetailsHeaderUiState,
         val moreMenuItems: List<SecondaryAction>? = null,
-<<<<<<< HEAD
         val actions: ReaderPostActions,
-        val commentsEntrySection: CommentsEntryUiState,
-        val onMoreButtonClicked: (ReaderPostDetailsUiState) -> Unit,
-        val onMoreDismissed: (ReaderPostDetailsUiState) -> Unit
-=======
-        val actions: ReaderPostActions
->>>>>>> 32185308
+        val commentsEntrySection: CommentsEntryUiState
     )
 
     data class CommentsEntryUiState(
