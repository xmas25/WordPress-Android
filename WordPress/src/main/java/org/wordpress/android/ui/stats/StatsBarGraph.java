package org.wordpress.android.ui.stats;

import android.annotation.SuppressLint;
import android.content.Context;
import android.graphics.Canvas;
import android.graphics.Color;
import android.graphics.LinearGradient;
import android.graphics.Rect;
import android.graphics.Shader;
import android.os.Bundle;
import android.support.v4.view.GestureDetectorCompat;
import android.support.v4.view.ViewCompat;
import android.support.v4.view.accessibility.AccessibilityNodeInfoCompat;
import android.support.v4.widget.ExploreByTouchHelper;
import android.view.GestureDetector;
import android.view.MotionEvent;
import android.view.View;

import com.jjoe64.graphview.CustomLabelFormatter;
import com.jjoe64.graphview.GraphView;
import com.jjoe64.graphview.GraphViewDataInterface;
import com.jjoe64.graphview.GraphViewSeries.GraphViewSeriesStyle;
import com.jjoe64.graphview.GraphViewStyle;
import com.jjoe64.graphview.IndexDependentColor;

import org.wordpress.android.R;
import org.wordpress.android.util.AppLog;

import java.text.NumberFormat;
import java.util.ArrayList;
import java.util.LinkedList;
import java.util.List;

/**
 * A Bar graph depicting the view and visitors.
 * Based on BarGraph from the GraphView library.
 */
class StatsBarGraph extends GraphView {
    private static final int DEFAULT_MAX_Y = 10;

    // Keep tracks of every bar drawn on the graph.
    private final List<List<BarChartRect>> mSeriesRectsDrawedOnScreen = (List<List<BarChartRect>>) new LinkedList();
    private int mBarPositionToHighlight = -1;
    private boolean[] mWeekendDays;

    private final StatsBarGraphAccessibilityHelper mStatsBarGraphAccessibilityHelper;
    private final List<BarChartRect> mVirtualBars = new ArrayList<>();
    private String[] mAccessibleVirtualLabels;

    private final GestureDetectorCompat mDetector;
    private OnGestureListener mGestureListener;

    StatsBarGraph(Context context) {
        super(context, "");

        int width = LayoutParams.MATCH_PARENT;
        int height = getResources().getDimensionPixelSize(R.dimen.stats_barchart_height);
        setLayoutParams(new LayoutParams(width, height));

        setProperties();

        mDetector = new GestureDetectorCompat(getContext(), new MyGestureListener());
        mDetector.setIsLongpressEnabled(false);

        if (isInEditMode()) {
            // Special considerations for edit mode.
            mStatsBarGraphAccessibilityHelper = null;
        } else {
            // Set up accessibility helper class.
            mStatsBarGraphAccessibilityHelper = new StatsBarGraphAccessibilityHelper(this);
            ViewCompat.setAccessibilityDelegate(this, mStatsBarGraphAccessibilityHelper);
        }
    }

    @Override
    public boolean dispatchHoverEvent(MotionEvent event) {
        if (mStatsBarGraphAccessibilityHelper != null && mStatsBarGraphAccessibilityHelper.dispatchHoverEvent(event)) {
            return true;
        }

        return super.dispatchHoverEvent(event);
    }

    public void setGestureListener(OnGestureListener listener) {
        this.mGestureListener = listener;
    }

    class MyGestureListener extends GestureDetector.SimpleOnGestureListener {
        @Override
        public boolean onDown(MotionEvent event) {
            return true;
        }

        @Override
        public boolean onSingleTapUp(MotionEvent event) {
            highlightBarAndBroadcastDate();
            return false;
        }

        @Override
        public void onShowPress(MotionEvent e) {
            highlightBarAndBroadcastDate();
        }

        @Override
        public boolean onScroll(MotionEvent e1, MotionEvent e2, float distanceX, float distanceY) {
            return false;
        }

        @Override
        public boolean onFling(MotionEvent e1, MotionEvent e2, float velocityX, float velocityY) {
            return false;
        }

<<<<<<< HEAD
    }

    private void highlightBarAndBroadcastDate() {
        highlightBarAndBroadcastDateAt(getTappedBar());
    }

    private void highlightBarAndBroadcastDateAt(int barIndex) {
        if (barIndex >= 0) {
            highlightBar(barIndex);
            if (mGestureListener != null) {
                mGestureListener.onBarTapped(barIndex);
            }
            if (mStatsBarGraphAccessibilityHelper != null) {
                mStatsBarGraphAccessibilityHelper.invalidateVirtualView(barIndex);
=======
        private void highlightBarAndBroadcastDate() {
            int tappedBar = getTappedBar();
            // AppLog.d(AppLog.T.STATS, this.getClass().getName() + " Tapped bar " + tappedBar);
            if (tappedBar >= 0) {
                highlightBar(tappedBar);
                if (mGestureListener != null) {
                    mGestureListener.onBarTapped(tappedBar);
                }
>>>>>>> ee735e9e
            }
        }
    }

    // accessibility is emplemented with StatsBarGraphAccessibilityHelper
    @SuppressLint("ClickableViewAccessibility")
    @Override
    public boolean onTouchEvent(MotionEvent event) {
<<<<<<< HEAD
        if (mDetector != null) {
            this.mDetector.onTouchEvent(event);
        }
        return super.onTouchEvent(event);
=======
        boolean handled = super.onTouchEvent(event);
        if (mDetector != null && handled) {
            this.mDetector.onTouchEvent(event);
        }
        return handled;
>>>>>>> ee735e9e
    }

    private class HorizontalLabelsColor implements IndexDependentColor {
        public int get(int index) {
            if (mBarPositionToHighlight == index) {
                return getResources().getColor(R.color.orange_jazzy);
            } else {
                return getResources().getColor(R.color.grey_darken_30);
            }
        }
    }

    private void setProperties() {
        GraphViewStyle gStyle = getGraphViewStyle();
        gStyle.setHorizontalLabelsIndexDependentColor(new HorizontalLabelsColor());
        gStyle.setHorizontalLabelsColor(getResources().getColor(R.color.grey_darken_30));
        gStyle.setVerticalLabelsColor(getResources().getColor(R.color.grey_darken_10));
        gStyle.setTextSize(getResources().getDimensionPixelSize(R.dimen.text_sz_extra_small));
        gStyle.setGridXColor(Color.TRANSPARENT);
        gStyle.setGridYColor(getResources().getColor(R.color.grey_lighten_30));
        gStyle.setNumVerticalLabels(3);

        setCustomLabelFormatter(new CustomLabelFormatter() {
            private NumberFormat mNumberFormatter;

            @Override
            public String formatLabel(double value, boolean isValueX) {
                if (isValueX) {
                    return null;
                }
                if (mNumberFormatter == null) {
                    mNumberFormatter = NumberFormat.getNumberInstance();
                    mNumberFormatter.setMaximumFractionDigits(0);
                }
                return mNumberFormatter.format(value);
            }
        });
    }

    @Override
    protected void onBeforeDrawSeries() {
        mSeriesRectsDrawedOnScreen.clear();
    }

    @Override
    public void drawSeries(Canvas canvas, GraphViewDataInterface[] values,
                           float graphwidth, float graphheight, float border, double minX,
                           double minY, double diffX, double diffY, float horstart,
                           GraphViewSeriesStyle style) {
        float colwidth = graphwidth / values.length;
        int maxColumnSize = getGraphViewStyle().getMaxColumnWidth();
        if (maxColumnSize > 0 && colwidth > maxColumnSize) {
            colwidth = maxColumnSize;
        }

        paint.setStrokeWidth(style.thickness);
        paint.setColor(style.color);

        // Bar chart position of this series on the canvas
        List<BarChartRect> barChartRects = new LinkedList<>();

        // draw data
        for (int i = 0; i < values.length; i++) {
            float valY = (float) (values[i].getY() - minY);
            float ratY = (float) (valY / diffY);
            float y = graphheight * ratY;

            // hook for value dependent color
            if (style.getValueDependentColor() != null) {
                paint.setColor(style.getValueDependentColor().get(values[i]));
            }

            float pad = style.padding;

            float left = (i * colwidth) + horstart;
            float top = (border - y) + graphheight;
            float right = left + colwidth;
            float bottom = graphheight + border - 1;

            // Draw the orange selection behind the selected bar
            if (style.outerhighlightColor != 0x00ffffff && mBarPositionToHighlight == i) {
                paint.setColor(style.outerhighlightColor);
                canvas.drawRect(left, 10f, right, bottom, paint);
            }

            // Draw the grey background color on weekend days
            if (style.outerColor != 0x00ffffff
                && mBarPositionToHighlight != i
                && mWeekendDays != null && mWeekendDays[i]) {
                paint.setColor(style.outerColor);
                canvas.drawRect(left, 10f, right, bottom, paint);
            }

            if(mVirtualBars.size() < values.length){
                mVirtualBars.add(new BarChartRect(left - pad, 10f, right + pad, bottom));
            }

            if ((top - bottom) == 1) {
                // draw a placeholder
                if (mBarPositionToHighlight != i) {
                    paint.setColor(style.color);
                    paint.setAlpha(25);
                    Shader shader =
                            new LinearGradient(left + pad, bottom - 50, left + pad, bottom, Color.WHITE, Color.BLACK,
                                               Shader.TileMode.CLAMP);
                    paint.setShader(shader);
                    canvas.drawRect(left + pad, bottom - 50, right - pad, bottom, paint);
                    paint.setShader(null);
                }
            } else {
                // draw a real bar
                paint.setAlpha(255);
                if (mBarPositionToHighlight == i) {
                    paint.setColor(style.highlightColor);
                } else {
                    paint.setColor(style.color);
                }
                canvas.drawRect(left + pad, top, right - pad, bottom, paint);
            }

            barChartRects.add(new BarChartRect(left + pad, top, right - pad, bottom));
        }
        mSeriesRectsDrawedOnScreen.add(barChartRects);
    }

    private int getTappedBar() {
        float[] lastBarChartTouchedPoint = this.getLastTouchedPointOnCanvasAndReset();
        if (lastBarChartTouchedPoint[0] == 0f && lastBarChartTouchedPoint[1] == 0f) {
            return -1;
        }
        return getTappedBarAt(lastBarChartTouchedPoint[0], lastBarChartTouchedPoint[1]);
    }

    private int getTappedBarAt(float x, float y) {
        if (x == 0f && y == 0f) {
            return -1;
        }
        for (List<BarChartRect> currentSerieChartRects : mSeriesRectsDrawedOnScreen) {
            int i = 0;
            for (BarChartRect barChartRect : currentSerieChartRects) {
                if (barChartRect.isPointInside(x, y)) {
                    return i;
                }
                i++;
            }
        }
        return -1;
    }

    public void setWeekendDays(boolean[] days) {
        mWeekendDays = days;
    }

    public void highlightBar(int barPosition) {
        mBarPositionToHighlight = barPosition;
        this.redrawAll();
    }

    public int getHighlightedBar() {
        return mBarPositionToHighlight;
    }

    public void resetHighlightBar() {
        mBarPositionToHighlight = -1;
    }

    @Override
    protected double getMinY() {
        return 0;
    }

    public void setAccessibleHorizontalLabels(String[] virtualLabels) {
        mAccessibleVirtualLabels = virtualLabels;
    }

    public String getAccessibleHorizontalLabelForBarAt(int index) {
        if (mAccessibleVirtualLabels != null && index < mAccessibleVirtualLabels.length) {
            return mAccessibleVirtualLabels[index];
        }
        AppLog.w(AppLog.T.STATS, "Missing StatsBarGraph accessible label at index " + index);
        return "";
    }

    // Make sure the highest number is always even, so the halfway mark is correctly balanced in the middle of the graph
    // Also make sure to display a default value when there is no activity in the period.
    @Override
    protected double getMaxY() {
        double maxY = super.getMaxY();
        if (maxY == 0) {
            return DEFAULT_MAX_Y;
        }

        return maxY + (maxY % 2);
    }

    /**
     * Private class that is used to hold the local (to the canvas) coordinate on the screen
     * of every single bar in the graph
     */
    private class BarChartRect {
        final float mLeft;
        final float mTop;
        final float mRight;
        final float mBottom;

        BarChartRect(float left, float top, float right, float bottom) {
            this.mLeft = left;
            this.mTop = top;
            this.mRight = right;
            this.mBottom = bottom;
        }

        private Rect toRect() {
            return new Rect(Math.round(mLeft), Math.round(mTop), Math.round(mRight), Math.round(mBottom));
        }

        /**
         * Check if the tap happens on a bar in the graph.
         *
         * @return true if the tap point falls within the bar for the X coordinate, and within the full canvas
         * height for the Y coordinate. This is a fix to make very small bars tappable.
         */
        public boolean isPointInside(float x, float y) {
            return x >= this.mLeft
                   && x <= this.mRight;
        }
    }

    interface OnGestureListener {
        void onBarTapped(int tappedBar);
    }

    private class StatsBarGraphAccessibilityHelper extends ExploreByTouchHelper {

        StatsBarGraphAccessibilityHelper(View parentView) {
            super(parentView);
        }

        @Override protected int getVirtualViewAt(float x, float y) {
            final int index = getTappedBarAt(x, y);
            if (index >= 0) {
                return index;
            }

            return ExploreByTouchHelper.INVALID_ID;
        }

        @Override protected void getVisibleVirtualViews(List<Integer> virtualViewIds) {
                final int count = mVirtualBars.size();
                for (int index = 0; index < count; index++) {
                    virtualViewIds.add(index);
            }
        }

        @Override protected void onPopulateNodeForVirtualView(int virtualViewId, AccessibilityNodeInfoCompat node) {
            node.setContentDescription(getAccessibleHorizontalLabelForBarAt(virtualViewId));

            node.setSelected(getHighlightedBar() == virtualViewId);

            node.setClickable(mGestureListener != null);
            node.setFocusable(true);

            node.addAction(AccessibilityNodeInfoCompat.ACTION_CLICK);
            node.setBoundsInParent(mVirtualBars.get(virtualViewId).toRect());
        }


        @Override protected boolean onPerformActionForVirtualView(int virtualViewId, int action, Bundle arguments) {
            switch (action) {
                case AccessibilityNodeInfoCompat.ACTION_CLICK:
                    highlightBarAndBroadcastDateAt(virtualViewId);
                    return true;
            }

            return false;
        }
    }
}<|MERGE_RESOLUTION|>--- conflicted
+++ resolved
@@ -111,8 +111,6 @@
         public boolean onFling(MotionEvent e1, MotionEvent e2, float velocityX, float velocityY) {
             return false;
         }
-
-<<<<<<< HEAD
     }
 
     private void highlightBarAndBroadcastDate() {
@@ -127,16 +125,6 @@
             }
             if (mStatsBarGraphAccessibilityHelper != null) {
                 mStatsBarGraphAccessibilityHelper.invalidateVirtualView(barIndex);
-=======
-        private void highlightBarAndBroadcastDate() {
-            int tappedBar = getTappedBar();
-            // AppLog.d(AppLog.T.STATS, this.getClass().getName() + " Tapped bar " + tappedBar);
-            if (tappedBar >= 0) {
-                highlightBar(tappedBar);
-                if (mGestureListener != null) {
-                    mGestureListener.onBarTapped(tappedBar);
-                }
->>>>>>> ee735e9e
             }
         }
     }
@@ -145,18 +133,10 @@
     @SuppressLint("ClickableViewAccessibility")
     @Override
     public boolean onTouchEvent(MotionEvent event) {
-<<<<<<< HEAD
         if (mDetector != null) {
             this.mDetector.onTouchEvent(event);
         }
         return super.onTouchEvent(event);
-=======
-        boolean handled = super.onTouchEvent(event);
-        if (mDetector != null && handled) {
-            this.mDetector.onTouchEvent(event);
-        }
-        return handled;
->>>>>>> ee735e9e
     }
 
     private class HorizontalLabelsColor implements IndexDependentColor {
@@ -250,7 +230,7 @@
                 canvas.drawRect(left, 10f, right, bottom, paint);
             }
 
-            if(mVirtualBars.size() < values.length){
+            if (mVirtualBars.size() < values.length) {
                 mVirtualBars.add(new BarChartRect(left - pad, 10f, right + pad, bottom));
             }
 
@@ -390,7 +370,6 @@
     }
 
     private class StatsBarGraphAccessibilityHelper extends ExploreByTouchHelper {
-
         StatsBarGraphAccessibilityHelper(View parentView) {
             super(parentView);
         }
