--- conflicted
+++ resolved
@@ -110,19 +110,6 @@
         }
     }
 
-<<<<<<< HEAD
-    private class HorizontalLabelsBackgroundColor implements IndexDependentColor {
-        public int get(int index) {
-            if (mBarPositionToHighlight == index) {
-                return getResources().getColor(R.color.notification_status_unapproved_dark);
-            } else {
-                return Color.WHITE;
-            }
-        }
-    }
-
-=======
->>>>>>> 2c6eb865
     private void setProperties() {
         GraphViewStyle gStyle =  getGraphViewStyle();
         gStyle.setHorizontalLabelsIndexDependentColor(new HorizontalLabelsColor());
@@ -190,14 +177,8 @@
             float bottom = graphheight + border - 1;
 
             // Draw the orange selection behind the selected bar
-<<<<<<< HEAD
-            if (mBarPositionToHighlight == i) {
-                paint.setColor(getResources().getColor(R.color.notification_status_unapproved_dark));
-                paint.setAlpha(50);
-=======
             if (mBarPositionToHighlight == i && style.outerhighlightColor != 0x00ffffff) {
                 paint.setColor(style.outerhighlightColor);
->>>>>>> 2c6eb865
                 canvas.drawRect(left, 10f, right, bottom, paint);
             }
 
@@ -215,11 +196,7 @@
                 // draw a real bar
                 paint.setAlpha(255);
                 if (mBarPositionToHighlight == i) {
-<<<<<<< HEAD
-                    paint.setColor(getResources().getColor(R.color.notification_status_unapproved_dark));
-=======
                     paint.setColor(style.highlightColor);
->>>>>>> 2c6eb865
                 } else {
                     paint.setColor(style.color);
                 }
