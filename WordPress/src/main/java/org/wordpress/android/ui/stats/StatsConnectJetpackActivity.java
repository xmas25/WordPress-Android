package org.wordpress.android.ui.stats;

import android.os.Bundle;
import android.support.annotation.Nullable;
import android.support.v7.app.ActionBar;
import android.support.v7.widget.Toolbar;
import android.view.MenuItem;
import android.view.View;
import android.widget.Button;

import org.wordpress.android.BaseActivity;
import org.wordpress.android.R;
import org.wordpress.android.WordPress;
import org.wordpress.android.analytics.AnalyticsTracker;
import org.wordpress.android.fluxc.model.SiteModel;
import org.wordpress.android.fluxc.store.AccountStore;
import org.wordpress.android.ui.JetpackConnectionWebViewActivity;

import javax.inject.Inject;

import static org.wordpress.android.WordPress.SITE;
import static org.wordpress.android.ui.JetpackConnectionWebViewActivity.Source.STATS;

/**
 * An activity that shows when user tries to open Stats without Jetpack connected.
 * It offers a link to the Jetpack connection flow.
 */

<<<<<<< HEAD
public class StatsConnectJetpackActivity extends BaseActivity {

=======
public class StatsConnectJetpackActivity extends AppCompatActivity {
>>>>>>> 02725d75
    @Inject
    AccountStore mAccountStore;

    @Override
    protected void onCreate(@Nullable Bundle savedInstanceState) {
        super.onCreate(savedInstanceState);
        ((WordPress) getApplication()).component().inject(this);

        setContentView(R.layout.stats_jetpack_connection_activity);

        Toolbar toolbar = findViewById(R.id.toolbar);
        setSupportActionBar(toolbar);

        ActionBar actionBar = getSupportActionBar();
        if (actionBar != null) {
            actionBar.setElevation(0);
            actionBar.setTitle(R.string.stats);
            actionBar.setDisplayShowTitleEnabled(true);
            actionBar.setDisplayHomeAsUpEnabled(true);
        }

        setTitle(R.string.stats);

        Button setupButton = findViewById(R.id.jetpack_setup);
        setupButton.setOnClickListener(new View.OnClickListener() {
            @Override
            public void onClick(View v) {
                startJetpackConnectionFlow(
                        (SiteModel) StatsConnectJetpackActivity.this.getIntent().getSerializableExtra(SITE));
            }
        });
    }

    @Override
    public boolean onOptionsItemSelected(MenuItem item) {
        switch (item.getItemId()) {
            case android.R.id.home:
                this.finish();
                return true;
            default:
                return super.onOptionsItemSelected(item);
        }
    }

    private void startJetpackConnectionFlow(SiteModel siteModel) {
        if (mAccountStore.hasAccessToken()) {
            JetpackConnectionWebViewActivity
                    .openJetpackConnectionFlow(StatsConnectJetpackActivity.this, STATS, siteModel);
        } else {
            JetpackConnectionWebViewActivity
                    .openUnauthorizedJetpackConnectionFlow(StatsConnectJetpackActivity.this, STATS, siteModel);
        }
        finish();
        if (!siteModel.isJetpackInstalled()) {
            AnalyticsTracker.track(AnalyticsTracker.Stat.STATS_SELECTED_INSTALL_JETPACK);
        } else {
            AnalyticsTracker.track(AnalyticsTracker.Stat.STATS_SELECTED_CONNECT_JETPACK);
        }
    }
}<|MERGE_RESOLUTION|>--- conflicted
+++ resolved
@@ -25,13 +25,7 @@
  * An activity that shows when user tries to open Stats without Jetpack connected.
  * It offers a link to the Jetpack connection flow.
  */
-
-<<<<<<< HEAD
 public class StatsConnectJetpackActivity extends BaseActivity {
-
-=======
-public class StatsConnectJetpackActivity extends AppCompatActivity {
->>>>>>> 02725d75
     @Inject
     AccountStore mAccountStore;
 
