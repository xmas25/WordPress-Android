package org.wordpress.android.ui.themes;

import android.content.Context;
import android.content.res.Resources;
import android.support.annotation.NonNull;
import android.support.v7.widget.CardView;
import android.text.TextUtils;
import android.view.LayoutInflater;
import android.view.Menu;
import android.view.MenuItem;
import android.view.View;
import android.view.ViewGroup;
import android.widget.BaseAdapter;
import android.widget.Filter;
import android.widget.Filterable;
import android.widget.FrameLayout;
import android.widget.ImageButton;
import android.widget.PopupMenu;
import android.widget.RelativeLayout;
import android.widget.TextView;

import org.wordpress.android.R;
import org.wordpress.android.fluxc.model.ThemeModel;
import org.wordpress.android.ui.prefs.AppPrefs;
import org.wordpress.android.ui.themes.ThemeBrowserFragment.ThemeBrowserFragmentCallback;
import org.wordpress.android.widgets.HeaderGridView;
import org.wordpress.android.widgets.WPNetworkImageView;

import java.util.ArrayList;
import java.util.List;
import java.util.Locale;

class ThemeBrowserAdapter extends BaseAdapter implements Filterable {
    private static final String THEME_IMAGE_PARAMETER = "?w=";

    private final Context mContext;
    private final LayoutInflater mInflater;
    private final ThemeBrowserFragmentCallback mCallback;

    private int mViewWidth;
    private String mQuery;

    private final List<ThemeModel> mAllThemes = new ArrayList<>();
    private final List<ThemeModel> mFilteredThemes = new ArrayList<>();

    ThemeBrowserAdapter(Context context, ThemeBrowserFragmentCallback callback) {
        mContext = context;
        mInflater = LayoutInflater.from(context);
        mCallback = callback;
        mViewWidth = AppPrefs.getThemeImageSizeWidth();
    }

    private static class ThemeViewHolder {
        private final CardView mCardView;
        private final WPNetworkImageView mImageView;
        private final TextView mNameView;
        private final TextView mActiveView;
        private final TextView mPriceView;
        private final ImageButton mImageButton;
        private final FrameLayout mFrameLayout;
        private final RelativeLayout mDetailsView;

        ThemeViewHolder(View view) {
            mCardView = view.findViewById(R.id.theme_grid_card);
            mImageView = view.findViewById(R.id.theme_grid_item_image);
            mNameView = view.findViewById(R.id.theme_grid_item_name);
            mPriceView = view.findViewById(R.id.theme_grid_item_price);
            mActiveView = view.findViewById(R.id.theme_grid_item_active);
            mImageButton = view.findViewById(R.id.theme_grid_item_image_button);
            mFrameLayout = view.findViewById(R.id.theme_grid_item_image_layout);
            mDetailsView = view.findViewById(R.id.theme_grid_item_details);
        }
    }

    @Override
    public int getCount() {
        return mFilteredThemes.size();
    }

    @Override
    public Object getItem(int position) {
        return mFilteredThemes.get(position);
    }

    @Override
    public long getItemId(int position) {
        return position;
    }

    void setThemeList(@NonNull List<ThemeModel> themes) {
        mAllThemes.clear();
        mAllThemes.addAll(themes);

        mFilteredThemes.clear();
        mFilteredThemes.addAll(themes);

        if (!TextUtils.isEmpty(mQuery)) {
            getFilter().filter(mQuery);
        } else {
            notifyDataSetChanged();
        }
    }

    @Override
    public View getView(int position, View convertView, ViewGroup parent) {
        ThemeViewHolder holder;
        if (convertView == null || convertView.getTag() == null) {
            convertView = mInflater.inflate(R.layout.theme_grid_item, parent, false);
            holder = new ThemeViewHolder(convertView);
            convertView.setTag(holder);
        } else {
            holder = (ThemeViewHolder) convertView.getTag();
        }

        configureThemeImageSize(parent);
        ThemeModel theme = mFilteredThemes.get(position);

        String screenshotURL = theme.getScreenshotUrl();
        String themeId = theme.getThemeId();
        boolean isPremium = !theme.isFree();
        boolean isCurrent = theme.getActive();

        holder.mNameView.setText(theme.getName());
        if (isPremium) {
            holder.mPriceView.setText(theme.getPriceText());
            holder.mPriceView.setVisibility(View.VISIBLE);
        } else {
            holder.mPriceView.setVisibility(View.GONE);
        }

        // catch the case where a URL has no protocol
        if (!screenshotURL.startsWith(ThemeWebActivity.THEME_HTTP_PREFIX)) {
            // some APIs return a URL starting with // so the protocol can be supplied by the client
            // strip // before adding the protocol
            if (screenshotURL.startsWith("//")) {
                screenshotURL = screenshotURL.substring(2);
            }
            screenshotURL = ThemeWebActivity.THEME_HTTPS_PROTOCOL + screenshotURL;
        }

        configureImageView(holder, screenshotURL, themeId, isCurrent);
        configureImageButton(holder, themeId, isPremium, isCurrent);
        configureCardView(holder, isCurrent);
        return convertView;
    }

    @SuppressWarnings("deprecation")
    private void configureCardView(ThemeViewHolder themeViewHolder, boolean isCurrent) {
        Resources resources = mContext.getResources();
        if (isCurrent) {
            themeViewHolder.mDetailsView.setBackgroundColor(resources.getColor(R.color.blue_wordpress));
            themeViewHolder.mNameView.setTextColor(resources.getColor(R.color.white));
            themeViewHolder.mActiveView.setVisibility(View.VISIBLE);
            themeViewHolder.mCardView.setCardBackgroundColor(resources.getColor(R.color.blue_wordpress));
        } else {
            themeViewHolder.mDetailsView.setBackgroundColor(resources.getColor(
                    android.support.v7.cardview.R.color.cardview_light_background));
            themeViewHolder.mNameView.setTextColor(resources.getColor(R.color.black));
            themeViewHolder.mActiveView.setVisibility(View.GONE);
            themeViewHolder.mCardView.setCardBackgroundColor(resources.getColor(
                    android.support.v7.cardview.R.color.cardview_light_background));
        }
    }

    private void configureImageView(ThemeViewHolder themeViewHolder, String screenshotURL, final String themeId,
                                    final boolean isCurrent) {
        String requestURL = (String) themeViewHolder.mImageView.getTag();
        if (requestURL == null) {
            requestURL = screenshotURL;
            themeViewHolder.mImageView.setDefaultImageResId(R.drawable.theme_loading);
            themeViewHolder.mImageView.setTag(requestURL);
        }

        if (!requestURL.equals(screenshotURL)) {
            requestURL = screenshotURL;
        }

<<<<<<< HEAD
        themeViewHolder.imageView.setImageUrl(requestURL + THEME_IMAGE_PARAMETER + mViewWidth, WPNetworkImageView.ImageType.PHOTO);
        themeViewHolder.cardView.setOnClickListener(new View.OnClickListener() {
=======
        themeViewHolder.mImageView
                .setImageUrl(requestURL + THEME_IMAGE_PARAMETER + mViewWidth, WPNetworkImageView.ImageType.PHOTO);
        themeViewHolder.mFrameLayout.setOnClickListener(new View.OnClickListener() {
>>>>>>> ee735e9e
            @Override
            public void onClick(View v) {
                if (isCurrent) {
                    mCallback.onTryAndCustomizeSelected(themeId);
                } else {
                    mCallback.onViewSelected(themeId);
                }
            }
        });
    }

    private void configureImageButton(ThemeViewHolder themeViewHolder, final String themeId, final boolean isPremium,
                                      boolean isCurrent) {
        final PopupMenu popupMenu = new PopupMenu(mContext, themeViewHolder.mImageButton);
        popupMenu.getMenuInflater().inflate(R.menu.theme_more, popupMenu.getMenu());

        configureMenuForTheme(popupMenu.getMenu(), isCurrent);

        popupMenu.setOnMenuItemClickListener(new PopupMenu.OnMenuItemClickListener() {
            @Override
            public boolean onMenuItemClick(MenuItem item) {
                int i = item.getItemId();
                if (i == R.id.menu_activate) {
                    if (isPremium) {
                        mCallback.onDetailsSelected(themeId);
                    } else {
                        mCallback.onActivateSelected(themeId);
                    }
                } else if (i == R.id.menu_try_and_customize) {
                    mCallback.onTryAndCustomizeSelected(themeId);
                } else if (i == R.id.menu_view) {
                    mCallback.onViewSelected(themeId);
                } else if (i == R.id.menu_details) {
                    mCallback.onDetailsSelected(themeId);
                } else {
                    mCallback.onSupportSelected(themeId);
                }

                return true;
            }
        });
        themeViewHolder.mImageButton.setOnClickListener(new View.OnClickListener() {
            @Override
            public void onClick(View v) {
                popupMenu.show();
            }
        });
    }

    private void configureMenuForTheme(Menu menu, boolean isCurrent) {
        MenuItem activate = menu.findItem(R.id.menu_activate);
        MenuItem customize = menu.findItem(R.id.menu_try_and_customize);
        MenuItem view = menu.findItem(R.id.menu_view);

        if (activate != null) {
            activate.setVisible(!isCurrent);
        }
        if (customize != null) {
            if (isCurrent) {
                customize.setTitle(R.string.customize);
            } else {
                customize.setTitle(R.string.theme_try_and_customize);
            }
        }
        if (view != null) {
            view.setVisible(!isCurrent);
        }
    }

    private void configureThemeImageSize(ViewGroup parent) {
        HeaderGridView gridView = parent.findViewById(R.id.theme_listview);
        int numColumns = gridView.getNumColumns();
        int screenWidth = gridView.getWidth();
        int imageWidth = screenWidth / numColumns;
        if (imageWidth > mViewWidth) {
            mViewWidth = imageWidth;
            AppPrefs.setThemeImageSizeWidth(mViewWidth);
        }
    }

    @Override
    public Filter getFilter() {
        return new Filter() {
            @SuppressWarnings("unchecked")
            @Override
            protected void publishResults(CharSequence constraint, FilterResults results) {
                mFilteredThemes.clear();
                mFilteredThemes.addAll((List<ThemeModel>) results.values);
                ThemeBrowserAdapter.this.notifyDataSetChanged();
            }

            @Override
            protected FilterResults performFiltering(CharSequence constraint) {
                List<ThemeModel> filtered = new ArrayList<>();
                if (TextUtils.isEmpty(constraint)) {
                    mQuery = null;
                    filtered.addAll(mAllThemes);
                } else {
                    mQuery = constraint.toString();
                    // Locale.ROOT is used on user input for convenience as all the theme names are in english
                    String lcConstraint = constraint.toString().toLowerCase(Locale.ROOT);
                    for (ThemeModel theme : mAllThemes) {
                        if (theme.getName().toLowerCase(Locale.ROOT).contains(lcConstraint)) {
                            filtered.add(theme);
                        }
                    }
                }

                FilterResults results = new FilterResults();
                results.values = filtered;

                return results;
            }
        };
    }
}<|MERGE_RESOLUTION|>--- conflicted
+++ resolved
@@ -175,14 +175,9 @@
             requestURL = screenshotURL;
         }
 
-<<<<<<< HEAD
-        themeViewHolder.imageView.setImageUrl(requestURL + THEME_IMAGE_PARAMETER + mViewWidth, WPNetworkImageView.ImageType.PHOTO);
-        themeViewHolder.cardView.setOnClickListener(new View.OnClickListener() {
-=======
         themeViewHolder.mImageView
                 .setImageUrl(requestURL + THEME_IMAGE_PARAMETER + mViewWidth, WPNetworkImageView.ImageType.PHOTO);
-        themeViewHolder.mFrameLayout.setOnClickListener(new View.OnClickListener() {
->>>>>>> ee735e9e
+        themeViewHolder.mCardView.setOnClickListener(new View.OnClickListener() {
             @Override
             public void onClick(View v) {
                 if (isCurrent) {
