--- conflicted
+++ resolved
@@ -498,7 +498,6 @@
         setBoolean(UndeletablePrefKey.SWIPE_TO_NAVIGATE_READER, alreadyShown);
     }
 
-<<<<<<< HEAD
     public static long getPendingDraftsLastNotificationDate(PostModel post) {
         String key = DeletablePrefKey.PENDING_DRAFTS_NOTIFICATION_LAST_NOTIFICATION_DATES.name() + "-" + post.getId();
         return prefs().getLong(key, 0);
@@ -511,100 +510,6 @@
         editor.apply();
     }
 
-    public static ArrayList<Long> getPendingDraftsIgnorePostIdList() {
-        // builds the list from csv
-        ArrayList<Long> idList = new ArrayList<>();
-        String idListString = getString(DeletablePrefKey.PENDING_DRAFTS_NOTIFICATION_IGNORE_LIST, "");
-        if (!TextUtils.isEmpty(idListString)) {
-            List<String> items = Arrays.asList(idListString.split(","));
-            for (String item : items) {
-                Long oneId = Long.valueOf(item);
-                idList.add(oneId);
-            }
-        }
-        return idList;
-    }
-
-    public static void addToPendingDraftsIgnorePostIdList(long postId) {
-        // appends new id to postIdList, unless it's already in the list
-        // also rolls - eliminates first object (i..e oldest object) when MAX_PENDING_DRAFTS_AMOUNT reached
-        boolean isPostIdAlreadyInIgnoreList = isPostIdInPendingDraftsIgnorePostIdList(postId);
-
-        // if this postId wasn't in our list already, append it
-        if (!isPostIdAlreadyInIgnoreList) {
-
-            // before appending, eliminate first one if we have more than MAX_PENDING_DRAFTS_AMOUNT elements
-            rollPendingDraftsIgnorePostIdListIfNeeded();
-
-            String idListString = getString(DeletablePrefKey.PENDING_DRAFTS_NOTIFICATION_IGNORE_LIST, "");
-            if (!TextUtils.isEmpty(idListString)) {
-                idListString += "," + String.valueOf(postId);
-            } else {
-                idListString += String.valueOf(postId);
-            }
-            setString(DeletablePrefKey.PENDING_DRAFTS_NOTIFICATION_IGNORE_LIST, idListString);
-        }
-    }
-
-    public static void addToPendingDraftsIgnorePostIdList(ArrayList<Long> postIds) {
-        if (postIds != null) {
-            for (Long postId : postIds) {
-                addToPendingDraftsIgnorePostIdList(postId);
-            }
-        }
-    }
-
-    public static void deleteIdFromPendingDraftsIgnorePostIdList(long postId) {
-        ArrayList<Long> idList = getPendingDraftsIgnorePostIdList();
-        boolean foundSamePostId = false;
-        for (Long oneId : idList) {
-            if (oneId != null && oneId == postId) {
-                // now delete this from the list and rebuild it
-                idList.remove(oneId);
-                foundSamePostId = true;
-                break;
-            }
-        }
-
-        if (foundSamePostId) {
-            // re-build
-            String idListString = TextUtils.join(",", idList);
-            setString(DeletablePrefKey.PENDING_DRAFTS_NOTIFICATION_IGNORE_LIST, idListString);
-        }
-    }
-
-    private static boolean rollPendingDraftsIgnorePostIdListIfNeeded(){
-        String idListString = getString(DeletablePrefKey.PENDING_DRAFTS_NOTIFICATION_IGNORE_LIST, "");
-        boolean rolled = false;
-        if (!TextUtils.isEmpty(idListString)) {
-            // note wrapping the Arrays.asList call with a new object is needed because otherwise
-            // trying to remove an item from a List returned by Arrays.asList throws an UnsupportedOperationException
-            List<String> items = new ArrayList(Arrays.asList(idListString.split(",")));
-            if (items.size() > MAX_PENDING_DRAFTS_AMOUNT) {
-                // eliminate first one
-                items.remove(0);
-                idListString = TextUtils.join(",", items);
-                setString(DeletablePrefKey.PENDING_DRAFTS_NOTIFICATION_IGNORE_LIST, idListString);
-                rolled = true;
-            }
-        }
-        return rolled;
-    }
-
-    public static boolean isPostIdInPendingDraftsIgnorePostIdList(long postId) {
-        ArrayList<Long> idList = getPendingDraftsIgnorePostIdList();
-        boolean foundSamePostId = false;
-        for (Long oneId : idList) {
-            if (oneId != null && oneId == postId) {
-                foundSamePostId = true;
-                break;
-            }
-        }
-        return foundSamePostId;
-    }
-
-=======
->>>>>>> d9da17be
     /*
      * returns a list of local IDs of sites recently chosen in the site picker
      */
