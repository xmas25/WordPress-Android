--- conflicted
+++ resolved
@@ -146,15 +146,11 @@
 
         // timestamp of the last update of the reader css styles
         READER_CSS_UPDATED_TIMESTAMP,
-<<<<<<< HEAD
-
-=======
         // Identifier of the next page for the discover /cards endpoint
         READER_CARDS_ENDPOINT_PAGE_HANDLE,
 
         // Used to delete recommended tags saved as followed tags in tbl_tags
         // Need to be done just once for a logged out user
->>>>>>> 8f611737
         READER_RECOMMENDED_TAGS_DELETED_FOR_LOGGED_OUT_USER
     }
 
@@ -1172,8 +1168,6 @@
         setLong(DeletablePrefKey.READER_CSS_UPDATED_TIMESTAMP, timestamp);
     }
 
-<<<<<<< HEAD
-=======
     public static String getReaderCardsPageHandle() {
         return getString(DeletablePrefKey.READER_CARDS_ENDPOINT_PAGE_HANDLE, null);
     }
@@ -1182,7 +1176,6 @@
         setString(DeletablePrefKey.READER_CARDS_ENDPOINT_PAGE_HANDLE, pageHandle);
     }
 
->>>>>>> 8f611737
     public static boolean getReaderRecommendedTagsDeletedForLoggedOutUser() {
         return getBoolean(DeletablePrefKey.READER_RECOMMENDED_TAGS_DELETED_FOR_LOGGED_OUT_USER, false);
     }
@@ -1191,21 +1184,12 @@
         setBoolean(DeletablePrefKey.READER_RECOMMENDED_TAGS_DELETED_FOR_LOGGED_OUT_USER, deleted);
     }
 
-<<<<<<< HEAD
-     public static QuickStartTask getLastSkippedQuickStartTask() {
-         String taskName = getString(DeletablePrefKey.LAST_SKIPPED_QUICK_START_TASK);
-         if (TextUtils.isEmpty(taskName)) {
-             return null;
-         }
-         return QuickStartTask.Companion.fromString(taskName);
-=======
     public static QuickStartTask getLastSkippedQuickStartTask() {
         String taskName = getString(DeletablePrefKey.LAST_SKIPPED_QUICK_START_TASK);
         if (TextUtils.isEmpty(taskName)) {
             return null;
         }
         return QuickStartTask.Companion.fromString(taskName);
->>>>>>> 8f611737
     }
 
     public static void setLastSkippedQuickStartTask(@Nullable QuickStartTask task) {
