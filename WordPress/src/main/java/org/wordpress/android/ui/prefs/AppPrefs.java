package org.wordpress.android.ui.prefs;

import android.content.SharedPreferences;
import android.preference.PreferenceManager;
import android.text.TextUtils;

import androidx.annotation.NonNull;

import org.wordpress.android.WordPress;
import org.wordpress.android.analytics.AnalyticsTracker;
import org.wordpress.android.analytics.AnalyticsTracker.Stat;
import org.wordpress.android.fluxc.model.PostModel;
import org.wordpress.android.models.PeopleListFilter;
import org.wordpress.android.models.ReaderTag;
import org.wordpress.android.models.ReaderTagType;
import org.wordpress.android.ui.ActivityId;
import org.wordpress.android.ui.comments.CommentsListFragment.CommentStatusCriteria;
import org.wordpress.android.ui.posts.AuthorFilterSelection;
import org.wordpress.android.ui.posts.PostListViewLayoutType;
import org.wordpress.android.ui.reader.utils.ReaderUtils;
import org.wordpress.android.util.StringUtils;
import org.wordpress.android.util.WPMediaUtils;

import java.util.ArrayList;
import java.util.Arrays;
import java.util.HashSet;
import java.util.List;
import java.util.Set;

public class AppPrefs {
    private static final int THEME_IMAGE_SIZE_WIDTH_DEFAULT = 400;
    private static final int MAX_PENDING_DRAFTS_AMOUNT = 100;

    // store twice as many recent sites as we show
    private static final int MAX_RECENTLY_PICKED_SITES_TO_SHOW = 5;
    private static final int MAX_RECENTLY_PICKED_SITES_TO_SAVE = MAX_RECENTLY_PICKED_SITES_TO_SHOW * 2;

    public interface PrefKey {
        String name();

        String toString();
    }

    /**
     * Application related preferences. When the user disconnects, these preferences are erased.
     */
    public enum DeletablePrefKey implements PrefKey {
        // name of last shown activity
        LAST_ACTIVITY_STR,

        // last selected tag in the reader
        READER_TAG_NAME,
        READER_TAG_TYPE,

        // title of the last active page in ReaderSubsActivity
        READER_SUBS_PAGE_TITLE,

        // index of the last active page in main activity
        MAIN_PAGE_INDEX,

        // index of the last active item in Stats activity
        STATS_ITEM_INDEX,

        // Keep the associations between each widget_id/blog_id added to the app
        STATS_WIDGET_KEYS_BLOGS,

        // last data stored for the Stats Widgets
        STATS_WIDGET_DATA,

        // Store the number of times Stats are loaded without errors. It's used to show the Widget promo dialog.
        STATS_WIDGET_PROMO_ANALYTICS,

        // index of the last active status type in Comments activity
        COMMENTS_STATUS_TYPE_INDEX,

        // index of the last active people list filter in People Management activity
        PEOPLE_LIST_FILTER_INDEX,

        // selected site in the main activity
        SELECTED_SITE_LOCAL_ID,

        // wpcom ID of the last push notification received
        PUSH_NOTIFICATIONS_LAST_NOTE_ID,

        // local time of the last push notification received
        PUSH_NOTIFICATIONS_LAST_NOTE_TIME,

        // local IDs of sites recently chosen in the site picker
        RECENTLY_PICKED_SITE_IDS,

        // list of last time a notification has been created for a draft
        PENDING_DRAFTS_NOTIFICATION_LAST_NOTIFICATION_DATES,

        // Optimize Image and Video settings
        IMAGE_OPTIMIZE_ENABLED,
        IMAGE_OPTIMIZE_WIDTH,
        IMAGE_OPTIMIZE_QUALITY,
        VIDEO_OPTIMIZE_ENABLED,
        VIDEO_OPTIMIZE_WIDTH,
        VIDEO_OPTIMIZE_QUALITY, // Encoder max bitrate

        // Used to flag whether the app should strip geolocation from images
        STRIP_IMAGE_LOCATION,

        // Used to flag the account created stat needs to be bumped after account information is synced.
        SHOULD_TRACK_MAGIC_LINK_SIGNUP,

        // Support email address and name that's independent of any account or site
        SUPPORT_EMAIL,
        SUPPORT_NAME,

        // Store a version of the last dismissed News Card
        NEWS_CARD_DISMISSED_VERSION,
        // Store a version of the last shown News Card
        NEWS_CARD_SHOWN_VERSION,
        AVATAR_VERSION,
        GUTENBERG_DEFAULT_FOR_NEW_POSTS,
        SHOULD_AUTO_ENABLE_GUTENBERG_FOR_THE_NEW_POSTS,
        GUTENBERG_OPT_IN_DIALOG_SHOWN,

        IS_QUICK_START_NOTICE_REQUIRED,

        POST_LIST_AUTHOR_FILTER,
        POST_LIST_VIEW_LAYOUT_TYPE,

        // Widget settings
        STATS_WIDGET_SELECTED_SITE_ID,
        STATS_WIDGET_COLOR_MODE,
        STATS_WIDGET_DATA_TYPE
    }

    /**
     * These preferences won't be deleted when the user disconnects. They should be used for device specifics or user
     * independent prefs.
     */
    public enum UndeletablePrefKey implements PrefKey {
        // Theme image size retrieval
        THEME_IMAGE_SIZE_WIDTH,

        // index of the last app-version
        LAST_APP_VERSION_INDEX,

        // aztec editor enabled
        AZTEC_EDITOR_ENABLED,

        // aztec editor toolbar expanded state
        AZTEC_EDITOR_TOOLBAR_EXPANDED,

        BOOKMARKS_SAVED_LOCALLY_DIALOG_SHOWN,

        // When we need to show the new image optimize promo dialog
        IMAGE_OPTIMIZE_PROMO_REQUIRED,

        // Global plans features
        GLOBAL_PLANS_PLANS_FEATURES,

        // When we need to sync IAP data with the wpcom backend
        IAP_SYNC_REQUIRED,

        // When we need to show the snackbar indicating how notifications can be navigated through
        SWIPE_TO_NAVIGATE_NOTIFICATIONS,

        // Same as above but for the reader
        SWIPE_TO_NAVIGATE_READER,

        // smart toast counters
        SMART_TOAST_COMMENTS_LONG_PRESS_USAGE_COUNTER,
        SMART_TOAST_COMMENTS_LONG_PRESS_TOAST_COUNTER,

        // permission keys - set once a specific permission has been asked, regardless of response
        ASKED_PERMISSION_STORAGE_WRITE,
        ASKED_PERMISSION_STORAGE_READ,
        ASKED_PERMISSION_CAMERA,

        // Updated after WP.com themes have been fetched
        LAST_WP_COM_THEMES_SYNC,

        // user id last used to login with
        LAST_USED_USER_ID,

        // used to indicate that user opted out of quick start
        IS_QUICK_START_DISABLED,

        // quick start migration dialog is shown only once for all sites
        HAS_QUICK_START_MIGRATION_SHOWN,

        // used to indicate that we already obtained and tracked the installation referrer
        IS_INSTALLATION_REFERRER_OBTAINED,

        // used to indicate that user dont want to see the Gutenberg warning dialog anymore
        IS_GUTENBERG_WARNING_DIALOG_DISABLED,

        // used to indicate that user dont want to see the Gutenberg informative dialog anymore
        IS_GUTENBERG_INFORMATIVE_DIALOG_DISABLED
    }

    private static SharedPreferences prefs() {
        return PreferenceManager.getDefaultSharedPreferences(WordPress.getContext());
    }

    private static String getString(PrefKey key) {
        return getString(key, "");
    }

    private static String getString(PrefKey key, String defaultValue) {
        return prefs().getString(key.name(), defaultValue);
    }

    private static void setString(PrefKey key, String value) {
        SharedPreferences.Editor editor = prefs().edit();
        if (TextUtils.isEmpty(value)) {
            editor.remove(key.name());
        } else {
            editor.putString(key.name(), value);
        }
        editor.apply();
    }

    private static long getLong(PrefKey key) {
        return getLong(key, 0);
    }

    private static long getLong(PrefKey key, long defaultValue) {
        try {
            String value = getString(key);
            return Long.parseLong(value);
        } catch (NumberFormatException e) {
            return defaultValue;
        }
    }

    private static void setLong(PrefKey key, long value) {
        setString(key, Long.toString(value));
    }

    private static int getInt(PrefKey key, int def) {
        try {
            String value = getString(key);
            if (value.isEmpty()) {
                return def;
            }
            return Integer.parseInt(value);
        } catch (NumberFormatException e) {
            return def;
        }
    }

    public static int getInt(PrefKey key) {
        return getInt(key, 0);
    }

    public static void setInt(PrefKey key, int value) {
        setString(key, Integer.toString(value));
    }

    public static boolean getBoolean(PrefKey key, boolean def) {
        String value = getString(key, Boolean.toString(def));
        return Boolean.parseBoolean(value);
    }

    public static void setBoolean(PrefKey key, boolean value) {
        setString(key, Boolean.toString(value));
    }

    private static void remove(PrefKey key) {
        prefs().edit().remove(key.name()).apply();
    }

    public static boolean keyExists(@NonNull PrefKey key) {
        return prefs().contains(key.name());
    }

    // Exposed methods

    /**
     * remove all user-related preferences
     */
    public static void reset() {
        SharedPreferences.Editor editor = prefs().edit();
        for (DeletablePrefKey key : DeletablePrefKey.values()) {
            editor.remove(key.name());
        }
        editor.apply();
    }

    public static ReaderTag getReaderTag() {
        String tagName = getString(DeletablePrefKey.READER_TAG_NAME);
        if (TextUtils.isEmpty(tagName)) {
            return null;
        }
        int tagType = getInt(DeletablePrefKey.READER_TAG_TYPE);
        return ReaderUtils.getTagFromTagName(tagName, ReaderTagType.fromInt(tagType));
    }

    public static void setReaderTag(ReaderTag tag) {
        if (tag != null && !TextUtils.isEmpty(tag.getTagSlug())) {
            setString(DeletablePrefKey.READER_TAG_NAME, tag.getTagSlug());
            setInt(DeletablePrefKey.READER_TAG_TYPE, tag.tagType.toInt());
        } else {
            prefs().edit()
                   .remove(DeletablePrefKey.READER_TAG_NAME.name())
                   .remove(DeletablePrefKey.READER_TAG_TYPE.name())
                   .apply();
        }
    }

    /**
     * title of the last active page in ReaderSubsActivity - this is stored rather than
     * the index of the page so we can re-order pages without affecting this value
     */
    public static String getReaderSubsPageTitle() {
        return getString(DeletablePrefKey.READER_SUBS_PAGE_TITLE);
    }

    public static void setReaderSubsPageTitle(String pageTitle) {
        setString(DeletablePrefKey.READER_SUBS_PAGE_TITLE, pageTitle);
    }

    public static CommentStatusCriteria getCommentsStatusFilter() {
        int idx = getInt(DeletablePrefKey.COMMENTS_STATUS_TYPE_INDEX);
        CommentStatusCriteria[] commentStatusValues = CommentStatusCriteria.values();
        if (commentStatusValues.length < idx) {
            return commentStatusValues[0];
        } else {
            return commentStatusValues[idx];
        }
    }

    public static void setCommentsStatusFilter(CommentStatusCriteria commentStatus) {
        if (commentStatus != null) {
            setInt(DeletablePrefKey.COMMENTS_STATUS_TYPE_INDEX, commentStatus.ordinal());
        } else {
            prefs().edit()
                   .remove(DeletablePrefKey.COMMENTS_STATUS_TYPE_INDEX.name())
                   .apply();
        }
    }

    public static PeopleListFilter getPeopleListFilter() {
        int idx = getInt(DeletablePrefKey.PEOPLE_LIST_FILTER_INDEX);
        PeopleListFilter[] values = PeopleListFilter.values();
        if (values.length < idx) {
            return values[0];
        } else {
            return values[idx];
        }
    }

    public static void setPeopleListFilter(PeopleListFilter peopleListFilter) {
        if (peopleListFilter != null) {
            setInt(DeletablePrefKey.PEOPLE_LIST_FILTER_INDEX, peopleListFilter.ordinal());
        } else {
            prefs().edit()
                   .remove(DeletablePrefKey.PEOPLE_LIST_FILTER_INDEX.name())
                   .apply();
        }
    }

    // Store the version code of the app. Used to check it the app was upgraded.
    public static int getLastAppVersionCode() {
        return getInt(UndeletablePrefKey.LAST_APP_VERSION_INDEX);
    }

    public static void setLastAppVersionCode(int versionCode) {
        setInt(UndeletablePrefKey.LAST_APP_VERSION_INDEX, versionCode);
    }

    public static long getLastUsedUserId() {
        return getLong(UndeletablePrefKey.LAST_USED_USER_ID);
    }

    public static void setLastUsedUserId(long userId) {
        setLong(UndeletablePrefKey.LAST_USED_USER_ID, userId);
    }

    /**
     * name of the last shown activity - used at startup to restore the previously selected
     * activity, also used by analytics tracker
     */
    public static String getLastActivityStr() {
        return getString(DeletablePrefKey.LAST_ACTIVITY_STR, ActivityId.UNKNOWN.name());
    }

    public static void setLastActivityStr(String value) {
        setString(DeletablePrefKey.LAST_ACTIVITY_STR, value);
    }

    public static void resetLastActivityStr() {
        remove(DeletablePrefKey.LAST_ACTIVITY_STR);
    }

    public static int getMainPageIndex() {
        return getInt(DeletablePrefKey.MAIN_PAGE_INDEX);
    }

    public static void setMainPageIndex(int index) {
        setInt(DeletablePrefKey.MAIN_PAGE_INDEX, index);
    }

    // Stats Widgets
    public static void resetStatsWidgetsKeys() {
        remove(DeletablePrefKey.STATS_WIDGET_KEYS_BLOGS);
    }

    public static String getStatsWidgetsKeys() {
        return getString(DeletablePrefKey.STATS_WIDGET_KEYS_BLOGS);
    }

    public static void setStatsWidgetsKeys(String widgetData) {
        setString(DeletablePrefKey.STATS_WIDGET_KEYS_BLOGS, widgetData);
    }

    public static String getStatsWidgetsData() {
        return getString(DeletablePrefKey.STATS_WIDGET_DATA);
    }

    public static void setStatsWidgetsData(String widgetData) {
        setString(DeletablePrefKey.STATS_WIDGET_DATA, widgetData);
    }

    public static void resetStatsWidgetsData() {
        remove(DeletablePrefKey.STATS_WIDGET_DATA);
    }

    // Themes
    public static void setThemeImageSizeWidth(int width) {
        setInt(UndeletablePrefKey.THEME_IMAGE_SIZE_WIDTH, width);
    }

    public static int getThemeImageSizeWidth() {
        int value = getInt(UndeletablePrefKey.THEME_IMAGE_SIZE_WIDTH);
        if (value == 0) {
            return THEME_IMAGE_SIZE_WIDTH_DEFAULT;
        } else {
            return getInt(UndeletablePrefKey.THEME_IMAGE_SIZE_WIDTH);
        }
    }

    // Aztec Editor
    public static void setAztecEditorEnabled(boolean isEnabled) {
        setBoolean(UndeletablePrefKey.AZTEC_EDITOR_ENABLED, isEnabled);
        AnalyticsTracker.track(isEnabled ? Stat.EDITOR_AZTEC_TOGGLED_ON : Stat.EDITOR_AZTEC_TOGGLED_OFF);
    }

    public static boolean isAztecEditorEnabled() {
        // hardcode Aztec enabled to "true". It's Aztec and Gutenberg that we're going to expose to the user now.
        return true;
    }

    public static boolean isAztecEditorToolbarExpanded() {
        return getBoolean(UndeletablePrefKey.AZTEC_EDITOR_TOOLBAR_EXPANDED, false);
    }

    public static void setAztecEditorToolbarExpanded(boolean isExpanded) {
        setBoolean(UndeletablePrefKey.AZTEC_EDITOR_TOOLBAR_EXPANDED, isExpanded);
    }

<<<<<<< HEAD
    // Visual Editor
    public static void setVisualEditorEnabled(boolean visualEditorEnabled) {
        setBoolean(UndeletablePrefKey.VISUAL_EDITOR_ENABLED, visualEditorEnabled);
        AnalyticsTracker.track(visualEditorEnabled ? Stat.EDITOR_HYBRID_TOGGLED_ON : Stat.EDITOR_HYBRID_TOGGLED_OFF);
    }

    public static void setVisualEditorAvailable(boolean visualEditorAvailable) {
        setBoolean(UndeletablePrefKey.VISUAL_EDITOR_AVAILABLE, visualEditorAvailable);
        if (visualEditorAvailable) {
            AnalyticsTracker.track(Stat.EDITOR_HYBRID_ENABLED);
        }
    }

    public static boolean isVisualEditorAvailable() {
        // hardcode the Visual editor availability to "false". Aztec and Gutenberg are the only ones supported now.
        return getBoolean(UndeletablePrefKey.VISUAL_EDITOR_AVAILABLE, true);
    }

    public static boolean isVisualEditorEnabled() {
        // hardcode the Visual editor enable to "false". Aztec and Gutenberg are the only ones supported now.
        return false;
=======
    public static boolean isAsyncPromoRequired() {
        return getBoolean(UndeletablePrefKey.ASYNC_PROMO_REQUIRED, true);
    }

    public static void setAsyncPromoRequired(boolean required) {
        setBoolean(UndeletablePrefKey.ASYNC_PROMO_REQUIRED, required);
>>>>>>> 84fa7061
    }

    public static boolean shouldShowBookmarksSavedLocallyDialog() {
        return getBoolean(UndeletablePrefKey.BOOKMARKS_SAVED_LOCALLY_DIALOG_SHOWN, true);
    }

    public static void setBookmarksSavedLocallyDialogShown() {
        setBoolean(UndeletablePrefKey.BOOKMARKS_SAVED_LOCALLY_DIALOG_SHOWN, false);
    }

    public static boolean isImageOptimizePromoRequired() {
        return getBoolean(UndeletablePrefKey.IMAGE_OPTIMIZE_PROMO_REQUIRED, true);
    }

    public static void setImageOptimizePromoRequired(boolean required) {
        setBoolean(UndeletablePrefKey.IMAGE_OPTIMIZE_PROMO_REQUIRED, required);
    }

    // Store the number of times Stats are loaded successfully before showing the Promo Dialog
    public static void bumpAnalyticsForStatsWidgetPromo() {
        int current = getAnalyticsForStatsWidgetPromo();
        setInt(DeletablePrefKey.STATS_WIDGET_PROMO_ANALYTICS, current + 1);
    }

    public static int getAnalyticsForStatsWidgetPromo() {
        return getInt(DeletablePrefKey.STATS_WIDGET_PROMO_ANALYTICS);
    }

    public static boolean isInAppPurchaseRefreshRequired() {
        return getBoolean(UndeletablePrefKey.IAP_SYNC_REQUIRED, false);
    }

    public static void setInAppPurchaseRefreshRequired(boolean required) {
        setBoolean(UndeletablePrefKey.IAP_SYNC_REQUIRED, required);
    }

    public static int getSelectedSite() {
        return getInt(DeletablePrefKey.SELECTED_SITE_LOCAL_ID, -1);
    }

    public static void setSelectedSite(int selectedSite) {
        setInt(DeletablePrefKey.SELECTED_SITE_LOCAL_ID, selectedSite);
    }

    public static String getLastPushNotificationWpcomNoteId() {
        return getString(DeletablePrefKey.PUSH_NOTIFICATIONS_LAST_NOTE_ID);
    }

    public static void setLastPushNotificationWpcomNoteId(String noteID) {
        setString(DeletablePrefKey.PUSH_NOTIFICATIONS_LAST_NOTE_ID, noteID);
    }

    public static long getLastPushNotificationTime() {
        return getLong(DeletablePrefKey.PUSH_NOTIFICATIONS_LAST_NOTE_TIME);
    }

    public static void setLastPushNotificationTime(long time) {
        setLong(DeletablePrefKey.PUSH_NOTIFICATIONS_LAST_NOTE_ID, time);
    }

    public static boolean isNotificationsSwipeToNavigateShown() {
        return getBoolean(UndeletablePrefKey.SWIPE_TO_NAVIGATE_NOTIFICATIONS, false);
    }

    public static void setNotificationsSwipeToNavigateShown(boolean alreadyShown) {
        setBoolean(UndeletablePrefKey.SWIPE_TO_NAVIGATE_NOTIFICATIONS, alreadyShown);
    }

    public static boolean isReaderSwipeToNavigateShown() {
        return getBoolean(UndeletablePrefKey.SWIPE_TO_NAVIGATE_READER, false);
    }

    public static void setReaderSwipeToNavigateShown(boolean alreadyShown) {
        setBoolean(UndeletablePrefKey.SWIPE_TO_NAVIGATE_READER, alreadyShown);
    }

    public static long getPendingDraftsLastNotificationDate(PostModel post) {
        String key = DeletablePrefKey.PENDING_DRAFTS_NOTIFICATION_LAST_NOTIFICATION_DATES.name() + "-" + post.getId();
        return prefs().getLong(key, 0);
    }

    public static void setPendingDraftsLastNotificationDate(PostModel post, long timestamp) {
        String key = DeletablePrefKey.PENDING_DRAFTS_NOTIFICATION_LAST_NOTIFICATION_DATES.name() + "-" + post.getId();
        SharedPreferences.Editor editor = prefs().edit();
        editor.putLong(key, timestamp);
        editor.apply();
    }

    public static boolean isImageOptimize() {
        return getBoolean(DeletablePrefKey.IMAGE_OPTIMIZE_ENABLED, false);
    }

    public static void setImageOptimize(boolean optimize) {
        setBoolean(DeletablePrefKey.IMAGE_OPTIMIZE_ENABLED, optimize);
    }

    public static boolean isStripImageLocation() {
        return getBoolean(DeletablePrefKey.STRIP_IMAGE_LOCATION, false);
    }

    public static void setStripImageLocation(boolean stripImageLocation) {
        setBoolean(DeletablePrefKey.STRIP_IMAGE_LOCATION, stripImageLocation);
    }

    public static void setImageOptimizeMaxSize(int width) {
        setInt(DeletablePrefKey.IMAGE_OPTIMIZE_WIDTH, width);
    }

    public static int getImageOptimizeMaxSize() {
        int resizeWidth = getInt(DeletablePrefKey.IMAGE_OPTIMIZE_WIDTH, 0);
        return resizeWidth == 0 ? WPMediaUtils.OPTIMIZE_IMAGE_MAX_SIZE : resizeWidth;
    }

    public static void setImageOptimizeQuality(int quality) {
        setInt(DeletablePrefKey.IMAGE_OPTIMIZE_QUALITY, quality);
    }

    public static int getImageOptimizeQuality() {
        int quality = getInt(DeletablePrefKey.IMAGE_OPTIMIZE_QUALITY, 0);
        return quality > 1 ? quality : WPMediaUtils.OPTIMIZE_IMAGE_ENCODER_QUALITY;
    }

    public static boolean isVideoOptimize() {
        return getBoolean(DeletablePrefKey.VIDEO_OPTIMIZE_ENABLED, false);
    }

    public static void setVideoOptimize(boolean optimize) {
        setBoolean(DeletablePrefKey.VIDEO_OPTIMIZE_ENABLED, optimize);
    }

    public static boolean isGutenbergEditorEnabled() {
        // hardcode Gutenberg enabled to "true". It's Aztec and Gutenberg that we're going to expose to the user now.
        return true;
    }

    /**
     * @deprecated  As of release 13.0, replaced by SiteSettings mobile editor value
     */
    @Deprecated
    public static boolean isGutenbergDefaultForNewPosts() {
        return getBoolean(DeletablePrefKey.GUTENBERG_DEFAULT_FOR_NEW_POSTS, false);
    }

    public static boolean isDefaultAppWideEditorPreferenceSet() {
        // Check if the default editor pref was previously set
        return !"".equals(getString(DeletablePrefKey.GUTENBERG_DEFAULT_FOR_NEW_POSTS));
    }

    public static void removeAppWideEditorPreference() {
        remove(DeletablePrefKey.GUTENBERG_DEFAULT_FOR_NEW_POSTS);
    }

    public static boolean shouldShowGutenbergInfoPopupForTheNewPosts(String siteURL) {
        if (TextUtils.isEmpty(siteURL)) {
            return false;
        }

        Set<String> urls;
        try {
            urls = prefs().getStringSet(DeletablePrefKey.SHOULD_AUTO_ENABLE_GUTENBERG_FOR_THE_NEW_POSTS.name(), null);
        } catch (ClassCastException exp) {
            // no operation - This should not happen.
            return false;
        }
        // Check if the current site address is available in the set.
        boolean flag = false;
        if (urls != null) {
            if (urls.contains(siteURL)) {
                flag = true;
                // remove the flag from Prefs
                setShowGutenbergInfoPopupForTheNewPosts(siteURL, false);
            }
        }

        return flag;
    }

    public static void setShowGutenbergInfoPopupForTheNewPosts(String siteURL, boolean show) {
        if (TextUtils.isEmpty(siteURL)) {
            return;
        }
        Set<String> urls;
        try {
            urls = prefs().getStringSet(DeletablePrefKey.SHOULD_AUTO_ENABLE_GUTENBERG_FOR_THE_NEW_POSTS.name(), null);
        } catch (ClassCastException exp) {
            // nope - this should never happens
            return;
        }

        Set<String> newUrls = new HashSet<>();
        // re-add the old urls here
        if (urls != null) {
            newUrls.addAll(urls);
        }

        // 1. First remove & 2. add if necessary
        newUrls.remove(siteURL);
        if (show) {
            newUrls.add(siteURL);
        }

        SharedPreferences.Editor editor = prefs().edit();
        editor.putStringSet(DeletablePrefKey.SHOULD_AUTO_ENABLE_GUTENBERG_FOR_THE_NEW_POSTS.name(), newUrls);
        editor.apply();
    }

    public static boolean isGutenbergInfoPopupDisplayed(String siteURL) {
        if (TextUtils.isEmpty(siteURL)) {
            return false;
        }

        Set<String> urls;
        try {
            urls = prefs().getStringSet(DeletablePrefKey.GUTENBERG_OPT_IN_DIALOG_SHOWN.name(), null);
        } catch (ClassCastException exp) {
            // no operation - This should not happen.
            return false;
        }

        return urls != null && urls.contains(siteURL);
    }

    public static void setGutenbergInfoPopupDisplayed(String siteURL) {
        if (isGutenbergInfoPopupDisplayed(siteURL)) {
            return;
        }
        if (TextUtils.isEmpty(siteURL)) {
            return;
        }
        Set<String> urls;
        try {
            urls = prefs().getStringSet(DeletablePrefKey.GUTENBERG_OPT_IN_DIALOG_SHOWN.name(), null);
        } catch (ClassCastException exp) {
            // nope - this should never happens
            return;
        }

        Set<String> newUrls = new HashSet<>();
        // re-add the old urls here
        if (urls != null) {
            newUrls.addAll(urls);
        }
        newUrls.add(siteURL);

        SharedPreferences.Editor editor = prefs().edit();
        editor.putStringSet(DeletablePrefKey.GUTENBERG_OPT_IN_DIALOG_SHOWN.name(), newUrls);
        editor.apply();
    }

    public static void setVideoOptimizeWidth(int width) {
        setInt(DeletablePrefKey.VIDEO_OPTIMIZE_WIDTH, width);
    }

    public static int getVideoOptimizeWidth() {
        int resizeWidth = getInt(DeletablePrefKey.VIDEO_OPTIMIZE_WIDTH, 0);
        return resizeWidth == 0 ? WPMediaUtils.OPTIMIZE_VIDEO_MAX_WIDTH : resizeWidth;
    }

    public static void setVideoOptimizeQuality(int quality) {
        setInt(DeletablePrefKey.VIDEO_OPTIMIZE_QUALITY, quality);
    }

    public static int getVideoOptimizeQuality() {
        int quality = getInt(DeletablePrefKey.VIDEO_OPTIMIZE_QUALITY, 0);
        return quality > 1 ? quality : WPMediaUtils.OPTIMIZE_VIDEO_ENCODER_BITRATE_KB;
    }

    public static void setSupportEmail(String email) {
        setString(DeletablePrefKey.SUPPORT_EMAIL, email);
    }

    public static String getSupportEmail() {
        return getString(DeletablePrefKey.SUPPORT_EMAIL);
    }

    public static void removeSupportEmail() {
        remove(DeletablePrefKey.SUPPORT_EMAIL);
    }

    public static void setSupportName(String name) {
        setString(DeletablePrefKey.SUPPORT_NAME, name);
    }

    public static String getSupportName() {
        return getString(DeletablePrefKey.SUPPORT_NAME);
    }

    public static void removeSupportName() {
        remove(DeletablePrefKey.SUPPORT_NAME);
    }

    /*
     * returns a list of local IDs of sites recently chosen in the site picker
     */
    public static ArrayList<Integer> getRecentlyPickedSiteIds() {
        return getRecentlyPickedSiteIds(MAX_RECENTLY_PICKED_SITES_TO_SHOW);
    }

    private static ArrayList<Integer> getRecentlyPickedSiteIds(int limit) {
        String idsAsString = getString(DeletablePrefKey.RECENTLY_PICKED_SITE_IDS, "");
        List<String> items = Arrays.asList(idsAsString.split(","));

        ArrayList<Integer> siteIds = new ArrayList<>();
        for (String item : items) {
            siteIds.add(StringUtils.stringToInt(item));
            if (siteIds.size() == limit) {
                break;
            }
        }

        return siteIds;
    }

    /*
     * adds a local site ID to the top of list of recently chosen sites
     */
    public static void addRecentlyPickedSiteId(Integer localId) {
        if (localId == 0) {
            return;
        }

        ArrayList<Integer> currentIds = getRecentlyPickedSiteIds(MAX_RECENTLY_PICKED_SITES_TO_SAVE);

        // remove this ID if it already exists in the list
        int index = currentIds.indexOf(localId);
        if (index > -1) {
            currentIds.remove(index);
        }

        // add this ID to the front of the list
        currentIds.add(0, localId);

        // remove at max
        if (currentIds.size() > MAX_RECENTLY_PICKED_SITES_TO_SAVE) {
            currentIds.remove(MAX_RECENTLY_PICKED_SITES_TO_SAVE);
        }

        // store in prefs
        String idsAsString = TextUtils.join(",", currentIds);
        setString(DeletablePrefKey.RECENTLY_PICKED_SITE_IDS, idsAsString);
    }

    public static void removeRecentlyPickedSiteId(Integer localId) {
        ArrayList<Integer> currentIds = getRecentlyPickedSiteIds(MAX_RECENTLY_PICKED_SITES_TO_SAVE);

        int index = currentIds.indexOf(localId);
        if (index > -1) {
            currentIds.remove(index);
            String idsAsString = TextUtils.join(",", currentIds);
            setString(DeletablePrefKey.RECENTLY_PICKED_SITE_IDS, idsAsString);
        }
    }

    public static long getLastWpComThemeSync() {
        return getLong(UndeletablePrefKey.LAST_WP_COM_THEMES_SYNC);
    }

    public static void setLastWpComThemeSync(long time) {
        setLong(UndeletablePrefKey.LAST_WP_COM_THEMES_SYNC, time);
    }

    public static void setShouldTrackMagicLinkSignup(Boolean shouldTrack) {
        setBoolean(DeletablePrefKey.SHOULD_TRACK_MAGIC_LINK_SIGNUP, shouldTrack);
    }

    public static boolean getShouldTrackMagicLinkSignup() {
        return getBoolean(DeletablePrefKey.SHOULD_TRACK_MAGIC_LINK_SIGNUP, false);
    }

    public static void removeShouldTrackMagicLinkSignup() {
        remove(DeletablePrefKey.SHOULD_TRACK_MAGIC_LINK_SIGNUP);
    }

    public static void setNewsCardDismissedVersion(int version) {
        setInt(DeletablePrefKey.NEWS_CARD_DISMISSED_VERSION, version);
    }

    public static int getNewsCardDismissedVersion() {
        return getInt(DeletablePrefKey.NEWS_CARD_DISMISSED_VERSION, -1);
    }

    public static void setNewsCardShownVersion(int version) {
        setInt(DeletablePrefKey.NEWS_CARD_SHOWN_VERSION, version);
    }

    public static int getNewsCardShownVersion() {
        return getInt(DeletablePrefKey.NEWS_CARD_SHOWN_VERSION, -1);
    }

    public static void setQuickStartDisabled(Boolean isDisabled) {
        setBoolean(UndeletablePrefKey.IS_QUICK_START_DISABLED, isDisabled);
    }

    public static boolean isQuickStartDisabled() {
        return getBoolean(UndeletablePrefKey.IS_QUICK_START_DISABLED, false);
    }

    public static void setQuickStartMigrationDialogShown(Boolean shown) {
        setBoolean(UndeletablePrefKey.HAS_QUICK_START_MIGRATION_SHOWN, shown);
    }

    public static boolean hasQuickStartMigrationDialogShown() {
        return getBoolean(UndeletablePrefKey.HAS_QUICK_START_MIGRATION_SHOWN, false);
    }

    public static void setQuickStartNoticeRequired(Boolean shown) {
        setBoolean(DeletablePrefKey.IS_QUICK_START_NOTICE_REQUIRED, shown);
    }

    public static boolean isQuickStartNoticeRequired() {
        return getBoolean(DeletablePrefKey.IS_QUICK_START_NOTICE_REQUIRED, false);
    }

    public static void setInstallationReferrerObtained(Boolean isObtained) {
        setBoolean(UndeletablePrefKey.IS_INSTALLATION_REFERRER_OBTAINED, isObtained);
    }

    public static boolean isInstallationReferrerObtained() {
        return getBoolean(UndeletablePrefKey.IS_INSTALLATION_REFERRER_OBTAINED, false);
    }

    public static int getAvatarVersion() {
        return getInt(DeletablePrefKey.AVATAR_VERSION, 0);
    }

    public static void setAvatarVersion(int version) {
        setInt(DeletablePrefKey.AVATAR_VERSION, version);
    }

    @NonNull public static AuthorFilterSelection getAuthorFilterSelection() {
        long id = getLong(DeletablePrefKey.POST_LIST_AUTHOR_FILTER, AuthorFilterSelection.getDefaultValue().getId());
        return AuthorFilterSelection.fromId(id);
    }

    public static void setAuthorFilterSelection(@NonNull AuthorFilterSelection selection) {
        setLong(DeletablePrefKey.POST_LIST_AUTHOR_FILTER, selection.getId());
    }

    @NonNull public static PostListViewLayoutType getPostsListViewLayoutType() {
        long id = getLong(DeletablePrefKey.POST_LIST_VIEW_LAYOUT_TYPE,
                PostListViewLayoutType.getDefaultValue().getId());
        return PostListViewLayoutType.fromId(id);
    }

    public static void setPostsListViewLayoutType(@NonNull PostListViewLayoutType type) {
        setLong(DeletablePrefKey.POST_LIST_VIEW_LAYOUT_TYPE, type.getId());
    }

    public static void setStatsWidgetSelectedSiteId(long siteId, int appWidgetId) {
        prefs().edit().putLong(getSiteIdWidgetKey(appWidgetId), siteId).apply();
    }

    public static long getStatsWidgetSelectedSiteId(int appWidgetId) {
        return prefs().getLong(getSiteIdWidgetKey(appWidgetId), -1);
    }

    public static void removeStatsWidgetSelectedSiteId(int appWidgetId) {
        prefs().edit().remove(getSiteIdWidgetKey(appWidgetId)).apply();
    }

    @NonNull private static String getSiteIdWidgetKey(int appWidgetId) {
        return DeletablePrefKey.STATS_WIDGET_SELECTED_SITE_ID.name() + appWidgetId;
    }

    public static void setStatsWidgetColorModeId(int colorModeId, int appWidgetId) {
        prefs().edit().putInt(getColorModeIdWidgetKey(appWidgetId), colorModeId).apply();
    }

    public static int getStatsWidgetColorModeId(int appWidgetId) {
        return prefs().getInt(getColorModeIdWidgetKey(appWidgetId), -1);
    }

    public static void removeStatsWidgetColorModeId(int appWidgetId) {
        prefs().edit().remove(getColorModeIdWidgetKey(appWidgetId)).apply();
    }

    @NonNull private static String getColorModeIdWidgetKey(int appWidgetId) {
        return DeletablePrefKey.STATS_WIDGET_COLOR_MODE.name() + appWidgetId;
    }

    public static void setStatsWidgetDatatTypeId(int dataTypeId, int appWidgetId) {
        prefs().edit().putInt(getDatatTypeIdWidgetKey(appWidgetId), dataTypeId).apply();
    }

    public static int getStatsWidgetDatatTypeId(int appWidgetId) {
        return prefs().getInt(getDatatTypeIdWidgetKey(appWidgetId), -1);
    }

    public static void removeStatsWidgetDatatTypeId(int appWidgetId) {
        prefs().edit().remove(getDatatTypeIdWidgetKey(appWidgetId)).apply();
    }

    @NonNull private static String getDatatTypeIdWidgetKey(int appWidgetId) {
        return DeletablePrefKey.STATS_WIDGET_DATA_TYPE.name() + appWidgetId;
    }
}<|MERGE_RESOLUTION|>--- conflicted
+++ resolved
@@ -455,38 +455,6 @@
         setBoolean(UndeletablePrefKey.AZTEC_EDITOR_TOOLBAR_EXPANDED, isExpanded);
     }
 
-<<<<<<< HEAD
-    // Visual Editor
-    public static void setVisualEditorEnabled(boolean visualEditorEnabled) {
-        setBoolean(UndeletablePrefKey.VISUAL_EDITOR_ENABLED, visualEditorEnabled);
-        AnalyticsTracker.track(visualEditorEnabled ? Stat.EDITOR_HYBRID_TOGGLED_ON : Stat.EDITOR_HYBRID_TOGGLED_OFF);
-    }
-
-    public static void setVisualEditorAvailable(boolean visualEditorAvailable) {
-        setBoolean(UndeletablePrefKey.VISUAL_EDITOR_AVAILABLE, visualEditorAvailable);
-        if (visualEditorAvailable) {
-            AnalyticsTracker.track(Stat.EDITOR_HYBRID_ENABLED);
-        }
-    }
-
-    public static boolean isVisualEditorAvailable() {
-        // hardcode the Visual editor availability to "false". Aztec and Gutenberg are the only ones supported now.
-        return getBoolean(UndeletablePrefKey.VISUAL_EDITOR_AVAILABLE, true);
-    }
-
-    public static boolean isVisualEditorEnabled() {
-        // hardcode the Visual editor enable to "false". Aztec and Gutenberg are the only ones supported now.
-        return false;
-=======
-    public static boolean isAsyncPromoRequired() {
-        return getBoolean(UndeletablePrefKey.ASYNC_PROMO_REQUIRED, true);
-    }
-
-    public static void setAsyncPromoRequired(boolean required) {
-        setBoolean(UndeletablePrefKey.ASYNC_PROMO_REQUIRED, required);
->>>>>>> 84fa7061
-    }
-
     public static boolean shouldShowBookmarksSavedLocallyDialog() {
         return getBoolean(UndeletablePrefKey.BOOKMARKS_SAVED_LOCALLY_DIALOG_SHOWN, true);
     }
