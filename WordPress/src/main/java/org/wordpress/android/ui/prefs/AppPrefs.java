--- conflicted
+++ resolved
@@ -48,13 +48,11 @@
         // last data stored for the Stats Widgets
         STATS_WIDGET_DATA,
 
-<<<<<<< HEAD
         // visual editor enabled
         VISUAL_EDITOR_ENABLED,
-=======
+
         // Store the number of times Stats are loaded without errors. It's used to show the Widget promo dialog.
         STATS_WIDGET_PROMO_ANALYTICS,
->>>>>>> eed9491f
     }
 
     /**
@@ -282,7 +280,6 @@
         }
     }
 
-<<<<<<< HEAD
     // Visual Editor
     public static void setVisualEditorEnabled(boolean visualEditorEnabled) {
         setBoolean(DeletablePrefKey.VISUAL_EDITOR_ENABLED, visualEditorEnabled);
@@ -301,14 +298,15 @@
 
     public static boolean isVisualEditorEnabled() {
         return isVisualEditorAvailable() && getBoolean(DeletablePrefKey.VISUAL_EDITOR_ENABLED, true);
-=======
+    }
+
     // Store the number of times Stats are loaded successfully before showing the Promo Dialog
     public static void bumpAnalyticsForStatsWidgetPromo() {
         int current = getAnalyticsForStatsWidgetPromo();
         setInt(DeletablePrefKey.STATS_WIDGET_PROMO_ANALYTICS, current + 1);
     }
+
     public static int getAnalyticsForStatsWidgetPromo() {
         return getInt(DeletablePrefKey.STATS_WIDGET_PROMO_ANALYTICS);
->>>>>>> eed9491f
     }
 }