package org.wordpress.android.ui.prefs;

import android.content.SharedPreferences;
import android.preference.PreferenceManager;
import android.text.TextUtils;

import org.wordpress.android.WordPress;
import org.wordpress.android.models.CommentStatus;
import org.wordpress.android.models.ReaderTag;
import org.wordpress.android.models.ReaderTagType;
import org.wordpress.android.ui.ActivityId;
import org.wordpress.android.ui.stats.StatsTimeframe;

public class AppPrefs {
    private static final int THEME_IMAGE_SIZE_WIDTH_DEFAULT = 400;

    public interface PrefKey {
        String name();
        String toString();
    }

    /**
     * Application related preferences. When the user disconnects, these preferences are erased.
     */
    public enum DeletablePrefKey implements PrefKey {
        // name of last shown activity
        LAST_ACTIVITY_STR,

        // last selected tag in the reader
        READER_TAG_NAME,
        READER_TAG_TYPE,

        // title of the last active page in ReaderSubsActivity
        READER_SUBS_PAGE_TITLE,

        // email retrieved and attached to mixpanel profile
        MIXPANEL_EMAIL_ADDRESS,

        // index of the last active tab in main activity
        MAIN_TAB_INDEX,

        // index of the last active item in Stats activity
        STATS_ITEM_INDEX,

        // Keep the associations between each widget_id/blog_id added to the app
        STATS_WIDGET_KEYS_BLOGS,

        // last data stored for the Stats Widgets
        STATS_WIDGET_DATA,

        // Store the number of times Stats are loaded without errors. It's used to show the Widget promo dialog.
        STATS_WIDGET_PROMO_ANALYTICS,
<<<<<<< HEAD
=======

        // index of the last active status type in Comments activity
        COMMENTS_STATUS_TYPE_INDEX,

>>>>>>> d3ff1c32
    }

    /**
     * These preferences won't be deleted when the user disconnects. They should be used for device specifics or user
     * independent prefs.
     */
    public enum UndeletablePrefKey implements PrefKey {
        // Theme image size retrieval
        THEME_IMAGE_SIZE_WIDTH,

        // index of the last app-version
        LAST_APP_VERSION_INDEX,
    }

    private static SharedPreferences prefs() {
        return PreferenceManager.getDefaultSharedPreferences(WordPress.getContext());
    }

    private static String getString(PrefKey key) {
        return getString(key, "");
    }
    private static String getString(PrefKey key, String defaultValue) {
        return prefs().getString(key.name(), defaultValue);
    }
    private static void setString(PrefKey key, String value) {
        SharedPreferences.Editor editor = prefs().edit();
        if (TextUtils.isEmpty(value)) {
            editor.remove(key.name());
        } else {
            editor.putString(key.name(), value);
        }
        editor.apply();
    }

    private static long getLong(PrefKey key) {
        try {
            String value = getString(key);
            return Long.parseLong(value);
        } catch (NumberFormatException e) {
            return 0;
        }
    }
    private static void setLong(PrefKey key, long value) {
        setString(key, Long.toString(value));
    }

    private static int getInt(PrefKey key) {
        try {
            String value = getString(key);
            return Integer.parseInt(value);
        } catch (NumberFormatException e) {
            return 0;
        }
    }
    private static void setInt(PrefKey key, int value) {
        setString(key, Integer.toString(value));
    }

    private static boolean getBoolean(PrefKey key, boolean def) {
         String value = getString(key, Boolean.toString(def));
         return Boolean.parseBoolean(value);
    }

    private static void setBoolean(PrefKey key, boolean value) {
        setString(key, Boolean.toString(value));
    }

    private static void remove(PrefKey key) {
        prefs().edit().remove(key.name()).apply();
    }

    // Exposed methods

    /**
     * remove all user-related preferences
     */
    public static void reset() {
        SharedPreferences.Editor editor = prefs().edit();
        for (DeletablePrefKey key : DeletablePrefKey.values()) {
            editor.remove(key.name());
        }
        editor.apply();
    }

    public static ReaderTag getReaderTag() {
        String tagName = getString(DeletablePrefKey.READER_TAG_NAME);
        if (TextUtils.isEmpty(tagName)) {
            return null;
        }
        int tagType = getInt(DeletablePrefKey.READER_TAG_TYPE);
        return new ReaderTag(tagName, ReaderTagType.fromInt(tagType));
    }
    public static void setReaderTag(ReaderTag tag) {
        if (tag != null && !TextUtils.isEmpty(tag.getTagName())) {
            setString(DeletablePrefKey.READER_TAG_NAME, tag.getTagName());
            setInt(DeletablePrefKey.READER_TAG_TYPE, tag.tagType.toInt());
        } else {
            prefs().edit()
                   .remove(DeletablePrefKey.READER_TAG_NAME.name())
                   .remove(DeletablePrefKey.READER_TAG_TYPE.name())
                   .apply();
        }
    }

    /**
     * title of the last active page in ReaderSubsActivity - this is stored rather than
     * the index of the page so we can re-order pages without affecting this value
     */
    public static String getReaderSubsPageTitle() {
        return getString(DeletablePrefKey.READER_SUBS_PAGE_TITLE);
    }
    public static void setReaderSubsPageTitle(String pageTitle) {
        setString(DeletablePrefKey.READER_SUBS_PAGE_TITLE, pageTitle);
    }

    public static StatsTimeframe getStatsTimeframe() {
        int idx = getInt(DeletablePrefKey.STATS_ITEM_INDEX);
        StatsTimeframe[] timeframeValues = StatsTimeframe.values();
        if (timeframeValues.length < idx) {
            return timeframeValues[0];
        } else {
            return timeframeValues[idx];
        }
    }
    public static void setStatsTimeframe(StatsTimeframe timeframe) {
        if (timeframe != null) {
            setInt(DeletablePrefKey.STATS_ITEM_INDEX, timeframe.ordinal());
        } else {
            prefs().edit()
                    .remove(DeletablePrefKey.STATS_ITEM_INDEX.name())
                    .apply();
        }
    }

    public static CommentStatus getCommentsStatusFilter() {
        int idx = getInt(DeletablePrefKey.COMMENTS_STATUS_TYPE_INDEX);
        CommentStatus[] commentStatusValues = CommentStatus.values();
        if (commentStatusValues.length < idx) {
            return commentStatusValues[0];
        } else {
            return commentStatusValues[idx];
        }
    }
    public static void setCommentsStatusFilter(CommentStatus commentstatus) {
        if (commentstatus != null) {
            setInt(DeletablePrefKey.COMMENTS_STATUS_TYPE_INDEX, commentstatus.ordinal());
        } else {
            prefs().edit()
                    .remove(DeletablePrefKey.COMMENTS_STATUS_TYPE_INDEX.name())
                    .apply();
        }
    }

    // Store the version code of the app. Used to check it the app was upgraded.
    public static int getLastAppVersionCode() {
        return getInt(UndeletablePrefKey.LAST_APP_VERSION_INDEX);
    }
    public static void setLastAppVersionCode(int versionCode) {
        setInt(UndeletablePrefKey.LAST_APP_VERSION_INDEX, versionCode);
    }

    /**
     * name of the last shown activity - used at startup to restore the previously selected
     * activity, also used by analytics tracker
     */
    public static String getLastActivityStr() {
        return getString(DeletablePrefKey.LAST_ACTIVITY_STR, ActivityId.UNKNOWN.name());
    }
    public static void setLastActivityStr(String value) {
        setString(DeletablePrefKey.LAST_ACTIVITY_STR, value);
    }
    public static void resetLastActivityStr() {
        remove(DeletablePrefKey.LAST_ACTIVITY_STR);
    }


    // Mixpanel email retrieval check

    public static String getMixpanelUserEmail() {
        return getString(DeletablePrefKey.MIXPANEL_EMAIL_ADDRESS, null);
    }

    public static void setMixpanelUserEmail(String email) {
        setString(DeletablePrefKey.MIXPANEL_EMAIL_ADDRESS, email);
    }

    public static int getMainTabIndex() {
        return getInt(DeletablePrefKey.MAIN_TAB_INDEX);
    }
    public static void setMainTabIndex(int index) {
        setInt(DeletablePrefKey.MAIN_TAB_INDEX, index);
    }


    // Stats Widgets
    public static void resetStatsWidgetsKeys() {
        remove(DeletablePrefKey.STATS_WIDGET_KEYS_BLOGS);
    }
    public static String getStatsWidgetsKeys() {
        return getString(DeletablePrefKey.STATS_WIDGET_KEYS_BLOGS);
    }
    public static void setStatsWidgetsKeys(String widgetData) {
        setString(DeletablePrefKey.STATS_WIDGET_KEYS_BLOGS, widgetData);
    }
    public static String getStatsWidgetsData() {
        return getString(DeletablePrefKey.STATS_WIDGET_DATA);
    }
    public static void setStatsWidgetsData(String widgetData) {
        setString(DeletablePrefKey.STATS_WIDGET_DATA, widgetData);
    }
    public static void resetStatsWidgetsData() {
        remove(DeletablePrefKey.STATS_WIDGET_DATA);
    }

    // Themes
    public static void setThemeImageSizeWidth(int width) {
        setInt(UndeletablePrefKey.THEME_IMAGE_SIZE_WIDTH, width);
    }

    public static int getThemeImageSizeWidth() {
        int value = getInt(UndeletablePrefKey.THEME_IMAGE_SIZE_WIDTH);
        if (value == 0) {
            return THEME_IMAGE_SIZE_WIDTH_DEFAULT;
        } else {
            return getInt(UndeletablePrefKey.THEME_IMAGE_SIZE_WIDTH);
        }
    }

    // Store the number of times Stats are loaded successfully before showing the Promo Dialog
    public static void bumpAnalyticsForStatsWidgetPromo() {
        int current = getAnalyticsForStatsWidgetPromo();
        setInt(DeletablePrefKey.STATS_WIDGET_PROMO_ANALYTICS, current + 1);
    }
    public static int getAnalyticsForStatsWidgetPromo() {
        return getInt(DeletablePrefKey.STATS_WIDGET_PROMO_ANALYTICS);
    }
}<|MERGE_RESOLUTION|>--- conflicted
+++ resolved
@@ -50,13 +50,10 @@
 
         // Store the number of times Stats are loaded without errors. It's used to show the Widget promo dialog.
         STATS_WIDGET_PROMO_ANALYTICS,
-<<<<<<< HEAD
-=======
 
         // index of the last active status type in Comments activity
         COMMENTS_STATUS_TYPE_INDEX,
 
->>>>>>> d3ff1c32
     }
 
     /**
