--- conflicted
+++ resolved
@@ -25,14 +25,7 @@
         READER_SUBS_PAGE_TITLE,
 
         // email retrieved and attached to mixpanel profile
-<<<<<<< HEAD
-        MIXPANEL_EMAIL_ADDRESS_RETRIEVED,
-
-        // index of the last active tab in main activity
-        MAIN_TAB_INDEX,
-=======
         MIXPANEL_EMAIL_ADDRESS,
->>>>>>> 62de1a85
     }
 
     private static SharedPreferences prefs() {
@@ -163,24 +156,12 @@
 
 
     // Mixpanel email retrieval check
-<<<<<<< HEAD
-    public static Boolean getMixpanelEmailRetrievalCheck() {
-        return getBoolean(PrefKey.MIXPANEL_EMAIL_ADDRESS_RETRIEVED, false);
-=======
 
     public static String getMixpanelUserEmail() {
         return getString(PrefKey.MIXPANEL_EMAIL_ADDRESS, null);
->>>>>>> 62de1a85
     }
 
     public static void setMixpanelUserEmail(String email) {
         setString(PrefKey.MIXPANEL_EMAIL_ADDRESS, email);
     }
-
-    public static int getMainTabIndex() {
-        return getInt(PrefKey.MAIN_TAB_INDEX);
-    }
-    public static void setMainTabIndex(int index) {
-        setInt(PrefKey.MAIN_TAB_INDEX, index);
-    }
 }