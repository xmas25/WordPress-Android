package org.wordpress.android.ui.prefs;

import android.content.SharedPreferences;
import android.preference.PreferenceManager;
import android.text.TextUtils;

import org.wordpress.android.WordPress;
import org.wordpress.android.analytics.AnalyticsTracker;
import org.wordpress.android.analytics.AnalyticsTracker.Stat;
import org.wordpress.android.models.CommentStatus;
import org.wordpress.android.models.PeopleListFilter;
import org.wordpress.android.models.ReaderTag;
import org.wordpress.android.models.ReaderTagType;
import org.wordpress.android.ui.ActivityId;
import org.wordpress.android.ui.reader.utils.ReaderUtils;
import org.wordpress.android.ui.stats.StatsTimeframe;

import java.util.ArrayList;
import java.util.Arrays;
import java.util.List;

public class AppPrefs {
    private static final int THEME_IMAGE_SIZE_WIDTH_DEFAULT = 400;
    private static final int MAX_PENDING_DRAFTS_AMOUNT = 100;

    public interface PrefKey {
        String name();
        String toString();
    }

    /**
     * Application related preferences. When the user disconnects, these preferences are erased.
     */
    public enum DeletablePrefKey implements PrefKey {
        // name of last shown activity
        LAST_ACTIVITY_STR,

        // last selected tag in the reader
        READER_TAG_NAME,
        READER_TAG_TYPE,

        // title of the last active page in ReaderSubsActivity
        READER_SUBS_PAGE_TITLE,

        // email retrieved and attached to mixpanel profile
        MIXPANEL_EMAIL_ADDRESS,

        // index of the last active tab in main activity
        MAIN_TAB_INDEX,

        // index of the last active item in Stats activity
        STATS_ITEM_INDEX,

        // Keep the associations between each widget_id/blog_id added to the app
        STATS_WIDGET_KEYS_BLOGS,

        // last data stored for the Stats Widgets
        STATS_WIDGET_DATA,

        // visual editor enabled
        VISUAL_EDITOR_ENABLED,

        // Store the number of times Stats are loaded without errors. It's used to show the Widget promo dialog.
        STATS_WIDGET_PROMO_ANALYTICS,

        // index of the last active status type in Comments activity
        COMMENTS_STATUS_TYPE_INDEX,

        // index of the last active people list filter in People Management activity
        PEOPLE_LIST_FILTER_INDEX,

        // wpcom ID of the last push notification received
        PUSH_NOTIFICATIONS_LAST_NOTE_ID,

        // local time of the last push notification received
        PUSH_NOTIFICATIONS_LAST_NOTE_TIME,

        // list for local drafts that the user has set to ignore notifications on
        // (i.e. "please don't remind me I've got this in drafts")
        PENDING_DRAFTS_NOTIFICATION_IGNORE_LIST,
    }

    /**
     * These preferences won't be deleted when the user disconnects. They should be used for device specifics or user
     * independent prefs.
     */
    public enum UndeletablePrefKey implements PrefKey {
        // Theme image size retrieval
        THEME_IMAGE_SIZE_WIDTH,

        // index of the last app-version
        LAST_APP_VERSION_INDEX,

        // visual editor available
        VISUAL_EDITOR_AVAILABLE,

        // When we need to show the Visual Editor Promo Dialog
        VISUAL_EDITOR_PROMO_REQUIRED,

        // Global plans features
        GLOBAL_PLANS_PLANS_FEATURES,

        // When we need to sync IAP data with the wpcom backend
        IAP_SYNC_REQUIRED,

        // When we need to show the Gravatar Change Promo Tooltip
        GRAVATAR_CHANGE_PROMO_REQUIRED,

        // When we need to show the snackbar indicating how notifications can be navigated through
        SWIPE_TO_NAVIGATE_NOTIFICATIONS,

        // Same as above but for the reader
        SWIPE_TO_NAVIGATE_READER,
    }

    private static SharedPreferences prefs() {
        return PreferenceManager.getDefaultSharedPreferences(WordPress.getContext());
    }

    private static String getString(PrefKey key) {
        return getString(key, "");
    }

    private static String getString(PrefKey key, String defaultValue) {
        return prefs().getString(key.name(), defaultValue);
    }

    private static void setString(PrefKey key, String value) {
        SharedPreferences.Editor editor = prefs().edit();
        if (TextUtils.isEmpty(value)) {
            editor.remove(key.name());
        } else {
            editor.putString(key.name(), value);
        }
        editor.apply();
    }

    private static long getLong(PrefKey key) {
        try {
            String value = getString(key);
            return Long.parseLong(value);
        } catch (NumberFormatException e) {
            return 0;
        }
    }

    private static void setLong(PrefKey key, long value) {
        setString(key, Long.toString(value));
    }

    private static int getInt(PrefKey key) {
        try {
            String value = getString(key);
            return Integer.parseInt(value);
        } catch (NumberFormatException e) {
            return 0;
        }
    }

    private static void setInt(PrefKey key, int value) {
        setString(key, Integer.toString(value));
    }

    private static boolean getBoolean(PrefKey key, boolean def) {

        String value = getString(key, Boolean.toString(def));
        return Boolean.parseBoolean(value);
    }

    private static void setBoolean(PrefKey key, boolean value) {
        setString(key, Boolean.toString(value));
    }

    private static void remove(PrefKey key) {
        prefs().edit().remove(key.name()).apply();
    }

    // Exposed methods

    /**
     * remove all user-related preferences
     */
    public static void reset() {
        SharedPreferences.Editor editor = prefs().edit();
        for (DeletablePrefKey key : DeletablePrefKey.values()) {
            editor.remove(key.name());
        }
        editor.apply();
    }

    public static ReaderTag getReaderTag() {
        String tagName = getString(DeletablePrefKey.READER_TAG_NAME);
        if (TextUtils.isEmpty(tagName)) {
            return null;
        }
        int tagType = getInt(DeletablePrefKey.READER_TAG_TYPE);
        return ReaderUtils.getTagFromTagName(tagName, ReaderTagType.fromInt(tagType));
    }

    public static void setReaderTag(ReaderTag tag) {
        if (tag != null && !TextUtils.isEmpty(tag.getTagSlug())) {
            setString(DeletablePrefKey.READER_TAG_NAME, tag.getTagSlug());
            setInt(DeletablePrefKey.READER_TAG_TYPE, tag.tagType.toInt());
        } else {
            prefs().edit()
                   .remove(DeletablePrefKey.READER_TAG_NAME.name())
                   .remove(DeletablePrefKey.READER_TAG_TYPE.name())
                   .apply();
        }
    }

    /**
     * title of the last active page in ReaderSubsActivity - this is stored rather than
     * the index of the page so we can re-order pages without affecting this value
     */
    public static String getReaderSubsPageTitle() {
        return getString(DeletablePrefKey.READER_SUBS_PAGE_TITLE);
    }

    public static void setReaderSubsPageTitle(String pageTitle) {
        setString(DeletablePrefKey.READER_SUBS_PAGE_TITLE, pageTitle);
    }

    public static StatsTimeframe getStatsTimeframe() {
        int idx = getInt(DeletablePrefKey.STATS_ITEM_INDEX);
        StatsTimeframe[] timeframeValues = StatsTimeframe.values();
        if (timeframeValues.length < idx) {
            return timeframeValues[0];
        } else {
            return timeframeValues[idx];
        }
    }

    public static void setStatsTimeframe(StatsTimeframe timeframe) {
        if (timeframe != null) {
            setInt(DeletablePrefKey.STATS_ITEM_INDEX, timeframe.ordinal());
        } else {
            prefs().edit()
                    .remove(DeletablePrefKey.STATS_ITEM_INDEX.name())
                    .apply();
        }
    }

    public static CommentStatus getCommentsStatusFilter() {
        int idx = getInt(DeletablePrefKey.COMMENTS_STATUS_TYPE_INDEX);
        CommentStatus[] commentStatusValues = CommentStatus.values();
        if (commentStatusValues.length < idx) {
            return commentStatusValues[0];
        } else {
            return commentStatusValues[idx];
        }
    }
    public static void setCommentsStatusFilter(CommentStatus commentstatus) {
        if (commentstatus != null) {
            setInt(DeletablePrefKey.COMMENTS_STATUS_TYPE_INDEX, commentstatus.ordinal());
        } else {
            prefs().edit()
                    .remove(DeletablePrefKey.COMMENTS_STATUS_TYPE_INDEX.name())
                    .apply();
        }
    }

    public static PeopleListFilter getPeopleListFilter() {
        int idx = getInt(DeletablePrefKey.PEOPLE_LIST_FILTER_INDEX);
        PeopleListFilter[] values = PeopleListFilter.values();
        if (values.length < idx) {
            return values[0];
        } else {
            return values[idx];
        }
    }
    public static void setPeopleListFilter(PeopleListFilter peopleListFilter) {
        if (peopleListFilter != null) {
            setInt(DeletablePrefKey.PEOPLE_LIST_FILTER_INDEX, peopleListFilter.ordinal());
        } else {
            prefs().edit()
                    .remove(DeletablePrefKey.PEOPLE_LIST_FILTER_INDEX.name())
                    .apply();
        }
    }

    // Store the version code of the app. Used to check it the app was upgraded.
    public static int getLastAppVersionCode() {
        return getInt(UndeletablePrefKey.LAST_APP_VERSION_INDEX);
    }

    public static void setLastAppVersionCode(int versionCode) {
        setInt(UndeletablePrefKey.LAST_APP_VERSION_INDEX, versionCode);
    }

    /**
     * name of the last shown activity - used at startup to restore the previously selected
     * activity, also used by analytics tracker
     */
    public static String getLastActivityStr() {
        return getString(DeletablePrefKey.LAST_ACTIVITY_STR, ActivityId.UNKNOWN.name());
    }

    public static void setLastActivityStr(String value) {
        setString(DeletablePrefKey.LAST_ACTIVITY_STR, value);
    }

    public static void resetLastActivityStr() {
        remove(DeletablePrefKey.LAST_ACTIVITY_STR);
    }

    // Mixpanel email retrieval check

    public static String getMixpanelUserEmail() {
        return getString(DeletablePrefKey.MIXPANEL_EMAIL_ADDRESS, null);
    }

    public static void setMixpanelUserEmail(String email) {
        setString(DeletablePrefKey.MIXPANEL_EMAIL_ADDRESS, email);
    }

    public static int getMainTabIndex() {
        return getInt(DeletablePrefKey.MAIN_TAB_INDEX);
    }

    public static void setMainTabIndex(int index) {
        setInt(DeletablePrefKey.MAIN_TAB_INDEX, index);
    }

    // Stats Widgets
    public static void resetStatsWidgetsKeys() {
        remove(DeletablePrefKey.STATS_WIDGET_KEYS_BLOGS);
    }

    public static String getStatsWidgetsKeys() {
        return getString(DeletablePrefKey.STATS_WIDGET_KEYS_BLOGS);
    }

    public static void setStatsWidgetsKeys(String widgetData) {
        setString(DeletablePrefKey.STATS_WIDGET_KEYS_BLOGS, widgetData);
    }

    public static String getStatsWidgetsData() {
        return getString(DeletablePrefKey.STATS_WIDGET_DATA);
    }

    public static void setStatsWidgetsData(String widgetData) {
        setString(DeletablePrefKey.STATS_WIDGET_DATA, widgetData);
    }

    public static void resetStatsWidgetsData() {
        remove(DeletablePrefKey.STATS_WIDGET_DATA);
    }

    // Themes
    public static void setThemeImageSizeWidth(int width) {
        setInt(UndeletablePrefKey.THEME_IMAGE_SIZE_WIDTH, width);
    }

    public static int getThemeImageSizeWidth() {
        int value = getInt(UndeletablePrefKey.THEME_IMAGE_SIZE_WIDTH);
        if (value == 0) {
            return THEME_IMAGE_SIZE_WIDTH_DEFAULT;
        } else {
            return getInt(UndeletablePrefKey.THEME_IMAGE_SIZE_WIDTH);
        }
    }

    // Visual Editor
    public static void setVisualEditorEnabled(boolean visualEditorEnabled) {
        setBoolean(DeletablePrefKey.VISUAL_EDITOR_ENABLED, visualEditorEnabled);
        AnalyticsTracker.track(visualEditorEnabled ? Stat.EDITOR_TOGGLED_ON : Stat.EDITOR_TOGGLED_OFF);
    }

    public static void setVisualEditorAvailable(boolean visualEditorAvailable) {
        setBoolean(UndeletablePrefKey.VISUAL_EDITOR_AVAILABLE, visualEditorAvailable);
        if (visualEditorAvailable) {
            AnalyticsTracker.track(Stat.EDITOR_ENABLED_NEW_VERSION);
        }
    }

    public static boolean isVisualEditorAvailable() {
        return getBoolean(UndeletablePrefKey.VISUAL_EDITOR_AVAILABLE, false);
    }

    public static boolean isVisualEditorEnabled() {
        return isVisualEditorAvailable() && getBoolean(DeletablePrefKey.VISUAL_EDITOR_ENABLED, true);
    }

    public static boolean isVisualEditorPromoRequired() {
        return getBoolean(UndeletablePrefKey.VISUAL_EDITOR_PROMO_REQUIRED, true);
    }

    public static void setVisualEditorPromoRequired(boolean required) {
        setBoolean(UndeletablePrefKey.VISUAL_EDITOR_PROMO_REQUIRED, required);
    }

    public static boolean isGravatarChangePromoRequired() {
        return getBoolean(UndeletablePrefKey.GRAVATAR_CHANGE_PROMO_REQUIRED, true);
    }

    public static void setGravatarChangePromoRequired(boolean required) {
        setBoolean(UndeletablePrefKey.GRAVATAR_CHANGE_PROMO_REQUIRED, required);
    }

    // Store the number of times Stats are loaded successfully before showing the Promo Dialog
    public static void bumpAnalyticsForStatsWidgetPromo() {
        int current = getAnalyticsForStatsWidgetPromo();
        setInt(DeletablePrefKey.STATS_WIDGET_PROMO_ANALYTICS, current + 1);
    }

    public static int getAnalyticsForStatsWidgetPromo() {
        return getInt(DeletablePrefKey.STATS_WIDGET_PROMO_ANALYTICS);
    }

    public static void setGlobalPlansFeatures(String jsonOfFeatures) {
        if (jsonOfFeatures != null) {
            setString(UndeletablePrefKey.GLOBAL_PLANS_PLANS_FEATURES, jsonOfFeatures);
        } else {
            remove(UndeletablePrefKey.GLOBAL_PLANS_PLANS_FEATURES);
        }
    }
    public static String getGlobalPlansFeatures() {
        return getString(UndeletablePrefKey.GLOBAL_PLANS_PLANS_FEATURES, "");
    }

    public static boolean isInAppPurchaseRefreshRequired() {
        return getBoolean(UndeletablePrefKey.IAP_SYNC_REQUIRED, false);
    }
    public static void setInAppPurchaseRefreshRequired(boolean required) {
        setBoolean(UndeletablePrefKey.IAP_SYNC_REQUIRED, required);
    }

    public static String getLastPushNotificationWpcomNoteId() {
        return getString(DeletablePrefKey.PUSH_NOTIFICATIONS_LAST_NOTE_ID);
    }
    public static void setLastPushNotificationWpcomNoteId(String noteID) {
        setString(DeletablePrefKey.PUSH_NOTIFICATIONS_LAST_NOTE_ID, noteID);
    }
    public static long getLastPushNotificationTime() {
        return getLong(DeletablePrefKey.PUSH_NOTIFICATIONS_LAST_NOTE_TIME);
    }
    public static void setLastPushNotificationTime(long time) {
        setLong(DeletablePrefKey.PUSH_NOTIFICATIONS_LAST_NOTE_ID, time);
    }

    public static boolean isNotificationsSwipeToNavigateShown() {
        return getBoolean(UndeletablePrefKey.SWIPE_TO_NAVIGATE_NOTIFICATIONS, false);
    }

    public static void setNotificationsSwipeToNavigateShown(boolean alreadyShown) {
        setBoolean(UndeletablePrefKey.SWIPE_TO_NAVIGATE_NOTIFICATIONS, alreadyShown);
    }

<<<<<<< HEAD
    public static ArrayList<Long> getPendingDraftsIgnorePostIdList() {
        // builds the list from csv
        ArrayList<Long> idList = new ArrayList<>();
        String idListString = getString(DeletablePrefKey.PENDING_DRAFTS_NOTIFICATION_IGNORE_LIST, "");
        if (!TextUtils.isEmpty(idListString)) {
            List<String> items = Arrays.asList(idListString.split("\\s*,\\s*"));
            for (String item : items) {
                Long oneId = Long.valueOf(item);
                idList.add(oneId);
            }
        }
        return idList;
    }

    public static void addToPendingDraftsIgnorePostIdList(long postId) {
        // appends new id to postIdList, unless it's already in the list
        // also rolls - eliminates first object (i..e oldest object) when MAX_PENDING_DRAFTS_AMOUNT reached
        boolean isPostIdAlreadyInIgnoreList = isPostIdInPendingDraftsIgnorePostIdList(postId);

        // if this postId wasn't in our list already, append it
        if (!isPostIdAlreadyInIgnoreList) {

            // before appending, eliminate first one if we have more than MAX_PENDING_DRAFTS_AMOUNT elements
            rollPendingDraftsIgnorePostIdListIfNeeded();

            String idListString = getString(DeletablePrefKey.PENDING_DRAFTS_NOTIFICATION_IGNORE_LIST, "");
            if (!TextUtils.isEmpty(idListString)) {
                idListString += "," + String.valueOf(postId);
            } else {
                idListString += String.valueOf(postId);
            }
            setString(DeletablePrefKey.PENDING_DRAFTS_NOTIFICATION_IGNORE_LIST, idListString);
        }
    }

    public static void addToPendingDraftsIgnorePostIdList(ArrayList<Long> postIds) {
        if (postIds != null) {
            for (Long postId : postIds) {
                addToPendingDraftsIgnorePostIdList(postId);
            }
        }
    }

    public static void deleteIdFromPendingDraftsIgnorePostIdList(long postId) {
        ArrayList<Long> idList = getPendingDraftsIgnorePostIdList();
        boolean foundSamePostId = false;
        for (Long oneId : idList) {
            if (oneId != null && oneId == postId) {
                // now delete this from the list and rebuild it
                idList.remove(oneId);
                foundSamePostId = true;
                break;
            }
        }

        if (foundSamePostId) {
            // re-build
            String idListString = TextUtils.join(",", idList);
            setString(DeletablePrefKey.PENDING_DRAFTS_NOTIFICATION_IGNORE_LIST, idListString);
        }
    }

    private static boolean rollPendingDraftsIgnorePostIdListIfNeeded(){
        String idListString = getString(DeletablePrefKey.PENDING_DRAFTS_NOTIFICATION_IGNORE_LIST, "");
        boolean rolled = false;
        if (!TextUtils.isEmpty(idListString)) {
            // note wrapping the Arrays.asList call with a new object is needed because otherwise
            // trying to remove an item from a List returned by Arrays.asList throws an UnsupportedOperationException
            List<String> items = new ArrayList(Arrays.asList(idListString.split("\\s*,\\s*")));
            if (items.size() > MAX_PENDING_DRAFTS_AMOUNT) {
                // eliminate first one
                items.remove(0);
                idListString = TextUtils.join(",", items);
                setString(DeletablePrefKey.PENDING_DRAFTS_NOTIFICATION_IGNORE_LIST, idListString);
                rolled = true;
            }
        }
        return rolled;
    }

    public static boolean isPostIdInPendingDraftsIgnorePostIdList(long postId) {
        ArrayList<Long> idList = getPendingDraftsIgnorePostIdList();
        boolean foundSamePostId = false;
        for (Long oneId : idList) {
            if (oneId != null && oneId == postId) {
                foundSamePostId = true;
                break;
            }
        }
        return foundSamePostId;
=======
    public static boolean isReaderSwipeToNavigateShown() {
        return getBoolean(UndeletablePrefKey.SWIPE_TO_NAVIGATE_READER, false);
    }

    public static void setReaderSwipeToNavigateShown(boolean alreadyShown) {
        setBoolean(UndeletablePrefKey.SWIPE_TO_NAVIGATE_READER, alreadyShown);
>>>>>>> 5c6f8e39
    }

}<|MERGE_RESOLUTION|>--- conflicted
+++ resolved
@@ -447,7 +447,14 @@
         setBoolean(UndeletablePrefKey.SWIPE_TO_NAVIGATE_NOTIFICATIONS, alreadyShown);
     }
 
-<<<<<<< HEAD
+    public static boolean isReaderSwipeToNavigateShown() {
+        return getBoolean(UndeletablePrefKey.SWIPE_TO_NAVIGATE_READER, false);
+    }
+
+    public static void setReaderSwipeToNavigateShown(boolean alreadyShown) {
+        setBoolean(UndeletablePrefKey.SWIPE_TO_NAVIGATE_READER, alreadyShown);
+    }
+
     public static ArrayList<Long> getPendingDraftsIgnorePostIdList() {
         // builds the list from csv
         ArrayList<Long> idList = new ArrayList<>();
@@ -538,14 +545,5 @@
             }
         }
         return foundSamePostId;
-=======
-    public static boolean isReaderSwipeToNavigateShown() {
-        return getBoolean(UndeletablePrefKey.SWIPE_TO_NAVIGATE_READER, false);
-    }
-
-    public static void setReaderSwipeToNavigateShown(boolean alreadyShown) {
-        setBoolean(UndeletablePrefKey.SWIPE_TO_NAVIGATE_READER, alreadyShown);
->>>>>>> 5c6f8e39
-    }
-
+    }
 }