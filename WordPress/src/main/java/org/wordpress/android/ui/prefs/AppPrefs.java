--- conflicted
+++ resolved
@@ -139,17 +139,15 @@
         SMART_TOAST_WP_MEDIA_BROWSER_LONG_PRESS_COUNTER,
         SMART_TOAST_COMMENTS_LONG_PRESS_COUNTER,
 
-<<<<<<< HEAD
-        // wizard style login flow active
-        LOGIN_WIZARD_STYLE_ACTIVE,
-=======
         // permission keys - set once a specific permission has been asked, regardless of response
         ASKED_PERMISSION_STORAGE_WRITE,
         ASKED_PERMISSION_STORAGE_READ,
         ASKED_PERMISSION_CAMERA,
         ASKED_PERMISSION_LOCATION_COURSE,
-        ASKED_PERMISSION_LOCATION_FINE
->>>>>>> 9280ab49
+        ASKED_PERMISSION_LOCATION_FINE,
+
+        // wizard style login flow active
+        LOGIN_WIZARD_STYLE_ACTIVE
     }
 
     private static SharedPreferences prefs() {
