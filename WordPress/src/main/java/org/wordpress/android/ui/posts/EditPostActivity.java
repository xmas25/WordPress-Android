package org.wordpress.android.ui.posts;

import android.Manifest;
import android.annotation.TargetApi;
import android.app.Activity;
import android.app.Fragment;
import android.app.FragmentManager;
import android.content.BroadcastReceiver;
import android.content.Context;
import android.content.DialogInterface;
import android.content.Intent;
import android.content.IntentFilter;
import android.content.pm.PackageManager;
import android.content.res.Configuration;
import android.database.Cursor;
import android.graphics.Bitmap;
import android.media.ThumbnailUtils;
import android.net.Uri;
import android.os.AsyncTask;
import android.os.Build;
import android.os.Bundle;
import android.os.Environment;
import android.os.Handler;
import android.preference.PreferenceManager;
import android.support.annotation.NonNull;
import android.support.v13.app.FragmentPagerAdapter;
import android.support.v4.app.ActivityCompat;
import android.support.v4.content.CursorLoader;
import android.support.v4.view.ViewPager;
import android.support.v7.app.ActionBar;
import android.support.v7.app.AlertDialog;
import android.support.v7.app.AppCompatActivity;
import android.text.SpannableStringBuilder;
import android.text.Spanned;
import android.text.TextUtils;
import android.text.style.CharacterStyle;
import android.text.style.SuggestionSpan;
import android.view.ContextMenu;
import android.view.DragEvent;
import android.view.Menu;
import android.view.MenuInflater;
import android.view.MenuItem;
import android.view.View;
import android.view.ViewGroup;
import android.view.inputmethod.InputMethodManager;
import android.webkit.MimeTypeMap;
import android.widget.Toast;

import org.greenrobot.eventbus.Subscribe;
import org.greenrobot.eventbus.ThreadMode;
import org.wordpress.android.BuildConfig;
import org.wordpress.android.JavaScriptException;
import org.wordpress.android.R;
import org.wordpress.android.WordPress;
import org.wordpress.android.analytics.AnalyticsTracker;
import org.wordpress.android.analytics.AnalyticsTracker.Stat;
import org.wordpress.android.editor.AztecEditorFragment;
import org.wordpress.android.editor.EditorFragment;
import org.wordpress.android.editor.EditorFragment.IllegalEditorStateException;
import org.wordpress.android.editor.EditorFragmentAbstract;
import org.wordpress.android.editor.EditorFragmentAbstract.EditorDragAndDropListener;
import org.wordpress.android.editor.EditorFragmentAbstract.EditorFragmentListener;
import org.wordpress.android.editor.EditorFragmentAbstract.TrackableEvent;
import org.wordpress.android.editor.EditorMediaUploadListener;
import org.wordpress.android.editor.EditorWebViewAbstract.ErrorListener;
import org.wordpress.android.editor.EditorWebViewCompatibility;
import org.wordpress.android.editor.EditorWebViewCompatibility.ReflectionException;
import org.wordpress.android.editor.ImageSettingsDialogFragment;
import org.wordpress.android.editor.LegacyEditorFragment;
import org.wordpress.android.fluxc.Dispatcher;
import org.wordpress.android.fluxc.generated.MediaActionBuilder;
import org.wordpress.android.fluxc.generated.PostActionBuilder;
import org.wordpress.android.fluxc.model.MediaModel;
import org.wordpress.android.fluxc.model.MediaModel.UploadState;
import org.wordpress.android.fluxc.model.PostModel;
import org.wordpress.android.fluxc.model.SiteModel;
import org.wordpress.android.fluxc.model.post.PostStatus;
import org.wordpress.android.fluxc.store.AccountStore;
import org.wordpress.android.fluxc.store.MediaStore;
import org.wordpress.android.fluxc.store.MediaStore.FetchMediaListPayload;
import org.wordpress.android.fluxc.store.MediaStore.MediaPayload;
import org.wordpress.android.fluxc.store.MediaStore.OnMediaChanged;
import org.wordpress.android.fluxc.store.PostStore;
import org.wordpress.android.fluxc.store.SiteStore;
import org.wordpress.android.fluxc.tools.FluxCImageLoader;
import org.wordpress.android.ui.ActivityId;
import org.wordpress.android.ui.ActivityLauncher;
import org.wordpress.android.ui.RequestCodes;
import org.wordpress.android.ui.media.MediaGalleryActivity;
import org.wordpress.android.ui.media.MediaGalleryPickerActivity;
import org.wordpress.android.ui.media.WordPressMediaUtils;
import org.wordpress.android.ui.media.services.MediaUploadService;
import org.wordpress.android.ui.notifications.utils.PendingDraftsNotificationsUtils;
import org.wordpress.android.ui.posts.photochooser.PhotoChooserFragment;
import org.wordpress.android.ui.posts.photochooser.PhotoChooserFragment.PhotoChooserIcon;
import org.wordpress.android.ui.posts.services.AztecImageLoader;
import org.wordpress.android.ui.posts.services.PostUploadService;
import org.wordpress.android.ui.prefs.AppPrefs;
import org.wordpress.android.ui.prefs.SiteSettingsInterface;
import org.wordpress.android.util.AnalyticsUtils;
import org.wordpress.android.util.AniUtils;
import org.wordpress.android.util.AppLog;
import org.wordpress.android.util.AppLog.T;
import org.wordpress.android.util.AutolinkUtils;
import org.wordpress.android.util.CrashlyticsUtils;
import org.wordpress.android.util.DateTimeUtils;
import org.wordpress.android.util.DeviceUtils;
import org.wordpress.android.util.DisplayUtils;
import org.wordpress.android.util.FluxCUtils;
import org.wordpress.android.util.ImageUtils;
import org.wordpress.android.util.ListUtils;
import org.wordpress.android.util.MediaUtils;
import org.wordpress.android.util.NetworkUtils;
import org.wordpress.android.util.PermissionUtils;
import org.wordpress.android.util.SiteUtils;
import org.wordpress.android.util.SqlUtils;
import org.wordpress.android.util.StringUtils;
import org.wordpress.android.util.ToastUtils;
import org.wordpress.android.util.ToastUtils.Duration;
import org.wordpress.android.util.WPHtml;
import org.wordpress.android.util.WPUrlUtils;
import org.wordpress.android.util.helpers.MediaFile;
import org.wordpress.android.util.helpers.MediaGallery;
import org.wordpress.android.util.helpers.MediaGalleryImageSpan;
import org.wordpress.android.util.helpers.WPImageSpan;
import org.wordpress.android.widgets.WPViewPager;
import org.wordpress.passcodelock.AppLockManager;

import java.io.File;
import java.io.FileOutputStream;
import java.io.IOException;
import java.util.ArrayList;
import java.util.Arrays;
import java.util.HashMap;
import java.util.List;
import java.util.Locale;
import java.util.Map;
import java.util.regex.Matcher;
import java.util.regex.Pattern;

import javax.inject.Inject;

public class EditPostActivity extends AppCompatActivity implements EditorFragmentListener, EditorDragAndDropListener,
        ActivityCompat.OnRequestPermissionsResultCallback, EditorWebViewCompatibility.ReflectionFailureListener,
        PhotoChooserFragment.PhotoChooserListener {
    public static final String EXTRA_POST = "postModel";
    public static final String EXTRA_IS_PAGE = "isPage";
    public static final String EXTRA_IS_QUICKPRESS = "isQuickPress";
    public static final String EXTRA_QUICKPRESS_BLOG_ID = "quickPressBlogId";
    public static final String EXTRA_SAVED_AS_LOCAL_DRAFT = "savedAsLocalDraft";
    public static final String STATE_KEY_CURRENT_POST = "stateKeyCurrentPost";
    public static final String STATE_KEY_ORIGINAL_POST = "stateKeyOriginalPost";
    public static final String STATE_KEY_EDITOR_FRAGMENT = "editorFragment";
    public static final String STATE_KEY_DROPPED_MEDIA_URIS = "stateKeyDroppedMediaUri";

    // Context menu positioning
    private static final int SELECT_PHOTO_MENU_POSITION = 0;
    private static final int CAPTURE_PHOTO_MENU_POSITION = 1;
    private static final int SELECT_VIDEO_MENU_POSITION = 2;
    private static final int CAPTURE_VIDEO_MENU_POSITION = 3;
    private static final int ADD_GALLERY_MENU_POSITION = 4;
    private static final int SELECT_LIBRARY_MENU_POSITION = 5;

    public static final int MEDIA_PERMISSION_REQUEST_CODE = 1;
    public static final int LOCATION_PERMISSION_REQUEST_CODE = 2;
    public static final int DRAG_AND_DROP_MEDIA_PERMISSION_REQUEST_CODE = 3;
    public static final int PHOTO_CHOOSER_PERMISSION_REQUEST_CODE = 4;

    private static int PAGE_CONTENT = 0;
    private static int PAGE_SETTINGS = 1;
    private static int PAGE_PREVIEW = 2;

    private static final int AUTOSAVE_INTERVAL_MILLIS = 60000;

    private static final String PHOTO_CHOOSER_TAG = "photo_chooser";

    private Handler mHandler;
    private boolean mShowAztecEditor;
    private boolean mShowNewEditor;

    private List<String> mPendingVideoPressInfoRequests;

    /**
     * The {@link android.support.v4.view.PagerAdapter} that will provide
     * fragments for each of the sections. We use a
     * {@link FragmentPagerAdapter} derivative, which will keep every
     * loaded fragment in memory. If this becomes too memory intensive, it
     * may be best to switch to a
     * {@link android.support.v13.app.FragmentStatePagerAdapter}.
     */
    SectionsPagerAdapter mSectionsPagerAdapter;

    /**
     * The {@link ViewPager} that will host the section contents.
     */
    WPViewPager mViewPager;

    private PostModel mPost;
    private PostModel mOriginalPost;

    private AztecEditorFragment mAztecEditorFragment;
    private EditorFragmentAbstract mEditorFragment;
    private EditPostSettingsFragment mEditPostSettingsFragment;
    private EditPostPreviewFragment mEditPostPreviewFragment;

    private EditorMediaUploadListener mEditorMediaUploadListener;

    private boolean mIsNewPost;
    private boolean mIsPage;
    private boolean mHasSetPostContent;

    private View mPhotoChooserContainer;
    private PhotoChooserFragment mPhotoChooserFragment;
    private int mPhotoChooserOrientation = Configuration.ORIENTATION_UNDEFINED;

    // For opening the context menu after permissions have been granted
    private View mMenuView = null;

    @Inject Dispatcher mDispatcher;
    @Inject AccountStore mAccountStore;
    @Inject SiteStore mSiteStore;
    @Inject PostStore mPostStore;
    @Inject MediaStore mMediaStore;
    @Inject FluxCImageLoader mImageLoader;

    private SiteModel mSite;

    // for keeping the media uri while asking for permissions
    private ArrayList<Uri> mDroppedMediaUris;

    private Runnable mFetchMediaRunnable = new Runnable() {
        @Override
        public void run() {
            if (mDroppedMediaUris != null) {
                final List<Uri> mediaUris = mDroppedMediaUris;
                mDroppedMediaUris = null;
                EditPostActivity.this.fetchMedia(mediaUris);
            }
        }
    };

    @Override
    protected void onCreate(Bundle savedInstanceState) {
        super.onCreate(savedInstanceState);
        ((WordPress) getApplication()).component().inject(this);
        mDispatcher.register(this);
        setContentView(R.layout.new_edit_post_activity);

        if (savedInstanceState == null) {
            mSite = (SiteModel) getIntent().getSerializableExtra(WordPress.SITE);
        } else {
            mSite = (SiteModel) savedInstanceState.getSerializable(WordPress.SITE);
        }

        // Check whether to show the visual editor
        PreferenceManager.setDefaultValues(this, R.xml.account_settings, false);
        //AppPrefs.setAztecEditorAvailable(true);
        //AppPrefs.setAztecEditorEnabled(true);
        mShowAztecEditor = AppPrefs.isAztecEditorEnabled();
        mShowNewEditor = AppPrefs.isVisualEditorEnabled();

        // Set up the action bar.
        final ActionBar actionBar = getSupportActionBar();
        if (actionBar != null) {
            actionBar.setDisplayHomeAsUpEnabled(true);
        }

        FragmentManager fragmentManager = getFragmentManager();
        Bundle extras = getIntent().getExtras();
        String action = getIntent().getAction();
        if (savedInstanceState == null) {
            if (!getIntent().hasExtra(EXTRA_POST)
                    || Intent.ACTION_SEND.equals(action)
                    || Intent.ACTION_SEND_MULTIPLE.equals(action)
                    || NEW_MEDIA_POST.equals(action)
                    || getIntent().hasExtra(EXTRA_IS_QUICKPRESS)) {
                if (getIntent().hasExtra(EXTRA_QUICKPRESS_BLOG_ID)) {
                    // QuickPress might want to use a different blog than the current blog
                    int localSiteId = getIntent().getIntExtra(EXTRA_QUICKPRESS_BLOG_ID, -1);
                    mSite = mSiteStore.getSiteByLocalId(localSiteId);
                }

                if (extras != null) {
                    mIsPage = extras.getBoolean(EXTRA_IS_PAGE);
                }
                mIsNewPost = true;

                if (mSite == null) {
                    showErrorAndFinish(R.string.blog_not_found);
                    return;
                }
                if (!mSite.isVisible()) {
                    showErrorAndFinish(R.string.error_blog_hidden);
                    return;
                }

                // Create a new post
                List<Long> categories = new ArrayList<>();
                categories.add((long) SiteSettingsInterface.getDefaultCategory(WordPress.getContext()));
                String postFormat = SiteSettingsInterface.getDefaultFormat(WordPress.getContext());
                mPost = mPostStore.instantiatePostModel(mSite, mIsPage, categories, postFormat);
            } else if (extras != null) {
                // Load post passed in extras
                mPost = (PostModel) extras.getSerializable(EXTRA_POST);
                if (mPost != null) {
                    mOriginalPost = mPost.clone();
                    mIsPage = mPost.isPage();
                }
            } else {
                // A postId extra must be passed to this activity
                showErrorAndFinish(R.string.post_not_found);
                return;
            }
        } else {
            mDroppedMediaUris = savedInstanceState.getParcelable(STATE_KEY_DROPPED_MEDIA_URIS);

            if (savedInstanceState.containsKey(STATE_KEY_ORIGINAL_POST)) {
                try {
                    mPost = (PostModel) savedInstanceState.getSerializable(STATE_KEY_CURRENT_POST);
                    mOriginalPost = (PostModel) savedInstanceState.getSerializable(STATE_KEY_ORIGINAL_POST);
                } catch (ClassCastException e) {
                    mPost = null;
                }
            }
            mEditorFragment = (EditorFragmentAbstract) fragmentManager.getFragment(savedInstanceState, STATE_KEY_EDITOR_FRAGMENT);

            if (mEditorFragment instanceof EditorMediaUploadListener) {
                mEditorMediaUploadListener = (EditorMediaUploadListener) mEditorFragment;
            }
        }

        if (mSite == null) {
            ToastUtils.showToast(this, R.string.blog_not_found, ToastUtils.Duration.SHORT);
            finish();
            return;
        }

        if (mHasSetPostContent = mEditorFragment != null) {
            mEditorFragment.setImageLoader(mImageLoader);
        }

        // Ensure we have a valid post
        if (mPost == null) {
            showErrorAndFinish(R.string.post_not_found);
            return;
        }

        if (mIsNewPost) {
            trackEditorCreatedPost(action, getIntent());
        }

        setTitle(StringUtils.unescapeHTML(SiteUtils.getSiteNameOrHomeURL(mSite)));
        mSectionsPagerAdapter = new SectionsPagerAdapter(fragmentManager);

        // Set up the ViewPager with the sections adapter.
        mViewPager = (WPViewPager) findViewById(R.id.pager);
        mViewPager.setAdapter(mSectionsPagerAdapter);
        mViewPager.setOffscreenPageLimit(2);
        mViewPager.setPagingEnabled(false);

        // When swiping between different sections, select the corresponding
        // tab. We can also use ActionBar.Tab#select() to do this if we have
        // a reference to the Tab.
        mViewPager.setOnPageChangeListener(new ViewPager.SimpleOnPageChangeListener() {
            @Override
            public void onPageSelected(int position) {
                invalidateOptionsMenu();
                if (position == PAGE_CONTENT) {
                    setTitle(StringUtils.unescapeHTML(SiteUtils.getSiteNameOrHomeURL(mSite)));
                } else if (position == PAGE_SETTINGS) {
                    setTitle(mPost.isPage() ? R.string.page_settings : R.string.post_settings);
                    hidePhotoChooser();
                } else if (position == PAGE_PREVIEW) {
                    setTitle(mPost.isPage() ? R.string.preview_page : R.string.preview_post);
                    hidePhotoChooser();
                    savePostAsync(new AfterSavePostListener() {
                        @Override
                        public void onPostSave() {
                            if (mEditPostPreviewFragment != null) {
                                runOnUiThread(new Runnable() {
                                    @Override
                                    public void run() {
                                        if (mEditPostPreviewFragment != null) {
                                            mEditPostPreviewFragment.loadPost();
                                        }
                                    }
                                });
                            }
                        }
                    });
                }
            }
        });

        ActivityId.trackLastActivity(ActivityId.POST_EDITOR);
    }

    private Runnable mAutoSave = new Runnable() {
        @Override
        public void run() {
            new Thread(new Runnable() {
                @Override
                public void run() {
                    try {
                        updatePostObject(true);
                    } catch (IllegalEditorStateException e) {
                        AppLog.e(T.EDITOR, "Impossible to save the post, we weren't able to update it.");
                        return;
                    }
                    savePostToDb();
                    if (mHandler != null) {
                        mHandler.postDelayed(mAutoSave, AUTOSAVE_INTERVAL_MILLIS);
                    }
                }
            }).start();
        }
    };

    @Override
    protected void onResume() {
        super.onResume();
        mHandler = new Handler();
        mHandler.postDelayed(mAutoSave, AUTOSAVE_INTERVAL_MILLIS);
    }

    @Override
    protected void onPause() {
        super.onPause();

        try {
            unregisterReceiver(mGalleryReceiver);
        } catch (IllegalArgumentException e) {
            AppLog.d(T.EDITOR, "Illegal state! Can't unregister receiver that was no registered");
        }

        mHandler.removeCallbacks(mAutoSave);
        mHandler = null;
    }

    @Override
    protected void onDestroy() {
        AnalyticsTracker.track(AnalyticsTracker.Stat.EDITOR_CLOSED);
        mDispatcher.unregister(this);
        super.onDestroy();
    }

    @Override
    protected void onSaveInstanceState(Bundle outState) {
        super.onSaveInstanceState(outState);
        // Saves both post objects so we can restore them in onCreate()
        savePostAsync(null);
        outState.putSerializable(STATE_KEY_CURRENT_POST, mPost);
        outState.putSerializable(STATE_KEY_ORIGINAL_POST, mOriginalPost);
        outState.putSerializable(WordPress.SITE, mSite);

        outState.putParcelableArrayList(STATE_KEY_DROPPED_MEDIA_URIS, mDroppedMediaUris);

        if (mEditorFragment != null) {
            getFragmentManager().putFragment(outState, STATE_KEY_EDITOR_FRAGMENT, mEditorFragment);
        }
    }

    @Override
    public void onConfigurationChanged(Configuration newConfig) {
        super.onConfigurationChanged(newConfig);

        // resize the photo chooser if the user rotated the device
        int orientation = newConfig.orientation;
        if (orientation != mPhotoChooserOrientation) {
            resizePhotoChooser();
        }
    }

    private boolean isPhotoChooserShowing() {
        return mPhotoChooserContainer != null
                && mPhotoChooserContainer.getVisibility() == View.VISIBLE;
    }

    /*
     * native photo chooser is only enabled for the Aztec editor
     */
    private boolean enablePhotoChooser() {
        return mShowAztecEditor;
    }

    /*
     * resizes the photo chooser based on device orientation - full height in landscape, half
     * height in portrait
     */
    private void resizePhotoChooser() {
        if (mPhotoChooserContainer == null) return;

        if (DisplayUtils.isLandscape(this)) {
            mPhotoChooserOrientation = Configuration.ORIENTATION_LANDSCAPE;
            mPhotoChooserContainer.getLayoutParams().height = ViewGroup.LayoutParams.MATCH_PARENT;
        } else {
            mPhotoChooserOrientation = Configuration.ORIENTATION_PORTRAIT;
            int displayHeight = DisplayUtils.getDisplayPixelHeight(this);
            int containerHeight = (int) (displayHeight * 0.5f);
            mPhotoChooserContainer.getLayoutParams().height = containerHeight;
        }

        if (mPhotoChooserFragment != null) {
            mPhotoChooserFragment.reload();
        }
    }

    /*
     * loads the photo chooser fragment, which is hidden until the user taps the media icon
     */
    private void initPhotoChooser() {
        mPhotoChooserContainer = findViewById(R.id.photo_fragment_container);

        // size the chooser before creating the fragment to avoid having it load media now
        resizePhotoChooser();

        mPhotoChooserFragment = PhotoChooserFragment.newInstance(this);

        getFragmentManager()
                .beginTransaction()
                .add(R.id.photo_fragment_container, mPhotoChooserFragment, PHOTO_CHOOSER_TAG)
                .commit();
    }

    /*
     * user has requested to show the photo chooser
     */
    void showPhotoChooser() {
        // request permissions if we don't already have them
        if (!PermissionUtils.checkCameraAndStoragePermissions(this)) {
            PermissionUtils.checkAndRequestCameraAndStoragePermissions(this, PHOTO_CHOOSER_PERMISSION_REQUEST_CODE);
            return;
        }

        // make sure we initialized the photo chooser
        if (mPhotoChooserFragment == null) {
            initPhotoChooser();
        }

        // hide soft keyboard
        View view = getCurrentFocus();
        if (view != null) {
            InputMethodManager imm = (InputMethodManager)getSystemService(Context.INPUT_METHOD_SERVICE);
            imm.hideSoftInputFromWindow(view.getWindowToken(), 0);
        }

        // slide in the photo chooser
        if (!isPhotoChooserShowing()) {
            AniUtils.animateBottomBar(mPhotoChooserContainer, true, AniUtils.Duration.MEDIUM);
            mPhotoChooserFragment.refresh();
        }

        // fade in the overlay atop the editor, which effectively disables the editor
        // until the chooser is closed
        View overlay = findViewById(R.id.view_overlay);
        if (overlay.getVisibility() != View.VISIBLE) {
            AniUtils.fadeIn(overlay, AniUtils.Duration.MEDIUM);
        }

        if (mAztecEditorFragment != null) {
            mAztecEditorFragment.enableMediaMode(true);
        }
    }

    public void hidePhotoChooser() {
        if (isPhotoChooserShowing()) {
            mPhotoChooserFragment.finishActionMode();
            AniUtils.animateBottomBar(mPhotoChooserContainer, false);
        }

        View overlay = findViewById(R.id.view_overlay);
        if (overlay.getVisibility() == View.VISIBLE) {
            AniUtils.fadeOut(overlay, AniUtils.Duration.MEDIUM);
        }

        if (mAztecEditorFragment != null) {
            mAztecEditorFragment.enableMediaMode(false);
        }
    }

    /*
     * called by PhotoChooserFragment when media is selected - may be a single item or a list of items
     */
    @Override
    public void onPhotoChooserMediaChosen(@NonNull List<Uri> uriList) {
        hidePhotoChooser();
        for (Uri uri: uriList) {
            addMedia(uri);
        }
    }

    /*
     * called by PhotoChooserFragment when user clicks an icon to launch the camera, native
     * picker, or WP media picker
     */
    @Override
    public void onPhotoChooserIconClicked(@NonNull PhotoChooserIcon icon) {
        hidePhotoChooser();
        switch (icon) {
            case ANDROID_CAMERA:
                launchCamera();
                break;
            case ANDROID_PICKER:
                launchPictureLibrary();
                break;
            case WP_MEDIA:
                startMediaGalleryAddActivity();
                break;
        }
    }

    @Override
    public boolean onCreateOptionsMenu(Menu menu) {
        super.onCreateOptionsMenu(menu);
        MenuInflater inflater = getMenuInflater();
        if (mShowNewEditor || mShowAztecEditor) {
            inflater.inflate(R.menu.edit_post, menu);
        } else {
            inflater.inflate(R.menu.edit_post_legacy, menu);
        }

        return true;
    }

    @Override
    public boolean onPrepareOptionsMenu(Menu menu) {
        boolean showMenuItems = true;
        if (mViewPager != null && mViewPager.getCurrentItem() > PAGE_CONTENT) {
            showMenuItems = false;
        }

        MenuItem previewMenuItem = menu.findItem(R.id.menu_preview_post);
        MenuItem settingsMenuItem = menu.findItem(R.id.menu_post_settings);

        if (previewMenuItem != null) {
            previewMenuItem.setVisible(showMenuItems);
        }

        if (settingsMenuItem != null) {
            settingsMenuItem.setVisible(showMenuItems);
        }

        // Set text of the save button in the ActionBar
        if (mPost != null) {
            MenuItem saveMenuItem = menu.findItem(R.id.menu_save_post);
            if (saveMenuItem != null) {
                switch (PostStatus.fromPost(mPost)) {
                    case SCHEDULED:
                        saveMenuItem.setTitle(getString(R.string.schedule_verb));
                        break;
                    case PUBLISHED:
                    case UNKNOWN:
                        if (mPost.isLocalDraft()) {
                            saveMenuItem.setTitle(R.string.publish_post);
                        } else {
                            saveMenuItem.setTitle(R.string.update_verb);
                        }
                        break;
                    default:
                        if (mPost.isLocalDraft()) {
                            saveMenuItem.setTitle(R.string.save);
                        } else {
                            saveMenuItem.setTitle(R.string.update_verb);
                        }
                }
            }
        }

        return super.onPrepareOptionsMenu(menu);
    }

    @Override
    public void onRequestPermissionsResult(int requestCode,
                                           @NonNull String permissions[],
                                           @NonNull int[] grantResults) {
        switch (requestCode) {
            case LOCATION_PERMISSION_REQUEST_CODE:
                boolean shouldShowLocation = false;
                // Check if at least one of the location permission (coarse or fine) is granted
                for (int grantResult : grantResults) {
                    if (grantResult == PackageManager.PERMISSION_GRANTED) {
                        shouldShowLocation = true;
                    }
                }
                if (shouldShowLocation) {
                    // Permission request was granted, show Location buttons in Settings
                    mEditPostSettingsFragment.showLocationSearch();

                    // After permission request was granted add GeoTag to the new post (if GeoTagging is enabled)
                    mEditPostSettingsFragment.searchLocation();

                    return;
                }
                // Location permission denied
                ToastUtils.showToast(this, getString(R.string.add_location_permission_required));
                break;
            case MEDIA_PERMISSION_REQUEST_CODE:
                boolean shouldShowContextMenu = true;
                for (int i = 0; i < grantResults.length; ++i) {
                    switch (permissions[i]) {
                        case Manifest.permission.CAMERA:
                            if (grantResults[i] == PackageManager.PERMISSION_DENIED) {
                                shouldShowContextMenu = false;
                            }
                            break;
                        case Manifest.permission.WRITE_EXTERNAL_STORAGE:
                            if (grantResults[i] == PackageManager.PERMISSION_DENIED) {
                                shouldShowContextMenu = false;
                            } else {
                                registerReceiver(mGalleryReceiver,
                                        new IntentFilter(LegacyEditorFragment.ACTION_MEDIA_GALLERY_TOUCHED));
                                refreshBlogMedia();
                            }
                            break;
                    }
                }
                if (shouldShowContextMenu) {
                    if (mMenuView != null) {
                        super.openContextMenu(mMenuView);
                        mMenuView = null;
                    }
                } else {
                    ToastUtils.showToast(this, getString(R.string.access_media_permission_required));
                }
                break;
            case PHOTO_CHOOSER_PERMISSION_REQUEST_CODE:
                boolean canShowPhotoChooser = true;
                for (int i = 0; i < grantResults.length; ++i) {
                    switch (permissions[i]) {
                        case Manifest.permission.CAMERA:
                            if (grantResults[i] == PackageManager.PERMISSION_DENIED) {
                                canShowPhotoChooser = false;
                            }
                            break;
                        case Manifest.permission.WRITE_EXTERNAL_STORAGE:
                            if (grantResults[i] == PackageManager.PERMISSION_DENIED) {
                                canShowPhotoChooser = false;
                            }
                            break;
                    }
                }
                if (canShowPhotoChooser) {
                    showPhotoChooser();
                } else {
                    ToastUtils.showToast(this, getString(R.string.access_media_permission_required));
                }
                break;
            case DRAG_AND_DROP_MEDIA_PERMISSION_REQUEST_CODE:
                boolean mediaAccessGranted = false;
                for (int i = 0; i < grantResults.length; ++i) {
                    switch (permissions[i]) {
                        case Manifest.permission.WRITE_EXTERNAL_STORAGE:
                            if (grantResults[i] == PackageManager.PERMISSION_GRANTED) {
                                mediaAccessGranted = true;
                            }
                            break;
                    }
                }
                if (mediaAccessGranted) {
                    runOnUiThread(mFetchMediaRunnable);
                } else {
                    ToastUtils.showToast(this, getString(R.string.access_media_permission_required));
                }
            default:
                break;
        }
    }

    // Menu actions
    @Override
    public boolean onOptionsItemSelected(final MenuItem item) {
        int itemId = item.getItemId();

        if (itemId == android.R.id.home) {
            Fragment fragment = getFragmentManager().findFragmentByTag(
                    ImageSettingsDialogFragment.IMAGE_SETTINGS_DIALOG_TAG);
            if (fragment != null && fragment.isVisible()) {
                return false;
            }
            if (mViewPager.getCurrentItem() > PAGE_CONTENT) {
                if (mViewPager.getCurrentItem() == PAGE_SETTINGS) {
                    mPost.setFeaturedImageId(mEditPostSettingsFragment.getFeaturedImageId());
                    mEditorFragment.setFeaturedImageId(mPost.getFeaturedImageId());
                }
                mViewPager.setCurrentItem(PAGE_CONTENT);
                invalidateOptionsMenu();
            } else {
                saveAndFinish();
            }
            return true;
        }

        // Disable format bar buttons while a media upload is in progress
        if (mEditorFragment.isUploadingMedia() || mEditorFragment.isActionInProgress()) {
            ToastUtils.showToast(this, R.string.editor_toast_uploading_please_wait, Duration.SHORT);
            return false;
        }

        if (itemId == R.id.menu_save_post) {
            return publishPost();
        } else if (itemId == R.id.menu_preview_post) {
            mViewPager.setCurrentItem(PAGE_PREVIEW);
        } else if (itemId == R.id.menu_post_settings) {
            InputMethodManager imm = ((InputMethodManager) getSystemService(Context.INPUT_METHOD_SERVICE));
            imm.hideSoftInputFromWindow(getWindow().getDecorView().getWindowToken(), 0);
            if (mShowNewEditor || mShowAztecEditor) {
                mEditPostSettingsFragment.updateFeaturedImage(mPost.getFeaturedImageId());
            }
            mViewPager.setCurrentItem(PAGE_SETTINGS);
        }
        return false;
    }

    private boolean publishPost() {
        if (!NetworkUtils.isNetworkAvailable(this)) {
            ToastUtils.showToast(this, R.string.error_publish_no_network, Duration.SHORT);
            return false;
        }

        // Show an Alert Dialog asking the user if he wants to remove all failed media before upload
        if (mEditorFragment.hasFailedMediaUploads()) {
            AlertDialog.Builder builder = new AlertDialog.Builder(this);
            builder.setMessage(R.string.editor_toast_failed_uploads)
                    .setPositiveButton(R.string.editor_remove_failed_uploads, new DialogInterface.OnClickListener() {
                        public void onClick(DialogInterface dialog, int id) {
                            // Clear failed uploads
                            mEditorFragment.removeAllFailedMediaUploads();
                        }
                    }).setNegativeButton(android.R.string.cancel, null);
            builder.create().show();
            return true;
        }

        // Update post, save to db and publish in its own Thread, because 1. update can be pretty slow with a lot of
        // text 2. better not to call `updatePostObject()` from the UI thread due to weird thread blocking behavior
        // on API 16 with the visual editor.
        new Thread(new Runnable() {
            @Override
            public void run() {
                boolean isFirstTimePublish = false;
                if (PostStatus.fromPost(mPost) == PostStatus.PUBLISHED &&
                        (mPost.isLocalDraft() || PostStatus.fromPost(mOriginalPost) == PostStatus.DRAFT)) {
                    isFirstTimePublish = true;
                }
                try {
                    updatePostObject(false);
                } catch (IllegalEditorStateException e) {
                    AppLog.e(T.EDITOR, "Impossible to save and publish the post, we weren't able to update it.");
                    return;
                }

                savePostToDb();

                // If the post is empty, don't publish
                if (!PostUtils.isPublishable(mPost)) {
                    mHandler.post(new Runnable() {
                        @Override
                        public void run() {
                            ToastUtils.showToast(EditPostActivity.this, R.string.error_publish_empty_post, Duration.SHORT);
                        }
                    });
                    return;
                }

                PostUtils.trackSavePostAnalytics(mPost, mSiteStore.getSiteByLocalId(mPost.getLocalSiteId()));

                if (isFirstTimePublish) {
                    PostUploadService.addPostToUploadAndTrackAnalytics(mPost);
                } else {
                    PostUploadService.addPostToUpload(mPost);
                }
                PostUploadService.setLegacyMode(!mShowNewEditor && !mShowAztecEditor);
                startService(new Intent(EditPostActivity.this, PostUploadService.class));
                PendingDraftsNotificationsUtils.cancelPendingDraftAlarms(EditPostActivity.this, mPost.getId());
                setResult(RESULT_OK);
                finish();
            }
        }).start();
        return true;
    }

    @Override
    public void openContextMenu(View view) {
        // if we're using the native photo chooser, ignore the request - if we're not using
        // the photo chooser, then this will show the "seven item menu monstrosity"
        if (enablePhotoChooser()) {
            return;
        }
        if (PermissionUtils.checkAndRequestCameraAndStoragePermissions(this, MEDIA_PERMISSION_REQUEST_CODE)) {
            super.openContextMenu(view);
        } else {
            AppLockManager.getInstance().setExtendedTimeout();
            mMenuView = view;
        }
    }

    @Override
    public void onCreateContextMenu(ContextMenu menu, View v, ContextMenu.ContextMenuInfo menuInfo) {
        menu.add(0, SELECT_PHOTO_MENU_POSITION, 0, getResources().getText(R.string.select_photo));
        if (DeviceUtils.getInstance().hasCamera(this)) {
            menu.add(0, CAPTURE_PHOTO_MENU_POSITION, 0, getResources().getText(R.string.media_add_popup_capture_photo));
        }
        menu.add(0, SELECT_VIDEO_MENU_POSITION, 0, getResources().getText(R.string.select_video));
        if (DeviceUtils.getInstance().hasCamera(this)) {
            menu.add(0, CAPTURE_VIDEO_MENU_POSITION, 0, getResources().getText(R.string.media_add_popup_capture_video));
        }

        menu.add(0, ADD_GALLERY_MENU_POSITION, 0, getResources().getText(R.string.media_add_new_media_gallery));
        menu.add(0, SELECT_LIBRARY_MENU_POSITION, 0, getResources().getText(R.string.select_from_media_library));
    }

    @Override
    public boolean onContextItemSelected(MenuItem item) {
        switch (item.getItemId()) {
            case SELECT_PHOTO_MENU_POSITION:
                launchPictureLibrary();
                return true;
            case CAPTURE_PHOTO_MENU_POSITION:
                launchCamera();
                return true;
            case SELECT_VIDEO_MENU_POSITION:
                launchVideoLibrary();
                return true;
            case CAPTURE_VIDEO_MENU_POSITION:
                launchVideoCamera();
                return true;
            case ADD_GALLERY_MENU_POSITION:
                startMediaGalleryActivity(null);
                return true;
            case SELECT_LIBRARY_MENU_POSITION:
                startMediaGalleryAddActivity();
                return true;
            default:
                return false;
        }
    }

    private void onUploadSuccess(MediaModel media) {
        if (mEditorMediaUploadListener != null && media != null) {
            mEditorMediaUploadListener.onMediaUploadSucceeded(String.valueOf(media.getId()),
                    FluxCUtils.mediaFileFromMediaModel(media));
        }
        removeMediaFromPendingList(media);
    }

    private void onUploadCanceled(MediaModel media) {
        removeMediaFromPendingList(media);
    }

    private void onUploadError(MediaModel media, MediaStore.MediaError error) {
        String localMediaId = String.valueOf(media.getId());

        Map<String, Object> properties = null;
        MediaFile mf = FluxCUtils.mediaFileFromMediaModel(media);
        if (mf != null) {
            properties = AnalyticsUtils.getMediaProperties(this, mf.isVideo(), null, mf.getFilePath());
            properties.put("error_type", error.type.name());
        }
        AnalyticsTracker.track(Stat.EDITOR_UPLOAD_MEDIA_FAILED, properties);

        // Display custom error depending on error type
        String errorMessage;
        switch (error.type) {
            case AUTHORIZATION_REQUIRED:
                errorMessage = getString(R.string.media_error_no_permission_upload);
                break;
            case GENERIC_ERROR:
            default:
                errorMessage = TextUtils.isEmpty(error.message) ? getString(R.string.tap_to_try_again) : error.message;
        }
        if (mEditorMediaUploadListener != null) {
            mEditorMediaUploadListener.onMediaUploadFailed(localMediaId, errorMessage);
        }

        removeMediaFromPendingList(media);
    }

    private void onUploadProgress(MediaModel media, float progress) {
        String localMediaId = String.valueOf(media.getId());
        if (mEditorMediaUploadListener != null) {
            mEditorMediaUploadListener.onMediaUploadProgress(localMediaId, progress);
        }
    }

    private void removeMediaFromPendingList(MediaModel mediaToClear) {
        if (mediaToClear == null) {
            return;
        }
        for (MediaModel pendingUpload : mPendingUploads) {
            if (pendingUpload.getId() == mediaToClear.getId()) {
                mPendingUploads.remove(pendingUpload);
                break;
            }
        }
    }

    private void launchPictureLibrary() {
        WordPressMediaUtils.launchPictureLibrary(this);
        AppLockManager.getInstance().setExtendedTimeout();
    }

    private void launchVideoLibrary() {
        WordPressMediaUtils.launchVideoLibrary(this);
        AppLockManager.getInstance().setExtendedTimeout();
    }

    private void launchVideoCamera() {
        WordPressMediaUtils.launchVideoCamera(this);
        AppLockManager.getInstance().setExtendedTimeout();
    }

    private void showErrorAndFinish(int errorMessageId) {
        Toast.makeText(this, getResources().getText(errorMessageId), Toast.LENGTH_LONG).show();
        finish();
    }

    private void trackEditorCreatedPost(String action, Intent intent) {
        Map<String, Object> properties = new HashMap<>();
        // Post created from the post list (new post button).
        String normalizedSourceName = "post-list";
        if (Intent.ACTION_SEND.equals(action) || Intent.ACTION_SEND_MULTIPLE.equals(action)) {
            // Post created with share with WordPress
            normalizedSourceName = "shared-from-external-app";
        }
        if (EditPostActivity.NEW_MEDIA_POST.equals(
                action)) {
            // Post created from the media library
            normalizedSourceName = "media-library";
        }
        if (intent != null && intent.hasExtra(EXTRA_IS_QUICKPRESS)) {
            // Quick press
            normalizedSourceName = "quick-press";
        }
        properties.put("created_post_source", normalizedSourceName);
        AnalyticsUtils.trackWithSiteDetails(
                AnalyticsTracker.Stat.EDITOR_CREATED_POST,
                mSiteStore.getSiteByLocalId(mPost.getLocalSiteId()),
                properties
        );
    }

    private synchronized void updatePostObject(boolean isAutosave) throws IllegalEditorStateException {
        if (mPost == null) {
            AppLog.e(AppLog.T.POSTS, "Attempted to save an invalid Post.");
            return;
        }

        // Update post object from fragment fields
        if (mEditorFragment != null) {
            if (mShowNewEditor || mShowAztecEditor) {
                updatePostContentNewEditor(isAutosave, (String) mEditorFragment.getTitle(),
                        (String) mEditorFragment.getContent());
            } else {
                // TODO: Remove when legacy editor is dropped
                updatePostContent(isAutosave);
            }
        }

        if (mEditPostSettingsFragment != null) {
            mEditPostSettingsFragment.updatePostSettings(mPost);
        }

        mPost.setDateLocallyChanged(DateTimeUtils.iso8601FromTimestamp(System.currentTimeMillis() / 1000));
    }

    private void savePostAsync(final AfterSavePostListener listener) {
        new Thread(new Runnable() {
            @Override
            public void run() {
                try {
                    updatePostObject(false);
                } catch (IllegalEditorStateException e) {
                    AppLog.e(T.EDITOR, "Impossible to save the post, we weren't able to update it.");
                    return;
                }
                savePostToDb();
                if (listener != null) {
                    listener.onPostSave();
                }
            }
        }).start();
    }

    private interface AfterSavePostListener {
        void onPostSave();
    }

    private synchronized void savePostToDb() {
        mDispatcher.dispatch(PostActionBuilder.newUpdatePostAction(mPost));
    }

    @Override
    public void onBackPressed() {
        if (isPhotoChooserShowing()) {
            hidePhotoChooser();
            return;
        }

        Fragment imageSettingsFragment = getFragmentManager().findFragmentByTag(
                ImageSettingsDialogFragment.IMAGE_SETTINGS_DIALOG_TAG);
        if (imageSettingsFragment != null && imageSettingsFragment.isVisible()) {
            ((ImageSettingsDialogFragment) imageSettingsFragment).dismissFragment();
            return;
        }

        if (mViewPager.getCurrentItem() > PAGE_CONTENT) {
            if (mViewPager.getCurrentItem() == PAGE_SETTINGS) {
                mPost.setFeaturedImageId(mEditPostSettingsFragment.getFeaturedImageId());
                mEditorFragment.setFeaturedImageId(mPost.getFeaturedImageId());
            }
            mViewPager.setCurrentItem(PAGE_CONTENT);
            invalidateOptionsMenu();
            return;
        }

        if (mEditorFragment != null && !mEditorFragment.onBackPressed()) {
            saveAndFinish();
        }
    }

    public boolean isNewPost() {
        return mIsNewPost;
    }

    private class SaveAndFinishTask extends AsyncTask<Void, Void, Boolean> {

        @Override
        protected Boolean doInBackground(Void... params) {
            // Fetch post title and content from editor fields and update the Post object
            try {
                updatePostObject(false);
            } catch (IllegalEditorStateException e) {
                AppLog.e(T.EDITOR, "Impossible to save the post, we weren't able to update it.");
                return false;
            }

            if (mEditorFragment != null && PostUtils.hasEmptyContentFields(mPost)) {
                // New and empty post? delete it
                if (mIsNewPost) {
                    mDispatcher.dispatch(PostActionBuilder.newRemovePostAction(mPost));
                    return false;
                }
            } else if (mOriginalPost != null && !PostUtils.postHasEdits(mOriginalPost, mPost)) {
                // If no changes have been made to the post, set it back to the original - don't save it
                mDispatcher.dispatch(PostActionBuilder.newUpdatePostAction(mOriginalPost));
                return false;
            } else {
                // Changes have been made - save the post and ask for the post list to refresh
                // We consider this being "manual save", it will replace some Android "spans" by an html
                // or a shortcode replacement (for instance for images and galleries)
                if (mShowNewEditor || mShowAztecEditor) {
                    // Update the post object directly, without re-fetching the fields from the EditorFragment
                    updatePostContentNewEditor(false, mPost.getTitle(), mPost.getContent());
                    savePostToDb();
                } else {
                    try {
                        updatePostObject(false);
                    } catch (IllegalEditorStateException e) {
                        AppLog.e(T.EDITOR, "Impossible to save the post, we weren't able to update it.");
                        return false;
                    }
                    savePostToDb();
                }

                // now set the pending notification alarm to be triggered in the next day, week, and month
                PendingDraftsNotificationsUtils.scheduleNextNotifications(EditPostActivity.this, mPost);
            }

            return true;
        }

        @Override
        protected void onPostExecute(Boolean saved) {
            if (saved) {
                Intent i = new Intent();
                i.putExtra(EXTRA_SAVED_AS_LOCAL_DRAFT, true);
                i.putExtra(EXTRA_IS_PAGE, mIsPage);
                setResult(RESULT_OK, i);
                ToastUtils.showToast(EditPostActivity.this, R.string.editor_toast_changes_saved);
            }
            finish();
        }
    }

    private void saveAndFinish() {
        if (mShowAztecEditor && mAztecEditorFragment != null) {
            mAztecEditorFragment.saveContentFromSource();
        }

        new SaveAndFinishTask().executeOnExecutor(AsyncTask.THREAD_POOL_EXECUTOR);
    }

    /**
     * Disable visual editor mode and log the exception if we get a Reflection failure when the webview is being
     * initialized.
     */
    @Override
    public void onReflectionFailure(ReflectionException e) {
        CrashlyticsUtils.logException(e, T.EDITOR, "Reflection Failure on Visual Editor init");
        // Disable visual editor and show an error message
        AppPrefs.setVisualEditorEnabled(false);
        ToastUtils.showToast(this, R.string.new_editor_reflection_error, Duration.LONG);
        // Restart the activity (will start the legacy editor)
        finish();
        startActivity(getIntent());
    }

    /**
     * A {@link FragmentPagerAdapter} that returns a fragment corresponding to
     * one of the sections/tabs/pages.
     */
    public class SectionsPagerAdapter extends FragmentPagerAdapter {
        // Show two pages for the visual editor, and add a third page for the EditPostPreviewFragment for legacy
        private static final int NUM_PAGES_VISUAL_EDITOR = 2;
        private static final int NUM_PAGES_LEGACY_EDITOR = 3;

        public SectionsPagerAdapter(FragmentManager fm) {
            super(fm);
        }

        @Override
        public Fragment getItem(int position) {
            // getItem is called to instantiate the fragment for the given page.
            switch (position) {
                case 0:
                    // TODO: Remove editor options after testing.
                    if (mShowAztecEditor) {
                        mAztecEditorFragment = AztecEditorFragment.newInstance("", "");
                        mAztecEditorFragment.setImageLoader(new AztecImageLoader(getBaseContext()));
                        return mAztecEditorFragment;
                    } else if (mShowNewEditor) {
                        EditorWebViewCompatibility.setReflectionFailureListener(EditPostActivity.this);
                        return new EditorFragment();
                    } else {
                        return new LegacyEditorFragment();
                    }
                case 1:
                    return EditPostSettingsFragment.newInstance(mSite, mPost);
                default:
                    return EditPostPreviewFragment.newInstance(mSite, mPost);
            }
        }

        @Override
        public Object instantiateItem(ViewGroup container, int position) {
            Fragment fragment = (Fragment) super.instantiateItem(container, position);
            switch (position) {
                case 0:
                    mEditorFragment = (EditorFragmentAbstract) fragment;
                    if (mEditorFragment instanceof EditorMediaUploadListener) {
                        mEditorMediaUploadListener = (EditorMediaUploadListener) mEditorFragment;

                        // Set up custom headers for the visual editor's internal WebView
                        mEditorFragment.setCustomHttpHeader("User-Agent", WordPress.getUserAgent());
                    }
                    break;
                case 1:
                    mEditPostSettingsFragment = (EditPostSettingsFragment) fragment;
                    break;
                case 2:
                    mEditPostPreviewFragment = (EditPostPreviewFragment) fragment;
                    break;
            }
            return fragment;
        }

        @Override
        public int getCount() {
            return ((mShowNewEditor || mShowAztecEditor) ? NUM_PAGES_VISUAL_EDITOR : NUM_PAGES_LEGACY_EDITOR);
        }
    }

    // Moved from EditPostContentFragment
    public static final String NEW_MEDIA_POST = "NEW_MEDIA_POST";
    public static final String NEW_MEDIA_POST_EXTRA_IDS = "NEW_MEDIA_POST_EXTRA_IDS";
    private String mMediaCapturePath = "";
    private int mMaxThumbWidth = 0;

    private int getMaximumThumbnailWidthForEditor() {
        if (mMaxThumbWidth == 0) {
            mMaxThumbWidth = ImageUtils.getMaximumThumbnailWidthForEditor(this);
        }
        return mMaxThumbWidth;
    }

    private void addExistingMediaToEditor(long mediaId) {
        MediaModel media = mMediaStore.getSiteMediaWithId(mSite, mediaId);
        if (media != null) {
            MediaFile mediaFile = FluxCUtils.mediaFileFromMediaModel(media);
            trackAddMediaFromWPLibraryEvents(mediaFile.isVideo(), media.getMediaId());
            String urlToUse = TextUtils.isEmpty(media.getUrl()) ? media.getFilePath() : media.getUrl();
            mEditorFragment.appendMediaFile(mediaFile, urlToUse, mImageLoader);
        }
    }

    private class LoadPostContentTask extends AsyncTask<String, Spanned, Spanned> {
        @Override
        protected Spanned doInBackground(String... params) {
            if (params.length < 1 || mPost == null) {
                return null;
            }

            String content = StringUtils.notNullStr(params[0]);
            return WPHtml.fromHtml(content, EditPostActivity.this, mPost, getMaximumThumbnailWidthForEditor());
        }

        @Override
        protected void onPostExecute(Spanned spanned) {
            if (spanned != null) {
                mEditorFragment.setContent(spanned);
            }
        }
    }

    private String getUploadErrorHtml(String mediaId, String path) {
        String replacement;
        if (Build.VERSION.SDK_INT >= 19) {
            replacement = String.format(Locale.US,
                    "<span id=\"img_container_%s\" class=\"img_container failed\" data-failed=\"%s\"><progress " +
                            "id=\"progress_%s\" value=\"0\" class=\"wp_media_indicator failed\" contenteditable=\"false\">" +
                            "</progress><img data-wpid=\"%s\" src=\"%s\" alt=\"\" class=\"failed\"></span>",
                    mediaId, getString(R.string.tap_to_try_again), mediaId, mediaId, path);
        } else {
            // Before API 19, the WebView didn't support progress tags. Use an upload overlay instead of a progress bar
            replacement = String.format(Locale.US,
                    "<span id=\"img_container_%s\" class=\"img_container compat failed\" contenteditable=\"false\" " +
                            "data-failed=\"%s\"><span class=\"upload-overlay failed\" " +
                            "contenteditable=\"false\">Uploading…</span><span class=\"upload-overlay-bg\"></span>" +
                            "<img data-wpid=\"%s\" src=\"%s\" alt=\"\" class=\"failed\"></span>",
                    mediaId, getString(R.string.tap_to_try_again), mediaId, path);
        }
        return replacement;
    }

    private String migrateLegacyDraft(String content) {
        if (content.contains("<img src=\"null\" android-uri=\"")) {
            // We must replace image tags specific to the legacy editor local drafts:
            // <img src="null" android-uri="file:///..." />
            // And trigger an upload action for the specific image / video
            Pattern pattern = Pattern.compile("<img src=\"null\" android-uri=\"([^\"]*)\".*>");
            Matcher matcher = pattern.matcher(content);
            StringBuffer stringBuffer = new StringBuffer();
            while (matcher.find()) {
                String stringUri = matcher.group(1);
                Uri uri = Uri.parse(stringUri);
                MediaFile mediaFile = FluxCUtils.mediaFileFromMediaModel(queueFileForUpload(uri,
                        getContentResolver().getType(uri), UploadState.FAILED));
                if (mediaFile == null) {
                    continue;
                }
                String replacement = getUploadErrorHtml(mediaFile.getMediaId(), mediaFile.getFilePath());
                matcher.appendReplacement(stringBuffer, replacement);
            }
            matcher.appendTail(stringBuffer);
            content = stringBuffer.toString();
        }
        if (content.contains("[caption")) {
            // Convert old legacy post caption formatting to new format, to avoid being stripped by the visual editor
            Pattern pattern = Pattern.compile("(\\[caption[^]]*caption=\"([^\"]*)\"[^]]*].+?)(\\[\\/caption])");
            Matcher matcher = pattern.matcher(content);
            StringBuffer stringBuffer = new StringBuffer();
            while (matcher.find()) {
                String replacement = matcher.group(1) + matcher.group(2) + matcher.group(3);
                matcher.appendReplacement(stringBuffer, replacement);
            }
            matcher.appendTail(stringBuffer);
            content = stringBuffer.toString();
        }
        return content;
    }

    private void fillContentEditorFields() {
        // Needed blog settings needed by the editor
        mEditorFragment.setFeaturedImageSupported(mSite.isFeaturedImageSupported());

        // Set up the placeholder text
        mEditorFragment.setContentPlaceholder(getString(R.string.editor_content_placeholder));
        mEditorFragment.setTitlePlaceholder(getString(mIsPage ? R.string.editor_page_title_placeholder :
                R.string.editor_post_title_placeholder));

        // Set post title and content
        if (mPost != null) {
            if (!TextUtils.isEmpty(mPost.getContent()) && !mHasSetPostContent) {
                mHasSetPostContent = true;
                if (mPost.isLocalDraft() && !mShowNewEditor && !mShowAztecEditor) {
                    // TODO: Unnecessary for new editor, as all images are uploaded right away, even for local drafts
                    // Load local post content in the background, as it may take time to generate images
                    new LoadPostContentTask().executeOnExecutor(AsyncTask.THREAD_POOL_EXECUTOR,
                            mPost.getContent().replaceAll("\uFFFC", ""));
                } else {
                    // TODO: Might be able to drop .replaceAll() when legacy editor is removed
                    String content = mPost.getContent().replaceAll("\uFFFC", "");
                    // Prepare eventual legacy editor local draft for the new editor
                    content = migrateLegacyDraft(content);
                    mEditorFragment.setContent(content);
                }
            }
            if (!TextUtils.isEmpty(mPost.getTitle())) {
                mEditorFragment.setTitle(mPost.getTitle());
            }
            // TODO: postSettingsButton.setText(post.isPage() ? R.string.page_settings : R.string.post_settings);
            mEditorFragment.setLocalDraft(mPost.isLocalDraft());

            mEditorFragment.setFeaturedImageId(mPost.getFeaturedImageId());
        }

        // Special actions
        String action = getIntent().getAction();
        if (Intent.ACTION_SEND.equals(action) || Intent.ACTION_SEND_MULTIPLE.equals(action)) {
            setPostContentFromShareAction();
        } else if (NEW_MEDIA_POST.equals(action)) {
            prepareMediaPost();
        }
    }

    private void launchCamera() {
        WordPressMediaUtils.launchCamera(this, BuildConfig.APPLICATION_ID,
                new WordPressMediaUtils.LaunchCameraCallback() {
                    @Override
                    public void onMediaCapturePathReady(String mediaCapturePath) {
                        mMediaCapturePath = mediaCapturePath;
                        AppLockManager.getInstance().setExtendedTimeout();
                    }
                });
    }

    protected void setPostContentFromShareAction() {
        Intent intent = getIntent();

        // Check for shared text
        String text = intent.getStringExtra(Intent.EXTRA_TEXT);
        String title = intent.getStringExtra(Intent.EXTRA_SUBJECT);
        if (text != null) {
            if (title != null) {
                mEditorFragment.setTitle(title);
            }
            // Create an <a href> element around links
            text = AutolinkUtils.autoCreateLinks(text);
            if (mEditorFragment instanceof LegacyEditorFragment) {
                mEditorFragment.setContent(WPHtml.fromHtml(StringUtils.addPTags(text), this, mPost,
                        getMaximumThumbnailWidthForEditor()));
            } else {
                mEditorFragment.setContent(text);
            }
        }

        // Check for shared media
        if (intent.hasExtra(Intent.EXTRA_STREAM)) {
            String action = intent.getAction();
            String type = intent.getType();
            ArrayList<Uri> sharedUris;

            if (Intent.ACTION_SEND_MULTIPLE.equals(action)) {
                sharedUris = intent.getParcelableArrayListExtra((Intent.EXTRA_STREAM));
            } else {
                // For a single media share, we only allow images and video types
                if (type != null && (type.startsWith("image") || type.startsWith("video"))) {
                    sharedUris = new ArrayList<Uri>();
                    sharedUris.add((Uri) intent.getParcelableExtra(Intent.EXTRA_STREAM));
                } else {
                    return;
                }
            }

            if (sharedUris != null) {
                for (Uri uri : sharedUris) {
                    addMedia(uri);
                }
            }
        }
    }

    private void startMediaGalleryActivity(MediaGallery mediaGallery) {
        ActivityLauncher.viewMediaGalleryForSiteAndGallery(this, mSite, mediaGallery);
    }

    private void prepareMediaPost() {
        long[] idsArray = getIntent().getLongArrayExtra(NEW_MEDIA_POST_EXTRA_IDS);
        ArrayList<Long> idsList = ListUtils.fromLongArray(idsArray);
        for (Long id: idsList) {
            addExistingMediaToEditor(id);
        }
    }

    // TODO: Replace with contents of the updatePostContentNewEditor() method when legacy editor is dropped
    /**
     * Updates post object with content of this fragment
     */
    public void updatePostContent(boolean isAutoSave) throws IllegalEditorStateException {
        if (mPost == null) {
            return;
        }
        String title = StringUtils.notNullStr((String) mEditorFragment.getTitle());
        SpannableStringBuilder postContent;
        if (mEditorFragment.getSpannedContent() != null) {
            // needed by the legacy editor to save local drafts
            try {
                postContent = new SpannableStringBuilder(mEditorFragment.getSpannedContent());
            } catch (IndexOutOfBoundsException e) {
                // A core android bug might cause an out of bounds exception, if so we'll just use the current editable
                // See https://code.google.com/p/android/issues/detail?id=5164
                postContent = new SpannableStringBuilder(StringUtils.notNullStr((String) mEditorFragment.getContent()));
            }
        } else {
            postContent = new SpannableStringBuilder(StringUtils.notNullStr((String) mEditorFragment.getContent()));
        }

        String content;
        if (mPost.isLocalDraft()) {
            // remove suggestion spans, they cause craziness in WPHtml.toHTML().
            CharacterStyle[] characterStyles = postContent.getSpans(0, postContent.length(), CharacterStyle.class);
            for (CharacterStyle characterStyle : characterStyles) {
                if (characterStyle instanceof SuggestionSpan) {
                    postContent.removeSpan(characterStyle);
                }
            }
            content = WPHtml.toHtml(postContent);
            // replace duplicate <p> tags so there's not duplicates, trac #86
            content = content.replace("<p><p>", "<p>");
            content = content.replace("</p></p>", "</p>");
            content = content.replace("<br><br>", "<br>");
            // sometimes the editor creates extra tags
            content = content.replace("</strong><strong>", "").replace("</em><em>", "").replace("</u><u>", "")
                    .replace("</strike><strike>", "").replace("</blockquote><blockquote>", "");
        } else {
            if (!isAutoSave) {
                // Add gallery shortcode
                MediaGalleryImageSpan[] gallerySpans = postContent.getSpans(0, postContent.length(),
                        MediaGalleryImageSpan.class);
                for (MediaGalleryImageSpan gallerySpan : gallerySpans) {
                    int start = postContent.getSpanStart(gallerySpan);
                    postContent.removeSpan(gallerySpan);
                    postContent.insert(start, WPHtml.getGalleryShortcode(gallerySpan));
                }
            }

            WPImageSpan[] imageSpans = postContent.getSpans(0, postContent.length(), WPImageSpan.class);
            if (imageSpans.length != 0) {
                for (WPImageSpan wpIS : imageSpans) {
                    MediaFile mediaFile = wpIS.getMediaFile();
                    if (mediaFile == null) {
                        continue;
                    }

                    if (mediaFile.getMediaId() != null) {
                        updateMediaFileOnServer(mediaFile);
                    } else {
                        mediaFile.setFileName(wpIS.getImageSource().toString());
                        mediaFile.setFilePath(wpIS.getImageSource().toString());
                    }

                    int tagStart = postContent.getSpanStart(wpIS);
                    if (!isAutoSave) {
                        postContent.removeSpan(wpIS);

                        // network image has a mediaId
                        if (mediaFile.getMediaId() != null && mediaFile.getMediaId().length() > 0) {
                            postContent.insert(tagStart, WPHtml.getContent(wpIS));
                        } else {
                            // local image for upload
                            postContent.insert(tagStart,
                                    "<img android-uri=\"" + wpIS.getImageSource().toString() + "\" />");
                        }
                    }
                }
            }
            content = postContent.toString();
        }

        mPost.setTitle(title);
        mPost.setContent(content);

        if (!mPost.isLocalDraft()) {
            mPost.setIsLocallyChanged(true);
        }
    }

    /**
     * Updates post object with given title and content
     */
    public void updatePostContentNewEditor(boolean isAutoSave, String title, String content) {
        if (mPost == null) {
            return;
        }

        if (!isAutoSave) {
            // TODO: Shortcode handling, media handling
        }

        mPost.setTitle(title);
        mPost.setContent(content);

        if (!mPost.isLocalDraft()) {
            mPost.setIsLocallyChanged(true);
        }

        mPost.setDateLocallyChanged(DateTimeUtils.iso8601FromTimestamp(System.currentTimeMillis() / 1000));
    }

    /**
     * Media
     */

    private void fetchMedia(List<Uri> mediaUris) {
        for (Uri mediaUri : mediaUris) {
            if (mediaUri == null) {
                Toast.makeText(EditPostActivity.this, getString(R.string.gallery_error), Toast.LENGTH_SHORT).show();
                continue;
            }

            if (!addMedia(mediaUri)) {
                Toast.makeText(EditPostActivity.this, getResources().getText(R.string.gallery_error),
                        Toast.LENGTH_SHORT).show();
            }
        }
    }

    private void updateMediaFileOnServer(MediaFile mediaFile) {
        if (mediaFile == null) {
            return;
        }

        MediaPayload payload = new MediaPayload(mSite, FluxCUtils.mediaModelFromMediaFile(mediaFile));
        mDispatcher.dispatch(MediaActionBuilder.newPushMediaAction(payload));
    }

    /**
     * Analytics about new media
     *
     * @param isVideo Whether is a video or not
     * @param isOptimized Whether the media was "optimized" device side
     * @param uri The URI of the media on the device, or null
     * @param path The path of the media on the device, or null
     */
    private void trackAddMediaFromDeviceEvents(boolean isVideo, boolean isOptimized, Uri uri, String path) {
        if (TextUtils.isEmpty(path) && uri == null) {
            AppLog.e(T.MEDIA, "Cannot track new media events if both path and mediaURI are null!!");
            return;
        }

        Map<String, Object> properties = AnalyticsUtils.getMediaProperties(this, isVideo, uri, path);
        properties.put("optimized", isOptimized);

        if (isVideo) {
            AnalyticsTracker.track(Stat.EDITOR_ADDED_VIDEO_VIA_LOCAL_LIBRARY, properties);
        } else {
            AnalyticsTracker.track(Stat.EDITOR_ADDED_PHOTO_VIA_LOCAL_LIBRARY, properties);
        }
    }

    /**
     * Analytics about media already available in the blog's library.
     *
     * @param isVideo Whether is a video or not
     * @param mediaId The ID of the media in the WP blog's library, or null if device media.
     */
    private void trackAddMediaFromWPLibraryEvents(boolean isVideo, long mediaId) {
        if (mediaId == 0) {
            AppLog.e(T.MEDIA, "Cannot track media events if mediaId is 0");
            return;
        }

        if (isVideo) {
            AnalyticsTracker.track(Stat.EDITOR_ADDED_VIDEO_VIA_WP_MEDIA_LIBRARY);
        } else {
            AnalyticsTracker.track(Stat.EDITOR_ADDED_PHOTO_VIA_WP_MEDIA_LIBRARY);
        }
    }

    public boolean addMedia(Uri mediaUri) {
        if (mediaUri != null && !MediaUtils.isInMediaStore(mediaUri) && !mediaUri.toString().startsWith("/")
                && !mediaUri.toString().startsWith("file://") ) {
            mediaUri = MediaUtils.downloadExternalMedia(this, mediaUri);
        }

        if (mediaUri == null) {
            return false;
        }

        boolean isVideo = MediaUtils.isVideo(mediaUri.toString());

        if (mShowNewEditor || mShowAztecEditor) {
            return addMediaVisualEditor(mediaUri, isVideo);
        } else {
            return addMediaLegacyEditor(mediaUri, isVideo);
        }
    }

    private String getPathFromContentUri(Uri imageUri) {
        String path = null;
        String[] projection = new String[]{android.provider.MediaStore.Images.Media.DATA};
        Cursor cur = getContentResolver().query(imageUri, projection, null, null, null);
        if (cur != null && cur.moveToFirst()) {
            int dataColumn = cur.getColumnIndex(android.provider.MediaStore.Images.Media.DATA);
            path = cur.getString(dataColumn);
        }
        SqlUtils.closeCursor(cur);
        return path;
    }

    private boolean addMediaVisualEditor(Uri uri, boolean isVideo) {
        String path;
        if (uri.toString().contains("content:")) {
            path = getPathFromContentUri(uri);
        } else {
            // File is not in media library
            path = uri.toString().replace("file://", "");
        }

        if (path == null) {
            ToastUtils.showToast(this, R.string.file_not_found, Duration.SHORT);
            return false;
        }

        boolean isOptimized = false;
        if (!NetworkUtils.isWiFiConnected(this) && !isVideo) {
            SiteSettingsInterface siteSettings = SiteSettingsInterface.getInterface(this, mSite, null);
            // Site Settings are implemented on .com/Jetpack sites only
            if (siteSettings != null && siteSettings.init(false).getOptimizedImage()) {
                // Not on WiFi and optimize image is set to ON
                // Max picture size will be 3000px wide. That's the maximum resolution you can set in the current picker.
                String optimizedPath = ImageUtils.optimizeImage(this, path, 3000, 85);

                if (optimizedPath == null) {
                    AppLog.e(T.EDITOR, "Optimized picture was null!");
                    // TODO: track analytics here
                    // AnalyticsTracker.track(Stat.EDITOR_RESIZED_PHOTO_ERROR);
                } else {
                    // TODO: track analytics here
                    // AnalyticsTracker.track(Stat.EDITOR_RESIZED_PHOTO);
                    Uri optimizedImageUri = Uri.parse(optimizedPath);
                    if (optimizedImageUri != null) {
                        uri = optimizedImageUri;
                        isOptimized = true;
                    }
                }
            }
        }

        MediaModel media = queueFileForUpload(uri, getContentResolver().getType(uri));
        MediaFile mediaFile = FluxCUtils.mediaFileFromMediaModel(media);
        trackAddMediaFromDeviceEvents(isVideo, isOptimized, null, path);
        if (media != null) {
            mEditorFragment.appendMediaFile(mediaFile, path, mImageLoader);
        }

        return true;
    }

    private boolean addMediaLegacyEditor(Uri mediaUri, boolean isVideo) {
        trackAddMediaFromDeviceEvents(isVideo, false, mediaUri, null);

        MediaModel mediaModel = buildMediaModel(mediaUri, getContentResolver().getType(mediaUri), UploadState.QUEUED);
        if (isVideo) {
            mediaModel.setTitle(getResources().getString(R.string.video));
        } else {
            mediaModel.setTitle(ImageUtils.getTitleForWPImageSpan(this, mediaUri.getEncodedPath()));
        }
        mediaModel.setPostId(mPost.getId());

        mDispatcher.dispatch(MediaActionBuilder.newUpdateMediaAction(mediaModel));

        MediaFile mediaFile = FluxCUtils.mediaFileFromMediaModel(mediaModel);
        mEditorFragment.appendMediaFile(mediaFile, mediaFile.getFilePath(), mImageLoader);
        return true;
    }

    @Override
    public void onActivityResult(int requestCode, int resultCode, Intent data) {
        super.onActivityResult(requestCode, resultCode, data);

        if (data != null || ((requestCode == RequestCodes.TAKE_PHOTO || requestCode == RequestCodes.TAKE_VIDEO))) {
            switch (requestCode) {
                case MediaGalleryActivity.REQUEST_CODE:
                    if (resultCode == Activity.RESULT_OK) {
                        handleMediaGalleryResult(data);
                    }
                    break;
                case MediaGalleryPickerActivity.REQUEST_CODE:
                    if (resultCode == Activity.RESULT_OK) {
                        handleMediaGalleryPickerResult(data);
                    }
                    break;
                case RequestCodes.PICTURE_LIBRARY:
                    Uri imageUri = data.getData();
                    String mimeType = getContentResolver().getType(imageUri);
                    fetchMedia(imageUri, mimeType);
                    break;
                case RequestCodes.TAKE_PHOTO:
                    if (resultCode == Activity.RESULT_OK) {
                        try {
                            File f = new File(mMediaCapturePath);
                            Uri capturedImageUri = Uri.fromFile(f);
                            if (!addMedia(capturedImageUri)) {
                                ToastUtils.showToast(this, R.string.gallery_error, Duration.SHORT);
                            }
                            this.sendBroadcast(new Intent(Intent.ACTION_MEDIA_MOUNTED, Uri.parse("file://"
                                    + Environment.getExternalStorageDirectory())));
                        } catch (RuntimeException e) {
                            AppLog.e(T.POSTS, e);
                        } catch (OutOfMemoryError e) {
                            AppLog.e(T.POSTS, e);
                        }
                    }
                    break;
                case RequestCodes.VIDEO_LIBRARY:
                    Uri videoUri = data.getData();
                    fetchMedia(Arrays.asList(videoUri));
                    break;
                case RequestCodes.TAKE_VIDEO:
                    if (resultCode == Activity.RESULT_OK) {
                        Uri capturedVideoUri = MediaUtils.getLastRecordedVideoUri(this);
                        if (!addMedia(capturedVideoUri)) {
                            ToastUtils.showToast(this, R.string.gallery_error, Duration.SHORT);
                        }
                    }
                    break;
            }
        }
    }

    private ArrayList<MediaModel> mPendingUploads = new ArrayList<>();

    private void fetchMedia(Uri mediaUri, final String mimeType) {
        if (!MediaUtils.isInMediaStore(mediaUri)) {
            // Create an AsyncTask to download the file
            new AsyncTask<Uri, Integer, Uri>() {
                @Override
                protected Uri doInBackground(Uri... uris) {
                    Uri imageUri = uris[0];
                    return MediaUtils.downloadExternalMedia(EditPostActivity.this, imageUri);
                }

                protected void onPostExecute(Uri uri) {
                    if (uri != null) {
                        addMedia(uri);
                    } else {
                        Toast.makeText(EditPostActivity.this, getString(R.string.error_downloading_image),
                                Toast.LENGTH_SHORT).show();
                    }
                }
            }.executeOnExecutor(AsyncTask.THREAD_POOL_EXECUTOR, mediaUri);
        } else {
            queueFileForUpload(mediaUri, getContentResolver().getType(mediaUri));
        }
    }

    private String getRealPathFromURI(Uri uri) {
        String path;
        if ("content".equals(uri.getScheme())) {
            path = getRealPathFromContentURI(uri);
        } else if ("file".equals(uri.getScheme())) {
            path = uri.getPath();
        } else {
            path = uri.toString();
        }
        return path;
    }

    private String getRealPathFromContentURI(Uri contentUri) {
        if (contentUri == null)
            return null;

        String[] proj = { android.provider.MediaStore.Images.Media.DATA };
        CursorLoader loader = new CursorLoader(this, contentUri, proj, null, null, null);
        Cursor cursor = loader.loadInBackground();

        if (cursor == null)
            return null;

        int column_index = cursor.getColumnIndex(proj[0]);
        if (column_index == -1) {
            cursor.close();
            return null;
        }

        String path;
        if (cursor.moveToFirst()) {
            path = cursor.getString(column_index);
        } else {
            path = null;
        }

        cursor.close();
        return path;
    }

    private void startMediaGalleryAddActivity() {
        ActivityLauncher.viewMediaGalleryPickerForSite(this, mSite);
    }

    private void handleMediaGalleryPickerResult(Intent data) {
        ArrayList<Long> ids = ListUtils.fromLongArray(data.getLongArrayExtra(MediaGalleryPickerActivity.RESULT_IDS));
        if (ids == null || ids.size() == 0) {
            return;
        }

        long mediaId = ids.get(0);
        addExistingMediaToEditor(mediaId);
    }

    private void handleMediaGalleryResult(Intent data) {
        MediaGallery gallery = (MediaGallery) data.getSerializableExtra(MediaGalleryActivity.RESULT_MEDIA_GALLERY);

        // if blank gallery returned, don't add to span
        if (gallery == null || gallery.getIds().size() == 0) {
            return;
        }
        mEditorFragment.appendGallery(gallery);
    }

    private BroadcastReceiver mGalleryReceiver = new BroadcastReceiver() {
        @Override
        public void onReceive(Context context, Intent intent) {
            if (LegacyEditorFragment.ACTION_MEDIA_GALLERY_TOUCHED.equals(intent.getAction())) {
                startMediaGalleryActivity((MediaGallery)intent.getSerializableExtra(LegacyEditorFragment.EXTRA_MEDIA_GALLERY));
            }
        }
    };

    private void refreshBlogMedia() {
        if (NetworkUtils.isNetworkAvailable(this)) {
            FetchMediaListPayload payload = new FetchMediaListPayload(mSite, false);
            mDispatcher.dispatch(MediaActionBuilder.newFetchMediaListAction(payload));
        } else {
            ToastUtils.showToast(this, R.string.error_media_refresh_no_connection, ToastUtils.Duration.SHORT);
        }
    }

    @SuppressWarnings("unused")
    @Subscribe(threadMode = ThreadMode.MAIN)
    public void onMediaChanged(OnMediaChanged event) {
        if (event.isError()) {
            final String errorMessage;
            switch (event.error.type) {
                case FS_READ_PERMISSION_DENIED:
                    errorMessage = getString(R.string.error_media_insufficient_fs_permissions);
                    break;
                case NOT_FOUND:
                    errorMessage = getString(R.string.error_media_not_found);
                    break;
                case AUTHORIZATION_REQUIRED:
                    errorMessage = getString(R.string.error_media_unauthorized);
                    break;
                case PARSE_ERROR:
                    String errorFormat = getString(R.string.error_media_parse_format);
                    errorMessage = String.format(errorFormat, event.cause.toString());
                    break;
                case MALFORMED_MEDIA_ARG:
                case NULL_MEDIA_ARG:
                case GENERIC_ERROR:
                default:
                    errorMessage = getString(R.string.error_refresh_media);
                    break;
            }
            if (!TextUtils.isEmpty(errorMessage)) {
                ToastUtils.showToast(EditPostActivity.this, errorMessage, ToastUtils.Duration.SHORT);
            }
        } else {
            if (mPendingVideoPressInfoRequests != null && !mPendingVideoPressInfoRequests.isEmpty()) {
                // If there are pending requests for video URLs from VideoPress ids, query the DB for
                // them again and notify the editor
                for (String videoId : mPendingVideoPressInfoRequests) {
                    String videoUrl = mMediaStore.
                            getUrlForSiteVideoWithVideoPressGuid(mSite, videoId);
                    String posterUrl = WordPressMediaUtils.getVideoPressVideoPosterFromURL(videoUrl);

                    mEditorFragment.setUrlForVideoPressId(videoId, videoUrl, posterUrl);
                }

                mPendingVideoPressInfoRequests.clear();
            }
        }
    }

    /**
     * Starts the upload service to upload selected media.
     */
    private void startMediaUploadService() {
        if (mPendingUploads != null && !mPendingUploads.isEmpty()) {
            ArrayList<MediaModel> mediaList = new ArrayList<>();
            for (MediaModel media : mPendingUploads) {
                if (media.getUploadState().equals(UploadState.QUEUED.name())) {
                    mediaList.add(media);
                }
            }
            MediaUploadService.startService(this, mSite, mediaList);
        }
    }

    private String getVideoThumbnail(String videoPath) {
        String thumbnailPath = null;
        try {
            File outputFile = File.createTempFile("thumb", ".png", getCacheDir());
            FileOutputStream outputStream = new FileOutputStream(outputFile);
            Bitmap thumb = ThumbnailUtils.createVideoThumbnail(videoPath,
                    android.provider.MediaStore.Images.Thumbnails.MINI_KIND);
            if (thumb != null) {
                thumb.compress(Bitmap.CompressFormat.PNG, 75, outputStream);
                thumbnailPath = outputFile.getAbsolutePath();
            }
        } catch (IOException e) {
            AppLog.i(T.MEDIA, "Can't create thumbnail for video: " + videoPath);
        }
        return thumbnailPath;
    }

    /**
     * Queues a media file for upload and starts the MediaUploadService. Toasts will alert the user
     * if there are issues with the file.
     */
    private MediaModel queueFileForUpload(Uri uri, String mimeType) {
        return queueFileForUpload(uri, mimeType, UploadState.QUEUED);
    }

    private MediaModel queueFileForUpload(Uri uri, String mimeType, UploadState startingState) {
        String path = getRealPathFromURI(uri);

        // Invalid file path
        if (TextUtils.isEmpty(path)) {
            Toast.makeText(this, R.string.editor_toast_invalid_path, Toast.LENGTH_SHORT).show();
            return null;
        }

        // File not found
        File file = new File(path);
        if (!file.exists()) {
            Toast.makeText(this, R.string.file_not_found, Toast.LENGTH_SHORT).show();
            return null;
        }

        MediaModel media = buildMediaModel(uri, mimeType, startingState);
        mDispatcher.dispatch(MediaActionBuilder.newUpdateMediaAction(media));
        mPendingUploads.add(media);
        startMediaUploadService();

        return media;
    }

    private MediaModel buildMediaModel(Uri uri, String mimeType, UploadState startingState) {
        String path = getRealPathFromURI(uri);

        MediaModel media = mMediaStore.instantiateMediaModel();
        AppLog.i(T.MEDIA, "New media instantiated localId=" + media.getId());
        String filename = org.wordpress.android.fluxc.utils.MediaUtils.getFileName(path);
        String fileExtension = org.wordpress.android.fluxc.utils.MediaUtils.getExtension(path);

        // Try to get mimetype if none was passed to this method
        if (mimeType == null) {
            mimeType = getContentResolver().getType(uri);
            if (mimeType == null) {
                mimeType = MimeTypeMap.getSingleton().getMimeTypeFromExtension(fileExtension);
            }
            if (mimeType == null) {
                // Default to image jpeg
                mimeType = "image/jpeg";
            }
        }
        // If file extension is null, upload won't work on wordpress.com
        if (fileExtension == null) {
            fileExtension = MimeTypeMap.getSingleton().getExtensionFromMimeType(mimeType);
            filename += "." + fileExtension;
        }

        if (org.wordpress.android.fluxc.utils.MediaUtils.isVideoMimeType(mimeType)) {
            media.setThumbnailUrl(getVideoThumbnail(path));
        }

        media.setFileName(filename);
        media.setFilePath(path);
        media.setLocalSiteId(mSite.getId());
        media.setFileExtension(fileExtension);
        media.setMimeType(mimeType);
        media.setUploadState(startingState.name());
        media.setUploadDate(DateTimeUtils.iso8601UTCFromTimestamp(System.currentTimeMillis() / 1000));

        return media;
    }

    /**
     * EditorFragmentListener methods
     */

    @Override
    public void onSettingsClicked() {
        mViewPager.setCurrentItem(PAGE_SETTINGS);
    }

    @Override
    public void onAddMediaClicked() {
        if (enablePhotoChooser()) {
            if (!isPhotoChooserShowing()) {
                showPhotoChooser();
            } else {
                hidePhotoChooser();
            }
        }
    }

    @Override
    public void onMediaDropped(final ArrayList<Uri> mediaUris) {
        mDroppedMediaUris = mediaUris;

        if (PermissionUtils.checkAndRequestStoragePermission(this, DRAG_AND_DROP_MEDIA_PERMISSION_REQUEST_CODE)) {
            runOnUiThread(mFetchMediaRunnable);
        }
    }

    @Override
    public void onRequestDragAndDropPermissions(DragEvent dragEvent) {
        if (Build.VERSION.SDK_INT >= Build.VERSION_CODES.N) {
            requestTemporaryPermissions(dragEvent);
        }
    }

    @TargetApi(Build.VERSION_CODES.N)
    private void requestTemporaryPermissions(DragEvent dragEvent) {
        requestDragAndDropPermissions(dragEvent);
    }

    @Override
    public void onMediaRetryClicked(String mediaId) {
        MediaModel media = null;

        List<MediaModel> localMediaList = mMediaStore.getLocalSiteMedia(mSite);
        for (MediaModel localMedia : localMediaList) {
            if (String.valueOf(localMedia.getId()).equals(mediaId)) {
                media = localMedia;
                break;
            }
        }

        if (media != null) {
            media.setUploadState(UploadState.QUEUED.name());
            mDispatcher.dispatch(MediaActionBuilder.newUpdateMediaAction(media));
            mPendingUploads.add(media);
            startMediaUploadService();
        }

        AnalyticsTracker.track(Stat.EDITOR_UPLOAD_MEDIA_RETRIED);
    }

    @Override
    public void onMediaUploadCancelClicked(String mediaId, boolean delete) {
        MediaModel media = new MediaModel();
        media.setMediaId(Long.valueOf(mediaId));
        MediaPayload payload = new MediaPayload(mSite, media);
        mDispatcher.dispatch(MediaActionBuilder.newCancelMediaUploadAction(payload));
    }

    @Override
    public void onFeaturedImageChanged(long mediaId) {
        mPost.setFeaturedImageId(mediaId);
        mEditPostSettingsFragment.updateFeaturedImage(mediaId);
    }

    @Override
    public void onVideoPressInfoRequested(final String videoId) {
        String videoUrl = mMediaStore.
                getUrlForSiteVideoWithVideoPressGuid(mSite, videoId);

        if (videoUrl.isEmpty()) {
            if (PermissionUtils.checkAndRequestCameraAndStoragePermissions(this, MEDIA_PERMISSION_REQUEST_CODE)) {
                runOnUiThread(new Runnable() {
                    @Override
                    public void run() {
                        if (mPendingVideoPressInfoRequests == null) {
                            mPendingVideoPressInfoRequests = new ArrayList<>();
                        }
                        mPendingVideoPressInfoRequests.add(videoId);
                        refreshBlogMedia();
                    }
                });
            } else {
                AppLockManager.getInstance().setExtendedTimeout();
            }
        }

        String posterUrl = WordPressMediaUtils.getVideoPressVideoPosterFromURL(videoUrl);

        mEditorFragment.setUrlForVideoPressId(videoId, videoUrl, posterUrl);
    }

    @Override
    public String onAuthHeaderRequested(String url) {
        String authHeader = "";
        String token = mAccountStore.getAccessToken();
        if (mSite.isPrivate() && WPUrlUtils.safeToAddWordPressComAuthToken(url)
                && !TextUtils.isEmpty(token)) {
            authHeader = "Bearer " + token;
        }
        return authHeader;
    }

    @Override
    public void onEditorFragmentInitialized() {
        fillContentEditorFields();
        // Set the error listener
        if (mEditorFragment instanceof EditorFragment) {
            mEditorFragment.setDebugModeEnabled(BuildConfig.DEBUG);
            ((EditorFragment) mEditorFragment).setWebViewErrorListener(new ErrorListener() {
                @Override
                public void onJavaScriptError(String sourceFile, int lineNumber, String message) {
                    CrashlyticsUtils.logException(new JavaScriptException(sourceFile, lineNumber, message),
                            T.EDITOR,
                            String.format(Locale.US, "%s:%d: %s", sourceFile, lineNumber, message));
                }

                @Override
                public void onJavaScriptAlert(String url, String message) {
                    // no op
                }
            });
        }
    }

    @Override
    public void saveMediaFile(MediaFile mediaFile) {
    }

    @Override
    public void onTrackableEvent(TrackableEvent event) {
        switch (event) {
            case HTML_BUTTON_TAPPED:
                AnalyticsTracker.track(Stat.EDITOR_TAPPED_HTML);
                break;
            case MEDIA_BUTTON_TAPPED:
                AnalyticsTracker.track(Stat.EDITOR_TAPPED_IMAGE);
                break;
            case UNLINK_BUTTON_TAPPED:
                AnalyticsTracker.track(Stat.EDITOR_TAPPED_UNLINK);
                break;
            case LINK_BUTTON_TAPPED:
                AnalyticsTracker.track(Stat.EDITOR_TAPPED_LINK);
                break;
            case IMAGE_EDITED:
                AnalyticsTracker.track(Stat.EDITOR_EDITED_IMAGE);
                break;
            case BOLD_BUTTON_TAPPED:
                AnalyticsTracker.track(Stat.EDITOR_TAPPED_BOLD);
                break;
            case ITALIC_BUTTON_TAPPED:
                AnalyticsTracker.track(Stat.EDITOR_TAPPED_ITALIC);
                break;
            case OL_BUTTON_TAPPED:
                AnalyticsTracker.track(Stat.EDITOR_TAPPED_ORDERED_LIST);
                break;
            case UL_BUTTON_TAPPED:
                AnalyticsTracker.track(Stat.EDITOR_TAPPED_UNORDERED_LIST);
                break;
            case BLOCKQUOTE_BUTTON_TAPPED:
                AnalyticsTracker.track(Stat.EDITOR_TAPPED_BLOCKQUOTE);
                break;
            case STRIKETHROUGH_BUTTON_TAPPED:
                AnalyticsTracker.track(Stat.EDITOR_TAPPED_STRIKETHROUGH);
                break;
            case UNDERLINE_BUTTON_TAPPED:
                AnalyticsTracker.track(Stat.EDITOR_TAPPED_UNDERLINE);
                break;
            case MORE_BUTTON_TAPPED:
                AnalyticsTracker.track(Stat.EDITOR_TAPPED_MORE);
                break;
        }
    }

    // FluxC events

    @SuppressWarnings("unused")
    @Subscribe(threadMode = ThreadMode.MAIN)
    public void onMediaUploaded(MediaStore.OnMediaUploaded event) {
<<<<<<< HEAD
=======
        if (isFinishing()) return;
>>>>>>> 81608680
        // event for unknown media, ignoring
        if (event.media == null) {
            AppLog.w(AppLog.T.MEDIA, "Media event not recognized: " + event.media);
            return;
        }

        if (event.isError()) {
            onUploadError(event.media, event.error);
        }
        else
        if (event.canceled) {
            onUploadCanceled(event.media);
        }
        else
        if (event.completed) {
            onUploadSuccess(event.media);
        }
        else {
            onUploadProgress(event.media, event.progress);
        }
    }

}<|MERGE_RESOLUTION|>--- conflicted
+++ resolved
@@ -2268,10 +2268,8 @@
     @SuppressWarnings("unused")
     @Subscribe(threadMode = ThreadMode.MAIN)
     public void onMediaUploaded(MediaStore.OnMediaUploaded event) {
-<<<<<<< HEAD
-=======
         if (isFinishing()) return;
->>>>>>> 81608680
+
         // event for unknown media, ignoring
         if (event.media == null) {
             AppLog.w(AppLog.T.MEDIA, "Media event not recognized: " + event.media);
