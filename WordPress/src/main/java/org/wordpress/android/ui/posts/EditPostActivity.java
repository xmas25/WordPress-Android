package org.wordpress.android.ui.posts;

import android.annotation.TargetApi;
import android.app.Activity;
import android.app.ProgressDialog;
import android.content.Intent;
import android.content.res.Configuration;
import android.graphics.drawable.Drawable;
import android.net.Uri;
import android.os.Build;
import android.os.Bundle;
import android.os.Handler;
import android.preference.PreferenceManager;
import android.text.TextUtils;
import android.view.DragEvent;
import android.view.Menu;
import android.view.MenuInflater;
import android.view.MenuItem;
import android.view.View;
import android.view.ViewGroup;
import android.webkit.MimeTypeMap;

import androidx.annotation.NonNull;
import androidx.annotation.Nullable;
import androidx.annotation.StringRes;
import androidx.appcompat.app.ActionBar;
import androidx.appcompat.app.AlertDialog;
import androidx.appcompat.widget.Toolbar;
import androidx.core.app.ActivityCompat.OnRequestPermissionsResultCallback;
import androidx.core.util.Consumer;
import androidx.fragment.app.Fragment;
import androidx.fragment.app.FragmentManager;
import androidx.fragment.app.FragmentPagerAdapter;
import androidx.fragment.app.FragmentStatePagerAdapter;
import androidx.fragment.app.FragmentTransaction;
import androidx.lifecycle.ViewModelProvider;
import androidx.lifecycle.ViewModelProviders;
import androidx.viewpager.widget.PagerAdapter;
import androidx.viewpager.widget.ViewPager;

import com.google.android.material.appbar.AppBarLayout;
import com.google.android.material.dialog.MaterialAlertDialogBuilder;
import com.google.android.material.snackbar.Snackbar;
import com.wordpress.stories.compose.frame.StorySaveEvents.FrameSaveCompleted;
import com.wordpress.stories.compose.frame.StorySaveEvents.FrameSaveFailed;
import com.wordpress.stories.compose.frame.StorySaveEvents.FrameSaveProgress;
import com.wordpress.stories.compose.frame.StorySaveEvents.FrameSaveStart;
import com.wordpress.stories.compose.frame.StorySaveEvents.StorySaveResult;
import com.wordpress.stories.compose.story.Story;
import com.wordpress.stories.compose.story.StoryFrameItem;
import com.wordpress.stories.compose.story.StoryRepository;

import org.greenrobot.eventbus.EventBus;
import org.greenrobot.eventbus.Subscribe;
import org.greenrobot.eventbus.ThreadMode;
import org.jetbrains.annotations.NotNull;
import org.wordpress.android.BuildConfig;
import org.wordpress.android.R;
import org.wordpress.android.WordPress;
import org.wordpress.android.analytics.AnalyticsTracker;
import org.wordpress.android.analytics.AnalyticsTracker.Stat;
import org.wordpress.android.editor.AztecEditorFragment;
import org.wordpress.android.editor.EditorEditMediaListener;
import org.wordpress.android.editor.EditorFragmentAbstract;
import org.wordpress.android.editor.EditorFragmentAbstract.EditorDragAndDropListener;
import org.wordpress.android.editor.EditorFragmentAbstract.EditorFragmentListener;
import org.wordpress.android.editor.EditorFragmentAbstract.EditorFragmentNotAddedException;
import org.wordpress.android.editor.EditorFragmentAbstract.TrackableEvent;
import org.wordpress.android.editor.EditorFragmentActivity;
import org.wordpress.android.editor.EditorImageMetaData;
import org.wordpress.android.editor.EditorImagePreviewListener;
import org.wordpress.android.editor.EditorImageSettingsListener;
import org.wordpress.android.editor.EditorMediaUploadListener;
import org.wordpress.android.editor.EditorMediaUtils;
import org.wordpress.android.editor.EditorThemeUpdateListener;
import org.wordpress.android.editor.ExceptionLogger;
import org.wordpress.android.editor.ImageSettingsDialogFragment;
import org.wordpress.android.editor.gutenberg.GutenbergEditorFragment;
import org.wordpress.android.editor.gutenberg.GutenbergPropsBuilder;
import org.wordpress.android.editor.gutenberg.GutenbergWebViewAuthorizationData;
import org.wordpress.android.editor.gutenberg.StorySaveMediaListener;
import org.wordpress.android.fluxc.Dispatcher;
import org.wordpress.android.fluxc.action.AccountAction;
import org.wordpress.android.fluxc.generated.AccountActionBuilder;
import org.wordpress.android.fluxc.generated.EditorThemeActionBuilder;
import org.wordpress.android.fluxc.generated.MediaActionBuilder;
import org.wordpress.android.fluxc.generated.PostActionBuilder;
import org.wordpress.android.fluxc.generated.SiteActionBuilder;
import org.wordpress.android.fluxc.model.AccountModel;
import org.wordpress.android.fluxc.model.CauseOfOnPostChanged;
import org.wordpress.android.fluxc.model.CauseOfOnPostChanged.RemoteAutoSavePost;
import org.wordpress.android.fluxc.model.EditorTheme;
import org.wordpress.android.fluxc.model.EditorThemeSupport;
import org.wordpress.android.fluxc.model.LocalOrRemoteId.LocalId;
import org.wordpress.android.fluxc.model.MediaModel;
import org.wordpress.android.fluxc.model.MediaModel.MediaUploadState;
import org.wordpress.android.fluxc.model.PostImmutableModel;
import org.wordpress.android.fluxc.model.PostModel;
import org.wordpress.android.fluxc.model.SiteModel;
import org.wordpress.android.fluxc.model.post.PostStatus;
import org.wordpress.android.fluxc.network.rest.wpcom.site.PrivateAtomicCookie;
import org.wordpress.android.fluxc.store.AccountStore;
import org.wordpress.android.fluxc.store.AccountStore.OnAccountChanged;
import org.wordpress.android.fluxc.store.EditorThemeStore;
import org.wordpress.android.fluxc.store.EditorThemeStore.FetchEditorThemePayload;
import org.wordpress.android.fluxc.store.EditorThemeStore.OnEditorThemeChanged;
import org.wordpress.android.fluxc.store.MediaStore;
import org.wordpress.android.fluxc.store.MediaStore.FetchMediaListPayload;
import org.wordpress.android.fluxc.store.MediaStore.MediaError;
import org.wordpress.android.fluxc.store.MediaStore.MediaErrorType;
import org.wordpress.android.fluxc.store.MediaStore.OnMediaChanged;
import org.wordpress.android.fluxc.store.MediaStore.OnMediaListFetched;
import org.wordpress.android.fluxc.store.MediaStore.OnMediaUploaded;
import org.wordpress.android.fluxc.store.PostStore;
import org.wordpress.android.fluxc.store.PostStore.OnPostChanged;
import org.wordpress.android.fluxc.store.PostStore.OnPostUploaded;
import org.wordpress.android.fluxc.store.PostStore.RemotePostPayload;
import org.wordpress.android.fluxc.store.QuickStartStore;
import org.wordpress.android.fluxc.store.SiteStore;
import org.wordpress.android.fluxc.store.SiteStore.FetchPrivateAtomicCookiePayload;
import org.wordpress.android.fluxc.store.SiteStore.OnPrivateAtomicCookieFetched;
import org.wordpress.android.fluxc.store.UploadStore;
import org.wordpress.android.fluxc.tools.FluxCImageLoader;
import org.wordpress.android.imageeditor.preview.PreviewImageFragment.Companion.EditImageData;
import org.wordpress.android.ui.ActivityId;
import org.wordpress.android.ui.ActivityLauncher;
import org.wordpress.android.ui.LocaleAwareActivity;
import org.wordpress.android.ui.PrivateAtCookieRefreshProgressDialog;
import org.wordpress.android.ui.PrivateAtCookieRefreshProgressDialog.PrivateAtCookieProgressDialogOnDismissListener;
import org.wordpress.android.ui.RequestCodes;
import org.wordpress.android.ui.Shortcut;
import org.wordpress.android.ui.SuggestUsersActivity;
import org.wordpress.android.ui.gif.GifPickerActivity;
import org.wordpress.android.ui.history.HistoryListItem.Revision;
import org.wordpress.android.ui.media.MediaBrowserActivity;
import org.wordpress.android.ui.media.MediaBrowserType;
import org.wordpress.android.ui.media.MediaPreviewActivity;
import org.wordpress.android.ui.media.MediaSettingsActivity;
import org.wordpress.android.ui.pages.SnackbarMessageHolder;
import org.wordpress.android.ui.photopicker.MediaPickerConstants;
import org.wordpress.android.ui.photopicker.MediaPickerLauncher;
import org.wordpress.android.ui.photopicker.PhotoPickerFragment;
import org.wordpress.android.ui.photopicker.PhotoPickerFragment.PhotoPickerIcon;
import org.wordpress.android.ui.posts.EditPostRepository.UpdatePostResult;
import org.wordpress.android.ui.posts.EditPostRepository.UpdatePostResult.Updated;
import org.wordpress.android.ui.posts.EditPostSettingsFragment.EditPostSettingsCallback;
import org.wordpress.android.ui.posts.InsertMediaDialog.InsertMediaCallback;
import org.wordpress.android.ui.posts.PostEditorAnalyticsSession.Editor;
import org.wordpress.android.ui.posts.PostEditorAnalyticsSession.Outcome;
import org.wordpress.android.ui.posts.RemotePreviewLogicHelper.PreviewLogicOperationResult;
import org.wordpress.android.ui.posts.editor.EditorActionsProvider;
import org.wordpress.android.ui.posts.editor.EditorPhotoPicker;
import org.wordpress.android.ui.posts.editor.EditorPhotoPickerListener;
import org.wordpress.android.ui.posts.editor.EditorTracker;
import org.wordpress.android.ui.posts.editor.ImageEditorTracker;
import org.wordpress.android.ui.posts.editor.PostLoadingState;
import org.wordpress.android.ui.posts.editor.PrimaryEditorAction;
import org.wordpress.android.ui.posts.editor.SecondaryEditorAction;
import org.wordpress.android.ui.posts.editor.StorePostViewModel;
import org.wordpress.android.ui.posts.editor.StorePostViewModel.ActivityFinishState;
import org.wordpress.android.ui.posts.editor.StorePostViewModel.UpdateFromEditor;
import org.wordpress.android.ui.posts.editor.StorePostViewModel.UpdateFromEditor.PostFields;
import org.wordpress.android.ui.posts.editor.media.AddExistingMediaSource;
import org.wordpress.android.ui.posts.editor.media.EditorMedia;
import org.wordpress.android.ui.posts.editor.media.EditorMediaListener;
import org.wordpress.android.ui.posts.prepublishing.PrepublishingBottomSheetListener;
import org.wordpress.android.ui.posts.prepublishing.home.usecases.PublishPostImmediatelyUseCase;
import org.wordpress.android.ui.posts.reactnative.ReactNativeRequestHandler;
import org.wordpress.android.ui.posts.services.AztecImageLoader;
import org.wordpress.android.ui.posts.services.AztecVideoLoader;
import org.wordpress.android.ui.prefs.AppPrefs;
import org.wordpress.android.ui.prefs.SiteSettingsInterface;
import org.wordpress.android.ui.reader.utils.ReaderUtilsWrapper;
import org.wordpress.android.ui.stockmedia.StockMediaPickerActivity;
import org.wordpress.android.ui.stories.StoryRepositoryWrapper;
import org.wordpress.android.ui.stories.media.StoryMediaSaveUploadBridge.StoryFrameMediaModelCreatedEvent;
import org.wordpress.android.ui.stories.prefs.StoriesPrefs;
import org.wordpress.android.ui.stories.usecase.LoadStoryFromStoriesPrefsUseCase;
import org.wordpress.android.ui.stories.usecase.LoadStoryFromStoriesPrefsUseCase.ReCreateStoryResult;
import org.wordpress.android.ui.uploads.PostEvents;
import org.wordpress.android.ui.uploads.UploadService;
import org.wordpress.android.ui.uploads.UploadUtils;
import org.wordpress.android.ui.uploads.UploadUtilsWrapper;
import org.wordpress.android.ui.uploads.VideoOptimizer;
import org.wordpress.android.ui.utils.AuthenticationUtils;
import org.wordpress.android.ui.utils.UiHelpers;
import org.wordpress.android.util.ActivityUtils;
import org.wordpress.android.util.AniUtils;
import org.wordpress.android.util.AppBarLayoutExtensionsKt;
import org.wordpress.android.util.AppLog;
import org.wordpress.android.util.AppLog.T;
import org.wordpress.android.util.AutolinkUtils;
import org.wordpress.android.util.CrashLogging;
import org.wordpress.android.util.DateTimeUtilsWrapper;
import org.wordpress.android.util.DisplayUtils;
import org.wordpress.android.util.FluxCUtils;
import org.wordpress.android.util.ListUtils;
import org.wordpress.android.util.LocaleManager;
import org.wordpress.android.util.LocaleManagerWrapper;
import org.wordpress.android.util.MediaUtils;
import org.wordpress.android.util.NetworkUtils;
import org.wordpress.android.util.PermissionUtils;
import org.wordpress.android.util.ReblogUtils;
import org.wordpress.android.util.ShortcutUtils;
import org.wordpress.android.util.SiteUtils;
import org.wordpress.android.util.StringUtils;
import org.wordpress.android.util.ToastUtils;
import org.wordpress.android.util.ToastUtils.Duration;
import org.wordpress.android.util.UrlUtils;
import org.wordpress.android.util.WPMediaUtils;
import org.wordpress.android.util.WPPermissionUtils;
import org.wordpress.android.util.WPUrlUtils;
import org.wordpress.android.util.analytics.AnalyticsTrackerWrapper;
import org.wordpress.android.util.analytics.AnalyticsUtils;
import org.wordpress.android.util.analytics.AnalyticsUtils.BlockEditorEnabledSource;
import org.wordpress.android.util.config.GutenbergMentionsFeatureConfig;
import org.wordpress.android.util.config.ModalLayoutPickerFeatureConfig;
import org.wordpress.android.util.config.TenorFeatureConfig;
import org.wordpress.android.util.helpers.MediaFile;
import org.wordpress.android.util.helpers.MediaGallery;
import org.wordpress.android.util.image.ImageManager;
import org.wordpress.android.viewmodel.helpers.ToastMessageHolder;
import org.wordpress.android.widgets.AppRatingDialog;
import org.wordpress.android.widgets.WPSnackbar;
import org.wordpress.android.widgets.WPViewPager;
import org.wordpress.aztec.exceptions.DynamicLayoutGetBlockIndexOutOfBoundsException;
import org.wordpress.aztec.util.AztecLog;

import java.io.File;
import java.util.ArrayList;
import java.util.Collections;
import java.util.HashMap;
import java.util.HashSet;
import java.util.List;
import java.util.Locale;
import java.util.Map;
import java.util.Objects;
import java.util.Set;
import java.util.regex.Matcher;
import java.util.regex.Pattern;

import javax.inject.Inject;

import static org.wordpress.android.analytics.AnalyticsTracker.Stat.APP_REVIEWS_EVENT_INCREMENTED_BY_PUBLISHING_POST_OR_PAGE;
import static org.wordpress.android.imageeditor.preview.PreviewImageFragment.PREVIEW_IMAGE_REDUCED_SIZE_FACTOR;
import static org.wordpress.android.ui.history.HistoryDetailContainerFragment.KEY_REVISION;
import static org.wordpress.android.ui.stories.SaveStoryGutenbergBlockUseCase.TEMPORARY_ID_PREFIX;

import kotlin.Unit;
import kotlin.jvm.functions.Function0;

public class EditPostActivity extends LocaleAwareActivity implements
        EditorFragmentActivity,
        EditorImageSettingsListener,
        EditorImagePreviewListener,
        EditorEditMediaListener,
        EditorDragAndDropListener,
        EditorFragmentListener,
        OnRequestPermissionsResultCallback,
        PhotoPickerFragment.PhotoPickerListener,
        EditorPhotoPickerListener,
        EditorMediaListener,
        EditPostSettingsFragment.EditPostActivityHook,
        PostSettingsListDialogFragment.OnPostSettingsDialogFragmentListener,
        HistoryListFragment.HistoryItemClickInterface,
        EditPostSettingsCallback,
        PrepublishingBottomSheetListener,
        PrivateAtCookieProgressDialogOnDismissListener,
        ExceptionLogger,
        SiteSettingsInterface.SiteSettingsListener {
    public static final String ACTION_REBLOG = "reblogAction";
    public static final String EXTRA_POST_LOCAL_ID = "postModelLocalId";
    public static final String EXTRA_LOAD_AUTO_SAVE_REVISION = "loadAutosaveRevision";
    public static final String EXTRA_POST_REMOTE_ID = "postModelRemoteId";
    public static final String EXTRA_IS_PAGE = "isPage";
    public static final String EXTRA_IS_PROMO = "isPromo";
    public static final String EXTRA_IS_QUICKPRESS = "isQuickPress";
    public static final String EXTRA_QUICKPRESS_BLOG_ID = "quickPressBlogId";
    public static final String EXTRA_UPLOAD_NOT_STARTED = "savedAsLocalDraft";
    public static final String EXTRA_HAS_FAILED_MEDIA = "hasFailedMedia";
    public static final String EXTRA_HAS_CHANGES = "hasChanges";
    public static final String EXTRA_RESTART_EDITOR = "isSwitchingEditors";
    public static final String EXTRA_INSERT_MEDIA = "insertMedia";
    public static final String EXTRA_IS_NEW_POST = "isNewPost";
    public static final String EXTRA_REBLOG_POST_TITLE = "reblogPostTitle";
    public static final String EXTRA_REBLOG_POST_IMAGE = "reblogPostImage";
    public static final String EXTRA_REBLOG_POST_QUOTE = "reblogPostQuote";
    public static final String EXTRA_REBLOG_POST_CITATION = "reblogPostCitation";
    public static final String EXTRA_PAGE_CONTENT = "pageContent";
    private static final String STATE_KEY_EDITOR_FRAGMENT = "editorFragment";
    private static final String STATE_KEY_DROPPED_MEDIA_URIS = "stateKeyDroppedMediaUri";
    private static final String STATE_KEY_POST_LOCAL_ID = "stateKeyPostModelLocalId";
    private static final String STATE_KEY_POST_REMOTE_ID = "stateKeyPostModelRemoteId";
    private static final String STATE_KEY_POST_LOADING_STATE = "stateKeyPostLoadingState";
    private static final String STATE_KEY_IS_NEW_POST = "stateKeyIsNewPost";
    private static final String STATE_KEY_IS_PHOTO_PICKER_VISIBLE = "stateKeyPhotoPickerVisible";
    private static final String STATE_KEY_HTML_MODE_ON = "stateKeyHtmlModeOn";
    private static final String STATE_KEY_REVISION = "stateKeyRevision";
    private static final String STATE_KEY_EDITOR_SESSION_DATA = "stateKeyEditorSessionData";
    private static final String STATE_KEY_GUTENBERG_IS_SHOWN = "stateKeyGutenbergIsShown";
    private static final String TAG_GB_INFORMATIVE_DIALOG = "tag_gb_informative_dialog";
    private static final String TAG_GB_ROLLOUT_V2_INFORMATIVE_DIALOG = "tag_gb_rollout_v2_informative_dialog";

    private static final int PAGE_CONTENT = 0;
    private static final int PAGE_SETTINGS = 1;
    private static final int PAGE_PUBLISH_SETTINGS = 2;
    private static final int PAGE_HISTORY = 3;

    private AztecImageLoader mAztecImageLoader;

    enum RestartEditorOptions {
        NO_RESTART,
        RESTART_SUPPRESS_GUTENBERG,
        RESTART_DONT_SUPPRESS_GUTENBERG,
    }

    private RestartEditorOptions mRestartEditorOption = RestartEditorOptions.NO_RESTART;

    private boolean mShowAztecEditor;
    private boolean mShowGutenbergEditor;

    private List<String> mPendingVideoPressInfoRequests;

    private PostEditorAnalyticsSession mPostEditorAnalyticsSession;
    private boolean mIsConfigChange = false;

    /**
     * The {@link PagerAdapter} that will provide
     * fragments for each of the sections. We use a
     * {@link FragmentPagerAdapter} derivative, which will keep every
     * loaded fragment in memory. If this becomes too memory intensive, it
     * may be best to switch to a
     * {@link FragmentStatePagerAdapter}.
     */
    SectionsPagerAdapter mSectionsPagerAdapter;

    /**
     * The {@link ViewPager} that will host the section contents.
     */
    WPViewPager mViewPager;

    private Revision mRevision;

    private EditorFragmentAbstract mEditorFragment;
    private EditPostSettingsFragment mEditPostSettingsFragment;
    private EditorMediaUploadListener mEditorMediaUploadListener;
    private StorySaveMediaListener mStorySaveMediaListener;
    private EditorPhotoPicker mEditorPhotoPicker;

    private ProgressDialog mProgressDialog;
    private ProgressDialog mAddingMediaToEditorProgressDialog;

    private boolean mIsNewPost;
    private boolean mIsPage;
    private boolean mHasSetPostContent;
    private PostLoadingState mPostLoadingState = PostLoadingState.NONE;

    @Nullable Consumer<String> mOnGetMentionResult;

    // For opening the context menu after permissions have been granted
    private View mMenuView = null;


    private AppBarLayout mAppBarLayout;
    private Toolbar mToolbar;

    private Handler mShowPrepublishingBottomSheetHandler;
    private Runnable mShowPrepublishingBottomSheetRunnable;

    private boolean mHtmlModeMenuStateOn = false;

    @Inject Dispatcher mDispatcher;
    @Inject AccountStore mAccountStore;
    @Inject SiteStore mSiteStore;
    @Inject PostStore mPostStore;
    @Inject MediaStore mMediaStore;
    @Inject UploadStore mUploadStore;
    @Inject EditorThemeStore mEditorThemeStore;
    @Inject FluxCImageLoader mImageLoader;
    @Inject ShortcutUtils mShortcutUtils;
    @Inject QuickStartStore mQuickStartStore;
    @Inject ImageManager mImageManager;
    @Inject UiHelpers mUiHelpers;
    @Inject RemotePreviewLogicHelper mRemotePreviewLogicHelper;
    @Inject ProgressDialogHelper mProgressDialogHelper;
    @Inject FeaturedImageHelper mFeaturedImageHelper;
    @Inject ReactNativeRequestHandler mReactNativeRequestHandler;
    @Inject EditorMedia mEditorMedia;
    @Inject LocaleManagerWrapper mLocaleManagerWrapper;
    @Inject EditPostRepository mEditPostRepository;
    @Inject PostUtilsWrapper mPostUtils;
    @Inject EditorTracker mEditorTracker;
    @Inject UploadUtilsWrapper mUploadUtilsWrapper;
    @Inject EditorActionsProvider mEditorActionsProvider;
    @Inject DateTimeUtilsWrapper mDateTimeUtils;
    @Inject ViewModelProvider.Factory mViewModelFactory;
    @Inject ReaderUtilsWrapper mReaderUtilsWrapper;
    @Inject protected PrivateAtomicCookie mPrivateAtomicCookie;
    @Inject ImageEditorTracker mImageEditorTracker;
    @Inject ReblogUtils mReblogUtils;
    @Inject AnalyticsTrackerWrapper mAnalyticsTrackerWrapper;
    @Inject PublishPostImmediatelyUseCase mPublishPostImmediatelyUseCase;
    @Inject TenorFeatureConfig mTenorFeatureConfig;
    @Inject GutenbergMentionsFeatureConfig mGutenbergMentionsFeatureConfig;
    @Inject ModalLayoutPickerFeatureConfig mModalLayoutPickerFeatureConfig;
    @Inject CrashLogging mCrashLogging;
    @Inject MediaPickerLauncher mMediaPickerLauncher;
    @Inject StoryRepositoryWrapper mStoryRepositoryWrapper;

    private StorePostViewModel mViewModel;

    private SiteModel mSite;
    private SiteSettingsInterface mSiteSettings;
    private boolean mIsJetpackSsoEnabled;

    public static boolean checkToRestart(@NonNull Intent data) {
        return data.hasExtra(EditPostActivity.EXTRA_RESTART_EDITOR)
               && RestartEditorOptions.valueOf(data.getStringExtra(EditPostActivity.EXTRA_RESTART_EDITOR))
                  != RestartEditorOptions.NO_RESTART;
    }

    private void newPostSetup() {
        mIsNewPost = true;

        if (mSite == null) {
            showErrorAndFinish(R.string.blog_not_found);
            return;
        }
        if (!mSite.isVisible()) {
            showErrorAndFinish(R.string.error_blog_hidden);
            return;
        }

        // Create a new post
        mEditPostRepository.set(() -> {
            PostModel post = mPostStore.instantiatePostModel(mSite, mIsPage, null, null);
            post.setStatus(PostStatus.DRAFT.toString());
            return post;
        });
        mEditPostRepository.savePostSnapshot();
        EventBus.getDefault().postSticky(
                new PostEvents.PostOpenedInEditor(mEditPostRepository.getLocalSiteId(), mEditPostRepository.getId()));
        mShortcutUtils.reportShortcutUsed(Shortcut.CREATE_NEW_POST);
    }

    private void createPostEditorAnalyticsSessionTracker(boolean showGutenbergEditor, PostImmutableModel post,
                                                         SiteModel site, boolean isNewPost) {
        if (mPostEditorAnalyticsSession == null) {
            mPostEditorAnalyticsSession = new PostEditorAnalyticsSession(
                    showGutenbergEditor ? Editor.GUTENBERG : Editor.CLASSIC,
                    post, site, isNewPost);
        }
    }

    @Override
    protected void onCreate(Bundle savedInstanceState) {
        super.onCreate(savedInstanceState);
        ((WordPress) getApplication()).component().inject(this);
        mDispatcher.register(this);
        mViewModel =
                ViewModelProviders.of(this, mViewModelFactory).get(StorePostViewModel.class);
        setContentView(R.layout.new_edit_post_activity);

        if (savedInstanceState == null) {
            mSite = (SiteModel) getIntent().getSerializableExtra(WordPress.SITE);
        } else {
            mSite = (SiteModel) savedInstanceState.getSerializable(WordPress.SITE);
        }

        // FIXME: Make sure to use the latest fresh info about the site we've in the DB
        // set only the editor setting for now.
        if (mSite != null) {
            SiteModel refreshedSite = mSiteStore.getSiteByLocalId(mSite.getId());
            if (refreshedSite != null) {
                mSite.setMobileEditor(refreshedSite.getMobileEditor());
            }

            mSiteSettings = SiteSettingsInterface.getInterface(this, mSite, this);
            // initialize settings with locally cached values, fetch remote on first pass
            fetchSiteSettings();
        }

        // Check whether to show the visual editor
        PreferenceManager.setDefaultValues(this, R.xml.account_settings, false);
        mShowAztecEditor = AppPrefs.isAztecEditorEnabled();
        mEditorPhotoPicker = new EditorPhotoPicker(this, this, this, mShowAztecEditor);

        // TODO when aztec is the only editor, remove this part and set the overlay bottom margin in xml
        if (mShowAztecEditor) {
            View overlay = findViewById(R.id.view_overlay);
            ViewGroup.MarginLayoutParams layoutParams = (ViewGroup.MarginLayoutParams) overlay.getLayoutParams();
            layoutParams.bottomMargin = getResources().getDimensionPixelOffset(R.dimen.aztec_format_bar_height);
            overlay.setLayoutParams(layoutParams);
        }

        // Set up the action bar.
        mToolbar = findViewById(R.id.toolbar_main);
        setSupportActionBar(mToolbar);
        final ActionBar actionBar = getSupportActionBar();
        if (actionBar != null) {
            actionBar.setDisplayHomeAsUpEnabled(true);
        }

        mAppBarLayout = findViewById(R.id.appbar_main);

        FragmentManager fragmentManager = getSupportFragmentManager();
        Bundle extras = getIntent().getExtras();
        String action = getIntent().getAction();
        boolean isRestarting = checkToRestart(getIntent());
        if (savedInstanceState == null) {
            if (!getIntent().hasExtra(EXTRA_POST_LOCAL_ID)
                || Intent.ACTION_SEND.equals(action)
                || Intent.ACTION_SEND_MULTIPLE.equals(action)
                || NEW_MEDIA_POST.equals(action)
                || getIntent().hasExtra(EXTRA_IS_QUICKPRESS)) {
                if (getIntent().hasExtra(EXTRA_QUICKPRESS_BLOG_ID)) {
                    // QuickPress might want to use a different blog than the current blog
                    int localSiteId = getIntent().getIntExtra(EXTRA_QUICKPRESS_BLOG_ID, -1);
                    mSite = mSiteStore.getSiteByLocalId(localSiteId);
                }

                mIsPage = extras.getBoolean(EXTRA_IS_PAGE);
                newPostSetup();
            } else {
                mEditPostRepository.loadPostByLocalPostId(extras.getInt(EXTRA_POST_LOCAL_ID));
                // Load post from extra)s

                if (mEditPostRepository.hasPost()) {
                    if (extras.getBoolean(EXTRA_LOAD_AUTO_SAVE_REVISION)) {
                        mEditPostRepository.update(postModel -> {
                            boolean updateTitle = !TextUtils.isEmpty(postModel.getAutoSaveTitle());
                            if (updateTitle) {
                                postModel.setTitle(postModel.getAutoSaveTitle());
                            }
                            boolean updateContent = !TextUtils.isEmpty(postModel.getAutoSaveContent());
                            if (updateContent) {
                                postModel.setContent(postModel.getAutoSaveContent());
                            }
                            boolean updateExcerpt = !TextUtils.isEmpty(postModel.getAutoSaveExcerpt());
                            if (updateExcerpt) {
                                postModel.setExcerpt(postModel.getAutoSaveExcerpt());
                            }
                            return updateTitle || updateContent || updateExcerpt;
                        });
                        mEditPostRepository.savePostSnapshot();
                    }

                    initializePostObject();
                } else if (isRestarting) {
                    newPostSetup();
                }
            }

            if (isRestarting && extras.getBoolean(EXTRA_IS_NEW_POST)) {
                // editor was on a new post before the switch so, keep that signal.
                // Fixes https://github.com/wordpress-mobile/gutenberg-mobile/issues/2072
                mIsNewPost = true;
            }

            // retrieve Editor session data if switched editors
            if (isRestarting && extras.getSerializable(STATE_KEY_EDITOR_SESSION_DATA) != null) {
                mPostEditorAnalyticsSession =
                        (PostEditorAnalyticsSession) extras.getSerializable(STATE_KEY_EDITOR_SESSION_DATA);
            }
        } else {
            mEditorMedia.setDroppedMediaUris(savedInstanceState.getParcelableArrayList(STATE_KEY_DROPPED_MEDIA_URIS));
            mIsNewPost = savedInstanceState.getBoolean(STATE_KEY_IS_NEW_POST, false);
            updatePostLoadingAndDialogState(PostLoadingState.fromInt(
                    savedInstanceState.getInt(STATE_KEY_POST_LOADING_STATE, 0)));
            mRevision = savedInstanceState.getParcelable(STATE_KEY_REVISION);
            mPostEditorAnalyticsSession =
                    (PostEditorAnalyticsSession) savedInstanceState.getSerializable(STATE_KEY_EDITOR_SESSION_DATA);

            // if we have a remote id saved, let's first try that, as the local Id might have changed after FETCH_POSTS
            if (savedInstanceState.containsKey(STATE_KEY_POST_REMOTE_ID)) {
                mEditPostRepository.loadPostByRemotePostId(savedInstanceState.getLong(STATE_KEY_POST_REMOTE_ID), mSite);
                initializePostObject();
            } else if (savedInstanceState.containsKey(STATE_KEY_POST_LOCAL_ID)) {
                mEditPostRepository.loadPostByLocalPostId(savedInstanceState.getInt(STATE_KEY_POST_LOCAL_ID));
                initializePostObject();
            }

            mEditorFragment =
                    (EditorFragmentAbstract) fragmentManager.getFragment(savedInstanceState, STATE_KEY_EDITOR_FRAGMENT);

            if (mEditorFragment instanceof EditorMediaUploadListener) {
                mEditorMediaUploadListener = (EditorMediaUploadListener) mEditorFragment;
            }

            if (mEditorFragment instanceof StorySaveMediaListener) {
                mStorySaveMediaListener = (StorySaveMediaListener) mEditorFragment;
            }
        }

        if (mSite == null) {
            ToastUtils.showToast(this, R.string.blog_not_found, ToastUtils.Duration.SHORT);
            finish();
            return;
        }

        // Ensure we have a valid post
        if (!mEditPostRepository.hasPost()) {
            showErrorAndFinish(R.string.post_not_found);
            return;
        }

        mEditorMedia.start(mSite, this);
        startObserving();

        if (mHasSetPostContent = mEditorFragment != null) {
            mEditorFragment.setImageLoader(mImageLoader);
        }

        // Ensure that this check happens when mPost is set
        if (savedInstanceState == null) {
            String restartEditorOptionName = getIntent().getStringExtra(EXTRA_RESTART_EDITOR);
            RestartEditorOptions restartEditorOption =
                    restartEditorOptionName == null ? RestartEditorOptions.RESTART_DONT_SUPPRESS_GUTENBERG
                            : RestartEditorOptions.valueOf(restartEditorOptionName);

            mShowGutenbergEditor =
                    PostUtils.shouldShowGutenbergEditor(mIsNewPost, mEditPostRepository.getContent(), mSite)
                    && restartEditorOption != RestartEditorOptions.RESTART_SUPPRESS_GUTENBERG;
        } else {
            mShowGutenbergEditor = savedInstanceState.getBoolean(STATE_KEY_GUTENBERG_IS_SHOWN);
        }

        // ok now we are sure to have both a valid Post and showGutenberg flag, let's start the editing session tracker
        createPostEditorAnalyticsSessionTracker(mShowGutenbergEditor, mEditPostRepository.getPost(), mSite, mIsNewPost);

        // Bump post created analytics only once, first time the editor is opened
        if (mIsNewPost && savedInstanceState == null && !isRestarting) {
            AnalyticsUtils.trackEditorCreatedPost(
                    action,
                    getIntent(),
                    mSiteStore.getSiteByLocalId(mEditPostRepository.getLocalSiteId()),
                    mEditPostRepository.getPost()
            );
        }

        if (!mIsNewPost) {
            // if we are opening an existing Post, and it contains a Story block, pre-fetch the media in case
            // the user wants to edit the block (we'll need to download it first if the slides images weren't
            // created on this device)
            if (PostUtils.contentContainsWPStoryGutenbergBlocks(mEditPostRepository.getPost().getContent())) {
                fetchMediaList();
            }

            // if we are opening a Post for which an error notification exists, we need to remove it from the dashboard
            // to prevent the user from tapping RETRY on a Post that is being currently edited
            UploadService.cancelFinalNotification(this, mEditPostRepository.getPost());
            resetUploadingMediaToFailedIfPostHasNotMediaInProgressOrQueued();
        }

        setTitle(SiteUtils.getSiteNameOrHomeURL(mSite));
        mSectionsPagerAdapter = new SectionsPagerAdapter(fragmentManager);

        // we need to make sure AT cookie is available when trying to edit post on private AT site
        if (mSite.isPrivateWPComAtomic() && mPrivateAtomicCookie.isCookieRefreshRequired()) {
            PrivateAtCookieRefreshProgressDialog.Companion.showIfNecessary(fragmentManager);
            mDispatcher.dispatch(SiteActionBuilder.newFetchPrivateAtomicCookieAction(
                    new FetchPrivateAtomicCookiePayload(mSite.getSiteId())));
        } else {
            setupViewPager();
        }
        ActivityId.trackLastActivity(ActivityId.POST_EDITOR);

        setupPrepublishingBottomSheetRunnable();
    }

    private void fetchSiteSettings() {
        mSiteSettings.init(true);
    }

    @SuppressWarnings("unused")
    @Subscribe(threadMode = ThreadMode.MAIN)
    public void onPrivateAtomicCookieFetched(OnPrivateAtomicCookieFetched event) {
        // if the dialog is not showing by the time cookie fetched it means that it was dismissed and content was loaded
        if (PrivateAtCookieRefreshProgressDialog.Companion.isShowing(getSupportFragmentManager())) {
            setupViewPager();
            PrivateAtCookieRefreshProgressDialog.Companion.dismissIfNecessary(getSupportFragmentManager());
        }
        if (event.isError()) {
            AppLog.e(AppLog.T.EDITOR,
                    "Failed to load private AT cookie. " + event.error.type + " - " + event.error.message);
            WPSnackbar.make(findViewById(R.id.editor_activity), R.string.media_accessing_failed, Snackbar.LENGTH_LONG)
                      .show();
        }
    }

    @Override
    public void onCookieProgressDialogCancelled() {
        WPSnackbar.make(findViewById(R.id.editor_activity), R.string.media_accessing_failed, Snackbar.LENGTH_LONG)
                  .show();
        setupViewPager();
    }

    // SiteSettingsListener
    @Override
    public void onSaveError(Exception error) { }

    @Override
    public void onFetchError(Exception error) { }

    @Override
    public void onSettingsUpdated() {
        // Let's hold the value in local variable as listener is too noisy
        boolean isJetpackSsoEnabled = mSite.isJetpackConnected() && mSiteSettings.isJetpackSsoEnabled();
        if (mIsJetpackSsoEnabled != isJetpackSsoEnabled) {
            mIsJetpackSsoEnabled = isJetpackSsoEnabled;
            if (mEditorFragment instanceof GutenbergEditorFragment) {
                ((GutenbergEditorFragment) mEditorFragment)
                        .updateCapabilities(mIsJetpackSsoEnabled, getGutenbergPropsBuilder());
            }
        }
    }

    @Override
    public void onSettingsSaved() { }

    @Override
    public void onCredentialsValidated(Exception error) { }

    private void setupViewPager() {
        // Set up the ViewPager with the sections adapter.
        mViewPager = findViewById(R.id.pager);
        mViewPager.setAdapter(mSectionsPagerAdapter);
        mViewPager.setOffscreenPageLimit(4);
        mViewPager.setPagingEnabled(false);

        // When swiping between different sections, select the corresponding tab. We can also use ActionBar.Tab#select()
        // to do this if we have a reference to the Tab.
        mViewPager.clearOnPageChangeListeners();
        mViewPager.addOnPageChangeListener(new ViewPager.SimpleOnPageChangeListener() {
            @Override
            public void onPageSelected(int position) {
                invalidateOptionsMenu();
                if (position == PAGE_CONTENT) {
                    setTitle(SiteUtils.getSiteNameOrHomeURL(mSite));
                    AppBarLayoutExtensionsKt.setLiftOnScrollTargetViewIdAndRequestLayout(mAppBarLayout, View.NO_ID);
                    mToolbar.setBackgroundResource(R.drawable.tab_layout_background);
                } else if (position == PAGE_SETTINGS) {
                    setTitle(mEditPostRepository.isPage() ? R.string.page_settings : R.string.post_settings);
                    mEditorPhotoPicker.hidePhotoPicker();
                    mAppBarLayout.setLiftOnScrollTargetViewId(R.id.settings_fragment_root);
                    mToolbar.setBackground(null);
                } else if (position == PAGE_PUBLISH_SETTINGS) {
                    setTitle(R.string.publish_date);
                    mEditorPhotoPicker.hidePhotoPicker();
                    AppBarLayoutExtensionsKt.setLiftOnScrollTargetViewIdAndRequestLayout(mAppBarLayout, View.NO_ID);
                    mToolbar.setBackground(null);
                } else if (position == PAGE_HISTORY) {
                    setTitle(R.string.history_title);
                    mEditorPhotoPicker.hidePhotoPicker();
                    mAppBarLayout.setLiftOnScrollTargetViewId(R.id.empty_recycler_view);
                    mToolbar.setBackground(null);
                }
            }
        });
    }

    private void startObserving() {
        mEditorMedia.getUiState().observe(this, uiState -> {
            if (uiState != null) {
                updateAddingMediaToEditorProgressDialogState(uiState.getProgressDialogUiState());
                if (uiState.getEditorOverlayVisibility()) {
                    showOverlay(false);
                } else {
                    hideOverlay();
                }
            }
        });
        mEditorMedia.getSnackBarMessage().observe(this, event -> {
            SnackbarMessageHolder messageHolder = event.getContentIfNotHandled();
            if (messageHolder != null) {
                WPSnackbar.make(
                                findViewById(R.id.editor_activity),
                                mUiHelpers.getTextOfUiString(this, messageHolder.getMessage()),
                                Snackbar.LENGTH_SHORT
                        )
                        .show();
            }
        });
        mEditorMedia.getToastMessage().observe(this, event -> {
            ToastMessageHolder contentIfNotHandled = event.getContentIfNotHandled();
            if (contentIfNotHandled != null) {
                contentIfNotHandled.show(this);
            }
        });
        mViewModel.getOnSavePostTriggered().observe(this, unitEvent -> unitEvent.applyIfNotHandled(unit -> {
            updateAndSavePostAsync();
            return null;
        }));
        mViewModel.getOnFinish().observe(this, finishEvent -> finishEvent.applyIfNotHandled(activityFinishState -> {
            switch (activityFinishState) {
                case SAVED_ONLINE:
                    saveResult(true, false);
                    break;
                case SAVED_LOCALLY:
                    saveResult(true, true);
                    break;
                case CANCELLED:
                    saveResult(false, true);
                    break;
            }
            removePostOpenInEditorStickyEvent();
            mEditorMedia.definitelyDeleteBackspaceDeletedMediaItemsAsync();
            finish();
            return null;
        }));
        mEditPostRepository.getPostChanged().observe(this, postEvent -> postEvent.applyIfNotHandled(post -> {
            mViewModel.savePostToDb(mEditPostRepository, mSite);
            return null;
        }));
    }

    private void initializePostObject() {
        if (mEditPostRepository.hasPost()) {
            mEditPostRepository.savePostSnapshotWhenEditorOpened();
            mEditPostRepository.replace(UploadService::updatePostWithCurrentlyCompletedUploads);
            mIsPage = mEditPostRepository.isPage();

            EventBus.getDefault().postSticky(new PostEvents.PostOpenedInEditor(mEditPostRepository.getLocalSiteId(),
                    mEditPostRepository.getId()));

            mEditorMedia.purgeMediaToPostAssociationsIfNotInPostAnymoreAsync();
        }
    }

    // this method aims at recovering the current state of media items if they're inconsistent within the PostModel.
    private void resetUploadingMediaToFailedIfPostHasNotMediaInProgressOrQueued() {
        boolean useAztec = AppPrefs.isAztecEditorEnabled();

        if (!useAztec || UploadService.hasPendingOrInProgressMediaUploadsForPost(mEditPostRepository.getPost())) {
            return;
        }
        mEditPostRepository.updateAsync(postModel -> {
            String oldContent = postModel.getContent();
            if (!AztecEditorFragment.hasMediaItemsMarkedUploading(EditPostActivity.this, oldContent)
                // we need to make sure items marked failed are still failed or not as well
                && !AztecEditorFragment.hasMediaItemsMarkedFailed(EditPostActivity.this, oldContent)) {
                return false;
            }

            String newContent = AztecEditorFragment.resetUploadingMediaToFailed(EditPostActivity.this, oldContent);

            if (!TextUtils.isEmpty(oldContent) && newContent != null && oldContent.compareTo(newContent) != 0) {
                postModel.setContent(newContent);
                return true;
            }
            return false;
        }, null);
    }

    @Override
    protected void onResume() {
        super.onResume();

        EventBus.getDefault().register(this);

        reattachUploadingMediaForAztec();

        // Bump editor opened event every time the activity is resumed, to match the EDITOR_CLOSED event onPause
        PostUtils.trackOpenEditorAnalytics(mEditPostRepository.getPost(), mSite);

        mIsConfigChange = false;
    }

    private void reattachUploadingMediaForAztec() {
        if (mEditorMediaUploadListener != null) {
            mEditorMedia.reattachUploadingMediaForAztec(
                    mEditPostRepository,
                    mEditorFragment instanceof AztecEditorFragment,
                    mEditorMediaUploadListener
            );
        }
    }

    @Override
    protected void onPause() {
        super.onPause();

        EventBus.getDefault().unregister(this);

        AnalyticsTracker.track(AnalyticsTracker.Stat.EDITOR_CLOSED);
    }

    @Override protected void onStop() {
        super.onStop();
        if (mAztecImageLoader != null && isFinishing()) {
            mAztecImageLoader.clearTargets();
            mAztecImageLoader = null;
        }

        if (mShowPrepublishingBottomSheetHandler != null && mShowPrepublishingBottomSheetRunnable != null) {
            mShowPrepublishingBottomSheetHandler.removeCallbacks(mShowPrepublishingBottomSheetRunnable);
        }
    }

    @Override
    protected void onDestroy() {
        if (!mIsConfigChange && (mRestartEditorOption == RestartEditorOptions.NO_RESTART)) {
            if (mPostEditorAnalyticsSession != null) {
                mPostEditorAnalyticsSession.end();
            }
        }

        mDispatcher.unregister(this);
        mEditorMedia.cancelAddMediaToEditorActions();
        removePostOpenInEditorStickyEvent();
        if (mEditorFragment instanceof AztecEditorFragment) {
            ((AztecEditorFragment) mEditorFragment).disableContentLogOnCrashes();
        }

        if (mReactNativeRequestHandler != null) {
            mReactNativeRequestHandler.destroy();
        }

        super.onDestroy();
    }

    private void removePostOpenInEditorStickyEvent() {
        PostEvents.PostOpenedInEditor stickyEvent =
                EventBus.getDefault().getStickyEvent(PostEvents.PostOpenedInEditor.class);
        if (stickyEvent != null) {
            // "Consume" the sticky event
            EventBus.getDefault().removeStickyEvent(stickyEvent);
        }
    }

    @Override
    protected void onSaveInstanceState(Bundle outState) {
        super.onSaveInstanceState(outState);
        // Saves both post objects so we can restore them in onCreate()
        updateAndSavePostAsync();
        outState.putInt(STATE_KEY_POST_LOCAL_ID, mEditPostRepository.getId());
        if (!mEditPostRepository.isLocalDraft()) {
            outState.putLong(STATE_KEY_POST_REMOTE_ID, mEditPostRepository.getRemotePostId());
        }
        outState.putInt(STATE_KEY_POST_LOADING_STATE, mPostLoadingState.getValue());
        outState.putBoolean(STATE_KEY_IS_NEW_POST, mIsNewPost);
        outState.putBoolean(STATE_KEY_IS_PHOTO_PICKER_VISIBLE, mEditorPhotoPicker.isPhotoPickerShowing());
        outState.putBoolean(STATE_KEY_HTML_MODE_ON, mHtmlModeMenuStateOn);
        outState.putSerializable(WordPress.SITE, mSite);
        outState.putParcelable(STATE_KEY_REVISION, mRevision);

        outState.putSerializable(STATE_KEY_EDITOR_SESSION_DATA, mPostEditorAnalyticsSession);
        mIsConfigChange = true; // don't call sessionData.end() in onDestroy() if this is an Android config change

        outState.putBoolean(STATE_KEY_GUTENBERG_IS_SHOWN, mShowGutenbergEditor);

        outState.putParcelableArrayList(STATE_KEY_DROPPED_MEDIA_URIS, mEditorMedia.getDroppedMediaUris());

        if (mEditorFragment != null) {
            getSupportFragmentManager().putFragment(outState, STATE_KEY_EDITOR_FRAGMENT, mEditorFragment);
        }
    }

    @Override
    protected void onRestoreInstanceState(Bundle savedInstanceState) {
        super.onRestoreInstanceState(savedInstanceState);

        mHtmlModeMenuStateOn = savedInstanceState.getBoolean(STATE_KEY_HTML_MODE_ON);
        if (savedInstanceState.getBoolean(STATE_KEY_IS_PHOTO_PICKER_VISIBLE, false)) {
            mEditorPhotoPicker.showPhotoPicker(mSite);
        }
    }

    @Override
    public void onConfigurationChanged(Configuration newConfig) {
        super.onConfigurationChanged(newConfig);

        mEditorPhotoPicker.onOrientationChanged(newConfig.orientation);
    }

    private PrimaryEditorAction getPrimaryAction() {
        return mEditorActionsProvider
                .getPrimaryAction(mEditPostRepository.getStatus(), UploadUtils.userCanPublish(mSite));
    }

    private String getPrimaryActionText() {
        return getString(getPrimaryAction().getTitleResource());
    }

    private SecondaryEditorAction getSecondaryAction() {
        return mEditorActionsProvider
                .getSecondaryAction(mEditPostRepository.getStatus(), UploadUtils.userCanPublish(mSite));
    }

    private @Nullable String getSecondaryActionText() {
        @StringRes Integer titleResource = getSecondaryAction().getTitleResource();
        return titleResource != null ? getString(titleResource) : null;
    }

    private boolean shouldSwitchToGutenbergBeVisible(
            EditorFragmentAbstract editorFragment,
            SiteModel site
    ) {
        // Some guard conditions
        if (!mEditPostRepository.hasPost()) {
            AppLog.w(T.EDITOR, "shouldSwitchToGutenbergBeVisible got a null post parameter.");
            return false;
        }

        if (editorFragment == null) {
            AppLog.w(T.EDITOR, "shouldSwitchToGutenbergBeVisible got a null editorFragment parameter.");
            return false;
        }

        // Check whether the content has blocks.
        boolean hasBlocks = false;
        boolean isEmpty = false;
        try {
            final String content = (String) editorFragment.getContent(mEditPostRepository.getContent());
            hasBlocks = PostUtils.contentContainsGutenbergBlocks(content);
            isEmpty = TextUtils.isEmpty(content);
        } catch (EditorFragmentNotAddedException e) {
            // legacy exception; just ignore.
        }

        // if content has blocks or empty, offer the switch to Gutenberg. The block editor doesn't have good
        //  "Classic Block" support yet so, don't offer a switch to it if content doesn't have blocks. If the post
        //  is empty but the user hasn't enabled "Use Gutenberg for new posts" in Site Setting,
        //  don't offer the switch.
        return hasBlocks || (SiteUtils.isBlockEditorDefaultForNewPost(site) && isEmpty);
    }

    /*
     * shows/hides the overlay which appears atop the editor, which effectively disables it
     */
    private void showOverlay(boolean animate) {
        View overlay = findViewById(R.id.view_overlay);
        if (animate) {
            AniUtils.fadeIn(overlay, AniUtils.Duration.MEDIUM);
        } else {
            overlay.setVisibility(View.VISIBLE);
        }
    }

    private void hideOverlay() {
        View overlay = findViewById(R.id.view_overlay);
        overlay.setVisibility(View.GONE);
    }

    @Override
    public void onPhotoPickerShown() {
        // animate in the editor overlay
        showOverlay(true);

        if (mEditorFragment instanceof AztecEditorFragment) {
            ((AztecEditorFragment) mEditorFragment).enableMediaMode(true);
        }
    }

    @Override
    public void onPhotoPickerHidden() {
        hideOverlay();

        if (mEditorFragment instanceof AztecEditorFragment) {
            ((AztecEditorFragment) mEditorFragment).enableMediaMode(false);
        }
    }

    /*
     * called by PhotoPickerFragment when media is selected - may be a single item or a list of items
     */
    @Override
    public void onPhotoPickerMediaChosen(@NotNull final List<? extends Uri> uriList) {
        mEditorPhotoPicker.hidePhotoPicker();
        mEditorMedia.onPhotoPickerMediaChosen(uriList);
    }

    /*
     * called by PhotoPickerFragment when user clicks an icon to launch the camera, native
     * picker, or WP media picker
     */
    @Override
    public void onPhotoPickerIconClicked(@NonNull PhotoPickerIcon icon, boolean allowMultipleSelection) {
        mEditorPhotoPicker.hidePhotoPicker();
        if (!icon.requiresUploadPermission() || WPMediaUtils.currentUserCanUploadMedia(mSite)) {
            mEditorPhotoPicker.setAllowMultipleSelection(allowMultipleSelection);
            switch (icon) {
                case ANDROID_CAPTURE_PHOTO:
                    launchCamera();
                    break;
                case ANDROID_CAPTURE_VIDEO:
                    launchVideoCamera();
                    break;
                case ANDROID_CHOOSE_PHOTO_OR_VIDEO:
                    WPMediaUtils.launchMediaLibrary(this, allowMultipleSelection);
                    break;
                case ANDROID_CHOOSE_PHOTO:
                    launchPictureLibrary();
                    break;
                case ANDROID_CHOOSE_VIDEO:
                    launchVideoLibrary();
                    break;
                case WP_MEDIA:
                    mMediaPickerLauncher.viewWPMediaLibraryPickerForResult(this, mSite, MediaBrowserType.EDITOR_PICKER);
                    break;
                case STOCK_MEDIA:
                    final int requestCode = allowMultipleSelection
                            ? RequestCodes.STOCK_MEDIA_PICKER_MULTI_SELECT
                            : RequestCodes.STOCK_MEDIA_PICKER_SINGLE_SELECT_FOR_GUTENBERG_BLOCK;
                    ActivityLauncher.showStockMediaPickerForResult(this, mSite, requestCode);
                    break;
                case GIF:
                    ActivityLauncher.showGifPickerForResult(this, mSite, RequestCodes.GIF_PICKER_SINGLE_SELECT);
                    break;
            }
        } else {
            WPSnackbar.make(findViewById(R.id.editor_activity), R.string.media_error_no_permission_upload,
                    Snackbar.LENGTH_SHORT).show();
        }
    }

    @Override
    public boolean onCreateOptionsMenu(Menu menu) {
        super.onCreateOptionsMenu(menu);
        MenuInflater inflater = getMenuInflater();
        inflater.inflate(R.menu.edit_post, menu);
        return true;
    }

    @Override
    public boolean onPrepareOptionsMenu(Menu menu) {
        boolean showMenuItems = true;
        if (mViewPager != null && mViewPager.getCurrentItem() > PAGE_CONTENT) {
            showMenuItems = false;
        }

        MenuItem secondaryAction = menu.findItem(R.id.menu_secondary_action);
        MenuItem previewMenuItem = menu.findItem(R.id.menu_preview_post);
        MenuItem viewHtmlModeMenuItem = menu.findItem(R.id.menu_html_mode);
        MenuItem historyMenuItem = menu.findItem(R.id.menu_history);
        MenuItem settingsMenuItem = menu.findItem(R.id.menu_post_settings);

        if (secondaryAction != null && mEditPostRepository.hasPost()) {
            secondaryAction.setVisible(showMenuItems && getSecondaryAction().isVisible());
            secondaryAction.setTitle(getSecondaryActionText());
        }

        if (previewMenuItem != null) {
            previewMenuItem.setVisible(showMenuItems);
        }

        if (viewHtmlModeMenuItem != null) {
            viewHtmlModeMenuItem.setVisible(((mEditorFragment instanceof AztecEditorFragment)
                                             || (mEditorFragment instanceof GutenbergEditorFragment)) && showMenuItems);
            viewHtmlModeMenuItem.setTitle(mHtmlModeMenuStateOn ? R.string.menu_visual_mode : R.string.menu_html_mode);
        }

        if (historyMenuItem != null) {
            boolean hasHistory = !mIsNewPost && mSite.isUsingWpComRestApi();
            historyMenuItem.setVisible(showMenuItems && hasHistory);
        }

        if (settingsMenuItem != null) {
            settingsMenuItem.setTitle(mIsPage ? R.string.page_settings : R.string.post_settings);
            settingsMenuItem.setVisible(showMenuItems);
        }

        // Set text of the primary action button in the ActionBar
        if (mEditPostRepository.hasPost()) {
            MenuItem primaryAction = menu.findItem(R.id.menu_primary_action);
            if (primaryAction != null) {
                primaryAction.setTitle(getPrimaryActionText());
                primaryAction.setVisible(mViewPager != null && mViewPager.getCurrentItem() != PAGE_HISTORY
                                         && mViewPager.getCurrentItem() != PAGE_PUBLISH_SETTINGS);
            }
        }

        MenuItem switchToAztecMenuItem = menu.findItem(R.id.menu_switch_to_aztec);
        MenuItem switchToGutenbergMenuItem = menu.findItem(R.id.menu_switch_to_gutenberg);

        // The following null checks should basically be redundant but were added to manage
        // an odd behaviour recorded with Android 8.0.0
        // (see https://github.com/wordpress-mobile/WordPress-Android/issues/9748 for more information)
        if (switchToAztecMenuItem != null && switchToGutenbergMenuItem != null) {
            if (mShowGutenbergEditor) {
                // we're showing Gutenberg so, just offer the Aztec switch
                switchToAztecMenuItem.setVisible(true);
                switchToGutenbergMenuItem.setVisible(false);
            } else {
                // we're showing Aztec so, hide the "Switch to Aztec" menu
                switchToAztecMenuItem.setVisible(false);

                switchToGutenbergMenuItem.setVisible(
                        shouldSwitchToGutenbergBeVisible(mEditorFragment, mSite)
                );
            }
        }

        MenuItem contentInfo = menu.findItem(R.id.menu_content_info);
        if (mEditorFragment instanceof GutenbergEditorFragment) {
            contentInfo.setOnMenuItemClickListener((menuItem) -> {
                try {
                    mEditorFragment.showContentInfo();
                } catch (EditorFragmentNotAddedException e) {
                    ToastUtils.showToast(WordPress.getContext(), R.string.toast_content_info_failed);
                }
                return true;
            });
        } else {
            contentInfo.setVisible(false); // only show the menu item when for Gutenberg
        }

        return super.onPrepareOptionsMenu(menu);
    }

    @Override
    public void onRequestPermissionsResult(int requestCode,
                                           @NonNull String[] permissions,
                                           @NonNull int[] grantResults) {
        super.onRequestPermissionsResult(requestCode, permissions, grantResults);
        boolean allGranted = WPPermissionUtils.setPermissionListAsked(
                this, requestCode, permissions, grantResults, true);

        if (allGranted) {
            switch (requestCode) {
                case WPPermissionUtils.EDITOR_MEDIA_PERMISSION_REQUEST_CODE:
                    if (mMenuView != null) {
                        super.openContextMenu(mMenuView);
                        mMenuView = null;
                    }
                    break;
                case WPPermissionUtils.EDITOR_DRAG_DROP_PERMISSION_REQUEST_CODE:
                    mEditorMedia.addNewMediaItemsToEditorAsync(mEditorMedia.getDroppedMediaUris(), false);
                    mEditorMedia.getDroppedMediaUris().clear();
                    break;
            }
        }
    }

    private boolean handleBackPressed() {
        Fragment fragment = getSupportFragmentManager().findFragmentByTag(
                ImageSettingsDialogFragment.IMAGE_SETTINGS_DIALOG_TAG);
        if (fragment != null && fragment.isVisible()) {
            if (fragment instanceof ImageSettingsDialogFragment) {
                ImageSettingsDialogFragment imFragment = (ImageSettingsDialogFragment) fragment;
                imFragment.dismissFragment();
            }

            return false;
        }

        if (mViewPager.getCurrentItem() == PAGE_PUBLISH_SETTINGS) {
            mViewPager.setCurrentItem(PAGE_SETTINGS);
            invalidateOptionsMenu();
        } else if (mViewPager.getCurrentItem() > PAGE_CONTENT) {
            if (mViewPager.getCurrentItem() == PAGE_SETTINGS) {
                mEditorFragment.setFeaturedImageId(mEditPostRepository.getFeaturedImageId());
            }

            mViewPager.setCurrentItem(PAGE_CONTENT);
            invalidateOptionsMenu();
        } else if (mEditorPhotoPicker.isPhotoPickerShowing()) {
            mEditorPhotoPicker.hidePhotoPicker();
        } else {
            savePostAndOptionallyFinish(true, false);
        }

        return true;
    }

    private RemotePreviewLogicHelper.RemotePreviewHelperFunctions getEditPostActivityStrategyFunctions() {
        return new RemotePreviewLogicHelper.RemotePreviewHelperFunctions() {
            @Override
            public boolean notifyUploadInProgress(@NotNull PostImmutableModel post) {
                if (UploadService.hasInProgressMediaUploadsForPost(post)) {
                    ToastUtils.showToast(EditPostActivity.this,
                            getString(R.string.editor_toast_uploading_please_wait), Duration.SHORT);
                    return true;
                } else {
                    return false;
                }
            }

            @Override
            public void notifyEmptyDraft() {
                ToastUtils.showToast(EditPostActivity.this,
                        getString(R.string.error_preview_empty_draft), Duration.SHORT);
            }

            @Override
            public void startUploading(boolean isRemoteAutoSave, @Nullable PostImmutableModel post) {
                if (isRemoteAutoSave) {
                    updatePostLoadingAndDialogState(PostLoadingState.REMOTE_AUTO_SAVING_FOR_PREVIEW, post);
                    savePostAndOptionallyFinish(false, true);
                } else {
                    updatePostLoadingAndDialogState(PostLoadingState.UPLOADING_FOR_PREVIEW, post);
                    savePostAndOptionallyFinish(false, false);
                }
            }

            @Override
            public void notifyEmptyPost() {
                String message =
                        getString(mIsPage ? R.string.error_preview_empty_page : R.string.error_preview_empty_post);
                ToastUtils.showToast(EditPostActivity.this, message, Duration.SHORT);
            }
        };
    }

    // Menu actions
    @Override
    public boolean onOptionsItemSelected(final MenuItem item) {
        int itemId = item.getItemId();

        if (itemId == android.R.id.home) {
            return handleBackPressed();
        }

        mEditorPhotoPicker.hidePhotoPicker();

        if (itemId == R.id.menu_primary_action) {
            performPrimaryAction();
        } else {
            // Disable other action bar buttons while a media upload is in progress
            // (unnecessary for Aztec since it supports progress reattachment)
            if (!(mShowAztecEditor || mShowGutenbergEditor)
                && (mEditorFragment.isUploadingMedia() || mEditorFragment.isActionInProgress())) {
                ToastUtils.showToast(this, R.string.editor_toast_uploading_please_wait, Duration.SHORT);
                return false;
            }

            if (itemId == R.id.menu_history) {
                AnalyticsTracker.track(Stat.REVISIONS_LIST_VIEWED);
                ActivityUtils.hideKeyboard(this);
                mViewPager.setCurrentItem(PAGE_HISTORY);
            } else if (itemId == R.id.menu_preview_post) {
                PreviewLogicOperationResult opResult = mRemotePreviewLogicHelper.runPostPreviewLogic(
                        this,
                        mSite,
                        Objects.requireNonNull(mEditPostRepository.getPost()),
                        getEditPostActivityStrategyFunctions());
                if (opResult == PreviewLogicOperationResult.MEDIA_UPLOAD_IN_PROGRESS
                    || opResult == PreviewLogicOperationResult.CANNOT_SAVE_EMPTY_DRAFT
                    || opResult == PreviewLogicOperationResult.CANNOT_REMOTE_AUTO_SAVE_EMPTY_POST
                ) {
                    return false;
                } else if (opResult == PreviewLogicOperationResult.OPENING_PREVIEW) {
                    updatePostLoadingAndDialogState(PostLoadingState.PREVIEWING, mEditPostRepository.getPost());
                }
            } else if (itemId == R.id.menu_post_settings) {
                if (mEditPostSettingsFragment != null) {
                    mEditPostSettingsFragment.refreshViews();
                }
                ActivityUtils.hideKeyboard(this);
                mViewPager.setCurrentItem(PAGE_SETTINGS);
            } else if (itemId == R.id.menu_secondary_action) {
                return performSecondaryAction();
            } else if (itemId == R.id.menu_html_mode) {
                // toggle HTML mode
                if (mEditorFragment instanceof AztecEditorFragment) {
                    ((AztecEditorFragment) mEditorFragment).onToolbarHtmlButtonClicked();
                    toggledHtmlModeSnackbar(view -> {
                        // switch back
                        ((AztecEditorFragment) mEditorFragment).onToolbarHtmlButtonClicked();
                    });
                } else if (mEditorFragment instanceof GutenbergEditorFragment) {
                    ((GutenbergEditorFragment) mEditorFragment).onToggleHtmlMode();
                    toggledHtmlModeSnackbar(view -> {
                        // switch back
                        ((GutenbergEditorFragment) mEditorFragment).onToggleHtmlMode();
                    });
                }
            } else if (itemId == R.id.menu_switch_to_aztec) {
                // The following boolean check should be always redundant but was added to manage
                // an odd behaviour recorded with Android 8.0.0
                // (see https://github.com/wordpress-mobile/WordPress-Android/issues/9748 for more information)
                if (mShowGutenbergEditor) {
                    // let's finish this editing instance and start again, but not letting Gutenberg be used
                    mRestartEditorOption = RestartEditorOptions.RESTART_SUPPRESS_GUTENBERG;
                    mPostEditorAnalyticsSession.switchEditor(Editor.CLASSIC);
                    mPostEditorAnalyticsSession.setOutcome(Outcome.SAVE);
                    mViewModel.finish(ActivityFinishState.SAVED_LOCALLY);
                } else {
                    logWrongMenuState("Wrong state in menu_switch_to_aztec: menu should not be visible.");
                }
            } else if (itemId == R.id.menu_switch_to_gutenberg) {
                // The following boolean check should be always redundant but was added to manage
                // an odd behaviour recorded with Android 8.0.0
                // (see https://github.com/wordpress-mobile/WordPress-Android/issues/9748 for more information)
                if (shouldSwitchToGutenbergBeVisible(mEditorFragment, mSite)) {
                    // let's finish this editing instance and start again, but let GB be used
                    mRestartEditorOption = RestartEditorOptions.RESTART_DONT_SUPPRESS_GUTENBERG;
                    mPostEditorAnalyticsSession.switchEditor(Editor.GUTENBERG);
                    mPostEditorAnalyticsSession.setOutcome(Outcome.SAVE);
                    mViewModel.finish(ActivityFinishState.SAVED_LOCALLY);
                } else {
                    logWrongMenuState("Wrong state in menu_switch_to_gutenberg: menu should not be visible.");
                }
            }
        }
        return false;
    }

    private void logWrongMenuState(String logMsg) {
        AppLog.w(T.EDITOR, logMsg);
    }

    private void showEmptyPostErrorForSecondaryAction() {
        String message = getString(mIsPage ? R.string.error_publish_empty_page : R.string.error_publish_empty_post);
        if (getSecondaryAction() == SecondaryEditorAction.SAVE_AS_DRAFT
            || getSecondaryAction() == SecondaryEditorAction.SAVE) {
            message = getString(R.string.error_save_empty_draft);
        }
        ToastUtils.showToast(EditPostActivity.this, message, Duration.SHORT);
    }

    private void saveAsDraft() {
        mEditPostSettingsFragment.updatePostStatus(PostStatus.DRAFT);
        ToastUtils.showToast(EditPostActivity.this,
                getString(R.string.editor_post_converted_back_to_draft), Duration.SHORT);
        mUploadUtilsWrapper.showSnackbar(
                findViewById(R.id.editor_activity),
                R.string.editor_uploading_post);
        savePostAndOptionallyFinish(false, false);
    }

    private boolean performSecondaryAction() {
        if (UploadService.hasInProgressMediaUploadsForPost(mEditPostRepository.getPost())) {
            ToastUtils.showToast(EditPostActivity.this,
                    getString(R.string.editor_toast_uploading_please_wait), Duration.SHORT);
            return false;
        }

        if (isDiscardable()) {
            showEmptyPostErrorForSecondaryAction();
            return false;
        }

        switch (getSecondaryAction()) {
            case SAVE_AS_DRAFT:
                // Force the new Draft status
                saveAsDraft();
                return true;
            case SAVE:
                uploadPost(false);
                return true;
            case PUBLISH_NOW:
                mAnalyticsTrackerWrapper.track(Stat.EDITOR_POST_PUBLISH_TAPPED);
                mPublishPostImmediatelyUseCase.updatePostToPublishImmediately(mEditPostRepository, mIsNewPost);
                showPrepublishingNudgeBottomSheet();
                return true;
            case NONE:
                throw new IllegalStateException("Switch in `secondaryAction` shouldn't go through the NONE case");
        }
        return false;
    }

    private void toggledHtmlModeSnackbar(View.OnClickListener onUndoClickListener) {
        mUploadUtilsWrapper.showSnackbarSuccessActionOrange(findViewById(R.id.editor_activity),
                mHtmlModeMenuStateOn ? R.string.menu_html_mode_done_snackbar
                        : R.string.menu_visual_mode_done_snackbar,
                R.string.menu_undo_snackbar_action,
                onUndoClickListener);
    }

    private void refreshEditorContent() {
        mHasSetPostContent = false;
        fillContentEditorFields();
    }

    private void setPreviewingInEditorSticky(boolean enable, @Nullable PostImmutableModel post) {
        if (enable) {
            if (post != null) {
                EventBus.getDefault().postSticky(
                        new PostEvents.PostPreviewingInEditor(post.getLocalSiteId(), post.getId()));
            }
        } else {
            PostEvents.PostPreviewingInEditor stickyEvent =
                    EventBus.getDefault().getStickyEvent(PostEvents.PostPreviewingInEditor.class);
            if (stickyEvent != null) {
                EventBus.getDefault().removeStickyEvent(stickyEvent);
            }
        }
    }

    private void managePostLoadingStateTransitions(PostLoadingState postLoadingState,
                                                   @Nullable PostImmutableModel post) {
        switch (postLoadingState) {
            case NONE:
                setPreviewingInEditorSticky(false, post);
                break;
            case UPLOADING_FOR_PREVIEW:
            case REMOTE_AUTO_SAVING_FOR_PREVIEW:
            case PREVIEWING:
            case REMOTE_AUTO_SAVE_PREVIEW_ERROR:
                setPreviewingInEditorSticky(true, post);
                break;
            case LOADING_REVISION:
                // nothing to do
                break;
        }
    }

    private void updatePostLoadingAndDialogState(PostLoadingState postLoadingState) {
        updatePostLoadingAndDialogState(postLoadingState, null);
    }

    private void updatePostLoadingAndDialogState(PostLoadingState postLoadingState, @Nullable PostImmutableModel post) {
        // We need only transitions, so...
        if (mPostLoadingState == postLoadingState) return;

        AppLog.d(
                AppLog.T.POSTS,
                "Editor post loading state machine: transition from " + mPostLoadingState + " to " + postLoadingState
        );

        // update the state
        mPostLoadingState = postLoadingState;

        // take care of exit actions on state transition
        managePostLoadingStateTransitions(postLoadingState, post);

        // update the progress dialog state
        mProgressDialog = mProgressDialogHelper.updateProgressDialogState(
                this,
                mProgressDialog,
                mPostLoadingState.getProgressDialogUiState(),
                mUiHelpers);
    }

    private void toggleHtmlModeOnMenu() {
        mHtmlModeMenuStateOn = !mHtmlModeMenuStateOn;
        trackPostSessionEditorModeSwitch();
        invalidateOptionsMenu();
    }

    private void trackPostSessionEditorModeSwitch() {
        boolean isGutenberg = mEditorFragment instanceof GutenbergEditorFragment;
        mPostEditorAnalyticsSession.switchEditor(
                mHtmlModeMenuStateOn ? Editor.HTML : (isGutenberg ? Editor.GUTENBERG : Editor.CLASSIC));
    }

    private void performPrimaryAction() {
        switch (getPrimaryAction()) {
            case PUBLISH_NOW:
                mAnalyticsTrackerWrapper.track(Stat.EDITOR_POST_PUBLISH_TAPPED);
                showPrepublishingNudgeBottomSheet();
                return;
            case UPDATE:
            case SCHEDULE:
            case SUBMIT_FOR_REVIEW:
                showPrepublishingNudgeBottomSheet();
                return;
            case SAVE:
                uploadPost(false);
                break;
        }
    }

    private void showGutenbergInformativeDialog() {
        // Show the GB informative dialog on editing GB posts
        final PromoDialog gbInformativeDialog = new PromoDialog();
        gbInformativeDialog.initialize(TAG_GB_INFORMATIVE_DIALOG,
                getString(R.string.dialog_gutenberg_informative_title),
                mEditPostRepository.isPage() ? getString(R.string.dialog_gutenberg_informative_description_page)
                        : getString(R.string.dialog_gutenberg_informative_description_post),
                getString(org.wordpress.android.editor.R.string.dialog_button_ok));

        gbInformativeDialog.show(getSupportFragmentManager(), TAG_GB_INFORMATIVE_DIALOG);
        AppPrefs.setGutenbergInfoPopupDisplayed(mSite.getUrl(), true);
    }

    private void showGutenbergRolloutV2InformativeDialog() {
        // Show the GB informative dialog on editing GB posts
        final PromoDialog gbInformativeDialog = new PromoDialog();
        gbInformativeDialog.initialize(TAG_GB_ROLLOUT_V2_INFORMATIVE_DIALOG,
                getString(R.string.dialog_gutenberg_informative_title),
                getString(R.string.dialog_gutenberg_informative_description_v2),
                getString(org.wordpress.android.editor.R.string.dialog_button_ok));

        gbInformativeDialog.show(getSupportFragmentManager(), TAG_GB_ROLLOUT_V2_INFORMATIVE_DIALOG);
        AppPrefs.setGutenbergInfoPopupDisplayed(mSite.getUrl(), true);
    }

    private void setGutenbergEnabledIfNeeded() {
        if (AppPrefs.isGutenbergInfoPopupDisplayed(mSite.getUrl())) {
            return;
        }

        boolean showPopup = AppPrefs.shouldShowGutenbergInfoPopupForTheNewPosts(mSite.getUrl());
        boolean showRolloutPopupPhase2 = AppPrefs.shouldShowGutenbergInfoPopupPhase2ForNewPosts(mSite.getUrl());

        if (TextUtils.isEmpty(mSite.getMobileEditor()) && !mIsNewPost) {
            SiteUtils.enableBlockEditor(mDispatcher, mSite);
            AnalyticsUtils.trackWithSiteDetails(Stat.EDITOR_GUTENBERG_ENABLED, mSite,
                    BlockEditorEnabledSource.ON_BLOCK_POST_OPENING.asPropertyMap());
        }

        if (showPopup) {
            showGutenbergInformativeDialog();
        } else if (showRolloutPopupPhase2) {
            showGutenbergRolloutV2InformativeDialog();
        }
    }

    private ActivityFinishState savePostOnline(boolean isFirstTimePublish) {
        return mViewModel.savePostOnline(isFirstTimePublish, this, mEditPostRepository, mSite);
    }

    private void onUploadSuccess(MediaModel media) {
<<<<<<< HEAD
        if (media != null) {
            // TODO Should this statement check media.getLocalPostId() == mEditPostRepository.getId()?
            if (!media.getMarkedLocallyAsFeatured() && mEditorMediaUploadListener != null) {
                mEditorMediaUploadListener.onMediaUploadSucceeded(String.valueOf(media.getId()),
                        FluxCUtils.mediaFileFromMediaModel(media));
                if (PostUtils.contentContainsWPStoryGutenbergBlocks(mEditPostRepository.getContent())) {
                    // make sure to sync the local post object with the UI and save
                    updateAndSavePostAsync();
                    // if this is a Story media item, then make sure to keep up with the StoriesPrefs serialized slides
                    // this looks for the slide saved with the local id key (media.getId()), and re-converts it to
                    // mediaId.
                    // Also: we don't need to worry about checking if this mediaModel corresponds to a media upload
                    // within a story block in this post: we will only replace items for which a local-keyed frame has
                    // been created before, which can only happen when using the Story Creator.
                    StoriesPrefs.replaceLocalMediaIdKeyedSlideWithRemoteMediaIdKeyedSlide(
                            this,
                            media.getId(),
                            media.getMediaId(),
                            mSite.getId()
                    );
                }
            } else if (media.getMarkedLocallyAsFeatured() && media.getLocalPostId() == mEditPostRepository
                    .getId()) {
                setFeaturedImageId(media.getMediaId());
            }
=======
        // TODO Should this statement check media.getLocalPostId() == mEditPostRepository.getId()?
        if (media != null && !media.getMarkedLocallyAsFeatured() && mEditorMediaUploadListener != null) {
            mEditorMediaUploadListener.onMediaUploadSucceeded(String.valueOf(media.getId()),
                    FluxCUtils.mediaFileFromMediaModel(media));
        } else if (media != null && media.getMarkedLocallyAsFeatured() && media.getLocalPostId() == mEditPostRepository
                .getId()) {
            setFeaturedImageId(media.getMediaId(), false);
>>>>>>> 111378b7
        }
    }

    private void onUploadProgress(MediaModel media, float progress) {
        String localMediaId = String.valueOf(media.getId());
        if (mEditorMediaUploadListener != null) {
            mEditorMediaUploadListener.onMediaUploadProgress(localMediaId, progress);
        }
    }

    private void launchPictureLibrary() {
        WPMediaUtils.launchPictureLibrary(this, mEditorPhotoPicker.getAllowMultipleSelection());
    }

    private void launchVideoLibrary() {
        WPMediaUtils.launchVideoLibrary(this, mEditorPhotoPicker.getAllowMultipleSelection());
    }

    private void launchVideoCamera() {
        WPMediaUtils.launchVideoCamera(this);
    }

    private void showErrorAndFinish(int errorMessageId) {
        ToastUtils.showToast(this, errorMessageId, ToastUtils.Duration.LONG);
        finish();
    }

    private void updateAndSavePostAsync() {
        if (mEditorFragment == null) {
            AppLog.e(AppLog.T.POSTS, "Fragment not initialized");
            return;
        }
        mViewModel.updatePostObjectWithUIAsync(mEditPostRepository, this::updateFromEditor, null);
    }

    private void updateAndSavePostAsync(final OnPostUpdatedFromUIListener listener) {
        if (mEditorFragment == null) {
            AppLog.e(AppLog.T.POSTS, "Fragment not initialized");
            return;
        }
        mViewModel.updatePostObjectWithUIAsync(mEditPostRepository,
                this::updateFromEditor,
                (post, result) -> {
                    // Ignore the result as we want to invoke the listener even when the PostModel was up-to-date
                    if (listener != null) {
                        listener.onPostUpdatedFromUI(result);
                    }
                    return null;
                });
    }

    /**
     * This method:
     *   1. Shows and hides the editor's progress dialog;
     *   2. Saves the post via {@link EditPostActivity#updateAndSavePostAsync(OnPostUpdatedFromUIListener)};
     *   3. Invokes the listener method parameter
     *   4. If there were changes in the post that needed to be saved, for debug builds the app will crash, and
     *      for release builds we send an exception to Sentry because this
     *      indicates that the editor's autosave mechanism failed to save all changes to the post. Ideally,
     *      there should never be any changes that need to be saved when exiting the editor because all changes
     *      should be caught by the autosave mechanism, but there is a known issue where there will be unsaved
     *      changes when the user quickly exits the editor after making changes. For that reason we send that as
     *      a separate event to Sentry.
     */
    private void updateAndSavePostAsyncOnEditorExit(@NonNull final OnPostUpdatedFromUIListener listener) {
        if (mEditorFragment == null) {
            return;
        }

        // Store this before calling updateAndSavePostAsync because its value can change before the callback returns
        boolean isAutosavePending = mViewModel.isAutosavePending();

        mEditorFragment.showSavingProgressDialogIfNeeded();
        updateAndSavePostAsync((result) -> {
            if (mEditorFragment != null) {
                mEditorFragment.hideSavingProgressDialog();
            }

            listener.onPostUpdatedFromUI(result);

            if (result == Updated.INSTANCE) {
                SaveOnExitException exception = SaveOnExitException.Companion.build(isAutosavePending);
                if (BuildConfig.DEBUG) {
                    throw new RuntimeException(
                            "Debug build crash: " + exception.getMessage() + " This only crashes on debug builds."
                    );
                } else {
                    mCrashLogging.reportException(exception, T.EDITOR.toString());
                    AppLog.e(T.EDITOR, exception.getMessage());
                }
            } else {
                AppLog.d(T.EDITOR, "Post had no unsaved changes when exiting the editor.");
            }
        });
    }

    private UpdateFromEditor updateFromEditor(String oldContent) {
        try {
            String title = (String) mEditorFragment.getTitle();
            String content = (String) mEditorFragment.getContent(oldContent);
            return new PostFields(title, content);
        } catch (EditorFragmentNotAddedException e) {
            AppLog.e(T.EDITOR, "Impossible to save the post, we weren't able to update it.");
            return new UpdateFromEditor.Failed(e);
        }
    }

    @Override
    public void initializeEditorFragment() {
        if (mEditorFragment instanceof AztecEditorFragment) {
            AztecEditorFragment aztecEditorFragment = (AztecEditorFragment) mEditorFragment;
            aztecEditorFragment.setEditorImageSettingsListener(EditPostActivity.this);
            aztecEditorFragment.setMediaToolbarButtonClickListener(mEditorPhotoPicker);

            // Here we should set the max width for media, but the default size is already OK. No need
            // to customize it further

            Drawable loadingImagePlaceholder = EditorMediaUtils.getAztecPlaceholderDrawableFromResID(
                    this,
                    org.wordpress.android.editor.R.drawable.ic_gridicons_image,
                    aztecEditorFragment.getMaxMediaSize()
            );
            mAztecImageLoader = new AztecImageLoader(getBaseContext(), mImageManager, loadingImagePlaceholder);
            aztecEditorFragment.setAztecImageLoader(mAztecImageLoader);
            aztecEditorFragment.setLoadingImagePlaceholder(loadingImagePlaceholder);

            Drawable loadingVideoPlaceholder = EditorMediaUtils.getAztecPlaceholderDrawableFromResID(
                    this,
                    org.wordpress.android.editor.R.drawable.ic_gridicons_video_camera,
                    aztecEditorFragment.getMaxMediaSize()
            );
            aztecEditorFragment.setAztecVideoLoader(new AztecVideoLoader(getBaseContext(), loadingVideoPlaceholder));
            aztecEditorFragment.setLoadingVideoPlaceholder(loadingVideoPlaceholder);

            if (getSite() != null && getSite().isWPCom() && !getSite().isPrivate()) {
                // Add the content reporting for wpcom blogs that are not private
                aztecEditorFragment.enableContentLogOnCrashes(
                        throwable -> {
                            // Do not log private or password protected post
                            return mEditPostRepository.hasPost() && TextUtils.isEmpty(mEditPostRepository.getPassword())
                                   && !mEditPostRepository.hasStatus(PostStatus.PRIVATE);
                        }
                );
            }

            if (mEditPostRepository.hasPost() && AppPrefs
                    .isPostWithHWAccelerationOff(mEditPostRepository.getLocalSiteId(), mEditPostRepository.getId())) {
                // We need to disable HW Acc. on this post
                aztecEditorFragment.disableHWAcceleration();
            }
            aztecEditorFragment.setExternalLogger(new AztecLog.ExternalLogger() {
                // This method handles the custom Exception thrown by Aztec to notify the parent app of the error #8828
                // We don't need to log the error, since it was already logged by Aztec, instead we need to write the
                // prefs to disable HW acceleration for it.
                private boolean isError8828(@NotNull Throwable throwable) {
                    if (!(throwable instanceof DynamicLayoutGetBlockIndexOutOfBoundsException)) {
                        return false;
                    }
                    if (!mEditPostRepository.hasPost()) {
                        return false;
                    }
                    AppPrefs.addPostWithHWAccelerationOff(mEditPostRepository.getLocalSiteId(),
                            mEditPostRepository.getId());
                    return true;
                }

                @Override
                public void log(@NotNull String s) {
                    AppLog.e(T.EDITOR, s);
                }

                @Override
                public void logException(@NotNull Throwable throwable) {
                    if (isError8828(throwable)) {
                        return;
                    }
                    AppLog.e(T.EDITOR, throwable);
                }

                @Override
                public void logException(@NotNull Throwable throwable, String s) {
                    if (isError8828(throwable)) {
                        return;
                    }
                    AppLog.e(T.EDITOR, s);
                }
            });
        }
    }

    @Override
    public void onImageSettingsRequested(EditorImageMetaData editorImageMetaData) {
        MediaSettingsActivity.showForResult(this, mSite, editorImageMetaData);
    }


    @Override public void onImagePreviewRequested(String mediaUrl) {
        MediaPreviewActivity.showPreview(this, mSite, mediaUrl);
    }

    @Override public void onMediaEditorRequested(String mediaUrl) {
        String imageUrl = UrlUtils.removeQuery(StringUtils.notNullStr(mediaUrl));

        // We're using a separate cache in WPAndroid and RN's Gutenberg editor so we need to reload the image
        // in the preview screen using WPAndroid's image loader. We create a resized url using Photon service and
        // device's max width to display a smaller image that can load faster and act as a placeholder.
        int displayWidth = Math.max(DisplayUtils.getDisplayPixelWidth(getBaseContext()),
                DisplayUtils.getDisplayPixelHeight(getBaseContext()));

        int margin = getResources().getDimensionPixelSize(R.dimen.preview_image_view_margin);
        int maxWidth = displayWidth - (margin * 2);

        int reducedSizeWidth = (int) (maxWidth * PREVIEW_IMAGE_REDUCED_SIZE_FACTOR);
        String resizedImageUrl = mReaderUtilsWrapper.getResizedImageUrl(
                mediaUrl,
                reducedSizeWidth,
                0,
                !SiteUtils.isPhotonCapable(mSite),
                mSite.isWPComAtomic()
        );

        String outputFileExtension = MimeTypeMap.getFileExtensionFromUrl(imageUrl);

        ArrayList<EditImageData.InputData> inputData = new ArrayList<>(1);
        inputData.add(new EditImageData.InputData(
                imageUrl,
                StringUtils.notNullStr(resizedImageUrl),
                outputFileExtension
        ));
        ActivityLauncher.openImageEditor(this, inputData);
    }

    /*
     * user clicked OK on a settings list dialog displayed from the settings fragment - pass the event
     * along to the settings fragment
     */
    @Override
    public void onPostSettingsFragmentPositiveButtonClicked(@NonNull PostSettingsListDialogFragment dialog) {
        if (mEditPostSettingsFragment != null) {
            mEditPostSettingsFragment.onPostSettingsFragmentPositiveButtonClicked(dialog);
        }
    }

    public interface OnPostUpdatedFromUIListener {
        void onPostUpdatedFromUI(@Nullable UpdatePostResult updatePostResult);
    }

    @Override
    public void onBackPressed() {
        handleBackPressed();
    }

    @Override
    public void onHistoryItemClicked(@NonNull Revision revision, @NonNull List<Revision> revisions) {
        AnalyticsTracker.track(Stat.REVISIONS_DETAIL_VIEWED_FROM_LIST);
        mRevision = revision;

        ActivityLauncher.viewHistoryDetailForResult(this, mRevision, revisions);
    }

    private void loadRevision() {
        updatePostLoadingAndDialogState(PostLoadingState.LOADING_REVISION);
        mEditPostRepository.saveForUndo();
        mEditPostRepository.updateAsync(postModel -> {
            postModel.setTitle(Objects.requireNonNull(mRevision.getPostTitle()));
            postModel.setContent(Objects.requireNonNull(mRevision.getPostContent()));
            return true;
        }, (postModel, result) -> {
            if (result == UpdatePostResult.Updated.INSTANCE) {
                refreshEditorContent();
                WPSnackbar.make(mViewPager, getString(R.string.history_loaded_revision), 4000)
                          .setAction(getString(R.string.undo), view -> {
                              AnalyticsTracker.track(Stat.REVISIONS_LOAD_UNDONE);
                              RemotePostPayload payload =
                                      new RemotePostPayload(mEditPostRepository.getPostForUndo(), mSite);
                              mDispatcher.dispatch(PostActionBuilder.newFetchPostAction(payload));
                              mEditPostRepository.undo();
                              refreshEditorContent();
                          })
                          .show();

                updatePostLoadingAndDialogState(PostLoadingState.NONE);
            }
            return null;
        });
    }

    private boolean isNewPost() {
        return mIsNewPost;
    }

    private void saveResult(boolean saved, boolean uploadNotStarted) {
        Intent i = getIntent();
        i.putExtra(EXTRA_UPLOAD_NOT_STARTED, uploadNotStarted);
        i.putExtra(EXTRA_HAS_FAILED_MEDIA, hasFailedMedia());
        i.putExtra(EXTRA_IS_PAGE, mIsPage);
        i.putExtra(EXTRA_HAS_CHANGES, saved);
        i.putExtra(EXTRA_POST_LOCAL_ID, mEditPostRepository.getId());
        i.putExtra(EXTRA_POST_REMOTE_ID, mEditPostRepository.getRemotePostId());
        i.putExtra(EXTRA_RESTART_EDITOR, mRestartEditorOption.name());
        i.putExtra(STATE_KEY_EDITOR_SESSION_DATA, mPostEditorAnalyticsSession);
        i.putExtra(EXTRA_IS_NEW_POST, mIsNewPost);
        setResult(RESULT_OK, i);
    }

    private void setupPrepublishingBottomSheetRunnable() {
        mShowPrepublishingBottomSheetHandler = new Handler();
        mShowPrepublishingBottomSheetRunnable = () -> {
            Fragment fragment = getSupportFragmentManager().findFragmentByTag(
                    PrepublishingBottomSheetFragment.TAG);
            if (fragment == null) {
                PrepublishingBottomSheetFragment prepublishingFragment =
                        PrepublishingBottomSheetFragment.newInstance(getSite(), mIsPage, false);
                prepublishingFragment.show(getSupportFragmentManager(), PrepublishingBottomSheetFragment.TAG);
            }
        };
    }

    private void showPrepublishingNudgeBottomSheet() {
        mViewPager.setCurrentItem(PAGE_CONTENT);
        ActivityUtils.hideKeyboard(this);
        long delayMs = 100;
        mShowPrepublishingBottomSheetHandler.postDelayed(mShowPrepublishingBottomSheetRunnable, delayMs);
    }

    @Override public void onSubmitButtonClicked(boolean publishPost) {
        uploadPost(publishPost);
        if (publishPost) {
            AppRatingDialog.INSTANCE
                    .incrementInteractions(APP_REVIEWS_EVENT_INCREMENTED_BY_PUBLISHING_POST_OR_PAGE);
        }
    }

    private void uploadPost(final boolean publishPost) {
        updateAndSavePostAsyncOnEditorExit(((updatePostResult) -> {
            AccountModel account = mAccountStore.getAccount();
            // prompt user to verify e-mail before publishing
            if (!account.getEmailVerified()) {
                String message = TextUtils.isEmpty(account.getEmail())
                        ? getString(R.string.editor_confirm_email_prompt_message)
                        : String.format(getString(R.string.editor_confirm_email_prompt_message_with_email),
                                account.getEmail());

                AlertDialog.Builder builder = new MaterialAlertDialogBuilder(this);
                builder.setTitle(R.string.editor_confirm_email_prompt_title)
                       .setMessage(message)
                       .setPositiveButton(android.R.string.ok,
                               (dialog, id) -> {
                                   ToastUtils.showToast(EditPostActivity.this,
                                           getString(R.string.toast_saving_post_as_draft));
                                   savePostAndOptionallyFinish(true, false);
                               })
                       .setNegativeButton(R.string.editor_confirm_email_prompt_negative,
                               (dialog, id) -> mDispatcher
                                       .dispatch(AccountActionBuilder.newSendVerificationEmailAction()));
                builder.create().show();
                return;
            }
            if (!mPostUtils.isPublishable(mEditPostRepository.getPost())) {
                // TODO we don't want to show "publish" message when the user clicked on eg. save
                mEditPostRepository.updateStatusFromPostSnapshotWhenEditorOpened();
                EditPostActivity.this.runOnUiThread(() -> {
                    String message = getString(
                            mIsPage ? R.string.error_publish_empty_page : R.string.error_publish_empty_post);
                    ToastUtils.showToast(EditPostActivity.this, message, Duration.SHORT);
                });
                return;
            }

            // Loading the content from the GB HTML editor can take time on long posts.
            // Let's show a progress dialog for now.
            // Ref: https://github.com/wordpress-mobile/gutenberg-mobile/issues/713
            mEditorFragment.showSavingProgressDialogIfNeeded();

            boolean isFirstTimePublish = isFirstTimePublish(publishPost);
            mEditPostRepository.updateAsync(postModel -> {
                if (publishPost) {
                    // now set status to PUBLISHED - only do this AFTER we have run the isFirstTimePublish() check,
                    // otherwise we'd have an incorrect value
                    // also re-set the published date in case it was SCHEDULED and they want to publish NOW
                    if (postModel.getStatus().equals(PostStatus.SCHEDULED.toString())) {
                        postModel.setDateCreated(mDateTimeUtils.currentTimeInIso8601());
                    }

                    if (mUploadUtilsWrapper.userCanPublish(getSite())) {
                        postModel.setStatus(PostStatus.PUBLISHED.toString());
                    } else {
                        postModel.setStatus(PostStatus.PENDING.toString());
                    }

                    mPostEditorAnalyticsSession.setOutcome(Outcome.PUBLISH);
                } else {
                    mPostEditorAnalyticsSession.setOutcome(Outcome.SAVE);
                }

                AppLog.d(T.POSTS, "User explicitly confirmed changes. Post Title: " + postModel.getTitle());
                // the user explicitly confirmed an intention to upload the post
                postModel.setChangesConfirmedContentHashcode(postModel.contentHashcode());

                // Hide the progress dialog now
                mEditorFragment.hideSavingProgressDialog();
                return true;
            }, (postModel, result) -> {
                if (result == Updated.INSTANCE) {
                    ActivityFinishState activityFinishState = savePostOnline(isFirstTimePublish);
                    mViewModel.finish(activityFinishState);
                }
                return null;
            });
        }));
    }

    private void savePostAndOptionallyFinish(final boolean doFinish, final boolean forceSave) {
        if (mEditorFragment == null || !mEditorFragment.isAdded()) {
            AppLog.e(AppLog.T.POSTS, "Fragment not initialized");
            return;
        }

        updateAndSavePostAsyncOnEditorExit(((updatePostResult) -> {
            // check if the opened post had some unsaved local changes
            boolean isFirstTimePublish = isFirstTimePublish(false);

            // if post was modified during this editing session, save it
            boolean shouldSave = shouldSavePost() || forceSave;

            mPostEditorAnalyticsSession.setOutcome(Outcome.SAVE);
            ActivityFinishState activityFinishState = ActivityFinishState.CANCELLED;
            if (shouldSave) {
                /*
                 * Remote-auto-save isn't supported on self-hosted sites. We can save the post online (as draft)
                 * only when it doesn't exist in the remote yet. When it does exist in the remote, we can upload
                 * it only when the user explicitly confirms the changes - eg. clicks on save/publish/submit. The
                 * user didn't confirm the changes in this code path.
                 */
                boolean isWpComOrIsLocalDraft = mSite.isUsingWpComRestApi() || mEditPostRepository.isLocalDraft();
                if (isWpComOrIsLocalDraft) {
                    activityFinishState = savePostOnline(isFirstTimePublish);
                } else if (forceSave) {
                    activityFinishState = savePostOnline(false);
                } else {
                    activityFinishState = ActivityFinishState.SAVED_LOCALLY;
                }
            }
            // discard post if new & empty
            if (isDiscardable()) {
                mDispatcher.dispatch(PostActionBuilder.newRemovePostAction(mEditPostRepository.getEditablePost()));
                mPostEditorAnalyticsSession.setOutcome(Outcome.CANCEL);
                activityFinishState = ActivityFinishState.CANCELLED;
            }
            if (doFinish) {
                mViewModel.finish(activityFinishState);
            }
        }));
    }

    private boolean shouldSavePost() {
        boolean hasChanges = mEditPostRepository.postWasChangedInCurrentSession();
        boolean isPublishable = mEditPostRepository.isPostPublishable();

        boolean existingPostWithChanges = mEditPostRepository.hasPostSnapshotWhenEditorOpened() && hasChanges;
        // if post was modified during this editing session, save it
        return isPublishable && (existingPostWithChanges || isNewPost());
    }


    private boolean isDiscardable() {
        return !mEditPostRepository.isPostPublishable() && isNewPost();
    }

    private boolean isFirstTimePublish(final boolean publishPost) {
        final PostStatus originalStatus = mEditPostRepository.getStatus();
        return ((originalStatus == PostStatus.DRAFT || originalStatus == PostStatus.UNKNOWN) && publishPost)
               || (originalStatus == PostStatus.SCHEDULED && publishPost)
               || (originalStatus == PostStatus.PUBLISHED && mEditPostRepository.isLocalDraft())
               || (originalStatus == PostStatus.PUBLISHED && mEditPostRepository.getRemotePostId() == 0);
    }

    /**
     * Can be dropped and replaced by mEditorFragment.hasFailedMediaUploads() when we drop the visual editor.
     * mEditorFragment.isActionInProgress() was added to address a timing issue when adding media and immediately
     * publishing or exiting the visual editor. It's not safe to upload the post in this state.
     * See https://github.com/wordpress-mobile/WordPress-Editor-Android/issues/294
     */
    private boolean hasFailedMedia() {
        return mEditorFragment.hasFailedMediaUploads() || mEditorFragment.isActionInProgress();
    }

    /**
     * A {@link FragmentPagerAdapter} that returns a fragment corresponding to
     * one of the sections/tabs/pages.
     */
    public class SectionsPagerAdapter extends FragmentPagerAdapter {
        private static final int NUM_PAGES_EDITOR = 4;
        SectionsPagerAdapter(FragmentManager fm) {
            super(fm, BEHAVIOR_RESUME_ONLY_CURRENT_FRAGMENT);
        }

        @Override
        public Fragment getItem(int position) {
            // getItem is called to instantiate the fragment for the given page.
            switch (position) {
                case PAGE_CONTENT:
                    if (mShowGutenbergEditor) {
                        // Enable gutenberg on the site & show the informative popup upon opening
                        // the GB editor the first time when the remote setting value is still null
                        setGutenbergEnabledIfNeeded();

                        boolean isWpCom = getSite().isWPCom() || mSite.isPrivateWPComAtomic() || mSite.isWPComAtomic();
                        GutenbergPropsBuilder gutenbergPropsBuilder = getGutenbergPropsBuilder();

                        GutenbergWebViewAuthorizationData gutenbergWebViewAuthorizationData =
                                new GutenbergWebViewAuthorizationData(
                                        mSite.getUrl(),
                                        isWpCom,
                                        mAccountStore.getAccount().getUserId(),
                                        mAccountStore.getAccount().getUserName(),
                                        mAccountStore.getAccessToken(),
                                        mSite.getSelfHostedSiteId(),
                                        mSite.getUsername(),
                                        mSite.getPassword(),
                                        mSite.isUsingWpComRestApi(),
                                        mSite.getWebEditor(),
                                        WordPress.getUserAgent(),
                                        mIsJetpackSsoEnabled);

                        return GutenbergEditorFragment.newInstance(
                                "",
                                "",
                                mIsNewPost,
                                gutenbergWebViewAuthorizationData,
                                mTenorFeatureConfig.isEnabled(),
                                gutenbergPropsBuilder,
                                RequestCodes.EDIT_STORY
                        );
                    } else {
                        // If gutenberg editor is not selected, default to Aztec.
                        return AztecEditorFragment.newInstance("", "", AppPrefs.isAztecEditorToolbarExpanded());
                    }
                case PAGE_SETTINGS:
                    return EditPostSettingsFragment.newInstance();
                case PAGE_PUBLISH_SETTINGS:
                    return EditPostPublishSettingsFragment.Companion.newInstance();
                case PAGE_HISTORY:
                    return HistoryListFragment.Companion.newInstance(mEditPostRepository.getId(), mSite);
                default:
                    throw new IllegalArgumentException("Unexpected page type");
            }
        }

        @Override
        public @NotNull Object instantiateItem(@NotNull ViewGroup container, int position) {
            Fragment fragment = (Fragment) super.instantiateItem(container, position);
            switch (position) {
                case PAGE_CONTENT:
                    mEditorFragment = (EditorFragmentAbstract) fragment;
                    mEditorFragment.setImageLoader(mImageLoader);

                    mEditorFragment.getTitleOrContentChanged().observe(EditPostActivity.this, editable -> {
                        mViewModel.savePostWithDelay();
                    });

                    if (mEditorFragment instanceof EditorMediaUploadListener) {
                        mEditorMediaUploadListener = (EditorMediaUploadListener) mEditorFragment;

                        // Set up custom headers for the visual editor's internal WebView
                        mEditorFragment.setCustomHttpHeader("User-Agent", WordPress.getUserAgent());

                        reattachUploadingMediaForAztec();
                    }

                    if (mEditorFragment instanceof StorySaveMediaListener) {
                        mStorySaveMediaListener = (StorySaveMediaListener) mEditorFragment;
                    }
                    break;
                case PAGE_SETTINGS:
                    mEditPostSettingsFragment = (EditPostSettingsFragment) fragment;
                    break;
            }
            return fragment;
        }

        @Override
        public int getCount() {
            return NUM_PAGES_EDITOR;
        }
    }

    private GutenbergPropsBuilder getGutenbergPropsBuilder() {
        String postType = mIsPage ? "page" : "post";
        String languageString = LocaleManager.getLanguage(EditPostActivity.this);
        String wpcomLocaleSlug = languageString.replace("_", "-").toLowerCase(Locale.ENGLISH);

        boolean isSiteUsingWpComRestApi = mSite.isUsingWpComRestApi();
        boolean enableMentions = isSiteUsingWpComRestApi && mGutenbergMentionsFeatureConfig.isEnabled();

        EditorTheme editorTheme = mEditorThemeStore.getEditorThemeForSite(mSite);
        Bundle themeBundle = (editorTheme != null) ? editorTheme.getThemeSupport().toBundle() : null;

        boolean isUnsupportedBlockEditorEnabled =
                mSite.isWPCom() || (mIsJetpackSsoEnabled && "gutenberg".equals(mSite.getWebEditor()));

        boolean unsupportedBlockEditorSwitch = !mIsJetpackSsoEnabled && "gutenberg".equals(mSite.getWebEditor());

        return new GutenbergPropsBuilder(
                enableMentions,
                isUnsupportedBlockEditorEnabled,
                unsupportedBlockEditorSwitch,
                mModalLayoutPickerFeatureConfig.isEnabled(),
                wpcomLocaleSlug,
                postType,
                themeBundle
        );
    }

    // Moved from EditPostContentFragment
    public static final String NEW_MEDIA_POST = "NEW_MEDIA_POST";
    public static final String NEW_MEDIA_POST_EXTRA_IDS = "NEW_MEDIA_POST_EXTRA_IDS";
    private String mMediaCapturePath = "";

    private String getUploadErrorHtml(String mediaId, String path) {
        return String.format(Locale.US,
                "<span id=\"img_container_%s\" class=\"img_container failed\" data-failed=\"%s\">"
                + "<progress id=\"progress_%s\" value=\"0\" class=\"wp_media_indicator failed\" "
                + "contenteditable=\"false\"></progress>"
                + "<img data-wpid=\"%s\" src=\"%s\" alt=\"\" class=\"failed\"></span>",
                mediaId, getString(R.string.tap_to_try_again), mediaId, mediaId, path);
    }

    private String migrateLegacyDraft(String content) {
        if (content.contains("<img src=\"null\" android-uri=\"")) {
            // We must replace image tags specific to the legacy editor local drafts:
            // <img src="null" android-uri="file:///..." />
            // And trigger an upload action for the specific image / video
            Pattern pattern = Pattern.compile("<img src=\"null\" android-uri=\"([^\"]*)\".*>");
            Matcher matcher = pattern.matcher(content);
            StringBuffer stringBuffer = new StringBuffer();
            while (matcher.find()) {
                String stringUri = matcher.group(1);
                Uri uri = Uri.parse(stringUri);
                MediaFile mediaFile = FluxCUtils.mediaFileFromMediaModel(mEditorMedia
                        .updateMediaUploadStateBlocking(uri, MediaUploadState.FAILED));
                if (mediaFile == null) {
                    continue;
                }
                String replacement = getUploadErrorHtml(String.valueOf(mediaFile.getId()), mediaFile.getFilePath());
                matcher.appendReplacement(stringBuffer, replacement);
            }
            matcher.appendTail(stringBuffer);
            content = stringBuffer.toString();
        }
        if (content.contains("[caption")) {
            // Convert old legacy post caption formatting to new format, to avoid being stripped by the visual editor
            Pattern pattern = Pattern.compile("(\\[caption[^]]*caption=\"([^\"]*)\"[^]]*].+?)(\\[\\/caption])");
            Matcher matcher = pattern.matcher(content);
            StringBuffer stringBuffer = new StringBuffer();
            while (matcher.find()) {
                String replacement = matcher.group(1) + matcher.group(2) + matcher.group(3);
                matcher.appendReplacement(stringBuffer, replacement);
            }
            matcher.appendTail(stringBuffer);
            content = stringBuffer.toString();
        }
        return content;
    }

    private String migrateToGutenbergEditor(String content) {
        return "<!-- wp:paragraph --><p>" + content + "</p><!-- /wp:paragraph -->";
    }

    private void fillContentEditorFields() {
        // Needed blog settings needed by the editor
        mEditorFragment.setFeaturedImageSupported(mSite.isFeaturedImageSupported());

        // Special actions - these only make sense for empty posts that are going to be populated now
        if (TextUtils.isEmpty(mEditPostRepository.getContent())) {
            String action = getIntent().getAction();
            if (Intent.ACTION_SEND.equals(action) || Intent.ACTION_SEND_MULTIPLE.equals(action)) {
                setPostContentFromShareAction();
            } else if (NEW_MEDIA_POST.equals(action)) {
                mEditorMedia.addExistingMediaToEditorAsync(AddExistingMediaSource.WP_MEDIA_LIBRARY,
                        getIntent().getLongArrayExtra(NEW_MEDIA_POST_EXTRA_IDS));
            } else if (ACTION_REBLOG.equals(action)) {
                setPostContentFromReblogAction();
            }
        }

        if (mIsPage) {
            setPageContent();
        }

        // Set post title and content
        if (mEditPostRepository.hasPost()) {
            // don't avoid calling setContent() for GutenbergEditorFragment so RN gets initialized
            if ((!TextUtils.isEmpty(mEditPostRepository.getContent())
                 || mEditorFragment instanceof GutenbergEditorFragment)
                && !mHasSetPostContent) {
                mHasSetPostContent = true;
                // TODO: Might be able to drop .replaceAll() when legacy editor is removed
                String content = mEditPostRepository.getContent().replaceAll("\uFFFC", "");
                // Prepare eventual legacy editor local draft for the new editor
                content = migrateLegacyDraft(content);
                mEditorFragment.setContent(content);
            }
            if (!TextUtils.isEmpty(mEditPostRepository.getTitle())) {
                mEditorFragment.setTitle(mEditPostRepository.getTitle());
            } else if (mEditorFragment instanceof GutenbergEditorFragment) {
                // don't avoid calling setTitle() for GutenbergEditorFragment so RN gets initialized
                mEditorFragment.setTitle("");
            }

            // TODO: postSettingsButton.setText(post.isPage() ? R.string.page_settings : R.string.post_settings);
            mEditorFragment.setFeaturedImageId(mEditPostRepository.getFeaturedImageId());
        }
    }

    private void launchCamera() {
        WPMediaUtils.launchCamera(this, BuildConfig.APPLICATION_ID,
                mediaCapturePath -> mMediaCapturePath = mediaCapturePath);
    }

    protected void setPostContentFromShareAction() {
        Intent intent = getIntent();

        // Check for shared text
        final String text = intent.getStringExtra(Intent.EXTRA_TEXT);
        final String title = intent.getStringExtra(Intent.EXTRA_SUBJECT);
        if (text != null) {
            mHasSetPostContent = true;
            mEditPostRepository.updateAsync(postModel -> {
                if (title != null) {
                    postModel.setTitle(title);
                }
                // Create an <a href> element around links
                String updatedContent = AutolinkUtils.autoCreateLinks(text);

                // If editor is Gutenberg, add Gutenberg block around content
                if (mShowGutenbergEditor) {
                    updatedContent = migrateToGutenbergEditor(updatedContent);
                }

                // update PostModel
                postModel.setContent(updatedContent);
                mEditPostRepository.updatePublishDateIfShouldBePublishedImmediately(postModel);
                return true;
            }, (postModel, result) -> {
                if (result == UpdatePostResult.Updated.INSTANCE) {
                    mEditorFragment.setTitle(postModel.getTitle());
                    mEditorFragment.setContent(postModel.getContent());
                }
                return null;
            });
        }

        // Check for shared media
        if (intent.hasExtra(Intent.EXTRA_STREAM)) {
            String action = intent.getAction();
            String type = intent.getType();
            ArrayList<Uri> sharedUris;

            if (Intent.ACTION_SEND_MULTIPLE.equals(action)) {
                sharedUris = intent.getParcelableArrayListExtra((Intent.EXTRA_STREAM));
            } else {
                // For a single media share, we only allow images and video types
                if (type != null && (type.startsWith("image") || type.startsWith("video"))) {
                    sharedUris = new ArrayList<>();
                    sharedUris.add(intent.getParcelableExtra(Intent.EXTRA_STREAM));
                } else {
                    sharedUris = null;
                }
            }

            if (sharedUris != null) {
                // removing this from the intent so it doesn't insert the media items again on each Activity re-creation
                getIntent().removeExtra(Intent.EXTRA_STREAM);
                mEditorMedia.addNewMediaItemsToEditorAsync(sharedUris, false);
            }
        }
    }

    private void setFeaturedImageId(final long mediaId, final boolean imagePicked) {
        if (mEditPostSettingsFragment != null) {
            mEditPostSettingsFragment.updateFeaturedImage(mediaId, imagePicked);
        }
    }

    /**
     * Sets the content of the reblogged post
     */
    private void setPostContentFromReblogAction() {
        Intent intent = getIntent();
        final String title = intent.getStringExtra(EXTRA_REBLOG_POST_TITLE);
        final String quote = intent.getStringExtra(EXTRA_REBLOG_POST_QUOTE);
        final String citation = intent.getStringExtra(EXTRA_REBLOG_POST_CITATION);
        final String image = intent.getStringExtra(EXTRA_REBLOG_POST_IMAGE);
        if (title != null && quote != null) {
            mHasSetPostContent = true;
            mEditPostRepository.updateAsync(postModel -> {
                postModel.setTitle(title);
                String content = mReblogUtils.reblogContent(image, quote, title, citation, mShowGutenbergEditor);
                postModel.setContent(content);
                mEditPostRepository.updatePublishDateIfShouldBePublishedImmediately(postModel);
                return true;
            }, (postModel, result) -> {
                if (result == UpdatePostResult.Updated.INSTANCE) {
                    mEditorFragment.setTitle(postModel.getTitle());
                    mEditorFragment.setContent(postModel.getContent());
                }
                return null;
            });
        }
    }

    /**
     * Sets the page content
     */
    private void setPageContent() {
        Intent intent = getIntent();
        final String content = intent.getStringExtra(EXTRA_PAGE_CONTENT);
        if (content != null && !content.isEmpty()) {
            mHasSetPostContent = true;
            mEditPostRepository.updateAsync(postModel -> {
                postModel.setContent(content);
                mEditPostRepository.updatePublishDateIfShouldBePublishedImmediately(postModel);
                return true;
            }, (postModel, result) -> {
                if (result == UpdatePostResult.Updated.INSTANCE) {
                    mEditorFragment.setContent(postModel.getContent());
                }
                return null;
            });
        }
    }

    @Override
    public void onActivityResult(int requestCode, int resultCode, Intent data) {
        super.onActivityResult(requestCode, resultCode, data);

        // In case of Remote Preview we need to change state even if (resultCode != Activity.RESULT_OK)
        // so placing this here before the check
        if (requestCode == RequestCodes.REMOTE_PREVIEW_POST) {
            updatePostLoadingAndDialogState(PostLoadingState.NONE);
            return;
        }

        if (resultCode != Activity.RESULT_OK) {
            // for all media related intents, let editor fragment know about cancellation
            switch (requestCode) {
                case RequestCodes.MULTI_SELECT_MEDIA_PICKER:
                case RequestCodes.SINGLE_SELECT_MEDIA_PICKER:
                case RequestCodes.PHOTO_PICKER:
                case RequestCodes.STORIES_PHOTO_PICKER:
                case RequestCodes.STOCK_MEDIA_PICKER_SINGLE_SELECT:
                case RequestCodes.MEDIA_LIBRARY:
                case RequestCodes.PICTURE_LIBRARY:
                case RequestCodes.TAKE_PHOTO:
                case RequestCodes.VIDEO_LIBRARY:
                case RequestCodes.TAKE_VIDEO:
                case RequestCodes.STOCK_MEDIA_PICKER_MULTI_SELECT:
                case RequestCodes.STOCK_MEDIA_PICKER_SINGLE_SELECT_FOR_GUTENBERG_BLOCK:
                    mEditorFragment.mediaSelectionCancelled();
                    return;
                default:
                    // noop
                    return;
            }
        }

        if (requestCode == RequestCodes.EDIT_STORY) {
            if (mEditorFragment instanceof GutenbergEditorFragment) {
                mEditorFragment.onActivityResult(requestCode, resultCode, data);
                return;
            }
        }

        if (data != null || ((requestCode == RequestCodes.TAKE_PHOTO || requestCode == RequestCodes.TAKE_VIDEO
                              || requestCode == RequestCodes.PHOTO_PICKER))) {
            switch (requestCode) {
                case RequestCodes.MULTI_SELECT_MEDIA_PICKER:
                case RequestCodes.SINGLE_SELECT_MEDIA_PICKER:
                    handleMediaPickerResult(data);
                    // No need to bump analytics here. Bumped later in
                    // handleMediaPickerResult -> addExistingMediaToEditorAndSave
                    break;
                case RequestCodes.PHOTO_PICKER:
                case RequestCodes.STOCK_MEDIA_PICKER_SINGLE_SELECT:
                    // user chose a featured image
                    if (data.hasExtra(MediaPickerConstants.EXTRA_MEDIA_ID)) {
                        long mediaId = data.getLongExtra(MediaPickerConstants.EXTRA_MEDIA_ID, 0);
                        setFeaturedImageId(mediaId, true);
                    } else if (data.hasExtra(MediaPickerConstants.EXTRA_MEDIA_QUEUED)) {
                        if (mEditPostSettingsFragment != null) {
                            mEditPostSettingsFragment.refreshViews();
                        }
                    } else if (data.hasExtra(MediaPickerConstants.EXTRA_MEDIA_URIS)) {
                        List<Uri> uris = convertStringArrayIntoUrisList(
                                data.getStringArrayExtra(MediaPickerConstants.EXTRA_MEDIA_URIS));
                        mEditorMedia.addNewMediaItemsToEditorAsync(uris, false);
                    }
                    break;
                case RequestCodes.STOCK_MEDIA_PICKER_SINGLE_SELECT_FOR_GUTENBERG_BLOCK:
                    if (data.hasExtra(MediaPickerConstants.EXTRA_MEDIA_ID)) {
                        // pass array with single item
                        long[] mediaIds = {data.getLongExtra(MediaPickerConstants.EXTRA_MEDIA_ID, 0)};
                        mEditorMedia
                                .addExistingMediaToEditorAsync(AddExistingMediaSource.STOCK_PHOTO_LIBRARY, mediaIds);
                    }
                    break;
                case RequestCodes.MEDIA_LIBRARY:
                case RequestCodes.PICTURE_LIBRARY:
                    mEditorMedia.advertiseImageOptimisationAndAddMedia(WPMediaUtils.retrieveMediaUris(data));
                    break;
                case RequestCodes.TAKE_PHOTO:
                    if (WPMediaUtils.shouldAdvertiseImageOptimization(this)) {
                        WPMediaUtils.advertiseImageOptimization(this, this::addLastTakenPicture);
                    } else {
                        addLastTakenPicture();
                    }
                    break;
                case RequestCodes.VIDEO_LIBRARY:
                    mEditorMedia.addNewMediaItemsToEditorAsync(WPMediaUtils.retrieveMediaUris(data), false);
                    break;
                case RequestCodes.TAKE_VIDEO:
                    mEditorMedia.addFreshlyTakenVideoToEditor();
                    break;
                case RequestCodes.MEDIA_SETTINGS:
                    if (mEditorFragment instanceof AztecEditorFragment) {
                        mEditorFragment.onActivityResult(AztecEditorFragment.EDITOR_MEDIA_SETTINGS,
                                Activity.RESULT_OK, data);
                    }
                    break;
                case RequestCodes.STOCK_MEDIA_PICKER_MULTI_SELECT:
                    if (data.hasExtra(StockMediaPickerActivity.KEY_UPLOADED_MEDIA_IDS)) {
                        long[] mediaIds = data.getLongArrayExtra(StockMediaPickerActivity.KEY_UPLOADED_MEDIA_IDS);
                        mEditorMedia
                                .addExistingMediaToEditorAsync(AddExistingMediaSource.STOCK_PHOTO_LIBRARY, mediaIds);
                    }
                    break;
                case RequestCodes.GIF_PICKER_SINGLE_SELECT:
                    if (data.hasExtra(GifPickerActivity.KEY_SAVED_MEDIA_MODEL_LOCAL_IDS)) {
                        int[] localIds = data.getIntArrayExtra(GifPickerActivity.KEY_SAVED_MEDIA_MODEL_LOCAL_IDS);
                        mEditorMedia.addGifMediaToPostAsync(localIds);
                    }
                    break;
                case RequestCodes.HISTORY_DETAIL:
                    if (data.hasExtra(KEY_REVISION)) {
                        mViewPager.setCurrentItem(PAGE_CONTENT);

                        mRevision = data.getParcelableExtra(KEY_REVISION);
                        new Handler().postDelayed(this::loadRevision,
                                getResources().getInteger(R.integer.full_screen_dialog_animation_duration));
                    }
                    break;
                case RequestCodes.IMAGE_EDITOR_EDIT_IMAGE:
                    List<Uri> uris = WPMediaUtils.retrieveImageEditorResult(data);
                    mImageEditorTracker.trackAddPhoto(uris);
                    for (Uri item : uris) {
                        mEditorMedia.addNewMediaToEditorAsync(item, false);
                    }
                    break;
                case RequestCodes.SELECTED_USER_MENTION:
                    if (mOnGetMentionResult != null) {
                        String selectedMention = data.getStringExtra(SuggestUsersActivity.SELECTED_USER_ID);
                        mOnGetMentionResult.accept(selectedMention);
                        // Clear the callback once we have gotten a result
                        mOnGetMentionResult = null;
                    }
                    break;
            }
        }

        if (requestCode == JetpackSecuritySettingsActivity.JETPACK_SECURITY_SETTINGS_REQUEST_CODE) {
            fetchSiteSettings();
        }
    }

    private List<Uri> convertStringArrayIntoUrisList(String[] stringArray) {
        List<Uri> uris = new ArrayList<>(stringArray.length);
        for (String stringUri : stringArray) {
            uris.add(Uri.parse(stringUri));
        }
        return uris;
    }

    private void addLastTakenPicture() {
        try {
            // TODO why do we scan the file twice? Also how come it can result in OOM?
            WPMediaUtils.scanMediaFile(this, mMediaCapturePath);
            File f = new File(mMediaCapturePath);
            Uri capturedImageUri = Uri.fromFile(f);
            if (capturedImageUri != null) {
                mEditorMedia.addNewMediaToEditorAsync(capturedImageUri, true);
                final Intent scanIntent = new Intent(Intent.ACTION_MEDIA_SCANNER_SCAN_FILE);
                scanIntent.setData(capturedImageUri);
                sendBroadcast(scanIntent);
            } else {
                ToastUtils.showToast(this, R.string.gallery_error, Duration.SHORT);
            }
        } catch (RuntimeException | OutOfMemoryError e) {
            AppLog.e(T.EDITOR, e);
        }
    }

    private void handleMediaPickerResult(Intent data) {
        // TODO move this to EditorMedia
        ArrayList<Long> ids = ListUtils.fromLongArray(data.getLongArrayExtra(MediaBrowserActivity.RESULT_IDS));
        if (ids == null || ids.size() == 0) {
            return;
        }

        boolean allAreImages = true;
        for (Long id : ids) {
            MediaModel media = mMediaStore.getSiteMediaWithId(mSite, id);
            if (media != null && !MediaUtils.isValidImage(media.getUrl())) {
                allAreImages = false;
                break;
            }
        }

        // if the user selected multiple items and they're all images, show the insert media
        // dialog so the user can choose whether to insert them individually or as a gallery
        if (ids.size() > 1 && allAreImages && !mShowGutenbergEditor) {
            showInsertMediaDialog(ids);
        } else {
            // if allowMultipleSelection and gutenberg editor, pass all ids to addExistingMediaToEditor at once
            mEditorMedia.addExistingMediaToEditorAsync(AddExistingMediaSource.WP_MEDIA_LIBRARY, ids);
            if (mShowGutenbergEditor && mEditorPhotoPicker.getAllowMultipleSelection()) {
                mEditorPhotoPicker.setAllowMultipleSelection(false);
            }
        }
    }

    /*
     * called after user selects multiple photos from WP media library
     */
    private void showInsertMediaDialog(final ArrayList<Long> mediaIds) {
        InsertMediaCallback callback = dialog -> {
            switch (dialog.getInsertType()) {
                case GALLERY:
                    MediaGallery gallery = new MediaGallery();
                    gallery.setType(dialog.getGalleryType().toString());
                    gallery.setNumColumns(dialog.getNumColumns());
                    gallery.setIds(mediaIds);
                    mEditorFragment.appendGallery(gallery);
                    break;
                case INDIVIDUALLY:
                    mEditorMedia.addExistingMediaToEditorAsync(AddExistingMediaSource.WP_MEDIA_LIBRARY, mediaIds);
                    break;
            }
        };
        InsertMediaDialog dialog = InsertMediaDialog.newInstance(callback, mSite);
        FragmentTransaction ft = getSupportFragmentManager().beginTransaction();
        ft.add(dialog, "insert_media");
        ft.commitAllowingStateLoss();
    }

    @SuppressWarnings("unused")
    @Subscribe(threadMode = ThreadMode.MAIN)
    public void onAccountChanged(OnAccountChanged event) {
        if (event.causeOfChange == AccountAction.SEND_VERIFICATION_EMAIL) {
            if (!event.isError()) {
                ToastUtils.showToast(this, getString(R.string.toast_verification_email_sent));
            } else {
                ToastUtils.showToast(this, getString(R.string.toast_verification_email_send_error));
            }
        }
    }

    @SuppressWarnings("unused")
    @Subscribe(threadMode = ThreadMode.MAIN)
    public void onMediaChanged(OnMediaChanged event) {
        if (event.isError()) {
            final String errorMessage;
            switch (event.error.type) {
                case FS_READ_PERMISSION_DENIED:
                    errorMessage = getString(R.string.error_media_insufficient_fs_permissions);
                    break;
                case NOT_FOUND:
                    errorMessage = getString(R.string.error_media_not_found);
                    break;
                case AUTHORIZATION_REQUIRED:
                    errorMessage = getString(R.string.error_media_unauthorized);
                    break;
                case PARSE_ERROR:
                    errorMessage = getString(R.string.error_media_parse_error);
                    break;
                case MALFORMED_MEDIA_ARG:
                case NULL_MEDIA_ARG:
                case GENERIC_ERROR:
                default:
                    errorMessage = getString(R.string.error_refresh_media);
                    break;
            }
            if (!TextUtils.isEmpty(errorMessage)) {
                ToastUtils.showToast(EditPostActivity.this, errorMessage, ToastUtils.Duration.SHORT);
            }
        } else {
            if (mPendingVideoPressInfoRequests != null && !mPendingVideoPressInfoRequests.isEmpty()) {
                // If there are pending requests for video URLs from VideoPress ids, query the DB for
                // them again and notify the editor
                for (String videoId : mPendingVideoPressInfoRequests) {
                    String videoUrl = mMediaStore.
                                                         getUrlForSiteVideoWithVideoPressGuid(mSite, videoId);
                    String posterUrl = WPMediaUtils.getVideoPressVideoPosterFromURL(videoUrl);

                    mEditorFragment.setUrlForVideoPressId(videoId, videoUrl, posterUrl);
                }

                mPendingVideoPressInfoRequests.clear();
            }
        }
    }

    @Override
    public void onEditPostPublishedSettingsClick() {
        mViewPager.setCurrentItem(PAGE_PUBLISH_SETTINGS);
    }

    /**
     * EditorFragmentListener methods
     */

    @Override
    public void onAddMediaClicked() {
        if (mEditorPhotoPicker.isPhotoPickerShowing()) {
            mEditorPhotoPicker.hidePhotoPicker();
        } else if (WPMediaUtils.currentUserCanUploadMedia(mSite)) {
            mEditorPhotoPicker.showPhotoPicker(mSite);
        } else {
            // show the WP media library instead of the photo picker if the user doesn't have upload permission
            mMediaPickerLauncher.viewWPMediaLibraryPickerForResult(this, mSite, MediaBrowserType.EDITOR_PICKER);
        }
    }

    @Override
    public void onAddMediaImageClicked(boolean allowMultipleSelection) {
        mEditorPhotoPicker.setAllowMultipleSelection(allowMultipleSelection);
        mMediaPickerLauncher.viewWPMediaLibraryPickerForResult(this, mSite, MediaBrowserType.GUTENBERG_IMAGE_PICKER);
    }

    @Override
    public void onAddMediaVideoClicked(boolean allowMultipleSelection) {
        mEditorPhotoPicker.setAllowMultipleSelection(allowMultipleSelection);
        mMediaPickerLauncher.viewWPMediaLibraryPickerForResult(this, mSite, MediaBrowserType.GUTENBERG_VIDEO_PICKER);
    }

    @Override
    public void onAddLibraryMediaClicked(boolean allowMultipleSelection) {
        mEditorPhotoPicker.setAllowMultipleSelection(allowMultipleSelection);
        if (allowMultipleSelection) {
            mMediaPickerLauncher.viewWPMediaLibraryPickerForResult(this, mSite, MediaBrowserType.EDITOR_PICKER);
        } else {
            mMediaPickerLauncher
                    .viewWPMediaLibraryPickerForResult(this, mSite, MediaBrowserType.GUTENBERG_SINGLE_MEDIA_PICKER);
        }
    }

    @Override
    public void onAddPhotoClicked(boolean allowMultipleSelection) {
        if (allowMultipleSelection) {
            mMediaPickerLauncher.showPhotoPickerForResult(this, MediaBrowserType.GUTENBERG_IMAGE_PICKER, mSite,
                    mEditPostRepository.getId());
        } else {
            mMediaPickerLauncher.showPhotoPickerForResult(this, MediaBrowserType.GUTENBERG_SINGLE_IMAGE_PICKER, mSite,
                    mEditPostRepository.getId());
        }
    }

    @Override
    public void onCapturePhotoClicked() {
        onPhotoPickerIconClicked(PhotoPickerIcon.ANDROID_CAPTURE_PHOTO, false);
    }

    @Override
    public void onAddVideoClicked(boolean allowMultipleSelection) {
        if (allowMultipleSelection) {
            mMediaPickerLauncher.showPhotoPickerForResult(this, MediaBrowserType.GUTENBERG_VIDEO_PICKER, mSite,
                    mEditPostRepository.getId());
        } else {
            mMediaPickerLauncher.showPhotoPickerForResult(this, MediaBrowserType.GUTENBERG_SINGLE_VIDEO_PICKER, mSite,
                    mEditPostRepository.getId());
        }
    }

    @Override
    public void onAddDeviceMediaClicked(boolean allowMultipleSelection) {
        if (allowMultipleSelection) {
            mMediaPickerLauncher.showPhotoPickerForResult(this, MediaBrowserType.GUTENBERG_MEDIA_PICKER, mSite,
                    mEditPostRepository.getId());
        } else {
            mMediaPickerLauncher.showPhotoPickerForResult(this, MediaBrowserType.GUTENBERG_SINGLE_MEDIA_PICKER, mSite,
                    mEditPostRepository.getId());
        }
    }

    @Override
    public void onAddStockMediaClicked(boolean allowMultipleSelection) {
        onPhotoPickerIconClicked(PhotoPickerIcon.STOCK_MEDIA, allowMultipleSelection);
    }

    @Override
    public void onAddGifClicked(boolean allowMultipleSelection) {
        onPhotoPickerIconClicked(PhotoPickerIcon.GIF, allowMultipleSelection);
    }

    @Override
    public void onPerformFetch(String path, Consumer<String> onResult, Consumer<Bundle> onError) {
        if (mSite != null) {
            mReactNativeRequestHandler.performGetRequest(path, mSite, onResult, onError);
        }
    }

    @Override
    public void onCaptureVideoClicked() {
        onPhotoPickerIconClicked(PhotoPickerIcon.ANDROID_CAPTURE_VIDEO, false);
    }

    @Override
    public void onMediaDropped(final ArrayList<Uri> mediaUris) {
        mEditorMedia.setDroppedMediaUris(mediaUris);
        if (PermissionUtils
                .checkAndRequestStoragePermission(this, WPPermissionUtils.EDITOR_DRAG_DROP_PERMISSION_REQUEST_CODE)) {
            mEditorMedia.addNewMediaItemsToEditorAsync(mEditorMedia.getDroppedMediaUris(), false);
            mEditorMedia.getDroppedMediaUris().clear();
        }
    }

    @Override
    public void onRequestDragAndDropPermissions(DragEvent dragEvent) {
        if (Build.VERSION.SDK_INT >= Build.VERSION_CODES.N) {
            requestTemporaryPermissions(dragEvent);
        }
    }

    @TargetApi(Build.VERSION_CODES.N)
    private void requestTemporaryPermissions(DragEvent dragEvent) {
        requestDragAndDropPermissions(dragEvent);
    }

    @Override
    public void onMediaRetryAllClicked(Set<String> failedMediaIds) {
        UploadService.cancelFinalNotification(this, mEditPostRepository.getPost());
        UploadService.cancelFinalNotificationForMedia(this, mSite);
        ArrayList<Integer> localMediaIds = new ArrayList<>();
        for (String idString : failedMediaIds) {
            localMediaIds.add(Integer.valueOf(idString));
        }
        mEditorMedia.retryFailedMediaAsync(localMediaIds);
    }

    @Override
    public boolean onMediaRetryClicked(final String mediaId) {
        if (TextUtils.isEmpty(mediaId)) {
            AppLog.e(T.MEDIA, "Invalid media id passed to onMediaRetryClicked");
            return false;
        }
        MediaModel media = mMediaStore.getMediaWithLocalId(StringUtils.stringToInt(mediaId));
        if (media == null) {
            AppLog.e(T.MEDIA, "Can't find media with local id: " + mediaId);
            AlertDialog.Builder builder = new MaterialAlertDialogBuilder(this);
            builder.setTitle(getString(R.string.cannot_retry_deleted_media_item));
            builder.setPositiveButton(R.string.yes, (dialog, id) -> {
                runOnUiThread(() -> mEditorFragment.removeMedia(mediaId));
                dialog.dismiss();
            });

            builder.setNegativeButton(getString(R.string.no), (dialog, id) -> dialog.dismiss());

            AlertDialog dialog = builder.create();
            dialog.show();

            return false;
        }

        if (media.getUrl() != null && media.getUploadState().equals(MediaUploadState.UPLOADED.toString())) {
            // Note: we should actually do this when the editor fragment starts instead of waiting for user input.
            // Notify the editor fragment upload was successful and it should replace the local url by the remote url.
            if (mEditorMediaUploadListener != null) {
                mEditorMediaUploadListener.onMediaUploadSucceeded(String.valueOf(media.getId()),
                        FluxCUtils.mediaFileFromMediaModel(media));
            }
        } else {
            UploadService.cancelFinalNotification(this, mEditPostRepository.getPost());
            UploadService.cancelFinalNotificationForMedia(this, mSite);
            mEditorMedia.retryFailedMediaAsync(Collections.singletonList(media.getId()));
        }

        AnalyticsTracker.track(Stat.EDITOR_UPLOAD_MEDIA_RETRIED);
        return true;
    }

    @Override
    public void onMediaUploadCancelClicked(String localMediaId) {
        if (!TextUtils.isEmpty(localMediaId)) {
            mEditorMedia.cancelMediaUploadAsync(StringUtils.stringToInt(localMediaId), true);
        } else {
            // Passed mediaId is incorrect: cancel all uploads for this post
            ToastUtils.showToast(this, getString(R.string.error_all_media_upload_canceled));
            EventBus.getDefault().post(new PostEvents.PostMediaCanceled(mEditPostRepository.getEditablePost()));
        }
    }

    @Override
    public void onMediaDeleted(String localMediaId) {
        if (!TextUtils.isEmpty(localMediaId)) {
            mEditorMedia.onMediaDeleted(mShowAztecEditor, mShowGutenbergEditor, localMediaId);
        }
    }

    @Override
    public void onUndoMediaCheck(final String undoedContent) {
        // here we check which elements tagged UPLOADING are there in undoedContent,
        // and check for the ones that ARE NOT being uploaded or queued in the UploadService.
        // These are the CANCELED ONES, so mark them FAILED now to retry.

        List<MediaModel> currentlyUploadingMedia =
                UploadService.getPendingOrInProgressMediaUploadsForPost(mEditPostRepository.getPost());
        List<String> mediaMarkedUploading =
                AztecEditorFragment.getMediaMarkedUploadingInPostContent(EditPostActivity.this, undoedContent);

        // go through the list of items marked UPLOADING within the Post content, and look in the UploadService
        // to see whether they're really being uploaded or not. If an item is not really being uploaded,
        // mark that item failed
        for (String mediaId : mediaMarkedUploading) {
            boolean found = false;
            for (MediaModel media : currentlyUploadingMedia) {
                if (StringUtils.stringToInt(mediaId) == media.getId()) {
                    found = true;
                    break;
                }
            }

            if (!found) {
                if (mEditorFragment instanceof AztecEditorFragment) {
                    mEditorMedia.updateDeletedMediaItemIds(mediaId);
                    ((AztecEditorFragment) mEditorFragment).setMediaToFailed(mediaId);
                }
            }
        }
    }

    @Override
    public void onVideoPressInfoRequested(final String videoId) {
        String videoUrl = mMediaStore.getUrlForSiteVideoWithVideoPressGuid(mSite, videoId);

        if (videoUrl == null) {
            AppLog.w(T.EDITOR, "The editor wants more info about the following VideoPress code: " + videoId
                               + " but it's not available in the current site " + mSite.getUrl()
                               + " Maybe it's from another site?");
            return;
        }

        if (videoUrl.isEmpty()) {
            if (PermissionUtils.checkAndRequestCameraAndStoragePermissions(
                    this, WPPermissionUtils.EDITOR_MEDIA_PERMISSION_REQUEST_CODE)) {
                runOnUiThread(() -> {
                    if (mPendingVideoPressInfoRequests == null) {
                        mPendingVideoPressInfoRequests = new ArrayList<>();
                    }
                    mPendingVideoPressInfoRequests.add(videoId);
                    mEditorMedia.refreshBlogMedia();
                });
            }
        }

        String posterUrl = WPMediaUtils.getVideoPressVideoPosterFromURL(videoUrl);

        mEditorFragment.setUrlForVideoPressId(videoId, videoUrl, posterUrl);
    }

    @Override
    public Map<String, String> onAuthHeaderRequested(String url) {
        Map<String, String> authHeaders = new HashMap<>();
        String token = mAccountStore.getAccessToken();
        if (mSite.isPrivate() && WPUrlUtils.safeToAddWordPressComAuthToken(url)
            && !TextUtils.isEmpty(token)) {
            authHeaders.put(AuthenticationUtils.AUTHORIZATION_HEADER_NAME, "Bearer " + token);
        }

        if (mSite.isPrivateWPComAtomic() && mPrivateAtomicCookie.exists() && WPUrlUtils
                .safeToAddPrivateAtCookie(url, mPrivateAtomicCookie.getDomain())) {
            authHeaders.put(AuthenticationUtils.COOKIE_HEADER_NAME, mPrivateAtomicCookie.getCookieContent());
        }
        return authHeaders;
    }

    @Override
    public void onEditorFragmentInitialized() {
        boolean shouldFinishInit = true;
        // now that we have the Post object initialized,
        // check whether we have media items to insert from the WRITE POST with media functionality
        if (getIntent().hasExtra(EXTRA_INSERT_MEDIA)) {
            // Bump analytics
            AnalyticsTracker.track(Stat.NOTIFICATION_UPLOAD_MEDIA_SUCCESS_WRITE_POST);

            List<MediaModel> mediaList = (List<MediaModel>) getIntent().getSerializableExtra(EXTRA_INSERT_MEDIA);
            // removing this from the intent so it doesn't insert the media items again on each Activity re-creation
            getIntent().removeExtra(EXTRA_INSERT_MEDIA);
            if (mediaList != null && !mediaList.isEmpty()) {
                mEditorMedia.addExistingMediaToEditorAsync(mediaList, AddExistingMediaSource.WP_MEDIA_LIBRARY);
            }
        }

        onEditorFinalTouchesBeforeShowing();
    }

    private void onEditorFinalTouchesBeforeShowing() {
        refreshEditorContent();
        // probably here is best for Gutenberg to start interacting with
        if (mShowGutenbergEditor && mEditorFragment instanceof GutenbergEditorFragment) {
            refreshEditorTheme();
            List<MediaModel> failedMedia =
                    mMediaStore.getMediaForPostWithState(mEditPostRepository.getPost(), MediaUploadState.FAILED);
            if (failedMedia != null && !failedMedia.isEmpty()) {
                HashSet<Integer> mediaIds = new HashSet<>();
                for (MediaModel media : failedMedia) {
                    // featured image isn't in the editor but in the Post Settings fragment, so we want to skip it
                    if (!media.getMarkedLocallyAsFeatured()) {
                        mediaIds.add(media.getId());
                    }
                }
                ((GutenbergEditorFragment) mEditorFragment).resetUploadingMediaToFailed(mediaIds);
            }
        } else if (mShowAztecEditor && mEditorFragment instanceof AztecEditorFragment) {
            mPostEditorAnalyticsSession.start(null);
        }
    }

    @Override
    public void onEditorFragmentContentReady(ArrayList<Object> unsupportedBlocksList) {
        // Note that this method is also used to track startup performance
        // It assumes this is being called when the editor has finished loading
        // If you need to refactor this, please ensure that the startup_time_ms property
        // is still reflecting the actual startup time of the editor
        mPostEditorAnalyticsSession.start(unsupportedBlocksList);
    }

    @Override public void onGutenbergEditorSessionTemplateApplyTracked(String template) {
        mPostEditorAnalyticsSession.applyTemplate(template);
    }

    @Override public void onGutenbergEditorSessionTemplatePreviewTracked(String template) {
        mPostEditorAnalyticsSession.previewTemplate(template);
    }

    @Override public void getMention(Consumer<String> onResult) {
        mOnGetMentionResult = onResult;
        ActivityLauncher.viewSuggestUsersForResult(this, mSite);
    }

    @Override public void onGutenbergEditorSetStarterPageTemplatesTooltipShown(boolean tooltipShown) {
        AppPrefs.setGutenbergStarterPageTemplatesTooltipShown(tooltipShown);
    }

    @Override public boolean onGutenbergEditorRequestStarterPageTemplatesTooltipShown() {
        return AppPrefs.getGutenbergStarterPageTemplatesTooltipShown();
    }

    @Override
    public void onHtmlModeToggledInToolbar() {
        toggleHtmlModeOnMenu();
    }

    @Override
    public void onTrackableEvent(TrackableEvent event) throws IllegalArgumentException {
        mEditorTracker.trackEditorEvent(event, mEditorFragment.getEditorName());
        switch (event) {
            case ELLIPSIS_COLLAPSE_BUTTON_TAPPED:
                AppPrefs.setAztecEditorToolbarExpanded(false);
                break;
            case ELLIPSIS_EXPAND_BUTTON_TAPPED:
                AppPrefs.setAztecEditorToolbarExpanded(true);
                break;
            case HTML_BUTTON_TAPPED:
            case LINK_ADDED_BUTTON_TAPPED:
                mEditorPhotoPicker.hidePhotoPicker();
                break;
        }
    }

    @Override
    public void onTrackableEvent(TrackableEvent event, Map<String, String> properties) {
        mEditorTracker.trackEditorEvent(event, mEditorFragment.getEditorName(), properties);
    }

    @Override public void onStoryComposerLoadRequested(ArrayList<Object> mediaFiles, String blockId) {
        LoadStoryFromStoriesPrefsUseCase loadStoryFromStoriesPrefsUseCase = new LoadStoryFromStoriesPrefsUseCase(
                mStoryRepositoryWrapper,
                mSite,
                mMediaStore,
                this
        );

        if (loadStoryFromStoriesPrefsUseCase.anyMediaIdsInGutenbergStoryBlockAreCorrupt(mediaFiles)) {
            // unfortunately the medaiIds seem corrupt so, show a dialog and bail
            AlertDialog.Builder builder = new MaterialAlertDialogBuilder(this);
            builder.setTitle(getString(R.string.dialog_edit_story_unavailable_title));
            builder.setMessage(getString(R.string.dialog_edit_story_corrupt_message));
            builder.setPositiveButton(R.string.dialog_button_ok, (dialog, id) -> {
                dialog.dismiss();
            });
            AlertDialog dialog = builder.create();
            dialog.show();
            return;
        }

        ArrayList<String> mediaIds =
                loadStoryFromStoriesPrefsUseCase.getMediaIdsFromStoryBlockBridgeMediaFiles(mediaFiles);
        boolean allStorySlidesAreEditable = loadStoryFromStoriesPrefsUseCase.areAllStorySlidesEditable(mSite, mediaIds);
        boolean failedLoadingOrReCreatingStory = false;

        // now look for a Story in the StoryRepository that has all these frames and, if not found, let's
        // just build the Story object ourselves to keep these files arrangement
        int storyIndex = StoryRepository.findStoryContainingStoryFrameItemsByIds(mediaIds);
        if (storyIndex == StoryRepository.DEFAULT_NONE_SELECTED) {
            // the StoryRepository didn't have it but we have editable serialized slides so,
            // create a new Story from scratch with these deserialized StoryFrameItems
            ReCreateStoryResult result =
                    loadStoryFromStoriesPrefsUseCase.loadOrReCreateStoryFromStoriesPrefs(mediaIds);
            failedLoadingOrReCreatingStory = result.getNoSlidesLoaded();
            if (allStorySlidesAreEditable) {
                // double check and override if we found at least one couldn't be inflated
                allStorySlidesAreEditable = result.getAllStorySlidesAreEditable();
            }
            storyIndex = result.getStoryIndex();
        }

        if (!failedLoadingOrReCreatingStory) {
            // Story instance loaded or re-created! Load it onto the StoryComposer for editing now
            ActivityLauncher.editStoryForResult(
                    this,
                    mSite,
                    new LocalId(mEditPostRepository.getId()),
                    storyIndex,
                    allStorySlidesAreEditable,
                    true,
                    blockId
            );
        } else {
            // unfortunately we couldn't even load the remote media Ids indicated by the StoryBLock so we can't allow
            // editing at this time :(
            AlertDialog.Builder builder = new MaterialAlertDialogBuilder(this);
            builder.setTitle(getString(R.string.dialog_edit_story_unavailable_title));
            builder.setMessage(getString(R.string.dialog_edit_story_unavailable_message));
            builder.setPositiveButton(R.string.dialog_button_ok, (dialog, id) -> {
                dialog.dismiss();
            });
            AlertDialog dialog = builder.create();
            dialog.show();
        }
    }

    // Story Frame Save Service events
    @SuppressWarnings("unused")
    @Subscribe(threadMode = ThreadMode.MAIN)
    public void onStoryFrameSaveStart(FrameSaveStart event) {
        if (isFinishing()) {
            return;
        }
        String localMediaId = String.valueOf(event.getFrameId());
        if (mStorySaveMediaListener != null) {
            float progress = mStoryRepositoryWrapper.getCurrentStorySaveProgress(event.getStoryIndex(), 0.0f);
            mStorySaveMediaListener.onMediaSaveReattached(localMediaId, progress);
        }
    }

    @SuppressWarnings("unused")
    @Subscribe(threadMode = ThreadMode.MAIN)
    public void onStoryFrameSaveProgress(FrameSaveProgress event) {
        if (isFinishing()) {
            return;
        }
        String localMediaId = String.valueOf(event.getFrameId());
        if (mStorySaveMediaListener != null) {
            float progress = mStoryRepositoryWrapper.getCurrentStorySaveProgress(
                    event.getStoryIndex(),
                    event.getProgress()
            );
            mStorySaveMediaListener.onMediaSaveProgress(localMediaId, progress);
        }
    }

    @SuppressWarnings("unused")
    @Subscribe(threadMode = ThreadMode.MAIN)
    public void onStoryFrameSaveCompleted(FrameSaveCompleted event) {
        if (isFinishing()) {
            return;
        }
        String localMediaId = event.getFrameId();
        if (mStorySaveMediaListener != null) {
            // check whether this is a temporary file being just saved (so we don't have a proper local MediaModel yet)
            // catch ( NumberFormatException e)
            if (localMediaId.startsWith(TEMPORARY_ID_PREFIX)) {
                Story story = mStoryRepositoryWrapper.getStoryAtIndex(event.getStoryIndex());

                // first, update the media's url
                StoryFrameItem frame = story.getFrames().get(event.getFrameIndex());
                mStorySaveMediaListener.onMediaSaveSucceeded(localMediaId,
                        Uri.fromFile(frame.getComposedFrameFile()).toString());

                // now update progress
                float totalProgress = mStoryRepositoryWrapper.getCurrentStorySaveProgress(event.getStoryIndex(), 0.0f);
                mStorySaveMediaListener.onMediaSaveProgress(localMediaId, totalProgress);
            } else {
                MediaModel mediaModel = mMediaStore.getSiteMediaWithId(mSite, Long.parseLong(localMediaId));
                if (mediaModel != null) {
                    MediaFile mediaFile = FluxCUtils.mediaFileFromMediaModel(mediaModel);
                    mStorySaveMediaListener.onMediaSaveSucceeded(localMediaId, mediaFile.getFileURL());
                }
            }
        }
    }

    @SuppressWarnings("unused")
    @Subscribe(threadMode = ThreadMode.MAIN)
    public void onStoryFrameMediaModelCreated(StoryFrameMediaModelCreatedEvent event) {
        if (isFinishing()) {
            return;
        }

        if (mStorySaveMediaListener != null) {
            mStorySaveMediaListener.onMediaModelCreatedForFile(event.getOldId(), event.getNewId(), event.getOldUrl());
        }
    }

    @SuppressWarnings("unused")
    @Subscribe(threadMode = ThreadMode.MAIN)
    public void onStoryFrameSaveFailed(FrameSaveFailed event) {
        if (isFinishing()) {
            return;
        }
        String localMediaId = String.valueOf(event.getFrameId());
//        if (mStorySaveMediaListener != null) {
//            mStorySaveMediaListener.onMediaSaveFailed(localMediaId);
//        }
        // just update progress, we may have still some other frames in this story that need be saved.
        // we will send the Failed signal once all the Story frames have been processed
        if (mStorySaveMediaListener != null) {
            float progress = mStoryRepositoryWrapper.getCurrentStorySaveProgress(event.getStoryIndex(), 0.0f);
            mStorySaveMediaListener.onMediaSaveReattached(localMediaId, progress);
        }
    }


    @SuppressWarnings("unused")
    @Subscribe(threadMode = ThreadMode.MAIN)
    public void onStorySaveProcessFinished(StorySaveResult event) {
        if (isFinishing()) {
            return;
        }

        Story story = mStoryRepositoryWrapper.getStoryAtIndex(event.getStoryIndex());
        if (event.isSuccess() && event.getFrameSaveResult().size() == story.getFrames().size()) {
            // take the first frame IDs and mediaUri
            String localMediaId = String.valueOf(story.getFrames().get(0).getId());
            String mediaUrl = Uri.fromFile(story.getFrames().get(0).getComposedFrameFile()).toString();
            if (mStorySaveMediaListener != null) {
                mStorySaveMediaListener.onMediaSaveSucceeded(localMediaId, mediaUrl);
            }
        } else {
            String localMediaId = String.valueOf(story.getFrames().get(0).getId());
            if (mStorySaveMediaListener != null) {
                mStorySaveMediaListener.onMediaSaveFailed(localMediaId);
            }
        }
    }

    // FluxC events

    @SuppressWarnings("unused")
    @Subscribe(threadMode = ThreadMode.MAIN)
    public void onMediaUploaded(OnMediaUploaded event) {
        if (isFinishing()) {
            return;
        }

        // event for unknown media, ignoring
        if (event.media == null) {
            AppLog.w(AppLog.T.MEDIA, "Media event carries null media object, not recognized");
            return;
        }

        if (event.isError()) {
            mEditorMedia.onMediaUploadError(mEditorMediaUploadListener, event.media, event.error);
        } else if (event.completed) {
            // if the remote url on completed is null, we consider this upload wasn't successful
            if (event.media.getUrl() == null) {
                MediaError error = new MediaError(MediaErrorType.GENERIC_ERROR);
                mEditorMedia.onMediaUploadError(mEditorMediaUploadListener, event.media, error);
            } else {
                onUploadSuccess(event.media);
            }
        } else {
            onUploadProgress(event.media, event.progress);
        }
    }

    // FluxC events

    @SuppressWarnings("unused")
    @Subscribe(threadMode = ThreadMode.MAIN)
    public void onMediaListFetched(OnMediaListFetched event) {
        // no op - we don't need to check anything just now, but declaring the method so it's
        // clear we make a request to FetchMedia in this class.
    }

    @SuppressWarnings("unused")
    @Subscribe(threadMode = ThreadMode.MAIN)
    public void onPostChanged(OnPostChanged event) {
        if (event.causeOfChange instanceof CauseOfOnPostChanged.UpdatePost) {
            if (!event.isError()) {
                // here update the menu if it's not a draft anymore
                invalidateOptionsMenu();
            } else {
                updatePostLoadingAndDialogState(PostLoadingState.NONE);
                AppLog.e(AppLog.T.POSTS, "UPDATE_POST failed: " + event.error.type + " - " + event.error.message);
            }
        } else if (event.causeOfChange instanceof CauseOfOnPostChanged.RemoteAutoSavePost) {
            if (!mEditPostRepository.hasPost() || (mEditPostRepository.getId()
                                                   != ((RemoteAutoSavePost) event.causeOfChange).getLocalPostId())) {
                AppLog.e(T.POSTS,
                        "Ignoring REMOTE_AUTO_SAVE_POST in EditPostActivity as mPost is null or id of the opened post"
                        + " doesn't match the event.");
                return;
            }
            if (event.isError()) {
                AppLog.e(T.POSTS, "REMOTE_AUTO_SAVE_POST failed: " + event.error.type + " - " + event.error.message);
            }
            mEditPostRepository.loadPostByLocalPostId(mEditPostRepository.getId());
            mEditPostRepository.replace(postModel -> handleRemoteAutoSave(event.isError(), postModel));
        }
    }

    private boolean isRemotePreviewingFromEditor() {
        return mPostLoadingState == PostLoadingState.UPLOADING_FOR_PREVIEW
               || mPostLoadingState == PostLoadingState.REMOTE_AUTO_SAVING_FOR_PREVIEW
               || mPostLoadingState == PostLoadingState.PREVIEWING
               || mPostLoadingState == PostLoadingState.REMOTE_AUTO_SAVE_PREVIEW_ERROR;
    }

    private boolean isUploadingPostForPreview() {
        return mPostLoadingState == PostLoadingState.UPLOADING_FOR_PREVIEW
               || mPostLoadingState == PostLoadingState.REMOTE_AUTO_SAVING_FOR_PREVIEW;
    }

    private void updateOnSuccessfulUpload() {
        mIsNewPost = false;
        invalidateOptionsMenu();
    }

    private boolean isRemoteAutoSaveError() {
        return mPostLoadingState == PostLoadingState.REMOTE_AUTO_SAVE_PREVIEW_ERROR;
    }

    @Nullable
    private PostModel handleRemoteAutoSave(boolean isError, PostModel post) {
        // We are in the process of remote previewing a post from the editor
        if (!isError && isUploadingPostForPreview()) {
            // We were uploading post for preview and we got no error:
            // update post status and preview it in the internal browser
            updateOnSuccessfulUpload();
            ActivityLauncher.previewPostOrPageForResult(
                    EditPostActivity.this,
                    mSite,
                    post,
                    mPostLoadingState == PostLoadingState.UPLOADING_FOR_PREVIEW
                            ? RemotePreviewLogicHelper.RemotePreviewType.REMOTE_PREVIEW
                            : RemotePreviewLogicHelper.RemotePreviewType.REMOTE_PREVIEW_WITH_REMOTE_AUTO_SAVE
            );
            updatePostLoadingAndDialogState(PostLoadingState.PREVIEWING, post);
        } else if (isError || isRemoteAutoSaveError()) {
            // We got an error from the uploading or from the remote auto save of a post: show snackbar error
            updatePostLoadingAndDialogState(PostLoadingState.NONE);
            mUploadUtilsWrapper.showSnackbarError(findViewById(R.id.editor_activity),
                    getString(R.string.remote_preview_operation_error));
        }
        return post;
    }

    @SuppressWarnings("unused")
    @Subscribe(threadMode = ThreadMode.MAIN)
    public void onPostUploaded(OnPostUploaded event) {
        final PostModel post = event.post;
        if (post != null && post.getId() == mEditPostRepository.getId()) {
            if (!isRemotePreviewingFromEditor()) {
                // We are not remote previewing a post: show snackbar and update post status if needed
                View snackbarAttachView = findViewById(R.id.editor_activity);
                mUploadUtilsWrapper.onPostUploadedSnackbarHandler(this, snackbarAttachView, event.isError(), post,
                        event.isError() ? event.error.message : null, getSite());
                if (!event.isError()) {
                    mEditPostRepository.set(() -> {
                        updateOnSuccessfulUpload();
                        return post;
                    });
                }
            } else {
                mEditPostRepository.set(() -> handleRemoteAutoSave(event.isError(), post));
            }
        }
    }

    @SuppressWarnings("unused")
    @Subscribe(threadMode = ThreadMode.MAIN)
    public void onEventMainThread(VideoOptimizer.ProgressEvent event) {
        if (!isFinishing()) {
            // use upload progress rather than optimizer progress since the former includes upload+optimization
            float progress = UploadService.getUploadProgressForMedia(event.media);
            onUploadProgress(event.media, progress);
        }
    }

    @SuppressWarnings("unused")
    @Subscribe(threadMode = ThreadMode.MAIN)
    public void onEventMainThread(UploadService.UploadMediaRetryEvent event) {
        if (!isFinishing()
            && event.mediaModelList != null
            && mEditorMediaUploadListener != null) {
            for (MediaModel media : event.mediaModelList) {
                String localMediaId = String.valueOf(media.getId());
                EditorFragmentAbstract.MediaType mediaType = media.isVideo()
                        ? EditorFragmentAbstract.MediaType.VIDEO : EditorFragmentAbstract.MediaType.IMAGE;
                mEditorMediaUploadListener.onMediaUploadRetry(localMediaId, mediaType);
            }
        }
    }

    private void refreshEditorTheme() {
        FetchEditorThemePayload payload = new FetchEditorThemePayload(mSite);
        mDispatcher.dispatch(EditorThemeActionBuilder.newFetchEditorThemeAction(payload));
    }

    private void fetchMediaList() {
        // do not refresh if there is no network
        if (!NetworkUtils.isNetworkAvailable(this)) {
            return;
        }
        FetchMediaListPayload payload =
                new FetchMediaListPayload(mSite, MediaStore.DEFAULT_NUM_MEDIA_PER_FETCH, false);
        mDispatcher.dispatch(MediaActionBuilder.newFetchMediaListAction(payload));
    }


    @SuppressWarnings("unused")
    @Subscribe(threadMode = ThreadMode.MAIN_ORDERED)
    public void onEditorThemeChanged(OnEditorThemeChanged event) {
        if (!(mEditorFragment instanceof EditorThemeUpdateListener)) return;

        if (mSite.getId() != event.getSiteId()) return;
        EditorTheme editorTheme = event.getEditorTheme();

        if (editorTheme == null) return;
        EditorThemeSupport editorThemeSupport = editorTheme.getThemeSupport();
        ((EditorThemeUpdateListener) mEditorFragment)
                    .onEditorThemeUpdated(editorThemeSupport.toBundle());
    }
    // EditPostActivityHook methods

    @Override
    public EditPostRepository getEditPostRepository() {
        return mEditPostRepository;
    }

    @Override
    public SiteModel getSite() {
        return mSite;
    }


    // External Access to the Image Loader
    public AztecImageLoader getAztecImageLoader() {
        return mAztecImageLoader;
    }

    @Override
    public boolean onMenuOpened(int featureId, Menu menu) {
        // This is a workaround for bag discovered on Chromebooks, where Enter key will not work in the toolbar menu
        // Editor fragments are messing with window focus, which causes keyboard events to get ignored

        // this fixes issue with GB editor
        View editorFragmentView = mEditorFragment.getView();
        if (editorFragmentView != null) {
            editorFragmentView.requestFocus();
        }

        // this fixes issue with Aztec editor
        if (mEditorFragment instanceof AztecEditorFragment) {
            ((AztecEditorFragment) mEditorFragment).requestContentAreaFocus();
        }
        return super.onMenuOpened(featureId, menu);
    }

    // EditorMediaListener
    @Override
    public void appendMediaFiles(@NotNull Map<String, ? extends MediaFile> mediaFiles) {
        mEditorFragment.appendMediaFiles((Map<String, MediaFile>) mediaFiles);
    }

    @NotNull @Override
    public PostImmutableModel getImmutablePost() {
        return Objects.requireNonNull(mEditPostRepository.getPost());
    }

    @Override
    public void syncPostObjectWithUiAndSaveIt(@Nullable OnPostUpdatedFromUIListener listener) {
        updateAndSavePostAsync(listener);
    }

    @Override public void advertiseImageOptimization(@NotNull Function0<Unit> listener) {
        WPMediaUtils.advertiseImageOptimization(this, listener::invoke);
    }

    @Override
    public void onMediaModelsCreatedFromOptimizedUris(@NotNull Map<Uri, ? extends MediaModel> oldUriToMediaModels) {
        // no op - we're not doing any special handling on MediaModels in EditPostActivity
    }

    @Override
    public Consumer<Exception> getExceptionLogger() {
        return (Exception e) -> AppLog.e(T.EDITOR, e);
    }

    @Override
    public Consumer<String> getBreadcrumbLogger() {
        return (String s) -> AppLog.e(T.EDITOR, s);
    }

    private void updateAddingMediaToEditorProgressDialogState(ProgressDialogUiState uiState) {
        mAddingMediaToEditorProgressDialog = mProgressDialogHelper
                .updateProgressDialogState(this, mAddingMediaToEditorProgressDialog, uiState, mUiHelpers);
    }

    @Override
    public String getErrorMessageFromMedia(int mediaId) {
        MediaModel media = mMediaStore.getMediaWithLocalId(mediaId);

        if (media != null) {
            return UploadUtils.getErrorMessageFromMedia(this, media);
        }

        return "";
    }

    @Override
    public void showJetpackSettings() {
        Intent intent = new Intent(this, JetpackSecuritySettingsActivity.class);
        intent.putExtra(WordPress.SITE, mSite);
        startActivityForResult(intent, JetpackSecuritySettingsActivity.JETPACK_SECURITY_SETTINGS_REQUEST_CODE);
    }
}<|MERGE_RESOLUTION|>--- conflicted
+++ resolved
@@ -1603,7 +1603,6 @@
     }
 
     private void onUploadSuccess(MediaModel media) {
-<<<<<<< HEAD
         if (media != null) {
             // TODO Should this statement check media.getLocalPostId() == mEditPostRepository.getId()?
             if (!media.getMarkedLocallyAsFeatured() && mEditorMediaUploadListener != null) {
@@ -1627,17 +1626,8 @@
                 }
             } else if (media.getMarkedLocallyAsFeatured() && media.getLocalPostId() == mEditPostRepository
                     .getId()) {
-                setFeaturedImageId(media.getMediaId());
-            }
-=======
-        // TODO Should this statement check media.getLocalPostId() == mEditPostRepository.getId()?
-        if (media != null && !media.getMarkedLocallyAsFeatured() && mEditorMediaUploadListener != null) {
-            mEditorMediaUploadListener.onMediaUploadSucceeded(String.valueOf(media.getId()),
-                    FluxCUtils.mediaFileFromMediaModel(media));
-        } else if (media != null && media.getMarkedLocallyAsFeatured() && media.getLocalPostId() == mEditPostRepository
-                .getId()) {
-            setFeaturedImageId(media.getMediaId(), false);
->>>>>>> 111378b7
+                setFeaturedImageId(media.getMediaId(), false);
+            }
         }
     }
 
