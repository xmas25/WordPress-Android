--- conflicted
+++ resolved
@@ -2028,11 +2028,8 @@
                                 mAccountStore.getAccessToken(),
                                 isSiteUsingWpComRestApi,
                                 themeBundle,
-<<<<<<< HEAD
-                                WordPress.getUserAgent());
-=======
+                                WordPress.getUserAgent(),
                                 mTenorFeatureConfig.isEnabled());
->>>>>>> 186ce3b9
                     } else {
                         // If gutenberg editor is not selected, default to Aztec.
                         return AztecEditorFragment.newInstance("", "", AppPrefs.isAztecEditorToolbarExpanded());
