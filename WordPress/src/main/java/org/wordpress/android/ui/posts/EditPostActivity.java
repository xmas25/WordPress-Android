--- conflicted
+++ resolved
@@ -372,11 +372,8 @@
     @Inject TenorFeatureConfig mTenorFeatureConfig;
     @Inject GutenbergMentionsFeatureConfig mGutenbergMentionsFeatureConfig;
     @Inject ModalLayoutPickerFeatureConfig mModalLayoutPickerFeatureConfig;
-<<<<<<< HEAD
+    @Inject CrashLogging mCrashLogging;
     @Inject MediaPickerLauncher mMediaPickerLauncher;
-=======
-    @Inject CrashLogging mCrashLogging;
->>>>>>> 174a09fa
 
     private StorePostViewModel mViewModel;
 
