package org.wordpress.android.ui.posts;

import android.annotation.TargetApi;
import android.app.Activity;
import android.app.Fragment;
import android.app.FragmentManager;
import android.app.ProgressDialog;
import android.content.ClipData;
import android.content.Context;
import android.content.DialogInterface;
import android.content.Intent;
import android.content.res.Configuration;
import android.graphics.Bitmap;
import android.graphics.drawable.Drawable;
import android.net.Uri;
import android.os.AsyncTask;
import android.os.Build;
import android.os.Bundle;
import android.os.Environment;
import android.os.Handler;
import android.preference.PreferenceManager;
import android.support.annotation.NonNull;
import android.support.v13.app.FragmentPagerAdapter;
import android.support.v4.app.ActivityCompat.OnRequestPermissionsResultCallback;
import android.support.v4.app.FragmentTransaction;
import android.support.v4.view.ViewPager;
import android.support.v7.app.ActionBar;
import android.support.v7.app.AlertDialog;
import android.support.v7.app.AppCompatActivity;
import android.text.SpannableStringBuilder;
import android.text.Spanned;
import android.text.TextUtils;
import android.text.style.CharacterStyle;
import android.text.style.SuggestionSpan;
import android.view.ContextThemeWrapper;
import android.view.DragEvent;
import android.view.Menu;
import android.view.MenuInflater;
import android.view.MenuItem;
import android.view.View;
import android.view.ViewGroup;
import android.view.inputmethod.InputMethodManager;
import android.widget.RelativeLayout;

import org.greenrobot.eventbus.Subscribe;
import org.greenrobot.eventbus.ThreadMode;
import org.wordpress.android.BuildConfig;
import org.wordpress.android.JavaScriptException;
import org.wordpress.android.R;
import org.wordpress.android.WordPress;
import org.wordpress.android.analytics.AnalyticsTracker;
import org.wordpress.android.analytics.AnalyticsTracker.Stat;
import org.wordpress.android.editor.AztecEditorFragment;
import org.wordpress.android.editor.EditorFragment;
import org.wordpress.android.editor.EditorFragment.EditorFragmentNotAddedException;
import org.wordpress.android.editor.EditorFragmentAbstract;
import org.wordpress.android.editor.EditorFragmentAbstract.EditorDragAndDropListener;
import org.wordpress.android.editor.EditorFragmentAbstract.EditorFragmentListener;
import org.wordpress.android.editor.EditorFragmentAbstract.TrackableEvent;
import org.wordpress.android.editor.EditorFragmentActivity;
import org.wordpress.android.editor.EditorImageMetaData;
import org.wordpress.android.editor.EditorImageSettingsListener;
import org.wordpress.android.editor.EditorMediaUploadListener;
import org.wordpress.android.editor.EditorMediaUtils;
import org.wordpress.android.editor.EditorWebViewAbstract.ErrorListener;
import org.wordpress.android.editor.EditorWebViewCompatibility;
import org.wordpress.android.editor.EditorWebViewCompatibility.ReflectionException;
import org.wordpress.android.editor.ImageSettingsDialogFragment;
import org.wordpress.android.editor.LegacyEditorFragment;
import org.wordpress.android.editor.MediaToolbarAction;
import org.wordpress.android.fluxc.Dispatcher;
import org.wordpress.android.fluxc.action.AccountAction;
import org.wordpress.android.fluxc.action.PostAction;
import org.wordpress.android.fluxc.generated.AccountActionBuilder;
import org.wordpress.android.fluxc.generated.MediaActionBuilder;
import org.wordpress.android.fluxc.generated.PostActionBuilder;
import org.wordpress.android.fluxc.generated.UploadActionBuilder;
import org.wordpress.android.fluxc.model.AccountModel;
import org.wordpress.android.fluxc.model.MediaModel;
import org.wordpress.android.fluxc.model.MediaModel.MediaUploadState;
import org.wordpress.android.fluxc.model.PostModel;
import org.wordpress.android.fluxc.model.SiteModel;
import org.wordpress.android.fluxc.model.post.PostStatus;
import org.wordpress.android.fluxc.store.AccountStore;
import org.wordpress.android.fluxc.store.AccountStore.OnAccountChanged;
import org.wordpress.android.fluxc.store.MediaStore;
import org.wordpress.android.fluxc.store.MediaStore.CancelMediaPayload;
import org.wordpress.android.fluxc.store.MediaStore.FetchMediaListPayload;
import org.wordpress.android.fluxc.store.MediaStore.MediaErrorType;
import org.wordpress.android.fluxc.store.MediaStore.MediaPayload;
import org.wordpress.android.fluxc.store.MediaStore.OnMediaChanged;
import org.wordpress.android.fluxc.store.PostStore;
import org.wordpress.android.fluxc.store.SiteStore;
import org.wordpress.android.fluxc.store.UploadStore;
import org.wordpress.android.fluxc.tools.FluxCImageLoader;
import org.wordpress.android.ui.ActivityId;
import org.wordpress.android.ui.ActivityLauncher;
import org.wordpress.android.ui.RequestCodes;
import org.wordpress.android.ui.media.MediaBrowserActivity;
import org.wordpress.android.ui.media.MediaBrowserType;
import org.wordpress.android.ui.media.MediaSettingsActivity;
import org.wordpress.android.ui.notifications.utils.PendingDraftsNotificationsUtils;
import org.wordpress.android.ui.photopicker.PhotoPickerFragment;
import org.wordpress.android.ui.photopicker.PhotoPickerFragment.PhotoPickerIcon;
import org.wordpress.android.ui.posts.InsertMediaDialog.InsertMediaCallback;
import org.wordpress.android.ui.posts.services.AztecImageLoader;
import org.wordpress.android.ui.posts.services.AztecVideoLoader;
import org.wordpress.android.ui.prefs.AppPrefs;
import org.wordpress.android.ui.prefs.ReleaseNotesActivity;
import org.wordpress.android.ui.prefs.SiteSettingsInterface;
import org.wordpress.android.ui.stockmedia.StockMediaPickerActivity;
import org.wordpress.android.ui.uploads.PostEvents;
import org.wordpress.android.ui.uploads.UploadService;
import org.wordpress.android.ui.uploads.UploadUtils;
import org.wordpress.android.ui.uploads.VideoOptimizer;
import org.wordpress.android.util.AnalyticsUtils;
import org.wordpress.android.util.AniUtils;
import org.wordpress.android.util.AppLog;
import org.wordpress.android.util.AppLog.T;
import org.wordpress.android.util.AutolinkUtils;
import org.wordpress.android.util.CrashlyticsUtils;
import org.wordpress.android.util.DateTimeUtils;
import org.wordpress.android.util.DisplayUtils;
import org.wordpress.android.util.FluxCUtils;
import org.wordpress.android.util.ImageUtils;
import org.wordpress.android.util.ListUtils;
import org.wordpress.android.util.LocaleManager;
import org.wordpress.android.util.MediaUtils;
import org.wordpress.android.util.NetworkUtils;
import org.wordpress.android.util.PermissionUtils;
import org.wordpress.android.util.SiteUtils;
import org.wordpress.android.util.StringUtils;
import org.wordpress.android.util.ToastUtils;
import org.wordpress.android.util.ToastUtils.Duration;
import org.wordpress.android.util.WPHtml;
import org.wordpress.android.util.WPMediaUtils;
import org.wordpress.android.util.WPPermissionUtils;
import org.wordpress.android.util.WPUrlUtils;
import org.wordpress.android.util.helpers.MediaFile;
import org.wordpress.android.util.helpers.MediaGallery;
import org.wordpress.android.util.helpers.MediaGalleryImageSpan;
import org.wordpress.android.util.helpers.WPImageSpan;
import org.wordpress.android.widgets.WPViewPager;
import org.wordpress.aztec.AztecExceptionHandler;
import org.wordpress.aztec.util.AztecLog;
import org.wordpress.passcodelock.AppLockManager;

import java.io.File;
import java.io.FileOutputStream;
import java.io.IOException;
import java.util.ArrayList;
import java.util.Calendar;
import java.util.Collections;
import java.util.HashMap;
import java.util.HashSet;
import java.util.List;
import java.util.Locale;
import java.util.Map;
import java.util.Set;
import java.util.regex.Matcher;
import java.util.regex.Pattern;

import javax.inject.Inject;

import de.greenrobot.event.EventBus;

public class EditPostActivity extends AppCompatActivity implements
        EditorFragmentActivity,
        EditorImageSettingsListener,
        EditorDragAndDropListener,
        EditorFragmentListener,
        MediaToolbarAction.MediaToolbarButtonClickListener,
        EditorWebViewCompatibility.ReflectionFailureListener,
        OnRequestPermissionsResultCallback,
        PhotoPickerFragment.PhotoPickerListener,
        EditPostSettingsFragment.EditPostActivityHook,
        BaseYesNoFragmentDialog.BasicYesNoDialogClickInterface,
        PostSettingsListDialogFragment.OnPostSettingsDialogFragmentListener,
        PostDatePickerDialogFragment.OnPostDatePickerDialogListener {
    public static final String EXTRA_POST_LOCAL_ID = "postModelLocalId";
    public static final String EXTRA_IS_PAGE = "isPage";
    public static final String EXTRA_IS_PROMO = "isPromo";
    public static final String EXTRA_IS_QUICKPRESS = "isQuickPress";
    public static final String EXTRA_QUICKPRESS_BLOG_ID = "quickPressBlogId";
    public static final String EXTRA_SAVED_AS_LOCAL_DRAFT = "savedAsLocalDraft";
    public static final String EXTRA_HAS_FAILED_MEDIA = "hasFailedMedia";
    public static final String EXTRA_HAS_CHANGES = "hasChanges";
    public static final String EXTRA_IS_DISCARDABLE = "isDiscardable";
    public static final String EXTRA_INSERT_MEDIA = "insertMedia";
    private static final String STATE_KEY_EDITOR_FRAGMENT = "editorFragment";
    private static final String STATE_KEY_DROPPED_MEDIA_URIS = "stateKeyDroppedMediaUri";
    private static final String STATE_KEY_POST_LOCAL_ID = "stateKeyPostModelLocalId";
    private static final String STATE_KEY_POST_REMOTE_ID = "stateKeyPostModelRemoteId";
    private static final String STATE_KEY_IS_NEW_POST = "stateKeyIsNewPost";
    private static final String STATE_KEY_IS_PHOTO_PICKER_VISIBLE = "stateKeyPhotoPickerVisible";
    private static final String STATE_KEY_HTML_MODE_ON = "stateKeyHtmlModeOn";
    private static final String TAG_PUBLISH_CONFIRMATION_DIALOG = "tag_publish_confirmation_dialog";
    private static final String TAG_REMOVE_FAILED_UPLOADS_DIALOG = "tag_remove_failed_uploads_dialog";

    private static final int PAGE_CONTENT = 0;
    private static final int PAGE_SETTINGS = 1;
    private static final int PAGE_PREVIEW = 2;

    private static final int AUTOSAVE_INTERVAL_MILLIS = 60000;

    private static final String PHOTO_PICKER_TAG = "photo_picker";
    private static final String ASYNC_PROMO_DIALOG_TAG = "async_promo";

    enum AddExistingdMediaSource {
        WP_MEDIA_LIBRARY,
        STOCK_PHOTO_LIBRARY
    }

    private Handler mHandler;
    private boolean mShowAztecEditor;
    private boolean mShowNewEditor;
    private boolean mMediaInsertedOnCreation;

    private List<String> mPendingVideoPressInfoRequests;
    private List<String> mAztecBackspaceDeletedMediaItemIds = new ArrayList<>();
    private List<String> mMediaMarkedUploadingOnStartIds = new ArrayList<>();

    /**
     * The {@link android.support.v4.view.PagerAdapter} that will provide
     * fragments for each of the sections. We use a
     * {@link FragmentPagerAdapter} derivative, which will keep every
     * loaded fragment in memory. If this becomes too memory intensive, it
     * may be best to switch to a
     * {@link android.support.v13.app.FragmentStatePagerAdapter}.
     */
    SectionsPagerAdapter mSectionsPagerAdapter;

    /**
     * The {@link ViewPager} that will host the section contents.
     */
    WPViewPager mViewPager;

    private PostModel mPost;
    private PostModel mOriginalPost;

    private EditorFragmentAbstract mEditorFragment;
    private EditPostSettingsFragment mEditPostSettingsFragment;
    private EditPostPreviewFragment mEditPostPreviewFragment;

    private EditorMediaUploadListener mEditorMediaUploadListener;

    private boolean mIsNewPost;
    private boolean mIsPage;
    private boolean mIsPromo;
    private boolean mHasSetPostContent;

    private View mPhotoPickerContainer;
    private PhotoPickerFragment mPhotoPickerFragment;
    private int mPhotoPickerOrientation = Configuration.ORIENTATION_UNDEFINED;

    // For opening the context menu after permissions have been granted
    private View mMenuView = null;

    private boolean mHtmlModeMenuStateOn = false;

    @Inject Dispatcher mDispatcher;
    @Inject AccountStore mAccountStore;
    @Inject SiteStore mSiteStore;
    @Inject PostStore mPostStore;
    @Inject MediaStore mMediaStore;
    @Inject UploadStore mUploadStore;
    @Inject FluxCImageLoader mImageLoader;

    private SiteModel mSite;

    // for keeping the media uri while asking for permissions
    private ArrayList<Uri> mDroppedMediaUris;

    private Runnable mFetchMediaRunnable = new Runnable() {
        @Override
        public void run() {
            if (mDroppedMediaUris != null) {
                final List<Uri> mediaUris = mDroppedMediaUris;
                mDroppedMediaUris = null;
                addMediaList(mediaUris, false);
            }
        }
    };

    @Override
    protected void attachBaseContext(Context newBase) {
        super.attachBaseContext(LocaleManager.setLocale(newBase));
    }

    @Override
    protected void onCreate(Bundle savedInstanceState) {
        super.onCreate(savedInstanceState);
        ((WordPress) getApplication()).component().inject(this);
        mDispatcher.register(this);
        setContentView(R.layout.new_edit_post_activity);

        if (savedInstanceState == null) {
            mSite = (SiteModel) getIntent().getSerializableExtra(WordPress.SITE);
        } else {
            mSite = (SiteModel) savedInstanceState.getSerializable(WordPress.SITE);
        }

        // Check whether to show the visual editor
        PreferenceManager.setDefaultValues(this, R.xml.account_settings, false);
        // AppPrefs.setAztecEditorAvailable(true);
        // AppPrefs.setAztecEditorEnabled(true);
        mShowAztecEditor = AppPrefs.isAztecEditorEnabled();
        mShowNewEditor = AppPrefs.isVisualEditorEnabled();

        // TODO when aztec is the only editor, remove this part and set the overlay bottom margin in xml
        if (mShowAztecEditor) {
            View overlay = findViewById(R.id.view_overlay);
            RelativeLayout.LayoutParams layoutParams = (RelativeLayout.LayoutParams) overlay.getLayoutParams();
            layoutParams.bottomMargin = getResources().getDimensionPixelOffset(R.dimen.aztec_format_bar_height);
            overlay.setLayoutParams(layoutParams);
        }

        // Set up the action bar.
        final ActionBar actionBar = getSupportActionBar();
        if (actionBar != null) {
            actionBar.setDisplayHomeAsUpEnabled(true);
        }

        FragmentManager fragmentManager = getFragmentManager();
        Bundle extras = getIntent().getExtras();
        String action = getIntent().getAction();
        if (savedInstanceState == null) {
            if (!getIntent().hasExtra(EXTRA_POST_LOCAL_ID)
                || Intent.ACTION_SEND.equals(action)
                || Intent.ACTION_SEND_MULTIPLE.equals(action)
                || NEW_MEDIA_POST.equals(action)
                || getIntent().hasExtra(EXTRA_IS_QUICKPRESS)) {
                if (getIntent().hasExtra(EXTRA_QUICKPRESS_BLOG_ID)) {
                    // QuickPress might want to use a different blog than the current blog
                    int localSiteId = getIntent().getIntExtra(EXTRA_QUICKPRESS_BLOG_ID, -1);
                    mSite = mSiteStore.getSiteByLocalId(localSiteId);
                }

                if (extras != null) {
                    mIsPage = extras.getBoolean(EXTRA_IS_PAGE);
                    mIsPromo = extras.getBoolean(EXTRA_IS_PROMO);
                }
                mIsNewPost = true;

                if (mSite == null) {
                    showErrorAndFinish(R.string.blog_not_found);
                    return;
                }
                if (!mSite.isVisible()) {
                    showErrorAndFinish(R.string.error_blog_hidden);
                    return;
                }

                // Create a new post
                List<Long> categories = new ArrayList<>();
                String postFormat = "";
                if (mSite.isUsingWpComRestApi()) {
                    // TODO: replace SiteSettingsInterface.getX by calls to mSite.getDefaultCategory
                    // and mSite.getDefaultFormat. We can get these from /me/sites endpoint for .com/jetpack sites.
                    // There might be a way to get that information from a XMLRPC request as well.
                    categories.add((long) SiteSettingsInterface.getDefaultCategory(WordPress.getContext()));
                    postFormat = SiteSettingsInterface.getDefaultFormat(WordPress.getContext());
                }
                mPost = mPostStore.instantiatePostModel(mSite, mIsPage, categories, postFormat);
                mPost.setStatus(PostStatus.PUBLISHED.toString());
                EventBus.getDefault().postSticky(
                        new PostEvents.PostOpenedInEditor(mPost.getLocalSiteId(), mPost.getId()));
            } else if (extras != null) {
                // Load post passed in extras
                mPost = mPostStore.getPostByLocalPostId(extras.getInt(EXTRA_POST_LOCAL_ID));
                if (mPost != null) {
                    initializePostObject();
                }
            }
        } else {
            mDroppedMediaUris = savedInstanceState.getParcelable(STATE_KEY_DROPPED_MEDIA_URIS);
            mIsNewPost = savedInstanceState.getBoolean(STATE_KEY_IS_NEW_POST, false);

            // if we have a remote id saved, let's first try with that, as the local Id might have changed
            // after FETCH_POSTS
            if (savedInstanceState.containsKey(STATE_KEY_POST_REMOTE_ID)) {
                mPost = mPostStore.getPostByRemotePostId(savedInstanceState.getLong(STATE_KEY_POST_REMOTE_ID), mSite);
                initializePostObject();
            } else if (savedInstanceState.containsKey(STATE_KEY_POST_LOCAL_ID)) {
                mPost = mPostStore.getPostByLocalPostId(savedInstanceState.getInt(STATE_KEY_POST_LOCAL_ID));
                initializePostObject();
            }

            mEditorFragment =
                    (EditorFragmentAbstract) fragmentManager.getFragment(savedInstanceState, STATE_KEY_EDITOR_FRAGMENT);

            if (mEditorFragment instanceof EditorMediaUploadListener) {
                mEditorMediaUploadListener = (EditorMediaUploadListener) mEditorFragment;
            }
        }

        if (mSite == null) {
            ToastUtils.showToast(this, R.string.blog_not_found, ToastUtils.Duration.SHORT);
            finish();
            return;
        }

        if (mHasSetPostContent = mEditorFragment != null) {
            mEditorFragment.setImageLoader(mImageLoader);
        }

        // Ensure we have a valid post
        if (mPost == null) {
            showErrorAndFinish(R.string.post_not_found);
            return;
        }

        if (mIsNewPost) {
            trackEditorCreatedPost(action, getIntent());
        } else {
            // if we are opening a Post for which an error notification exists, we need to remove
            // it from the dashboard to prevent the user from tapping RETRY on a Post that is
            // being currently edited
            UploadService.cancelFinalNotification(this, mPost);
            resetUploadingMediaToFailedIfPostHasNotMediaInProgressOrQueued();
        }

        setTitle(SiteUtils.getSiteNameOrHomeURL(mSite));
        mSectionsPagerAdapter = new SectionsPagerAdapter(fragmentManager);

        // Set up the ViewPager with the sections adapter.
        mViewPager = (WPViewPager) findViewById(R.id.pager);
        mViewPager.setAdapter(mSectionsPagerAdapter);
        mViewPager.setOffscreenPageLimit(2);
        mViewPager.setPagingEnabled(false);

        // When swiping between different sections, select the corresponding
        // tab. We can also use ActionBar.Tab#select() to do this if we have
        // a reference to the Tab.
        mViewPager.setOnPageChangeListener(new ViewPager.SimpleOnPageChangeListener() {
            @Override
            public void onPageSelected(int position) {
                invalidateOptionsMenu();
                if (position == PAGE_CONTENT) {
                    setTitle(SiteUtils.getSiteNameOrHomeURL(mSite));
                } else if (position == PAGE_SETTINGS) {
                    setTitle(mPost.isPage() ? R.string.page_settings : R.string.post_settings);
                    hidePhotoPicker();
                } else if (position == PAGE_PREVIEW) {
                    setTitle(mPost.isPage() ? R.string.preview_page : R.string.preview_post);
                    hidePhotoPicker();
                    savePostAsync(new AfterSavePostListener() {
                        @Override
                        public void onPostSave() {
                            if (mEditPostPreviewFragment != null) {
                                runOnUiThread(new Runnable() {
                                    @Override
                                    public void run() {
                                        if (mEditPostPreviewFragment != null) {
                                            mEditPostPreviewFragment.loadPost();
                                        }
                                    }
                                });
                            }
                        }
                    });
                }
            }
        });

        ActivityId.trackLastActivity(ActivityId.POST_EDITOR);
    }

    private void initializePostObject() {
        if (mPost != null) {
            mOriginalPost = mPost.clone();
            mPost = UploadService.updatePostWithCurrentlyCompletedUploads(mPost);
            mMediaMarkedUploadingOnStartIds =
                    AztecEditorFragment.getMediaMarkedUploadingInPostContent(this, mPost.getContent());
            Collections.sort(mMediaMarkedUploadingOnStartIds);
            mIsPage = mPost.isPage();

            EventBus.getDefault().postSticky(
                    new PostEvents.PostOpenedInEditor(mPost.getLocalSiteId(), mPost.getId()));

            new Thread(new Runnable() {
                @Override
                public void run() {
                    // run this purge in the background to not delay Editor initialization
                    purgeMediaToPostAssociationsIfNotInPostAnymore();
                }
            }).start();
        }
    }

    private void purgeMediaToPostAssociationsIfNotInPostAnymore() {
        ArrayList<MediaModel> allMedia = new ArrayList<>();
        allMedia.addAll(mUploadStore.getFailedMediaForPost(mPost));
        allMedia.addAll(mUploadStore.getCompletedMediaForPost(mPost));
        allMedia.addAll(mUploadStore.getUploadingMediaForPost(mPost));

        if (!allMedia.isEmpty()) {
            HashSet<MediaModel> mediaToDeleteAssociationFor = new HashSet<>();
            for (MediaModel media : allMedia) {
                if (!AztecEditorFragment.isMediaInPostBody(this, mPost.getContent(), String.valueOf(media.getId()))) {
                    mediaToDeleteAssociationFor.add(media);
                }
            }

            if (!mediaToDeleteAssociationFor.isEmpty()) {
                // also remove the association of Media-to-Post for this post
                UploadStore.ClearMediaPayload clearMediaPayload =
                        new UploadStore.ClearMediaPayload(mPost, mediaToDeleteAssociationFor);
                mDispatcher.dispatch(UploadActionBuilder.newClearMediaForPostAction(clearMediaPayload));
            }
        }
    }

    // this method aims at recovering the current state of media items if they're inconsistent within the PostModel.
    private void resetUploadingMediaToFailedIfPostHasNotMediaInProgressOrQueued() {
        boolean useAztec = AppPrefs.isAztecEditorEnabled();

        if (!useAztec || UploadService.hasPendingOrInProgressMediaUploadsForPost(mPost)) {
            return;
        }

        String oldContent = mPost.getContent();
        if (!AztecEditorFragment.hasMediaItemsMarkedUploading(this, oldContent)
            // we need to make sure items marked failed are still failed or not as well
            && !AztecEditorFragment.hasMediaItemsMarkedFailed(this, oldContent)) {
            return;
        }

        String newContent = AztecEditorFragment.resetUploadingMediaToFailed(this, oldContent);

        if (!TextUtils.isEmpty(oldContent) && newContent != null && oldContent.compareTo(newContent) != 0) {
            mPost.setContent(newContent);

            // we changed the post, so let’s mark this down
            if (!mPost.isLocalDraft()) {
                mPost.setIsLocallyChanged(true);
            }
            mPost.setDateLocallyChanged(DateTimeUtils.iso8601FromTimestamp(System.currentTimeMillis() / 1000));
        }
    }

    private Runnable mAutoSave = new Runnable() {
        @Override
        public void run() {
            new Thread(new Runnable() {
                @Override
                public void run() {
                    try {
                        updatePostObject(true);
                    } catch (EditorFragmentNotAddedException e) {
                        AppLog.e(T.EDITOR, "Impossible to save the post, we weren't able to update it.");
                        return;
                    }
                    savePostToDb();
                    if (mHandler != null) {
                        mHandler.postDelayed(mAutoSave, AUTOSAVE_INTERVAL_MILLIS);
                    }
                }
            }).start();
        }
    };

    @Override
    protected void onResume() {
        super.onResume();
        mHandler = new Handler();
        mHandler.postDelayed(mAutoSave, AUTOSAVE_INTERVAL_MILLIS);

        EventBus.getDefault().register(this);

        reattachUploadingMedia();
    }

    private void reattachUploadingMedia() {
        if (mEditorMediaUploadListener != null) {
            // UploadService.getPendingMediaForPost will be populated only when the user exits the editor
            // But if the user doesn't exit the editor and sends the app to the background, a reattachment
            // for the media within this Post is needed as soon as the app comes back to foreground,
            // so we get the list of progressing media for this Post from the UploadService
            List<MediaModel> allUploadingMediaInPost = new ArrayList<>();
            Set<MediaModel> uploadingMediaInPost = UploadService.getPendingMediaForPost(mPost);
            allUploadingMediaInPost.addAll(uploadingMediaInPost);
            // add them to the array only if they are not in there yet
            for (MediaModel media1 : UploadService.getPendingOrInProgressMediaUploadsForPost(mPost)) {
                boolean found = false;
                for (MediaModel media2 : uploadingMediaInPost) {
                    if (media1.getId() == media2.getId()) {
                        // if it exists, just break the loop and check for the next one
                        found = true;
                        break;
                    }
                }

                if (!found) {
                    // we haven't found it before, so let's add it to the list.
                    allUploadingMediaInPost.add(media1);
                }
            }

            // now do proper re-attachment of upload progress on each media item
            for (MediaModel media : allUploadingMediaInPost) {
                if (media != null) {
                    mEditorMediaUploadListener.onMediaUploadReattached(String.valueOf(media.getId()),
                                                                       UploadService.getUploadProgressForMedia(media));
                }
            }
        }
    }

    @Override
    protected void onPause() {
        super.onPause();

        mHandler.removeCallbacks(mAutoSave);
        mHandler = null;

        EventBus.getDefault().unregister(this);
    }

    @Override
    protected void onDestroy() {
        AnalyticsTracker.track(AnalyticsTracker.Stat.EDITOR_CLOSED);
        mDispatcher.unregister(this);
        cancelAddMediaListThread();
        removePostOpenInEditorStickyEvent();
        if (mEditorFragment instanceof AztecEditorFragment) {
            ((AztecEditorFragment) mEditorFragment).disableContentLogOnCrashes();
        }
        super.onDestroy();
    }

    private void removePostOpenInEditorStickyEvent() {
        PostEvents.PostOpenedInEditor stickyEvent =
                EventBus.getDefault().getStickyEvent(PostEvents.PostOpenedInEditor.class);
        if (stickyEvent != null) {
            // "Consume" the sticky event
            EventBus.getDefault().removeStickyEvent(stickyEvent);
        }
    }

    @Override
    protected void onSaveInstanceState(Bundle outState) {
        super.onSaveInstanceState(outState);
        // Saves both post objects so we can restore them in onCreate()
        savePostAsync(null);
        outState.putInt(STATE_KEY_POST_LOCAL_ID, mPost.getId());
        if (!mPost.isLocalDraft()) {
            outState.putLong(STATE_KEY_POST_REMOTE_ID, mPost.getRemotePostId());
        }
        outState.putBoolean(STATE_KEY_IS_NEW_POST, mIsNewPost);
        outState.putBoolean(STATE_KEY_IS_PHOTO_PICKER_VISIBLE, isPhotoPickerShowing());
        outState.putBoolean(STATE_KEY_HTML_MODE_ON, mHtmlModeMenuStateOn);
        outState.putSerializable(WordPress.SITE, mSite);

        outState.putParcelableArrayList(STATE_KEY_DROPPED_MEDIA_URIS, mDroppedMediaUris);

        if (mEditorFragment != null) {
            getFragmentManager().putFragment(outState, STATE_KEY_EDITOR_FRAGMENT, mEditorFragment);
        }
    }

    @Override
    protected void onRestoreInstanceState(Bundle savedInstanceState) {
        super.onRestoreInstanceState(savedInstanceState);

        mHtmlModeMenuStateOn = savedInstanceState.getBoolean(STATE_KEY_HTML_MODE_ON);
        if (savedInstanceState.getBoolean(STATE_KEY_IS_PHOTO_PICKER_VISIBLE, false)) {
            showPhotoPicker();
        }
    }

    @Override
    public void onConfigurationChanged(Configuration newConfig) {
        super.onConfigurationChanged(newConfig);

        // resize the photo picker if the user rotated the device
        int orientation = newConfig.orientation;
        if (orientation != mPhotoPickerOrientation) {
            resizePhotoPicker();
        }

        // If we're showing the Async promo dialog, we need to notify it to take the new orientation into account
        PromoDialog fragment = (PromoDialog) getSupportFragmentManager().findFragmentByTag(ASYNC_PROMO_DIALOG_TAG);
        if (fragment != null) {
            fragment.redrawForOrientationChange();
        }
    }

    private String getSaveButtonText() {
        if (!userCanPublishPosts()) {
            return getString(R.string.submit_for_review);
        }

        switch (PostStatus.fromPost(mPost)) {
            case SCHEDULED:
                return getString(R.string.schedule_verb);
            case PUBLISHED:
            case UNKNOWN:
                if (mPost.isLocalDraft()) {
                    return getString(R.string.post_status_publish_post);
                } else {
                    return getString(R.string.update_verb);
                }
            case PRIVATE:
            case PENDING:
            case TRASHED:
            case DRAFT:
            default:
                if (mPost.isLocalDraft()) {
                    return getString(R.string.save);
                } else {
                    return getString(R.string.update_verb);
                }
        }
    }

    private String getSaveAsADraftButtonText() {
        if (!userCanPublishPosts()) {
            return getString(R.string.submit_for_review);
        }

        switch (PostStatus.fromPost(mPost)) {
            case DRAFT:
                return getString(R.string.menu_publish_now);
            case PUBLISHED:
            case UNKNOWN:
                if (mPost.isLocalDraft()) {
                    return getString(R.string.menu_publish_now);
                } else {
                    return getString(R.string.update_verb);
                }
            case PRIVATE:
            case PENDING:
            case TRASHED:
            case SCHEDULED:
            default:
                if (!isNewPost()) {
                    return getString(R.string.menu_publish_now);
                } else {
                    return getString(R.string.menu_save_as_draft);
                }
        }
    }

    private boolean isPhotoPickerShowing() {
        return mPhotoPickerContainer != null
               && mPhotoPickerContainer.getVisibility() == View.VISIBLE;
    }

    /*
     * resizes the photo picker based on device orientation - full height in landscape, half
     * height in portrait
     */
    private void resizePhotoPicker() {
        if (mPhotoPickerContainer == null) {
            return;
        }

        if (DisplayUtils.isLandscape(this)) {
            mPhotoPickerOrientation = Configuration.ORIENTATION_LANDSCAPE;
            mPhotoPickerContainer.getLayoutParams().height = ViewGroup.LayoutParams.MATCH_PARENT;
        } else {
            mPhotoPickerOrientation = Configuration.ORIENTATION_PORTRAIT;
            int displayHeight = DisplayUtils.getDisplayPixelHeight(this);
            int containerHeight = (int) (displayHeight * 0.5f);
            mPhotoPickerContainer.getLayoutParams().height = containerHeight;
        }

        if (mPhotoPickerFragment != null) {
            mPhotoPickerFragment.reload();
        }
    }

    /*
     * loads the photo picker fragment, which is hidden until the user taps the media icon
     */
    private void initPhotoPicker() {
        mPhotoPickerContainer = findViewById(R.id.photo_fragment_container);

        // size the picker before creating the fragment to avoid having it load media now
        resizePhotoPicker();

        MediaBrowserType mediaBrowserType =
                mShowAztecEditor ? MediaBrowserType.AZTEC_EDITOR_PICKER : MediaBrowserType.EDITOR_PICKER;

        mPhotoPickerFragment = PhotoPickerFragment.newInstance(this, mediaBrowserType, getSite());

        getFragmentManager()
                .beginTransaction()
                .add(R.id.photo_fragment_container, mPhotoPickerFragment, PHOTO_PICKER_TAG)
                .commit();
    }

    /*
     * shows/hides the overlay which appears atop the editor, which effectively disables it
     */
    private void showOverlay(boolean animate) {
        View overlay = findViewById(R.id.view_overlay);
        if (animate) {
            AniUtils.fadeIn(overlay, AniUtils.Duration.MEDIUM);
        } else {
            overlay.setVisibility(View.VISIBLE);
        }
    }

    private void hideOverlay() {
        View overlay = findViewById(R.id.view_overlay);
        overlay.setVisibility(View.GONE);
    }

    /*
     * user has requested to show the photo picker
     */
    private void showPhotoPicker() {
        boolean isAlreadyShowing = isPhotoPickerShowing();

        // make sure we initialized the photo picker
        if (mPhotoPickerFragment == null) {
            initPhotoPicker();
        }

        // hide soft keyboard
        View view = getCurrentFocus();
        if (view != null) {
            InputMethodManager imm = (InputMethodManager) getSystemService(Context.INPUT_METHOD_SERVICE);
            imm.hideSoftInputFromWindow(view.getWindowToken(), 0);
        }

        // slide in the photo picker
        if (!isAlreadyShowing) {
            AniUtils.animateBottomBar(mPhotoPickerContainer, true, AniUtils.Duration.MEDIUM);
            mPhotoPickerFragment.refresh();
            mPhotoPickerFragment.setPhotoPickerListener(this);
        }

        // animate in the editor overlay
        showOverlay(true);

        if (mEditorFragment instanceof AztecEditorFragment) {
            ((AztecEditorFragment) mEditorFragment).enableMediaMode(true);
        }
    }

    private void hidePhotoPicker() {
        if (isPhotoPickerShowing()) {
            mPhotoPickerFragment.finishActionMode();
            mPhotoPickerFragment.setPhotoPickerListener(null);
            AniUtils.animateBottomBar(mPhotoPickerContainer, false);
        }

        hideOverlay();

        if (mEditorFragment instanceof AztecEditorFragment) {
            ((AztecEditorFragment) mEditorFragment).enableMediaMode(false);
        }
    }

    /*
     * called by PhotoPickerFragment when media is selected - may be a single item or a list of items
     */
    @Override
    public void onPhotoPickerMediaChosen(@NonNull final List<Uri> uriList) {
        hidePhotoPicker();

        if (WPMediaUtils.shouldAdvertiseImageOptimization(this)) {
            boolean hasSelectedPicture = false;
            for (Uri uri : uriList) {
                if (!MediaUtils.isVideo(uri.toString())) {
                    hasSelectedPicture = true;
                    break;
                }
            }
            if (hasSelectedPicture) {
                WPMediaUtils.advertiseImageOptimization(this,
                                                        new WPMediaUtils.OnAdvertiseImageOptimizationListener() {
                                                            @Override
                                                            public void done() {
                                                                addMediaList(uriList, false);
                                                            }
                                                        });
                return;
            }
        }

        addMediaList(uriList, false);
    }

    @Override
    public void onMediaToolbarButtonClicked(MediaToolbarAction action) {
        if (!isPhotoPickerShowing()) {
            return;
        }

        switch (action) {
            case CAMERA:
                mPhotoPickerFragment.showCameraPopupMenu(findViewById(action.getButtonId()));
                break;
            case GALLERY:
                mPhotoPickerFragment.showPickerPopupMenu(findViewById(action.getButtonId()));
                break;
            case LIBRARY:
                mPhotoPickerFragment.doIconClicked(PhotoPickerIcon.WP_MEDIA);
                break;
        }
    }

    /*
     * called by PhotoPickerFragment when user clicks an icon to launch the camera, native
     * picker, or WP media picker
     */
    @Override
    public void onPhotoPickerIconClicked(@NonNull PhotoPickerIcon icon) {
        hidePhotoPicker();
        switch (icon) {
            case ANDROID_CAPTURE_PHOTO:
                launchCamera();
                break;
            case ANDROID_CAPTURE_VIDEO:
                launchVideoCamera();
                break;
            case ANDROID_CHOOSE_PHOTO:
                launchPictureLibrary();
                break;
            case ANDROID_CHOOSE_VIDEO:
                launchVideoLibrary();
                break;
            case WP_MEDIA:
                ActivityLauncher.viewMediaPickerForResult(this, mSite, MediaBrowserType.EDITOR_PICKER);
                break;
            case STOCK_MEDIA:
                ActivityLauncher.showStockMediaPickerForResult(this, mSite);
                break;
        }
    }

    @Override
    public boolean onCreateOptionsMenu(Menu menu) {
        super.onCreateOptionsMenu(menu);
        MenuInflater inflater = getMenuInflater();
        if (mShowNewEditor || mShowAztecEditor) {
            inflater.inflate(R.menu.edit_post, menu);
        } else {
            inflater.inflate(R.menu.edit_post_legacy, menu);
        }

        return true;
    }

    @Override
    public boolean onPrepareOptionsMenu(Menu menu) {
        boolean showMenuItems = true;
        if (mViewPager != null && mViewPager.getCurrentItem() > PAGE_CONTENT) {
            showMenuItems = false;
        }

        MenuItem previewMenuItem = menu.findItem(R.id.menu_preview_post);
        MenuItem settingsMenuItem = menu.findItem(R.id.menu_post_settings);
        MenuItem saveAsDraftMenuItem = menu.findItem(R.id.menu_save_as_draft_or_publish);
        MenuItem viewHtmlModeMenuItem = menu.findItem(R.id.menu_html_mode);

        if (previewMenuItem != null) {
            previewMenuItem.setVisible(showMenuItems);
        }

        if (settingsMenuItem != null) {
            settingsMenuItem.setVisible(showMenuItems);
        }

        if (saveAsDraftMenuItem != null) {
            saveAsDraftMenuItem.setVisible(showMenuItems);
            if (mPost != null) {
                saveAsDraftMenuItem.setTitle(getSaveAsADraftButtonText());
            }
        }

        if (viewHtmlModeMenuItem != null) {
            viewHtmlModeMenuItem.setVisible(mEditorFragment instanceof AztecEditorFragment && showMenuItems);
            viewHtmlModeMenuItem.setTitle(mHtmlModeMenuStateOn ? R.string.menu_visual_mode : R.string.menu_html_mode);
        }

        // Set text of the save button in the ActionBar
        if (mPost != null) {
            MenuItem saveMenuItem = menu.findItem(R.id.menu_save_post);
            if (saveMenuItem != null) {
                saveMenuItem.setTitle(getSaveButtonText());
            }
        }

        return super.onPrepareOptionsMenu(menu);
    }

    @Override
    public void onRequestPermissionsResult(int requestCode,
                                           @NonNull String[] permissions,
                                           @NonNull int[] grantResults) {
        boolean allGranted = WPPermissionUtils.setPermissionListAsked(
                this, requestCode, permissions, grantResults, true);

        if (allGranted) {
            switch (requestCode) {
                case WPPermissionUtils.EDITOR_MEDIA_PERMISSION_REQUEST_CODE:
                    if (mMenuView != null) {
                        super.openContextMenu(mMenuView);
                        mMenuView = null;
                    }
                    break;
                case WPPermissionUtils.EDITOR_DRAG_DROP_PERMISSION_REQUEST_CODE:
                    runOnUiThread(mFetchMediaRunnable);
                    break;
            }
        }
    }

    private boolean handleBackPressed() {
        Fragment fragment = getFragmentManager().findFragmentByTag(
                ImageSettingsDialogFragment.IMAGE_SETTINGS_DIALOG_TAG);
        if (fragment != null && fragment.isVisible()) {
            if (fragment instanceof ImageSettingsDialogFragment) {
                ImageSettingsDialogFragment imFragment = (ImageSettingsDialogFragment) fragment;
                imFragment.dismissFragment();
            }
            return false;
        }
        if (mViewPager.getCurrentItem() > PAGE_CONTENT) {
            if (mViewPager.getCurrentItem() == PAGE_SETTINGS) {
                mEditorFragment.setFeaturedImageId(mPost.getFeaturedImageId());
            }
            mViewPager.setCurrentItem(PAGE_CONTENT);
            invalidateOptionsMenu();
        } else {
            savePostAndOptionallyFinish(true);
        }
        return true;
    }

    // Menu actions
    @Override
    public boolean onOptionsItemSelected(final MenuItem item) {
        hidePhotoPicker();

        int itemId = item.getItemId();

        if (itemId == android.R.id.home) {
            return handleBackPressed();
        }

        if (itemId == R.id.menu_save_post) {
            if (!AppPrefs.isAsyncPromoRequired()) {
                showPublishConfirmationOrUpdateIfNotLocalDraft();
            } else {
                showAsyncPromoDialog();
            }
        } else {
            // Disable other action bar buttons while a media upload is in progress
            // (unnecessary for Aztec since it supports progress reattachment)
            if (!mShowAztecEditor && (mEditorFragment.isUploadingMedia() || mEditorFragment.isActionInProgress())) {
                ToastUtils.showToast(this, R.string.editor_toast_uploading_please_wait, Duration.SHORT);
                return false;
            }

            if (itemId == R.id.menu_preview_post) {
                mViewPager.setCurrentItem(PAGE_PREVIEW);
            } else if (itemId == R.id.menu_post_settings) {
                InputMethodManager imm = ((InputMethodManager) getSystemService(Context.INPUT_METHOD_SERVICE));
                imm.hideSoftInputFromWindow(getWindow().getDecorView().getWindowToken(), 0);
                if (mEditPostSettingsFragment != null) {
                    mEditPostSettingsFragment.refreshViews();
                }
                mViewPager.setCurrentItem(PAGE_SETTINGS);
            } else if (itemId == R.id.menu_save_as_draft_or_publish) {
                // save as draft if it's a local post with UNKNOWN status, or PUBLISH if it's a DRAFT (as this
                //  R.id.menu_save_as_draft button will be "Publish Now" in that case)
                if (PostStatus.fromPost(mPost) == PostStatus.DRAFT) {
                    showPublishConfirmationDialog();
                } else {
                    UploadUtils.showSnackbar(findViewById(R.id.editor_activity), R.string.editor_uploading_post);
                    if (isNewPost()) {
                        mPost.setStatus(PostStatus.DRAFT.toString());
                    }
                    savePostAndOptionallyFinish(false);
                }
            } else if (itemId == R.id.menu_html_mode) {
                // toggle HTML mode
                if (mEditorFragment instanceof AztecEditorFragment) {
                    ((AztecEditorFragment) mEditorFragment).onToolbarHtmlButtonClicked();
                    UploadUtils.showSnackbarSuccessActionOrange(findViewById(R.id.editor_activity),
                            mHtmlModeMenuStateOn ? R.string.menu_html_mode_done_snackbar
                                    : R.string.menu_visual_mode_done_snackbar,
                            R.string.menu_undo_snackbar_action,
                            new View.OnClickListener() {
                                @Override
                                public void onClick(View view) {
                                    // switch back
                                    ((AztecEditorFragment) mEditorFragment).onToolbarHtmlButtonClicked();
                                }
                            });
                }
            }
        }
        return false;
    }

    private void toggleHtmlModeOnMenu() {
        mHtmlModeMenuStateOn = !mHtmlModeMenuStateOn;
        invalidateOptionsMenu();
    }

    private void showPublishConfirmationDialog() {
        BaseYesNoFragmentDialog publishConfirmationDialog = new BaseYesNoFragmentDialog();
        publishConfirmationDialog.setArgs(
                TAG_PUBLISH_CONFIRMATION_DIALOG,
                getString(R.string.dialog_confirm_publish_title),
                mPost.isPage() ? getString(R.string.dialog_confirm_publish_message_page)
                        : getString(R.string.dialog_confirm_publish_message_post),
                getString(R.string.dialog_confirm_publish_yes),
                getString(R.string.keep_editing)
            );
        publishConfirmationDialog.show(getSupportFragmentManager(), TAG_PUBLISH_CONFIRMATION_DIALOG);
    }

    private void showPublishConfirmationOrUpdateIfNotLocalDraft() {
        // if post is a draft, first make sure to confirm the PUBLISH action, in case
        // the user tapped on it accidentally
        PostStatus status = PostStatus.fromPost(mPost);
        if ((status == PostStatus.PUBLISHED || status == PostStatus.UNKNOWN) && mPost.isLocalDraft()) {
            showPublishConfirmationDialog();
        } else {
            // otherwise, if they're updating a Post, just go ahead and save it to the server
            publishPost();
        }
    }

    private void savePostOnlineAndFinishAsync(boolean isFirstTimePublish, boolean doFinishActivity) {
        new SavePostOnlineAndFinishTask(isFirstTimePublish, doFinishActivity)
                .executeOnExecutor(AsyncTask.THREAD_POOL_EXECUTOR);
    }

    private void onUploadSuccess(MediaModel media) {
        if (mEditorMediaUploadListener != null && media != null) {
            mEditorMediaUploadListener.onMediaUploadSucceeded(String.valueOf(media.getId()),
                                                              FluxCUtils.mediaFileFromMediaModel(media));
        }
    }

    private void onUploadError(MediaModel media, MediaStore.MediaError error) {
        String localMediaId = String.valueOf(media.getId());

        Map<String, Object> properties = null;
        MediaFile mf = FluxCUtils.mediaFileFromMediaModel(media);
        if (mf != null) {
            properties = AnalyticsUtils.getMediaProperties(this, mf.isVideo(), null, mf.getFilePath());
            properties.put("error_type", error.type.name());
        }
        AnalyticsTracker.track(Stat.EDITOR_UPLOAD_MEDIA_FAILED, properties);

        // Display custom error depending on error type
        String errorMessage = WPMediaUtils.getErrorMessage(this, media, error);
        if (errorMessage == null) {
            errorMessage = TextUtils.isEmpty(error.message) ? getString(R.string.tap_to_try_again) : error.message;
        }

        if (mEditorMediaUploadListener != null) {
            mEditorMediaUploadListener.onMediaUploadFailed(localMediaId,
                                                           EditorFragmentAbstract.getEditorMimeType(mf), errorMessage);
        }
    }

    private void onUploadProgress(MediaModel media, float progress) {
        String localMediaId = String.valueOf(media.getId());
        if (mEditorMediaUploadListener != null) {
            mEditorMediaUploadListener.onMediaUploadProgress(localMediaId, progress);
        }
    }

    private void launchPictureLibrary() {
        WPMediaUtils.launchPictureLibrary(this, true);
        AppLockManager.getInstance().setExtendedTimeout();
    }

    private void launchVideoLibrary() {
        WPMediaUtils.launchVideoLibrary(this, true);
        AppLockManager.getInstance().setExtendedTimeout();
    }

    private void launchVideoCamera() {
        WPMediaUtils.launchVideoCamera(this);
        AppLockManager.getInstance().setExtendedTimeout();
    }

    private void showErrorAndFinish(int errorMessageId) {
        ToastUtils.showToast(this, errorMessageId, ToastUtils.Duration.LONG);
        finish();
    }

    private void trackEditorCreatedPost(String action, Intent intent) {
        Map<String, Object> properties = new HashMap<>();
        // Post created from the post list (new post button).
        String normalizedSourceName = "post-list";
        if (Intent.ACTION_SEND.equals(action) || Intent.ACTION_SEND_MULTIPLE.equals(action)) {
            // Post created with share with WordPress
            normalizedSourceName = "shared-from-external-app";
        }
        if (EditPostActivity.NEW_MEDIA_POST.equals(
                action)) {
            // Post created from the media library
            normalizedSourceName = "media-library";
        }
        if (intent != null && intent.hasExtra(EXTRA_IS_QUICKPRESS)) {
            // Quick press
            normalizedSourceName = "quick-press";
        }
        properties.put("created_post_source", normalizedSourceName);
        AnalyticsUtils.trackWithSiteDetails(
                AnalyticsTracker.Stat.EDITOR_CREATED_POST,
                mSiteStore.getSiteByLocalId(mPost.getLocalSiteId()),
                properties
                                           );
    }

    private synchronized void updatePostObject(boolean isAutosave) throws EditorFragmentNotAddedException {
        if (mPost == null) {
            AppLog.e(AppLog.T.POSTS, "Attempted to save an invalid Post.");
            return;
        }

        // Update post object from fragment fields
        boolean postTitleOrContentChanged = false;
        if (mEditorFragment != null) {
            if (mShowNewEditor || mShowAztecEditor) {
                postTitleOrContentChanged =
                        updatePostContentNewEditor(isAutosave, (String) mEditorFragment.getTitle(),
                                                   (String) mEditorFragment.getContent());
            } else {
                // TODO: Remove when legacy editor is dropped
                postTitleOrContentChanged = updatePostContent(isAutosave);
            }
        }

        // only makes sense to change the publish date and locallychanged date if the Post was actaully changed
        if (postTitleOrContentChanged) {
            PostUtils.updatePublishDateIfShouldBePublishedImmediately(mPost);
            mPost.setDateLocallyChanged(DateTimeUtils.iso8601FromTimestamp(System.currentTimeMillis() / 1000));
        }
    }

    private void savePostAsync(final AfterSavePostListener listener) {
        new Thread(new Runnable() {
            @Override
            public void run() {
                try {
                    updatePostObject(false);
                } catch (EditorFragmentNotAddedException e) {
                    AppLog.e(T.EDITOR, "Impossible to save the post, we weren't able to update it.");
                    return;
                }
                savePostToDb();
                if (listener != null) {
                    listener.onPostSave();
                }
            }
        }).start();
    }

    @Override
    public void initializeEditorFragment() {
        if (mEditorFragment instanceof AztecEditorFragment) {
            AztecEditorFragment aztecEditorFragment = (AztecEditorFragment) mEditorFragment;
            aztecEditorFragment.setEditorImageSettingsListener(EditPostActivity.this);
            aztecEditorFragment.setMediaToolbarButtonClickListener(EditPostActivity.this);

            // Here we should set the max width for media, but the default size is already OK. No need
            // to customize it further

            Drawable loadingImagePlaceholder = EditorMediaUtils.getAztecPlaceholderDrawableFromResID(
                    this,
                    org.wordpress.android.editor.R.drawable.ic_gridicons_image,
                    aztecEditorFragment.getMaxMediaSize()
                                                                                                    );
            aztecEditorFragment.setAztecImageLoader(new AztecImageLoader(getBaseContext(), loadingImagePlaceholder));
            aztecEditorFragment.setLoadingImagePlaceholder(loadingImagePlaceholder);

            Drawable loadingVideoPlaceholder = EditorMediaUtils.getAztecPlaceholderDrawableFromResID(
                    this,
                    org.wordpress.android.editor.R.drawable.ic_gridicons_video_camera,
                    aztecEditorFragment.getMaxMediaSize()
                                                                                                    );
            aztecEditorFragment.setAztecVideoLoader(new AztecVideoLoader(getBaseContext(), loadingVideoPlaceholder));
            aztecEditorFragment.setLoadingVideoPlaceholder(loadingVideoPlaceholder);

            if (getSite() != null && getSite().isWPCom() && !getSite().isPrivate()) {
                // Add the content reporting for wpcom blogs that are not private
                aztecEditorFragment.enableContentLogOnCrashes(
                        new AztecExceptionHandler.ExceptionHandlerHelper() {
                            @Override
                            public boolean shouldLog(Throwable throwable) {
                                // Do not log private or password protected post
                                return getPost() != null && TextUtils.isEmpty(getPost().getPassword())
                                       && !PostStatus.PRIVATE.toString().equals(getPost().getStatus());
                            }
                        }
                                                             );
            }
            aztecEditorFragment.setExternalLogger(new AztecLog.ExternalLogger() {
                @Override
                public void log(String s) {
                    // For now, we're wrapping up the actual log into a Crashlytics exception to reduce possibility
                    // of information not travelling to Crashlytics (Crashlytics rolls logs up to 8
                    // entries and 64kb max, and they only travel with the next crash happening, so logging an
                    // Exception assures us to have this information sent in the next batch).
                    // For more info: http://bit.ly/2oJHMG7 and http://bit.ly/2oPOtFX
                    CrashlyticsUtils.logException(new AztecEditorFragment.AztecLoggingException(s));
                }

                @Override
                public void logException(Throwable throwable) {
                    CrashlyticsUtils.logException(throwable);
                }

                @Override
                public void logException(Throwable throwable, String s) {
                    CrashlyticsUtils.logException(throwable, T.EDITOR, s);
                }
            });
        }
    }

    @Override
    public void onImageSettingsRequested(EditorImageMetaData editorImageMetaData) {
        MediaSettingsActivity.showForResult(this, mSite, editorImageMetaData);
    }

    @Override public void onPositiveClicked(String instanceTag) {
        if (instanceTag != null) {
            if (instanceTag == TAG_PUBLISH_CONFIRMATION_DIALOG) {
                mPost.setStatus(PostStatus.PUBLISHED.toString());
                publishPost();
            } else if (instanceTag == TAG_REMOVE_FAILED_UPLOADS_DIALOG) {
                // Clear failed uploads
                mEditorFragment.removeAllFailedMediaUploads();
            }
        } else {
            ToastUtils.showToast(EditPostActivity.this,
                    getString(R.string.editor_toast_no_action_taken));
            AppLog.e(T.EDITOR, "Dialog instanceTag is null - positive button clicked, but no action taken");
        }
    }

    @Override public void onNegativeClicked(String instanceTag) {
        if (instanceTag != null && instanceTag == TAG_PUBLISH_CONFIRMATION_DIALOG) {
            // no op
        }
    }

    /*
     * user clicked OK on a settings list dialog displayed from the settings fragment - pass the event
     * along to the settings fragment
     */
    @Override
    public void onPostSettingsFragmentPositiveButtonClicked(@NonNull PostSettingsListDialogFragment dialog) {
        if (mEditPostSettingsFragment != null) {
            mEditPostSettingsFragment.onPostSettingsFragmentPositiveButtonClicked(dialog);
        }
    }

    /*
     * user clicked OK on a settings date/time dialog displayed from the settings fragment - pass the event
     * along to the settings fragment
     */
    @Override
    public void onPostDatePickerDialogPositiveButtonClicked(@NonNull PostDatePickerDialogFragment dialog,
                                                            @NonNull Calendar calender) {
        if (mEditPostSettingsFragment != null) {
            mEditPostSettingsFragment.onPostDatePickerDialogPositiveButtonClicked(dialog, calender);
        }
    }

    private interface AfterSavePostListener {
        void onPostSave();
    }

    private synchronized void savePostToDb() {
        mDispatcher.dispatch(PostActionBuilder.newUpdatePostAction(mPost));

        // update the original post object, so we'll know of new changes
        mOriginalPost = mPost.clone();

        // update the list of uploading ids
        mMediaMarkedUploadingOnStartIds =
                AztecEditorFragment.getMediaMarkedUploadingInPostContent(this, mPost.getContent());
    }

    @Override
    public void onBackPressed() {
        if (isPhotoPickerShowing()) {
            hidePhotoPicker();
            return;
        }

        handleBackPressed();
    }

    private boolean isNewPost() {
        return mIsNewPost;
    }

    /*
     * returns true if the user has permission to publish the post - assumed to be true for
     * dot.org sites because we can't retrieve their capabilities
     */
    private boolean userCanPublishPosts() {
        if (SiteUtils.isAccessedViaWPComRest(mSite)) {
            return mSite.getHasCapabilityPublishPosts();
        } else {
            return true;
        }
    }

    private class SavePostOnlineAndFinishTask extends AsyncTask<Void, Void, Void> {
        boolean mIsFirstTimePublish;
        boolean mDoFinishActivity;

        SavePostOnlineAndFinishTask(boolean isFirstTimePublish, boolean doFinishActivity) {
            this.mIsFirstTimePublish = isFirstTimePublish;
            this.mDoFinishActivity = doFinishActivity;
        }

        @Override
        protected Void doInBackground(Void... params) {
            // mark as pending if the user doesn't have publishing rights
            if (!userCanPublishPosts()) {
                if (PostStatus.fromPost(mPost) != PostStatus.DRAFT
                    && PostStatus.fromPost(mPost) != PostStatus.PENDING) {
                    mPost.setStatus(PostStatus.PENDING.toString());
                }
            }

            savePostToDb();
            PostUtils.trackSavePostAnalytics(mPost, mSiteStore.getSiteByLocalId(mPost.getLocalSiteId()));

            UploadService.setLegacyMode(!mShowNewEditor && !mShowAztecEditor);
            if (mIsFirstTimePublish) {
                UploadService.uploadPostAndTrackAnalytics(EditPostActivity.this, mPost);
            } else {
                UploadService.uploadPost(EditPostActivity.this, mPost);
            }

            PendingDraftsNotificationsUtils.cancelPendingDraftAlarms(EditPostActivity.this, mPost.getId());

            return null;
        }

        @Override
        protected void onPostExecute(Void saved) {
            if (mDoFinishActivity) {
                saveResult(true, false, false);
                removePostOpenInEditorStickyEvent();
                finish();
            }
        }
    }

    private class SavePostLocallyAndFinishTask extends AsyncTask<Void, Void, Boolean> {
        boolean mDoFinishActivity;

        SavePostLocallyAndFinishTask(boolean doFinishActivity) {
            this.mDoFinishActivity = doFinishActivity;
        }

        @Override
        protected Boolean doInBackground(Void... params) {
            if (mOriginalPost != null && !PostUtils.postHasEdits(mOriginalPost, mPost)) {
                // If no changes have been made to the post, set it back to the original - don't save it
                mDispatcher.dispatch(PostActionBuilder.newUpdatePostAction(mOriginalPost));
                return false;
            } else {
                // Changes have been made - save the post and ask for the post list to refresh
                // We consider this being "manual save", it will replace some Android "spans" by an html
                // or a shortcode replacement (for instance for images and galleries)
                if (mShowNewEditor || mShowAztecEditor) {
                    // Update the post object directly, without re-fetching the fields from the EditorFragment
                    updatePostContentNewEditor(false, mPost.getTitle(), mPost.getContent());
                }

                savePostToDb();

                // now set the pending notification alarm to be triggered in the next day, week, and month
                PendingDraftsNotificationsUtils.scheduleNextNotifications(EditPostActivity.this, mPost);
            }

            return true;
        }

        @Override
        protected void onPostExecute(Boolean saved) {
            if (mDoFinishActivity) {
                saveResult(saved, false, true);
                removePostOpenInEditorStickyEvent();
                finish();
            }
        }
    }

    private void saveResult(boolean saved, boolean discardable, boolean savedLocally) {
        Intent i = getIntent();
        i.putExtra(EXTRA_SAVED_AS_LOCAL_DRAFT, savedLocally);
        i.putExtra(EXTRA_HAS_FAILED_MEDIA, hasFailedMedia());
        i.putExtra(EXTRA_IS_PAGE, mIsPage);
        i.putExtra(EXTRA_HAS_CHANGES, saved);
        i.putExtra(EXTRA_POST_LOCAL_ID, mPost.getId());
        i.putExtra(EXTRA_IS_DISCARDABLE, discardable);
        setResult(RESULT_OK, i);
    }

    private void publishPost() {
        AccountModel account = mAccountStore.getAccount();
        // prompt user to verify e-mail before publishing
        if (!account.getEmailVerified()) {
            String message = TextUtils.isEmpty(account.getEmail())
                    ? getString(R.string.editor_confirm_email_prompt_message)
                    : String.format(getString(R.string.editor_confirm_email_prompt_message_with_email),
                                    account.getEmail());

            AlertDialog.Builder builder = new AlertDialog.Builder(
                    new ContextThemeWrapper(this, R.style.Calypso_Dialog));
            builder.setTitle(R.string.editor_confirm_email_prompt_title)
                   .setMessage(message)
                   .setPositiveButton(android.R.string.ok,
                                      new DialogInterface.OnClickListener() {
                                          public void onClick(DialogInterface dialog, int id) {
                                              ToastUtils.showToast(EditPostActivity.this,
                                                                   getString(R.string.toast_saving_post_as_draft));
                                              savePostAndOptionallyFinish(true);
                                          }
                                      })
                   .setNegativeButton(R.string.editor_confirm_email_prompt_negative,
                                      new DialogInterface.OnClickListener() {
                                          public void onClick(DialogInterface dialog, int id) {
                                              mDispatcher
                                                      .dispatch(AccountActionBuilder.newSendVerificationEmailAction());
                                          }
                                      });
            builder.create().show();
            return;
        }

        boolean postUpdateSuccessful = updatePostObject();
        if (!postUpdateSuccessful) {
            // just return, since the only case updatePostObject() can fail is when the editor
            // fragment is not added to the activity
            return;
        }

        // Update post, save to db and publish in its own Thread, because 1. update can be pretty slow with a lot of
        // text 2. better not to call `updatePostObject()` from the UI thread due to weird thread blocking behavior
        // on API 16 (and 21) with the visual editor.
        new Thread(new Runnable() {
            @Override
            public void run() {
                boolean isFirstTimePublish = isFirstTimePublish();

                boolean postUpdateSuccessful = updatePostObject();
                if (!postUpdateSuccessful) {
                    // just return, since the only case updatePostObject() can fail is when the editor
                    // fragment is not added to the activity
                    return;
                }

                boolean isPublishable = PostUtils.isPublishable(mPost);

                // if post was modified or has unsaved local changes and is publishable, save it
                saveResult(isPublishable, false, false);

                if (isPublishable) {
                    if (NetworkUtils.isNetworkAvailable(getBaseContext())) {
                        // Show an Alert Dialog asking the user if they want to remove all failed media before upload
                        if (mEditorFragment.hasFailedMediaUploads()) {
                            EditPostActivity.this.runOnUiThread(new Runnable() {
                                @Override
                                public void run() {
                                    showRemoveFailedUploadsDialog();
                                }
                            });
                        } else {
                            savePostOnlineAndFinishAsync(isFirstTimePublish, true);
                        }
                    } else {
                        savePostLocallyAndFinishAsync(true);
                    }
                } else {
                    EditPostActivity.this.runOnUiThread(new Runnable() {
                        @Override
                        public void run() {
                            String message = getString(
                                    mIsPage ? R.string.error_publish_empty_page : R.string.error_publish_empty_post);
                            ToastUtils.showToast(EditPostActivity.this, message, Duration.SHORT);
                        }
                    });
                }
            }
        }).start();
    }

    private void showRemoveFailedUploadsDialog() {
        BaseYesNoFragmentDialog removeFailedUploadsDialog = new BaseYesNoFragmentDialog();
        removeFailedUploadsDialog.setArgs(
                TAG_REMOVE_FAILED_UPLOADS_DIALOG,
                null,
                getString(R.string.editor_toast_failed_uploads),
                getString(R.string.editor_remove_failed_uploads),
                getString(android.R.string.cancel));
        removeFailedUploadsDialog.show(getSupportFragmentManager(), TAG_REMOVE_FAILED_UPLOADS_DIALOG);
    }

    private void savePostAndOptionallyFinish(final boolean doFinish) {
        // Update post, save to db and post online in its own Thread, because 1. update can be pretty slow with a lot of
        // text 2. better not to call `updatePostObject()` from the UI thread due to weird thread blocking behavior
        // on API 16 (and 21) with the visual editor.
        new Thread(new Runnable() {
            @Override
            public void run() {
                // check if the opened post had some unsaved local changes
                boolean hasLocalChanges = mPost.isLocallyChanged() || mPost.isLocalDraft();
                boolean isFirstTimePublish = isFirstTimePublish();

                boolean postUpdateSuccessful = updatePostObject();
                if (!postUpdateSuccessful) {
                    // just return, since the only case updatePostObject() can fail is when the editor
                    // fragment is not added to the activity
                    return;
                }

                boolean isPublishable = PostUtils.isPublishable(mPost);

                // if post was modified or has unpublished local changes, save it
                boolean shouldSave = shouldSavePost();

                // if post is publishable or not new, sync it
                boolean shouldSync = isPublishable || !isNewPost();

                if (doFinish) {
                    saveResult(shouldSave && shouldSync, isDiscardable(), false);
                }

                definitelyDeleteBackspaceDeletedMediaItems();

                if (shouldSave) {
                    if (isNewPost()) {
                        // new post - user just left the editor without publishing, they probably want
                        // to keep the post as a draft
                        mPost.setStatus(PostStatus.DRAFT.toString());
                        if (mEditPostSettingsFragment != null) {
                            runOnUiThread(new Runnable() {
                                @Override
                                public void run() {
                                    mEditPostSettingsFragment.updatePostStatusRelatedViews();
                                }
                            });
                        }
                    }

                    if (PostStatus.fromPost(mPost) == PostStatus.DRAFT && isPublishable && !hasFailedMedia()
                        && NetworkUtils.isNetworkAvailable(getBaseContext())) {
                        savePostOnlineAndFinishAsync(isFirstTimePublish, doFinish);
                    } else {
                        savePostLocallyAndFinishAsync(doFinish);
                    }
                } else {
                    // discard post if new & empty
                    if (isDiscardable()) {
                        mDispatcher.dispatch(PostActionBuilder.newRemovePostAction(mPost));
                    }
                    removePostOpenInEditorStickyEvent();
                    if (doFinish) {
                        finish();
                    }
                }
            }
        }).start();
    }

    private boolean shouldSavePost() {
        boolean hasLocalChanges = mPost.isLocallyChanged() || mPost.isLocalDraft();
        boolean hasChanges = PostUtils.postHasEdits(mOriginalPost, mPost);
        boolean isPublishable = PostUtils.isPublishable(mPost);
        boolean hasUnpublishedLocalDraftChanges = PostStatus.fromPost(mPost) == PostStatus.DRAFT
                                                  && isPublishable && hasLocalChanges;

        // if post was modified or has unpublished local changes, save it
        return (mOriginalPost != null && hasChanges)
                             || hasUnpublishedLocalDraftChanges || (isPublishable && isNewPost());
    }


    private boolean isDiscardable() {
        return !PostUtils.isPublishable(mPost) && isNewPost();
    }

    private boolean isFirstTimePublish() {
        return (PostStatus.fromPost(mPost) == PostStatus.UNKNOWN || PostStatus.fromPost(mPost) == PostStatus.PUBLISHED)

               && (mPost.isLocalDraft() || PostStatus.fromPost(mOriginalPost) == PostStatus.DRAFT);
    }

    /**
     * Can be dropped and replaced by mEditorFragment.hasFailedMediaUploads() when we drop the visual editor.
     * mEditorFragment.isActionInProgress() was added to address a timing issue when adding media and immediately
     * publishing or exiting the visual editor. It's not safe to upload the post in this state.
     * See https://github.com/wordpress-mobile/WordPress-Editor-Android/issues/294
     */
    private boolean hasFailedMedia() {
        return mEditorFragment.hasFailedMediaUploads() || mEditorFragment.isActionInProgress();
    }

    private boolean updatePostObject() {
        try {
            updatePostObject(false);
        } catch (EditorFragmentNotAddedException e) {
            AppLog.e(T.EDITOR, "Impossible to save and publish the post, we weren't able to update it.");
            return false;
        }

        return true;
    }

    private void savePostLocallyAndFinishAsync(boolean doFinishActivity) {
        new SavePostLocallyAndFinishTask(doFinishActivity).executeOnExecutor(AsyncTask.THREAD_POOL_EXECUTOR);
    }

    /**
     * Disable visual editor mode and log the exception if we get a Reflection failure when the webview is being
     * initialized.
     */
    @Override
    public void onReflectionFailure(ReflectionException e) {
        CrashlyticsUtils.logException(e, T.EDITOR, "Reflection Failure on Visual Editor init");
        // Disable visual editor and show an error message
        AppPrefs.setVisualEditorEnabled(false);
        ToastUtils.showToast(this, R.string.new_editor_reflection_error, Duration.LONG);
        // Restart the activity (will start the legacy editor)
        finish();
        startActivity(getIntent());
    }

    /**
     * A {@link FragmentPagerAdapter} that returns a fragment corresponding to
     * one of the sections/tabs/pages.
     */
    public class SectionsPagerAdapter extends FragmentPagerAdapter {
        private static final int NUM_PAGES_EDITOR = 3;

        public SectionsPagerAdapter(FragmentManager fm) {
            super(fm);
        }

        @Override
        public Fragment getItem(int position) {
            // getItem is called to instantiate the fragment for the given page.
            switch (position) {
                case 0:
                    // TODO: Remove editor options after testing.
                    if (mShowAztecEditor) {
                        return AztecEditorFragment.newInstance("", "",
                                                               AppPrefs.isAztecEditorToolbarExpanded());
                    } else if (mShowNewEditor) {
                        EditorWebViewCompatibility.setReflectionFailureListener(EditPostActivity.this);
                        return new EditorFragment();
                    } else {
                        return new LegacyEditorFragment();
                    }
                case 1:
                    return EditPostSettingsFragment.newInstance();
                default:
                    return EditPostPreviewFragment.newInstance(mPost);
            }
        }

        @Override
        public Object instantiateItem(ViewGroup container, int position) {
            Fragment fragment = (Fragment) super.instantiateItem(container, position);
            switch (position) {
                case 0:
                    mEditorFragment = (EditorFragmentAbstract) fragment;
                    mEditorFragment.setImageLoader(mImageLoader);

                    if (mEditorFragment instanceof EditorMediaUploadListener) {
                        mEditorMediaUploadListener = (EditorMediaUploadListener) mEditorFragment;

                        // Set up custom headers for the visual editor's internal WebView
                        mEditorFragment.setCustomHttpHeader("User-Agent", WordPress.getUserAgent());

                        reattachUploadingMedia();
                    }
                    break;
                case 1:
                    mEditPostSettingsFragment = (EditPostSettingsFragment) fragment;
                    break;
                case 2:
                    mEditPostPreviewFragment = (EditPostPreviewFragment) fragment;
                    break;
            }
            return fragment;
        }

        @Override
        public int getCount() {
            return NUM_PAGES_EDITOR;
        }
    }

    // Moved from EditPostContentFragment
    public static final String NEW_MEDIA_POST = "NEW_MEDIA_POST";
    public static final String NEW_MEDIA_POST_EXTRA_IDS = "NEW_MEDIA_POST_EXTRA_IDS";
    private String mMediaCapturePath = "";
    private int mMaxThumbWidth = 0;

    private int getMaximumThumbnailWidthForEditor() {
        if (mMaxThumbWidth == 0) {
            mMaxThumbWidth = EditorMediaUtils.getMaximumThumbnailSizeForEditor(this);
        }
        return mMaxThumbWidth;
    }

    private boolean addExistingMediaToEditor(@NonNull AddExistingdMediaSource source, long mediaId) {
        MediaModel media = mMediaStore.getSiteMediaWithId(mSite, mediaId);
        if (media == null) {
            AppLog.w(T.MEDIA, "Cannot add null media to post");
            return false;
        }

        trackAddMediaEvent(source, media);

        MediaFile mediaFile = FluxCUtils.mediaFileFromMediaModel(media);
        String urlToUse = TextUtils.isEmpty(media.getUrl()) ? media.getFilePath() : media.getUrl();
        mEditorFragment.appendMediaFile(mediaFile, urlToUse, mImageLoader);
        return true;
    }

    private class LoadPostContentTask extends AsyncTask<String, Spanned, Spanned> {
        @Override
        protected Spanned doInBackground(String... params) {
            if (params.length < 1 || mPost == null) {
                return null;
            }

            String content = StringUtils.notNullStr(params[0]);
            return WPHtml.fromHtml(content, EditPostActivity.this, mPost, getMaximumThumbnailWidthForEditor());
        }

        @Override
        protected void onPostExecute(Spanned spanned) {
            if (spanned != null) {
                mEditorFragment.setContent(spanned);
            }
        }
    }

    private String getUploadErrorHtml(String mediaId, String path) {
        String replacement;
        if (Build.VERSION.SDK_INT >= 19) {
            replacement =
                    String.format(Locale.US,
                                  "<span id=\"img_container_%s\" class=\"img_container failed\" data-failed=\"%s\">"
                                  + "<progress id=\"progress_%s\" value=\"0\" class=\"wp_media_indicator failed\" "
                                  + "contenteditable=\"false\"></progress>"
                                  + "<img data-wpid=\"%s\" src=\"%s\" alt=\"\" class=\"failed\"></span>",
                                  mediaId, getString(R.string.tap_to_try_again), mediaId, mediaId, path);
        } else {
            // Before API 19, the WebView didn't support progress tags. Use an upload overlay instead of a progress bar
            replacement =
                    String.format(Locale.US,
                                  "<span id=\"img_container_%s\" class=\"img_container compat failed\" "
                                  + "contenteditable=\"false\" data-failed=\"%s\">"
                                  + "<span class=\"upload-overlay failed\" contenteditable=\"false\">"
                                  + "Uploading…</span><span class=\"upload-overlay-bg\"></span>"
                                  + "<img data-wpid=\"%s\" src=\"%s\" alt=\"\" class=\"failed\"></span>",
                                  mediaId, getString(R.string.tap_to_try_again), mediaId, path);
        }
        return replacement;
    }

    private String migrateLegacyDraft(String content) {
        if (content.contains("<img src=\"null\" android-uri=\"")) {
            // We must replace image tags specific to the legacy editor local drafts:
            // <img src="null" android-uri="file:///..." />
            // And trigger an upload action for the specific image / video
            Pattern pattern = Pattern.compile("<img src=\"null\" android-uri=\"([^\"]*)\".*>");
            Matcher matcher = pattern.matcher(content);
            StringBuffer stringBuffer = new StringBuffer();
            while (matcher.find()) {
                String stringUri = matcher.group(1);
                Uri uri = Uri.parse(stringUri);
                MediaFile mediaFile = FluxCUtils.mediaFileFromMediaModel(
                        queueFileForUpload(uri, getContentResolver().getType(uri), MediaUploadState.FAILED));
                if (mediaFile == null) {
                    continue;
                }
                String replacement = getUploadErrorHtml(String.valueOf(mediaFile.getId()), mediaFile.getFilePath());
                matcher.appendReplacement(stringBuffer, replacement);
            }
            matcher.appendTail(stringBuffer);
            content = stringBuffer.toString();
        }
        if (content.contains("[caption")) {
            // Convert old legacy post caption formatting to new format, to avoid being stripped by the visual editor
            Pattern pattern = Pattern.compile("(\\[caption[^]]*caption=\"([^\"]*)\"[^]]*].+?)(\\[\\/caption])");
            Matcher matcher = pattern.matcher(content);
            StringBuffer stringBuffer = new StringBuffer();
            while (matcher.find()) {
                String replacement = matcher.group(1) + matcher.group(2) + matcher.group(3);
                matcher.appendReplacement(stringBuffer, replacement);
            }
            matcher.appendTail(stringBuffer);
            content = stringBuffer.toString();
        }
        return content;
    }

    private void fillContentEditorFields() {
        // Needed blog settings needed by the editor
        mEditorFragment.setFeaturedImageSupported(mSite.isFeaturedImageSupported());

        // Set up the placeholder text
        mEditorFragment.setContentPlaceholder(getString(R.string.editor_content_placeholder));
        mEditorFragment.setTitlePlaceholder(getString(mIsPage ? R.string.editor_page_title_placeholder
                                                              : R.string.editor_post_title_placeholder));

        // Set post title and content
        if (mPost != null) {
            if (!TextUtils.isEmpty(mPost.getContent()) && !mHasSetPostContent) {
                mHasSetPostContent = true;
                if (mPost.isLocalDraft() && !mShowNewEditor && !mShowAztecEditor) {
                    // TODO: Unnecessary for new editor, as all images are uploaded right away, even for local drafts
                    // Load local post content in the background, as it may take time to generate images
                    new LoadPostContentTask().executeOnExecutor(AsyncTask.THREAD_POOL_EXECUTOR,
                                                                mPost.getContent().replaceAll("\uFFFC", ""));
                } else {
                    // TODO: Might be able to drop .replaceAll() when legacy editor is removed
                    String content = mPost.getContent().replaceAll("\uFFFC", "");
                    // Prepare eventual legacy editor local draft for the new editor
                    content = migrateLegacyDraft(content);
                    mEditorFragment.setContent(content);
                }
            }
            if (!TextUtils.isEmpty(mPost.getTitle())) {
                mEditorFragment.setTitle(mPost.getTitle());
            }
            // TODO: postSettingsButton.setText(post.isPage() ? R.string.page_settings : R.string.post_settings);
            mEditorFragment.setLocalDraft(mPost.isLocalDraft());

            mEditorFragment.setFeaturedImageId(mPost.getFeaturedImageId());
        }

        // Special actions
        String action = getIntent().getAction();
        if (Intent.ACTION_SEND.equals(action) || Intent.ACTION_SEND_MULTIPLE.equals(action)) {
            setPostContentFromShareAction();
        } else if (NEW_MEDIA_POST.equals(action)) {
            prepareMediaPost();
        }
    }

    private void launchCamera() {
        WPMediaUtils.launchCamera(this, BuildConfig.APPLICATION_ID,
                                  new WPMediaUtils.LaunchCameraCallback() {
                                      @Override
                                      public void onMediaCapturePathReady(String mediaCapturePath) {
                                          mMediaCapturePath = mediaCapturePath;
                                          AppLockManager.getInstance().setExtendedTimeout();
                                      }
                                  });
    }

    protected void setPostContentFromShareAction() {
        Intent intent = getIntent();

        // Check for shared text
        String text = intent.getStringExtra(Intent.EXTRA_TEXT);
        String title = intent.getStringExtra(Intent.EXTRA_SUBJECT);
        if (text != null) {
            if (title != null) {
                mEditorFragment.setTitle(title);
            }
            // Create an <a href> element around links
            text = AutolinkUtils.autoCreateLinks(text);
            if (mEditorFragment instanceof LegacyEditorFragment) {
                mEditorFragment.setContent(WPHtml.fromHtml(StringUtils.addPTags(text), this, mPost,
                                                           getMaximumThumbnailWidthForEditor()));
            } else {
                mEditorFragment.setContent(text);
            }
        }

        // Check for shared media
        if (intent.hasExtra(Intent.EXTRA_STREAM)) {
            String action = intent.getAction();
            String type = intent.getType();
            ArrayList<Uri> sharedUris;

            if (Intent.ACTION_SEND_MULTIPLE.equals(action)) {
                sharedUris = intent.getParcelableArrayListExtra((Intent.EXTRA_STREAM));
            } else {
                // For a single media share, we only allow images and video types
                if (type != null && (type.startsWith("image") || type.startsWith("video"))) {
                    sharedUris = new ArrayList<Uri>();
                    sharedUris.add((Uri) intent.getParcelableExtra(Intent.EXTRA_STREAM));
                } else {
                    return;
                }
            }

            if (sharedUris != null) {
                addMediaList(sharedUris, false);
            }
        }
    }

    private void prepareMediaPost() {
        long[] idsArray = getIntent().getLongArrayExtra(NEW_MEDIA_POST_EXTRA_IDS);
        ArrayList<Long> idsList = ListUtils.fromLongArray(idsArray);
        for (Long id : idsList) {
            addExistingMediaToEditor(AddExistingdMediaSource.WP_MEDIA_LIBRARY, id);
        }
        savePostAsync(null);
    }

    // TODO: Replace with contents of the updatePostContentNewEditor() method when legacy editor is dropped

    /**
     * Updates post object with content of this fragment
     */
    public boolean updatePostContent(boolean isAutoSave) throws EditorFragmentNotAddedException {
        if (mPost == null) {
            return false;
        }
        String title = StringUtils.notNullStr((String) mEditorFragment.getTitle());
        SpannableStringBuilder postContent;
        if (mEditorFragment.getSpannedContent() != null) {
            // needed by the legacy editor to save local drafts
            try {
                postContent = new SpannableStringBuilder(mEditorFragment.getSpannedContent());
            } catch (RuntimeException e) {
                // A core android bug might cause an out of bounds exception, if so we'll just use the current editable
                // See https://code.google.com/p/android/issues/detail?id=5164
                postContent = new SpannableStringBuilder(StringUtils.notNullStr((String) mEditorFragment.getContent()));
            }
        } else {
            postContent = new SpannableStringBuilder(StringUtils.notNullStr((String) mEditorFragment.getContent()));
        }

        String content;
        if (mPost.isLocalDraft()) {
            // remove suggestion spans, they cause craziness in WPHtml.toHTML().
            CharacterStyle[] characterStyles = postContent.getSpans(0, postContent.length(), CharacterStyle.class);
            for (CharacterStyle characterStyle : characterStyles) {
                if (characterStyle instanceof SuggestionSpan) {
                    postContent.removeSpan(characterStyle);
                }
            }
            content = WPHtml.toHtml(postContent);
            // replace duplicate <p> tags so there's not duplicates, trac #86
            content = content.replace("<p><p>", "<p>");
            content = content.replace("</p></p>", "</p>");
            content = content.replace("<br><br>", "<br>");
            // sometimes the editor creates extra tags
            content = content.replace("</strong><strong>", "").replace("</em><em>", "").replace("</u><u>", "")
                             .replace("</strike><strike>", "").replace("</blockquote><blockquote>", "");
        } else {
            if (!isAutoSave) {
                // Add gallery shortcode
                MediaGalleryImageSpan[] gallerySpans = postContent.getSpans(0, postContent.length(),
                                                                            MediaGalleryImageSpan.class);
                for (MediaGalleryImageSpan gallerySpan : gallerySpans) {
                    int start = postContent.getSpanStart(gallerySpan);
                    postContent.removeSpan(gallerySpan);
                    postContent.insert(start, WPHtml.getGalleryShortcode(gallerySpan));
                }
            }

            WPImageSpan[] imageSpans = postContent.getSpans(0, postContent.length(), WPImageSpan.class);
            if (imageSpans.length != 0) {
                for (WPImageSpan wpIS : imageSpans) {
                    MediaFile mediaFile = wpIS.getMediaFile();
                    if (mediaFile == null) {
                        continue;
                    }

                    if (mediaFile.getMediaId() != null) {
                        updateMediaFileOnServer(mediaFile);
                    } else {
                        mediaFile.setFileName(wpIS.getImageSource().toString());
                        mediaFile.setFilePath(wpIS.getImageSource().toString());
                    }

                    int tagStart = postContent.getSpanStart(wpIS);
                    if (!isAutoSave) {
                        postContent.removeSpan(wpIS);

                        // network image has a mediaId
                        if (mediaFile.getMediaId() != null && mediaFile.getMediaId().length() > 0) {
                            postContent.insert(tagStart, WPHtml.getContent(wpIS));
                        } else {
                            // local image for upload
                            postContent.insert(tagStart,
                                               "<img android-uri=\"" + wpIS.getImageSource().toString() + "\" />");
                        }
                    }
                }
            }
            content = postContent.toString();
        }

        boolean titleChanged = PostUtils.updatePostTitleIfDifferent(mPost, title);
        boolean contentChanged = PostUtils.updatePostContentIfDifferent(mPost, content);

        if (!mPost.isLocalDraft() && (titleChanged || contentChanged)) {
            mPost.setIsLocallyChanged(true);
        }

        return titleChanged || contentChanged;
    }

    /**
     * Updates post object with given title and content
     */
    public boolean updatePostContentNewEditor(boolean isAutoSave, String title, String content) {
        if (mPost == null) {
            return false;
        }

        if (!isAutoSave) {
            // TODO: Shortcode handling, media handling
        }

        boolean titleChanged = PostUtils.updatePostTitleIfDifferent(mPost, title);
        boolean contentChanged;
        if (mMediaInsertedOnCreation) {
            mMediaInsertedOnCreation = false;
            contentChanged = true;
        } else if (compareCurrentMediaMarkedUploadingToOriginal(content)) {
            contentChanged = true;
        } else {
            contentChanged = mPost.getContent().compareTo(content) != 0;
        }
        if (contentChanged) {
            mPost.setContent(content);
        }

        if (!mPost.isLocalDraft() && (titleChanged || contentChanged)) {
            mPost.setIsLocallyChanged(true);
            mPost.setDateLocallyChanged(DateTimeUtils.iso8601FromTimestamp(System.currentTimeMillis() / 1000));
        }

        return titleChanged || contentChanged;
    }

    /*
      * for as long as the user is in the Editor, we check whether there are any differences in media items
      * being uploaded since they opened the Editor for this Post. If some items have finished, the current list
      * won't be equal and thus we'll know we need to save the Post content as it's changed, given the local
      * URLs will have been replaced with the remote ones.
     */
    private boolean compareCurrentMediaMarkedUploadingToOriginal(String newContent) {
        List<String> currentUploadingMedia = AztecEditorFragment.getMediaMarkedUploadingInPostContent(this, newContent);
        Collections.sort(currentUploadingMedia);
        return !mMediaMarkedUploadingOnStartIds.equals(currentUploadingMedia);
    }

    private void updateMediaFileOnServer(MediaFile mediaFile) {
        if (mediaFile == null) {
            return;
        }

        MediaPayload payload = new MediaPayload(mSite, FluxCUtils.mediaModelFromMediaFile(mediaFile));
        mDispatcher.dispatch(MediaActionBuilder.newPushMediaAction(payload));
    }

    /**
     * Analytics about media from device
     *
     * @param isNew Whether is a fresh media
     * @param isVideo Whether is a video or not
     * @param uri The URI of the media on the device, or null
     */
    private void trackAddMediaFromDeviceEvents(boolean isNew, boolean isVideo, Uri uri) {
        if (uri == null) {
            AppLog.e(T.MEDIA, "Cannot track new media events if both path and mediaURI are null!!");
            return;
        }

        Map<String, Object> properties = AnalyticsUtils.getMediaProperties(this, isVideo, uri, null);
        Stat currentStat;
        if (isVideo) {
            if (isNew) {
                currentStat = Stat.EDITOR_ADDED_VIDEO_NEW;
            } else {
                currentStat = Stat.EDITOR_ADDED_VIDEO_VIA_DEVICE_LIBRARY;
            }
        } else {
            if (isNew) {
                currentStat = Stat.EDITOR_ADDED_PHOTO_NEW;
            } else {
                currentStat = Stat.EDITOR_ADDED_PHOTO_VIA_DEVICE_LIBRARY;
            }
        }

        AnalyticsUtils.trackWithSiteDetails(currentStat, mSite, properties);
    }

    /**
     * Analytics about media already available in the blog's library.
     * @param source where the media is being added from
     * @param media media being added
     */
    private void trackAddMediaEvent(@NonNull AddExistingdMediaSource source, @NonNull MediaModel media) {
        switch (source) {
            case WP_MEDIA_LIBRARY:
                if (media.isVideo()) {
                    AnalyticsUtils.trackWithSiteDetails(Stat.EDITOR_ADDED_VIDEO_VIA_WP_MEDIA_LIBRARY, mSite, null);
                } else {
                    AnalyticsUtils.trackWithSiteDetails(Stat.EDITOR_ADDED_PHOTO_VIA_WP_MEDIA_LIBRARY, mSite, null);
                }
                break;
            case STOCK_PHOTO_LIBRARY:
                AnalyticsUtils.trackWithSiteDetails(Stat.EDITOR_ADDED_PHOTO_VIA_STOCK_MEDIA_LIBRARY, mSite, null);
                break;
        }
    }

    private boolean addMedia(Uri mediaUri, boolean isNew) {
        if (mediaUri == null) {
            return false;
        }

        List<Uri> uriList = new ArrayList<>();
        uriList.add(mediaUri);
        addMediaList(uriList, isNew);
        return true;
    }

    private AddMediaListThread mAddMediaListThread;

    private void addMediaList(@NonNull List<Uri> uriList, boolean isNew) {
        // fetch any shared media first - must be done on the main thread
        List<Uri> fetchedUriList = fetchMediaList(uriList);
        mAddMediaListThread = new AddMediaListThread(fetchedUriList, isNew);
        mAddMediaListThread.start();
    }

    private void cancelAddMediaListThread() {
        if (mAddMediaListThread != null && !mAddMediaListThread.isInterrupted()) {
            try {
                mAddMediaListThread.interrupt();
            } catch (SecurityException e) {
                AppLog.e(T.MEDIA, e);
            }
        }
    }

    /*
     * processes a list of media in the background (optimizing, resizing, etc.) and adds them to
     * the editor one at a time
     */
    private class AddMediaListThread extends Thread {
        private final List<Uri> mUriList = new ArrayList<>();
        private final boolean mIsNew;
        private ProgressDialog mProgressDialog;
        private boolean mDidAnyFail;

        AddMediaListThread(@NonNull List<Uri> uriList, boolean isNew) {
            this.mUriList.addAll(uriList);
            this.mIsNew = isNew;
            showOverlay(false);
        }

        private void showProgressDialog(final boolean show) {
            runOnUiThread(new Runnable() {
                @Override
                public void run() {
                    try {
                        if (show) {
                            mProgressDialog = new ProgressDialog(EditPostActivity.this);
                            mProgressDialog.setCancelable(false);
                            mProgressDialog.setIndeterminate(true);
                            mProgressDialog.setMessage(getString(R.string.add_media_progress));
                            mProgressDialog.show();
                        } else if (mProgressDialog != null && mProgressDialog.isShowing()) {
                            mProgressDialog.dismiss();
                        }
                    } catch (IllegalArgumentException e) {
                        AppLog.e(T.MEDIA, e);
                    }
                }
            });
        }

        @Override
        public void run() {
            // adding multiple media items at once can take several seconds on slower devices, so we show a blocking
            // progress dialog in this situation - otherwise the user could accidentally back out of the process
            // before all items were added
            boolean shouldShowProgress = mUriList.size() > 2;
            if (shouldShowProgress) {
                showProgressDialog(true);
            }
            try {
                for (Uri mediaUri : mUriList) {
                    if (isInterrupted()) {
                        return;
                    }
                    if (!processMedia(mediaUri)) {
                        mDidAnyFail = true;
                    }
                }
            } finally {
                if (shouldShowProgress) {
                    showProgressDialog(false);
                }
            }


            runOnUiThread(new Runnable() {
                @Override
                public void run() {
                    if (!isInterrupted()) {
                        savePostAsync(null);
                        hideOverlay();
                        if (mDidAnyFail) {
                            ToastUtils.showToast(EditPostActivity.this, R.string.gallery_error,
                                                 ToastUtils.Duration.SHORT);
                        }
                    }
                }
            });
        }

        private boolean processMedia(Uri mediaUri) {
            if (mediaUri == null) {
                return false;
            }

            Activity activity = EditPostActivity.this;

            String path = MediaUtils.getRealPathFromURI(activity, mediaUri);
            if (path == null) {
                return false;
            }

            final boolean isVideo = MediaUtils.isVideo(mediaUri.toString());
            Uri optimizedMedia = WPMediaUtils.getOptimizedMedia(activity, path, isVideo);
            if (optimizedMedia != null) {
                mediaUri = optimizedMedia;
            } else if (mShowNewEditor || mShowAztecEditor) {
                // Fix for the rotation issue https://github.com/wordpress-mobile/WordPress-Android/issues/5737
                if (!mSite.isWPCom()) {
                    // If it's not wpcom we must rotate the picture locally
                    Uri rotatedMedia = WPMediaUtils.fixOrientationIssue(activity, path, isVideo);
                    if (rotatedMedia != null) {
                        mediaUri = rotatedMedia;
                    }
                } else {
                    // It's a wpcom site. Just create a version of the picture rotated for the old visual editor
                    // All the other editors read EXIF data
                    if (mShowNewEditor) {
                        Uri rotatedMedia = WPMediaUtils.fixOrientationIssue(activity, path, isVideo);
                        if (rotatedMedia != null) {
                            // The uri variable should remain the same since wpcom rotates the picture server side
                            path = MediaUtils.getRealPathFromURI(activity, rotatedMedia);
                        }
                    }
                }
            }

            if (isInterrupted()) {
                return false;
            }

            trackAddMediaFromDeviceEvents(mIsNew, isVideo, mediaUri);
            postProcessMedia(mediaUri, path, isVideo);

            return true;
        }

        private void postProcessMedia(final Uri mediaUri, final String path, final boolean isVideo) {
            runOnUiThread(new Runnable() {
                @Override
                public void run() {
                    if (mShowNewEditor || mShowAztecEditor) {
                        addMediaVisualEditor(mediaUri, path);
                    } else {
                        addMediaLegacyEditor(mediaUri, isVideo);
                    }
                }
            });
        }
    }

    private void addMediaVisualEditor(Uri uri, String path) {
        MediaModel media = queueFileForUpload(uri, getContentResolver().getType(uri));
        MediaFile mediaFile = FluxCUtils.mediaFileFromMediaModel(media);
        if (media != null) {
            mEditorFragment.appendMediaFile(mediaFile, path, mImageLoader);
        }
    }

    private void addMediaLegacyEditor(Uri mediaUri, boolean isVideo) {
        MediaModel mediaModel = buildMediaModel(mediaUri, getContentResolver().getType(mediaUri),
                                                MediaUploadState.QUEUED);
        if (isVideo) {
            mediaModel.setTitle(getResources().getString(R.string.video));
        } else {
            mediaModel.setTitle(ImageUtils.getTitleForWPImageSpan(this, mediaUri.getEncodedPath()));
        }
        mediaModel.setLocalPostId(mPost.getId());

        mDispatcher.dispatch(MediaActionBuilder.newUpdateMediaAction(mediaModel));

        MediaFile mediaFile = FluxCUtils.mediaFileFromMediaModel(mediaModel);
        mEditorFragment.appendMediaFile(mediaFile, mediaFile.getFilePath(), mImageLoader);
    }

    private void addMediaItemGroupOrSingleItem(Intent data) {
        ClipData clipData = data.getClipData();
        if (clipData != null) {
            for (int i = 0; i < clipData.getItemCount(); i++) {
                ClipData.Item item = clipData.getItemAt(i);
                addMedia(item.getUri(), false);
            }
        } else {
            addMedia(data.getData(), false);
        }
    }

    private void advertiseImageOptimisationAndAddMedia(final Intent data) {
        if (WPMediaUtils.shouldAdvertiseImageOptimization(this)) {
            WPMediaUtils.advertiseImageOptimization(this,
                                                    new WPMediaUtils.OnAdvertiseImageOptimizationListener() {
                                                        @Override
                                                        public void done() {
                                                            addMediaItemGroupOrSingleItem(data);
                                                        }
                                                    });
        } else {
            addMediaItemGroupOrSingleItem(data);
        }
    }

    @Override
    public void onActivityResult(int requestCode, int resultCode, Intent data) {
        super.onActivityResult(requestCode, resultCode, data);

        if (resultCode != Activity.RESULT_OK) {
            return;
        }

        if (data != null || ((requestCode == RequestCodes.TAKE_PHOTO || requestCode == RequestCodes.TAKE_VIDEO))) {
            switch (requestCode) {
                case RequestCodes.MULTI_SELECT_MEDIA_PICKER:
                    handleMediaPickerResult(data);
                    // No need to bump analytics here. Bumped later in
                    // handleMediaPickerResult -> addExistingMediaToEditorAndSave
                    break;
                case RequestCodes.PHOTO_PICKER:
                    // user chose a featured image - pass it to the settings fragment
                    if (mEditPostSettingsFragment != null) {
                        mEditPostSettingsFragment.onActivityResult(requestCode, resultCode, data);
                    }
                    break;
                case RequestCodes.PICTURE_LIBRARY:
                    advertiseImageOptimisationAndAddMedia(data);
                    break;
                case RequestCodes.TAKE_PHOTO:
                    if (WPMediaUtils.shouldAdvertiseImageOptimization(this)) {
                        WPMediaUtils.advertiseImageOptimization(
                                this, new WPMediaUtils.OnAdvertiseImageOptimizationListener() {
                                    @Override
                                    public void done() {
                                        addLastTakenPicture();
                                    }
                                });
                    } else {
                        addLastTakenPicture();
                    }
                    break;
                case RequestCodes.VIDEO_LIBRARY:
                    addMediaItemGroupOrSingleItem(data);
                    break;
                case RequestCodes.TAKE_VIDEO:
                    Uri capturedVideoUri = MediaUtils.getLastRecordedVideoUri(this);
                    if (addMedia(capturedVideoUri, true)) {
                        AnalyticsTracker.track(Stat.EDITOR_ADDED_VIDEO_NEW);
                    } else {
                        ToastUtils.showToast(this, R.string.gallery_error, Duration.SHORT);
                    }
                    break;
                case RequestCodes.MEDIA_SETTINGS:
                    if (mEditorFragment instanceof AztecEditorFragment) {
                        mEditorFragment.onActivityResult(AztecEditorFragment.EDITOR_MEDIA_SETTINGS,
                                                         Activity.RESULT_OK, data);
                    }
                    break;
                case RequestCodes.STOCK_MEDIA_PICKER:
<<<<<<< HEAD
                    if (data != null && data.hasExtra(StockMediaPickerActivity.KEY_UPLOADED_MEDIA_IDS)) {
                        long[] mediaIds =
                                data.getLongArrayExtra(StockMediaPickerActivity.KEY_UPLOADED_MEDIA_IDS);

                        Map<String, Object> properties = new HashMap<>();
                        properties.put("count", mediaIds.length);
                        AnalyticsUtils.trackWithSiteDetails(
                                Stat.EDITOR_ADDED_PHOTO_VIA_STOCK_MEDIA_LIBRARY,
                                mSite,
                                properties);

                        for (long id : mediaIds) {
                            addExistingMediaToEditor(id);
=======
                    if (data.hasExtra(StockMediaPickerActivity.KEY_UPLOADED_MEDIA_IDS)) {
                        long[] mediaIds =
                                data.getLongArrayExtra(StockMediaPickerActivity.KEY_UPLOADED_MEDIA_IDS);
                        for (long id : mediaIds) {
                            addExistingMediaToEditor(AddExistingdMediaSource.STOCK_PHOTO_LIBRARY, id);
>>>>>>> cee2b969
                        }
                        savePostAsync(null);
                    }
                    break;
            }
        }
    }

    private void addLastTakenPicture() {
        try {
            WPMediaUtils.scanMediaFile(this, mMediaCapturePath);
            File f = new File(mMediaCapturePath);
            Uri capturedImageUri = Uri.fromFile(f);
            if (addMedia(capturedImageUri, true)) {
                if (Build.VERSION.SDK_INT >= Build.VERSION_CODES.KITKAT) {
                    final Intent scanIntent = new Intent(Intent.ACTION_MEDIA_SCANNER_SCAN_FILE);
                    scanIntent.setData(capturedImageUri);
                    sendBroadcast(scanIntent);
                } else {
                    this.sendBroadcast(new Intent(Intent.ACTION_MEDIA_MOUNTED,
                                                  Uri.parse("file://" + Environment.getExternalStorageDirectory()))
                                      );
                }
            } else {
                ToastUtils.showToast(this, R.string.gallery_error, Duration.SHORT);
            }
        } catch (RuntimeException | OutOfMemoryError e) {
            AppLog.e(T.EDITOR, e);
        }
    }

    /*
     * called before we add media to make sure we have access to any media shared from another app (Google Photos, etc.)
     */
    private List<Uri> fetchMediaList(@NonNull List<Uri> uriList) {
        boolean didAnyFail = false;
        List<Uri> fetchedUriList = new ArrayList<>();
        for (int i = 0; i < uriList.size(); i++) {
            Uri mediaUri = uriList.get(i);
            if (mediaUri == null) {
                continue;
            }
            if (!MediaUtils.isInMediaStore(mediaUri)) {
                // Do not download the file in async task. See
                // https://github.com/wordpress-mobile/WordPress-Android/issues/5818
                Uri fetchedUri = null;
                try {
                    fetchedUri = MediaUtils.downloadExternalMedia(EditPostActivity.this, mediaUri);
                } catch (IllegalStateException e) {
                    // Ref: https://github.com/wordpress-mobile/WordPress-Android/issues/5823
                    AppLog.e(AppLog.T.UTILS, "Can't download the image at: " + mediaUri.toString(), e);
                    CrashlyticsUtils
                            .logException(e, AppLog.T.MEDIA, "Can't download the image at: " + mediaUri.toString()
                                                             + " See issue #5823");
                    didAnyFail = true;
                }
                if (fetchedUri != null) {
                    fetchedUriList.add(fetchedUri);
                } else {
                    didAnyFail = true;
                }
            } else {
                fetchedUriList.add(mediaUri);
            }
        }

        if (didAnyFail) {
            ToastUtils.showToast(EditPostActivity.this, R.string.error_downloading_image, ToastUtils.Duration.SHORT);
        }

        return fetchedUriList;
    }

    private void handleMediaPickerResult(Intent data) {
        ArrayList<Long> ids = ListUtils.fromLongArray(data.getLongArrayExtra(MediaBrowserActivity.RESULT_IDS));
        if (ids == null || ids.size() == 0) {
            return;
        }

        boolean allAreImages = true;
        for (Long id : ids) {
            MediaModel media = mMediaStore.getSiteMediaWithId(mSite, id);
            if (media != null && !MediaUtils.isValidImage(media.getUrl())) {
                allAreImages = false;
                break;
            }
        }

        // if the user selected multiple items and they're all images, show the insert media
        // dialog so the user can choose whether to insert them individually or as a gallery
        if (ids.size() > 1 && allAreImages) {
            showInsertMediaDialog(ids);
        } else {
            for (Long id : ids) {
                addExistingMediaToEditor(AddExistingdMediaSource.WP_MEDIA_LIBRARY, id);
            }
            savePostAsync(null);
        }
    }

    /*
     * called after user selects multiple photos from WP media library
     */
    private void showInsertMediaDialog(final ArrayList<Long> mediaIds) {
        InsertMediaCallback callback = new InsertMediaCallback() {
            @Override
            public void onCompleted(@NonNull InsertMediaDialog dialog) {
                switch (dialog.getInsertType()) {
                    case GALLERY:
                        MediaGallery gallery = new MediaGallery();
                        gallery.setType(dialog.getGalleryType().toString());
                        gallery.setNumColumns(dialog.getNumColumns());
                        gallery.setIds(mediaIds);
                        mEditorFragment.appendGallery(gallery);
                        break;
                    case INDIVIDUALLY:
                        for (Long id : mediaIds) {
                            addExistingMediaToEditor(AddExistingdMediaSource.WP_MEDIA_LIBRARY, id);
                        }
                        savePostAsync(null);
                        break;
                }
            }
        };
        InsertMediaDialog dialog = InsertMediaDialog.newInstance(callback, mSite);
        FragmentTransaction ft = getSupportFragmentManager().beginTransaction();
        ft.add(dialog, "insert_media");
        ft.commitAllowingStateLoss();
    }

    private void refreshBlogMedia() {
        if (NetworkUtils.isNetworkAvailable(this)) {
            FetchMediaListPayload payload = new FetchMediaListPayload(
                    mSite, MediaStore.DEFAULT_NUM_MEDIA_PER_FETCH, false);
            mDispatcher.dispatch(MediaActionBuilder.newFetchMediaListAction(payload));
        } else {
            ToastUtils.showToast(this, R.string.error_media_refresh_no_connection, ToastUtils.Duration.SHORT);
        }
    }

    @SuppressWarnings("unused")
    @Subscribe(threadMode = ThreadMode.MAIN)
    public void onAccountChanged(OnAccountChanged event) {
        if (event.causeOfChange == AccountAction.SEND_VERIFICATION_EMAIL) {
            if (!event.isError()) {
                ToastUtils.showToast(this, getString(R.string.toast_verification_email_sent));
            } else {
                ToastUtils.showToast(this, getString(R.string.toast_verification_email_send_error));
            }
        }
    }

    @SuppressWarnings("unused")
    @Subscribe(threadMode = ThreadMode.MAIN)
    public void onMediaChanged(OnMediaChanged event) {
        if (event.isError()) {
            final String errorMessage;
            switch (event.error.type) {
                case FS_READ_PERMISSION_DENIED:
                    errorMessage = getString(R.string.error_media_insufficient_fs_permissions);
                    break;
                case NOT_FOUND:
                    errorMessage = getString(R.string.error_media_not_found);
                    break;
                case AUTHORIZATION_REQUIRED:
                    errorMessage = getString(R.string.error_media_unauthorized);
                    break;
                case PARSE_ERROR:
                    errorMessage = getString(R.string.error_media_parse_error);
                    break;
                case MALFORMED_MEDIA_ARG:
                case NULL_MEDIA_ARG:
                case GENERIC_ERROR:
                default:
                    errorMessage = getString(R.string.error_refresh_media);
                    break;
            }
            if (!TextUtils.isEmpty(errorMessage)) {
                ToastUtils.showToast(EditPostActivity.this, errorMessage, ToastUtils.Duration.SHORT);
            }
        } else {
            if (mPendingVideoPressInfoRequests != null && !mPendingVideoPressInfoRequests.isEmpty()) {
                // If there are pending requests for video URLs from VideoPress ids, query the DB for
                // them again and notify the editor
                for (String videoId : mPendingVideoPressInfoRequests) {
                    String videoUrl = mMediaStore.
                                                         getUrlForSiteVideoWithVideoPressGuid(mSite, videoId);
                    String posterUrl = WPMediaUtils.getVideoPressVideoPosterFromURL(videoUrl);

                    mEditorFragment.setUrlForVideoPressId(videoId, videoUrl, posterUrl);
                }

                mPendingVideoPressInfoRequests.clear();
            }
        }
    }

    /**
     * Starts the upload service to upload selected media.
     */
    private void startUploadService(MediaModel media) {
        // make sure we only pass items with the QUEUED state to the UploadService
        if (!MediaUploadState.QUEUED.toString().equals(media.getUploadState())) {
            return;
        }

        final ArrayList<MediaModel> mediaList = new ArrayList<>();
        mediaList.add(media);
        // before starting the service, we need to update the posts' contents so we are sure the service
        // can retrieve it from there on
        savePostAsync(new AfterSavePostListener() {
            @Override
            public void onPostSave() {
                UploadService.uploadMediaFromEditor(EditPostActivity.this, mediaList);
            }
        });
    }

    private String getVideoThumbnail(String videoPath) {
        String thumbnailPath = null;
        try {
            File outputFile = File.createTempFile("thumb", ".png", getCacheDir());
            FileOutputStream outputStream = new FileOutputStream(outputFile);
            Bitmap thumb = ImageUtils.getVideoFrameFromVideo(
                    videoPath,
                    EditorMediaUtils.getMaximumThumbnailSizeForEditor(this)
                                                            );
            if (thumb != null) {
                thumb.compress(Bitmap.CompressFormat.PNG, 75, outputStream);
                thumbnailPath = outputFile.getAbsolutePath();
            }
        } catch (IOException e) {
            AppLog.i(T.MEDIA, "Can't create thumbnail for video: " + videoPath);
        }
        return thumbnailPath;
    }

    /**
     * Queues a media file for upload and starts the UploadService. Toasts will alert the user
     * if there are issues with the file.
     */
    private MediaModel queueFileForUpload(Uri uri, String mimeType) {
        return queueFileForUpload(uri, mimeType, MediaUploadState.QUEUED);
    }

    private MediaModel queueFileForUpload(Uri uri, String mimeType, MediaUploadState startingState) {
        String path = MediaUtils.getRealPathFromURI(this, uri);

        // Invalid file path
        if (TextUtils.isEmpty(path)) {
            ToastUtils.showToast(this, R.string.editor_toast_invalid_path, ToastUtils.Duration.SHORT);
            return null;
        }

        // File not found
        File file = new File(path);
        if (!file.exists()) {
            ToastUtils.showToast(this, R.string.file_not_found, ToastUtils.Duration.SHORT);
            return null;
        }

        // we need to update media with the local post Id
        MediaModel media = buildMediaModel(uri, mimeType, startingState);
        media.setLocalPostId(mPost.getId());
        mDispatcher.dispatch(MediaActionBuilder.newUpdateMediaAction(media));

        startUploadService(media);

        return media;
    }

    private MediaModel buildMediaModel(Uri uri, String mimeType, MediaUploadState startingState) {
        MediaModel media = FluxCUtils.mediaModelFromLocalUri(this, uri, mimeType, mMediaStore, mSite.getId());
        if (org.wordpress.android.fluxc.utils.MediaUtils.isVideoMimeType(media.getMimeType())) {
            String path = MediaUtils.getRealPathFromURI(this, uri);
            media.setThumbnailUrl(getVideoThumbnail(path));
        }

        media.setUploadState(startingState);
        if (!mPost.isLocalDraft()) {
            media.setPostId(mPost.getRemotePostId());
        }

        return media;
    }

    /**
     * EditorFragmentListener methods
     */

    @Override
    public void onSettingsClicked() {
        mViewPager.setCurrentItem(PAGE_SETTINGS);
    }

    @Override
    public void onAddMediaClicked() {
        if (isPhotoPickerShowing()) {
            hidePhotoPicker();
        } else if (WPMediaUtils.currentUserCanUploadMedia(mSite)) {
            showPhotoPicker();
        } else {
            // show the WP media library instead of the photo picker if the user doesn't have upload permission
            ActivityLauncher.viewMediaPickerForResult(this, mSite, MediaBrowserType.EDITOR_PICKER);
        }
    }

    @Override
    public void onMediaDropped(final ArrayList<Uri> mediaUris) {
        mDroppedMediaUris = mediaUris;
        if (PermissionUtils
                .checkAndRequestStoragePermission(this, WPPermissionUtils.EDITOR_DRAG_DROP_PERMISSION_REQUEST_CODE)) {
            runOnUiThread(mFetchMediaRunnable);
        }
    }

    @Override
    public void onRequestDragAndDropPermissions(DragEvent dragEvent) {
        if (Build.VERSION.SDK_INT >= Build.VERSION_CODES.N) {
            requestTemporaryPermissions(dragEvent);
        }
    }

    @TargetApi(Build.VERSION_CODES.N)
    private void requestTemporaryPermissions(DragEvent dragEvent) {
        requestDragAndDropPermissions(dragEvent);
    }

    @Override
    public boolean onMediaRetryClicked(final String mediaId) {
        if (TextUtils.isEmpty(mediaId)) {
            AppLog.e(T.MEDIA, "Invalid media id passed to onMediaRetryClicked");
            return false;
        }
        MediaModel media = mMediaStore.getMediaWithLocalId(StringUtils.stringToInt(mediaId));
        if (media == null) {
            AppLog.e(T.MEDIA, "Can't find media with local id: " + mediaId);
            AlertDialog.Builder builder = new AlertDialog.Builder(
                    new ContextThemeWrapper(this, R.style.Calypso_Dialog));
            builder.setTitle(getString(R.string.cannot_retry_deleted_media_item));
            builder.setPositiveButton(R.string.yes, new DialogInterface.OnClickListener() {
                public void onClick(DialogInterface dialog, int id) {
                    runOnUiThread(new Runnable() {
                        @Override
                        public void run() {
                            mEditorFragment.removeMedia(mediaId);
                        }
                    });
                    dialog.dismiss();
                }
            });

            builder.setNegativeButton(getString(R.string.no), new DialogInterface.OnClickListener() {
                public void onClick(DialogInterface dialog, int id) {
                    dialog.dismiss();
                }
            });

            AlertDialog dialog = builder.create();
            dialog.show();

            return false;
        }

        if (media.getUrl() != null && media.getUploadState().equals(MediaUploadState.UPLOADED.toString())) {
            // Note: we should actually do this when the editor fragment starts instead of waiting for user input.
            // Notify the editor fragment upload was successful and it should replace the local url by the remote url.
            if (mEditorMediaUploadListener != null) {
                mEditorMediaUploadListener.onMediaUploadSucceeded(String.valueOf(media.getId()),
                                                                  FluxCUtils.mediaFileFromMediaModel(media));
            }
        } else {
            UploadService.cancelFinalNotification(this, mPost);
            UploadService.cancelFinalNotificationForMedia(this, mSite);
            media.setUploadState(MediaUploadState.QUEUED);
            mDispatcher.dispatch(MediaActionBuilder.newUpdateMediaAction(media));
            startUploadService(media);
        }

        AnalyticsTracker.track(Stat.EDITOR_UPLOAD_MEDIA_RETRIED);
        return true;
    }

    @Override
    public void onMediaUploadCancelClicked(String localMediaId) {
        if (!TextUtils.isEmpty(localMediaId)) {
            cancelMediaUpload(StringUtils.stringToInt(localMediaId), true);
        } else {
            // Passed mediaId is incorrect: cancel all uploads for this post
            ToastUtils.showToast(this, getString(R.string.error_all_media_upload_canceled));
            EventBus.getDefault().post(new PostEvents.PostMediaCanceled(mPost));
        }
    }

    @Override
    public void onMediaDeleted(String localMediaId) {
        if (!TextUtils.isEmpty(localMediaId)) {
            mAztecBackspaceDeletedMediaItemIds.add(localMediaId);
            UploadService.setDeletedMediaItemIds(mAztecBackspaceDeletedMediaItemIds);
            // passing false here as we need to keep the media item in case the user wants to undo
            cancelMediaUpload(StringUtils.stringToInt(localMediaId), false);
        }
    }

    private void cancelMediaUpload(int localMediaId, boolean delete) {
        MediaModel mediaModel = mMediaStore.getMediaWithLocalId(Integer.valueOf(localMediaId));
        if (mediaModel != null) {
            CancelMediaPayload payload = new CancelMediaPayload(mSite, mediaModel, delete);
            mDispatcher.dispatch(MediaActionBuilder.newCancelMediaUploadAction(payload));
        }
    }

    /*
    * When the user deletes a media item that was being uploaded at that moment, we only cancel the
    * upload but keep the media item in FluxC DB because the user might have deleted it accidentally,
    * and they can always UNDO the delete action in Aztec.
    * So, when the user exits then editor (and thus we lose the undo/redo history) we are safe to
    * physically delete from the FluxC DB those items that have been deleted by the user using backspace.
    * */
    private void definitelyDeleteBackspaceDeletedMediaItems() {
        for (String mediaId : mAztecBackspaceDeletedMediaItemIds) {
            if (!TextUtils.isEmpty(mediaId)) {
                // make sure the MediaModel exists
                MediaModel mediaModel = mMediaStore.getMediaWithLocalId(StringUtils.stringToInt(mediaId));
                if (mediaModel == null) {
                    continue;
                }

                // also make sure it's not being uploaded anywhere else (maybe on some other Post,
                // simultaneously)
                if (mediaModel.getUploadState() != null
                    && MediaUtils.isLocalFile(mediaModel.getUploadState().toLowerCase(Locale.ROOT))
                    && !UploadService.isPendingOrInProgressMediaUpload(mediaModel)) {
                    mDispatcher.dispatch(MediaActionBuilder.newRemoveMediaAction(mediaModel));
                }
            }
        }
    }

    @Override
    public void onUndoMediaCheck(final String undoedContent) {
        // here we check which elements tagged UPLOADING are there in undoedContent,
        // and check for the ones that ARE NOT being uploaded or queued in the UploadService.
        // These are the CANCELED ONES, so mark them FAILED now to retry.

        List<MediaModel> currentlyUploadingMedia = UploadService.getPendingOrInProgressMediaUploadsForPost(mPost);
        List<String> mediaMarkedUploading =
                AztecEditorFragment.getMediaMarkedUploadingInPostContent(EditPostActivity.this, undoedContent);

        // go through the list of items marked UPLOADING within the Post content, and look in the UploadService
        // to see whether they're really being uploaded or not. If an item is not really being uploaded,
        // mark that item failed
        for (String mediaId : mediaMarkedUploading) {
            boolean found = false;
            for (MediaModel media : currentlyUploadingMedia) {
                if (StringUtils.stringToInt(mediaId) == media.getId()) {
                    found = true;
                    break;
                }
            }

            if (!found) {
                if (mEditorFragment instanceof AztecEditorFragment) {
                    mAztecBackspaceDeletedMediaItemIds.remove(mediaId);
                    // update the mediaIds list in UploadService
                    UploadService.setDeletedMediaItemIds(mAztecBackspaceDeletedMediaItemIds);
                    ((AztecEditorFragment) mEditorFragment).setMediaToFailed(mediaId);
                }
            }
        }
    }

    @Override
    public void onFeaturedImageChanged(long mediaId) {
        mPost.setFeaturedImageId(mediaId);
        mEditPostSettingsFragment.updateFeaturedImage(mediaId);
    }

    @Override
    public void onVideoPressInfoRequested(final String videoId) {
        String videoUrl = mMediaStore.
                                             getUrlForSiteVideoWithVideoPressGuid(mSite, videoId);

        if (videoUrl == null) {
            AppLog.w(T.EDITOR, "The editor wants more info about the following VideoPress code: " + videoId
                               + " but it's not available in the current site " + mSite.getUrl()
                               + " Maybe it's from another site?");
            return;
        }

        if (videoUrl.isEmpty()) {
            if (PermissionUtils.checkAndRequestCameraAndStoragePermissions(
                    this, WPPermissionUtils.EDITOR_MEDIA_PERMISSION_REQUEST_CODE)) {
                runOnUiThread(new Runnable() {
                    @Override
                    public void run() {
                        if (mPendingVideoPressInfoRequests == null) {
                            mPendingVideoPressInfoRequests = new ArrayList<>();
                        }
                        mPendingVideoPressInfoRequests.add(videoId);
                        refreshBlogMedia();
                    }
                });
            } else {
                AppLockManager.getInstance().setExtendedTimeout();
            }
        }

        String posterUrl = WPMediaUtils.getVideoPressVideoPosterFromURL(videoUrl);

        mEditorFragment.setUrlForVideoPressId(videoId, videoUrl, posterUrl);
    }

    @Override
    public String onAuthHeaderRequested(String url) {
        String authHeader = "";
        String token = mAccountStore.getAccessToken();
        if (mSite.isPrivate() && WPUrlUtils.safeToAddWordPressComAuthToken(url)
            && !TextUtils.isEmpty(token)) {
            authHeader = "Bearer " + token;
        }
        return authHeader;
    }

    @Override
    public void onEditorFragmentInitialized() {
        boolean shouldFinishInit = true;
        // now that we have the Post object initialized,
        // check whether we have media items to insert from the WRITE POST with media functionality
        if (getIntent().hasExtra(EXTRA_INSERT_MEDIA)) {
            // Bump analytics
            AnalyticsTracker.track(Stat.NOTIFICATION_UPLOAD_MEDIA_SUCCESS_WRITE_POST);

            List<MediaModel> mediaList = (List<MediaModel>) getIntent().getSerializableExtra(EXTRA_INSERT_MEDIA);
            // removing this from the intent so it doesn't insert the media items again on each Acivity re-creation
            getIntent().removeExtra(EXTRA_INSERT_MEDIA);
            if (mediaList != null && !mediaList.isEmpty()) {
                shouldFinishInit = false;
                mMediaInsertedOnCreation = true;
                for (MediaModel media : mediaList) {
                    addExistingMediaToEditor(AddExistingdMediaSource.WP_MEDIA_LIBRARY, media.getMediaId());
                }
                savePostAsync(new AfterSavePostListener() {
                    @Override
                    public void onPostSave() {
                        runOnUiThread(new Runnable() {
                            @Override
                            public void run() {
                                onEditorFinalTouchesBeforeShowing();
                            }
                        });
                    }
                });
            }
        }

        if (shouldFinishInit) {
            onEditorFinalTouchesBeforeShowing();
        }
    }

    private void onEditorFinalTouchesBeforeShowing() {
        fillContentEditorFields();
        // Set the error listener
        if (mEditorFragment instanceof EditorFragment) {
            mEditorFragment.setDebugModeEnabled(BuildConfig.DEBUG);
            ((EditorFragment) mEditorFragment).setWebViewErrorListener(new ErrorListener() {
                @Override
                public void onJavaScriptError(String sourceFile, int lineNumber, String message) {
                    CrashlyticsUtils.logException(new JavaScriptException(sourceFile, lineNumber, message),
                                                  T.EDITOR,
                                                  String.format(Locale.US, "%s:%d: %s", sourceFile, lineNumber,
                                                                message));
                }

                @Override
                public void onJavaScriptAlert(String url, String message) {
                    // no op
                }
            });
        }
    }

    @Override
    public void saveMediaFile(MediaFile mediaFile) {
    }

    @Override
    public void onHtmlModeToggledInToolbar() {
        toggleHtmlModeOnMenu();
    }

    @Override
    public void onTrackableEvent(TrackableEvent event) {
        switch (event) {
            case BOLD_BUTTON_TAPPED:
                AnalyticsTracker.track(Stat.EDITOR_TAPPED_BOLD);
                break;
            case BLOCKQUOTE_BUTTON_TAPPED:
                AnalyticsTracker.track(Stat.EDITOR_TAPPED_BLOCKQUOTE);
                break;
            case ELLIPSIS_COLLAPSE_BUTTON_TAPPED:
                AnalyticsTracker.track(Stat.EDITOR_TAPPED_ELLIPSIS_COLLAPSE);
                AppPrefs.setAztecEditorToolbarExpanded(false);
                break;
            case ELLIPSIS_EXPAND_BUTTON_TAPPED:
                AnalyticsTracker.track(Stat.EDITOR_TAPPED_ELLIPSIS_EXPAND);
                AppPrefs.setAztecEditorToolbarExpanded(true);
                break;
            case HEADING_BUTTON_TAPPED:
                AnalyticsTracker.track(Stat.EDITOR_TAPPED_HEADING);
                break;
            case HEADING_1_BUTTON_TAPPED:
                AnalyticsTracker.track(Stat.EDITOR_TAPPED_HEADING_1);
                break;
            case HEADING_2_BUTTON_TAPPED:
                AnalyticsTracker.track(Stat.EDITOR_TAPPED_HEADING_2);
                break;
            case HEADING_3_BUTTON_TAPPED:
                AnalyticsTracker.track(Stat.EDITOR_TAPPED_HEADING_3);
                break;
            case HEADING_4_BUTTON_TAPPED:
                AnalyticsTracker.track(Stat.EDITOR_TAPPED_HEADING_4);
                break;
            case HEADING_5_BUTTON_TAPPED:
                AnalyticsTracker.track(Stat.EDITOR_TAPPED_HEADING_5);
                break;
            case HEADING_6_BUTTON_TAPPED:
                AnalyticsTracker.track(Stat.EDITOR_TAPPED_HEADING_6);
                break;
            case HORIZONTAL_RULE_BUTTON_TAPPED:
                AnalyticsTracker.track(Stat.EDITOR_TAPPED_HORIZONTAL_RULE);
                break;
            case HTML_BUTTON_TAPPED:
                AnalyticsTracker.track(Stat.EDITOR_TAPPED_HTML);
                hidePhotoPicker();
                break;
            case IMAGE_EDITED:
                AnalyticsTracker.track(Stat.EDITOR_EDITED_IMAGE);
                break;
            case ITALIC_BUTTON_TAPPED:
                AnalyticsTracker.track(Stat.EDITOR_TAPPED_ITALIC);
                break;
            case LINK_ADDED_BUTTON_TAPPED:
                AnalyticsTracker.track(Stat.EDITOR_TAPPED_LINK_ADDED);
                hidePhotoPicker();
                break;
            case LINK_REMOVED_BUTTON_TAPPED:
                AnalyticsTracker.track(Stat.EDITOR_TAPPED_LINK_REMOVED);
                break;
            case LIST_BUTTON_TAPPED:
                AnalyticsTracker.track(Stat.EDITOR_TAPPED_LIST);
                break;
            case LIST_ORDERED_BUTTON_TAPPED:
                AnalyticsTracker.track(Stat.EDITOR_TAPPED_LIST_ORDERED);
                break;
            case LIST_UNORDERED_BUTTON_TAPPED:
                AnalyticsTracker.track(Stat.EDITOR_TAPPED_LIST_UNORDERED);
                break;
            case MEDIA_BUTTON_TAPPED:
                AnalyticsTracker.track(Stat.EDITOR_TAPPED_IMAGE);
                break;
            case NEXT_PAGE_BUTTON_TAPPED:
                AnalyticsTracker.track(Stat.EDITOR_TAPPED_NEXT_PAGE);
                break;
            case PARAGRAPH_BUTTON_TAPPED:
                AnalyticsTracker.track(Stat.EDITOR_TAPPED_PARAGRAPH);
                break;
            case PREFORMAT_BUTTON_TAPPED:
                AnalyticsTracker.track(Stat.EDITOR_TAPPED_PREFORMAT);
                break;
            case READ_MORE_BUTTON_TAPPED:
                AnalyticsTracker.track(Stat.EDITOR_TAPPED_READ_MORE);
                break;
            case STRIKETHROUGH_BUTTON_TAPPED:
                AnalyticsTracker.track(Stat.EDITOR_TAPPED_STRIKETHROUGH);
                break;
            case UNDERLINE_BUTTON_TAPPED:
                AnalyticsTracker.track(Stat.EDITOR_TAPPED_UNDERLINE);
                break;
        }
    }

    // FluxC events

    @SuppressWarnings("unused")
    @Subscribe(threadMode = ThreadMode.MAIN)
    public void onMediaUploaded(MediaStore.OnMediaUploaded event) {
        if (isFinishing()) {
            return;
        }

        // event for unknown media, ignoring
        if (event.media == null) {
            AppLog.w(AppLog.T.MEDIA, "Media event carries null media object, not recognized");
            return;
        }

        if (event.isError()) {
            onUploadError(event.media, event.error);
        } else if (event.completed) {
            // if the remote url on completed is null, we consider this upload wasn't successful
            if (event.media.getUrl() == null) {
                MediaStore.MediaError error = new MediaStore.MediaError(MediaErrorType.GENERIC_ERROR);
                onUploadError(event.media, error);
            } else {
                onUploadSuccess(event.media);
            }
        } else {
            onUploadProgress(event.media, event.progress);
        }
    }

    // FluxC events

    @SuppressWarnings("unused")
    @Subscribe(threadMode = ThreadMode.MAIN)
    public void onPostChanged(PostStore.OnPostChanged event) {
        if (event.causeOfChange == PostAction.UPDATE_POST) {
            if (!event.isError()) {
                // here update the menu if it's not a draft anymore
                invalidateOptionsMenu();
            }
        }
    }

    @SuppressWarnings("unused")
    @Subscribe(threadMode = ThreadMode.MAIN)
    public void onPostUploaded(PostStore.OnPostUploaded event) {
        final PostModel post = event.post;
        if (post != null && post.getId() == mPost.getId()) {
            if (event.isError()) {
                UploadUtils.showSnackbarError(findViewById(R.id.editor_activity), event.error.message);
                return;
            }

            mPost = post;
            invalidateOptionsMenu();
            switch (PostStatus.fromPost(post)) {
                case PUBLISHED:
                    // here show snackbar saying it was uploaded
                    int messageRes = post.isPage() ? R.string.page_published : R.string.post_published;
                    UploadUtils.showSnackbarSuccessAction(findViewById(R.id.editor_activity), messageRes,
                            R.string.button_view, new View.OnClickListener() {
                                @Override
                                public void onClick(View view) {
                                    // jump to Editor Preview mode to show this Post
                                    ActivityLauncher.browsePostOrPage(EditPostActivity.this, mSite, post);
                                }
                            });
                    break;
                case DRAFT:
                default:
                    UploadUtils.showSnackbarSuccessAction(findViewById(R.id.editor_activity),
                            R.string.editor_draft_saved_online,
                            R.string.button_publish,
                            new View.OnClickListener() {
                                @Override
                                public void onClick(View v) {
                                    UploadUtils
                                            .publishPost(EditPostActivity.this, post, mSite, mDispatcher);
                                }
                            });
                    break;
            }
        }
    }


    @SuppressWarnings("unused")
    public void onEventMainThread(VideoOptimizer.ProgressEvent event) {
        if (!isFinishing()) {
            // use upload progress rather than optimizer progress since the former includes upload+optimization
            float progress = UploadService.getUploadProgressForMedia(event.media);
            onUploadProgress(event.media, progress);
        }
    }

    @SuppressWarnings("unused")
    public void onEventMainThread(UploadService.UploadMediaRetryEvent event) {
        if (!isFinishing()
            && event.mediaModelList != null
            && mEditorMediaUploadListener != null) {
            for (MediaModel media : event.mediaModelList) {
                String localMediaId = String.valueOf(media.getId());
                EditorFragmentAbstract.MediaType mediaType = media.isVideo()
                        ? EditorFragmentAbstract.MediaType.VIDEO : EditorFragmentAbstract.MediaType.IMAGE;
                mEditorMediaUploadListener.onMediaUploadRetry(localMediaId, mediaType);
            }
        }
    }

    private void showAsyncPromoDialog() {
        final PromoDialogAdvanced asyncPromoDialog = new PromoDialogAdvanced.Builder(
                R.drawable.img_promo_async,
                R.string.async_promo_title,
                R.string.async_promo_description,
                R.string.async_promo_publish_now)
                .setNegativeButtonText(R.string.keep_editing)
                .setLinkText(R.string.async_promo_link)
                .build();

        asyncPromoDialog.setLinkOnClickListener(new View.OnClickListener() {
            @Override
            public void onClick(View v) {
                Intent intent = new Intent(EditPostActivity.this, ReleaseNotesActivity.class);
                intent.putExtra(ReleaseNotesActivity.KEY_TARGET_URL,
                                "https://make.wordpress.org/mobile/whats-new-in-android-media-uploading/");
                startActivity(intent);
            }
        });

        asyncPromoDialog.setPositiveButtonOnClickListener(new View.OnClickListener() {
            @Override
            public void onClick(View v) {
                publishPost();
            }
        });

        asyncPromoDialog.setNegativeButtonOnClickListener(new View.OnClickListener() {
            @Override
            public void onClick(View v) {
                asyncPromoDialog.dismiss();
            }
        });

        asyncPromoDialog.show(getSupportFragmentManager(), ASYNC_PROMO_DIALOG_TAG);
        AppPrefs.setAsyncPromoRequired(false);
    }

    // EditPostActivityHook methods

    @Override
    public PostModel getPost() {
        return mPost;
    }

    @Override
    public SiteModel getSite() {
        return mSite;
    }
}<|MERGE_RESOLUTION|>--- conflicted
+++ resolved
@@ -2499,27 +2499,11 @@
                     }
                     break;
                 case RequestCodes.STOCK_MEDIA_PICKER:
-<<<<<<< HEAD
-                    if (data != null && data.hasExtra(StockMediaPickerActivity.KEY_UPLOADED_MEDIA_IDS)) {
-                        long[] mediaIds =
-                                data.getLongArrayExtra(StockMediaPickerActivity.KEY_UPLOADED_MEDIA_IDS);
-
-                        Map<String, Object> properties = new HashMap<>();
-                        properties.put("count", mediaIds.length);
-                        AnalyticsUtils.trackWithSiteDetails(
-                                Stat.EDITOR_ADDED_PHOTO_VIA_STOCK_MEDIA_LIBRARY,
-                                mSite,
-                                properties);
-
-                        for (long id : mediaIds) {
-                            addExistingMediaToEditor(id);
-=======
                     if (data.hasExtra(StockMediaPickerActivity.KEY_UPLOADED_MEDIA_IDS)) {
                         long[] mediaIds =
                                 data.getLongArrayExtra(StockMediaPickerActivity.KEY_UPLOADED_MEDIA_IDS);
                         for (long id : mediaIds) {
                             addExistingMediaToEditor(AddExistingdMediaSource.STOCK_PHOTO_LIBRARY, id);
->>>>>>> cee2b969
                         }
                         savePostAsync(null);
                     }
