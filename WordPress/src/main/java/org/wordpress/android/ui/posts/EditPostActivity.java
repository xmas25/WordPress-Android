--- conflicted
+++ resolved
@@ -3253,7 +3253,6 @@
     }
 
     @Override public void onStoryComposerLoadRequested(ArrayList<Object> mediaFiles, String blockId) {
-<<<<<<< HEAD
         if (mediaFiles.isEmpty()) {
             // TODO remove this code and related string resources after beta
 //            AlertDialog.Builder builder = new MaterialAlertDialogBuilder(this);
@@ -3264,20 +3263,6 @@
 //            });
 //            AlertDialog dialog = builder.create();
 //            dialog.show();
-            ActivityLauncher.editEmptyStoryForResult(
-                    this,
-                    mSite,
-                    mStoryRepositoryWrapper.getCurrentStoryIndex(),
-                    blockId
-            );
-            return;
-        }
-
-        ReCreateStoryResult result = mLoadStoryFromStoriesPrefsUseCase
-                .loadStoryFromMemoryOrRecreateFromPrefs(mSite, mediaFiles);
-=======
->>>>>>> 6f0928f2
-        if (mediaFiles.isEmpty()) {
             ActivityLauncher.editEmptyStoryForResult(
                     this,
                     mSite,
