--- conflicted
+++ resolved
@@ -3251,60 +3251,6 @@
     }
 
     @Override public void onStoryComposerLoadRequested(ArrayList<Object> mediaFiles, String blockId) {
-<<<<<<< HEAD
-        if (mediaFiles.isEmpty()) {
-            ActivityLauncher.editEmptyStoryForResult(
-                    this,
-                    mSite,
-                    new LocalId(mEditPostRepository.getId()),
-                    mStoryRepositoryWrapper.getCurrentStoryIndex(),
-                    blockId
-            );
-            return;
-        }
-
-        ReCreateStoryResult result = mLoadStoryFromStoriesPrefsUseCase
-                .loadStoryFromMemoryOrRecreateFromPrefs(mSite, mediaFiles);
-
-        if (!result.getNoSlidesLoaded()) {
-            // Story instance loaded or re-created! Load it onto the StoryComposer for editing now
-            ActivityLauncher.editStoryForResult(
-                    this,
-                    mSite,
-                    new LocalId(mEditPostRepository.getId()),
-                    result.getStoryIndex(),
-                    result.getAllStorySlidesAreEditable(),
-                    true,
-                    blockId
-            );
-        } else {
-            // unfortunately we couldn't even load the remote media Ids indicated by the StoryBlock so we can't allow
-            // editing at this time :(
-            if (mNetworkErrorOnLastMediaFetchAttempt) {
-                // there was an error fetching media when we were loading the editor,
-                // we *may* still have a possibility, tell the user they may try refreshing the media again
-                AlertDialog.Builder builder = new MaterialAlertDialogBuilder(this);
-                builder.setTitle(getString(R.string.dialog_edit_story_unavailable_title));
-                builder.setMessage(getString(R.string.dialog_edit_story_unavailable_message));
-                builder.setPositiveButton(R.string.dialog_button_ok, (dialog, id) -> {
-                    // try another fetchMedia request
-                    fetchMediaList();
-                    dialog.dismiss();
-                });
-                AlertDialog dialog = builder.create();
-                dialog.show();
-            } else {
-                // unrecoverable error, nothing we can do, inform the user :(.
-                AlertDialog.Builder builder = new MaterialAlertDialogBuilder(this);
-                builder.setTitle(getString(R.string.dialog_edit_story_unrecoverable_title));
-                builder.setMessage(getString(R.string.dialog_edit_story_unrecoverable_message));
-                builder.setPositiveButton(R.string.dialog_button_ok, (dialog, id) -> {
-                    dialog.dismiss();
-                });
-                AlertDialog dialog = builder.create();
-                dialog.show();
-            }
-=======
         boolean noSlidesLoaded = mStoriesEventListener.onRequestMediaFilesEditorLoad(
                 this,
                 new LocalId(mEditPostRepository.getId()),
@@ -3316,7 +3262,6 @@
         if (mNetworkErrorOnLastMediaFetchAttempt && noSlidesLoaded) {
             // try another fetchMedia request
             fetchMediaList();
->>>>>>> f1fe0445
         }
     }
 
