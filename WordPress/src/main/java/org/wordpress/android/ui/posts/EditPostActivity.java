package org.wordpress.android.ui.posts;

import android.annotation.TargetApi;
import android.app.Activity;
import android.app.ProgressDialog;
import android.content.ClipData;
import android.content.Context;
import android.content.Intent;
import android.content.res.Configuration;
import android.graphics.drawable.Drawable;
import android.net.Uri;
import android.os.AsyncTask;
import android.os.Build;
import android.os.Bundle;
import android.os.Handler;
import android.preference.PreferenceManager;
import android.text.TextUtils;
import android.view.ContextThemeWrapper;
import android.view.DragEvent;
import android.view.Menu;
import android.view.MenuInflater;
import android.view.MenuItem;
import android.view.View;
import android.view.ViewGroup;
import android.widget.RelativeLayout;

import androidx.annotation.NonNull;
import androidx.annotation.Nullable;
import androidx.annotation.StringRes;
import androidx.appcompat.app.ActionBar;
import androidx.appcompat.app.AlertDialog;
import androidx.appcompat.app.AppCompatActivity;
import androidx.core.app.ActivityCompat.OnRequestPermissionsResultCallback;
import androidx.core.util.Consumer;
import androidx.fragment.app.Fragment;
import androidx.fragment.app.FragmentManager;
import androidx.fragment.app.FragmentPagerAdapter;
import androidx.fragment.app.FragmentStatePagerAdapter;
import androidx.fragment.app.FragmentTransaction;
import androidx.viewpager.widget.PagerAdapter;
import androidx.viewpager.widget.ViewPager;

import com.google.android.material.snackbar.Snackbar;

import org.greenrobot.eventbus.EventBus;
import org.greenrobot.eventbus.Subscribe;
import org.greenrobot.eventbus.ThreadMode;
import org.jetbrains.annotations.NotNull;
import org.wordpress.android.BuildConfig;
import org.wordpress.android.R;
import org.wordpress.android.WordPress;
import org.wordpress.android.analytics.AnalyticsTracker;
import org.wordpress.android.analytics.AnalyticsTracker.Stat;
import org.wordpress.android.editor.AztecEditorFragment;
import org.wordpress.android.editor.EditorFragmentAbstract;
import org.wordpress.android.editor.EditorFragmentAbstract.EditorDragAndDropListener;
import org.wordpress.android.editor.EditorFragmentAbstract.EditorFragmentListener;
import org.wordpress.android.editor.EditorFragmentAbstract.EditorFragmentNotAddedException;
import org.wordpress.android.editor.EditorFragmentAbstract.TrackableEvent;
import org.wordpress.android.editor.EditorFragmentActivity;
import org.wordpress.android.editor.EditorImageMetaData;
import org.wordpress.android.editor.EditorImagePreviewListener;
import org.wordpress.android.editor.EditorImageSettingsListener;
import org.wordpress.android.editor.EditorMediaUploadListener;
import org.wordpress.android.editor.EditorMediaUtils;
import org.wordpress.android.editor.GutenbergEditorFragment;
import org.wordpress.android.editor.ImageSettingsDialogFragment;
import org.wordpress.android.fluxc.Dispatcher;
import org.wordpress.android.fluxc.action.AccountAction;
import org.wordpress.android.fluxc.generated.AccountActionBuilder;
import org.wordpress.android.fluxc.generated.MediaActionBuilder;
import org.wordpress.android.fluxc.generated.PostActionBuilder;
import org.wordpress.android.fluxc.generated.UploadActionBuilder;
import org.wordpress.android.fluxc.model.AccountModel;
import org.wordpress.android.fluxc.model.CauseOfOnPostChanged;
import org.wordpress.android.fluxc.model.CauseOfOnPostChanged.RemoteAutoSavePost;
import org.wordpress.android.fluxc.model.MediaModel;
import org.wordpress.android.fluxc.model.MediaModel.MediaUploadState;
import org.wordpress.android.fluxc.model.PostImmutableModel;
import org.wordpress.android.fluxc.model.PostModel;
import org.wordpress.android.fluxc.model.SiteModel;
import org.wordpress.android.fluxc.model.post.PostStatus;
import org.wordpress.android.fluxc.store.AccountStore;
import org.wordpress.android.fluxc.store.AccountStore.OnAccountChanged;
import org.wordpress.android.fluxc.store.MediaStore;
import org.wordpress.android.fluxc.store.MediaStore.MediaError;
import org.wordpress.android.fluxc.store.MediaStore.MediaErrorType;
import org.wordpress.android.fluxc.store.MediaStore.OnMediaChanged;
import org.wordpress.android.fluxc.store.MediaStore.OnMediaUploaded;
import org.wordpress.android.fluxc.store.PostStore;
import org.wordpress.android.fluxc.store.PostStore.OnPostChanged;
import org.wordpress.android.fluxc.store.PostStore.OnPostUploaded;
import org.wordpress.android.fluxc.store.PostStore.RemotePostPayload;
import org.wordpress.android.fluxc.store.QuickStartStore;
import org.wordpress.android.fluxc.store.QuickStartStore.QuickStartTask;
import org.wordpress.android.fluxc.store.SiteStore;
import org.wordpress.android.fluxc.store.UploadStore;
import org.wordpress.android.fluxc.store.UploadStore.ClearMediaPayload;
import org.wordpress.android.fluxc.tools.FluxCImageLoader;
import org.wordpress.android.ui.ActivityId;
import org.wordpress.android.ui.ActivityLauncher;
import org.wordpress.android.ui.PagePostCreationSourcesDetail;
import org.wordpress.android.ui.RequestCodes;
import org.wordpress.android.ui.Shortcut;
import org.wordpress.android.ui.history.HistoryListItem.Revision;
import org.wordpress.android.ui.media.MediaBrowserActivity;
import org.wordpress.android.ui.media.MediaBrowserType;
import org.wordpress.android.ui.media.MediaPreviewActivity;
import org.wordpress.android.ui.media.MediaSettingsActivity;
import org.wordpress.android.ui.notifications.utils.PendingDraftsNotificationsUtils;
import org.wordpress.android.ui.pages.SnackbarMessageHolder;
import org.wordpress.android.ui.photopicker.PhotoPickerActivity;
import org.wordpress.android.ui.photopicker.PhotoPickerFragment;
import org.wordpress.android.ui.photopicker.PhotoPickerFragment.PhotoPickerIcon;
import org.wordpress.android.ui.posts.EditPostSettingsFragment.EditPostSettingsCallback;
import org.wordpress.android.ui.posts.InsertMediaDialog.InsertMediaCallback;
import org.wordpress.android.ui.posts.PostEditorAnalyticsSession.Editor;
import org.wordpress.android.ui.posts.PostEditorAnalyticsSession.Outcome;
import org.wordpress.android.ui.posts.RemotePreviewLogicHelper.PreviewLogicOperationResult;
import org.wordpress.android.ui.posts.editor.EditorPhotoPicker;
import org.wordpress.android.ui.posts.editor.EditorPhotoPickerListener;
import org.wordpress.android.ui.posts.editor.EditorTracker;
import org.wordpress.android.ui.posts.editor.PostLoadingState;
import org.wordpress.android.ui.posts.editor.PrimaryEditorAction;
import org.wordpress.android.ui.posts.editor.SecondaryEditorAction;
import org.wordpress.android.ui.posts.reactnative.ReactNativeRequestHandler;
import org.wordpress.android.ui.posts.editor.media.EditorMedia;
import org.wordpress.android.ui.posts.editor.media.EditorMedia.AddExistingMediaSource;
import org.wordpress.android.ui.posts.editor.media.EditorMediaListener;
import org.wordpress.android.ui.posts.services.AztecImageLoader;
import org.wordpress.android.ui.posts.services.AztecVideoLoader;
import org.wordpress.android.ui.prefs.AppPrefs;
import org.wordpress.android.ui.stockmedia.StockMediaPickerActivity;
import org.wordpress.android.ui.uploads.PostEvents;
import org.wordpress.android.ui.uploads.UploadService;
import org.wordpress.android.ui.uploads.UploadUtils;
import org.wordpress.android.ui.uploads.UploadUtilsWrapper;
import org.wordpress.android.ui.uploads.VideoOptimizer;
import org.wordpress.android.ui.utils.UiHelpers;
import org.wordpress.android.util.ActivityUtils;
import org.wordpress.android.util.AniUtils;
import org.wordpress.android.util.AppLog;
import org.wordpress.android.util.AppLog.T;
import org.wordpress.android.util.AutolinkUtils;
import org.wordpress.android.util.CrashLoggingUtils;
import org.wordpress.android.util.DateTimeUtils;
import org.wordpress.android.util.FluxCUtils;
import org.wordpress.android.util.ListUtils;
import org.wordpress.android.util.LocaleManager;
import org.wordpress.android.util.LocaleManagerWrapper;
import org.wordpress.android.util.MediaUtils;
import org.wordpress.android.util.NetworkUtils;
import org.wordpress.android.util.PermissionUtils;
import org.wordpress.android.util.QuickStartUtils;
import org.wordpress.android.util.ShortcutUtils;
import org.wordpress.android.util.SiteUtils;
import org.wordpress.android.util.StringUtils;
import org.wordpress.android.util.ToastUtils;
import org.wordpress.android.util.ToastUtils.Duration;
import org.wordpress.android.util.WPMediaUtils;
import org.wordpress.android.util.WPPermissionUtils;
import org.wordpress.android.util.WPUrlUtils;
import org.wordpress.android.util.analytics.AnalyticsUtils;
import org.wordpress.android.util.analytics.AnalyticsUtils.BlockEditorEnabledSource;
import org.wordpress.android.util.helpers.MediaFile;
import org.wordpress.android.util.helpers.MediaGallery;
import org.wordpress.android.util.image.ImageManager;
import org.wordpress.android.viewmodel.helpers.ToastMessageHolder;
import org.wordpress.android.widgets.AppRatingDialog;
import org.wordpress.android.widgets.WPSnackbar;
import org.wordpress.android.widgets.WPViewPager;
import org.wordpress.aztec.exceptions.DynamicLayoutGetBlockIndexOutOfBoundsException;
import org.wordpress.aztec.util.AztecLog;

import java.io.File;
import java.util.ArrayList;
import java.util.Collections;
import java.util.Date;
import java.util.HashMap;
import java.util.HashSet;
import java.util.List;
import java.util.Locale;
import java.util.Map;
import java.util.Objects;
import java.util.Set;
import java.util.regex.Matcher;
import java.util.regex.Pattern;

import javax.inject.Inject;

import static org.wordpress.android.analytics.AnalyticsTracker.Stat.APP_REVIEWS_EVENT_INCREMENTED_BY_PUBLISHING_POST_OR_PAGE;
import static org.wordpress.android.ui.PagePostCreationSourcesDetail.CREATED_POST_SOURCE_DETAIL_KEY;
import static org.wordpress.android.ui.history.HistoryDetailContainerFragment.KEY_REVISION;

import kotlin.Unit;
import kotlin.jvm.functions.Function0;

public class EditPostActivity extends AppCompatActivity implements
        EditorFragmentActivity,
        EditorImageSettingsListener,
        EditorImagePreviewListener,
        EditorDragAndDropListener,
        EditorFragmentListener,
        OnRequestPermissionsResultCallback,
        PhotoPickerFragment.PhotoPickerListener,
        EditorPhotoPickerListener,
        EditorMediaListener,
        EditPostSettingsFragment.EditPostActivityHook,
        BasicFragmentDialog.BasicDialogPositiveClickInterface,
        BasicFragmentDialog.BasicDialogNegativeClickInterface,
        PostSettingsListDialogFragment.OnPostSettingsDialogFragmentListener,
        HistoryListFragment.HistoryItemClickInterface,
        EditPostSettingsCallback {
    public static final String EXTRA_POST_LOCAL_ID = "postModelLocalId";
    public static final String EXTRA_LOAD_AUTO_SAVE_REVISION = "loadAutosaveRevision";
    public static final String EXTRA_POST_REMOTE_ID = "postModelRemoteId";
    public static final String EXTRA_IS_PAGE = "isPage";
    public static final String EXTRA_IS_PROMO = "isPromo";
    public static final String EXTRA_IS_QUICKPRESS = "isQuickPress";
    public static final String EXTRA_QUICKPRESS_BLOG_ID = "quickPressBlogId";
    public static final String EXTRA_SAVED_AS_LOCAL_DRAFT = "savedAsLocalDraft";
    public static final String EXTRA_HAS_FAILED_MEDIA = "hasFailedMedia";
    public static final String EXTRA_HAS_CHANGES = "hasChanges";
    public static final String EXTRA_IS_DISCARDABLE = "isDiscardable";
    public static final String EXTRA_RESTART_EDITOR = "isSwitchingEditors";
    public static final String EXTRA_INSERT_MEDIA = "insertMedia";
    public static final String EXTRA_IS_NEW_POST = "isNewPost";
    public static final String EXTRA_CREATION_SOURCE_DETAIL = "creationSourceDetail";
    private static final String STATE_KEY_EDITOR_FRAGMENT = "editorFragment";
    private static final String STATE_KEY_DROPPED_MEDIA_URIS = "stateKeyDroppedMediaUri";
    private static final String STATE_KEY_POST_LOCAL_ID = "stateKeyPostModelLocalId";
    private static final String STATE_KEY_POST_REMOTE_ID = "stateKeyPostModelRemoteId";
    private static final String STATE_KEY_POST_LOADING_STATE = "stateKeyPostLoadingState";
    private static final String STATE_KEY_IS_NEW_POST = "stateKeyIsNewPost";
    private static final String STATE_KEY_IS_PHOTO_PICKER_VISIBLE = "stateKeyPhotoPickerVisible";
    private static final String STATE_KEY_HTML_MODE_ON = "stateKeyHtmlModeOn";
    private static final String STATE_KEY_REVISION = "stateKeyRevision";
    private static final String STATE_KEY_EDITOR_SESSION_DATA = "stateKeyEditorSessionData";
    private static final String STATE_KEY_GUTENBERG_IS_SHOWN = "stateKeyGutenbergIsShown";
    private static final String TAG_PUBLISH_CONFIRMATION_DIALOG = "tag_publish_confirmation_dialog";
    private static final String TAG_UPDATE_CONFIRMATION_DIALOG = "tag_update_confirmation_dialog";
    private static final String TAG_FAILED_MEDIA_UPLOADS_DIALOG = "tag_remove_failed_uploads_dialog";
    private static final String TAG_GB_INFORMATIVE_DIALOG = "tag_gb_informative_dialog";

    private static final int PAGE_CONTENT = 0;
    private static final int PAGE_SETTINGS = 1;
    private static final int PAGE_PUBLISH_SETTINGS = 2;
    private static final int PAGE_HISTORY = 3;

    private static final int CHANGE_SAVE_DELAY = 500;
    public static final int MAX_UNSAVED_POSTS = 50;
    private AztecImageLoader mAztecImageLoader;

    enum RestartEditorOptions {
        NO_RESTART,
        RESTART_SUPPRESS_GUTENBERG,
        RESTART_DONT_SUPPRESS_GUTENBERG,
    }

    private RestartEditorOptions mRestartEditorOption = RestartEditorOptions.NO_RESTART;

    private Handler mHandler;
    private int mDebounceCounter = 0;
    private boolean mShowAztecEditor;
    private boolean mShowGutenbergEditor;
    private boolean mMediaInsertedOnCreation;

    private List<String> mPendingVideoPressInfoRequests;
    private List<String> mAztecBackspaceDeletedOrGbBlockDeletedMediaItemIds = new ArrayList<>();
    private List<String> mMediaMarkedUploadingOnStartIds = new ArrayList<>();
    private PostEditorAnalyticsSession mPostEditorAnalyticsSession;
    private boolean mIsConfigChange = false;

    /**
     * The {@link PagerAdapter} that will provide
     * fragments for each of the sections. We use a
     * {@link FragmentPagerAdapter} derivative, which will keep every
     * loaded fragment in memory. If this becomes too memory intensive, it
     * may be best to switch to a
     * {@link FragmentStatePagerAdapter}.
     */
    SectionsPagerAdapter mSectionsPagerAdapter;

    /**
     * The {@link ViewPager} that will host the section contents.
     */
    WPViewPager mViewPager;

    private Revision mRevision;

    private EditorFragmentAbstract mEditorFragment;
    private EditPostSettingsFragment mEditPostSettingsFragment;
    private EditorMediaUploadListener mEditorMediaUploadListener;
    private EditorPhotoPicker mEditorPhotoPicker;

    private ProgressDialog mProgressDialog;
    private ProgressDialog mAddingMediaToEditorProgressDialog;

    private boolean mIsNewPost;
    private boolean mIsPage;
    private boolean mHasSetPostContent;
    private PostLoadingState mPostLoadingState = PostLoadingState.NONE;

    // For opening the context menu after permissions have been granted
    private View mMenuView = null;

    private boolean mHtmlModeMenuStateOn = false;

    @Inject Dispatcher mDispatcher;
    @Inject AccountStore mAccountStore;
    @Inject SiteStore mSiteStore;
    @Inject PostStore mPostStore;
    @Inject MediaStore mMediaStore;
    @Inject UploadStore mUploadStore;
    @Inject FluxCImageLoader mImageLoader;
    @Inject ShortcutUtils mShortcutUtils;
    @Inject QuickStartStore mQuickStartStore;
    @Inject ImageManager mImageManager;
    @Inject UiHelpers mUiHelpers;
    @Inject RemotePreviewLogicHelper mRemotePreviewLogicHelper;
    @Inject ProgressDialogHelper mProgressDialogHelper;
    @Inject FeaturedImageHelper mFeaturedImageHelper;
    @Inject ReactNativeRequestHandler mReactNativeRequestHandler;
    @Inject EditorMedia mEditorMedia;
    @Inject LocaleManagerWrapper mLocaleManagerWrapper;
    @Inject EditPostRepository mEditPostRepository;
    @Inject PostUtilsWrapper mPostUtils;
    @Inject EditorTracker mEditorTracker;
    @Inject UploadUtilsWrapper mUploadUtilsWrapper;

    private SiteModel mSite;

    public static boolean checkToRestart(@NonNull Intent data) {
        return data.hasExtra(EditPostActivity.EXTRA_RESTART_EDITOR)
               && RestartEditorOptions.valueOf(data.getStringExtra(EditPostActivity.EXTRA_RESTART_EDITOR))
                  != RestartEditorOptions.NO_RESTART;
    }

    @Override
    protected void attachBaseContext(Context newBase) {
        super.attachBaseContext(LocaleManager.setLocale(newBase));
    }

    private void newPostSetup() {
        mIsNewPost = true;

        if (mSite == null) {
            showErrorAndFinish(R.string.blog_not_found);
            return;
        }
        if (!mSite.isVisible()) {
            showErrorAndFinish(R.string.error_blog_hidden);
            return;
        }

        // Create a new post
        mEditPostRepository.setInTransaction(() -> {
            PostModel post = mPostStore.instantiatePostModel(mSite, mIsPage, null, null);
            post.setStatus(PostStatus.DRAFT.toString());
            return post;
        });
        EventBus.getDefault().postSticky(
                new PostEvents.PostOpenedInEditor(mEditPostRepository.getLocalSiteId(), mEditPostRepository.getId()));
        mShortcutUtils.reportShortcutUsed(Shortcut.CREATE_NEW_POST);
    }

    private void createPostEditorAnalyticsSessionTracker(boolean showGutenbergEditor, PostImmutableModel post,
                                                         SiteModel site, boolean isNewPost) {
        if (mPostEditorAnalyticsSession == null) {
            mPostEditorAnalyticsSession = new PostEditorAnalyticsSession(
                    showGutenbergEditor ? Editor.GUTENBERG : Editor.CLASSIC,
                    post, site, isNewPost);
        }
    }

    @Override
    protected void onCreate(Bundle savedInstanceState) {
        super.onCreate(savedInstanceState);
        ((WordPress) getApplication()).component().inject(this);
        mDispatcher.register(this);
        mHandler = new Handler();
        setContentView(R.layout.new_edit_post_activity);

        if (savedInstanceState == null) {
            mSite = (SiteModel) getIntent().getSerializableExtra(WordPress.SITE);
        } else {
            mSite = (SiteModel) savedInstanceState.getSerializable(WordPress.SITE);
        }

        // FIXME: Make sure to use the latest fresh info about the site we've in the DB
        // set only the editor setting for now.
        if (mSite != null) {
            SiteModel refreshedSite = mSiteStore.getSiteByLocalId(mSite.getId());
            if (refreshedSite != null) {
                mSite.setMobileEditor(refreshedSite.getMobileEditor());
            }
        }

        // Check whether to show the visual editor
        PreferenceManager.setDefaultValues(this, R.xml.account_settings, false);
        mShowAztecEditor = AppPrefs.isAztecEditorEnabled();
        mEditorPhotoPicker = new EditorPhotoPicker(this, this, this, mShowAztecEditor);
        mEditorMedia.start(mSite, this);
        startObserving();


        // TODO when aztec is the only editor, remove this part and set the overlay bottom margin in xml
        if (mShowAztecEditor) {
            View overlay = findViewById(R.id.view_overlay);
            RelativeLayout.LayoutParams layoutParams = (RelativeLayout.LayoutParams) overlay.getLayoutParams();
            layoutParams.bottomMargin = getResources().getDimensionPixelOffset(R.dimen.aztec_format_bar_height);
            overlay.setLayoutParams(layoutParams);
        }

        // Set up the action bar.
        final ActionBar actionBar = getSupportActionBar();
        if (actionBar != null) {
            actionBar.setDisplayHomeAsUpEnabled(true);
        }

        FragmentManager fragmentManager = getSupportFragmentManager();
        Bundle extras = getIntent().getExtras();
        String action = getIntent().getAction();
        boolean isRestarting = !RestartEditorOptions.NO_RESTART.name().equals(extras.getString(EXTRA_RESTART_EDITOR));
        if (savedInstanceState == null) {
            if (!getIntent().hasExtra(EXTRA_POST_LOCAL_ID)
                || Intent.ACTION_SEND.equals(action)
                || Intent.ACTION_SEND_MULTIPLE.equals(action)
                || NEW_MEDIA_POST.equals(action)
                || getIntent().hasExtra(EXTRA_IS_QUICKPRESS)) {
                if (getIntent().hasExtra(EXTRA_QUICKPRESS_BLOG_ID)) {
                    // QuickPress might want to use a different blog than the current blog
                    int localSiteId = getIntent().getIntExtra(EXTRA_QUICKPRESS_BLOG_ID, -1);
                    mSite = mSiteStore.getSiteByLocalId(localSiteId);
                }

                mIsPage = extras.getBoolean(EXTRA_IS_PAGE);
                newPostSetup();
            } else {
                mEditPostRepository.loadPostByLocalPostId(extras.getInt(EXTRA_POST_LOCAL_ID));
                // Load post from extra)s

                if (mEditPostRepository.hasPost()) {
                    if (extras.getBoolean(EXTRA_LOAD_AUTO_SAVE_REVISION)) {
                        mEditPostRepository.updateInTransaction(postModel -> {
                            postModel.setTitle(
                                    TextUtils.isEmpty(postModel.getAutoSaveTitle()) ? postModel
                                            .getTitle()
                                            : postModel.getAutoSaveTitle());
                            postModel.setContent(
                                    TextUtils.isEmpty(postModel.getAutoSaveContent()) ? postModel
                                            .getContent()
                                            : postModel.getAutoSaveContent());
                            postModel.setExcerpt(
                                    TextUtils.isEmpty(postModel.getAutoSaveExcerpt()) ? postModel
                                            .getExcerpt()
                                            : postModel.getAutoSaveExcerpt());
                            return true;
                        });
                    }

                    initializePostObject();
                } else if (isRestarting) {
                    newPostSetup();
                }
            }

            // retrieve Editor session data if switched editors
            if (isRestarting && extras.getSerializable(STATE_KEY_EDITOR_SESSION_DATA) != null) {
                mPostEditorAnalyticsSession =
                        (PostEditorAnalyticsSession) extras.getSerializable(STATE_KEY_EDITOR_SESSION_DATA);
            }
        } else {
            mEditorMedia.setDroppedMediaUris(savedInstanceState.getParcelableArrayList(STATE_KEY_DROPPED_MEDIA_URIS));
            mIsNewPost = savedInstanceState.getBoolean(STATE_KEY_IS_NEW_POST, false);
            updatePostLoadingAndDialogState(PostLoadingState.fromInt(
                    savedInstanceState.getInt(STATE_KEY_POST_LOADING_STATE, 0)));
            mRevision = savedInstanceState.getParcelable(STATE_KEY_REVISION);
            mPostEditorAnalyticsSession =
                    (PostEditorAnalyticsSession) savedInstanceState.getSerializable(STATE_KEY_EDITOR_SESSION_DATA);

            // if we have a remote id saved, let's first try that, as the local Id might have changed after FETCH_POSTS
            if (savedInstanceState.containsKey(STATE_KEY_POST_REMOTE_ID)) {
                mEditPostRepository.loadPostByRemotePostId(savedInstanceState.getLong(STATE_KEY_POST_REMOTE_ID), mSite);
                initializePostObject();
            } else if (savedInstanceState.containsKey(STATE_KEY_POST_LOCAL_ID)) {
                mEditPostRepository.loadPostByLocalPostId(savedInstanceState.getInt(STATE_KEY_POST_LOCAL_ID));
                initializePostObject();
            }

            mEditorFragment =
                    (EditorFragmentAbstract) fragmentManager.getFragment(savedInstanceState, STATE_KEY_EDITOR_FRAGMENT);

            if (mEditorFragment instanceof EditorMediaUploadListener) {
                mEditorMediaUploadListener = (EditorMediaUploadListener) mEditorFragment;
            }
        }

        if (mSite == null) {
            ToastUtils.showToast(this, R.string.blog_not_found, ToastUtils.Duration.SHORT);
            finish();
            return;
        }

        // Ensure we have a valid post
        if (!mEditPostRepository.hasPost()) {
            showErrorAndFinish(R.string.post_not_found);
            return;
        }

        QuickStartUtils.completeTaskAndRemindNextOne(mQuickStartStore, QuickStartTask.PUBLISH_POST,
                mDispatcher, mSite, this);

        if (mHasSetPostContent = mEditorFragment != null) {
            mEditorFragment.setImageLoader(mImageLoader);
        }

        // Ensure that this check happens when mPost is set
        if (savedInstanceState == null) {
            String restartEditorOptionName = getIntent().getStringExtra(EXTRA_RESTART_EDITOR);
            RestartEditorOptions restartEditorOption =
                    restartEditorOptionName == null ? RestartEditorOptions.RESTART_DONT_SUPPRESS_GUTENBERG
                            : RestartEditorOptions.valueOf(restartEditorOptionName);

            mShowGutenbergEditor =
                    PostUtils.shouldShowGutenbergEditor(mIsNewPost, mEditPostRepository.getContent(), mSite)
                    && restartEditorOption != RestartEditorOptions.RESTART_SUPPRESS_GUTENBERG;
        } else {
            mShowGutenbergEditor = savedInstanceState.getBoolean(STATE_KEY_GUTENBERG_IS_SHOWN);
        }

        // ok now we are sure to have both a valid Post and showGutenberg flag, let's start the editing session tracker
        createPostEditorAnalyticsSessionTracker(mShowGutenbergEditor, mEditPostRepository.getPost(), mSite, mIsNewPost);

        // Bump post created analytics only once, first time the editor is opened
        if (mIsNewPost && savedInstanceState == null) {
            trackEditorCreatedPost(action, getIntent());
        }

        if (!mIsNewPost) {
            // if we are opening a Post for which an error notification exists, we need to remove it from the dashboard
            // to prevent the user from tapping RETRY on a Post that is being currently edited
            UploadService.cancelFinalNotification(this, mEditPostRepository.getPost());
            resetUploadingMediaToFailedIfPostHasNotMediaInProgressOrQueued();
        }

        setTitle(SiteUtils.getSiteNameOrHomeURL(mSite));
        mSectionsPagerAdapter = new SectionsPagerAdapter(fragmentManager);

        // Set up the ViewPager with the sections adapter.
        mViewPager = findViewById(R.id.pager);
        mViewPager.setAdapter(mSectionsPagerAdapter);
        mViewPager.setOffscreenPageLimit(4);
        mViewPager.setPagingEnabled(false);

        // When swiping between different sections, select the corresponding tab. We can also use ActionBar.Tab#select()
        // to do this if we have a reference to the Tab.
        mViewPager.clearOnPageChangeListeners();
        mViewPager.addOnPageChangeListener(new ViewPager.SimpleOnPageChangeListener() {
            @Override
            public void onPageSelected(int position) {
                invalidateOptionsMenu();
                if (position == PAGE_CONTENT) {
                    setTitle(SiteUtils.getSiteNameOrHomeURL(mSite));
                } else if (position == PAGE_SETTINGS) {
                    setTitle(mEditPostRepository.isPage() ? R.string.page_settings : R.string.post_settings);
                    mEditorPhotoPicker.hidePhotoPicker();
                } else if (position == PAGE_PUBLISH_SETTINGS) {
                    setTitle(R.string.publish_date);
                    mEditorPhotoPicker.hidePhotoPicker();
                } else if (position == PAGE_HISTORY) {
                    setTitle(R.string.history_title);
                    mEditorPhotoPicker.hidePhotoPicker();
                }
            }
        });

        ActivityId.trackLastActivity(ActivityId.POST_EDITOR);
    }

    private void startObserving() {
        mEditorMedia.getUiState().observe(this, uiState -> {
            if (uiState != null) {
                updateAddingMediaToEditorProgressDialogState(uiState.getProgressDialogUiState());
                if (uiState.getEditorOverlayVisibility()) {
                    showOverlay(false);
                } else {
                    hideOverlay();
                }
            }
        });
        mEditorMedia.getSnackBarMessage().observe(this, event -> {
            SnackbarMessageHolder messageHolder = event.getContentIfNotHandled();
            if (messageHolder != null) {
                WPSnackbar
                        .make(findViewById(R.id.editor_activity), messageHolder.getMessageRes(), Snackbar.LENGTH_SHORT)
                        .show();
            }
        });
        mEditorMedia.getToastMessage().observe(this, event -> {
            ToastMessageHolder contentIfNotHandled = event.getContentIfNotHandled();
            if (contentIfNotHandled != null) {
                contentIfNotHandled.show(this);
            }
        });
    }

    private void initializePostObject() {
        if (mEditPostRepository.hasPost()) {
            mEditPostRepository.saveSnapshot();
            mEditPostRepository.replaceInTransaction(UploadService::updatePostWithCurrentlyCompletedUploads);
            if (mShowAztecEditor) {
                try {
                    mMediaMarkedUploadingOnStartIds = AztecEditorFragment
                            .getMediaMarkedUploadingInPostContent(this, mEditPostRepository.getContent());
                    Collections.sort(mMediaMarkedUploadingOnStartIds);
                } catch (NumberFormatException err) {
                    // see: https://github.com/wordpress-mobile/AztecEditor-Android/issues/805
                    if (getSite() != null && getSite().isWPCom() && !getSite().isPrivate()
                        && TextUtils.isEmpty(mEditPostRepository.getPassword())
                        && !PostStatus.PRIVATE.toString().equals(mEditPostRepository.getStatus())) {
                        AppLog.e(T.EDITOR, "There was an error initializing post object!");
                        AppLog.e(AppLog.T.EDITOR, "HTML content of the post before the crash:");
                        AppLog.e(AppLog.T.EDITOR, mEditPostRepository.getContent());
                        throw err;
                    }
                }
            }
            mIsPage = mEditPostRepository.isPage();

            EventBus.getDefault().postSticky(new PostEvents.PostOpenedInEditor(mEditPostRepository.getLocalSiteId(),
                    mEditPostRepository.getId()));

            // run this purge in the background to not delay Editor initialization
            new Thread(this::purgeMediaToPostAssociationsIfNotInPostAnymore).start();
        }
    }

    private void purgeMediaToPostAssociationsIfNotInPostAnymore() {
        boolean useAztec = AppPrefs.isAztecEditorEnabled();
        boolean useGutenberg = AppPrefs.isGutenbergEditorEnabled();

        ArrayList<MediaModel> allMedia = new ArrayList<>();
        allMedia.addAll(mUploadStore.getFailedMediaForPost(mEditPostRepository.getPost()));
        allMedia.addAll(mUploadStore.getCompletedMediaForPost(mEditPostRepository.getPost()));
        allMedia.addAll(mUploadStore.getUploadingMediaForPost(mEditPostRepository.getPost()));

        if (!allMedia.isEmpty()) {
            HashSet<MediaModel> mediaToDeleteAssociationFor = new HashSet<>();
            for (MediaModel media : allMedia) {
                if (useAztec) {
                    if (!AztecEditorFragment.isMediaInPostBody(this,
                            mEditPostRepository.getContent(), String.valueOf(media.getId()))) {
                        // don't delete featured image uploads
                        if (!media.getMarkedLocallyAsFeatured()) {
                            mediaToDeleteAssociationFor.add(media);
                        }
                    }
                } else if (useGutenberg) {
                    if (!PostUtils.isMediaInGutenbergPostBody(
                            mEditPostRepository.getContent(), String.valueOf(media.getId()))) {
                        // don't delete featured image uploads
                        if (!media.getMarkedLocallyAsFeatured()) {
                            mediaToDeleteAssociationFor.add(media);
                        }
                    }
                }
            }

            if (!mediaToDeleteAssociationFor.isEmpty()) {
                // also remove the association of Media-to-Post for this post
                ClearMediaPayload clearMediaPayload =
                        new ClearMediaPayload(mEditPostRepository.getPost(), mediaToDeleteAssociationFor);
                mDispatcher.dispatch(UploadActionBuilder.newClearMediaForPostAction(clearMediaPayload));
            }
        }
    }

    // this method aims at recovering the current state of media items if they're inconsistent within the PostModel.
    private void resetUploadingMediaToFailedIfPostHasNotMediaInProgressOrQueued() {
        boolean useAztec = AppPrefs.isAztecEditorEnabled();

        if (!useAztec || UploadService.hasPendingOrInProgressMediaUploadsForPost(mEditPostRepository.getPost())) {
            return;
        }
        mEditPostRepository.updateInTransaction(postModel -> {
            String oldContent = postModel.getContent();
            if (!AztecEditorFragment.hasMediaItemsMarkedUploading(EditPostActivity.this, oldContent)
                // we need to make sure items marked failed are still failed or not as well
                && !AztecEditorFragment.hasMediaItemsMarkedFailed(EditPostActivity.this, oldContent)) {
                return false;
            }

            String newContent = AztecEditorFragment.resetUploadingMediaToFailed(EditPostActivity.this, oldContent);

            if (!TextUtils.isEmpty(oldContent) && newContent != null && oldContent.compareTo(newContent) != 0) {
                postModel.setContent(newContent);

                // we changed the post, so let’s mark this down
                if (!postModel.isLocalDraft()) {
                    postModel.setIsLocallyChanged(true);
                }
                postModel
                        .setDateLocallyChanged(DateTimeUtils.iso8601FromTimestamp(System.currentTimeMillis() / 1000));
                return true;
            }
            return false;
        });
    }

    private Runnable mSave = new Runnable() {
        @Override
        public void run() {
            new Thread(() -> {
                mDebounceCounter = 0;
                updatePostObject(true);
                // make sure we save the post only after the user made some changes
                if (mEditPostRepository.isSnapshotDifferent()) {
                    savePostToDb();
                }
            }).start();
        }
    };

    @Override
    protected void onResume() {
        super.onResume();

        EventBus.getDefault().register(this);

        reattachUploadingMediaForAztec();

        // Bump editor opened event every time the activity is resumed, to match the EDITOR_CLOSED event onPause
        PostUtils.trackOpenEditorAnalytics(mEditPostRepository.getPost(), mSite);

        mIsConfigChange = false;
    }

    private void reattachUploadingMediaForAztec() {
        if (mEditorFragment instanceof AztecEditorFragment && mEditorMediaUploadListener != null) {
            // UploadService.getPendingMediaForPost will be populated only when the user exits the editor
            // But if the user doesn't exit the editor and sends the app to the background, a reattachment
            // for the media within this Post is needed as soon as the app comes back to foreground,
            // so we get the list of progressing media for this Post from the UploadService
            Set<MediaModel> uploadingMediaInPost = mEditPostRepository.getPendingMediaForPost();
            List<MediaModel> allUploadingMediaInPost = new ArrayList<>(uploadingMediaInPost);
            // add them to the array only if they are not in there yet
            for (MediaModel media1 : mEditPostRepository.getPendingOrInProgressMediaUploadsForPost()) {
                boolean found = false;
                for (MediaModel media2 : uploadingMediaInPost) {
                    if (media1.getId() == media2.getId()) {
                        // if it exists, just break the loop and check for the next one
                        found = true;
                        break;
                    }
                }

                if (!found) {
                    // we haven't found it before, so let's add it to the list.
                    allUploadingMediaInPost.add(media1);
                }
            }

            // now do proper re-attachment of upload progress on each media item
            for (MediaModel media : allUploadingMediaInPost) {
                if (media != null) {
                    mEditorMediaUploadListener.onMediaUploadReattached(String.valueOf(media.getId()),
                            UploadService.getUploadProgressForMedia(media));
                }
            }
        }
    }

    @Override
    protected void onPause() {
        super.onPause();

        EventBus.getDefault().unregister(this);

        AnalyticsTracker.track(AnalyticsTracker.Stat.EDITOR_CLOSED);
    }

    @Override protected void onStop() {
        super.onStop();
        if (mAztecImageLoader != null && isFinishing()) {
            mAztecImageLoader.clearTargets();
            mAztecImageLoader = null;
        }
    }

    @Override
    protected void onDestroy() {
        if (!mIsConfigChange && (mRestartEditorOption == RestartEditorOptions.NO_RESTART)) {
            if (mPostEditorAnalyticsSession != null) {
                mPostEditorAnalyticsSession.end();
            }
        }

        mDispatcher.unregister(this);
        if (mHandler != null) {
            mHandler.removeCallbacks(mSave);
            mHandler = null;
        }
        mEditorMedia.cancelAddMediaToEditorActions();
        removePostOpenInEditorStickyEvent();
        if (mEditorFragment instanceof AztecEditorFragment) {
            ((AztecEditorFragment) mEditorFragment).disableContentLogOnCrashes();
        }

        if (mReactNativeRequestHandler != null) {
            mReactNativeRequestHandler.destroy();
        }

        super.onDestroy();
    }

    private void removePostOpenInEditorStickyEvent() {
        PostEvents.PostOpenedInEditor stickyEvent =
                EventBus.getDefault().getStickyEvent(PostEvents.PostOpenedInEditor.class);
        if (stickyEvent != null) {
            // "Consume" the sticky event
            EventBus.getDefault().removeStickyEvent(stickyEvent);
        }
    }

    @Override
    protected void onSaveInstanceState(Bundle outState) {
        super.onSaveInstanceState(outState);
        // Saves both post objects so we can restore them in onCreate()
        savePostAsync(null);
        outState.putInt(STATE_KEY_POST_LOCAL_ID, mEditPostRepository.getId());
        if (!mEditPostRepository.isLocalDraft()) {
            outState.putLong(STATE_KEY_POST_REMOTE_ID, mEditPostRepository.getRemotePostId());
        }
        outState.putInt(STATE_KEY_POST_LOADING_STATE, mPostLoadingState.getValue());
        outState.putBoolean(STATE_KEY_IS_NEW_POST, mIsNewPost);
        outState.putBoolean(STATE_KEY_IS_PHOTO_PICKER_VISIBLE, mEditorPhotoPicker.isPhotoPickerShowing());
        outState.putBoolean(STATE_KEY_HTML_MODE_ON, mHtmlModeMenuStateOn);
        outState.putSerializable(WordPress.SITE, mSite);
        outState.putParcelable(STATE_KEY_REVISION, mRevision);

        outState.putSerializable(STATE_KEY_EDITOR_SESSION_DATA, mPostEditorAnalyticsSession);
        mIsConfigChange = true; // don't call sessionData.end() in onDestroy() if this is an Android config change

        outState.putBoolean(STATE_KEY_GUTENBERG_IS_SHOWN, mShowGutenbergEditor);

        outState.putParcelableArrayList(STATE_KEY_DROPPED_MEDIA_URIS, mEditorMedia.getDroppedMediaUris());

        if (mEditorFragment != null) {
            getSupportFragmentManager().putFragment(outState, STATE_KEY_EDITOR_FRAGMENT, mEditorFragment);
        }
    }

    @Override
    protected void onRestoreInstanceState(Bundle savedInstanceState) {
        super.onRestoreInstanceState(savedInstanceState);

        mHtmlModeMenuStateOn = savedInstanceState.getBoolean(STATE_KEY_HTML_MODE_ON);
        if (savedInstanceState.getBoolean(STATE_KEY_IS_PHOTO_PICKER_VISIBLE, false)) {
            mEditorPhotoPicker.showPhotoPicker(mSite);
        }
    }

    @Override
    public void onConfigurationChanged(Configuration newConfig) {
        super.onConfigurationChanged(newConfig);

        mEditorPhotoPicker.onOrientationChanged(newConfig.orientation);
    }

    private PrimaryEditorAction getPrimaryAction() {
        return PrimaryEditorAction.getPrimaryAction(mEditPostRepository.getStatus(), UploadUtils.userCanPublish(mSite));
    }

    private String getPrimaryActionText() {
        return getString(getPrimaryAction().getTitleResource());
    }

    private SecondaryEditorAction getSecondaryAction() {
        return SecondaryEditorAction
                .getSecondaryAction(mEditPostRepository.getStatus(), UploadUtils.userCanPublish(mSite));
    }

    private @Nullable String getSecondaryActionText() {
        @StringRes Integer titleResource = getSecondaryAction().getTitleResource();
        return titleResource != null ? getString(titleResource) : null;
    }

    private boolean shouldSwitchToGutenbergBeVisible(
            EditorFragmentAbstract editorFragment,
            SiteModel site
    ) {
        // Some guard conditions
        if (!mEditPostRepository.hasPost()) {
            AppLog.w(T.EDITOR, "shouldSwitchToGutenbergBeVisible got a null post parameter.");
            return false;
        }

        if (editorFragment == null) {
            AppLog.w(T.EDITOR, "shouldSwitchToGutenbergBeVisible got a null editorFragment parameter.");
            return false;
        }

        // Check whether the content has blocks.
        boolean hasBlocks = false;
        boolean isEmpty = false;
        try {
            final String content = (String) editorFragment.getContent(mEditPostRepository.getContent());
            hasBlocks = PostUtils.contentContainsGutenbergBlocks(content);
            isEmpty = TextUtils.isEmpty(content);
        } catch (EditorFragmentNotAddedException e) {
            // legacy exception; just ignore.
        }

        // if content has blocks or empty, offer the switch to Gutenberg. The block editor doesn't have good
        //  "Classic Block" support yet so, don't offer a switch to it if content doesn't have blocks. If the post
        //  is empty but the user hasn't enabled "Use Gutenberg for new posts" in Site Setting,
        //  don't offer the switch.
        return hasBlocks || (SiteUtils.isBlockEditorDefaultForNewPost(site) && isEmpty);
    }

    /*
     * shows/hides the overlay which appears atop the editor, which effectively disables it
     */
    private void showOverlay(boolean animate) {
        View overlay = findViewById(R.id.view_overlay);
        if (animate) {
            AniUtils.fadeIn(overlay, AniUtils.Duration.MEDIUM);
        } else {
            overlay.setVisibility(View.VISIBLE);
        }
    }

    private void hideOverlay() {
        View overlay = findViewById(R.id.view_overlay);
        overlay.setVisibility(View.GONE);
    }

    @Override
    public void onPhotoPickerShown() {
        // animate in the editor overlay
        showOverlay(true);

        if (mEditorFragment instanceof AztecEditorFragment) {
            ((AztecEditorFragment) mEditorFragment).enableMediaMode(true);
        }
    }

    @Override
    public void onPhotoPickerHidden() {
        hideOverlay();

        if (mEditorFragment instanceof AztecEditorFragment) {
            ((AztecEditorFragment) mEditorFragment).enableMediaMode(false);
        }
    }

    /*
     * called by PhotoPickerFragment when media is selected - may be a single item or a list of items
     */
    @Override
    public void onPhotoPickerMediaChosen(@NonNull final List<Uri> uriList) {
        mEditorPhotoPicker.hidePhotoPicker();
        mEditorMedia.onPhotoPickerMediaChosen(uriList);
    }

    /*
     * called by PhotoPickerFragment when user clicks an icon to launch the camera, native
     * picker, or WP media picker
     */
    @Override
    public void onPhotoPickerIconClicked(@NonNull PhotoPickerIcon icon, boolean allowMultipleSelection) {
        mEditorPhotoPicker.hidePhotoPicker();
        if (!icon.requiresUploadPermission() || WPMediaUtils.currentUserCanUploadMedia(mSite)) {
            mEditorPhotoPicker.setAllowMultipleSelection(allowMultipleSelection);
            switch (icon) {
                case ANDROID_CAPTURE_PHOTO:
                    launchCamera();
                    break;
                case ANDROID_CAPTURE_VIDEO:
                    launchVideoCamera();
                    break;
                case ANDROID_CHOOSE_PHOTO_OR_VIDEO:
                    WPMediaUtils.launchMediaLibrary(this, allowMultipleSelection);
                    break;
                case ANDROID_CHOOSE_PHOTO:
                    launchPictureLibrary();
                    break;
                case ANDROID_CHOOSE_VIDEO:
                    launchVideoLibrary();
                    break;
                case WP_MEDIA:
                    ActivityLauncher.viewMediaPickerForResult(this, mSite, MediaBrowserType.EDITOR_PICKER);
                    break;
                case STOCK_MEDIA:
                    ActivityLauncher.showStockMediaPickerForResult(
                            this, mSite, RequestCodes.STOCK_MEDIA_PICKER_MULTI_SELECT);
                    break;
            }
        } else {
            WPSnackbar.make(findViewById(R.id.editor_activity), R.string.media_error_no_permission_upload,
                            Snackbar.LENGTH_SHORT).show();
        }
    }

    @Override
    public boolean onCreateOptionsMenu(Menu menu) {
        super.onCreateOptionsMenu(menu);
        MenuInflater inflater = getMenuInflater();
        inflater.inflate(R.menu.edit_post, menu);
        return true;
    }

    @Override
    public boolean onPrepareOptionsMenu(Menu menu) {
        boolean showMenuItems = true;
        if (mViewPager != null && mViewPager.getCurrentItem() > PAGE_CONTENT) {
            showMenuItems = false;
        }

        MenuItem secondaryAction = menu.findItem(R.id.menu_secondary_action);
        MenuItem previewMenuItem = menu.findItem(R.id.menu_preview_post);
        MenuItem viewHtmlModeMenuItem = menu.findItem(R.id.menu_html_mode);
        MenuItem historyMenuItem = menu.findItem(R.id.menu_history);
        MenuItem settingsMenuItem = menu.findItem(R.id.menu_post_settings);

        if (secondaryAction != null && mEditPostRepository.hasPost()) {
            secondaryAction.setVisible(showMenuItems && getSecondaryAction().isVisible());
            secondaryAction.setTitle(getSecondaryActionText());
        }

        if (previewMenuItem != null) {
            previewMenuItem.setVisible(showMenuItems);
        }

        if (viewHtmlModeMenuItem != null) {
            viewHtmlModeMenuItem.setVisible(((mEditorFragment instanceof AztecEditorFragment)
                                             || (mEditorFragment instanceof GutenbergEditorFragment)) && showMenuItems);
            viewHtmlModeMenuItem.setTitle(mHtmlModeMenuStateOn ? R.string.menu_visual_mode : R.string.menu_html_mode);
        }

        if (historyMenuItem != null) {
            boolean hasHistory = !mIsNewPost && (mSite.isWPCom() || mSite.isJetpackConnected());
            historyMenuItem.setVisible(showMenuItems && hasHistory);
        }

        if (settingsMenuItem != null) {
            settingsMenuItem.setTitle(mIsPage ? R.string.page_settings : R.string.post_settings);
            settingsMenuItem.setVisible(showMenuItems);
        }

        // Set text of the primary action button in the ActionBar
        if (mEditPostRepository.hasPost()) {
            MenuItem primaryAction = menu.findItem(R.id.menu_primary_action);
            if (primaryAction != null) {
                primaryAction.setTitle(getPrimaryActionText());
                primaryAction.setVisible(mViewPager != null && mViewPager.getCurrentItem() != PAGE_HISTORY
                                         && mViewPager.getCurrentItem() != PAGE_PUBLISH_SETTINGS);
            }
        }

        MenuItem switchToAztecMenuItem = menu.findItem(R.id.menu_switch_to_aztec);
        MenuItem switchToGutenbergMenuItem = menu.findItem(R.id.menu_switch_to_gutenberg);

        // The following null checks should basically be redundant but were added to manage
        // an odd behaviour recorded with Android 8.0.0
        // (see https://github.com/wordpress-mobile/WordPress-Android/issues/9748 for more information)
        if (switchToAztecMenuItem != null && switchToGutenbergMenuItem != null) {
            if (mShowGutenbergEditor) {
                // we're showing Gutenberg so, just offer the Aztec switch
                switchToAztecMenuItem.setVisible(true);
                switchToGutenbergMenuItem.setVisible(false);
            } else {
                // we're showing Aztec so, hide the "Switch to Aztec" menu
                switchToAztecMenuItem.setVisible(false);

                switchToGutenbergMenuItem.setVisible(
                        shouldSwitchToGutenbergBeVisible(mEditorFragment, mSite)
                );
            }
        }

        return super.onPrepareOptionsMenu(menu);
    }

    @Override
    public void onRequestPermissionsResult(int requestCode,
                                           @NonNull String[] permissions,
                                           @NonNull int[] grantResults) {
        super.onRequestPermissionsResult(requestCode, permissions, grantResults);
        boolean allGranted = WPPermissionUtils.setPermissionListAsked(
                this, requestCode, permissions, grantResults, true);

        if (allGranted) {
            switch (requestCode) {
                case WPPermissionUtils.EDITOR_MEDIA_PERMISSION_REQUEST_CODE:
                    if (mMenuView != null) {
                        super.openContextMenu(mMenuView);
                        mMenuView = null;
                    }
                    break;
                case WPPermissionUtils.EDITOR_DRAG_DROP_PERMISSION_REQUEST_CODE:
                    mEditorMedia.addNewMediaItemsToEditorAsync(mEditorMedia.getDroppedMediaUris(), false);
                    mEditorMedia.getDroppedMediaUris().clear();
                    break;
            }
        }
    }

    private boolean handleBackPressed() {
        Fragment fragment = getSupportFragmentManager().findFragmentByTag(
                ImageSettingsDialogFragment.IMAGE_SETTINGS_DIALOG_TAG);
        if (fragment != null && fragment.isVisible()) {
            if (fragment instanceof ImageSettingsDialogFragment) {
                ImageSettingsDialogFragment imFragment = (ImageSettingsDialogFragment) fragment;
                imFragment.dismissFragment();
            }

            return false;
        }

        if (mViewPager.getCurrentItem() == PAGE_PUBLISH_SETTINGS) {
            mViewPager.setCurrentItem(PAGE_SETTINGS);
            invalidateOptionsMenu();
        } else if (mViewPager.getCurrentItem() > PAGE_CONTENT) {
            if (mViewPager.getCurrentItem() == PAGE_SETTINGS) {
                mEditorFragment.setFeaturedImageId(mEditPostRepository.getFeaturedImageId());
            }

            mViewPager.setCurrentItem(PAGE_CONTENT);
            invalidateOptionsMenu();
        } else if (mEditorPhotoPicker.isPhotoPickerShowing()) {
            mEditorPhotoPicker.hidePhotoPicker();
        } else {
            mPostEditorAnalyticsSession.setOutcome(Outcome.SAVE);
            savePostAndOptionallyFinish(true);
        }

        return true;
    }

    private RemotePreviewLogicHelper.RemotePreviewHelperFunctions getEditPostActivityStrategyFunctions() {
        return new RemotePreviewLogicHelper.RemotePreviewHelperFunctions() {
            @Override
            public boolean notifyUploadInProgress(@NotNull PostImmutableModel post) {
                if (UploadService.hasInProgressMediaUploadsForPost(post)) {
                    ToastUtils.showToast(EditPostActivity.this,
                            getString(R.string.editor_toast_uploading_please_wait), Duration.SHORT);
                    return true;
                } else {
                    return false;
                }
            }

            @Nullable
            @Override
            public PostImmutableModel updatePostIfNeeded() {
                updatePostObject();
                return mEditPostRepository.getPost();
            }

            @Override
            public void notifyEmptyDraft() {
                ToastUtils.showToast(EditPostActivity.this,
                        getString(R.string.error_preview_empty_draft), Duration.SHORT);
            }

            @Override
            public void startUploading(boolean isRemoteAutoSave, @Nullable PostImmutableModel post) {
                if (isRemoteAutoSave) {
                    updatePostLoadingAndDialogState(PostLoadingState.REMOTE_AUTO_SAVING_FOR_PREVIEW, post);
                    savePostAndOptionallyFinish(false, true);
                } else {
                    updatePostLoadingAndDialogState(PostLoadingState.UPLOADING_FOR_PREVIEW, post);
                    savePostAndOptionallyFinish(false);
                }
            }

            @Override
            public void notifyEmptyPost() {
                String message =
                        getString(mIsPage ? R.string.error_preview_empty_page : R.string.error_preview_empty_post);
                ToastUtils.showToast(EditPostActivity.this, message, Duration.SHORT);
            }
        };
    }

    // Menu actions
    @Override
    public boolean onOptionsItemSelected(final MenuItem item) {
        int itemId = item.getItemId();

        if (itemId == android.R.id.home) {
            return handleBackPressed();
        }

        mEditorPhotoPicker.hidePhotoPicker();

        if (itemId == R.id.menu_primary_action) {
            performPrimaryAction();
        } else {
            // Disable other action bar buttons while a media upload is in progress
            // (unnecessary for Aztec since it supports progress reattachment)
            if (!(mShowAztecEditor || mShowGutenbergEditor)
                && (mEditorFragment.isUploadingMedia() || mEditorFragment.isActionInProgress())) {
                ToastUtils.showToast(this, R.string.editor_toast_uploading_please_wait, Duration.SHORT);
                return false;
            }

            if (itemId == R.id.menu_history) {
                AnalyticsTracker.track(Stat.REVISIONS_LIST_VIEWED);
                ActivityUtils.hideKeyboard(this);
                mViewPager.setCurrentItem(PAGE_HISTORY);
            } else if (itemId == R.id.menu_preview_post) {
                PreviewLogicOperationResult opResult = mRemotePreviewLogicHelper.runPostPreviewLogic(
                        this,
                        mSite,
                        Objects.requireNonNull(mEditPostRepository.getPost()),
                        getEditPostActivityStrategyFunctions());
                if (opResult == PreviewLogicOperationResult.MEDIA_UPLOAD_IN_PROGRESS
                    || opResult == PreviewLogicOperationResult.CANNOT_SAVE_EMPTY_DRAFT
                    || opResult == PreviewLogicOperationResult.CANNOT_REMOTE_AUTO_SAVE_EMPTY_POST
                ) {
                    return false;
                } else if (opResult == PreviewLogicOperationResult.OPENING_PREVIEW) {
                    updatePostLoadingAndDialogState(PostLoadingState.PREVIEWING, mEditPostRepository.getPost());
                }
            } else if (itemId == R.id.menu_post_settings) {
                if (mEditPostSettingsFragment != null) {
                    mEditPostSettingsFragment.refreshViews();
                }
                ActivityUtils.hideKeyboard(this);
                mViewPager.setCurrentItem(PAGE_SETTINGS);
            } else if (itemId == R.id.menu_secondary_action) {
                return performSecondaryAction();
            } else if (itemId == R.id.menu_html_mode) {
                // toggle HTML mode
                if (mEditorFragment instanceof AztecEditorFragment) {
                    ((AztecEditorFragment) mEditorFragment).onToolbarHtmlButtonClicked();
                    toggledHtmlModeSnackbar(view -> {
                        // switch back
                        ((AztecEditorFragment) mEditorFragment).onToolbarHtmlButtonClicked();
                    });
                } else if (mEditorFragment instanceof GutenbergEditorFragment) {
                    ((GutenbergEditorFragment) mEditorFragment).onToggleHtmlMode();
                    toggledHtmlModeSnackbar(view -> {
                        // switch back
                        ((GutenbergEditorFragment) mEditorFragment).onToggleHtmlMode();
                    });
                }
            } else if (itemId == R.id.menu_switch_to_aztec) {
                // The following boolean check should be always redundant but was added to manage
                // an odd behaviour recorded with Android 8.0.0
                // (see https://github.com/wordpress-mobile/WordPress-Android/issues/9748 for more information)
                if (mShowGutenbergEditor) {
                    // let's finish this editing instance and start again, but not letting Gutenberg be used
                    mRestartEditorOption = RestartEditorOptions.RESTART_SUPPRESS_GUTENBERG;
                    mPostEditorAnalyticsSession.switchEditor(Editor.CLASSIC);
                    mPostEditorAnalyticsSession.setOutcome(Outcome.SAVE);
                    savePostAndOptionallyFinish(true);
                } else {
                    logWrongMenuState("Wrong state in menu_switch_to_aztec: menu should not be visible.");
                }
            } else if (itemId == R.id.menu_switch_to_gutenberg) {
                // The following boolean check should be always redundant but was added to manage
                // an odd behaviour recorded with Android 8.0.0
                // (see https://github.com/wordpress-mobile/WordPress-Android/issues/9748 for more information)
                if (shouldSwitchToGutenbergBeVisible(mEditorFragment, mSite)) {
                    // let's finish this editing instance and start again, but let GB be used
                    mRestartEditorOption = RestartEditorOptions.RESTART_DONT_SUPPRESS_GUTENBERG;
                    mPostEditorAnalyticsSession.switchEditor(Editor.GUTENBERG);
                    mPostEditorAnalyticsSession.setOutcome(Outcome.SAVE);
                    savePostAndOptionallyFinish(true);
                } else {
                    logWrongMenuState("Wrong state in menu_switch_to_gutenberg: menu should not be visible.");
                }
            }
        }
        return false;
    }

    private void logWrongMenuState(String logMsg) {
        AppLog.w(T.EDITOR, logMsg);
        // Lets record this event in Sentry
        CrashLoggingUtils.logException(new IllegalStateException(logMsg), T.EDITOR);
    }

    private void showEmptyPostErrorForSecondaryAction() {
        String message = getString(mIsPage ? R.string.error_publish_empty_page : R.string.error_publish_empty_post);
        if (getSecondaryAction() == SecondaryEditorAction.SAVE_AS_DRAFT
            || getSecondaryAction() == SecondaryEditorAction.SAVE) {
            message = getString(R.string.error_save_empty_draft);
        }
        ToastUtils.showToast(EditPostActivity.this, message, Duration.SHORT);
    }

    private void saveAsDraft() {
        mEditPostSettingsFragment.updatePostStatus(PostStatus.DRAFT);
        ToastUtils.showToast(EditPostActivity.this,
                getString(R.string.editor_post_converted_back_to_draft), Duration.SHORT);
        mUploadUtilsWrapper.showSnackbar(
                findViewById(R.id.editor_activity),
                R.string.editor_uploading_post);
        mPostEditorAnalyticsSession.setOutcome(Outcome.SAVE);
        savePostAndOptionallyFinish(false);
    }

    private boolean performSecondaryAction() {
        if (UploadService.hasInProgressMediaUploadsForPost(mEditPostRepository.getPost())) {
            ToastUtils.showToast(EditPostActivity.this,
                    getString(R.string.editor_toast_uploading_please_wait), Duration.SHORT);
            return false;
        }

        // we update the mPost object first, so we can pre-check Post publish-ability and inform the user
        updatePostObject();
        if (isDiscardable()) {
            showEmptyPostErrorForSecondaryAction();
            return false;
        }

        switch (getSecondaryAction()) {
            case SAVE_AS_DRAFT:
                // Force the new Draft status
                saveAsDraft();
                return true;
            case SAVE:
                uploadPost(false);
                return true;
            case PUBLISH_NOW:
                showPublishConfirmationDialogAndPublishPost();
                return true;
            case NONE:
                throw new IllegalStateException("Switch in `secondaryAction` shouldn't go through the NONE case");
        }
        return false;
    }

    private void toggledHtmlModeSnackbar(View.OnClickListener onUndoClickListener) {
        mUploadUtilsWrapper.showSnackbarSuccessActionOrange(findViewById(R.id.editor_activity),
                mHtmlModeMenuStateOn ? R.string.menu_html_mode_done_snackbar
                        : R.string.menu_visual_mode_done_snackbar,
                R.string.menu_undo_snackbar_action,
                onUndoClickListener);
    }

    private void refreshEditorContent() {
        mHasSetPostContent = false;
        fillContentEditorFields();
    }

    private void setPreviewingInEditorSticky(boolean enable, @Nullable PostImmutableModel post) {
        if (enable) {
            if (post != null) {
                EventBus.getDefault().postSticky(
                        new PostEvents.PostPreviewingInEditor(post.getLocalSiteId(), post.getId()));
            }
        } else {
            PostEvents.PostPreviewingInEditor stickyEvent =
                    EventBus.getDefault().getStickyEvent(PostEvents.PostPreviewingInEditor.class);
            if (stickyEvent != null) {
                EventBus.getDefault().removeStickyEvent(stickyEvent);
            }
        }
    }

    private void managePostLoadingStateTransitions(PostLoadingState postLoadingState,
                                                   @Nullable PostImmutableModel post) {
        switch (postLoadingState) {
            case NONE:
                setPreviewingInEditorSticky(false, post);
                break;
            case UPLOADING_FOR_PREVIEW:
            case REMOTE_AUTO_SAVING_FOR_PREVIEW:
            case PREVIEWING:
            case REMOTE_AUTO_SAVE_PREVIEW_ERROR:
                setPreviewingInEditorSticky(true, post);
                break;
            case LOADING_REVISION:
                // nothing to do
                break;
        }
    }

    private void updatePostLoadingAndDialogState(PostLoadingState postLoadingState) {
        updatePostLoadingAndDialogState(postLoadingState, null);
    }

    private void updatePostLoadingAndDialogState(PostLoadingState postLoadingState, @Nullable PostImmutableModel post) {
        // We need only transitions, so...
        if (mPostLoadingState == postLoadingState) return;

        AppLog.d(
                AppLog.T.POSTS,
                "Editor post loading state machine: transition from " + mPostLoadingState + " to " + postLoadingState
        );

        // update the state
        mPostLoadingState = postLoadingState;

        // take care of exit actions on state transition
        managePostLoadingStateTransitions(postLoadingState, post);

        // update the progress dialog state
        mProgressDialog = mProgressDialogHelper.updateProgressDialogState(
                this,
                mProgressDialog,
                mPostLoadingState.getProgressDialogUiState(),
                mUiHelpers);
    }

    private void toggleHtmlModeOnMenu() {
        mHtmlModeMenuStateOn = !mHtmlModeMenuStateOn;
        trackPostSessionEditorModeSwitch();
        invalidateOptionsMenu();
    }

    private void trackPostSessionEditorModeSwitch() {
        boolean isGutenberg = mEditorFragment instanceof GutenbergEditorFragment;
        mPostEditorAnalyticsSession.switchEditor(
                mHtmlModeMenuStateOn ? Editor.HTML : (isGutenberg ? Editor.GUTENBERG : Editor.CLASSIC));
    }

    private void showUpdateConfirmationDialogAndUploadPost() {
        showConfirmationDialogAndUploadPost(TAG_UPDATE_CONFIRMATION_DIALOG,
                getString(R.string.dialog_confirm_update_title),
                mEditPostRepository.isPage() ? getString(R.string.dialog_confirm_update_message_page)
                        : getString(R.string.dialog_confirm_update_message_post),
                getString(R.string.dialog_confirm_update_yes),
                getString(R.string.keep_editing));
    }

    private void showPublishConfirmationDialogAndPublishPost() {
        showConfirmationDialogAndUploadPost(TAG_PUBLISH_CONFIRMATION_DIALOG,
                getString(R.string.dialog_confirm_publish_title),
                mEditPostRepository.isPage() ? getString(R.string.dialog_confirm_publish_message_page)
                        : getString(R.string.dialog_confirm_publish_message_post),
                getString(R.string.dialog_confirm_publish_yes),
                getString(R.string.keep_editing));
    }

    private void showConfirmationDialogAndUploadPost(@NonNull String identifier, @NonNull String title,
                                                     @NonNull String description, @NonNull String positiveButton,
                                                     @NonNull String negativeButton) {
        BasicFragmentDialog publishConfirmationDialog = new BasicFragmentDialog();
        publishConfirmationDialog.initialize(identifier, title, description, positiveButton, negativeButton, null);
        publishConfirmationDialog.show(getSupportFragmentManager(), identifier);
    }

    private void performPrimaryAction() {
        switch (getPrimaryAction()) {
            case UPDATE:
                showUpdateConfirmationDialogAndUploadPost();
                return;
            case PUBLISH_NOW:
                showPublishConfirmationDialogAndPublishPost();
                return;
            // In other cases, we'll upload the post without changing its status
            case SCHEDULE:
            case SUBMIT_FOR_REVIEW:
            case SAVE:
                uploadPost(false);
                break;
        }
    }

    private void showGutenbergInformativeDialog() {
        // Show the GB informative dialog on editing GB posts
        final PromoDialog gbInformativeDialog = new PromoDialog();
        gbInformativeDialog.initialize(TAG_GB_INFORMATIVE_DIALOG,
                getString(R.string.dialog_gutenberg_informative_title),
                mEditPostRepository.isPage() ? getString(R.string.dialog_gutenberg_informative_description_page)
                        : getString(R.string.dialog_gutenberg_informative_description_post),
                getString(org.wordpress.android.editor.R.string.dialog_button_ok));

        gbInformativeDialog.show(getSupportFragmentManager(), TAG_GB_INFORMATIVE_DIALOG);
        AppPrefs.setGutenbergInfoPopupDisplayed(mSite.getUrl());
    }

    private void setGutenbergEnabledIfNeeded() {
        if (AppPrefs.isGutenbergInfoPopupDisplayed(mSite.getUrl())) {
            return;
        }

        boolean showPopup = AppPrefs.shouldShowGutenbergInfoPopupForTheNewPosts(mSite.getUrl());

        if (TextUtils.isEmpty(mSite.getMobileEditor()) && !mIsNewPost) {
            SiteUtils.enableBlockEditor(mDispatcher, mSite);
            AnalyticsUtils.trackWithSiteDetails(Stat.EDITOR_GUTENBERG_ENABLED, mSite,
                    BlockEditorEnabledSource.ON_BLOCK_POST_OPENING.asPropertyMap());
            showPopup = true;
        }

        if (showPopup) {
            showGutenbergInformativeDialog();
        }
    }

    private void savePostOnlineAndFinishAsync(
            boolean isFirstTimePublish,
            boolean doFinishActivity
    ) {
        new SavePostOnlineAndFinishTask(isFirstTimePublish, doFinishActivity)
                .executeOnExecutor(AsyncTask.THREAD_POOL_EXECUTOR);
    }

    private void onUploadSuccess(MediaModel media) {
        // TODO Should this statement check media.getLocalPostId() == mEditPostRepository.getId()?
        if (media != null && !media.getMarkedLocallyAsFeatured() && mEditorMediaUploadListener != null) {
            mEditorMediaUploadListener.onMediaUploadSucceeded(String.valueOf(media.getId()),
                    FluxCUtils.mediaFileFromMediaModel(media));
        } else if (media != null && media.getMarkedLocallyAsFeatured() && media.getLocalPostId() == mEditPostRepository
                .getId()) {
            setFeaturedImageId(media.getMediaId());
        }
    }

    private void onUploadError(MediaModel media, MediaError error) {
        String localMediaId = String.valueOf(media.getId());

        Map<String, Object> properties = null;
        MediaFile mf = FluxCUtils.mediaFileFromMediaModel(media);
        if (mf != null) {
            properties = AnalyticsUtils.getMediaProperties(this, mf.isVideo(), null, mf.getFilePath());
            properties.put("error_type", error.type.name());
        }
        AnalyticsTracker.track(Stat.EDITOR_UPLOAD_MEDIA_FAILED, properties);

        // Display custom error depending on error type
        String errorMessage = WPMediaUtils.getErrorMessage(this, media, error);
        if (errorMessage == null) {
            errorMessage = TextUtils.isEmpty(error.message) ? getString(R.string.tap_to_try_again) : error.message;
        }

        if (mEditorMediaUploadListener != null) {
            mEditorMediaUploadListener.onMediaUploadFailed(localMediaId,
                    EditorFragmentAbstract.getEditorMimeType(mf), errorMessage);
        }
    }

    private void onUploadProgress(MediaModel media, float progress) {
        String localMediaId = String.valueOf(media.getId());
        if (mEditorMediaUploadListener != null) {
            mEditorMediaUploadListener.onMediaUploadProgress(localMediaId, progress);
        }
    }

    private void launchPictureLibrary() {
        WPMediaUtils.launchPictureLibrary(this, mEditorPhotoPicker.getAllowMultipleSelection());
    }

    private void launchVideoLibrary() {
        WPMediaUtils.launchVideoLibrary(this, mEditorPhotoPicker.getAllowMultipleSelection());
    }

    private void launchVideoCamera() {
        WPMediaUtils.launchVideoCamera(this);
    }

    private void showErrorAndFinish(int errorMessageId) {
        ToastUtils.showToast(this, errorMessageId, ToastUtils.Duration.LONG);
        finish();
    }

    private void trackEditorCreatedPost(String action, Intent intent) {
        Map<String, Object> properties = new HashMap<>();
        // Post created from the post list (new post button).
        String normalizedSourceName = "post-list";

        if (Intent.ACTION_SEND.equals(action) || Intent.ACTION_SEND_MULTIPLE.equals(action)) {
            // Post created with share with WordPress
            normalizedSourceName = "shared-from-external-app";
        }
        if (EditPostActivity.NEW_MEDIA_POST.equals(
                action)) {
            // Post created from the media library
            normalizedSourceName = "media-library";
        }
        if (intent != null && intent.hasExtra(EXTRA_IS_QUICKPRESS)) {
            // Quick press
            normalizedSourceName = "quick-press";
        }
        PostUtils.addPostTypeToAnalyticsProperties(mEditPostRepository.getPost(), properties);
        properties.put("created_post_source", normalizedSourceName);

        if (intent != null
            && intent.hasExtra(EXTRA_CREATION_SOURCE_DETAIL)
            && normalizedSourceName == "post-list") {
            PagePostCreationSourcesDetail source =
                    (PagePostCreationSourcesDetail) intent.getSerializableExtra(EXTRA_CREATION_SOURCE_DETAIL);
            properties.put(
                    CREATED_POST_SOURCE_DETAIL_KEY,
                    source != null ? source.getLabel() : PagePostCreationSourcesDetail.NO_DETAIL.getLabel()
            );
        } else {
            properties.put(
                    CREATED_POST_SOURCE_DETAIL_KEY,
                    PagePostCreationSourcesDetail.NO_DETAIL.getLabel()
            );
        }

        AnalyticsUtils.trackWithSiteDetails(
                AnalyticsTracker.Stat.EDITOR_CREATED_POST,
                mSiteStore.getSiteByLocalId(mEditPostRepository.getLocalSiteId()),
                properties
        );
    }

    private boolean updatePostObject(boolean isAutosave) {
        if (!mEditPostRepository.hasPost() || mEditorFragment == null) {
            AppLog.e(AppLog.T.POSTS, "Attempted to save an invalid Post.");
            return false;
        }
        return mEditPostRepository.updateInTransaction(postModel -> {
            try {
                boolean postTitleOrContentChanged =
                        updatePostContentNewEditor(postModel, isAutosave, (String) mEditorFragment.getTitle(),
                                (String) mEditorFragment.getContent(postModel.getContent()));

                // only makes sense to change the publish date and locally changed date if the Post was actually changed
                if (postTitleOrContentChanged) {
                    mEditPostRepository.updatePublishDateIfShouldBePublishedImmediately(postModel);
                    postModel
                            .setDateLocallyChanged(
                                    DateTimeUtils.iso8601FromTimestamp(System.currentTimeMillis() / 1000));
                }
            } catch (EditorFragmentNotAddedException e) {
                AppLog.e(T.EDITOR, "Impossible to save the post, we weren't able to update it.");
                return false;
            }
            return true;
        });
    }

    private void savePostAsync(final AfterSavePostListener listener) {
        new Thread(() -> {
            if (updatePostObject(false)) {
                savePostToDb();
                if (listener != null) {
                    listener.onPostSave();
                }
            }
        }).start();
    }

    @Override
    public void initializeEditorFragment() {
        if (mEditorFragment instanceof AztecEditorFragment) {
            AztecEditorFragment aztecEditorFragment = (AztecEditorFragment) mEditorFragment;
            aztecEditorFragment.setEditorImageSettingsListener(EditPostActivity.this);
            aztecEditorFragment.setMediaToolbarButtonClickListener(mEditorPhotoPicker);

            // Here we should set the max width for media, but the default size is already OK. No need
            // to customize it further

            Drawable loadingImagePlaceholder = EditorMediaUtils.getAztecPlaceholderDrawableFromResID(
                    this,
                    org.wordpress.android.editor.R.drawable.ic_gridicons_image,
                    aztecEditorFragment.getMaxMediaSize()
            );
            mAztecImageLoader = new AztecImageLoader(getBaseContext(), mImageManager, loadingImagePlaceholder);
            aztecEditorFragment.setAztecImageLoader(mAztecImageLoader);
            aztecEditorFragment.setLoadingImagePlaceholder(loadingImagePlaceholder);

            Drawable loadingVideoPlaceholder = EditorMediaUtils.getAztecPlaceholderDrawableFromResID(
                    this,
                    org.wordpress.android.editor.R.drawable.ic_gridicons_video_camera,
                    aztecEditorFragment.getMaxMediaSize()
            );
            aztecEditorFragment.setAztecVideoLoader(new AztecVideoLoader(getBaseContext(), loadingVideoPlaceholder));
            aztecEditorFragment.setLoadingVideoPlaceholder(loadingVideoPlaceholder);

            if (getSite() != null && getSite().isWPCom() && !getSite().isPrivate()) {
                // Add the content reporting for wpcom blogs that are not private
                aztecEditorFragment.enableContentLogOnCrashes(
                        throwable -> {
                            // Do not log private or password protected post
                            return mEditPostRepository.hasPost() && TextUtils.isEmpty(mEditPostRepository.getPassword())
                                   && !mEditPostRepository.hasStatus(PostStatus.PRIVATE);
                        }
                );
            }

            if (mEditPostRepository.hasPost() && AppPrefs
                    .isPostWithHWAccelerationOff(mEditPostRepository.getLocalSiteId(), mEditPostRepository.getId())) {
                // We need to disable HW Acc. on this post
                aztecEditorFragment.disableHWAcceleration();
            }
            aztecEditorFragment.setExternalLogger(new AztecLog.ExternalLogger() {
                // This method handles the custom Exception thrown by Aztec to notify the parent app of the error #8828
                // We don't need to log the error, since it was already logged by Aztec, instead we need to write the
                // prefs to disable HW acceleration for it.
                private boolean isError8828(@NotNull Throwable throwable) {
                    if (!(throwable instanceof DynamicLayoutGetBlockIndexOutOfBoundsException)) {
                        return false;
                    }
                    if (!mEditPostRepository.hasPost()) {
                        return false;
                    }
                    AppPrefs.addPostWithHWAccelerationOff(mEditPostRepository.getLocalSiteId(),
                            mEditPostRepository.getId());
                    return true;
                }

                @Override
                public void log(@NotNull String s) {
                    // For now, we're wrapping up the actual log into an exception to reduce possibility
                    // of information not travelling to our Crash Logging Service.
                    // For more info: http://bit.ly/2oJHMG7 and http://bit.ly/2oPOtFX
                    CrashLoggingUtils.logException(new AztecEditorFragment.AztecLoggingException(s), T.EDITOR);
                }

                @Override
                public void logException(@NotNull Throwable throwable) {
                    if (isError8828(throwable)) {
                        return;
                    }
                    CrashLoggingUtils.logException(new AztecEditorFragment.AztecLoggingException(throwable), T.EDITOR);
                }

                @Override
                public void logException(@NotNull Throwable throwable, String s) {
                    if (isError8828(throwable)) {
                        return;
                    }
                    CrashLoggingUtils.logException(
                            new AztecEditorFragment.AztecLoggingException(throwable), T.EDITOR, s);
                }
            });
        }
    }

    @Override
    public void onImageSettingsRequested(EditorImageMetaData editorImageMetaData) {
        MediaSettingsActivity.showForResult(this, mSite, editorImageMetaData);
    }


    @Override public void onImagePreviewRequested(String mediaUrl) {
        MediaPreviewActivity.showPreview(this, null, mediaUrl);
    }

    @Override
    public void onNegativeClicked(@NonNull String instanceTag) {
        switch (instanceTag) {
            case TAG_FAILED_MEDIA_UPLOADS_DIALOG:
                // Clear failed uploads
                mFeaturedImageHelper.cancelFeaturedImageUpload(mSite, mEditPostRepository.getPost(), true);
                mEditorFragment.removeAllFailedMediaUploads();
                break;
            case TAG_PUBLISH_CONFIRMATION_DIALOG:
            case TAG_UPDATE_CONFIRMATION_DIALOG:
                break;
            default:
                AppLog.e(T.EDITOR, "Dialog instanceTag is not recognized");
                throw new UnsupportedOperationException("Dialog instanceTag is not recognized");
        }
    }

    @Override
    public void onPositiveClicked(@NonNull String instanceTag) {
        switch (instanceTag) {
            case TAG_UPDATE_CONFIRMATION_DIALOG:
                uploadPost(false);
                break;
            case TAG_PUBLISH_CONFIRMATION_DIALOG:
                uploadPost(true);
                AppRatingDialog.INSTANCE
                        .incrementInteractions(APP_REVIEWS_EVENT_INCREMENTED_BY_PUBLISHING_POST_OR_PAGE);
                break;
            case TAG_FAILED_MEDIA_UPLOADS_DIALOG:
                savePostOnlineAndFinishAsync(isFirstTimePublish(false), true);
                break;
            case TAG_GB_INFORMATIVE_DIALOG:
                // no op
                break;
            default:
                AppLog.e(T.EDITOR, "Dialog instanceTag is not recognized");
                throw new UnsupportedOperationException("Dialog instanceTag is not recognized");
        }
    }

    /*
     * user clicked OK on a settings list dialog displayed from the settings fragment - pass the event
     * along to the settings fragment
     */
    @Override
    public void onPostSettingsFragmentPositiveButtonClicked(@NonNull PostSettingsListDialogFragment dialog) {
        if (mEditPostSettingsFragment != null) {
            mEditPostSettingsFragment.onPostSettingsFragmentPositiveButtonClicked(dialog);
        }
    }

    public interface AfterSavePostListener {
        void onPostSave();
    }

    private synchronized void savePostToDb() {
        mDispatcher.dispatch(PostActionBuilder.newUpdatePostAction(mEditPostRepository.getEditablePost()));

        if (mShowAztecEditor) {
            // update the list of uploading ids
            mMediaMarkedUploadingOnStartIds =
                    AztecEditorFragment.getMediaMarkedUploadingInPostContent(this, mEditPostRepository.getContent());
        }
    }

    @Override
    public void onBackPressed() {
        handleBackPressed();
    }

    @Override
    public void onHistoryItemClicked(@NonNull Revision revision, @NonNull List<Revision> revisions) {
        AnalyticsTracker.track(Stat.REVISIONS_DETAIL_VIEWED_FROM_LIST);
        mRevision = revision;

        ActivityLauncher.viewHistoryDetailForResult(this, mRevision, revisions);
    }

    private void loadRevision() {
        updatePostLoadingAndDialogState(PostLoadingState.LOADING_REVISION);
        mEditPostRepository.saveForUndo();
        mEditPostRepository.updateInTransaction(postModel -> {
            postModel.setTitle(Objects.requireNonNull(mRevision.getPostTitle()));
            postModel.setContent(Objects.requireNonNull(mRevision.getPostContent()));
            postModel.setIsLocallyChanged(true);
            postModel
                    .setDateLocallyChanged(DateTimeUtils.iso8601FromTimestamp(System.currentTimeMillis() / 1000));
            return true;
        });
        refreshEditorContent();

        WPSnackbar.make(mViewPager, getString(R.string.history_loaded_revision), 4000)
                  .setAction(getString(R.string.undo), view -> {
                      AnalyticsTracker.track(Stat.REVISIONS_LOAD_UNDONE);
                      RemotePostPayload payload = new RemotePostPayload(mEditPostRepository.getPostForUndo(), mSite);
                      mDispatcher.dispatch(PostActionBuilder.newFetchPostAction(payload));
                      mEditPostRepository.undo();
                      refreshEditorContent();
                  })
                  .show();

        updatePostLoadingAndDialogState(PostLoadingState.NONE);
    }

    private boolean isNewPost() {
        return mIsNewPost;
    }

    private class SavePostOnlineAndFinishTask extends AsyncTask<Void, Void, Void> {
        boolean mIsFirstTimePublish;
        boolean mDoFinishActivity;

        SavePostOnlineAndFinishTask(boolean isFirstTimePublish, boolean doFinishActivity) {
            this.mIsFirstTimePublish = isFirstTimePublish;
            this.mDoFinishActivity = doFinishActivity;
        }

        @Override
        protected Void doInBackground(Void... params) {
            // mark as pending if the user doesn't have publishing rights
            if (!UploadUtils.userCanPublish(mSite)) {
                switch (mEditPostRepository.getStatus()) {
                    case UNKNOWN:
                    case PUBLISHED:
                    case SCHEDULED:
                    case PRIVATE:
                        mEditPostRepository.updateStatus(PostStatus.PENDING);
                        break;
                    case DRAFT:
                    case PENDING:
                    case TRASHED:
                        break;
                }
            }

            savePostToDb();
            PostUtils.trackSavePostAnalytics(mEditPostRepository.getPost(),
                    mSiteStore.getSiteByLocalId(mEditPostRepository.getLocalSiteId()));

            UploadService.uploadPost(EditPostActivity.this, mEditPostRepository.getId(), mIsFirstTimePublish);

            PendingDraftsNotificationsUtils
                    .cancelPendingDraftAlarms(EditPostActivity.this, mEditPostRepository.getId());

            return null;
        }

        @Override
        protected void onPostExecute(Void saved) {
            if (mDoFinishActivity) {
                saveResult(true, false, false);
                removePostOpenInEditorStickyEvent();
                finish();
            }
        }
    }

    private class SavePostLocallyAndFinishTask extends AsyncTask<Void, Void, Boolean> {
        boolean mDoFinishActivity;

        SavePostLocallyAndFinishTask(boolean doFinishActivity) {
            this.mDoFinishActivity = doFinishActivity;
        }

        @Override
        protected Boolean doInBackground(Void... params) {
            if (mEditPostRepository.postHasEdits()) {
                mEditPostRepository.updateInTransaction(postModel -> {
                    // Changes have been made - save the post and ask for the post list to refresh
                    // We consider this being "manual save", it will replace some Android "spans" by an html
                    // or a shortcode replacement (for instance for images and galleries)

                    // Update the post object directly, without re-fetching the fields from the EditorFragment
                    updatePostContentNewEditor(postModel, false, postModel.getTitle(), postModel.getContent());
                    return true;
                });
                savePostToDb();

                // For self-hosted sites, when exiting the editor without uploading, the `PostUploadModel
                // .uploadState`
                // can get stuck in `PENDING`. This happens in this scenario:
                //
                // 1. The user edits an existing post
                // 2. Adds an image -- this creates the `PostUploadModel` as `PENDING`
                // 3. Exits the editor by tapping on Back (not saving or publishing)
                //
                // If the `uploadState` is stuck at `PENDING`, the Post List will indefinitely show a “Queued post”
                // label.
                //
                // The `uploadState` does not get stuck on `PENDING` for WPCom because the app will automatically
                // start a remote auto-save when the editor exits. Hence, the `PostUploadModel` eventually gets
                // updated.
                //
                // Marking the `PostUploadModel` as `CANCELLED` when exiting should be fine for all site types since
                // we do not currently have any special handling for cancelled uploads. Eventually, the user will
                // restart them and the `uploadState` will be corrected.
                //
                // See `PostListUploadStatusTracker` and `PostListItemUiStateHelper.createUploadUiState` for how
                // the Post List determines what label to use.
                mDispatcher.dispatch(UploadActionBuilder.newCancelPostAction(mEditPostRepository.getEditablePost()));

                // now set the pending notification alarm to be triggered in the next day, week, and month
                PendingDraftsNotificationsUtils
                        .scheduleNextNotifications(EditPostActivity.this, mEditPostRepository.getId(),
                                mEditPostRepository.getDateLocallyChanged());
            }

            return true;
        }

        @Override
        protected void onPostExecute(Boolean saved) {
            if (mDoFinishActivity) {
                saveResult(saved, false, true);
                removePostOpenInEditorStickyEvent();
                finish();
            }
        }
    }

    private void saveResult(boolean saved, boolean discardable, boolean savedLocally) {
        Intent i = getIntent();
        i.putExtra(EXTRA_SAVED_AS_LOCAL_DRAFT, savedLocally);
        i.putExtra(EXTRA_HAS_FAILED_MEDIA, hasFailedMedia());
        i.putExtra(EXTRA_IS_PAGE, mIsPage);
        i.putExtra(EXTRA_HAS_CHANGES, saved);
        i.putExtra(EXTRA_POST_LOCAL_ID, mEditPostRepository.getId());
        i.putExtra(EXTRA_POST_REMOTE_ID, mEditPostRepository.getRemotePostId());
        i.putExtra(EXTRA_IS_DISCARDABLE, discardable);
        i.putExtra(EXTRA_RESTART_EDITOR, mRestartEditorOption.name());
        i.putExtra(STATE_KEY_EDITOR_SESSION_DATA, mPostEditorAnalyticsSession);
        i.putExtra(EXTRA_IS_NEW_POST, mIsNewPost);
        setResult(RESULT_OK, i);
    }

    private void uploadPost(final boolean publishPost) {
        AccountModel account = mAccountStore.getAccount();
        // prompt user to verify e-mail before publishing
        if (!account.getEmailVerified()) {
            String message = TextUtils.isEmpty(account.getEmail())
                    ? getString(R.string.editor_confirm_email_prompt_message)
                    : String.format(getString(R.string.editor_confirm_email_prompt_message_with_email),
                                    account.getEmail());

            AlertDialog.Builder builder = new AlertDialog.Builder(
                    new ContextThemeWrapper(this, R.style.Calypso_Dialog));
            builder.setTitle(R.string.editor_confirm_email_prompt_title)
                   .setMessage(message)
                   .setPositiveButton(android.R.string.ok,
                           (dialog, id) -> {
                               ToastUtils.showToast(EditPostActivity.this,
                                                    getString(R.string.toast_saving_post_as_draft));
                               mPostEditorAnalyticsSession.setOutcome(Outcome.SAVE);
                               savePostAndOptionallyFinish(true);
                           })
                   .setNegativeButton(R.string.editor_confirm_email_prompt_negative,
                           (dialog, id) -> mDispatcher
                                   .dispatch(AccountActionBuilder.newSendVerificationEmailAction()));
            builder.create().show();
            return;
        }

        // Loading the content from the GB HTML editor can take time on long posts.
        // Let's show a progress dialog for now. Ref: https://github.com/wordpress-mobile/gutenberg-mobile/issues/713
        mEditorFragment.showSavingProgressDialogIfNeeded();

        // Update post, save to db and publish in its own Thread, because 1. update can be pretty slow with a lot of
        // text 2. better not to call `updatePostObject()` from the UI thread due to weird thread blocking behavior
        // on API 16 (and 21) with the visual editor.
        new Thread(() -> {
            mEditPostRepository.updateInTransaction(postModel -> {
                boolean isFirstTimePublish = isFirstTimePublish(publishPost);
                if (publishPost) {
                    // now set status to PUBLISHED - only do this AFTER we have run the isFirstTimePublish() check,
                    // otherwise we'd have an incorrect value
                    // also re-set the published date in case it was SCHEDULED and they want to publish NOW
                    if (postModel.getStatus().equals(PostStatus.SCHEDULED.toString())) {
                        postModel.setDateCreated(DateTimeUtils.iso8601FromDate(new Date()));
                    }
                    postModel.setStatus(PostStatus.PUBLISHED.toString());
                    mPostEditorAnalyticsSession.setOutcome(Outcome.PUBLISH);
                } else {
                    // particular case: if user is submitting for review (that is,
                    // can't publish posts directly to this site), update the status
                    if (!UploadUtils.userCanPublish(mSite)) {
                        postModel.setStatus(PostStatus.PENDING.toString());
                    }
                    mPostEditorAnalyticsSession.setOutcome(Outcome.SAVE);
                }

                boolean postUpdateSuccessful = updatePostObject();
                if (!postUpdateSuccessful) {
                    // just return, since the only case updatePostObject() can fail is when the editor
                    // fragment is not added to the activity
                    mEditorFragment.hideSavingProgressDialog();
                    return false;
                }

                boolean isPublishable = mPostUtils.isPublishable(postModel);

                AppLog.d(T.POSTS, "User explicitly confirmed changes. Post Title: " + postModel.getTitle());
                // the user explicitly confirmed an intention to upload the post
                postModel.setChangesConfirmedContentHashcode(postModel.contentHashcode());

                // if post was modified or has unsaved local changes and is publishable, save it
                saveResult(isPublishable, false, false);

                // Hide the progress dialog now
                mEditorFragment.hideSavingProgressDialog();
                if (isPublishable) {
                    if (NetworkUtils.isNetworkAvailable(getBaseContext())) {
                        // Show an Alert Dialog asking the user if they want to remove all failed media before upload
                        if (mEditorFragment.hasFailedMediaUploads()
                            || mFeaturedImageHelper.getFailedFeaturedImageUpload(postModel)
                               != null) {
                            EditPostActivity.this.runOnUiThread(this::showRemoveFailedUploadsDialog);
                        } else {
                            savePostOnlineAndFinishAsync(isFirstTimePublish, true);
                        }
                    } else {
                        savePostLocallyAndFinishAsync(true);
                    }
                } else {
                    mEditPostRepository.updateStatusFromSnapshot(postModel);
                    EditPostActivity.this.runOnUiThread(() -> {
                        String message = getString(
                                mIsPage ? R.string.error_publish_empty_page : R.string.error_publish_empty_post);
                        ToastUtils.showToast(EditPostActivity.this, message, Duration.SHORT);
                    });
                }
                return true;
            });
        }).start();
    }

    private void showRemoveFailedUploadsDialog() {
        BasicFragmentDialog removeFailedUploadsDialog = new BasicFragmentDialog();
        removeFailedUploadsDialog.initialize(
                TAG_FAILED_MEDIA_UPLOADS_DIALOG,
                "",
                getString(R.string.editor_toast_failed_uploads),
                getString(R.string.editor_retry_failed_uploads),
                getString(R.string.editor_remove_failed_uploads),
                null);
        removeFailedUploadsDialog.show(getSupportFragmentManager(), TAG_FAILED_MEDIA_UPLOADS_DIALOG);
    }

    private void savePostAndOptionallyFinish(final boolean doFinish) {
        savePostAndOptionallyFinish(doFinish, false);
    }

    private void savePostAndOptionallyFinish(final boolean doFinish, final boolean forceSave) {
        // Update post, save to db and post online in its own Thread, because 1. update can be pretty slow with a lot of
        // text 2. better not to call `updatePostObject()` from the UI thread due to weird thread blocking behavior
        // on API 16 (and 21) with the visual editor.
        new Thread(() -> {
            // check if the opened post had some unsaved local changes
            boolean isFirstTimePublish = isFirstTimePublish(false);

            boolean postUpdateSuccessful = updatePostObject();
            if (!postUpdateSuccessful) {
                // just return, since the only case updatePostObject() can fail is when the editor
                // fragment is not added to the activity
                return;
            }

            boolean isPublishable = mEditPostRepository.isPostPublishable();

            // if post was modified during this editing session, save it
            boolean shouldSave = shouldSavePost() || forceSave;

            // if post is publishable or not new, sync it
            boolean shouldSync = isPublishable || !isNewPost();

            if (doFinish) {
                saveResult(shouldSave && shouldSync, isDiscardable(), false);
            }

            definitelyDeleteBackspaceDeletedMediaItems();

            if (shouldSave) {
                boolean isNotRestarting = mRestartEditorOption == RestartEditorOptions.NO_RESTART;
                /*
                 * Remote-auto-save isn't supported on self-hosted sites. We can save the post online (as draft)
                 * only when it doesn't exist in the remote yet. When it does exist in the remote, we can upload
                 * it only when the user explicitly confirms the changes - eg. clicks on save/publish/submit. The
                  * user didn't confirm the changes in this code path.
                 */
                boolean isWpComOrIsLocalDraft = mSite.isUsingWpComRestApi() || mEditPostRepository.isLocalDraft();
                if (isPublishable && !hasFailedMedia() && NetworkUtils.isNetworkAvailable(getBaseContext())
                        && isNotRestarting && isWpComOrIsLocalDraft) {
                    mPostEditorAnalyticsSession.setOutcome(Outcome.SAVE);
                    savePostOnlineAndFinishAsync(isFirstTimePublish, doFinish);
                } else {
                    mPostEditorAnalyticsSession.setOutcome(Outcome.SAVE);
                    if (forceSave) {
                        savePostOnlineAndFinishAsync(false, false);
                    } else {
                        savePostLocallyAndFinishAsync(doFinish);
                    }
                }
            } else {
                // discard post if new & empty
                if (isDiscardable()) {
                    mDispatcher.dispatch(PostActionBuilder.newRemovePostAction(mEditPostRepository.getEditablePost()));
                }
                removePostOpenInEditorStickyEvent();
                if (doFinish) {
                    // if we shouldn't save and we should exit, set the session tracking outcome to CANCEL
                    mPostEditorAnalyticsSession.setOutcome(Outcome.CANCEL);
                    finish();
                }
            }
        }).start();
    }

    private boolean shouldSavePost() {
        boolean hasChanges = mEditPostRepository.postHasEdits();
        boolean isPublishable = mEditPostRepository.isPostPublishable();

        // if post was modified during this editing session, save it
        return (mEditPostRepository.hasSnapshot() && hasChanges) || (isPublishable && isNewPost());
    }


    private boolean isDiscardable() {
        return !mEditPostRepository.isPostPublishable() && isNewPost();
    }

    private boolean isFirstTimePublish(final boolean publishPost) {
        final PostStatus originalStatus = mEditPostRepository.getStatus();
        return ((originalStatus == PostStatus.DRAFT || originalStatus == PostStatus.UNKNOWN) && publishPost)
               || (originalStatus == PostStatus.SCHEDULED && publishPost)
               || (originalStatus == PostStatus.PUBLISHED && mEditPostRepository.isLocalDraft())
               || (originalStatus == PostStatus.PUBLISHED && mEditPostRepository.getRemotePostId() == 0);
    }

    /**
     * Can be dropped and replaced by mEditorFragment.hasFailedMediaUploads() when we drop the visual editor.
     * mEditorFragment.isActionInProgress() was added to address a timing issue when adding media and immediately
     * publishing or exiting the visual editor. It's not safe to upload the post in this state.
     * See https://github.com/wordpress-mobile/WordPress-Editor-Android/issues/294
     */
    private boolean hasFailedMedia() {
        return mEditorFragment.hasFailedMediaUploads() || mEditorFragment.isActionInProgress();
    }

    private boolean updatePostObject() {
        return updatePostObject(false);
    }

    private void savePostLocallyAndFinishAsync(boolean doFinishActivity) {
        new SavePostLocallyAndFinishTask(doFinishActivity).executeOnExecutor(AsyncTask.THREAD_POOL_EXECUTOR);
    }

    /**
     * A {@link FragmentPagerAdapter} that returns a fragment corresponding to
     * one of the sections/tabs/pages.
     */
    public class SectionsPagerAdapter extends FragmentPagerAdapter {
        private static final int NUM_PAGES_EDITOR = 4;
        SectionsPagerAdapter(FragmentManager fm) {
            super(fm);
        }

        @Override
        public Fragment getItem(int position) {
            // getItem is called to instantiate the fragment for the given page.
            switch (position) {
                case PAGE_CONTENT:
                    if (mShowGutenbergEditor) {
                        // Enable gutenberg on the site & show the informative popup upon opening
                        // the GB editor the first time when the remote setting value is still null
                        setGutenbergEnabledIfNeeded();
                        String postType = mIsPage ? "page" : "post";
                        String languageString = LocaleManager.getLanguage(EditPostActivity.this);
                        String wpcomLocaleSlug = languageString.replace("_", "-").toLowerCase(Locale.ENGLISH);
<<<<<<< HEAD
                        return GutenbergEditorFragment.newInstance("", "", postType, mIsNewPost, wpcomLocaleSlug);
=======
                        boolean supportsStockPhotos = mSite.isUsingWpComRestApi();
                        return GutenbergEditorFragment.newInstance("",
                                "",
                                mIsNewPost,
                                wpcomLocaleSlug,
                                supportsStockPhotos);
>>>>>>> 8455cb10
                    } else {
                        // If gutenberg editor is not selected, default to Aztec.
                        return AztecEditorFragment.newInstance("", "", AppPrefs.isAztecEditorToolbarExpanded());
                    }
                case PAGE_SETTINGS:
                    return EditPostSettingsFragment.newInstance();
                case PAGE_PUBLISH_SETTINGS:
                    return EditPostPublishSettingsFragment.Companion.newInstance();
                case PAGE_HISTORY:
                    return HistoryListFragment.Companion.newInstance(mEditPostRepository.getId(), mSite);
                default:
                    throw new IllegalArgumentException("Unexpected page type");
            }
        }

        @Override
        public @NotNull Object instantiateItem(@NotNull ViewGroup container, int position) {
            Fragment fragment = (Fragment) super.instantiateItem(container, position);
            switch (position) {
                case PAGE_CONTENT:
                    mEditorFragment = (EditorFragmentAbstract) fragment;
                    mEditorFragment.setImageLoader(mImageLoader);

                    mEditorFragment.getTitleOrContentChanged().observe(EditPostActivity.this, editable -> {
                        if (mHandler != null) {
                            mHandler.removeCallbacks(mSave);
                            if (mDebounceCounter < MAX_UNSAVED_POSTS) {
                                mDebounceCounter++;
                                mHandler.postDelayed(mSave, CHANGE_SAVE_DELAY);
                            } else {
                                mHandler.post(mSave);
                            }
                        }
                    });

                    if (mEditorFragment instanceof EditorMediaUploadListener) {
                        mEditorMediaUploadListener = (EditorMediaUploadListener) mEditorFragment;

                        // Set up custom headers for the visual editor's internal WebView
                        mEditorFragment.setCustomHttpHeader("User-Agent", WordPress.getUserAgent());

                        reattachUploadingMediaForAztec();
                    }
                    break;
                case PAGE_SETTINGS:
                    mEditPostSettingsFragment = (EditPostSettingsFragment) fragment;
                    break;
            }
            return fragment;
        }

        @Override
        public int getCount() {
            return NUM_PAGES_EDITOR;
        }
    }

    // Moved from EditPostContentFragment
    public static final String NEW_MEDIA_POST = "NEW_MEDIA_POST";
    public static final String NEW_MEDIA_POST_EXTRA_IDS = "NEW_MEDIA_POST_EXTRA_IDS";
    private String mMediaCapturePath = "";

    private String getUploadErrorHtml(String mediaId, String path) {
        return String.format(Locale.US,
                "<span id=\"img_container_%s\" class=\"img_container failed\" data-failed=\"%s\">"
                + "<progress id=\"progress_%s\" value=\"0\" class=\"wp_media_indicator failed\" "
                + "contenteditable=\"false\"></progress>"
                + "<img data-wpid=\"%s\" src=\"%s\" alt=\"\" class=\"failed\"></span>",
                mediaId, getString(R.string.tap_to_try_again), mediaId, mediaId, path);
    }

    private String migrateLegacyDraft(String content) {
        if (content.contains("<img src=\"null\" android-uri=\"")) {
            // We must replace image tags specific to the legacy editor local drafts:
            // <img src="null" android-uri="file:///..." />
            // And trigger an upload action for the specific image / video
            Pattern pattern = Pattern.compile("<img src=\"null\" android-uri=\"([^\"]*)\".*>");
            Matcher matcher = pattern.matcher(content);
            StringBuffer stringBuffer = new StringBuffer();
            while (matcher.find()) {
                String stringUri = matcher.group(1);
                Uri uri = Uri.parse(stringUri);
                MediaFile mediaFile = FluxCUtils.mediaFileFromMediaModel(mEditorMedia
                        .updateMediaUploadStateBlocking(uri, MediaUploadState.FAILED));
                if (mediaFile == null) {
                    continue;
                }
                String replacement = getUploadErrorHtml(String.valueOf(mediaFile.getId()), mediaFile.getFilePath());
                matcher.appendReplacement(stringBuffer, replacement);
            }
            matcher.appendTail(stringBuffer);
            content = stringBuffer.toString();
        }
        if (content.contains("[caption")) {
            // Convert old legacy post caption formatting to new format, to avoid being stripped by the visual editor
            Pattern pattern = Pattern.compile("(\\[caption[^]]*caption=\"([^\"]*)\"[^]]*].+?)(\\[\\/caption])");
            Matcher matcher = pattern.matcher(content);
            StringBuffer stringBuffer = new StringBuffer();
            while (matcher.find()) {
                String replacement = matcher.group(1) + matcher.group(2) + matcher.group(3);
                matcher.appendReplacement(stringBuffer, replacement);
            }
            matcher.appendTail(stringBuffer);
            content = stringBuffer.toString();
        }
        return content;
    }

    private void fillContentEditorFields() {
        // Needed blog settings needed by the editor
        mEditorFragment.setFeaturedImageSupported(mSite.isFeaturedImageSupported());

        // Set post title and content
        if (mEditPostRepository.hasPost()) {
            // don't avoid calling setContent() for GutenbergEditorFragment so RN gets initialized
            if ((!TextUtils.isEmpty(mEditPostRepository.getContent())
                 || mEditorFragment instanceof GutenbergEditorFragment)
                && !mHasSetPostContent) {
                mHasSetPostContent = true;
                // TODO: Might be able to drop .replaceAll() when legacy editor is removed
                String content = mEditPostRepository.getContent().replaceAll("\uFFFC", "");
                // Prepare eventual legacy editor local draft for the new editor
                content = migrateLegacyDraft(content);
                mEditorFragment.setContent(content);
            }
            if (!TextUtils.isEmpty(mEditPostRepository.getTitle())) {
                mEditorFragment.setTitle(mEditPostRepository.getTitle());
            } else if (mEditorFragment instanceof GutenbergEditorFragment) {
                // don't avoid calling setTitle() for GutenbergEditorFragment so RN gets initialized
                mEditorFragment.setTitle("");
            }

            // TODO: postSettingsButton.setText(post.isPage() ? R.string.page_settings : R.string.post_settings);
            mEditorFragment.setFeaturedImageId(mEditPostRepository.getFeaturedImageId());
        }

        // Special actions - these only make sense for empty posts that are going to be populated now
        if (TextUtils.isEmpty(mEditPostRepository.getContent())) {
            String action = getIntent().getAction();
            if (Intent.ACTION_SEND.equals(action) || Intent.ACTION_SEND_MULTIPLE.equals(action)) {
                setPostContentFromShareAction();
            } else if (NEW_MEDIA_POST.equals(action)) {
                mEditorMedia.addExistingMediaToEditorAsync(AddExistingMediaSource.WP_MEDIA_LIBRARY,
                        getIntent().getLongArrayExtra(NEW_MEDIA_POST_EXTRA_IDS));
            }
        }
    }

    private void launchCamera() {
        WPMediaUtils.launchCamera(this, BuildConfig.APPLICATION_ID,
                mediaCapturePath -> mMediaCapturePath = mediaCapturePath);
    }

    protected void setPostContentFromShareAction() {
        Intent intent = getIntent();

        // Check for shared text
        final String text = intent.getStringExtra(Intent.EXTRA_TEXT);
        final String title = intent.getStringExtra(Intent.EXTRA_SUBJECT);
        if (text != null) {
            mEditPostRepository.updateInTransaction(postModel -> {
                if (title != null) {
                    mEditorFragment.setTitle(title);
                    postModel.setTitle(title);
                }
                // Create an <a href> element around links

                final String updatedContent = AutolinkUtils.autoCreateLinks(text);
                mEditorFragment.setContent(updatedContent);
                // update PostModel
                postModel.setContent(updatedContent);
                mEditPostRepository.updatePublishDateIfShouldBePublishedImmediately(postModel);
                postModel
                        .setDateLocallyChanged(DateTimeUtils.iso8601FromTimestamp(System.currentTimeMillis() / 1000));
                return true;
            });
        }

        // Check for shared media
        if (intent.hasExtra(Intent.EXTRA_STREAM)) {
            String action = intent.getAction();
            String type = intent.getType();
            ArrayList<Uri> sharedUris;

            if (Intent.ACTION_SEND_MULTIPLE.equals(action)) {
                sharedUris = intent.getParcelableArrayListExtra((Intent.EXTRA_STREAM));
            } else {
                // For a single media share, we only allow images and video types
                if (type != null && (type.startsWith("image") || type.startsWith("video"))) {
                    sharedUris = new ArrayList<>();
                    sharedUris.add(intent.getParcelableExtra(Intent.EXTRA_STREAM));
                } else {
                    sharedUris = null;
                }
            }

            if (sharedUris != null) {
                // removing this from the intent so it doesn't insert the media items again on each Activity re-creation
                getIntent().removeExtra(Intent.EXTRA_STREAM);
                mEditorMedia.addNewMediaItemsToEditorAsync(sharedUris, false);
            }
        }
    }

    /**
     * Updates post object with given title and content
     */
    public boolean updatePostContentNewEditor(PostModel editedPost, boolean isAutoSave, String title, String content) {
        if (editedPost == null) {
            return false;
        }

        if (!isAutoSave) {
            // TODO: Shortcode handling, media handling
        }
        boolean titleChanged = !editedPost.getTitle().equals(title);
        editedPost.setTitle(title);
        boolean contentChanged;
        if (mMediaInsertedOnCreation) {
            mMediaInsertedOnCreation = false;
            contentChanged = true;
        } else if (isCurrentMediaMarkedUploadingDifferentToOriginal(content)) {
            contentChanged = true;
        } else {
            contentChanged = editedPost.getContent().compareTo(content) != 0;
        }
        if (contentChanged) {
            editedPost.setContent(content);
        }

        boolean statusChanged = mEditPostRepository.hasStatusChanged(editedPost.getStatus());

        if (!editedPost.isLocalDraft() && (titleChanged || contentChanged || statusChanged)) {
            editedPost.setIsLocallyChanged(true);
            editedPost
                    .setDateLocallyChanged(DateTimeUtils.iso8601FromTimestamp(System.currentTimeMillis() / 1000));
        }

        return titleChanged || contentChanged;
    }

    /*
      * for as long as the user is in the Editor, we check whether there are any differences in media items
      * being uploaded since they opened the Editor for this Post. If some items have finished, the current list
      * won't be equal and thus we'll know we need to save the Post content as it's changed, given the local
      * URLs will have been replaced with the remote ones.
     */
    private boolean isCurrentMediaMarkedUploadingDifferentToOriginal(String newContent) {
        // this method makes use of AztecEditorFragment methods. Make sure to only run if Aztec is the current editor.
        if (!mShowAztecEditor) {
            return false;
        }
        List<String> currentUploadingMedia = AztecEditorFragment.getMediaMarkedUploadingInPostContent(this, newContent);
        Collections.sort(currentUploadingMedia);
        return !mMediaMarkedUploadingOnStartIds.equals(currentUploadingMedia);
    }

    private void setFeaturedImageId(final long mediaId) {
        mEditPostRepository.updateInTransaction(postModel -> {
            postModel.setFeaturedImageId(mediaId);
            postModel.setIsLocallyChanged(true);
            return true;
        });
        savePostAsync(() -> EditPostActivity.this.runOnUiThread(() -> {
            if (mEditPostSettingsFragment != null) {
                mEditPostSettingsFragment.updateFeaturedImage(mediaId);
            }
        }));
    }

    @Override
    public void onActivityResult(int requestCode, int resultCode, Intent data) {
        super.onActivityResult(requestCode, resultCode, data);

        // In case of Remote Preview we need to change state even if (resultCode != Activity.RESULT_OK)
        // so placing this here before the check
        if (requestCode == RequestCodes.REMOTE_PREVIEW_POST) {
            updatePostLoadingAndDialogState(PostLoadingState.NONE);
            return;
        }

        if (resultCode != Activity.RESULT_OK) {
            // for all media related intents, let editor fragment know about cancellation
            switch (requestCode) {
                case RequestCodes.MULTI_SELECT_MEDIA_PICKER:
                case RequestCodes.SINGLE_SELECT_MEDIA_PICKER:
                case RequestCodes.PHOTO_PICKER:
                case RequestCodes.STOCK_MEDIA_PICKER_SINGLE_SELECT:
                case RequestCodes.MEDIA_LIBRARY:
                case RequestCodes.PICTURE_LIBRARY:
                case RequestCodes.TAKE_PHOTO:
                case RequestCodes.VIDEO_LIBRARY:
                case RequestCodes.TAKE_VIDEO:
                case RequestCodes.STOCK_MEDIA_PICKER_MULTI_SELECT:
                    mEditorFragment.mediaSelectionCancelled();
                    return;
                default:
                    // noop
                    return;
            }
        }

        if (data != null || ((requestCode == RequestCodes.TAKE_PHOTO || requestCode == RequestCodes.TAKE_VIDEO
                              || requestCode == RequestCodes.PHOTO_PICKER))) {
            switch (requestCode) {
                case RequestCodes.MULTI_SELECT_MEDIA_PICKER:
                case RequestCodes.SINGLE_SELECT_MEDIA_PICKER:
                    handleMediaPickerResult(data);
                    // No need to bump analytics here. Bumped later in
                    // handleMediaPickerResult -> addExistingMediaToEditorAndSave
                    break;
                case RequestCodes.PHOTO_PICKER:
                case RequestCodes.STOCK_MEDIA_PICKER_SINGLE_SELECT:
                    // user chose a featured image
                    if (data.hasExtra(PhotoPickerActivity.EXTRA_MEDIA_ID)) {
                        long mediaId = data.getLongExtra(PhotoPickerActivity.EXTRA_MEDIA_ID, 0);
                        setFeaturedImageId(mediaId);
                    } else if (data.hasExtra(PhotoPickerActivity.EXTRA_MEDIA_QUEUED)) {
                        if (mEditPostSettingsFragment != null) {
                            mEditPostSettingsFragment.refreshViews();
                        }
                    }
                    break;
                case RequestCodes.MEDIA_LIBRARY:
                case RequestCodes.PICTURE_LIBRARY:
                    mEditorMedia.advertiseImageOptimisationAndAddMedia(retrieveMediaUris(data));
                    break;
                case RequestCodes.TAKE_PHOTO:
                    if (WPMediaUtils.shouldAdvertiseImageOptimization(this)) {
                        WPMediaUtils.advertiseImageOptimization(this, this::addLastTakenPicture);
                    } else {
                        addLastTakenPicture();
                    }
                    break;
                case RequestCodes.VIDEO_LIBRARY:
                    mEditorMedia.addNewMediaItemsToEditorAsync(retrieveMediaUris(data), false);
                    break;
                case RequestCodes.TAKE_VIDEO:
                    mEditorMedia.addFreshlyTakenVideoToEditor();
                    break;
                case RequestCodes.MEDIA_SETTINGS:
                    if (mEditorFragment instanceof AztecEditorFragment) {
                        mEditorFragment.onActivityResult(AztecEditorFragment.EDITOR_MEDIA_SETTINGS,
                                                         Activity.RESULT_OK, data);
                    }
                    break;
                case RequestCodes.STOCK_MEDIA_PICKER_MULTI_SELECT:
                    if (data.hasExtra(StockMediaPickerActivity.KEY_UPLOADED_MEDIA_IDS)) {
                        long[] mediaIds = data.getLongArrayExtra(StockMediaPickerActivity.KEY_UPLOADED_MEDIA_IDS);
                        mEditorMedia
                                .addExistingMediaToEditorAsync(AddExistingMediaSource.STOCK_PHOTO_LIBRARY, mediaIds);
                    }
                    break;
                case RequestCodes.HISTORY_DETAIL:
                    if (data.hasExtra(KEY_REVISION)) {
                        mViewPager.setCurrentItem(PAGE_CONTENT);

                        mRevision = data.getParcelableExtra(KEY_REVISION);
                        new Handler().postDelayed(this::loadRevision,
                                getResources().getInteger(R.integer.full_screen_dialog_animation_duration));
                    }
                    break;
            }
        }
    }

    private List<Uri> retrieveMediaUris(Intent data) {
        ClipData clipData = data.getClipData();
        ArrayList<Uri> uriList = new ArrayList<>();
        if (clipData != null) {
            for (int i = 0; i < clipData.getItemCount(); i++) {
                ClipData.Item item = clipData.getItemAt(i);
                uriList.add(item.getUri());
            }
        } else {
            uriList.add(data.getData());
        }
        return uriList;
    }

    private void addLastTakenPicture() {
        try {
            // TODO why do we scan the file twice? Also how come it can result in OOM?
            WPMediaUtils.scanMediaFile(this, mMediaCapturePath);
            File f = new File(mMediaCapturePath);
            Uri capturedImageUri = Uri.fromFile(f);
            if (capturedImageUri != null) {
                mEditorMedia.addNewMediaToEditorAsync(capturedImageUri, true);
                final Intent scanIntent = new Intent(Intent.ACTION_MEDIA_SCANNER_SCAN_FILE);
                scanIntent.setData(capturedImageUri);
                sendBroadcast(scanIntent);
            } else {
                ToastUtils.showToast(this, R.string.gallery_error, Duration.SHORT);
            }
        } catch (RuntimeException | OutOfMemoryError e) {
            AppLog.e(T.EDITOR, e);
        }
    }

    private void handleMediaPickerResult(Intent data) {
        // TODO move this to EditorMedia
        ArrayList<Long> ids = ListUtils.fromLongArray(data.getLongArrayExtra(MediaBrowserActivity.RESULT_IDS));
        if (ids == null || ids.size() == 0) {
            return;
        }

        boolean allAreImages = true;
        for (Long id : ids) {
            MediaModel media = mMediaStore.getSiteMediaWithId(mSite, id);
            if (media != null && !MediaUtils.isValidImage(media.getUrl())) {
                allAreImages = false;
                break;
            }
        }

        // if the user selected multiple items and they're all images, show the insert media
        // dialog so the user can choose whether to insert them individually or as a gallery
        if (ids.size() > 1 && allAreImages && !mShowGutenbergEditor) {
            showInsertMediaDialog(ids);
        } else {
            // if allowMultipleSelection and gutenberg editor, pass all ids to addExistingMediaToEditor at once
            mEditorMedia.addExistingMediaToEditorAsync(AddExistingMediaSource.WP_MEDIA_LIBRARY, ids);
            if (mShowGutenbergEditor && mEditorPhotoPicker.getAllowMultipleSelection()) {
                mEditorPhotoPicker.setAllowMultipleSelection(false);
            }
        }
    }

    /*
     * called after user selects multiple photos from WP media library
     */
    private void showInsertMediaDialog(final ArrayList<Long> mediaIds) {
        InsertMediaCallback callback = dialog -> {
            switch (dialog.getInsertType()) {
                case GALLERY:
                    MediaGallery gallery = new MediaGallery();
                    gallery.setType(dialog.getGalleryType().toString());
                    gallery.setNumColumns(dialog.getNumColumns());
                    gallery.setIds(mediaIds);
                    mEditorFragment.appendGallery(gallery);
                    break;
                case INDIVIDUALLY:
                    mEditorMedia.addExistingMediaToEditorAsync(AddExistingMediaSource.WP_MEDIA_LIBRARY, mediaIds);
                    break;
            }
        };
        InsertMediaDialog dialog = InsertMediaDialog.newInstance(callback, mSite);
        FragmentTransaction ft = getSupportFragmentManager().beginTransaction();
        ft.add(dialog, "insert_media");
        ft.commitAllowingStateLoss();
    }

    @SuppressWarnings("unused")
    @Subscribe(threadMode = ThreadMode.MAIN)
    public void onAccountChanged(OnAccountChanged event) {
        if (event.causeOfChange == AccountAction.SEND_VERIFICATION_EMAIL) {
            if (!event.isError()) {
                ToastUtils.showToast(this, getString(R.string.toast_verification_email_sent));
            } else {
                ToastUtils.showToast(this, getString(R.string.toast_verification_email_send_error));
            }
        }
    }

    @SuppressWarnings("unused")
    @Subscribe(threadMode = ThreadMode.MAIN)
    public void onMediaChanged(OnMediaChanged event) {
        if (event.isError()) {
            final String errorMessage;
            switch (event.error.type) {
                case FS_READ_PERMISSION_DENIED:
                    errorMessage = getString(R.string.error_media_insufficient_fs_permissions);
                    break;
                case NOT_FOUND:
                    errorMessage = getString(R.string.error_media_not_found);
                    break;
                case AUTHORIZATION_REQUIRED:
                    errorMessage = getString(R.string.error_media_unauthorized);
                    break;
                case PARSE_ERROR:
                    errorMessage = getString(R.string.error_media_parse_error);
                    break;
                case MALFORMED_MEDIA_ARG:
                case NULL_MEDIA_ARG:
                case GENERIC_ERROR:
                default:
                    errorMessage = getString(R.string.error_refresh_media);
                    break;
            }
            if (!TextUtils.isEmpty(errorMessage)) {
                ToastUtils.showToast(EditPostActivity.this, errorMessage, ToastUtils.Duration.SHORT);
            }
        } else {
            if (mPendingVideoPressInfoRequests != null && !mPendingVideoPressInfoRequests.isEmpty()) {
                // If there are pending requests for video URLs from VideoPress ids, query the DB for
                // them again and notify the editor
                for (String videoId : mPendingVideoPressInfoRequests) {
                    String videoUrl = mMediaStore.
                                                         getUrlForSiteVideoWithVideoPressGuid(mSite, videoId);
                    String posterUrl = WPMediaUtils.getVideoPressVideoPosterFromURL(videoUrl);

                    mEditorFragment.setUrlForVideoPressId(videoId, videoUrl, posterUrl);
                }

                mPendingVideoPressInfoRequests.clear();
            }
        }
    }

    @Override
    public void onEditPostPublishedSettingsClick() {
        mViewPager.setCurrentItem(PAGE_PUBLISH_SETTINGS);
    }

    /**
     * EditorFragmentListener methods
     */

    @Override
    public void onAddMediaClicked() {
        if (mEditorPhotoPicker.isPhotoPickerShowing()) {
            mEditorPhotoPicker.hidePhotoPicker();
         } else if (WPMediaUtils.currentUserCanUploadMedia(mSite)) {
            mEditorPhotoPicker.showPhotoPicker(mSite);
        } else {
            // show the WP media library instead of the photo picker if the user doesn't have upload permission
            ActivityLauncher.viewMediaPickerForResult(this, mSite, MediaBrowserType.EDITOR_PICKER);
        }
    }

    @Override
    public void onAddMediaImageClicked(boolean allowMultipleSelection) {
        mEditorPhotoPicker.setAllowMultipleSelection(allowMultipleSelection);
        ActivityLauncher.viewMediaPickerForResult(this, mSite, MediaBrowserType.GUTENBERG_IMAGE_PICKER);
    }

    @Override
    public void onAddMediaVideoClicked(boolean allowMultipleSelection) {
        mEditorPhotoPicker.setAllowMultipleSelection(allowMultipleSelection);
        ActivityLauncher.viewMediaPickerForResult(this, mSite, MediaBrowserType.GUTENBERG_VIDEO_PICKER);
    }

    @Override
    public void onAddLibraryMediaClicked(boolean allowMultipleSelection) {
        mEditorPhotoPicker.setAllowMultipleSelection(allowMultipleSelection);
        if (allowMultipleSelection) {
            ActivityLauncher.viewMediaPickerForResult(this, mSite, MediaBrowserType.EDITOR_PICKER);
        } else {
            ActivityLauncher.viewMediaPickerForResult(this, mSite, MediaBrowserType.GUTENBERG_SINGLE_MEDIA_PICKER);
        }
    }

    @Override
    public void onAddPhotoClicked(boolean allowMultipleSelection) {
        onPhotoPickerIconClicked(PhotoPickerIcon.ANDROID_CHOOSE_PHOTO, allowMultipleSelection);
    }

    @Override
    public void onCapturePhotoClicked() {
        onPhotoPickerIconClicked(PhotoPickerIcon.ANDROID_CAPTURE_PHOTO, false);
    }

    @Override
    public void onAddVideoClicked(boolean allowMultipleSelection) {
        onPhotoPickerIconClicked(PhotoPickerIcon.ANDROID_CHOOSE_VIDEO, allowMultipleSelection);
    }

    @Override
    public void onAddDeviceMediaClicked(boolean allowMultipleSelection) {
        onPhotoPickerIconClicked(PhotoPickerIcon.ANDROID_CHOOSE_PHOTO_OR_VIDEO, allowMultipleSelection);
    }

    @Override
    public void onAddStockMediaClicked(boolean allowMultipleSelection) {
        onPhotoPickerIconClicked(PhotoPickerIcon.STOCK_MEDIA, allowMultipleSelection);
    }

    @Override
    public void onPerformFetch(String path, Consumer<String> onResult, Consumer<String> onError) {
        if (mSite != null) {
            mReactNativeRequestHandler.performGetRequest(path, mSite, onResult, onError);
        }
    }

    @Override
    public void onCaptureVideoClicked() {
        onPhotoPickerIconClicked(PhotoPickerIcon.ANDROID_CAPTURE_VIDEO, false);
    }

    @Override
    public void onMediaDropped(final ArrayList<Uri> mediaUris) {
        mEditorMedia.setDroppedMediaUris(mediaUris);
        if (PermissionUtils
                .checkAndRequestStoragePermission(this, WPPermissionUtils.EDITOR_DRAG_DROP_PERMISSION_REQUEST_CODE)) {
            mEditorMedia.addNewMediaItemsToEditorAsync(mEditorMedia.getDroppedMediaUris(), false);
            mEditorMedia.getDroppedMediaUris().clear();
        }
    }

    @Override
    public void onRequestDragAndDropPermissions(DragEvent dragEvent) {
        if (Build.VERSION.SDK_INT >= Build.VERSION_CODES.N) {
            requestTemporaryPermissions(dragEvent);
        }
    }

    @TargetApi(Build.VERSION_CODES.N)
    private void requestTemporaryPermissions(DragEvent dragEvent) {
        requestDragAndDropPermissions(dragEvent);
    }

    @Override
    public void onMediaRetryAllClicked(Set<String> failedMediaIds) {
        UploadService.cancelFinalNotification(this, mEditPostRepository.getPost());
        UploadService.cancelFinalNotificationForMedia(this, mSite);
        ArrayList<Integer> localMediaIds = new ArrayList<>();
        for (String idString : failedMediaIds) {
            localMediaIds.add(Integer.valueOf(idString));
        }
        mEditorMedia.retryFailedMediaAsync(localMediaIds);
    }

    @Override
    public boolean onMediaRetryClicked(final String mediaId) {
        if (TextUtils.isEmpty(mediaId)) {
            AppLog.e(T.MEDIA, "Invalid media id passed to onMediaRetryClicked");
            return false;
        }
        MediaModel media = mMediaStore.getMediaWithLocalId(StringUtils.stringToInt(mediaId));
        if (media == null) {
            AppLog.e(T.MEDIA, "Can't find media with local id: " + mediaId);
            AlertDialog.Builder builder = new AlertDialog.Builder(
                    new ContextThemeWrapper(this, R.style.Calypso_Dialog));
            builder.setTitle(getString(R.string.cannot_retry_deleted_media_item));
            builder.setPositiveButton(R.string.yes, (dialog, id) -> {
                runOnUiThread(() -> mEditorFragment.removeMedia(mediaId));
                dialog.dismiss();
            });

            builder.setNegativeButton(getString(R.string.no), (dialog, id) -> dialog.dismiss());

            AlertDialog dialog = builder.create();
            dialog.show();

            return false;
        }

        if (media.getUrl() != null && media.getUploadState().equals(MediaUploadState.UPLOADED.toString())) {
            // Note: we should actually do this when the editor fragment starts instead of waiting for user input.
            // Notify the editor fragment upload was successful and it should replace the local url by the remote url.
            if (mEditorMediaUploadListener != null) {
                mEditorMediaUploadListener.onMediaUploadSucceeded(String.valueOf(media.getId()),
                        FluxCUtils.mediaFileFromMediaModel(media));
            }
        } else {
            UploadService.cancelFinalNotification(this, mEditPostRepository.getPost());
            UploadService.cancelFinalNotificationForMedia(this, mSite);
            mEditorMedia.retryFailedMediaAsync(Collections.singletonList(media.getId()));
        }

        AnalyticsTracker.track(Stat.EDITOR_UPLOAD_MEDIA_RETRIED);
        return true;
    }

    @Override
    public void onMediaUploadCancelClicked(String localMediaId) {
        if (!TextUtils.isEmpty(localMediaId)) {
            mEditorMedia.cancelMediaUploadAsync(StringUtils.stringToInt(localMediaId), true);
        } else {
            // Passed mediaId is incorrect: cancel all uploads for this post
            ToastUtils.showToast(this, getString(R.string.error_all_media_upload_canceled));
            EventBus.getDefault().post(new PostEvents.PostMediaCanceled(mEditPostRepository.getEditablePost()));
        }
    }

    @Override
    public void onMediaDeleted(String localMediaId) {
        if (!TextUtils.isEmpty(localMediaId)) {
            if (mShowAztecEditor && !mShowGutenbergEditor) {
                setDeletedMediaIdOnUploadService(localMediaId);
                // passing false here as we need to keep the media item in case the user wants to undo
                mEditorMedia.cancelMediaUploadAsync(StringUtils.stringToInt(localMediaId), false);
            } else if (mShowGutenbergEditor) {
                MediaModel mediaModel = mMediaStore.getMediaWithLocalId(StringUtils.stringToInt(localMediaId));
                if (mediaModel == null) {
                    return;
                }

                setDeletedMediaIdOnUploadService(localMediaId);

                // also make sure it's not being uploaded anywhere else (maybe on some other Post,
                // simultaneously)
                if (mediaModel.getUploadState() != null
                    && MediaUtils.isLocalFile(mediaModel.getUploadState().toLowerCase(Locale.ROOT))
                    && !UploadService.isPendingOrInProgressMediaUpload(mediaModel)) {
                    mDispatcher.dispatch(MediaActionBuilder.newRemoveMediaAction(mediaModel));
                }
            }
        }
    }

    private void setDeletedMediaIdOnUploadService(String localMediaId) {
        mAztecBackspaceDeletedOrGbBlockDeletedMediaItemIds.add(localMediaId);
        UploadService.setDeletedMediaItemIds(mAztecBackspaceDeletedOrGbBlockDeletedMediaItemIds);
    }

    /*
    * When the user deletes a media item that was being uploaded at that moment, we only cancel the
    * upload but keep the media item in FluxC DB because the user might have deleted it accidentally,
    * and they can always UNDO the delete action in Aztec.
    * So, when the user exits then editor (and thus we lose the undo/redo history) we are safe to
    * physically delete from the FluxC DB those items that have been deleted by the user using backspace.
    * */
    private void definitelyDeleteBackspaceDeletedMediaItems() {
        for (String mediaId : mAztecBackspaceDeletedOrGbBlockDeletedMediaItemIds) {
            if (!TextUtils.isEmpty(mediaId)) {
                // make sure the MediaModel exists
                MediaModel mediaModel = mMediaStore.getMediaWithLocalId(StringUtils.stringToInt(mediaId));
                if (mediaModel == null) {
                    continue;
                }

                // also make sure it's not being uploaded anywhere else (maybe on some other Post,
                // simultaneously)
                if (mediaModel.getUploadState() != null
                    && MediaUtils.isLocalFile(mediaModel.getUploadState().toLowerCase(Locale.ROOT))
                    && !UploadService.isPendingOrInProgressMediaUpload(mediaModel)) {
                    mDispatcher.dispatch(MediaActionBuilder.newRemoveMediaAction(mediaModel));
                }
            }
        }
    }

    @Override
    public void onUndoMediaCheck(final String undoedContent) {
        // here we check which elements tagged UPLOADING are there in undoedContent,
        // and check for the ones that ARE NOT being uploaded or queued in the UploadService.
        // These are the CANCELED ONES, so mark them FAILED now to retry.

        List<MediaModel> currentlyUploadingMedia =
                UploadService.getPendingOrInProgressMediaUploadsForPost(mEditPostRepository.getPost());
        List<String> mediaMarkedUploading =
                AztecEditorFragment.getMediaMarkedUploadingInPostContent(EditPostActivity.this, undoedContent);

        // go through the list of items marked UPLOADING within the Post content, and look in the UploadService
        // to see whether they're really being uploaded or not. If an item is not really being uploaded,
        // mark that item failed
        for (String mediaId : mediaMarkedUploading) {
            boolean found = false;
            for (MediaModel media : currentlyUploadingMedia) {
                if (StringUtils.stringToInt(mediaId) == media.getId()) {
                    found = true;
                    break;
                }
            }

            if (!found) {
                if (mEditorFragment instanceof AztecEditorFragment) {
                    mAztecBackspaceDeletedOrGbBlockDeletedMediaItemIds.remove(mediaId);
                    // update the mediaIds list in UploadService
                    UploadService.setDeletedMediaItemIds(mAztecBackspaceDeletedOrGbBlockDeletedMediaItemIds);
                    ((AztecEditorFragment) mEditorFragment).setMediaToFailed(mediaId);
                }
            }
        }
    }

    @Override
    public void onVideoPressInfoRequested(final String videoId) {
        String videoUrl = mMediaStore.getUrlForSiteVideoWithVideoPressGuid(mSite, videoId);

        if (videoUrl == null) {
            AppLog.w(T.EDITOR, "The editor wants more info about the following VideoPress code: " + videoId
                               + " but it's not available in the current site " + mSite.getUrl()
                               + " Maybe it's from another site?");
            return;
        }

        if (videoUrl.isEmpty()) {
            if (PermissionUtils.checkAndRequestCameraAndStoragePermissions(
                    this, WPPermissionUtils.EDITOR_MEDIA_PERMISSION_REQUEST_CODE)) {
                runOnUiThread(() -> {
                    if (mPendingVideoPressInfoRequests == null) {
                        mPendingVideoPressInfoRequests = new ArrayList<>();
                    }
                    mPendingVideoPressInfoRequests.add(videoId);
                    mEditorMedia.refreshBlogMedia();
                });
            }
        }

        String posterUrl = WPMediaUtils.getVideoPressVideoPosterFromURL(videoUrl);

        mEditorFragment.setUrlForVideoPressId(videoId, videoUrl, posterUrl);
    }

    @Override
    public String onAuthHeaderRequested(String url) {
        String authHeader = "";
        String token = mAccountStore.getAccessToken();
        if (mSite.isPrivate() && WPUrlUtils.safeToAddWordPressComAuthToken(url)
            && !TextUtils.isEmpty(token)) {
            authHeader = "Bearer " + token;
        }
        return authHeader;
    }

    @Override
    public void onEditorFragmentInitialized() {
        boolean shouldFinishInit = true;
        // now that we have the Post object initialized,
        // check whether we have media items to insert from the WRITE POST with media functionality
        if (getIntent().hasExtra(EXTRA_INSERT_MEDIA)) {
            // Bump analytics
            AnalyticsTracker.track(Stat.NOTIFICATION_UPLOAD_MEDIA_SUCCESS_WRITE_POST);

            List<MediaModel> mediaList = (List<MediaModel>) getIntent().getSerializableExtra(EXTRA_INSERT_MEDIA);
            // removing this from the intent so it doesn't insert the media items again on each Activity re-creation
            getIntent().removeExtra(EXTRA_INSERT_MEDIA);
            if (mediaList != null && !mediaList.isEmpty()) {
                shouldFinishInit = false;
                mMediaInsertedOnCreation = true;
                mEditorMedia.addExistingMediaToEditorAsync(mediaList, AddExistingMediaSource.WP_MEDIA_LIBRARY);
                // TODO we save the post in `addExistingMediaToEditor` but we don't have access to AfterSavePostListener
                savePostAsync(() -> runOnUiThread(this::onEditorFinalTouchesBeforeShowing));
            }
        }

        if (shouldFinishInit) {
            onEditorFinalTouchesBeforeShowing();
        }
    }

    private void onEditorFinalTouchesBeforeShowing() {
        refreshEditorContent();
        // probably here is best for Gutenberg to start interacting with
        if (mShowGutenbergEditor && mEditorFragment instanceof GutenbergEditorFragment) {
            List<MediaModel> failedMedia =
                    mMediaStore.getMediaForPostWithState(mEditPostRepository.getPost(), MediaUploadState.FAILED);
            if (failedMedia != null && !failedMedia.isEmpty()) {
                HashSet<Integer> mediaIds = new HashSet<>();
                for (MediaModel media : failedMedia) {
                    // featured image isn't in the editor but in the Post Settings fragment, so we want to skip it
                    if (!media.getMarkedLocallyAsFeatured()) {
                        mediaIds.add(media.getId());
                    }
                }
                ((GutenbergEditorFragment) mEditorFragment).resetUploadingMediaToFailed(mediaIds);
            }
        } else if (mShowAztecEditor && mEditorFragment instanceof AztecEditorFragment) {
            mPostEditorAnalyticsSession.start(null);
        }
    }

    @Override
    public void onEditorFragmentContentReady(ArrayList<Object> unsupportedBlocksList) {
        mPostEditorAnalyticsSession.start(unsupportedBlocksList);
    }

    @Override
    public void onHtmlModeToggledInToolbar() {
        toggleHtmlModeOnMenu();
    }

    @Override
    public void onTrackableEvent(TrackableEvent event) throws IllegalArgumentException {
        mEditorTracker.trackEditorEvent(event, mEditorFragment.getEditorName());
        switch (event) {
            case ELLIPSIS_COLLAPSE_BUTTON_TAPPED:
                AppPrefs.setAztecEditorToolbarExpanded(false);
                break;
            case ELLIPSIS_EXPAND_BUTTON_TAPPED:
                AppPrefs.setAztecEditorToolbarExpanded(true);
                break;
            case HTML_BUTTON_TAPPED:
            case LINK_ADDED_BUTTON_TAPPED:
                mEditorPhotoPicker.hidePhotoPicker();
                break;
        }
    }

    // FluxC events

    @SuppressWarnings("unused")
    @Subscribe(threadMode = ThreadMode.MAIN)
    public void onMediaUploaded(OnMediaUploaded event) {
        if (isFinishing()) {
            return;
        }

        // event for unknown media, ignoring
        if (event.media == null) {
            AppLog.w(AppLog.T.MEDIA, "Media event carries null media object, not recognized");
            return;
        }

        if (event.isError()) {
            onUploadError(event.media, event.error);
        } else if (event.completed) {
            // if the remote url on completed is null, we consider this upload wasn't successful
            if (event.media.getUrl() == null) {
                MediaError error = new MediaError(MediaErrorType.GENERIC_ERROR);
                onUploadError(event.media, error);
            } else {
                onUploadSuccess(event.media);
            }
        } else {
            onUploadProgress(event.media, event.progress);
        }
    }

    // FluxC events

    @SuppressWarnings("unused")
    @Subscribe(threadMode = ThreadMode.MAIN)
    public void onPostChanged(OnPostChanged event) {
        if (event.causeOfChange instanceof CauseOfOnPostChanged.UpdatePost) {
            if (!event.isError()) {
                // here update the menu if it's not a draft anymore
                invalidateOptionsMenu();
            } else {
                updatePostLoadingAndDialogState(PostLoadingState.NONE);
                AppLog.e(AppLog.T.POSTS, "UPDATE_POST failed: " + event.error.type + " - " + event.error.message);
            }
        } else if (event.causeOfChange instanceof CauseOfOnPostChanged.RemoteAutoSavePost) {
            if (!mEditPostRepository.hasPost() || (mEditPostRepository.getId()
                                                   != ((RemoteAutoSavePost) event.causeOfChange).getLocalPostId())) {
                AppLog.e(T.POSTS,
                        "Ignoring REMOTE_AUTO_SAVE_POST in EditPostActivity as mPost is null or id of the opened post"
                        + " doesn't match the event.");
                return;
            }
            if (event.isError()) {
                AppLog.e(T.POSTS, "REMOTE_AUTO_SAVE_POST failed: " + event.error.type + " - " + event.error.message);
            }
            mEditPostRepository.loadPostByLocalPostId(mEditPostRepository.getId());
            mEditPostRepository.replaceInTransaction(postModel -> handleRemoteAutoSave(event.isError(), postModel));
        }
    }

    private boolean isRemotePreviewingFromEditor() {
        return mPostLoadingState == PostLoadingState.UPLOADING_FOR_PREVIEW
                || mPostLoadingState == PostLoadingState.REMOTE_AUTO_SAVING_FOR_PREVIEW
                || mPostLoadingState == PostLoadingState.PREVIEWING
                || mPostLoadingState == PostLoadingState.REMOTE_AUTO_SAVE_PREVIEW_ERROR;
    }

    private boolean isUploadingPostForPreview() {
        return mPostLoadingState == PostLoadingState.UPLOADING_FOR_PREVIEW
                || mPostLoadingState == PostLoadingState.REMOTE_AUTO_SAVING_FOR_PREVIEW;
    }

    private void updateOnSuccessfulUpload() {
        mIsNewPost = false;
        invalidateOptionsMenu();
    }

    private boolean isRemoteAutoSaveError() {
        return mPostLoadingState == PostLoadingState.REMOTE_AUTO_SAVE_PREVIEW_ERROR;
    }

    @Nullable
    private PostModel handleRemoteAutoSave(boolean isError, PostModel post) {
        // We are in the process of remote previewing a post from the editor
        if (!isError && isUploadingPostForPreview()) {
            // We were uploading post for preview and we got no error:
            // update post status and preview it in the internal browser
            updateOnSuccessfulUpload();
            ActivityLauncher.previewPostOrPageForResult(
                    EditPostActivity.this,
                    mSite,
                    post,
                    mPostLoadingState == PostLoadingState.UPLOADING_FOR_PREVIEW
                            ? RemotePreviewLogicHelper.RemotePreviewType.REMOTE_PREVIEW
                            : RemotePreviewLogicHelper.RemotePreviewType.REMOTE_PREVIEW_WITH_REMOTE_AUTO_SAVE
                                                       );
            updatePostLoadingAndDialogState(PostLoadingState.PREVIEWING, post);
        } else if (isError || isRemoteAutoSaveError()) {
            // We got an error from the uploading or from the remote auto save of a post: show snackbar error
            updatePostLoadingAndDialogState(PostLoadingState.NONE);
            mUploadUtilsWrapper.showSnackbarError(findViewById(R.id.editor_activity),
                    getString(R.string.remote_preview_operation_error));
        }
        return post;
    }

    @SuppressWarnings("unused")
    @Subscribe(threadMode = ThreadMode.MAIN)
    public void onPostUploaded(OnPostUploaded event) {
        final PostModel post = event.post;
        if (post != null && post.getId() == mEditPostRepository.getId()) {
            if (!isRemotePreviewingFromEditor()) {
                // We are not remote previewing a post: show snackbar and update post status if needed
                View snackbarAttachView = findViewById(R.id.editor_activity);
                mUploadUtilsWrapper.onPostUploadedSnackbarHandler(this, snackbarAttachView, event.isError(), post,
                        event.isError() ? event.error.message : null, getSite());
                if (!event.isError()) {
                    mEditPostRepository.setInTransaction(() -> {
                        updateOnSuccessfulUpload();
                        return post;
                    });
                }
            } else {
                mEditPostRepository.setInTransaction(() -> handleRemoteAutoSave(event.isError(), post));
            }
        }
    }

    @SuppressWarnings("unused")
    @Subscribe(threadMode = ThreadMode.MAIN)
    public void onEventMainThread(VideoOptimizer.ProgressEvent event) {
        if (!isFinishing()) {
            // use upload progress rather than optimizer progress since the former includes upload+optimization
            float progress = UploadService.getUploadProgressForMedia(event.media);
            onUploadProgress(event.media, progress);
        }
    }

    @SuppressWarnings("unused")
    @Subscribe(threadMode = ThreadMode.MAIN)
    public void onEventMainThread(UploadService.UploadMediaRetryEvent event) {
        if (!isFinishing()
            && event.mediaModelList != null
            && mEditorMediaUploadListener != null) {
            for (MediaModel media : event.mediaModelList) {
                String localMediaId = String.valueOf(media.getId());
                EditorFragmentAbstract.MediaType mediaType = media.isVideo()
                        ? EditorFragmentAbstract.MediaType.VIDEO : EditorFragmentAbstract.MediaType.IMAGE;
                mEditorMediaUploadListener.onMediaUploadRetry(localMediaId, mediaType);
            }
        }
    }

    // EditPostActivityHook methods

    @Override
    public EditPostRepository getEditPostRepository() {
        return mEditPostRepository;
    }

    @Override
    public SiteModel getSite() {
        return mSite;
    }


    // External Access to the Image Loader
    public AztecImageLoader getAztecImageLoader() {
        return mAztecImageLoader;
    }

    @Override
    public boolean onMenuOpened(int featureId, Menu menu) {
        // This is a workaround for bag discovered on Chromebooks, where Enter key will not work in the toolbar menu
        // Editor fragments are messing with window focus, which causes keyboard events to get ignored

        // this fixes issue with GB editor
        View editorFragmentView = mEditorFragment.getView();
        if (editorFragmentView != null) {
            editorFragmentView.requestFocus();
        }

        // this fixes issue with Aztec editor
        if (mEditorFragment instanceof AztecEditorFragment) {
            ((AztecEditorFragment) mEditorFragment).requestContentAreaFocus();
        }
        return super.onMenuOpened(featureId, menu);
    }

    // EditorMediaListener
    @Override
    public void appendMediaFiles(@NotNull Map<String, ? extends MediaFile> mediaFiles) {
        mEditorFragment.appendMediaFiles((Map<String, MediaFile>) mediaFiles);
    }

    @NotNull @Override
    public PostImmutableModel getImmutablePost() {
        return Objects.requireNonNull(mEditPostRepository.getPost());
    }

    @Override
    public void syncPostObjectWithUiAndSaveIt(@Nullable AfterSavePostListener listener) {
        savePostAsync(listener);
    }

    @Override public void advertiseImageOptimization(@NotNull Function0<Unit> listener) {
        WPMediaUtils.advertiseImageOptimization(this, listener::invoke);
    }

    private void updateAddingMediaToEditorProgressDialogState(ProgressDialogUiState uiState) {
        mAddingMediaToEditorProgressDialog = mProgressDialogHelper
                .updateProgressDialogState(this, mAddingMediaToEditorProgressDialog, uiState, mUiHelpers);
    }
}<|MERGE_RESOLUTION|>--- conflicted
+++ resolved
@@ -2217,16 +2217,13 @@
                         String postType = mIsPage ? "page" : "post";
                         String languageString = LocaleManager.getLanguage(EditPostActivity.this);
                         String wpcomLocaleSlug = languageString.replace("_", "-").toLowerCase(Locale.ENGLISH);
-<<<<<<< HEAD
-                        return GutenbergEditorFragment.newInstance("", "", postType, mIsNewPost, wpcomLocaleSlug);
-=======
                         boolean supportsStockPhotos = mSite.isUsingWpComRestApi();
                         return GutenbergEditorFragment.newInstance("",
                                 "",
+                                postType
                                 mIsNewPost,
                                 wpcomLocaleSlug,
                                 supportsStockPhotos);
->>>>>>> 8455cb10
                     } else {
                         // If gutenberg editor is not selected, default to Aztec.
                         return AztecEditorFragment.newInstance("", "", AppPrefs.isAztecEditorToolbarExpanded());
