package org.wordpress.android.ui.posts;

import android.Manifest;
import android.annotation.TargetApi;
import android.app.Activity;
import android.app.Fragment;
import android.app.FragmentManager;
import android.content.BroadcastReceiver;
import android.content.ComponentName;
import android.content.Context;
import android.content.DialogInterface;
import android.content.Intent;
import android.content.IntentFilter;
import android.content.ServiceConnection;
import android.content.pm.PackageManager;
import android.content.res.Configuration;
import android.database.Cursor;
import android.graphics.Bitmap;
import android.media.ThumbnailUtils;
import android.net.Uri;
import android.os.AsyncTask;
import android.os.Build;
import android.os.Bundle;
import android.os.Environment;
import android.os.Handler;
import android.os.IBinder;
import android.preference.PreferenceManager;
import android.support.annotation.NonNull;
import android.support.v13.app.FragmentPagerAdapter;
import android.support.v4.app.ActivityCompat;
import android.support.v4.content.CursorLoader;
import android.support.v4.view.ViewPager;
import android.support.v7.app.ActionBar;
import android.support.v7.app.AlertDialog;
import android.support.v7.app.AppCompatActivity;
import android.text.SpannableStringBuilder;
import android.text.Spanned;
import android.text.TextUtils;
import android.text.style.CharacterStyle;
import android.text.style.SuggestionSpan;
import android.view.ContextMenu;
import android.view.DragEvent;
import android.view.Menu;
import android.view.MenuInflater;
import android.view.MenuItem;
import android.view.View;
import android.view.ViewGroup;
import android.view.inputmethod.InputMethodManager;
import android.webkit.MimeTypeMap;
import android.widget.Toast;

import org.greenrobot.eventbus.Subscribe;
import org.greenrobot.eventbus.ThreadMode;
import org.wordpress.android.BuildConfig;
import org.wordpress.android.JavaScriptException;
import org.wordpress.android.R;
import org.wordpress.android.WordPress;
import org.wordpress.android.analytics.AnalyticsTracker;
import org.wordpress.android.analytics.AnalyticsTracker.Stat;
import org.wordpress.android.editor.AztecEditorFragment;
import org.wordpress.android.editor.EditorFragment;
import org.wordpress.android.editor.EditorFragment.IllegalEditorStateException;
import org.wordpress.android.editor.EditorFragmentAbstract;
import org.wordpress.android.editor.EditorFragmentAbstract.EditorDragAndDropListener;
import org.wordpress.android.editor.EditorFragmentAbstract.EditorFragmentListener;
import org.wordpress.android.editor.EditorFragmentAbstract.TrackableEvent;
import org.wordpress.android.editor.EditorMediaUploadListener;
import org.wordpress.android.editor.EditorWebViewAbstract.ErrorListener;
import org.wordpress.android.editor.EditorWebViewCompatibility;
import org.wordpress.android.editor.EditorWebViewCompatibility.ReflectionException;
import org.wordpress.android.editor.ImageSettingsDialogFragment;
import org.wordpress.android.editor.LegacyEditorFragment;
<<<<<<< HEAD
import org.wordpress.android.models.AccountHelper;
import org.wordpress.android.models.Blog;
import org.wordpress.android.models.MediaUploadState;
import org.wordpress.android.models.Post;
import org.wordpress.android.models.PostStatus;
=======
import org.wordpress.android.fluxc.Dispatcher;
import org.wordpress.android.fluxc.generated.MediaActionBuilder;
import org.wordpress.android.fluxc.generated.PostActionBuilder;
import org.wordpress.android.fluxc.model.MediaModel;
import org.wordpress.android.fluxc.model.MediaModel.UploadState;
import org.wordpress.android.fluxc.model.PostModel;
import org.wordpress.android.fluxc.model.SiteModel;
import org.wordpress.android.fluxc.model.post.PostStatus;
import org.wordpress.android.fluxc.store.AccountStore;
import org.wordpress.android.fluxc.store.MediaStore;
import org.wordpress.android.fluxc.store.MediaStore.FetchMediaListPayload;
import org.wordpress.android.fluxc.store.MediaStore.MediaPayload;
import org.wordpress.android.fluxc.store.MediaStore.OnMediaChanged;
import org.wordpress.android.fluxc.store.PostStore;
import org.wordpress.android.fluxc.store.SiteStore;
import org.wordpress.android.fluxc.tools.FluxCImageLoader;
>>>>>>> 23a5ec84
import org.wordpress.android.ui.ActivityId;
import org.wordpress.android.ui.ActivityLauncher;
import org.wordpress.android.ui.RequestCodes;
import org.wordpress.android.ui.media.MediaGalleryActivity;
import org.wordpress.android.ui.media.MediaGalleryPickerActivity;
import org.wordpress.android.ui.media.WordPressMediaUtils;
import org.wordpress.android.ui.media.services.MediaUploadService;
import org.wordpress.android.ui.notifications.utils.PendingDraftsNotificationsUtils;
import org.wordpress.android.ui.posts.photochooser.PhotoChooserFragment;
import org.wordpress.android.ui.posts.photochooser.PhotoChooserFragment.PhotoChooserIcon;
import org.wordpress.android.ui.posts.services.AztecImageLoader;
import org.wordpress.android.ui.posts.services.PostUploadService;
import org.wordpress.android.ui.prefs.AppPrefs;
import org.wordpress.android.ui.prefs.SiteSettingsInterface;
import org.wordpress.android.util.AnalyticsUtils;
import org.wordpress.android.util.AniUtils;
import org.wordpress.android.util.AppLog;
import org.wordpress.android.util.AppLog.T;
import org.wordpress.android.util.AutolinkUtils;
import org.wordpress.android.util.CrashlyticsUtils;
import org.wordpress.android.util.DateTimeUtils;
import org.wordpress.android.util.DeviceUtils;
import org.wordpress.android.util.DisplayUtils;
import org.wordpress.android.util.FluxCUtils;
import org.wordpress.android.util.ImageUtils;
import org.wordpress.android.util.ListUtils;
import org.wordpress.android.util.MediaUtils;
import org.wordpress.android.util.NetworkUtils;
import org.wordpress.android.util.PermissionUtils;
<<<<<<< HEAD
=======
import org.wordpress.android.util.SiteUtils;
import org.wordpress.android.util.SqlUtils;
>>>>>>> 23a5ec84
import org.wordpress.android.util.StringUtils;
import org.wordpress.android.util.ToastUtils;
import org.wordpress.android.util.ToastUtils.Duration;
import org.wordpress.android.util.WPHtml;
import org.wordpress.android.util.WPUrlUtils;
import org.wordpress.android.util.helpers.MediaFile;
import org.wordpress.android.util.helpers.MediaGallery;
import org.wordpress.android.util.helpers.MediaGalleryImageSpan;
import org.wordpress.android.util.helpers.WPImageSpan;
import org.wordpress.android.widgets.WPViewPager;
import org.wordpress.passcodelock.AppLockManager;

import java.io.File;
import java.io.FileOutputStream;
import java.io.IOException;
import java.util.ArrayList;
import java.util.Arrays;
import java.util.HashMap;
import java.util.List;
import java.util.Locale;
import java.util.Map;
import java.util.regex.Matcher;
import java.util.regex.Pattern;

import javax.inject.Inject;

public class EditPostActivity extends AppCompatActivity implements EditorFragmentListener, EditorDragAndDropListener,
        ActivityCompat.OnRequestPermissionsResultCallback, EditorWebViewCompatibility.ReflectionFailureListener,
        MediaUploadService.MediaUploadListener, PhotoChooserFragment.PhotoChooserListener {
    public static final String EXTRA_POST = "postModel";
    public static final String EXTRA_IS_PAGE = "isPage";
    public static final String EXTRA_IS_QUICKPRESS = "isQuickPress";
    public static final String EXTRA_QUICKPRESS_BLOG_ID = "quickPressBlogId";
    public static final String EXTRA_SAVED_AS_LOCAL_DRAFT = "savedAsLocalDraft";
    public static final String EXTRA_HAS_CHANGES = "hasChanges";
    public static final String EXTRA_IS_PUBLISHABLE = "isPublishable";
    public static final String STATE_KEY_CURRENT_POST = "stateKeyCurrentPost";
    public static final String STATE_KEY_ORIGINAL_POST = "stateKeyOriginalPost";
    public static final String STATE_KEY_EDITOR_FRAGMENT = "editorFragment";
    public static final String STATE_KEY_DROPPED_MEDIA_URIS = "stateKeyDroppedMediaUri";

    // Context menu positioning
    private static final int SELECT_PHOTO_MENU_POSITION = 0;
    private static final int CAPTURE_PHOTO_MENU_POSITION = 1;
    private static final int SELECT_VIDEO_MENU_POSITION = 2;
    private static final int CAPTURE_VIDEO_MENU_POSITION = 3;
    private static final int ADD_GALLERY_MENU_POSITION = 4;
    private static final int SELECT_LIBRARY_MENU_POSITION = 5;

    public static final int MEDIA_PERMISSION_REQUEST_CODE = 1;
    public static final int LOCATION_PERMISSION_REQUEST_CODE = 2;
    public static final int DRAG_AND_DROP_MEDIA_PERMISSION_REQUEST_CODE = 3;
    public static final int PHOTO_CHOOSER_PERMISSION_REQUEST_CODE = 4;

    private static int PAGE_CONTENT = 0;
    private static int PAGE_SETTINGS = 1;
    private static int PAGE_PREVIEW = 2;

    private static final int AUTOSAVE_INTERVAL_MILLIS = 60000;

    private static final String PHOTO_CHOOSER_TAG = "photo_chooser";

    private Handler mHandler;
    private boolean mShowAztecEditor;
    private boolean mShowNewEditor;
    private boolean mPostSavedLocally;

    private List<String> mPendingVideoPressInfoRequests;

    /**
     * The {@link android.support.v4.view.PagerAdapter} that will provide
     * fragments for each of the sections. We use a
     * {@link FragmentPagerAdapter} derivative, which will keep every
     * loaded fragment in memory. If this becomes too memory intensive, it
     * may be best to switch to a
     * {@link android.support.v13.app.FragmentStatePagerAdapter}.
     */
    SectionsPagerAdapter mSectionsPagerAdapter;

    /**
     * The {@link ViewPager} that will host the section contents.
     */
    WPViewPager mViewPager;

    private PostModel mPost;
    private PostModel mOriginalPost;

    private AztecEditorFragment mAztecEditorFragment;
    private EditorFragmentAbstract mEditorFragment;
    private EditPostSettingsFragment mEditPostSettingsFragment;
    private EditPostPreviewFragment mEditPostPreviewFragment;

    private EditorMediaUploadListener mEditorMediaUploadListener;

    private boolean mIsNewPost;
    private boolean mIsPage;
    private boolean mHasSetPostContent;

    private View mPhotoChooserContainer;
    private PhotoChooserFragment mPhotoChooserFragment;
    private int mPhotoChooserOrientation = Configuration.ORIENTATION_UNDEFINED;

    // For opening the context menu after permissions have been granted
    private View mMenuView = null;

    @Inject Dispatcher mDispatcher;
    @Inject AccountStore mAccountStore;
    @Inject SiteStore mSiteStore;
    @Inject PostStore mPostStore;
    @Inject MediaStore mMediaStore;
    @Inject FluxCImageLoader mImageLoader;

    // Upload service
    private MediaUploadService.MediaUploadBinder mMediaUploadService;
    private boolean mMediaUploadServiceBound;

    private SiteModel mSite;

    // for keeping the media uri while asking for permissions
    private ArrayList<Uri> mDroppedMediaUris;

    private Runnable mFetchMediaRunnable = new Runnable() {
        @Override
        public void run() {
            if (mDroppedMediaUris != null) {
                final List<Uri> mediaUris = mDroppedMediaUris;
                mDroppedMediaUris = null;
                EditPostActivity.this.fetchMedia(mediaUris);
            }
        }
    };

    @Override
    protected void onCreate(Bundle savedInstanceState) {
        super.onCreate(savedInstanceState);
        ((WordPress) getApplication()).component().inject(this);
        mDispatcher.register(this);
        setContentView(R.layout.new_edit_post_activity);

        if (savedInstanceState == null) {
            mSite = (SiteModel) getIntent().getSerializableExtra(WordPress.SITE);
        } else {
            mSite = (SiteModel) savedInstanceState.getSerializable(WordPress.SITE);
        }

        // Check whether to show the visual editor
        PreferenceManager.setDefaultValues(this, R.xml.account_settings, false);
        //AppPrefs.setAztecEditorAvailable(true);
        //AppPrefs.setAztecEditorEnabled(true);
        mShowAztecEditor = AppPrefs.isAztecEditorEnabled();
        mShowNewEditor = AppPrefs.isVisualEditorEnabled();

        // Set up the action bar.
        final ActionBar actionBar = getSupportActionBar();
        if (actionBar != null) {
            actionBar.setDisplayHomeAsUpEnabled(true);
        }

        FragmentManager fragmentManager = getFragmentManager();
        Bundle extras = getIntent().getExtras();
        String action = getIntent().getAction();
        if (savedInstanceState == null) {
            if (!getIntent().hasExtra(EXTRA_POST)
                    || Intent.ACTION_SEND.equals(action)
                    || Intent.ACTION_SEND_MULTIPLE.equals(action)
                    || NEW_MEDIA_POST.equals(action)
                    || getIntent().hasExtra(EXTRA_IS_QUICKPRESS)) {
                if (getIntent().hasExtra(EXTRA_QUICKPRESS_BLOG_ID)) {
                    // QuickPress might want to use a different blog than the current blog
                    int localSiteId = getIntent().getIntExtra(EXTRA_QUICKPRESS_BLOG_ID, -1);
                    mSite = mSiteStore.getSiteByLocalId(localSiteId);
                }

                mIsPage = extras.getBoolean(EXTRA_IS_PAGE);
                mIsNewPost = true;

                if (mSite == null) {
                    showErrorAndFinish(R.string.blog_not_found);
                    return;
                }
                if (!mSite.isVisible()) {
                    showErrorAndFinish(R.string.error_blog_hidden);
                    return;
                }

                // Create a new post
                List<Long> categories = new ArrayList<>();
                categories.add((long) SiteSettingsInterface.getDefaultCategory(WordPress.getContext()));
                String postFormat = SiteSettingsInterface.getDefaultFormat(WordPress.getContext());
                mPost = mPostStore.instantiatePostModel(mSite, mIsPage, categories, postFormat);
            } else if (extras != null) {
                // Load post passed in extras
                mPost = (PostModel) extras.getSerializable(EXTRA_POST);
                if (mPost != null) {
                    mOriginalPost = mPost.clone();
                    mIsPage = mPost.isPage();
                }
            } else {
                // A postId extra must be passed to this activity
                showErrorAndFinish(R.string.post_not_found);
                return;
            }
        } else {
            mDroppedMediaUris = savedInstanceState.getParcelable(STATE_KEY_DROPPED_MEDIA_URIS);

            if (savedInstanceState.containsKey(STATE_KEY_ORIGINAL_POST)) {
                try {
                    mPost = (PostModel) savedInstanceState.getSerializable(STATE_KEY_CURRENT_POST);
                    mOriginalPost = (PostModel) savedInstanceState.getSerializable(STATE_KEY_ORIGINAL_POST);
                } catch (ClassCastException e) {
                    mPost = null;
                }
            }
            mEditorFragment = (EditorFragmentAbstract) fragmentManager.getFragment(savedInstanceState, STATE_KEY_EDITOR_FRAGMENT);

            if (mEditorFragment instanceof EditorMediaUploadListener) {
                mEditorMediaUploadListener = (EditorMediaUploadListener) mEditorFragment;
            }
        }

        if (mSite == null) {
            ToastUtils.showToast(this, R.string.blog_not_found, ToastUtils.Duration.SHORT);
            finish();
            return;
        }

        if (mHasSetPostContent = mEditorFragment != null) {
            mEditorFragment.setImageLoader(mImageLoader);
        }

        // Ensure we have a valid post
        if (mPost == null) {
            showErrorAndFinish(R.string.post_not_found);
            return;
        }

        if (mIsNewPost) {
            trackEditorCreatedPost(action, getIntent());
        }

        setTitle(StringUtils.unescapeHTML(SiteUtils.getSiteNameOrHomeURL(mSite)));
        mSectionsPagerAdapter = new SectionsPagerAdapter(fragmentManager);

        // Set up the ViewPager with the sections adapter.
        mViewPager = (WPViewPager) findViewById(R.id.pager);
        mViewPager.setAdapter(mSectionsPagerAdapter);
        mViewPager.setOffscreenPageLimit(2);
        mViewPager.setPagingEnabled(false);

        // When swiping between different sections, select the corresponding
        // tab. We can also use ActionBar.Tab#select() to do this if we have
        // a reference to the Tab.
        mViewPager.setOnPageChangeListener(new ViewPager.SimpleOnPageChangeListener() {
            @Override
            public void onPageSelected(int position) {
                invalidateOptionsMenu();
                if (position == PAGE_CONTENT) {
                    setTitle(StringUtils.unescapeHTML(SiteUtils.getSiteNameOrHomeURL(mSite)));
                } else if (position == PAGE_SETTINGS) {
                    setTitle(mPost.isPage() ? R.string.page_settings : R.string.post_settings);
                    hidePhotoChooser();
                } else if (position == PAGE_PREVIEW) {
                    setTitle(mPost.isPage() ? R.string.preview_page : R.string.preview_post);
                    hidePhotoChooser();
                    savePostAsync(new AfterSavePostListener() {
                        @Override
                        public void onPostSave() {
                            if (mEditPostPreviewFragment != null) {
                                runOnUiThread(new Runnable() {
                                    @Override
                                    public void run() {
                                        if (mEditPostPreviewFragment != null) {
                                            mEditPostPreviewFragment.loadPost();
                                        }
                                    }
                                });
                            }
                        }
                    });
                }
            }
        });

        ActivityId.trackLastActivity(ActivityId.POST_EDITOR);
    }

    private Runnable mAutoSave = new Runnable() {
        @Override
        public void run() {
            new Thread(new Runnable() {
                @Override
                public void run() {
                    try {
                        updatePostObject(true);
                    } catch (IllegalEditorStateException e) {
                        AppLog.e(T.EDITOR, "Impossible to save the post, we weren't able to update it.");
                        return;
                    }
                    savePostToDb();
                    if (mHandler != null) {
                        mHandler.postDelayed(mAutoSave, AUTOSAVE_INTERVAL_MILLIS);
                    }
                }
            }).start();
        }
    };

    @Override
    protected void onResume() {
        super.onResume();
        mHandler = new Handler();
        mHandler.postDelayed(mAutoSave, AUTOSAVE_INTERVAL_MILLIS);
    }

    @Override
    protected void onPause() {
        super.onPause();

        try {
            unregisterReceiver(mGalleryReceiver);
        } catch (IllegalArgumentException e) {
            AppLog.d(T.EDITOR, "Illegal state! Can't unregister receiver that was no registered");
        }

        mHandler.removeCallbacks(mAutoSave);
        mHandler = null;
    }

    @Override
    protected void onDestroy() {
        AnalyticsTracker.track(AnalyticsTracker.Stat.EDITOR_CLOSED);
        mDispatcher.unregister(this);
        doUnbindUploadService();
        super.onDestroy();
    }

    @Override
    protected void onSaveInstanceState(Bundle outState) {
        super.onSaveInstanceState(outState);
        // Saves both post objects so we can restore them in onCreate()
        savePostAsync(null);
        outState.putSerializable(STATE_KEY_CURRENT_POST, mPost);
        outState.putSerializable(STATE_KEY_ORIGINAL_POST, mOriginalPost);
        outState.putSerializable(WordPress.SITE, mSite);

        outState.putParcelableArrayList(STATE_KEY_DROPPED_MEDIA_URIS, mDroppedMediaUris);

        if (mEditorFragment != null) {
            getFragmentManager().putFragment(outState, STATE_KEY_EDITOR_FRAGMENT, mEditorFragment);
        }
    }

    @Override
    public void onConfigurationChanged(Configuration newConfig) {
        super.onConfigurationChanged(newConfig);

        // resize the photo chooser if the user rotated the device
        int orientation = newConfig.orientation;
        if (orientation != mPhotoChooserOrientation) {
            resizePhotoChooser();
        }
    }

    private boolean isPhotoChooserShowing() {
        return mPhotoChooserContainer != null
                && mPhotoChooserContainer.getVisibility() == View.VISIBLE;
    }

    /*
     * native photo chooser is only enabled for the Aztec editor
     */
    private boolean enablePhotoChooser() {
        return mShowAztecEditor;
    }

    /*
     * resizes the photo chooser based on device orientation - full height in landscape, half
     * height in portrait
     */
    private void resizePhotoChooser() {
        if (mPhotoChooserContainer == null) return;

        if (DisplayUtils.isLandscape(this)) {
            mPhotoChooserOrientation = Configuration.ORIENTATION_LANDSCAPE;
            mPhotoChooserContainer.getLayoutParams().height = ViewGroup.LayoutParams.MATCH_PARENT;
        } else {
            mPhotoChooserOrientation = Configuration.ORIENTATION_PORTRAIT;
            int displayHeight = DisplayUtils.getDisplayPixelHeight(this);
            int containerHeight = (int) (displayHeight * 0.5f);
            mPhotoChooserContainer.getLayoutParams().height = containerHeight;
        }

        if (mPhotoChooserFragment != null) {
            mPhotoChooserFragment.reload();
        }
    }

    /*
     * loads the photo chooser fragment, which is hidden until the user taps the media icon
     */
    private void initPhotoChooser() {
        mPhotoChooserContainer = findViewById(R.id.photo_fragment_container);

        // size the chooser before creating the fragment to avoid having it load media now
        resizePhotoChooser();

        mPhotoChooserFragment = PhotoChooserFragment.newInstance(this);

        getFragmentManager()
                .beginTransaction()
                .add(R.id.photo_fragment_container, mPhotoChooserFragment, PHOTO_CHOOSER_TAG)
                .commit();
    }

    /*
     * user has requested to show the photo chooser
     */
    void showPhotoChooser() {
        // request permissions if we don't already have them
        if (!PermissionUtils.checkCameraAndStoragePermissions(this)) {
            PermissionUtils.checkAndRequestCameraAndStoragePermissions(this, PHOTO_CHOOSER_PERMISSION_REQUEST_CODE);
            return;
        }

        // make sure we initialized the photo chooser
        if (mPhotoChooserFragment == null) {
            initPhotoChooser();
        }

        // hide soft keyboard
        View view = getCurrentFocus();
        if (view != null) {
            InputMethodManager imm = (InputMethodManager)getSystemService(Context.INPUT_METHOD_SERVICE);
            imm.hideSoftInputFromWindow(view.getWindowToken(), 0);
        }

        // slide in the photo chooser
        if (!isPhotoChooserShowing()) {
            AniUtils.animateBottomBar(mPhotoChooserContainer, true, AniUtils.Duration.MEDIUM);
            mPhotoChooserFragment.refresh();
        }

        // fade in the overlay atop the editor, which effectively disables the editor
        // until the chooser is closed
        View overlay = findViewById(R.id.view_overlay);
        if (overlay.getVisibility() != View.VISIBLE) {
            AniUtils.fadeIn(overlay, AniUtils.Duration.MEDIUM);
        }

        if (mAztecEditorFragment != null) {
            mAztecEditorFragment.enableMediaMode(true);
        }
    }

    public void hidePhotoChooser() {
        if (isPhotoChooserShowing()) {
            mPhotoChooserFragment.finishActionMode();
            AniUtils.animateBottomBar(mPhotoChooserContainer, false);
        }

        View overlay = findViewById(R.id.view_overlay);
        if (overlay.getVisibility() == View.VISIBLE) {
            AniUtils.fadeOut(overlay, AniUtils.Duration.MEDIUM);
        }

        if (mAztecEditorFragment != null) {
            mAztecEditorFragment.enableMediaMode(false);
        }
    }

    /*
     * called by PhotoChooserFragment when media is selected - may be a single item or a list of items
     */
    @Override
    public void onPhotoChooserMediaChosen(@NonNull List<Uri> uriList) {
        hidePhotoChooser();
        for (Uri uri: uriList) {
            addMedia(uri);
        }
    }

    /*
     * called by PhotoChooserFragment when user clicks an icon to launch the camera, native
     * picker, or WP media picker
     */
    @Override
    public void onPhotoChooserIconClicked(@NonNull PhotoChooserIcon icon) {
        hidePhotoChooser();
        switch (icon) {
            case ANDROID_CAMERA:
                launchCamera();
                break;
            case ANDROID_PICKER:
                launchPictureLibrary();
                break;
            case WP_MEDIA:
                startMediaGalleryAddActivity();
                break;
        }
    }

    @Override
    public boolean onCreateOptionsMenu(Menu menu) {
        super.onCreateOptionsMenu(menu);
        MenuInflater inflater = getMenuInflater();
        if (mShowNewEditor || mShowAztecEditor) {
            inflater.inflate(R.menu.edit_post, menu);
        } else {
            inflater.inflate(R.menu.edit_post_legacy, menu);
        }

        return true;
    }

    @Override
    public boolean onPrepareOptionsMenu(Menu menu) {
        boolean showMenuItems = true;
        if (mViewPager != null && mViewPager.getCurrentItem() > PAGE_CONTENT) {
            showMenuItems = false;
        }

        MenuItem previewMenuItem = menu.findItem(R.id.menu_preview_post);
        MenuItem settingsMenuItem = menu.findItem(R.id.menu_post_settings);

        if (previewMenuItem != null) {
            previewMenuItem.setVisible(showMenuItems);
        }

        if (settingsMenuItem != null) {
            settingsMenuItem.setVisible(showMenuItems);
        }

        // Set text of the save button in the ActionBar
        if (mPost != null) {
            MenuItem saveMenuItem = menu.findItem(R.id.menu_save_post);
            if (saveMenuItem != null) {
                switch (PostStatus.fromPost(mPost)) {
                    case SCHEDULED:
                        saveMenuItem.setTitle(getString(R.string.schedule_verb));
                        break;
                    case PUBLISHED:
                    case UNKNOWN:
                        if (mPost.isLocalDraft()) {
                            saveMenuItem.setTitle(R.string.publish_post);
                        } else {
                            saveMenuItem.setTitle(R.string.update_verb);
                        }
                        break;
                    default:
                        if (mPost.isLocalDraft()) {
                            saveMenuItem.setTitle(R.string.save);
                        } else {
                            saveMenuItem.setTitle(R.string.update_verb);
                        }
                }
            }
        }

        return super.onPrepareOptionsMenu(menu);
    }

    @Override
    public void onRequestPermissionsResult(int requestCode,
                                           @NonNull String permissions[],
                                           @NonNull int[] grantResults) {
        switch (requestCode) {
            case LOCATION_PERMISSION_REQUEST_CODE:
                boolean shouldShowLocation = false;
                // Check if at least one of the location permission (coarse or fine) is granted
                for (int grantResult : grantResults) {
                    if (grantResult == PackageManager.PERMISSION_GRANTED) {
                        shouldShowLocation = true;
                    }
                }
                if (shouldShowLocation) {
                    // Permission request was granted, show Location buttons in Settings
                    mEditPostSettingsFragment.showLocationSearch();

                    // After permission request was granted add GeoTag to the new post (if GeoTagging is enabled)
                    mEditPostSettingsFragment.searchLocation();

                    return;
                }
                // Location permission denied
                ToastUtils.showToast(this, getString(R.string.add_location_permission_required));
                break;
            case MEDIA_PERMISSION_REQUEST_CODE:
                boolean shouldShowContextMenu = true;
                for (int i = 0; i < grantResults.length; ++i) {
                    switch (permissions[i]) {
                        case Manifest.permission.CAMERA:
                            if (grantResults[i] == PackageManager.PERMISSION_DENIED) {
                                shouldShowContextMenu = false;
                            }
                            break;
                        case Manifest.permission.WRITE_EXTERNAL_STORAGE:
                            if (grantResults[i] == PackageManager.PERMISSION_DENIED) {
                                shouldShowContextMenu = false;
                            } else {
                                registerReceiver(mGalleryReceiver,
                                        new IntentFilter(LegacyEditorFragment.ACTION_MEDIA_GALLERY_TOUCHED));
                                refreshBlogMedia();
                            }
                            break;
                    }
                }
                if (shouldShowContextMenu) {
                    if (mMenuView != null) {
                        super.openContextMenu(mMenuView);
                        mMenuView = null;
                    }
                } else {
                    ToastUtils.showToast(this, getString(R.string.access_media_permission_required));
                }
                break;
            case PHOTO_CHOOSER_PERMISSION_REQUEST_CODE:
                boolean canShowPhotoChooser = true;
                for (int i = 0; i < grantResults.length; ++i) {
                    switch (permissions[i]) {
                        case Manifest.permission.CAMERA:
                            if (grantResults[i] == PackageManager.PERMISSION_DENIED) {
                                canShowPhotoChooser = false;
                            }
                            break;
                        case Manifest.permission.WRITE_EXTERNAL_STORAGE:
                            if (grantResults[i] == PackageManager.PERMISSION_DENIED) {
                                canShowPhotoChooser = false;
                            }
                            break;
                    }
                }
                if (canShowPhotoChooser) {
                    showPhotoChooser();
                } else {
                    ToastUtils.showToast(this, getString(R.string.access_media_permission_required));
                }
                break;
            case DRAG_AND_DROP_MEDIA_PERMISSION_REQUEST_CODE:
                boolean mediaAccessGranted = false;
                for (int i = 0; i < grantResults.length; ++i) {
                    switch (permissions[i]) {
                        case Manifest.permission.WRITE_EXTERNAL_STORAGE:
                            if (grantResults[i] == PackageManager.PERMISSION_GRANTED) {
                                mediaAccessGranted = true;
                            }
                            break;
                    }
                }
                if (mediaAccessGranted) {
                    runOnUiThread(mFetchMediaRunnable);
                } else {
                    ToastUtils.showToast(this, getString(R.string.access_media_permission_required));
                }
            default:
                break;
        }
    }

    // Menu actions
    @Override
    public boolean onOptionsItemSelected(final MenuItem item) {
        int itemId = item.getItemId();

        if (itemId == android.R.id.home) {
            Fragment fragment = getFragmentManager().findFragmentByTag(
                    ImageSettingsDialogFragment.IMAGE_SETTINGS_DIALOG_TAG);
            if (fragment != null && fragment.isVisible()) {
                return false;
            }
            if (mViewPager.getCurrentItem() > PAGE_CONTENT) {
                if (mViewPager.getCurrentItem() == PAGE_SETTINGS) {
                    mPost.setFeaturedImageId(mEditPostSettingsFragment.getFeaturedImageId());
                    mEditorFragment.setFeaturedImageId(mPost.getFeaturedImageId());
                }
                mViewPager.setCurrentItem(PAGE_CONTENT);
                invalidateOptionsMenu();
            } else {
                savePostAndFinish();
            }
            return true;
        }

        // Disable format bar buttons while a media upload is in progress
        if (mEditorFragment.isUploadingMedia() || mEditorFragment.isActionInProgress()) {
            ToastUtils.showToast(this, R.string.editor_toast_uploading_please_wait, Duration.SHORT);
            return false;
        }

        if (itemId == R.id.menu_save_post) {
            boolean result = publishPost();
            setResult(RESULT_OK);
            finish();
            return result;
        } else if (itemId == R.id.menu_preview_post) {
            mViewPager.setCurrentItem(PAGE_PREVIEW);
        } else if (itemId == R.id.menu_post_settings) {
            InputMethodManager imm = ((InputMethodManager) getSystemService(Context.INPUT_METHOD_SERVICE));
            imm.hideSoftInputFromWindow(getWindow().getDecorView().getWindowToken(), 0);
            if (mShowNewEditor || mShowAztecEditor) {
                mEditPostSettingsFragment.updateFeaturedImage(mPost.getFeaturedImageId());
            }
            mViewPager.setCurrentItem(PAGE_SETTINGS);
        }
        return false;
    }

    private boolean publishPost() {
        if (!NetworkUtils.isNetworkAvailable(this)) {
            savePostLocally();
            return false;
        }

        // Show an Alert Dialog asking the user if he wants to remove all failed media before upload
        if (mEditorFragment.hasFailedMediaUploads()) {
            AlertDialog.Builder builder = new AlertDialog.Builder(this);
            builder.setMessage(R.string.editor_toast_failed_uploads)
                    .setPositiveButton(R.string.editor_remove_failed_uploads, new DialogInterface.OnClickListener() {
                        public void onClick(DialogInterface dialog, int id) {
                            // Clear failed uploads
                            mEditorFragment.removeAllFailedMediaUploads();
                        }
                    }).setNegativeButton(android.R.string.cancel, null);
            builder.create().show();
            return true;
        }

        // Update post, save to db and publish in its own Thread, because 1. update can be pretty slow with a lot of
        // text 2. better not to call `updatePostObject()` from the UI thread due to weird thread blocking behavior
        // on API 16 with the visual editor.
        new Thread(new Runnable() {
            @Override
            public void run() {
                boolean isFirstTimePublish = false;
                if (PostStatus.fromPost(mPost) == PostStatus.PUBLISHED &&
                        (mPost.isLocalDraft() || PostStatus.fromPost(mOriginalPost) == PostStatus.DRAFT)) {
                    isFirstTimePublish = true;
                }
                try {
                    updatePostObject(false);
                } catch (IllegalEditorStateException e) {
                    AppLog.e(T.EDITOR, "Impossible to save and publish the post, we weren't able to update it.");
                    return;
                }

                savePostToDb();

                // If the post is empty, don't publish
                if (!PostUtils.isPublishable(mPost)) {
                    mHandler.post(new Runnable() {
                        @Override
                        public void run() {
                            ToastUtils.showToast(EditPostActivity.this, R.string.error_publish_empty_post, Duration.SHORT);
                        }
                    });
                    return;
                }

                PostUtils.trackSavePostAnalytics(mPost, mSiteStore.getSiteByLocalId(mPost.getLocalSiteId()));

                if (isFirstTimePublish) {
                    PostUploadService.addPostToUploadAndTrackAnalytics(mPost);
                } else {
                    PostUploadService.addPostToUpload(mPost);
                }
                PostUploadService.setLegacyMode(!mShowNewEditor && !mShowAztecEditor);
                startService(new Intent(EditPostActivity.this, PostUploadService.class));
<<<<<<< HEAD
                PendingDraftsNotificationsUtils.cancelPendingDraftAlarms(EditPostActivity.this, mPost.getLocalTablePostId());
=======
                PendingDraftsNotificationsUtils.cancelPendingDraftAlarms(EditPostActivity.this, mPost.getId());
                setResult(RESULT_OK);
                finish();
>>>>>>> 23a5ec84
            }
        }).start();

        return true;
    }

    @Override
    public void openContextMenu(View view) {
        // if we're using the native photo chooser, ignore the request - if we're not using
        // the photo chooser, then this will show the "seven item menu monstrosity"
        if (enablePhotoChooser()) {
            return;
        }
        if (PermissionUtils.checkAndRequestCameraAndStoragePermissions(this, MEDIA_PERMISSION_REQUEST_CODE)) {
            super.openContextMenu(view);
        } else {
            AppLockManager.getInstance().setExtendedTimeout();
            mMenuView = view;
        }
    }

    @Override
    public void onCreateContextMenu(ContextMenu menu, View v, ContextMenu.ContextMenuInfo menuInfo) {
        menu.add(0, SELECT_PHOTO_MENU_POSITION, 0, getResources().getText(R.string.select_photo));
        if (DeviceUtils.getInstance().hasCamera(this)) {
            menu.add(0, CAPTURE_PHOTO_MENU_POSITION, 0, getResources().getText(R.string.media_add_popup_capture_photo));
        }
        menu.add(0, SELECT_VIDEO_MENU_POSITION, 0, getResources().getText(R.string.select_video));
        if (DeviceUtils.getInstance().hasCamera(this)) {
            menu.add(0, CAPTURE_VIDEO_MENU_POSITION, 0, getResources().getText(R.string.media_add_popup_capture_video));
        }

        menu.add(0, ADD_GALLERY_MENU_POSITION, 0, getResources().getText(R.string.media_add_new_media_gallery));
        menu.add(0, SELECT_LIBRARY_MENU_POSITION, 0, getResources().getText(R.string.select_from_media_library));
    }

    @Override
    public boolean onContextItemSelected(MenuItem item) {
        switch (item.getItemId()) {
            case SELECT_PHOTO_MENU_POSITION:
                launchPictureLibrary();
                return true;
            case CAPTURE_PHOTO_MENU_POSITION:
                launchCamera();
                return true;
            case SELECT_VIDEO_MENU_POSITION:
                launchVideoLibrary();
                return true;
            case CAPTURE_VIDEO_MENU_POSITION:
                launchVideoCamera();
                return true;
            case ADD_GALLERY_MENU_POSITION:
                startMediaGalleryActivity(null);
                return true;
            case SELECT_LIBRARY_MENU_POSITION:
                startMediaGalleryAddActivity();
                return true;
            default:
                return false;
        }
    }

    @Override
    public void onUploadBegin(MediaModel media) {
    }

    @Override
    public void onUploadSuccess(MediaModel media) {
        if (mEditorMediaUploadListener != null && media != null) {
            mEditorMediaUploadListener.onMediaUploadSucceeded(String.valueOf(media.getId()),
                    FluxCUtils.mediaFileFromMediaModel(media));
        }
        removeMediaFromPendingList(media);
    }

    @Override
    public void onUploadCanceled(MediaModel media) {
        removeMediaFromPendingList(media);
    }

    @Override
    public void onUploadError(MediaModel media, MediaStore.MediaError error) {
        String localMediaId = String.valueOf(media.getId());

        Map<String, Object> properties = null;
        MediaFile mf = FluxCUtils.mediaFileFromMediaModel(media);
        if (mf != null) {
            properties = AnalyticsUtils.getMediaProperties(this, mf.isVideo(), null, mf.getFilePath());
            properties.put("error_type", error.type.name());
        }
        AnalyticsTracker.track(Stat.EDITOR_UPLOAD_MEDIA_FAILED, properties);

        // Display custom error depending on error type
        String errorMessage;
        switch (error.type) {
            case AUTHORIZATION_REQUIRED:
                errorMessage = getString(R.string.media_error_no_permission_upload);
                break;
            case GENERIC_ERROR:
            default:
                errorMessage = TextUtils.isEmpty(error.message) ? getString(R.string.tap_to_try_again) : error.message;
        }
        mEditorMediaUploadListener.onMediaUploadFailed(localMediaId, errorMessage);

        removeMediaFromPendingList(media);
    }

    @Override
    public void onUploadProgress(MediaModel media, float progress) {
        String localMediaId = String.valueOf(media.getId());
        mEditorMediaUploadListener.onMediaUploadProgress(localMediaId, progress);
    }

    private void removeMediaFromPendingList(MediaModel mediaToClear) {
        if (mediaToClear == null) {
            return;
        }
        for (MediaModel pendingUpload : mPendingUploads) {
            if (pendingUpload.getId() == mediaToClear.getId()) {
                mPendingUploads.remove(pendingUpload);
                break;
            }
        }
    }

    private void launchPictureLibrary() {
        WordPressMediaUtils.launchPictureLibrary(this);
        AppLockManager.getInstance().setExtendedTimeout();
    }

    private void launchVideoLibrary() {
        WordPressMediaUtils.launchVideoLibrary(this);
        AppLockManager.getInstance().setExtendedTimeout();
    }

    private void launchVideoCamera() {
        WordPressMediaUtils.launchVideoCamera(this);
        AppLockManager.getInstance().setExtendedTimeout();
    }

    private void showErrorAndFinish(int errorMessageId) {
        Toast.makeText(this, getResources().getText(errorMessageId), Toast.LENGTH_LONG).show();
        finish();
    }

    private void trackEditorCreatedPost(String action, Intent intent) {
        Map<String, Object> properties = new HashMap<>();
        // Post created from the post list (new post button).
        String normalizedSourceName = "post-list";
        if (Intent.ACTION_SEND.equals(action) || Intent.ACTION_SEND_MULTIPLE.equals(action)) {
            // Post created with share with WordPress
            normalizedSourceName = "shared-from-external-app";
        }
        if (EditPostActivity.NEW_MEDIA_POST.equals(
                action)) {
            // Post created from the media library
            normalizedSourceName = "media-library";
        }
        if (intent != null && intent.hasExtra(EXTRA_IS_QUICKPRESS)) {
            // Quick press
            normalizedSourceName = "quick-press";
        }
        properties.put("created_post_source", normalizedSourceName);
        AnalyticsUtils.trackWithSiteDetails(
                AnalyticsTracker.Stat.EDITOR_CREATED_POST,
                mSiteStore.getSiteByLocalId(mPost.getLocalSiteId()),
                properties
        );
    }

    private synchronized void updatePostObject(boolean isAutosave) throws IllegalEditorStateException {
        if (mPost == null) {
            AppLog.e(AppLog.T.POSTS, "Attempted to save an invalid Post.");
            return;
        }

        // Update post object from fragment fields
        if (mEditorFragment != null) {
            if (mShowNewEditor || mShowAztecEditor) {
                updatePostContentNewEditor(isAutosave, (String) mEditorFragment.getTitle(),
                        (String) mEditorFragment.getContent());
            } else {
                // TODO: Remove when legacy editor is dropped
                updatePostContent(isAutosave);
            }
        }

        if (mEditPostSettingsFragment != null) {
            mEditPostSettingsFragment.updatePostSettings(mPost);
        }

        mPost.setDateLocallyChanged(DateTimeUtils.iso8601FromTimestamp(System.currentTimeMillis() / 1000));
    }

    private void savePostAsync(final AfterSavePostListener listener) {
        new Thread(new Runnable() {
            @Override
            public void run() {
                try {
                    updatePostObject(false);
                } catch (IllegalEditorStateException e) {
                    AppLog.e(T.EDITOR, "Impossible to save the post, we weren't able to update it.");
                    return;
                }
                savePostToDb();
                if (listener != null) {
                    listener.onPostSave();
                }
            }
        }).start();
    }

    private interface AfterSavePostListener {
        void onPostSave();
    }

    private synchronized void savePostToDb() {
<<<<<<< HEAD
        WordPress.wpDB.updatePost(mPost);

        // update the original post object, so we'll know of new changes
        mOriginalPost = WordPress.wpDB.getPostForLocalTablePostId(mPost.getLocalTablePostId());
=======
        mDispatcher.dispatch(PostActionBuilder.newUpdatePostAction(mPost));
>>>>>>> 23a5ec84
    }

    @Override
    public void onBackPressed() {
        if (isPhotoChooserShowing()) {
            hidePhotoChooser();
            return;
        }

        Fragment imageSettingsFragment = getFragmentManager().findFragmentByTag(
                ImageSettingsDialogFragment.IMAGE_SETTINGS_DIALOG_TAG);
        if (imageSettingsFragment != null && imageSettingsFragment.isVisible()) {
            ((ImageSettingsDialogFragment) imageSettingsFragment).dismissFragment();
            return;
        }

        if (mViewPager.getCurrentItem() > PAGE_CONTENT) {
            if (mViewPager.getCurrentItem() == PAGE_SETTINGS) {
                mPost.setFeaturedImageId(mEditPostSettingsFragment.getFeaturedImageId());
                mEditorFragment.setFeaturedImageId(mPost.getFeaturedImageId());
            }
            mViewPager.setCurrentItem(PAGE_CONTENT);
            invalidateOptionsMenu();
            return;
        }

        if (mEditorFragment != null && !mEditorFragment.onBackPressed()) {
            savePostAndFinish();
        }
    }

    public boolean isNewPost() {
        return mIsNewPost;
    }

    private class SavePostLocallyAndFinishTask extends AsyncTask<Void, Void, Boolean> {

        @Override
        protected Boolean doInBackground(Void... params) {
            // Fetch post title and content from editor fields and update the Post object
            try {
                updatePostObject(false);
            } catch (IllegalEditorStateException e) {
                AppLog.e(T.EDITOR, "Impossible to save the post, we weren't able to update it.");
                return false;
            }

<<<<<<< HEAD
            if (mOriginalPost != null && !mPost.hasChanges(mOriginalPost)) {
                // if no changes have been made to the post, set it back to the original don't save it
                WordPress.wpDB.updatePost(mOriginalPost);
=======
            if (mEditorFragment != null && PostUtils.hasEmptyContentFields(mPost)) {
                // New and empty post? delete it
                if (mIsNewPost) {
                    mDispatcher.dispatch(PostActionBuilder.newRemovePostAction(mPost));
                    return false;
                }
            } else if (mOriginalPost != null && !PostUtils.postHasEdits(mOriginalPost, mPost)) {
                // If no changes have been made to the post, set it back to the original - don't save it
                mDispatcher.dispatch(PostActionBuilder.newUpdatePostAction(mOriginalPost));
>>>>>>> 23a5ec84
                return false;
            } else {
                // Changes have been made - save the post and ask for the post list to refresh
                // We consider this being "manual save", it will replace some Android "spans" by an html
                // or a shortcode replacement (for instance for images and galleries)
                if (mShowNewEditor || mShowAztecEditor) {
                    // Update the post object directly, without re-fetching the fields from the EditorFragment
                    updatePostContentNewEditor(false, mPost.getTitle(), mPost.getContent());
                    savePostToDb();
                } else {
                    try {
                        updatePostObject(false);
                    } catch (IllegalEditorStateException e) {
                        AppLog.e(T.EDITOR, "Impossible to save the post, we weren't able to update it.");
                        return false;
                    }
                    savePostToDb();
                }

                // now set the pending notification alarm to be triggered in the next day, week, and month
                PendingDraftsNotificationsUtils.scheduleNextNotifications(EditPostActivity.this, mPost);
            }

            return true;
        }

        @Override
        protected void onPostExecute(Boolean saved) {
            returnResult(saved);
            finish();
        }
    }

    private void returnResult(boolean saved) {
        Intent i = getIntent();
        i.putExtra(EXTRA_SAVED_AS_LOCAL_DRAFT, mPostSavedLocally);
        i.putExtra(EXTRA_IS_PAGE, mIsPage);
        i.putExtra(EXTRA_HAS_CHANGES, saved);
        i.putExtra(EXTRA_IS_PUBLISHABLE, mPost.isPublishable());
        i.putExtra(EXTRA_POSTID, mPost.getLocalTablePostId());
        setResult(RESULT_OK, i);
    }

    private void savePostAndFinish() {

        try {
            updatePostObject(false);
        } catch (IllegalEditorStateException e) {
            AppLog.e(T.EDITOR, "Impossible to save and publish the post, we weren't able to update it.");
            return;
        }

        boolean shouldSave = mPost.hasChanges(mOriginalPost) && (mPost.isPublishable() || !isNewPost());
        if (shouldSave) {

            mPostSavedLocally = false;

            if (isNewPost()) {
                // new post - user just left the editor without publishing, they probably want
                // to keep the post as a draft
                mPost.setPostStatus(PostStatus.toString(PostStatus.DRAFT));
                if (mEditPostSettingsFragment != null) {
                    mEditPostSettingsFragment.updateStatusSpinner();
                }
            }

            if (mPost.getStatusEnum() != PostStatus.PUBLISHED && mPost.isPublishable()) {
                publishPost();
            }
            else {
                savePostLocally();
            }
        }

        // discard post if new & empty
        if (isNewPost() && !mPost.isPublishable()) {
            WordPress.wpDB.deletePost(getPost());
        }

        // if post saved locally, the activity will be finished async
        if (!mPostSavedLocally) {
            returnResult(shouldSave);
            finish();
        }
    }

    private void savePostLocally() {
        mPostSavedLocally = true;
        new SavePostLocallyAndFinishTask().executeOnExecutor(AsyncTask.THREAD_POOL_EXECUTOR);
    }

    /**
     * Disable visual editor mode and log the exception if we get a Reflection failure when the webview is being
     * initialized.
     */
    @Override
    public void onReflectionFailure(ReflectionException e) {
        CrashlyticsUtils.logException(e, T.EDITOR, "Reflection Failure on Visual Editor init");
        // Disable visual editor and show an error message
        AppPrefs.setVisualEditorEnabled(false);
        ToastUtils.showToast(this, R.string.new_editor_reflection_error, Duration.LONG);
        // Restart the activity (will start the legacy editor)
        finish();
        startActivity(getIntent());
    }

    /**
     * A {@link FragmentPagerAdapter} that returns a fragment corresponding to
     * one of the sections/tabs/pages.
     */
    public class SectionsPagerAdapter extends FragmentPagerAdapter {
        // Show two pages for the visual editor, and add a third page for the EditPostPreviewFragment for legacy
        private static final int NUM_PAGES_VISUAL_EDITOR = 2;
        private static final int NUM_PAGES_LEGACY_EDITOR = 3;

        public SectionsPagerAdapter(FragmentManager fm) {
            super(fm);
        }

        @Override
        public Fragment getItem(int position) {
            // getItem is called to instantiate the fragment for the given page.
            switch (position) {
                case 0:
                    // TODO: Remove editor options after testing.
                    if (mShowAztecEditor) {
                        mAztecEditorFragment = AztecEditorFragment.newInstance("", "");
                        mAztecEditorFragment.setImageLoader(new AztecImageLoader(getBaseContext()));
                        return mAztecEditorFragment;
                    } else if (mShowNewEditor) {
                        EditorWebViewCompatibility.setReflectionFailureListener(EditPostActivity.this);
                        return new EditorFragment();
                    } else {
                        return new LegacyEditorFragment();
                    }
                case 1:
                    return EditPostSettingsFragment.newInstance(mSite, mPost);
                default:
                    return EditPostPreviewFragment.newInstance(mSite, mPost);
            }
        }

        @Override
        public Object instantiateItem(ViewGroup container, int position) {
            Fragment fragment = (Fragment) super.instantiateItem(container, position);
            switch (position) {
                case 0:
                    mEditorFragment = (EditorFragmentAbstract) fragment;
                    if (mEditorFragment instanceof EditorMediaUploadListener) {
                        mEditorMediaUploadListener = (EditorMediaUploadListener) mEditorFragment;

                        // Set up custom headers for the visual editor's internal WebView
                        mEditorFragment.setCustomHttpHeader("User-Agent", WordPress.getUserAgent());
                    }
                    break;
                case 1:
                    mEditPostSettingsFragment = (EditPostSettingsFragment) fragment;
                    break;
                case 2:
                    mEditPostPreviewFragment = (EditPostPreviewFragment) fragment;
                    break;
            }
            return fragment;
        }

        @Override
        public int getCount() {
            return ((mShowNewEditor || mShowAztecEditor) ? NUM_PAGES_VISUAL_EDITOR : NUM_PAGES_LEGACY_EDITOR);
        }
    }

    // Moved from EditPostContentFragment
    public static final String NEW_MEDIA_POST = "NEW_MEDIA_POST";
    public static final String NEW_MEDIA_POST_EXTRA_IDS = "NEW_MEDIA_POST_EXTRA_IDS";
    private String mMediaCapturePath = "";
    private int mMaxThumbWidth = 0;

    private int getMaximumThumbnailWidthForEditor() {
        if (mMaxThumbWidth == 0) {
            mMaxThumbWidth = ImageUtils.getMaximumThumbnailWidthForEditor(this);
        }
        return mMaxThumbWidth;
    }

    private void addExistingMediaToEditor(long mediaId) {
        MediaModel media = mMediaStore.getSiteMediaWithId(mSite, mediaId);
        if (media != null) {
            MediaFile mediaFile = FluxCUtils.mediaFileFromMediaModel(media);
            trackAddMediaFromWPLibraryEvents(mediaFile.isVideo(), media.getMediaId());
            mEditorFragment.appendMediaFile(mediaFile, media.getUrl(), mImageLoader);
        }
    }

    private class LoadPostContentTask extends AsyncTask<String, Spanned, Spanned> {
        @Override
        protected Spanned doInBackground(String... params) {
            if (params.length < 1 || mPost == null) {
                return null;
            }

            String content = StringUtils.notNullStr(params[0]);
            return WPHtml.fromHtml(content, EditPostActivity.this, mPost, getMaximumThumbnailWidthForEditor());
        }

        @Override
        protected void onPostExecute(Spanned spanned) {
            if (spanned != null) {
                mEditorFragment.setContent(spanned);
            }
        }
    }

    private String getUploadErrorHtml(String mediaId, String path) {
        String replacement;
        if (Build.VERSION.SDK_INT >= 19) {
            replacement = String.format(Locale.US,
                    "<span id=\"img_container_%s\" class=\"img_container failed\" data-failed=\"%s\"><progress " +
                            "id=\"progress_%s\" value=\"0\" class=\"wp_media_indicator failed\" contenteditable=\"false\">" +
                            "</progress><img data-wpid=\"%s\" src=\"%s\" alt=\"\" class=\"failed\"></span>",
                    mediaId, getString(R.string.tap_to_try_again), mediaId, mediaId, path);
        } else {
            // Before API 19, the WebView didn't support progress tags. Use an upload overlay instead of a progress bar
            replacement = String.format(Locale.US,
                    "<span id=\"img_container_%s\" class=\"img_container compat failed\" contenteditable=\"false\" " +
                            "data-failed=\"%s\"><span class=\"upload-overlay failed\" " +
                            "contenteditable=\"false\">Uploading…</span><span class=\"upload-overlay-bg\"></span>" +
                            "<img data-wpid=\"%s\" src=\"%s\" alt=\"\" class=\"failed\"></span>",
                    mediaId, getString(R.string.tap_to_try_again), mediaId, path);
        }
        return replacement;
    }

    private String migrateLegacyDraft(String content) {
        if (content.contains("<img src=\"null\" android-uri=\"")) {
            // We must replace image tags specific to the legacy editor local drafts:
            // <img src="null" android-uri="file:///..." />
            // And trigger an upload action for the specific image / video
            Pattern pattern = Pattern.compile("<img src=\"null\" android-uri=\"([^\"]*)\".*>");
            Matcher matcher = pattern.matcher(content);
            StringBuffer stringBuffer = new StringBuffer();
            while (matcher.find()) {
                String stringUri = matcher.group(1);
                Uri uri = Uri.parse(stringUri);
                MediaFile mediaFile = FluxCUtils.mediaFileFromMediaModel(queueFileForUpload(uri,
                        getContentResolver().getType(uri), UploadState.FAILED));
                if (mediaFile == null) {
                    continue;
                }
                String replacement = getUploadErrorHtml(mediaFile.getMediaId(), mediaFile.getFilePath());
                matcher.appendReplacement(stringBuffer, replacement);
            }
            matcher.appendTail(stringBuffer);
            content = stringBuffer.toString();
        }
        if (content.contains("[caption")) {
            // Convert old legacy post caption formatting to new format, to avoid being stripped by the visual editor
            Pattern pattern = Pattern.compile("(\\[caption[^]]*caption=\"([^\"]*)\"[^]]*].+?)(\\[\\/caption])");
            Matcher matcher = pattern.matcher(content);
            StringBuffer stringBuffer = new StringBuffer();
            while (matcher.find()) {
                String replacement = matcher.group(1) + matcher.group(2) + matcher.group(3);
                matcher.appendReplacement(stringBuffer, replacement);
            }
            matcher.appendTail(stringBuffer);
            content = stringBuffer.toString();
        }
        return content;
    }

    private void fillContentEditorFields() {
        // Needed blog settings needed by the editor
        mEditorFragment.setFeaturedImageSupported(mSite.isFeaturedImageSupported());

        // Set up the placeholder text
        mEditorFragment.setContentPlaceholder(getString(R.string.editor_content_placeholder));
        mEditorFragment.setTitlePlaceholder(getString(mIsPage ? R.string.editor_page_title_placeholder :
                R.string.editor_post_title_placeholder));

        // Set post title and content
        if (mPost != null) {
            if (!TextUtils.isEmpty(mPost.getContent()) && !mHasSetPostContent) {
                mHasSetPostContent = true;
                if (mPost.isLocalDraft() && !mShowNewEditor && !mShowAztecEditor) {
                    // TODO: Unnecessary for new editor, as all images are uploaded right away, even for local drafts
                    // Load local post content in the background, as it may take time to generate images
                    new LoadPostContentTask().executeOnExecutor(AsyncTask.THREAD_POOL_EXECUTOR,
                            mPost.getContent().replaceAll("\uFFFC", ""));
                } else {
                    // TODO: Might be able to drop .replaceAll() when legacy editor is removed
                    String content = mPost.getContent().replaceAll("\uFFFC", "");
                    // Prepare eventual legacy editor local draft for the new editor
                    content = migrateLegacyDraft(content);
                    mEditorFragment.setContent(content);
                }
            }
            if (!TextUtils.isEmpty(mPost.getTitle())) {
                mEditorFragment.setTitle(mPost.getTitle());
            }
            // TODO: postSettingsButton.setText(post.isPage() ? R.string.page_settings : R.string.post_settings);
            mEditorFragment.setLocalDraft(mPost.isLocalDraft());

            mEditorFragment.setFeaturedImageId(mPost.getFeaturedImageId());
        }

        // Special actions
        String action = getIntent().getAction();
        if (Intent.ACTION_SEND.equals(action) || Intent.ACTION_SEND_MULTIPLE.equals(action)) {
            setPostContentFromShareAction();
        } else if (NEW_MEDIA_POST.equals(action)) {
            prepareMediaPost();
        }
    }

    private void launchCamera() {
        WordPressMediaUtils.launchCamera(this, BuildConfig.APPLICATION_ID,
                new WordPressMediaUtils.LaunchCameraCallback() {
                    @Override
                    public void onMediaCapturePathReady(String mediaCapturePath) {
                        mMediaCapturePath = mediaCapturePath;
                        AppLockManager.getInstance().setExtendedTimeout();
                    }
                });
    }

    protected void setPostContentFromShareAction() {
        Intent intent = getIntent();

        // Check for shared text
        String text = intent.getStringExtra(Intent.EXTRA_TEXT);
        String title = intent.getStringExtra(Intent.EXTRA_SUBJECT);
        if (text != null) {
            if (title != null) {
                mEditorFragment.setTitle(title);
            }
            // Create an <a href> element around links
            text = AutolinkUtils.autoCreateLinks(text);
            if (mEditorFragment instanceof LegacyEditorFragment) {
                mEditorFragment.setContent(WPHtml.fromHtml(StringUtils.addPTags(text), this, mPost,
                        getMaximumThumbnailWidthForEditor()));
            } else {
                mEditorFragment.setContent(text);
            }
        }

        // Check for shared media
        if (intent.hasExtra(Intent.EXTRA_STREAM)) {
            String action = intent.getAction();
            String type = intent.getType();
            ArrayList<Uri> sharedUris;

            if (Intent.ACTION_SEND_MULTIPLE.equals(action)) {
                sharedUris = intent.getParcelableArrayListExtra((Intent.EXTRA_STREAM));
            } else {
                // For a single media share, we only allow images and video types
                if (type != null && (type.startsWith("image") || type.startsWith("video"))) {
                    sharedUris = new ArrayList<Uri>();
                    sharedUris.add((Uri) intent.getParcelableExtra(Intent.EXTRA_STREAM));
                } else {
                    return;
                }
            }

            if (sharedUris != null) {
                for (Uri uri : sharedUris) {
                    addMedia(uri);
                }
            }
        }
    }

    private void startMediaGalleryActivity(MediaGallery mediaGallery) {
        ActivityLauncher.viewMediaGalleryForSiteAndGallery(this, mSite, mediaGallery);
    }

    private void prepareMediaPost() {
        long[] idsArray = getIntent().getLongArrayExtra(NEW_MEDIA_POST_EXTRA_IDS);
        ArrayList<Long> idsList = ListUtils.fromLongArray(idsArray);
        for (Long id: idsList) {
            addExistingMediaToEditor(id);
        }
    }

    // TODO: Replace with contents of the updatePostContentNewEditor() method when legacy editor is dropped
    /**
     * Updates post object with content of this fragment
     */
    public void updatePostContent(boolean isAutoSave) throws IllegalEditorStateException {
        if (mPost == null) {
            return;
        }
        String title = StringUtils.notNullStr((String) mEditorFragment.getTitle());
        SpannableStringBuilder postContent;
        if (mEditorFragment.getSpannedContent() != null) {
            // needed by the legacy editor to save local drafts
            try {
                postContent = new SpannableStringBuilder(mEditorFragment.getSpannedContent());
            } catch (IndexOutOfBoundsException e) {
                // A core android bug might cause an out of bounds exception, if so we'll just use the current editable
                // See https://code.google.com/p/android/issues/detail?id=5164
                postContent = new SpannableStringBuilder(StringUtils.notNullStr((String) mEditorFragment.getContent()));
            }
        } else {
            postContent = new SpannableStringBuilder(StringUtils.notNullStr((String) mEditorFragment.getContent()));
        }

        String content;
        if (mPost.isLocalDraft()) {
            // remove suggestion spans, they cause craziness in WPHtml.toHTML().
            CharacterStyle[] characterStyles = postContent.getSpans(0, postContent.length(), CharacterStyle.class);
            for (CharacterStyle characterStyle : characterStyles) {
                if (characterStyle instanceof SuggestionSpan) {
                    postContent.removeSpan(characterStyle);
                }
            }
            content = WPHtml.toHtml(postContent);
            // replace duplicate <p> tags so there's not duplicates, trac #86
            content = content.replace("<p><p>", "<p>");
            content = content.replace("</p></p>", "</p>");
            content = content.replace("<br><br>", "<br>");
            // sometimes the editor creates extra tags
            content = content.replace("</strong><strong>", "").replace("</em><em>", "").replace("</u><u>", "")
                    .replace("</strike><strike>", "").replace("</blockquote><blockquote>", "");
        } else {
            if (!isAutoSave) {
                // Add gallery shortcode
                MediaGalleryImageSpan[] gallerySpans = postContent.getSpans(0, postContent.length(),
                        MediaGalleryImageSpan.class);
                for (MediaGalleryImageSpan gallerySpan : gallerySpans) {
                    int start = postContent.getSpanStart(gallerySpan);
                    postContent.removeSpan(gallerySpan);
                    postContent.insert(start, WPHtml.getGalleryShortcode(gallerySpan));
                }
            }

            WPImageSpan[] imageSpans = postContent.getSpans(0, postContent.length(), WPImageSpan.class);
            if (imageSpans.length != 0) {
                for (WPImageSpan wpIS : imageSpans) {
                    MediaFile mediaFile = wpIS.getMediaFile();
                    if (mediaFile == null) {
                        continue;
                    }

                    if (mediaFile.getMediaId() != null) {
                        updateMediaFileOnServer(mediaFile);
                    } else {
                        mediaFile.setFileName(wpIS.getImageSource().toString());
                        mediaFile.setFilePath(wpIS.getImageSource().toString());
                    }

                    int tagStart = postContent.getSpanStart(wpIS);
                    if (!isAutoSave) {
                        postContent.removeSpan(wpIS);

                        // network image has a mediaId
                        if (mediaFile.getMediaId() != null && mediaFile.getMediaId().length() > 0) {
                            postContent.insert(tagStart, WPHtml.getContent(wpIS));
                        } else {
                            // local image for upload
                            postContent.insert(tagStart,
                                    "<img android-uri=\"" + wpIS.getImageSource().toString() + "\" />");
                        }
                    }
                }
            }
            content = postContent.toString();
        }

        mPost.setTitle(title);
        mPost.setContent(content);

        if (!mPost.isLocalDraft()) {
            mPost.setIsLocallyChanged(true);
        }
    }

    /**
     * Updates post object with given title and content
     */
    public void updatePostContentNewEditor(boolean isAutoSave, String title, String content) {
        if (mPost == null) {
            return;
        }

        if (!isAutoSave) {
            // TODO: Shortcode handling, media handling
        }

        mPost.setTitle(title);
        mPost.setContent(content);

        if (!mPost.isLocalDraft()) {
            mPost.setIsLocallyChanged(true);
        }

        mPost.setDateLocallyChanged(DateTimeUtils.iso8601FromTimestamp(System.currentTimeMillis() / 1000));
    }

    /**
     * Media
     */

    private void fetchMedia(List<Uri> mediaUris) {
        for (Uri mediaUri : mediaUris) {
            if (mediaUri == null) {
                Toast.makeText(EditPostActivity.this, getString(R.string.gallery_error), Toast.LENGTH_SHORT).show();
                continue;
            }

            if (!addMedia(mediaUri)) {
                Toast.makeText(EditPostActivity.this, getResources().getText(R.string.gallery_error),
                        Toast.LENGTH_SHORT).show();
            }
        }
    }

    private void updateMediaFileOnServer(MediaFile mediaFile) {
        if (mediaFile == null) {
            return;
        }

        MediaPayload payload = new MediaPayload(mSite, FluxCUtils.mediaModelFromMediaFile(mediaFile));
        mDispatcher.dispatch(MediaActionBuilder.newPushMediaAction(payload));
    }

    /**
     * Analytics about new media
     *
     * @param isVideo Whether is a video or not
     * @param isOptimized Whether the media was "optimized" device side
     * @param uri The URI of the media on the device, or null
     * @param path The path of the media on the device, or null
     */
    private void trackAddMediaFromDeviceEvents(boolean isVideo, boolean isOptimized, Uri uri, String path) {
        if (TextUtils.isEmpty(path) && uri == null) {
            AppLog.e(T.MEDIA, "Cannot track new media events if both path and mediaURI are null!!");
            return;
        }

        Map<String, Object> properties = AnalyticsUtils.getMediaProperties(this, isVideo, uri, path);
        properties.put("optimized", isOptimized);

        if (isVideo) {
            AnalyticsTracker.track(Stat.EDITOR_ADDED_VIDEO_VIA_LOCAL_LIBRARY, properties);
        } else {
            AnalyticsTracker.track(Stat.EDITOR_ADDED_PHOTO_VIA_LOCAL_LIBRARY, properties);
        }
    }

    /**
     * Analytics about media already available in the blog's library.
     *
     * @param isVideo Whether is a video or not
     * @param mediaId The ID of the media in the WP blog's library, or null if device media.
     */
    private void trackAddMediaFromWPLibraryEvents(boolean isVideo, long mediaId) {
        if (mediaId == 0) {
            AppLog.e(T.MEDIA, "Cannot track media events if mediaId is 0");
            return;
        }

        if (isVideo) {
            AnalyticsTracker.track(Stat.EDITOR_ADDED_VIDEO_VIA_WP_MEDIA_LIBRARY);
        } else {
            AnalyticsTracker.track(Stat.EDITOR_ADDED_PHOTO_VIA_WP_MEDIA_LIBRARY);
        }
    }

    public boolean addMedia(Uri mediaUri) {
        if (mediaUri != null && !MediaUtils.isInMediaStore(mediaUri) && !mediaUri.toString().startsWith("/")
            && !mediaUri.toString().startsWith("file://") ) {
            mediaUri = MediaUtils.downloadExternalMedia(this, mediaUri);
        }

        if (mediaUri == null) {
            return false;
        }

        boolean isVideo = MediaUtils.isVideo(mediaUri.toString());

        if (mShowNewEditor || mShowAztecEditor) {
            return addMediaVisualEditor(mediaUri, isVideo);
        } else {
            return addMediaLegacyEditor(mediaUri, isVideo);
        }
    }

    private String getPathFromContentUri(Uri imageUri) {
        String path = null;
        String[] projection = new String[]{android.provider.MediaStore.Images.Media.DATA};
        Cursor cur = getContentResolver().query(imageUri, projection, null, null, null);
        if (cur != null && cur.moveToFirst()) {
            int dataColumn = cur.getColumnIndex(android.provider.MediaStore.Images.Media.DATA);
            path = cur.getString(dataColumn);
        }
        SqlUtils.closeCursor(cur);
        return path;
    }

    private boolean addMediaVisualEditor(Uri uri, boolean isVideo) {
        String path;
        if (uri.toString().contains("content:")) {
            path = getPathFromContentUri(uri);
        } else {
            // File is not in media library
            path = uri.toString().replace("file://", "");
        }

        if (path == null) {
            ToastUtils.showToast(this, R.string.file_not_found, Duration.SHORT);
            return false;
        }

        boolean isOptimized = false;
        if (!isVideo && SiteSettingsInterface.getInterface(this, mSite, null).init(false).getOptimizedImage() &&
               !NetworkUtils.isWiFiConnected(this)) {
            // Not on WiFi and optimize image is set to ON
            // Max picture size will be 3000px wide. That's the maximum resolution you can set in the current picker.
            String optimizedPath = ImageUtils.optimizeImage(this, path, 3000, 85);

            if (optimizedPath == null) {
                AppLog.e(T.EDITOR, "Optimized picture was null!");
            } else {
                Uri optimizedImageUri = Uri.parse(optimizedPath);
                if (optimizedImageUri != null) {
                    uri = optimizedImageUri;
                    isOptimized = true;
                }
            }
        }

        MediaModel media = queueFileForUpload(uri, getContentResolver().getType(uri));
        MediaFile mediaFile = FluxCUtils.mediaFileFromMediaModel(media);
        trackAddMediaFromDeviceEvents(isVideo, isOptimized, null, path);
        if (media != null) {
            mEditorFragment.appendMediaFile(mediaFile, path, mImageLoader);
        }

        return true;
    }

    private boolean addMediaLegacyEditor(Uri mediaUri, boolean isVideo) {
        trackAddMediaFromDeviceEvents(isVideo, false, mediaUri, null);

        MediaModel mediaModel = buildMediaModel(mediaUri, getContentResolver().getType(mediaUri), UploadState.QUEUED);
        if (isVideo) {
            mediaModel.setTitle(getResources().getString(R.string.video));
        } else {
            mediaModel.setTitle(ImageUtils.getTitleForWPImageSpan(this, mediaUri.getEncodedPath()));
        }
        mediaModel.setPostId(mPost.getId());

        mDispatcher.dispatch(MediaActionBuilder.newUpdateMediaAction(mediaModel));

        MediaFile mediaFile = FluxCUtils.mediaFileFromMediaModel(mediaModel);
        mEditorFragment.appendMediaFile(mediaFile, mediaFile.getFilePath(), mImageLoader);
        return true;
    }

    @Override
    public void onActivityResult(int requestCode, int resultCode, Intent data) {
        super.onActivityResult(requestCode, resultCode, data);

        if (data != null || ((requestCode == RequestCodes.TAKE_PHOTO || requestCode == RequestCodes.TAKE_VIDEO))) {
            switch (requestCode) {
                case MediaGalleryActivity.REQUEST_CODE:
                    if (resultCode == Activity.RESULT_OK) {
                        handleMediaGalleryResult(data);
                    }
                    break;
                case MediaGalleryPickerActivity.REQUEST_CODE:
                    if (resultCode == Activity.RESULT_OK) {
                        handleMediaGalleryPickerResult(data);
                    }
                    break;
                case RequestCodes.PICTURE_LIBRARY:
                    Uri imageUri = data.getData();
                    String mimeType = getContentResolver().getType(imageUri);
                    fetchMedia(imageUri, mimeType);
                    break;
                case RequestCodes.TAKE_PHOTO:
                    if (resultCode == Activity.RESULT_OK) {
                        try {
                            File f = new File(mMediaCapturePath);
                            Uri capturedImageUri = Uri.fromFile(f);
                            if (!addMedia(capturedImageUri)) {
                                ToastUtils.showToast(this, R.string.gallery_error, Duration.SHORT);
                            }
                            this.sendBroadcast(new Intent(Intent.ACTION_MEDIA_MOUNTED, Uri.parse("file://"
                                    + Environment.getExternalStorageDirectory())));
                        } catch (RuntimeException e) {
                            AppLog.e(T.POSTS, e);
                        } catch (OutOfMemoryError e) {
                            AppLog.e(T.POSTS, e);
                        }
                    }
                    break;
                case RequestCodes.VIDEO_LIBRARY:
                    Uri videoUri = data.getData();
                    fetchMedia(Arrays.asList(videoUri));
                    break;
                case RequestCodes.TAKE_VIDEO:
                    if (resultCode == Activity.RESULT_OK) {
                        Uri capturedVideoUri = MediaUtils.getLastRecordedVideoUri(this);
                        if (!addMedia(capturedVideoUri)) {
                            ToastUtils.showToast(this, R.string.gallery_error, Duration.SHORT);
                        }
                    }
                    break;
            }
        }
    }

    private ArrayList<MediaModel> mPendingUploads = new ArrayList<>();

    private void fetchMedia(Uri mediaUri, final String mimeType) {
        if (!MediaUtils.isInMediaStore(mediaUri)) {
            // Create an AsyncTask to download the file
            new AsyncTask<Uri, Integer, Uri>() {
                @Override
                protected Uri doInBackground(Uri... uris) {
                    Uri imageUri = uris[0];
                    return MediaUtils.downloadExternalMedia(EditPostActivity.this, imageUri);
                }

                protected void onPostExecute(Uri uri) {
                    if (uri != null) {
                        addMedia(uri);
                    } else {
                        Toast.makeText(EditPostActivity.this, getString(R.string.error_downloading_image),
                                Toast.LENGTH_SHORT).show();
                    }
                }
            }.executeOnExecutor(AsyncTask.THREAD_POOL_EXECUTOR, mediaUri);
        } else {
            queueFileForUpload(mediaUri, getContentResolver().getType(mediaUri));
        }
    }

    private String getRealPathFromURI(Uri uri) {
        String path;
        if ("content".equals(uri.getScheme())) {
            path = getRealPathFromContentURI(uri);
        } else if ("file".equals(uri.getScheme())) {
            path = uri.getPath();
        } else {
            path = uri.toString();
        }
        return path;
    }

    private String getRealPathFromContentURI(Uri contentUri) {
        if (contentUri == null)
            return null;

        String[] proj = { android.provider.MediaStore.Images.Media.DATA };
        CursorLoader loader = new CursorLoader(this, contentUri, proj, null, null, null);
        Cursor cursor = loader.loadInBackground();

        if (cursor == null)
            return null;

        int column_index = cursor.getColumnIndex(proj[0]);
        if (column_index == -1) {
            cursor.close();
            return null;
        }

        String path;
        if (cursor.moveToFirst()) {
            path = cursor.getString(column_index);
        } else {
            path = null;
        }

        cursor.close();
        return path;
    }

    private void startMediaGalleryAddActivity() {
        ActivityLauncher.viewMediaGalleryPickerForSite(this, mSite);
    }

    private void handleMediaGalleryPickerResult(Intent data) {
        ArrayList<Long> ids = ListUtils.fromLongArray(data.getLongArrayExtra(MediaGalleryPickerActivity.RESULT_IDS));
        if (ids == null || ids.size() == 0) {
            return;
        }

        long mediaId = ids.get(0);
        addExistingMediaToEditor(mediaId);
    }

    private void handleMediaGalleryResult(Intent data) {
        MediaGallery gallery = (MediaGallery) data.getSerializableExtra(MediaGalleryActivity.RESULT_MEDIA_GALLERY);

        // if blank gallery returned, don't add to span
        if (gallery == null || gallery.getIds().size() == 0) {
            return;
        }
        mEditorFragment.appendGallery(gallery);
    }

    private BroadcastReceiver mGalleryReceiver = new BroadcastReceiver() {
        @Override
        public void onReceive(Context context, Intent intent) {
            if (LegacyEditorFragment.ACTION_MEDIA_GALLERY_TOUCHED.equals(intent.getAction())) {
                startMediaGalleryActivity((MediaGallery)intent.getSerializableExtra(LegacyEditorFragment.EXTRA_MEDIA_GALLERY));
            }
        }
    };

    private void refreshBlogMedia() {
        if (NetworkUtils.isNetworkAvailable(this)) {
            FetchMediaListPayload payload = new FetchMediaListPayload(mSite, false);
            mDispatcher.dispatch(MediaActionBuilder.newFetchMediaListAction(payload));
        } else {
            ToastUtils.showToast(this, R.string.error_media_refresh_no_connection, ToastUtils.Duration.SHORT);
        }
    }

    @SuppressWarnings("unused")
    @Subscribe(threadMode = ThreadMode.MAIN)
    public void onMediaChanged(OnMediaChanged event) {
        if (event.isError()) {
            final String errorMessage;
            switch (event.error.type) {
                case FS_READ_PERMISSION_DENIED:
                    errorMessage = getString(R.string.error_media_insufficient_fs_permissions);
                    break;
                case NOT_FOUND:
                    errorMessage = getString(R.string.error_media_not_found);
                    break;
                case AUTHORIZATION_REQUIRED:
                    errorMessage = getString(R.string.error_media_unauthorized);
                    break;
                case PARSE_ERROR:
                    String errorFormat = getString(R.string.error_media_parse_format);
                    errorMessage = String.format(errorFormat, event.cause.toString());
                    break;
                case MALFORMED_MEDIA_ARG:
                case NULL_MEDIA_ARG:
                case GENERIC_ERROR:
                default:
                    errorMessage = getString(R.string.error_refresh_media);
                    break;
            }
            if (!TextUtils.isEmpty(errorMessage)) {
                ToastUtils.showToast(EditPostActivity.this, errorMessage, ToastUtils.Duration.SHORT);
            }
        } else {
            if (mPendingVideoPressInfoRequests != null && !mPendingVideoPressInfoRequests.isEmpty()) {
                // If there are pending requests for video URLs from VideoPress ids, query the DB for
                // them again and notify the editor
                for (String videoId : mPendingVideoPressInfoRequests) {
                    String videoUrl = mMediaStore.
                            getUrlForSiteVideoWithVideoPressGuid(mSite, videoId);
                    String posterUrl = WordPressMediaUtils.getVideoPressVideoPosterFromURL(videoUrl);

                    mEditorFragment.setUrlForVideoPressId(videoId, videoUrl, posterUrl);
                }

                mPendingVideoPressInfoRequests.clear();
            }
        }
    }

    private ServiceConnection mMediaUploadConnection = new ServiceConnection() {
        @Override
        public void onServiceConnected(ComponentName name, IBinder service) {
            mMediaUploadService = (MediaUploadService.MediaUploadBinder) service;
            mMediaUploadService.setListener(EditPostActivity.this);
            if (!mPendingUploads.isEmpty()) {
                for (MediaModel media : mPendingUploads) {
                    if (media.getUploadState().equals(UploadState.QUEUED.name())) {
                        mMediaUploadService.addMediaToQueue(media);
                    }
                }
            }
        }

        @Override
        public void onServiceDisconnected(ComponentName name) {
            mMediaUploadService = null;
        }
    };


    private void doBindUploadService(Intent intent) {
        mMediaUploadServiceBound = bindService(intent, mMediaUploadConnection,
                Context.BIND_AUTO_CREATE | Context.BIND_ABOVE_CLIENT);
    }

    private void doUnbindUploadService() {
        if (mMediaUploadServiceBound) {
            unbindService(mMediaUploadConnection);
            mMediaUploadServiceBound = false;
        }
    }

    /**
     * Starts the upload service to upload selected media.
     */
    private void startMediaUploadService() {
        if (mMediaUploadService == null) {
            Intent intent = new Intent(this, MediaUploadService.class);
            intent.putExtra(MediaUploadService.SITE_KEY, mSite);
            doBindUploadService(intent);
            startService(intent);
        } else if (mPendingUploads != null && !mPendingUploads.isEmpty()) {
            for (MediaModel media : mPendingUploads) {
                if (media.getUploadState().equals(UploadState.QUEUED.name())) {
                    mMediaUploadService.addMediaToQueue(media);
                }
            }
        }
    }

    private String getVideoThumbnail(String videoPath) {
        String thumbnailPath = null;
        try {
            File outputFile = File.createTempFile("thumb", ".png", getCacheDir());
            FileOutputStream outputStream = new FileOutputStream(outputFile);
            Bitmap thumb = ThumbnailUtils.createVideoThumbnail(videoPath,
                    android.provider.MediaStore.Images.Thumbnails.MINI_KIND);
            if (thumb != null) {
                thumb.compress(Bitmap.CompressFormat.PNG, 75, outputStream);
                thumbnailPath = outputFile.getAbsolutePath();
            }
        } catch (IOException e) {
            AppLog.i(T.MEDIA, "Can't create thumbnail for video: " + videoPath);
        }
        return thumbnailPath;
    }

    /**
     * Queues a media file for upload and starts the MediaUploadService. Toasts will alert the user
     * if there are issues with the file.
     */
    private MediaModel queueFileForUpload(Uri uri, String mimeType) {
        return queueFileForUpload(uri, mimeType, UploadState.QUEUED);
    }

    private MediaModel queueFileForUpload(Uri uri, String mimeType, UploadState startingState) {
        String path = getRealPathFromURI(uri);

        // Invalid file path
        if (TextUtils.isEmpty(path)) {
            Toast.makeText(this, R.string.editor_toast_invalid_path, Toast.LENGTH_SHORT).show();
            return null;
        }

        // File not found
        File file = new File(path);
        if (!file.exists()) {
            Toast.makeText(this, R.string.file_not_found, Toast.LENGTH_SHORT).show();
            return null;
        }

        MediaModel media = buildMediaModel(uri, mimeType, startingState);
        mDispatcher.dispatch(MediaActionBuilder.newUpdateMediaAction(media));
        mPendingUploads.add(media);
        startMediaUploadService();

        return media;
    }

    private MediaModel buildMediaModel(Uri uri, String mimeType, UploadState startingState) {
        String path = getRealPathFromURI(uri);

        MediaModel media = mMediaStore.instantiateMediaModel();
        AppLog.i(T.MEDIA, "New media instantiated localId=" + media.getId());
        String filename = org.wordpress.android.fluxc.utils.MediaUtils.getFileName(path);
        String fileExtension = org.wordpress.android.fluxc.utils.MediaUtils.getExtension(path);

        // Try to get mimetype if none was passed to this method
        if (mimeType == null) {
            mimeType = getContentResolver().getType(uri);
            if (mimeType == null) {
                mimeType = MimeTypeMap.getSingleton().getMimeTypeFromExtension(fileExtension);
            }
            if (mimeType == null) {
                // Default to image jpeg
                mimeType = "image/jpeg";
            }
        }
        // If file extension is null, upload won't work on wordpress.com
        if (fileExtension == null) {
            fileExtension = MimeTypeMap.getSingleton().getExtensionFromMimeType(mimeType);
            filename += "." + fileExtension;
        }

        if (org.wordpress.android.fluxc.utils.MediaUtils.isVideoMimeType(mimeType)) {
            media.setThumbnailUrl(getVideoThumbnail(path));
        }

        media.setFileName(filename);
        media.setFilePath(path);
        media.setLocalSiteId(mSite.getId());
        media.setFileExtension(fileExtension);
        media.setMimeType(mimeType);
        media.setUploadState(startingState.name());
        media.setUploadDate(DateTimeUtils.iso8601UTCFromTimestamp(System.currentTimeMillis() / 1000));

        return media;
    }

    /**
     * EditorFragmentListener methods
     */

    @Override
    public void onSettingsClicked() {
        mViewPager.setCurrentItem(PAGE_SETTINGS);
    }

    @Override
    public void onAddMediaClicked() {
        if (enablePhotoChooser()) {
            if (!isPhotoChooserShowing()) {
                showPhotoChooser();
            } else {
                hidePhotoChooser();
            }
        }
    }

    @Override
    public void onMediaDropped(final ArrayList<Uri> mediaUris) {
        mDroppedMediaUris = mediaUris;

        if (PermissionUtils.checkAndRequestStoragePermission(this, DRAG_AND_DROP_MEDIA_PERMISSION_REQUEST_CODE)) {
            runOnUiThread(mFetchMediaRunnable);
        }
    }

    @Override
    public void onRequestDragAndDropPermissions(DragEvent dragEvent) {
        if (Build.VERSION.SDK_INT >= Build.VERSION_CODES.N) {
            requestTemporaryPermissions(dragEvent);
        }
    }

    @TargetApi(Build.VERSION_CODES.N)
    private void requestTemporaryPermissions(DragEvent dragEvent) {
        requestDragAndDropPermissions(dragEvent);
    }

    @Override
    public void onMediaRetryClicked(String mediaId) {
        MediaModel media = null;

        List<MediaModel> localMediaList = mMediaStore.getLocalSiteMedia(mSite);
        for (MediaModel localMedia : localMediaList) {
            if (String.valueOf(localMedia.getId()).equals(mediaId)) {
                media = localMedia;
                break;
            }
        }

        if (media != null) {
            media.setUploadState(UploadState.QUEUED.name());
            mDispatcher.dispatch(MediaActionBuilder.newUpdateMediaAction(media));
            mPendingUploads.add(media);
            startMediaUploadService();
        }

        AnalyticsTracker.track(Stat.EDITOR_UPLOAD_MEDIA_RETRIED);
    }

    @Override
    public void onMediaUploadCancelClicked(String mediaId, boolean delete) {
        int localMediaId = StringUtils.stringToInt(mediaId);
        if (localMediaId == 0) {
            return;
        }

        MediaModel media = new MediaModel();
        media.setId(localMediaId);
        MediaPayload payload = new MediaPayload(mSite, media);
        mDispatcher.dispatch(MediaActionBuilder.newCancelMediaUploadAction(payload));
    }

    @Override
    public void onFeaturedImageChanged(long mediaId) {
        mPost.setFeaturedImageId(mediaId);
        mEditPostSettingsFragment.updateFeaturedImage(mediaId);
    }

    @Override
    public void onVideoPressInfoRequested(final String videoId) {
        String videoUrl = mMediaStore.
                getUrlForSiteVideoWithVideoPressGuid(mSite, videoId);

        if (videoUrl.isEmpty()) {
            if (PermissionUtils.checkAndRequestCameraAndStoragePermissions(this, MEDIA_PERMISSION_REQUEST_CODE)) {
                runOnUiThread(new Runnable() {
                    @Override
                    public void run() {
                        if (mPendingVideoPressInfoRequests == null) {
                            mPendingVideoPressInfoRequests = new ArrayList<>();
                        }
                        mPendingVideoPressInfoRequests.add(videoId);
                        refreshBlogMedia();
                    }
                });
            } else {
                AppLockManager.getInstance().setExtendedTimeout();
            }
        }

        String posterUrl = WordPressMediaUtils.getVideoPressVideoPosterFromURL(videoUrl);

        mEditorFragment.setUrlForVideoPressId(videoId, videoUrl, posterUrl);
    }

    @Override
    public String onAuthHeaderRequested(String url) {
        String authHeader = "";
        String token = mAccountStore.getAccessToken();
        if (mSite.isPrivate() && WPUrlUtils.safeToAddWordPressComAuthToken(url)
                && !TextUtils.isEmpty(token)) {
            authHeader = "Bearer " + token;
        }
        return authHeader;
    }

    @Override
    public void onEditorFragmentInitialized() {
        fillContentEditorFields();
        // Set the error listener
        if (mEditorFragment instanceof EditorFragment) {
            mEditorFragment.setDebugModeEnabled(BuildConfig.DEBUG);
            ((EditorFragment) mEditorFragment).setWebViewErrorListener(new ErrorListener() {
                @Override
                public void onJavaScriptError(String sourceFile, int lineNumber, String message) {
                    CrashlyticsUtils.logException(new JavaScriptException(sourceFile, lineNumber, message),
                            T.EDITOR, String.format(Locale.US, "%s:%d: %s", sourceFile, lineNumber, message));
                }

                @Override
                public void onJavaScriptAlert(String url, String message) {
                    // no op
                }
            });
        }
    }

    @Override
    public void saveMediaFile(MediaFile mediaFile) {
    }

    @Override
    public void onTrackableEvent(TrackableEvent event) {
        switch (event) {
            case HTML_BUTTON_TAPPED:
                AnalyticsTracker.track(Stat.EDITOR_TAPPED_HTML);
                break;
            case MEDIA_BUTTON_TAPPED:
                AnalyticsTracker.track(Stat.EDITOR_TAPPED_IMAGE);
                break;
            case UNLINK_BUTTON_TAPPED:
                AnalyticsTracker.track(Stat.EDITOR_TAPPED_UNLINK);
                break;
            case LINK_BUTTON_TAPPED:
                AnalyticsTracker.track(Stat.EDITOR_TAPPED_LINK);
                break;
            case IMAGE_EDITED:
                AnalyticsTracker.track(Stat.EDITOR_EDITED_IMAGE);
                break;
            case BOLD_BUTTON_TAPPED:
                AnalyticsTracker.track(Stat.EDITOR_TAPPED_BOLD);
                break;
            case ITALIC_BUTTON_TAPPED:
                AnalyticsTracker.track(Stat.EDITOR_TAPPED_ITALIC);
                break;
            case OL_BUTTON_TAPPED:
                AnalyticsTracker.track(Stat.EDITOR_TAPPED_ORDERED_LIST);
                break;
            case UL_BUTTON_TAPPED:
                AnalyticsTracker.track(Stat.EDITOR_TAPPED_UNORDERED_LIST);
                break;
            case BLOCKQUOTE_BUTTON_TAPPED:
                AnalyticsTracker.track(Stat.EDITOR_TAPPED_BLOCKQUOTE);
                break;
            case STRIKETHROUGH_BUTTON_TAPPED:
                AnalyticsTracker.track(Stat.EDITOR_TAPPED_STRIKETHROUGH);
                break;
            case UNDERLINE_BUTTON_TAPPED:
                AnalyticsTracker.track(Stat.EDITOR_TAPPED_UNDERLINE);
                break;
            case MORE_BUTTON_TAPPED:
                AnalyticsTracker.track(Stat.EDITOR_TAPPED_MORE);
                break;
        }
    }
}<|MERGE_RESOLUTION|>--- conflicted
+++ resolved
@@ -70,13 +70,6 @@
 import org.wordpress.android.editor.EditorWebViewCompatibility.ReflectionException;
 import org.wordpress.android.editor.ImageSettingsDialogFragment;
 import org.wordpress.android.editor.LegacyEditorFragment;
-<<<<<<< HEAD
-import org.wordpress.android.models.AccountHelper;
-import org.wordpress.android.models.Blog;
-import org.wordpress.android.models.MediaUploadState;
-import org.wordpress.android.models.Post;
-import org.wordpress.android.models.PostStatus;
-=======
 import org.wordpress.android.fluxc.Dispatcher;
 import org.wordpress.android.fluxc.generated.MediaActionBuilder;
 import org.wordpress.android.fluxc.generated.PostActionBuilder;
@@ -93,7 +86,6 @@
 import org.wordpress.android.fluxc.store.PostStore;
 import org.wordpress.android.fluxc.store.SiteStore;
 import org.wordpress.android.fluxc.tools.FluxCImageLoader;
->>>>>>> 23a5ec84
 import org.wordpress.android.ui.ActivityId;
 import org.wordpress.android.ui.ActivityLauncher;
 import org.wordpress.android.ui.RequestCodes;
@@ -123,11 +115,8 @@
 import org.wordpress.android.util.MediaUtils;
 import org.wordpress.android.util.NetworkUtils;
 import org.wordpress.android.util.PermissionUtils;
-<<<<<<< HEAD
-=======
 import org.wordpress.android.util.SiteUtils;
 import org.wordpress.android.util.SqlUtils;
->>>>>>> 23a5ec84
 import org.wordpress.android.util.StringUtils;
 import org.wordpress.android.util.ToastUtils;
 import org.wordpress.android.util.ToastUtils.Duration;
@@ -547,8 +536,7 @@
      */
     void showPhotoChooser() {
         // request permissions if we don't already have them
-        if (!PermissionUtils.checkCameraAndStoragePermissions(this)) {
-            PermissionUtils.checkAndRequestCameraAndStoragePermissions(this, PHOTO_CHOOSER_PERMISSION_REQUEST_CODE);
+        if (!PermissionUtils.checkAndRequestCameraAndStoragePermissions(this, PHOTO_CHOOSER_PERMISSION_REQUEST_CODE)) {
             return;
         }
 
@@ -894,13 +882,7 @@
                 }
                 PostUploadService.setLegacyMode(!mShowNewEditor && !mShowAztecEditor);
                 startService(new Intent(EditPostActivity.this, PostUploadService.class));
-<<<<<<< HEAD
-                PendingDraftsNotificationsUtils.cancelPendingDraftAlarms(EditPostActivity.this, mPost.getLocalTablePostId());
-=======
                 PendingDraftsNotificationsUtils.cancelPendingDraftAlarms(EditPostActivity.this, mPost.getId());
-                setResult(RESULT_OK);
-                finish();
->>>>>>> 23a5ec84
             }
         }).start();
 
@@ -1118,14 +1100,10 @@
     }
 
     private synchronized void savePostToDb() {
-<<<<<<< HEAD
-        WordPress.wpDB.updatePost(mPost);
+        mDispatcher.dispatch(PostActionBuilder.newUpdatePostAction(mPost));
 
         // update the original post object, so we'll know of new changes
         mOriginalPost = WordPress.wpDB.getPostForLocalTablePostId(mPost.getLocalTablePostId());
-=======
-        mDispatcher.dispatch(PostActionBuilder.newUpdatePostAction(mPost));
->>>>>>> 23a5ec84
     }
 
     @Override
@@ -1173,21 +1151,9 @@
                 return false;
             }
 
-<<<<<<< HEAD
-            if (mOriginalPost != null && !mPost.hasChanges(mOriginalPost)) {
-                // if no changes have been made to the post, set it back to the original don't save it
-                WordPress.wpDB.updatePost(mOriginalPost);
-=======
-            if (mEditorFragment != null && PostUtils.hasEmptyContentFields(mPost)) {
-                // New and empty post? delete it
-                if (mIsNewPost) {
-                    mDispatcher.dispatch(PostActionBuilder.newRemovePostAction(mPost));
-                    return false;
-                }
-            } else if (mOriginalPost != null && !PostUtils.postHasEdits(mOriginalPost, mPost)) {
+            if (mOriginalPost != null && !PostUtils.postHasEdits(mOriginalPost, mPost)) {
                 // If no changes have been made to the post, set it back to the original - don't save it
                 mDispatcher.dispatch(PostActionBuilder.newUpdatePostAction(mOriginalPost));
->>>>>>> 23a5ec84
                 return false;
             } else {
                 // Changes have been made - save the post and ask for the post list to refresh
