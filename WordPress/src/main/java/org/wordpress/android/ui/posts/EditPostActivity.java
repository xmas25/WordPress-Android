package org.wordpress.android.ui.posts;

import android.annotation.TargetApi;
import android.app.Activity;
import android.app.ProgressDialog;
import android.content.ClipData;
import android.content.Context;
import android.content.Intent;
import android.content.res.Configuration;
import android.graphics.drawable.Drawable;
import android.net.Uri;
import android.os.AsyncTask;
import android.os.Build;
import android.os.Bundle;
import android.os.Handler;
import android.preference.PreferenceManager;
import android.text.TextUtils;
import android.view.ContextThemeWrapper;
import android.view.DragEvent;
import android.view.Menu;
import android.view.MenuInflater;
import android.view.MenuItem;
import android.view.View;
import android.view.ViewGroup;
import android.widget.RelativeLayout;

import androidx.annotation.NonNull;
import androidx.annotation.Nullable;
import androidx.annotation.StringRes;
import androidx.appcompat.app.ActionBar;
import androidx.appcompat.app.AlertDialog;
import androidx.appcompat.app.AppCompatActivity;
import androidx.core.app.ActivityCompat.OnRequestPermissionsResultCallback;
import androidx.core.util.Consumer;
import androidx.fragment.app.Fragment;
import androidx.fragment.app.FragmentManager;
import androidx.fragment.app.FragmentPagerAdapter;
import androidx.fragment.app.FragmentStatePagerAdapter;
import androidx.fragment.app.FragmentTransaction;
import androidx.lifecycle.ViewModelProvider;
import androidx.lifecycle.ViewModelProviders;
import androidx.viewpager.widget.PagerAdapter;
import androidx.viewpager.widget.ViewPager;

import com.google.android.material.snackbar.Snackbar;

import org.greenrobot.eventbus.EventBus;
import org.greenrobot.eventbus.Subscribe;
import org.greenrobot.eventbus.ThreadMode;
import org.jetbrains.annotations.NotNull;
import org.wordpress.android.BuildConfig;
import org.wordpress.android.R;
import org.wordpress.android.WordPress;
import org.wordpress.android.analytics.AnalyticsTracker;
import org.wordpress.android.analytics.AnalyticsTracker.Stat;
import org.wordpress.android.editor.AztecEditorFragment;
import org.wordpress.android.editor.EditorFragmentAbstract;
import org.wordpress.android.editor.EditorFragmentAbstract.EditorDragAndDropListener;
import org.wordpress.android.editor.EditorFragmentAbstract.EditorFragmentListener;
import org.wordpress.android.editor.EditorFragmentAbstract.EditorFragmentNotAddedException;
import org.wordpress.android.editor.EditorFragmentAbstract.TrackableEvent;
import org.wordpress.android.editor.EditorFragmentActivity;
import org.wordpress.android.editor.EditorImageMetaData;
import org.wordpress.android.editor.EditorImagePreviewListener;
import org.wordpress.android.editor.EditorImageSettingsListener;
import org.wordpress.android.editor.EditorMediaUploadListener;
import org.wordpress.android.editor.EditorMediaUtils;
import org.wordpress.android.editor.GutenbergEditorFragment;
import org.wordpress.android.editor.ImageSettingsDialogFragment;
import org.wordpress.android.fluxc.Dispatcher;
import org.wordpress.android.fluxc.action.AccountAction;
import org.wordpress.android.fluxc.generated.AccountActionBuilder;
import org.wordpress.android.fluxc.generated.MediaActionBuilder;
import org.wordpress.android.fluxc.generated.PostActionBuilder;
import org.wordpress.android.fluxc.generated.UploadActionBuilder;
import org.wordpress.android.fluxc.model.AccountModel;
import org.wordpress.android.fluxc.model.CauseOfOnPostChanged;
import org.wordpress.android.fluxc.model.CauseOfOnPostChanged.RemoteAutoSavePost;
import org.wordpress.android.fluxc.model.MediaModel;
import org.wordpress.android.fluxc.model.MediaModel.MediaUploadState;
import org.wordpress.android.fluxc.model.PostImmutableModel;
import org.wordpress.android.fluxc.model.PostModel;
import org.wordpress.android.fluxc.model.SiteModel;
import org.wordpress.android.fluxc.model.post.PostStatus;
import org.wordpress.android.fluxc.store.AccountStore;
import org.wordpress.android.fluxc.store.AccountStore.OnAccountChanged;
import org.wordpress.android.fluxc.store.MediaStore;
import org.wordpress.android.fluxc.store.MediaStore.MediaError;
import org.wordpress.android.fluxc.store.MediaStore.MediaErrorType;
import org.wordpress.android.fluxc.store.MediaStore.OnMediaChanged;
import org.wordpress.android.fluxc.store.MediaStore.OnMediaUploaded;
import org.wordpress.android.fluxc.store.PostStore;
import org.wordpress.android.fluxc.store.PostStore.OnPostChanged;
import org.wordpress.android.fluxc.store.PostStore.OnPostUploaded;
import org.wordpress.android.fluxc.store.PostStore.RemotePostPayload;
import org.wordpress.android.fluxc.store.QuickStartStore;
import org.wordpress.android.fluxc.store.QuickStartStore.QuickStartTask;
import org.wordpress.android.fluxc.store.SiteStore;
import org.wordpress.android.fluxc.store.UploadStore;
import org.wordpress.android.fluxc.store.UploadStore.ClearMediaPayload;
import org.wordpress.android.fluxc.tools.FluxCImageLoader;
import org.wordpress.android.ui.ActivityId;
import org.wordpress.android.ui.ActivityLauncher;
import org.wordpress.android.ui.PagePostCreationSourcesDetail;
import org.wordpress.android.ui.RequestCodes;
import org.wordpress.android.ui.Shortcut;
import org.wordpress.android.ui.history.HistoryListItem.Revision;
import org.wordpress.android.ui.media.MediaBrowserActivity;
import org.wordpress.android.ui.media.MediaBrowserType;
import org.wordpress.android.ui.media.MediaPreviewActivity;
import org.wordpress.android.ui.media.MediaSettingsActivity;
import org.wordpress.android.ui.notifications.utils.PendingDraftsNotificationsUtils;
import org.wordpress.android.ui.pages.SnackbarMessageHolder;
import org.wordpress.android.ui.photopicker.PhotoPickerActivity;
import org.wordpress.android.ui.photopicker.PhotoPickerFragment;
import org.wordpress.android.ui.photopicker.PhotoPickerFragment.PhotoPickerIcon;
import org.wordpress.android.ui.posts.EditPostSettingsFragment.EditPostSettingsCallback;
import org.wordpress.android.ui.posts.EditPostViewModel.UpdateFromEditor;
import org.wordpress.android.ui.posts.EditPostViewModel.UpdateFromEditor.PostFields;
import org.wordpress.android.ui.posts.EditPostViewModel.UpdateResult;
import org.wordpress.android.ui.posts.InsertMediaDialog.InsertMediaCallback;
import org.wordpress.android.ui.posts.PostEditorAnalyticsSession.Editor;
import org.wordpress.android.ui.posts.PostEditorAnalyticsSession.Outcome;
import org.wordpress.android.ui.posts.RemotePreviewLogicHelper.PreviewLogicOperationResult;
import org.wordpress.android.ui.posts.editor.EditorPhotoPicker;
import org.wordpress.android.ui.posts.editor.EditorPhotoPickerListener;
import org.wordpress.android.ui.posts.editor.EditorTracker;
import org.wordpress.android.ui.posts.editor.PostLoadingState;
import org.wordpress.android.ui.posts.editor.PrimaryEditorAction;
import org.wordpress.android.ui.posts.editor.SecondaryEditorAction;
import org.wordpress.android.ui.posts.reactnative.ReactNativeRequestHandler;
import org.wordpress.android.ui.posts.editor.media.EditorMedia;
import org.wordpress.android.ui.posts.editor.media.EditorMedia.AddExistingMediaSource;
import org.wordpress.android.ui.posts.editor.media.EditorMediaListener;
import org.wordpress.android.ui.posts.services.AztecImageLoader;
import org.wordpress.android.ui.posts.services.AztecVideoLoader;
import org.wordpress.android.ui.prefs.AppPrefs;
import org.wordpress.android.ui.stockmedia.StockMediaPickerActivity;
import org.wordpress.android.ui.uploads.PostEvents;
import org.wordpress.android.ui.uploads.UploadService;
import org.wordpress.android.ui.uploads.UploadUtils;
import org.wordpress.android.ui.uploads.UploadUtilsWrapper;
import org.wordpress.android.ui.uploads.VideoOptimizer;
import org.wordpress.android.ui.utils.UiHelpers;
import org.wordpress.android.util.ActivityUtils;
import org.wordpress.android.util.AniUtils;
import org.wordpress.android.util.AppLog;
import org.wordpress.android.util.AppLog.T;
import org.wordpress.android.util.AutolinkUtils;
import org.wordpress.android.util.CrashLoggingUtils;
import org.wordpress.android.util.DateTimeUtils;
import org.wordpress.android.util.FluxCUtils;
import org.wordpress.android.util.ListUtils;
import org.wordpress.android.util.LocaleManager;
import org.wordpress.android.util.LocaleManagerWrapper;
import org.wordpress.android.util.MediaUtils;
import org.wordpress.android.util.NetworkUtils;
import org.wordpress.android.util.PermissionUtils;
import org.wordpress.android.util.QuickStartUtils;
import org.wordpress.android.util.ShortcutUtils;
import org.wordpress.android.util.SiteUtils;
import org.wordpress.android.util.StringUtils;
import org.wordpress.android.util.ToastUtils;
import org.wordpress.android.util.ToastUtils.Duration;
import org.wordpress.android.util.WPMediaUtils;
import org.wordpress.android.util.WPPermissionUtils;
import org.wordpress.android.util.WPUrlUtils;
import org.wordpress.android.util.analytics.AnalyticsUtils;
import org.wordpress.android.util.analytics.AnalyticsUtils.BlockEditorEnabledSource;
import org.wordpress.android.util.helpers.MediaFile;
import org.wordpress.android.util.helpers.MediaGallery;
import org.wordpress.android.util.image.ImageManager;
import org.wordpress.android.viewmodel.helpers.ToastMessageHolder;
import org.wordpress.android.widgets.AppRatingDialog;
import org.wordpress.android.widgets.WPSnackbar;
import org.wordpress.android.widgets.WPViewPager;
import org.wordpress.aztec.exceptions.DynamicLayoutGetBlockIndexOutOfBoundsException;
import org.wordpress.aztec.util.AztecLog;

import java.io.File;
import java.util.ArrayList;
import java.util.Collections;
import java.util.Date;
import java.util.HashMap;
import java.util.HashSet;
import java.util.List;
import java.util.Locale;
import java.util.Map;
import java.util.Objects;
import java.util.Set;
import java.util.regex.Matcher;
import java.util.regex.Pattern;

import javax.inject.Inject;

import static org.wordpress.android.analytics.AnalyticsTracker.Stat.APP_REVIEWS_EVENT_INCREMENTED_BY_PUBLISHING_POST_OR_PAGE;
import static org.wordpress.android.ui.PagePostCreationSourcesDetail.CREATED_POST_SOURCE_DETAIL_KEY;
import static org.wordpress.android.ui.history.HistoryDetailContainerFragment.KEY_REVISION;

import kotlin.Unit;
import kotlin.jvm.functions.Function0;

public class EditPostActivity extends AppCompatActivity implements
        EditorFragmentActivity,
        EditorImageSettingsListener,
        EditorImagePreviewListener,
        EditorDragAndDropListener,
        EditorFragmentListener,
        OnRequestPermissionsResultCallback,
        PhotoPickerFragment.PhotoPickerListener,
        EditorPhotoPickerListener,
        EditorMediaListener,
        EditPostSettingsFragment.EditPostActivityHook,
        BasicFragmentDialog.BasicDialogPositiveClickInterface,
        BasicFragmentDialog.BasicDialogNegativeClickInterface,
        PostSettingsListDialogFragment.OnPostSettingsDialogFragmentListener,
        HistoryListFragment.HistoryItemClickInterface,
        EditPostSettingsCallback {
    public static final String EXTRA_POST_LOCAL_ID = "postModelLocalId";
    public static final String EXTRA_LOAD_AUTO_SAVE_REVISION = "loadAutosaveRevision";
    public static final String EXTRA_POST_REMOTE_ID = "postModelRemoteId";
    public static final String EXTRA_IS_PAGE = "isPage";
    public static final String EXTRA_IS_PROMO = "isPromo";
    public static final String EXTRA_IS_QUICKPRESS = "isQuickPress";
    public static final String EXTRA_QUICKPRESS_BLOG_ID = "quickPressBlogId";
    public static final String EXTRA_SAVED_AS_LOCAL_DRAFT = "savedAsLocalDraft";
    public static final String EXTRA_HAS_FAILED_MEDIA = "hasFailedMedia";
    public static final String EXTRA_HAS_CHANGES = "hasChanges";
    public static final String EXTRA_IS_DISCARDABLE = "isDiscardable";
    public static final String EXTRA_RESTART_EDITOR = "isSwitchingEditors";
    public static final String EXTRA_INSERT_MEDIA = "insertMedia";
    public static final String EXTRA_IS_NEW_POST = "isNewPost";
    public static final String EXTRA_CREATION_SOURCE_DETAIL = "creationSourceDetail";
    private static final String STATE_KEY_EDITOR_FRAGMENT = "editorFragment";
    private static final String STATE_KEY_DROPPED_MEDIA_URIS = "stateKeyDroppedMediaUri";
    private static final String STATE_KEY_POST_LOCAL_ID = "stateKeyPostModelLocalId";
    private static final String STATE_KEY_POST_REMOTE_ID = "stateKeyPostModelRemoteId";
    private static final String STATE_KEY_POST_LOADING_STATE = "stateKeyPostLoadingState";
    private static final String STATE_KEY_IS_NEW_POST = "stateKeyIsNewPost";
    private static final String STATE_KEY_IS_PHOTO_PICKER_VISIBLE = "stateKeyPhotoPickerVisible";
    private static final String STATE_KEY_HTML_MODE_ON = "stateKeyHtmlModeOn";
    private static final String STATE_KEY_REVISION = "stateKeyRevision";
    private static final String STATE_KEY_EDITOR_SESSION_DATA = "stateKeyEditorSessionData";
    private static final String STATE_KEY_GUTENBERG_IS_SHOWN = "stateKeyGutenbergIsShown";
    private static final String TAG_PUBLISH_CONFIRMATION_DIALOG = "tag_publish_confirmation_dialog";
    private static final String TAG_UPDATE_CONFIRMATION_DIALOG = "tag_update_confirmation_dialog";
    private static final String TAG_FAILED_MEDIA_UPLOADS_DIALOG = "tag_remove_failed_uploads_dialog";
    private static final String TAG_GB_INFORMATIVE_DIALOG = "tag_gb_informative_dialog";

    private static final int PAGE_CONTENT = 0;
    private static final int PAGE_SETTINGS = 1;
    private static final int PAGE_PUBLISH_SETTINGS = 2;
    private static final int PAGE_HISTORY = 3;

    private AztecImageLoader mAztecImageLoader;

    enum RestartEditorOptions {
        NO_RESTART,
        RESTART_SUPPRESS_GUTENBERG,
        RESTART_DONT_SUPPRESS_GUTENBERG,
    }

    private RestartEditorOptions mRestartEditorOption = RestartEditorOptions.NO_RESTART;

    private boolean mShowAztecEditor;
    private boolean mShowGutenbergEditor;

    private List<String> mPendingVideoPressInfoRequests;
    private List<String> mAztecBackspaceDeletedOrGbBlockDeletedMediaItemIds = new ArrayList<>();
    private PostEditorAnalyticsSession mPostEditorAnalyticsSession;
    private boolean mIsConfigChange = false;

    /**
     * The {@link PagerAdapter} that will provide
     * fragments for each of the sections. We use a
     * {@link FragmentPagerAdapter} derivative, which will keep every
     * loaded fragment in memory. If this becomes too memory intensive, it
     * may be best to switch to a
     * {@link FragmentStatePagerAdapter}.
     */
    SectionsPagerAdapter mSectionsPagerAdapter;

    /**
     * The {@link ViewPager} that will host the section contents.
     */
    WPViewPager mViewPager;

    private Revision mRevision;

    private EditorFragmentAbstract mEditorFragment;
    private EditPostSettingsFragment mEditPostSettingsFragment;
    private EditorMediaUploadListener mEditorMediaUploadListener;
    private EditorPhotoPicker mEditorPhotoPicker;

    private ProgressDialog mProgressDialog;
    private ProgressDialog mAddingMediaToEditorProgressDialog;

    private boolean mIsNewPost;
    private boolean mIsPage;
    private boolean mHasSetPostContent;
    private PostLoadingState mPostLoadingState = PostLoadingState.NONE;

    // For opening the context menu after permissions have been granted
    private View mMenuView = null;

    private boolean mHtmlModeMenuStateOn = false;

    @Inject Dispatcher mDispatcher;
    @Inject AccountStore mAccountStore;
    @Inject SiteStore mSiteStore;
    @Inject PostStore mPostStore;
    @Inject MediaStore mMediaStore;
    @Inject UploadStore mUploadStore;
    @Inject FluxCImageLoader mImageLoader;
    @Inject ShortcutUtils mShortcutUtils;
    @Inject QuickStartStore mQuickStartStore;
    @Inject ImageManager mImageManager;
    @Inject UiHelpers mUiHelpers;
    @Inject RemotePreviewLogicHelper mRemotePreviewLogicHelper;
    @Inject ProgressDialogHelper mProgressDialogHelper;
    @Inject FeaturedImageHelper mFeaturedImageHelper;
    @Inject ReactNativeRequestHandler mReactNativeRequestHandler;
    @Inject EditorMedia mEditorMedia;
    @Inject LocaleManagerWrapper mLocaleManagerWrapper;
    @Inject EditPostRepository mEditPostRepository;
    @Inject PostUtilsWrapper mPostUtils;
<<<<<<< HEAD
    @Inject ViewModelProvider.Factory mViewModelFactory;

    private EditPostViewModel mViewModel;
=======
    @Inject EditorTracker mEditorTracker;
    @Inject UploadUtilsWrapper mUploadUtilsWrapper;
>>>>>>> 8614ce84

    private SiteModel mSite;

    public static boolean checkToRestart(@NonNull Intent data) {
        return data.hasExtra(EditPostActivity.EXTRA_RESTART_EDITOR)
               && RestartEditorOptions.valueOf(data.getStringExtra(EditPostActivity.EXTRA_RESTART_EDITOR))
                  != RestartEditorOptions.NO_RESTART;
    }

    @Override
    protected void attachBaseContext(Context newBase) {
        super.attachBaseContext(LocaleManager.setLocale(newBase));
    }

    private void newPostSetup() {
        mIsNewPost = true;

        if (mSite == null) {
            showErrorAndFinish(R.string.blog_not_found);
            return;
        }
        if (!mSite.isVisible()) {
            showErrorAndFinish(R.string.error_blog_hidden);
            return;
        }

        // Create a new post
        mEditPostRepository.setInTransaction(() -> {
            PostModel post = mPostStore.instantiatePostModel(mSite, mIsPage, null, null);
            post.setStatus(PostStatus.DRAFT.toString());
            return post;
        });
        EventBus.getDefault().postSticky(
                new PostEvents.PostOpenedInEditor(mEditPostRepository.getLocalSiteId(), mEditPostRepository.getId()));
        mShortcutUtils.reportShortcutUsed(Shortcut.CREATE_NEW_POST);
    }

    private void createPostEditorAnalyticsSessionTracker(boolean showGutenbergEditor, PostImmutableModel post,
                                                         SiteModel site, boolean isNewPost) {
        if (mPostEditorAnalyticsSession == null) {
            mPostEditorAnalyticsSession = new PostEditorAnalyticsSession(
                    showGutenbergEditor ? Editor.GUTENBERG : Editor.CLASSIC,
                    post, site, isNewPost);
        }
    }

    @Override
    protected void onCreate(Bundle savedInstanceState) {
        super.onCreate(savedInstanceState);
        ((WordPress) getApplication()).component().inject(this);
        mDispatcher.register(this);
        mViewModel =
                ViewModelProviders.of(this, mViewModelFactory).get(EditPostViewModel.class);
        setContentView(R.layout.new_edit_post_activity);

        if (savedInstanceState == null) {
            mSite = (SiteModel) getIntent().getSerializableExtra(WordPress.SITE);
        } else {
            mSite = (SiteModel) savedInstanceState.getSerializable(WordPress.SITE);
        }

        // FIXME: Make sure to use the latest fresh info about the site we've in the DB
        // set only the editor setting for now.
        if (mSite != null) {
            SiteModel refreshedSite = mSiteStore.getSiteByLocalId(mSite.getId());
            if (refreshedSite != null) {
                mSite.setMobileEditor(refreshedSite.getMobileEditor());
            }
        }

        // Check whether to show the visual editor
        PreferenceManager.setDefaultValues(this, R.xml.account_settings, false);
        mShowAztecEditor = AppPrefs.isAztecEditorEnabled();
        mEditorPhotoPicker = new EditorPhotoPicker(this, this, this, mShowAztecEditor);
        mEditorMedia.start(mSite, this);
        startObserving();


        // TODO when aztec is the only editor, remove this part and set the overlay bottom margin in xml
        if (mShowAztecEditor) {
            View overlay = findViewById(R.id.view_overlay);
            RelativeLayout.LayoutParams layoutParams = (RelativeLayout.LayoutParams) overlay.getLayoutParams();
            layoutParams.bottomMargin = getResources().getDimensionPixelOffset(R.dimen.aztec_format_bar_height);
            overlay.setLayoutParams(layoutParams);
        }

        // Set up the action bar.
        final ActionBar actionBar = getSupportActionBar();
        if (actionBar != null) {
            actionBar.setDisplayHomeAsUpEnabled(true);
        }

        FragmentManager fragmentManager = getSupportFragmentManager();
        Bundle extras = getIntent().getExtras();
        String action = getIntent().getAction();
        boolean isRestarting = !RestartEditorOptions.NO_RESTART.name().equals(extras.getString(EXTRA_RESTART_EDITOR));
        if (savedInstanceState == null) {
            if (!getIntent().hasExtra(EXTRA_POST_LOCAL_ID)
                || Intent.ACTION_SEND.equals(action)
                || Intent.ACTION_SEND_MULTIPLE.equals(action)
                || NEW_MEDIA_POST.equals(action)
                || getIntent().hasExtra(EXTRA_IS_QUICKPRESS)) {
                if (getIntent().hasExtra(EXTRA_QUICKPRESS_BLOG_ID)) {
                    // QuickPress might want to use a different blog than the current blog
                    int localSiteId = getIntent().getIntExtra(EXTRA_QUICKPRESS_BLOG_ID, -1);
                    mSite = mSiteStore.getSiteByLocalId(localSiteId);
                }

                mIsPage = extras.getBoolean(EXTRA_IS_PAGE);
                newPostSetup();
            } else {
                mEditPostRepository.loadPostByLocalPostId(extras.getInt(EXTRA_POST_LOCAL_ID));
                // Load post from extra)s

                if (mEditPostRepository.hasPost()) {
                    if (extras.getBoolean(EXTRA_LOAD_AUTO_SAVE_REVISION)) {
                        mEditPostRepository.updateInTransaction(postModel -> {
                            postModel.setTitle(
                                    TextUtils.isEmpty(postModel.getAutoSaveTitle()) ? postModel
                                            .getTitle()
                                            : postModel.getAutoSaveTitle());
                            postModel.setContent(
                                    TextUtils.isEmpty(postModel.getAutoSaveContent()) ? postModel
                                            .getContent()
                                            : postModel.getAutoSaveContent());
                            postModel.setExcerpt(
                                    TextUtils.isEmpty(postModel.getAutoSaveExcerpt()) ? postModel
                                            .getExcerpt()
                                            : postModel.getAutoSaveExcerpt());
                            return true;
                        });
                    }

                    initializePostObject();
                } else if (isRestarting) {
                    newPostSetup();
                }
            }

            // retrieve Editor session data if switched editors
            if (isRestarting && extras.getSerializable(STATE_KEY_EDITOR_SESSION_DATA) != null) {
                mPostEditorAnalyticsSession =
                        (PostEditorAnalyticsSession) extras.getSerializable(STATE_KEY_EDITOR_SESSION_DATA);
            }
        } else {
            mEditorMedia.setDroppedMediaUris(savedInstanceState.getParcelableArrayList(STATE_KEY_DROPPED_MEDIA_URIS));
            mIsNewPost = savedInstanceState.getBoolean(STATE_KEY_IS_NEW_POST, false);
            updatePostLoadingAndDialogState(PostLoadingState.fromInt(
                    savedInstanceState.getInt(STATE_KEY_POST_LOADING_STATE, 0)));
            mRevision = savedInstanceState.getParcelable(STATE_KEY_REVISION);
            mPostEditorAnalyticsSession =
                    (PostEditorAnalyticsSession) savedInstanceState.getSerializable(STATE_KEY_EDITOR_SESSION_DATA);

            // if we have a remote id saved, let's first try that, as the local Id might have changed after FETCH_POSTS
            if (savedInstanceState.containsKey(STATE_KEY_POST_REMOTE_ID)) {
                mEditPostRepository.loadPostByRemotePostId(savedInstanceState.getLong(STATE_KEY_POST_REMOTE_ID), mSite);
                initializePostObject();
            } else if (savedInstanceState.containsKey(STATE_KEY_POST_LOCAL_ID)) {
                mEditPostRepository.loadPostByLocalPostId(savedInstanceState.getInt(STATE_KEY_POST_LOCAL_ID));
                initializePostObject();
            }

            mEditorFragment =
                    (EditorFragmentAbstract) fragmentManager.getFragment(savedInstanceState, STATE_KEY_EDITOR_FRAGMENT);

            if (mEditorFragment instanceof EditorMediaUploadListener) {
                mEditorMediaUploadListener = (EditorMediaUploadListener) mEditorFragment;
            }
        }

        if (mSite == null) {
            ToastUtils.showToast(this, R.string.blog_not_found, ToastUtils.Duration.SHORT);
            finish();
            return;
        }

        // Ensure we have a valid post
        if (!mEditPostRepository.hasPost()) {
            showErrorAndFinish(R.string.post_not_found);
            return;
        }

        QuickStartUtils.completeTaskAndRemindNextOne(mQuickStartStore, QuickStartTask.PUBLISH_POST,
                mDispatcher, mSite, this);

        if (mHasSetPostContent = mEditorFragment != null) {
            mEditorFragment.setImageLoader(mImageLoader);
        }

        // Ensure that this check happens when mPost is set
        if (savedInstanceState == null) {
            String restartEditorOptionName = getIntent().getStringExtra(EXTRA_RESTART_EDITOR);
            RestartEditorOptions restartEditorOption =
                    restartEditorOptionName == null ? RestartEditorOptions.RESTART_DONT_SUPPRESS_GUTENBERG
                            : RestartEditorOptions.valueOf(restartEditorOptionName);

            mShowGutenbergEditor =
                    PostUtils.shouldShowGutenbergEditor(mIsNewPost, mEditPostRepository.getContent(), mSite)
                    && restartEditorOption != RestartEditorOptions.RESTART_SUPPRESS_GUTENBERG;
        } else {
            mShowGutenbergEditor = savedInstanceState.getBoolean(STATE_KEY_GUTENBERG_IS_SHOWN);
        }

        // ok now we are sure to have both a valid Post and showGutenberg flag, let's start the editing session tracker
        createPostEditorAnalyticsSessionTracker(mShowGutenbergEditor, mEditPostRepository.getPost(), mSite, mIsNewPost);

        // Bump post created analytics only once, first time the editor is opened
        if (mIsNewPost && savedInstanceState == null) {
            trackEditorCreatedPost(action, getIntent());
        }

        if (!mIsNewPost) {
            // if we are opening a Post for which an error notification exists, we need to remove it from the dashboard
            // to prevent the user from tapping RETRY on a Post that is being currently edited
            UploadService.cancelFinalNotification(this, mEditPostRepository.getPost());
            resetUploadingMediaToFailedIfPostHasNotMediaInProgressOrQueued();
        }

        setTitle(SiteUtils.getSiteNameOrHomeURL(mSite));
        mSectionsPagerAdapter = new SectionsPagerAdapter(fragmentManager);

        // Set up the ViewPager with the sections adapter.
        mViewPager = findViewById(R.id.pager);
        mViewPager.setAdapter(mSectionsPagerAdapter);
        mViewPager.setOffscreenPageLimit(4);
        mViewPager.setPagingEnabled(false);

        // When swiping between different sections, select the corresponding tab. We can also use ActionBar.Tab#select()
        // to do this if we have a reference to the Tab.
        mViewPager.clearOnPageChangeListeners();
        mViewPager.addOnPageChangeListener(new ViewPager.SimpleOnPageChangeListener() {
            @Override
            public void onPageSelected(int position) {
                invalidateOptionsMenu();
                if (position == PAGE_CONTENT) {
                    setTitle(SiteUtils.getSiteNameOrHomeURL(mSite));
                } else if (position == PAGE_SETTINGS) {
                    setTitle(mEditPostRepository.isPage() ? R.string.page_settings : R.string.post_settings);
                    mEditorPhotoPicker.hidePhotoPicker();
                } else if (position == PAGE_PUBLISH_SETTINGS) {
                    setTitle(R.string.publish_date);
                    mEditorPhotoPicker.hidePhotoPicker();
                } else if (position == PAGE_HISTORY) {
                    setTitle(R.string.history_title);
                    mEditorPhotoPicker.hidePhotoPicker();
                }
            }
        });

        ActivityId.trackLastActivity(ActivityId.POST_EDITOR);
    }

    private void startObserving() {
        mEditorMedia.getUiState().observe(this, uiState -> {
            if (uiState != null) {
                updateAddingMediaToEditorProgressDialogState(uiState.getProgressDialogUiState());
                if (uiState.getEditorOverlayVisibility()) {
                    showOverlay(false);
                } else {
                    hideOverlay();
                }
            }
        });
        mEditorMedia.getSnackBarMessage().observe(this, event -> {
            SnackbarMessageHolder messageHolder = event.getContentIfNotHandled();
            if (messageHolder != null) {
                WPSnackbar
                        .make(findViewById(R.id.editor_activity), messageHolder.getMessageRes(), Snackbar.LENGTH_SHORT)
                        .show();
            }
        });
        mEditorMedia.getToastMessage().observe(this, event -> {
            ToastMessageHolder contentIfNotHandled = event.getContentIfNotHandled();
            if (contentIfNotHandled != null) {
                contentIfNotHandled.show(this);
            }
        });
        mViewModel.getOnSavePostTriggered().observe(this, unitEvent -> {
            updatePostObject();
            mViewModel.savePostToDb(EditPostActivity.this, mEditPostRepository, mShowAztecEditor);
        });
    }

    private void initializePostObject() {
        if (mEditPostRepository.hasPost()) {
            mEditPostRepository.savePostSnapshotWhenEditorOpened();
            mEditPostRepository.replaceInTransaction(UploadService::updatePostWithCurrentlyCompletedUploads);
            if (mShowAztecEditor) {
                try {
                    mViewModel.setMediaMarkedUploadingOnStartIds(AztecEditorFragment
                            .getMediaMarkedUploadingInPostContent(this, mEditPostRepository.getContent()));
                    mViewModel.sortMediaMarkedUploadingOnStartIds();
                } catch (NumberFormatException err) {
                    // see: https://github.com/wordpress-mobile/AztecEditor-Android/issues/805
                    if (getSite() != null && getSite().isWPCom() && !getSite().isPrivate()
                        && TextUtils.isEmpty(mEditPostRepository.getPassword())
                        && !PostStatus.PRIVATE.toString().equals(mEditPostRepository.getStatus())) {
                        AppLog.e(T.EDITOR, "There was an error initializing post object!");
                        AppLog.e(AppLog.T.EDITOR, "HTML content of the post before the crash:");
                        AppLog.e(AppLog.T.EDITOR, mEditPostRepository.getContent());
                        throw err;
                    }
                }
            }
            mIsPage = mEditPostRepository.isPage();

            EventBus.getDefault().postSticky(new PostEvents.PostOpenedInEditor(mEditPostRepository.getLocalSiteId(),
                    mEditPostRepository.getId()));

            // run this purge in the background to not delay Editor initialization
            new Thread(this::purgeMediaToPostAssociationsIfNotInPostAnymore).start();
        }
    }

    private void purgeMediaToPostAssociationsIfNotInPostAnymore() {
        boolean useAztec = AppPrefs.isAztecEditorEnabled();
        boolean useGutenberg = AppPrefs.isGutenbergEditorEnabled();

        ArrayList<MediaModel> allMedia = new ArrayList<>();
        allMedia.addAll(mUploadStore.getFailedMediaForPost(mEditPostRepository.getPost()));
        allMedia.addAll(mUploadStore.getCompletedMediaForPost(mEditPostRepository.getPost()));
        allMedia.addAll(mUploadStore.getUploadingMediaForPost(mEditPostRepository.getPost()));

        if (!allMedia.isEmpty()) {
            HashSet<MediaModel> mediaToDeleteAssociationFor = new HashSet<>();
            for (MediaModel media : allMedia) {
                if (useAztec) {
                    if (!AztecEditorFragment.isMediaInPostBody(this,
                            mEditPostRepository.getContent(), String.valueOf(media.getId()))) {
                        // don't delete featured image uploads
                        if (!media.getMarkedLocallyAsFeatured()) {
                            mediaToDeleteAssociationFor.add(media);
                        }
                    }
                } else if (useGutenberg) {
                    if (!PostUtils.isMediaInGutenbergPostBody(
                            mEditPostRepository.getContent(), String.valueOf(media.getId()))) {
                        // don't delete featured image uploads
                        if (!media.getMarkedLocallyAsFeatured()) {
                            mediaToDeleteAssociationFor.add(media);
                        }
                    }
                }
            }

            if (!mediaToDeleteAssociationFor.isEmpty()) {
                // also remove the association of Media-to-Post for this post
                ClearMediaPayload clearMediaPayload =
                        new ClearMediaPayload(mEditPostRepository.getPost(), mediaToDeleteAssociationFor);
                mDispatcher.dispatch(UploadActionBuilder.newClearMediaForPostAction(clearMediaPayload));
            }
        }
    }

    // this method aims at recovering the current state of media items if they're inconsistent within the PostModel.
    private void resetUploadingMediaToFailedIfPostHasNotMediaInProgressOrQueued() {
        boolean useAztec = AppPrefs.isAztecEditorEnabled();

        if (!useAztec || UploadService.hasPendingOrInProgressMediaUploadsForPost(mEditPostRepository.getPost())) {
            return;
        }
        mEditPostRepository.updateInTransaction(postModel -> {
            String oldContent = postModel.getContent();
            if (!AztecEditorFragment.hasMediaItemsMarkedUploading(EditPostActivity.this, oldContent)
                // we need to make sure items marked failed are still failed or not as well
                && !AztecEditorFragment.hasMediaItemsMarkedFailed(EditPostActivity.this, oldContent)) {
                return false;
            }

            String newContent = AztecEditorFragment.resetUploadingMediaToFailed(EditPostActivity.this, oldContent);

            if (!TextUtils.isEmpty(oldContent) && newContent != null && oldContent.compareTo(newContent) != 0) {
                postModel.setContent(newContent);

                // we changed the post, so let’s mark this down
                if (!postModel.isLocalDraft()) {
                    postModel.setIsLocallyChanged(true);
                }
                postModel
                        .setDateLocallyChanged(DateTimeUtils.iso8601FromTimestamp(System.currentTimeMillis() / 1000));
                return true;
            }
            return false;
        });
    }

    @Override
    protected void onResume() {
        super.onResume();

        EventBus.getDefault().register(this);

        reattachUploadingMediaForAztec();

        // Bump editor opened event every time the activity is resumed, to match the EDITOR_CLOSED event onPause
        PostUtils.trackOpenEditorAnalytics(mEditPostRepository.getPost(), mSite);

        mIsConfigChange = false;
    }

    private void reattachUploadingMediaForAztec() {
        if (mEditorFragment instanceof AztecEditorFragment && mEditorMediaUploadListener != null) {
            // UploadService.getPendingMediaForPost will be populated only when the user exits the editor
            // But if the user doesn't exit the editor and sends the app to the background, a reattachment
            // for the media within this Post is needed as soon as the app comes back to foreground,
            // so we get the list of progressing media for this Post from the UploadService
            Set<MediaModel> uploadingMediaInPost = mEditPostRepository.getPendingMediaForPost();
            List<MediaModel> allUploadingMediaInPost = new ArrayList<>(uploadingMediaInPost);
            // add them to the array only if they are not in there yet
            for (MediaModel media1 : mEditPostRepository.getPendingOrInProgressMediaUploadsForPost()) {
                boolean found = false;
                for (MediaModel media2 : uploadingMediaInPost) {
                    if (media1.getId() == media2.getId()) {
                        // if it exists, just break the loop and check for the next one
                        found = true;
                        break;
                    }
                }

                if (!found) {
                    // we haven't found it before, so let's add it to the list.
                    allUploadingMediaInPost.add(media1);
                }
            }

            // now do proper re-attachment of upload progress on each media item
            for (MediaModel media : allUploadingMediaInPost) {
                if (media != null) {
                    mEditorMediaUploadListener.onMediaUploadReattached(String.valueOf(media.getId()),
                            UploadService.getUploadProgressForMedia(media));
                }
            }
        }
    }

    @Override
    protected void onPause() {
        super.onPause();

        EventBus.getDefault().unregister(this);

        AnalyticsTracker.track(AnalyticsTracker.Stat.EDITOR_CLOSED);
    }

    @Override protected void onStop() {
        super.onStop();
        if (mAztecImageLoader != null && isFinishing()) {
            mAztecImageLoader.clearTargets();
            mAztecImageLoader = null;
        }
    }

    @Override
    protected void onDestroy() {
        if (!mIsConfigChange && (mRestartEditorOption == RestartEditorOptions.NO_RESTART)) {
            if (mPostEditorAnalyticsSession != null) {
                mPostEditorAnalyticsSession.end();
            }
        }

        mDispatcher.unregister(this);
        mEditorMedia.cancelAddMediaToEditorActions();
        removePostOpenInEditorStickyEvent();
        if (mEditorFragment instanceof AztecEditorFragment) {
            ((AztecEditorFragment) mEditorFragment).disableContentLogOnCrashes();
        }

        if (mReactNativeRequestHandler != null) {
            mReactNativeRequestHandler.destroy();
        }

        super.onDestroy();
    }

    private void removePostOpenInEditorStickyEvent() {
        PostEvents.PostOpenedInEditor stickyEvent =
                EventBus.getDefault().getStickyEvent(PostEvents.PostOpenedInEditor.class);
        if (stickyEvent != null) {
            // "Consume" the sticky event
            EventBus.getDefault().removeStickyEvent(stickyEvent);
        }
    }

    @Override
    protected void onSaveInstanceState(Bundle outState) {
        super.onSaveInstanceState(outState);
        // Saves both post objects so we can restore them in onCreate()
        savePostAsync(null);
        outState.putInt(STATE_KEY_POST_LOCAL_ID, mEditPostRepository.getId());
        if (!mEditPostRepository.isLocalDraft()) {
            outState.putLong(STATE_KEY_POST_REMOTE_ID, mEditPostRepository.getRemotePostId());
        }
        outState.putInt(STATE_KEY_POST_LOADING_STATE, mPostLoadingState.getValue());
        outState.putBoolean(STATE_KEY_IS_NEW_POST, mIsNewPost);
        outState.putBoolean(STATE_KEY_IS_PHOTO_PICKER_VISIBLE, mEditorPhotoPicker.isPhotoPickerShowing());
        outState.putBoolean(STATE_KEY_HTML_MODE_ON, mHtmlModeMenuStateOn);
        outState.putSerializable(WordPress.SITE, mSite);
        outState.putParcelable(STATE_KEY_REVISION, mRevision);

        outState.putSerializable(STATE_KEY_EDITOR_SESSION_DATA, mPostEditorAnalyticsSession);
        mIsConfigChange = true; // don't call sessionData.end() in onDestroy() if this is an Android config change

        outState.putBoolean(STATE_KEY_GUTENBERG_IS_SHOWN, mShowGutenbergEditor);

        outState.putParcelableArrayList(STATE_KEY_DROPPED_MEDIA_URIS, mEditorMedia.getDroppedMediaUris());

        if (mEditorFragment != null) {
            getSupportFragmentManager().putFragment(outState, STATE_KEY_EDITOR_FRAGMENT, mEditorFragment);
        }
    }

    @Override
    protected void onRestoreInstanceState(Bundle savedInstanceState) {
        super.onRestoreInstanceState(savedInstanceState);

        mHtmlModeMenuStateOn = savedInstanceState.getBoolean(STATE_KEY_HTML_MODE_ON);
        if (savedInstanceState.getBoolean(STATE_KEY_IS_PHOTO_PICKER_VISIBLE, false)) {
            mEditorPhotoPicker.showPhotoPicker(mSite);
        }
    }

    @Override
    public void onConfigurationChanged(Configuration newConfig) {
        super.onConfigurationChanged(newConfig);

        mEditorPhotoPicker.onOrientationChanged(newConfig.orientation);
    }

    private PrimaryEditorAction getPrimaryAction() {
        return PrimaryEditorAction.getPrimaryAction(mEditPostRepository.getStatus(), UploadUtils.userCanPublish(mSite));
    }

    private String getPrimaryActionText() {
        return getString(getPrimaryAction().getTitleResource());
    }

    private SecondaryEditorAction getSecondaryAction() {
        return SecondaryEditorAction
                .getSecondaryAction(mEditPostRepository.getStatus(), UploadUtils.userCanPublish(mSite));
    }

    private @Nullable String getSecondaryActionText() {
        @StringRes Integer titleResource = getSecondaryAction().getTitleResource();
        return titleResource != null ? getString(titleResource) : null;
    }

    private boolean shouldSwitchToGutenbergBeVisible(
            EditorFragmentAbstract editorFragment,
            SiteModel site
    ) {
        // Some guard conditions
        if (!mEditPostRepository.hasPost()) {
            AppLog.w(T.EDITOR, "shouldSwitchToGutenbergBeVisible got a null post parameter.");
            return false;
        }

        if (editorFragment == null) {
            AppLog.w(T.EDITOR, "shouldSwitchToGutenbergBeVisible got a null editorFragment parameter.");
            return false;
        }

        // Check whether the content has blocks.
        boolean hasBlocks = false;
        boolean isEmpty = false;
        try {
            final String content = (String) editorFragment.getContent(mEditPostRepository.getContent());
            hasBlocks = PostUtils.contentContainsGutenbergBlocks(content);
            isEmpty = TextUtils.isEmpty(content);
        } catch (EditorFragmentNotAddedException e) {
            // legacy exception; just ignore.
        }

        // if content has blocks or empty, offer the switch to Gutenberg. The block editor doesn't have good
        //  "Classic Block" support yet so, don't offer a switch to it if content doesn't have blocks. If the post
        //  is empty but the user hasn't enabled "Use Gutenberg for new posts" in Site Setting,
        //  don't offer the switch.
        return hasBlocks || (SiteUtils.isBlockEditorDefaultForNewPost(site) && isEmpty);
    }

    /*
     * shows/hides the overlay which appears atop the editor, which effectively disables it
     */
    private void showOverlay(boolean animate) {
        View overlay = findViewById(R.id.view_overlay);
        if (animate) {
            AniUtils.fadeIn(overlay, AniUtils.Duration.MEDIUM);
        } else {
            overlay.setVisibility(View.VISIBLE);
        }
    }

    private void hideOverlay() {
        View overlay = findViewById(R.id.view_overlay);
        overlay.setVisibility(View.GONE);
    }

    @Override
    public void onPhotoPickerShown() {
        // animate in the editor overlay
        showOverlay(true);

        if (mEditorFragment instanceof AztecEditorFragment) {
            ((AztecEditorFragment) mEditorFragment).enableMediaMode(true);
        }
    }

    @Override
    public void onPhotoPickerHidden() {
        hideOverlay();

        if (mEditorFragment instanceof AztecEditorFragment) {
            ((AztecEditorFragment) mEditorFragment).enableMediaMode(false);
        }
    }

    /*
     * called by PhotoPickerFragment when media is selected - may be a single item or a list of items
     */
    @Override
    public void onPhotoPickerMediaChosen(@NonNull final List<Uri> uriList) {
        mEditorPhotoPicker.hidePhotoPicker();
        mEditorMedia.onPhotoPickerMediaChosen(uriList);
    }

    /*
     * called by PhotoPickerFragment when user clicks an icon to launch the camera, native
     * picker, or WP media picker
     */
    @Override
    public void onPhotoPickerIconClicked(@NonNull PhotoPickerIcon icon, boolean allowMultipleSelection) {
        mEditorPhotoPicker.hidePhotoPicker();
        if (!icon.requiresUploadPermission() || WPMediaUtils.currentUserCanUploadMedia(mSite)) {
            mEditorPhotoPicker.setAllowMultipleSelection(allowMultipleSelection);
            switch (icon) {
                case ANDROID_CAPTURE_PHOTO:
                    launchCamera();
                    break;
                case ANDROID_CAPTURE_VIDEO:
                    launchVideoCamera();
                    break;
                case ANDROID_CHOOSE_PHOTO_OR_VIDEO:
                    WPMediaUtils.launchMediaLibrary(this, allowMultipleSelection);
                    break;
                case ANDROID_CHOOSE_PHOTO:
                    launchPictureLibrary();
                    break;
                case ANDROID_CHOOSE_VIDEO:
                    launchVideoLibrary();
                    break;
                case WP_MEDIA:
                    ActivityLauncher.viewMediaPickerForResult(this, mSite, MediaBrowserType.EDITOR_PICKER);
                    break;
                case STOCK_MEDIA:
                    ActivityLauncher.showStockMediaPickerForResult(
                            this, mSite, RequestCodes.STOCK_MEDIA_PICKER_MULTI_SELECT);
                    break;
            }
        } else {
            WPSnackbar.make(findViewById(R.id.editor_activity), R.string.media_error_no_permission_upload,
                            Snackbar.LENGTH_SHORT).show();
        }
    }

    @Override
    public boolean onCreateOptionsMenu(Menu menu) {
        super.onCreateOptionsMenu(menu);
        MenuInflater inflater = getMenuInflater();
        inflater.inflate(R.menu.edit_post, menu);
        return true;
    }

    @Override
    public boolean onPrepareOptionsMenu(Menu menu) {
        boolean showMenuItems = true;
        if (mViewPager != null && mViewPager.getCurrentItem() > PAGE_CONTENT) {
            showMenuItems = false;
        }

        MenuItem secondaryAction = menu.findItem(R.id.menu_secondary_action);
        MenuItem previewMenuItem = menu.findItem(R.id.menu_preview_post);
        MenuItem viewHtmlModeMenuItem = menu.findItem(R.id.menu_html_mode);
        MenuItem historyMenuItem = menu.findItem(R.id.menu_history);
        MenuItem settingsMenuItem = menu.findItem(R.id.menu_post_settings);

        if (secondaryAction != null && mEditPostRepository.hasPost()) {
            secondaryAction.setVisible(showMenuItems && getSecondaryAction().isVisible());
            secondaryAction.setTitle(getSecondaryActionText());
        }

        if (previewMenuItem != null) {
            previewMenuItem.setVisible(showMenuItems);
        }

        if (viewHtmlModeMenuItem != null) {
            viewHtmlModeMenuItem.setVisible(((mEditorFragment instanceof AztecEditorFragment)
                                             || (mEditorFragment instanceof GutenbergEditorFragment)) && showMenuItems);
            viewHtmlModeMenuItem.setTitle(mHtmlModeMenuStateOn ? R.string.menu_visual_mode : R.string.menu_html_mode);
        }

        if (historyMenuItem != null) {
            boolean hasHistory = !mIsNewPost && (mSite.isWPCom() || mSite.isJetpackConnected());
            historyMenuItem.setVisible(showMenuItems && hasHistory);
        }

        if (settingsMenuItem != null) {
            settingsMenuItem.setTitle(mIsPage ? R.string.page_settings : R.string.post_settings);
            settingsMenuItem.setVisible(showMenuItems);
        }

        // Set text of the primary action button in the ActionBar
        if (mEditPostRepository.hasPost()) {
            MenuItem primaryAction = menu.findItem(R.id.menu_primary_action);
            if (primaryAction != null) {
                primaryAction.setTitle(getPrimaryActionText());
                primaryAction.setVisible(mViewPager != null && mViewPager.getCurrentItem() != PAGE_HISTORY
                                         && mViewPager.getCurrentItem() != PAGE_PUBLISH_SETTINGS);
            }
        }

        MenuItem switchToAztecMenuItem = menu.findItem(R.id.menu_switch_to_aztec);
        MenuItem switchToGutenbergMenuItem = menu.findItem(R.id.menu_switch_to_gutenberg);

        // The following null checks should basically be redundant but were added to manage
        // an odd behaviour recorded with Android 8.0.0
        // (see https://github.com/wordpress-mobile/WordPress-Android/issues/9748 for more information)
        if (switchToAztecMenuItem != null && switchToGutenbergMenuItem != null) {
            if (mShowGutenbergEditor) {
                // we're showing Gutenberg so, just offer the Aztec switch
                switchToAztecMenuItem.setVisible(true);
                switchToGutenbergMenuItem.setVisible(false);
            } else {
                // we're showing Aztec so, hide the "Switch to Aztec" menu
                switchToAztecMenuItem.setVisible(false);

                switchToGutenbergMenuItem.setVisible(
                        shouldSwitchToGutenbergBeVisible(mEditorFragment, mSite)
                );
            }
        }

        return super.onPrepareOptionsMenu(menu);
    }

    @Override
    public void onRequestPermissionsResult(int requestCode,
                                           @NonNull String[] permissions,
                                           @NonNull int[] grantResults) {
        super.onRequestPermissionsResult(requestCode, permissions, grantResults);
        boolean allGranted = WPPermissionUtils.setPermissionListAsked(
                this, requestCode, permissions, grantResults, true);

        if (allGranted) {
            switch (requestCode) {
                case WPPermissionUtils.EDITOR_MEDIA_PERMISSION_REQUEST_CODE:
                    if (mMenuView != null) {
                        super.openContextMenu(mMenuView);
                        mMenuView = null;
                    }
                    break;
                case WPPermissionUtils.EDITOR_DRAG_DROP_PERMISSION_REQUEST_CODE:
                    mEditorMedia.addNewMediaItemsToEditorAsync(mEditorMedia.getDroppedMediaUris(), false);
                    mEditorMedia.getDroppedMediaUris().clear();
                    break;
            }
        }
    }

    private boolean handleBackPressed() {
        Fragment fragment = getSupportFragmentManager().findFragmentByTag(
                ImageSettingsDialogFragment.IMAGE_SETTINGS_DIALOG_TAG);
        if (fragment != null && fragment.isVisible()) {
            if (fragment instanceof ImageSettingsDialogFragment) {
                ImageSettingsDialogFragment imFragment = (ImageSettingsDialogFragment) fragment;
                imFragment.dismissFragment();
            }

            return false;
        }

        if (mViewPager.getCurrentItem() == PAGE_PUBLISH_SETTINGS) {
            mViewPager.setCurrentItem(PAGE_SETTINGS);
            invalidateOptionsMenu();
        } else if (mViewPager.getCurrentItem() > PAGE_CONTENT) {
            if (mViewPager.getCurrentItem() == PAGE_SETTINGS) {
                mEditorFragment.setFeaturedImageId(mEditPostRepository.getFeaturedImageId());
            }

            mViewPager.setCurrentItem(PAGE_CONTENT);
            invalidateOptionsMenu();
        } else if (mEditorPhotoPicker.isPhotoPickerShowing()) {
            mEditorPhotoPicker.hidePhotoPicker();
        } else {
            mPostEditorAnalyticsSession.setOutcome(Outcome.SAVE);
            savePostAndOptionallyFinish(true);
        }

        return true;
    }

    private RemotePreviewLogicHelper.RemotePreviewHelperFunctions getEditPostActivityStrategyFunctions() {
        return new RemotePreviewLogicHelper.RemotePreviewHelperFunctions() {
            @Override
            public boolean notifyUploadInProgress(@NotNull PostImmutableModel post) {
                if (UploadService.hasInProgressMediaUploadsForPost(post)) {
                    ToastUtils.showToast(EditPostActivity.this,
                            getString(R.string.editor_toast_uploading_please_wait), Duration.SHORT);
                    return true;
                } else {
                    return false;
                }
            }

            @Nullable
            @Override
            public PostImmutableModel updatePostIfNeeded() {
                updatePostObject();
                return mEditPostRepository.getPost();
            }

            @Override
            public void notifyEmptyDraft() {
                ToastUtils.showToast(EditPostActivity.this,
                        getString(R.string.error_preview_empty_draft), Duration.SHORT);
            }

            @Override
            public void startUploading(boolean isRemoteAutoSave, @Nullable PostImmutableModel post) {
                if (isRemoteAutoSave) {
                    updatePostLoadingAndDialogState(PostLoadingState.REMOTE_AUTO_SAVING_FOR_PREVIEW, post);
                    savePostAndOptionallyFinish(false, true);
                } else {
                    updatePostLoadingAndDialogState(PostLoadingState.UPLOADING_FOR_PREVIEW, post);
                    savePostAndOptionallyFinish(false);
                }
            }

            @Override
            public void notifyEmptyPost() {
                String message =
                        getString(mIsPage ? R.string.error_preview_empty_page : R.string.error_preview_empty_post);
                ToastUtils.showToast(EditPostActivity.this, message, Duration.SHORT);
            }
        };
    }

    // Menu actions
    @Override
    public boolean onOptionsItemSelected(final MenuItem item) {
        int itemId = item.getItemId();

        if (itemId == android.R.id.home) {
            return handleBackPressed();
        }

        mEditorPhotoPicker.hidePhotoPicker();

        if (itemId == R.id.menu_primary_action) {
            performPrimaryAction();
        } else {
            // Disable other action bar buttons while a media upload is in progress
            // (unnecessary for Aztec since it supports progress reattachment)
            if (!(mShowAztecEditor || mShowGutenbergEditor)
                && (mEditorFragment.isUploadingMedia() || mEditorFragment.isActionInProgress())) {
                ToastUtils.showToast(this, R.string.editor_toast_uploading_please_wait, Duration.SHORT);
                return false;
            }

            if (itemId == R.id.menu_history) {
                AnalyticsTracker.track(Stat.REVISIONS_LIST_VIEWED);
                ActivityUtils.hideKeyboard(this);
                mViewPager.setCurrentItem(PAGE_HISTORY);
            } else if (itemId == R.id.menu_preview_post) {
                PreviewLogicOperationResult opResult = mRemotePreviewLogicHelper.runPostPreviewLogic(
                        this,
                        mSite,
                        Objects.requireNonNull(mEditPostRepository.getPost()),
                        getEditPostActivityStrategyFunctions());
                if (opResult == PreviewLogicOperationResult.MEDIA_UPLOAD_IN_PROGRESS
                    || opResult == PreviewLogicOperationResult.CANNOT_SAVE_EMPTY_DRAFT
                    || opResult == PreviewLogicOperationResult.CANNOT_REMOTE_AUTO_SAVE_EMPTY_POST
                ) {
                    return false;
                } else if (opResult == PreviewLogicOperationResult.OPENING_PREVIEW) {
                    updatePostLoadingAndDialogState(PostLoadingState.PREVIEWING, mEditPostRepository.getPost());
                }
            } else if (itemId == R.id.menu_post_settings) {
                if (mEditPostSettingsFragment != null) {
                    mEditPostSettingsFragment.refreshViews();
                }
                ActivityUtils.hideKeyboard(this);
                mViewPager.setCurrentItem(PAGE_SETTINGS);
            } else if (itemId == R.id.menu_secondary_action) {
                return performSecondaryAction();
            } else if (itemId == R.id.menu_html_mode) {
                // toggle HTML mode
                if (mEditorFragment instanceof AztecEditorFragment) {
                    ((AztecEditorFragment) mEditorFragment).onToolbarHtmlButtonClicked();
                    toggledHtmlModeSnackbar(view -> {
                        // switch back
                        ((AztecEditorFragment) mEditorFragment).onToolbarHtmlButtonClicked();
                    });
                } else if (mEditorFragment instanceof GutenbergEditorFragment) {
                    ((GutenbergEditorFragment) mEditorFragment).onToggleHtmlMode();
                    toggledHtmlModeSnackbar(view -> {
                        // switch back
                        ((GutenbergEditorFragment) mEditorFragment).onToggleHtmlMode();
                    });
                }
            } else if (itemId == R.id.menu_switch_to_aztec) {
                // The following boolean check should be always redundant but was added to manage
                // an odd behaviour recorded with Android 8.0.0
                // (see https://github.com/wordpress-mobile/WordPress-Android/issues/9748 for more information)
                if (mShowGutenbergEditor) {
                    // let's finish this editing instance and start again, but not letting Gutenberg be used
                    mRestartEditorOption = RestartEditorOptions.RESTART_SUPPRESS_GUTENBERG;
                    mPostEditorAnalyticsSession.switchEditor(Editor.CLASSIC);
                    mPostEditorAnalyticsSession.setOutcome(Outcome.SAVE);
                    savePostAndOptionallyFinish(true);
                } else {
                    logWrongMenuState("Wrong state in menu_switch_to_aztec: menu should not be visible.");
                }
            } else if (itemId == R.id.menu_switch_to_gutenberg) {
                // The following boolean check should be always redundant but was added to manage
                // an odd behaviour recorded with Android 8.0.0
                // (see https://github.com/wordpress-mobile/WordPress-Android/issues/9748 for more information)
                if (shouldSwitchToGutenbergBeVisible(mEditorFragment, mSite)) {
                    // let's finish this editing instance and start again, but let GB be used
                    mRestartEditorOption = RestartEditorOptions.RESTART_DONT_SUPPRESS_GUTENBERG;
                    mPostEditorAnalyticsSession.switchEditor(Editor.GUTENBERG);
                    mPostEditorAnalyticsSession.setOutcome(Outcome.SAVE);
                    savePostAndOptionallyFinish(true);
                } else {
                    logWrongMenuState("Wrong state in menu_switch_to_gutenberg: menu should not be visible.");
                }
            }
        }
        return false;
    }

    private void logWrongMenuState(String logMsg) {
        AppLog.w(T.EDITOR, logMsg);
        // Lets record this event in Sentry
        CrashLoggingUtils.logException(new IllegalStateException(logMsg), T.EDITOR);
    }

    private void showEmptyPostErrorForSecondaryAction() {
        String message = getString(mIsPage ? R.string.error_publish_empty_page : R.string.error_publish_empty_post);
        if (getSecondaryAction() == SecondaryEditorAction.SAVE_AS_DRAFT
            || getSecondaryAction() == SecondaryEditorAction.SAVE) {
            message = getString(R.string.error_save_empty_draft);
        }
        ToastUtils.showToast(EditPostActivity.this, message, Duration.SHORT);
    }

    private void saveAsDraft() {
        mEditPostSettingsFragment.updatePostStatus(PostStatus.DRAFT);
        ToastUtils.showToast(EditPostActivity.this,
                getString(R.string.editor_post_converted_back_to_draft), Duration.SHORT);
        mUploadUtilsWrapper.showSnackbar(
                findViewById(R.id.editor_activity),
                R.string.editor_uploading_post);
        mPostEditorAnalyticsSession.setOutcome(Outcome.SAVE);
        savePostAndOptionallyFinish(false);
    }

    private boolean performSecondaryAction() {
        if (UploadService.hasInProgressMediaUploadsForPost(mEditPostRepository.getPost())) {
            ToastUtils.showToast(EditPostActivity.this,
                    getString(R.string.editor_toast_uploading_please_wait), Duration.SHORT);
            return false;
        }

        // we update the mPost object first, so we can pre-check Post publish-ability and inform the user
        updatePostObject();
        if (isDiscardable()) {
            showEmptyPostErrorForSecondaryAction();
            return false;
        }

        switch (getSecondaryAction()) {
            case SAVE_AS_DRAFT:
                // Force the new Draft status
                saveAsDraft();
                return true;
            case SAVE:
                uploadPost(false);
                return true;
            case PUBLISH_NOW:
                showPublishConfirmationDialogAndPublishPost();
                return true;
            case NONE:
                throw new IllegalStateException("Switch in `secondaryAction` shouldn't go through the NONE case");
        }
        return false;
    }

    private void toggledHtmlModeSnackbar(View.OnClickListener onUndoClickListener) {
        mUploadUtilsWrapper.showSnackbarSuccessActionOrange(findViewById(R.id.editor_activity),
                mHtmlModeMenuStateOn ? R.string.menu_html_mode_done_snackbar
                        : R.string.menu_visual_mode_done_snackbar,
                R.string.menu_undo_snackbar_action,
                onUndoClickListener);
    }

    private void refreshEditorContent() {
        mHasSetPostContent = false;
        fillContentEditorFields();
    }

    private void setPreviewingInEditorSticky(boolean enable, @Nullable PostImmutableModel post) {
        if (enable) {
            if (post != null) {
                EventBus.getDefault().postSticky(
                        new PostEvents.PostPreviewingInEditor(post.getLocalSiteId(), post.getId()));
            }
        } else {
            PostEvents.PostPreviewingInEditor stickyEvent =
                    EventBus.getDefault().getStickyEvent(PostEvents.PostPreviewingInEditor.class);
            if (stickyEvent != null) {
                EventBus.getDefault().removeStickyEvent(stickyEvent);
            }
        }
    }

    private void managePostLoadingStateTransitions(PostLoadingState postLoadingState,
                                                   @Nullable PostImmutableModel post) {
        switch (postLoadingState) {
            case NONE:
                setPreviewingInEditorSticky(false, post);
                break;
            case UPLOADING_FOR_PREVIEW:
            case REMOTE_AUTO_SAVING_FOR_PREVIEW:
            case PREVIEWING:
            case REMOTE_AUTO_SAVE_PREVIEW_ERROR:
                setPreviewingInEditorSticky(true, post);
                break;
            case LOADING_REVISION:
                // nothing to do
                break;
        }
    }

    private void updatePostLoadingAndDialogState(PostLoadingState postLoadingState) {
        updatePostLoadingAndDialogState(postLoadingState, null);
    }

    private void updatePostLoadingAndDialogState(PostLoadingState postLoadingState, @Nullable PostImmutableModel post) {
        // We need only transitions, so...
        if (mPostLoadingState == postLoadingState) return;

        AppLog.d(
                AppLog.T.POSTS,
                "Editor post loading state machine: transition from " + mPostLoadingState + " to " + postLoadingState
        );

        // update the state
        mPostLoadingState = postLoadingState;

        // take care of exit actions on state transition
        managePostLoadingStateTransitions(postLoadingState, post);

        // update the progress dialog state
        mProgressDialog = mProgressDialogHelper.updateProgressDialogState(
                this,
                mProgressDialog,
                mPostLoadingState.getProgressDialogUiState(),
                mUiHelpers);
    }

    private void toggleHtmlModeOnMenu() {
        mHtmlModeMenuStateOn = !mHtmlModeMenuStateOn;
        trackPostSessionEditorModeSwitch();
        invalidateOptionsMenu();
    }

    private void trackPostSessionEditorModeSwitch() {
        boolean isGutenberg = mEditorFragment instanceof GutenbergEditorFragment;
        mPostEditorAnalyticsSession.switchEditor(
                mHtmlModeMenuStateOn ? Editor.HTML : (isGutenberg ? Editor.GUTENBERG : Editor.CLASSIC));
    }

    private void showUpdateConfirmationDialogAndUploadPost() {
        showConfirmationDialogAndUploadPost(TAG_UPDATE_CONFIRMATION_DIALOG,
                getString(R.string.dialog_confirm_update_title),
                mEditPostRepository.isPage() ? getString(R.string.dialog_confirm_update_message_page)
                        : getString(R.string.dialog_confirm_update_message_post),
                getString(R.string.dialog_confirm_update_yes),
                getString(R.string.keep_editing));
    }

    private void showPublishConfirmationDialogAndPublishPost() {
        showConfirmationDialogAndUploadPost(TAG_PUBLISH_CONFIRMATION_DIALOG,
                getString(R.string.dialog_confirm_publish_title),
                mEditPostRepository.isPage() ? getString(R.string.dialog_confirm_publish_message_page)
                        : getString(R.string.dialog_confirm_publish_message_post),
                getString(R.string.dialog_confirm_publish_yes),
                getString(R.string.keep_editing));
    }

    private void showConfirmationDialogAndUploadPost(@NonNull String identifier, @NonNull String title,
                                                     @NonNull String description, @NonNull String positiveButton,
                                                     @NonNull String negativeButton) {
        BasicFragmentDialog publishConfirmationDialog = new BasicFragmentDialog();
        publishConfirmationDialog.initialize(identifier, title, description, positiveButton, negativeButton, null);
        publishConfirmationDialog.show(getSupportFragmentManager(), identifier);
    }

    private void performPrimaryAction() {
        switch (getPrimaryAction()) {
            case UPDATE:
                showUpdateConfirmationDialogAndUploadPost();
                return;
            case PUBLISH_NOW:
                showPublishConfirmationDialogAndPublishPost();
                return;
            // In other cases, we'll upload the post without changing its status
            case SCHEDULE:
            case SUBMIT_FOR_REVIEW:
            case SAVE:
                uploadPost(false);
                break;
        }
    }

    private void showGutenbergInformativeDialog() {
        // Show the GB informative dialog on editing GB posts
        final PromoDialog gbInformativeDialog = new PromoDialog();
        gbInformativeDialog.initialize(TAG_GB_INFORMATIVE_DIALOG,
                getString(R.string.dialog_gutenberg_informative_title),
                mEditPostRepository.isPage() ? getString(R.string.dialog_gutenberg_informative_description_page)
                        : getString(R.string.dialog_gutenberg_informative_description_post),
                getString(org.wordpress.android.editor.R.string.dialog_button_ok));

        gbInformativeDialog.show(getSupportFragmentManager(), TAG_GB_INFORMATIVE_DIALOG);
        AppPrefs.setGutenbergInfoPopupDisplayed(mSite.getUrl());
    }

    private void setGutenbergEnabledIfNeeded() {
        if (AppPrefs.isGutenbergInfoPopupDisplayed(mSite.getUrl())) {
            return;
        }

        boolean showPopup = AppPrefs.shouldShowGutenbergInfoPopupForTheNewPosts(mSite.getUrl());

        if (TextUtils.isEmpty(mSite.getMobileEditor()) && !mIsNewPost) {
            SiteUtils.enableBlockEditor(mDispatcher, mSite);
            AnalyticsUtils.trackWithSiteDetails(Stat.EDITOR_GUTENBERG_ENABLED, mSite,
                    BlockEditorEnabledSource.ON_BLOCK_POST_OPENING.asPropertyMap());
            showPopup = true;
        }

        if (showPopup) {
            showGutenbergInformativeDialog();
        }
    }

    private void savePostOnlineAndFinishAsync(
            boolean isFirstTimePublish,
            boolean doFinishActivity
    ) {
        new SavePostOnlineAndFinishTask(isFirstTimePublish, doFinishActivity)
                .executeOnExecutor(AsyncTask.THREAD_POOL_EXECUTOR);
    }

    private void onUploadSuccess(MediaModel media) {
        // TODO Should this statement check media.getLocalPostId() == mEditPostRepository.getId()?
        if (media != null && !media.getMarkedLocallyAsFeatured() && mEditorMediaUploadListener != null) {
            mEditorMediaUploadListener.onMediaUploadSucceeded(String.valueOf(media.getId()),
                    FluxCUtils.mediaFileFromMediaModel(media));
        } else if (media != null && media.getMarkedLocallyAsFeatured() && media.getLocalPostId() == mEditPostRepository
                .getId()) {
            setFeaturedImageId(media.getMediaId());
        }
    }

    private void onUploadError(MediaModel media, MediaError error) {
        String localMediaId = String.valueOf(media.getId());

        Map<String, Object> properties = null;
        MediaFile mf = FluxCUtils.mediaFileFromMediaModel(media);
        if (mf != null) {
            properties = AnalyticsUtils.getMediaProperties(this, mf.isVideo(), null, mf.getFilePath());
            properties.put("error_type", error.type.name());
        }
        AnalyticsTracker.track(Stat.EDITOR_UPLOAD_MEDIA_FAILED, properties);

        // Display custom error depending on error type
        String errorMessage = WPMediaUtils.getErrorMessage(this, media, error);
        if (errorMessage == null) {
            errorMessage = TextUtils.isEmpty(error.message) ? getString(R.string.tap_to_try_again) : error.message;
        }

        if (mEditorMediaUploadListener != null) {
            mEditorMediaUploadListener.onMediaUploadFailed(localMediaId,
                    EditorFragmentAbstract.getEditorMimeType(mf), errorMessage);
        }
    }

    private void onUploadProgress(MediaModel media, float progress) {
        String localMediaId = String.valueOf(media.getId());
        if (mEditorMediaUploadListener != null) {
            mEditorMediaUploadListener.onMediaUploadProgress(localMediaId, progress);
        }
    }

    private void launchPictureLibrary() {
        WPMediaUtils.launchPictureLibrary(this, mEditorPhotoPicker.getAllowMultipleSelection());
    }

    private void launchVideoLibrary() {
        WPMediaUtils.launchVideoLibrary(this, mEditorPhotoPicker.getAllowMultipleSelection());
    }

    private void launchVideoCamera() {
        WPMediaUtils.launchVideoCamera(this);
    }

    private void showErrorAndFinish(int errorMessageId) {
        ToastUtils.showToast(this, errorMessageId, ToastUtils.Duration.LONG);
        finish();
    }

    private void trackEditorCreatedPost(String action, Intent intent) {
        Map<String, Object> properties = new HashMap<>();
        // Post created from the post list (new post button).
        String normalizedSourceName = "post-list";

        if (Intent.ACTION_SEND.equals(action) || Intent.ACTION_SEND_MULTIPLE.equals(action)) {
            // Post created with share with WordPress
            normalizedSourceName = "shared-from-external-app";
        }
        if (EditPostActivity.NEW_MEDIA_POST.equals(
                action)) {
            // Post created from the media library
            normalizedSourceName = "media-library";
        }
        if (intent != null && intent.hasExtra(EXTRA_IS_QUICKPRESS)) {
            // Quick press
            normalizedSourceName = "quick-press";
        }
        PostUtils.addPostTypeToAnalyticsProperties(mEditPostRepository.getPost(), properties);
        properties.put("created_post_source", normalizedSourceName);

        if (intent != null
            && intent.hasExtra(EXTRA_CREATION_SOURCE_DETAIL)
            && normalizedSourceName == "post-list") {
            PagePostCreationSourcesDetail source =
                    (PagePostCreationSourcesDetail) intent.getSerializableExtra(EXTRA_CREATION_SOURCE_DETAIL);
            properties.put(
                    CREATED_POST_SOURCE_DETAIL_KEY,
                    source != null ? source.getLabel() : PagePostCreationSourcesDetail.NO_DETAIL.getLabel()
            );
        } else {
            properties.put(
                    CREATED_POST_SOURCE_DETAIL_KEY,
                    PagePostCreationSourcesDetail.NO_DETAIL.getLabel()
            );
        }

        AnalyticsUtils.trackWithSiteDetails(
                AnalyticsTracker.Stat.EDITOR_CREATED_POST,
                mSiteStore.getSiteByLocalId(mEditPostRepository.getLocalSiteId()),
                properties
        );
    }

    private boolean updatePostObject() {
        if (mEditorFragment == null) {
            AppLog.e(AppLog.T.POSTS, "Fragment not initialized");
            return false;
        }
        UpdateResult updateResult = mViewModel
                .updatePostObject(this, mShowAztecEditor, mEditPostRepository,
                        oldContent -> {
                            try {
                                String title = (String) mEditorFragment.getTitle();
                                String content = (String) mEditorFragment.getContent(oldContent);
                                return new PostFields(title, content);
                            } catch (EditorFragmentNotAddedException e) {
                                AppLog.e(T.EDITOR, "Impossible to save the post, we weren't able to update it.");
                                return new UpdateFromEditor.Failed(e);
                            }
                        });
        return updateResult instanceof UpdateResult.Success;
    }

    private void savePostAsync(final AfterSavePostListener listener) {
        new Thread(() -> {
            if (updatePostObject()) {
                mViewModel.savePostToDb(EditPostActivity.this, mEditPostRepository, mShowAztecEditor);
                if (listener != null) {
                    listener.onPostSave();
                }
            }
        }).start();
    }

    @Override
    public void initializeEditorFragment() {
        if (mEditorFragment instanceof AztecEditorFragment) {
            AztecEditorFragment aztecEditorFragment = (AztecEditorFragment) mEditorFragment;
            aztecEditorFragment.setEditorImageSettingsListener(EditPostActivity.this);
            aztecEditorFragment.setMediaToolbarButtonClickListener(mEditorPhotoPicker);

            // Here we should set the max width for media, but the default size is already OK. No need
            // to customize it further

            Drawable loadingImagePlaceholder = EditorMediaUtils.getAztecPlaceholderDrawableFromResID(
                    this,
                    org.wordpress.android.editor.R.drawable.ic_gridicons_image,
                    aztecEditorFragment.getMaxMediaSize()
            );
            mAztecImageLoader = new AztecImageLoader(getBaseContext(), mImageManager, loadingImagePlaceholder);
            aztecEditorFragment.setAztecImageLoader(mAztecImageLoader);
            aztecEditorFragment.setLoadingImagePlaceholder(loadingImagePlaceholder);

            Drawable loadingVideoPlaceholder = EditorMediaUtils.getAztecPlaceholderDrawableFromResID(
                    this,
                    org.wordpress.android.editor.R.drawable.ic_gridicons_video_camera,
                    aztecEditorFragment.getMaxMediaSize()
            );
            aztecEditorFragment.setAztecVideoLoader(new AztecVideoLoader(getBaseContext(), loadingVideoPlaceholder));
            aztecEditorFragment.setLoadingVideoPlaceholder(loadingVideoPlaceholder);

            if (getSite() != null && getSite().isWPCom() && !getSite().isPrivate()) {
                // Add the content reporting for wpcom blogs that are not private
                aztecEditorFragment.enableContentLogOnCrashes(
                        throwable -> {
                            // Do not log private or password protected post
                            return mEditPostRepository.hasPost() && TextUtils.isEmpty(mEditPostRepository.getPassword())
                                   && !mEditPostRepository.hasStatus(PostStatus.PRIVATE);
                        }
                );
            }

            if (mEditPostRepository.hasPost() && AppPrefs
                    .isPostWithHWAccelerationOff(mEditPostRepository.getLocalSiteId(), mEditPostRepository.getId())) {
                // We need to disable HW Acc. on this post
                aztecEditorFragment.disableHWAcceleration();
            }
            aztecEditorFragment.setExternalLogger(new AztecLog.ExternalLogger() {
                // This method handles the custom Exception thrown by Aztec to notify the parent app of the error #8828
                // We don't need to log the error, since it was already logged by Aztec, instead we need to write the
                // prefs to disable HW acceleration for it.
                private boolean isError8828(@NotNull Throwable throwable) {
                    if (!(throwable instanceof DynamicLayoutGetBlockIndexOutOfBoundsException)) {
                        return false;
                    }
                    if (!mEditPostRepository.hasPost()) {
                        return false;
                    }
                    AppPrefs.addPostWithHWAccelerationOff(mEditPostRepository.getLocalSiteId(),
                            mEditPostRepository.getId());
                    return true;
                }

                @Override
                public void log(@NotNull String s) {
                    // For now, we're wrapping up the actual log into an exception to reduce possibility
                    // of information not travelling to our Crash Logging Service.
                    // For more info: http://bit.ly/2oJHMG7 and http://bit.ly/2oPOtFX
                    CrashLoggingUtils.logException(new AztecEditorFragment.AztecLoggingException(s), T.EDITOR);
                }

                @Override
                public void logException(@NotNull Throwable throwable) {
                    if (isError8828(throwable)) {
                        return;
                    }
                    CrashLoggingUtils.logException(new AztecEditorFragment.AztecLoggingException(throwable), T.EDITOR);
                }

                @Override
                public void logException(@NotNull Throwable throwable, String s) {
                    if (isError8828(throwable)) {
                        return;
                    }
                    CrashLoggingUtils.logException(
                            new AztecEditorFragment.AztecLoggingException(throwable), T.EDITOR, s);
                }
            });
        }
    }

    @Override
    public void onImageSettingsRequested(EditorImageMetaData editorImageMetaData) {
        MediaSettingsActivity.showForResult(this, mSite, editorImageMetaData);
    }


    @Override public void onImagePreviewRequested(String mediaUrl) {
        MediaPreviewActivity.showPreview(this, null, mediaUrl);
    }

    @Override
    public void onNegativeClicked(@NonNull String instanceTag) {
        switch (instanceTag) {
            case TAG_FAILED_MEDIA_UPLOADS_DIALOG:
                // Clear failed uploads
                mFeaturedImageHelper.cancelFeaturedImageUpload(mSite, mEditPostRepository.getPost(), true);
                mEditorFragment.removeAllFailedMediaUploads();
                break;
            case TAG_PUBLISH_CONFIRMATION_DIALOG:
            case TAG_UPDATE_CONFIRMATION_DIALOG:
                break;
            default:
                AppLog.e(T.EDITOR, "Dialog instanceTag is not recognized");
                throw new UnsupportedOperationException("Dialog instanceTag is not recognized");
        }
    }

    @Override
    public void onPositiveClicked(@NonNull String instanceTag) {
        switch (instanceTag) {
            case TAG_UPDATE_CONFIRMATION_DIALOG:
                uploadPost(false);
                break;
            case TAG_PUBLISH_CONFIRMATION_DIALOG:
                uploadPost(true);
                AppRatingDialog.INSTANCE
                        .incrementInteractions(APP_REVIEWS_EVENT_INCREMENTED_BY_PUBLISHING_POST_OR_PAGE);
                break;
            case TAG_FAILED_MEDIA_UPLOADS_DIALOG:
                savePostOnlineAndFinishAsync(isFirstTimePublish(false), true);
                break;
            case TAG_GB_INFORMATIVE_DIALOG:
                // no op
                break;
            default:
                AppLog.e(T.EDITOR, "Dialog instanceTag is not recognized");
                throw new UnsupportedOperationException("Dialog instanceTag is not recognized");
        }
    }

    /*
     * user clicked OK on a settings list dialog displayed from the settings fragment - pass the event
     * along to the settings fragment
     */
    @Override
    public void onPostSettingsFragmentPositiveButtonClicked(@NonNull PostSettingsListDialogFragment dialog) {
        if (mEditPostSettingsFragment != null) {
            mEditPostSettingsFragment.onPostSettingsFragmentPositiveButtonClicked(dialog);
        }
    }

    public interface AfterSavePostListener {
        void onPostSave();
    }

    @Override
    public void onBackPressed() {
        handleBackPressed();
    }

    @Override
    public void onHistoryItemClicked(@NonNull Revision revision, @NonNull List<Revision> revisions) {
        AnalyticsTracker.track(Stat.REVISIONS_DETAIL_VIEWED_FROM_LIST);
        mRevision = revision;

        ActivityLauncher.viewHistoryDetailForResult(this, mRevision, revisions);
    }

    private void loadRevision() {
        updatePostLoadingAndDialogState(PostLoadingState.LOADING_REVISION);
        mEditPostRepository.saveForUndo();
        mEditPostRepository.updateInTransaction(postModel -> {
            postModel.setTitle(Objects.requireNonNull(mRevision.getPostTitle()));
            postModel.setContent(Objects.requireNonNull(mRevision.getPostContent()));
            postModel.setIsLocallyChanged(true);
            postModel
                    .setDateLocallyChanged(DateTimeUtils.iso8601FromTimestamp(System.currentTimeMillis() / 1000));
            return true;
        });
        refreshEditorContent();

        WPSnackbar.make(mViewPager, getString(R.string.history_loaded_revision), 4000)
                  .setAction(getString(R.string.undo), view -> {
                      AnalyticsTracker.track(Stat.REVISIONS_LOAD_UNDONE);
                      RemotePostPayload payload = new RemotePostPayload(mEditPostRepository.getPostForUndo(), mSite);
                      mDispatcher.dispatch(PostActionBuilder.newFetchPostAction(payload));
                      mEditPostRepository.undo();
                      refreshEditorContent();
                  })
                  .show();

        updatePostLoadingAndDialogState(PostLoadingState.NONE);
    }

    private boolean isNewPost() {
        return mIsNewPost;
    }

    private class SavePostOnlineAndFinishTask extends AsyncTask<Void, Void, Void> {
        boolean mIsFirstTimePublish;
        boolean mDoFinishActivity;

        SavePostOnlineAndFinishTask(boolean isFirstTimePublish, boolean doFinishActivity) {
            this.mIsFirstTimePublish = isFirstTimePublish;
            this.mDoFinishActivity = doFinishActivity;
        }

        @Override
        protected Void doInBackground(Void... params) {
            // mark as pending if the user doesn't have publishing rights
            if (!UploadUtils.userCanPublish(mSite)) {
                switch (mEditPostRepository.getStatus()) {
                    case UNKNOWN:
                    case PUBLISHED:
                    case SCHEDULED:
                    case PRIVATE:
                        mEditPostRepository.updateStatus(PostStatus.PENDING);
                        break;
                    case DRAFT:
                    case PENDING:
                    case TRASHED:
                        break;
                }
            }

            mViewModel.savePostToDb(EditPostActivity.this, mEditPostRepository, mShowAztecEditor);
            PostUtils.trackSavePostAnalytics(mEditPostRepository.getPost(),
                    mSiteStore.getSiteByLocalId(mEditPostRepository.getLocalSiteId()));

            UploadService.uploadPost(EditPostActivity.this, mEditPostRepository.getId(), mIsFirstTimePublish);

            PendingDraftsNotificationsUtils
                    .cancelPendingDraftAlarms(EditPostActivity.this, mEditPostRepository.getId());

            return null;
        }

        @Override
        protected void onPostExecute(Void saved) {
            if (mDoFinishActivity) {
                saveResult(true, false, false);
                removePostOpenInEditorStickyEvent();
                finish();
            }
        }
    }

    private class SavePostLocallyAndFinishTask extends AsyncTask<Void, Void, Boolean> {
        boolean mDoFinishActivity;

        SavePostLocallyAndFinishTask(boolean doFinishActivity) {
            this.mDoFinishActivity = doFinishActivity;
        }

        @Override
        protected Boolean doInBackground(Void... params) {
            if (mEditPostRepository.postHasEdits()) {
                mEditPostRepository.updateInTransaction(postModel -> {
                    // Changes have been made - save the post and ask for the post list to refresh
                    // We consider this being "manual save", it will replace some Android "spans" by an html
                    // or a shortcode replacement (for instance for images and galleries)

                    // Update the post object directly, without re-fetching the fields from the EditorFragment
                    updatePostLocallyChangedOnStatusOrMediaChange(postModel);
                    return true;
                });
                mViewModel.savePostToDb(EditPostActivity.this, mEditPostRepository, mShowAztecEditor);

                // For self-hosted sites, when exiting the editor without uploading, the `PostUploadModel
                // .uploadState`
                // can get stuck in `PENDING`. This happens in this scenario:
                //
                // 1. The user edits an existing post
                // 2. Adds an image -- this creates the `PostUploadModel` as `PENDING`
                // 3. Exits the editor by tapping on Back (not saving or publishing)
                //
                // If the `uploadState` is stuck at `PENDING`, the Post List will indefinitely show a “Queued post”
                // label.
                //
                // The `uploadState` does not get stuck on `PENDING` for WPCom because the app will automatically
                // start a remote auto-save when the editor exits. Hence, the `PostUploadModel` eventually gets
                // updated.
                //
                // Marking the `PostUploadModel` as `CANCELLED` when exiting should be fine for all site types since
                // we do not currently have any special handling for cancelled uploads. Eventually, the user will
                // restart them and the `uploadState` will be corrected.
                //
                // See `PostListUploadStatusTracker` and `PostListItemUiStateHelper.createUploadUiState` for how
                // the Post List determines what label to use.
                mDispatcher.dispatch(UploadActionBuilder.newCancelPostAction(mEditPostRepository.getEditablePost()));

                // now set the pending notification alarm to be triggered in the next day, week, and month
                PendingDraftsNotificationsUtils
                        .scheduleNextNotifications(EditPostActivity.this, mEditPostRepository.getId(),
                                mEditPostRepository.getDateLocallyChanged());
            }

            return true;
        }

        @Override
        protected void onPostExecute(Boolean saved) {
            if (mDoFinishActivity) {
                saveResult(saved, false, true);
                removePostOpenInEditorStickyEvent();
                finish();
            }
        }
    }

    private void saveResult(boolean saved, boolean discardable, boolean savedLocally) {
        Intent i = getIntent();
        i.putExtra(EXTRA_SAVED_AS_LOCAL_DRAFT, savedLocally);
        i.putExtra(EXTRA_HAS_FAILED_MEDIA, hasFailedMedia());
        i.putExtra(EXTRA_IS_PAGE, mIsPage);
        i.putExtra(EXTRA_HAS_CHANGES, saved);
        i.putExtra(EXTRA_POST_LOCAL_ID, mEditPostRepository.getId());
        i.putExtra(EXTRA_POST_REMOTE_ID, mEditPostRepository.getRemotePostId());
        i.putExtra(EXTRA_IS_DISCARDABLE, discardable);
        i.putExtra(EXTRA_RESTART_EDITOR, mRestartEditorOption.name());
        i.putExtra(STATE_KEY_EDITOR_SESSION_DATA, mPostEditorAnalyticsSession);
        i.putExtra(EXTRA_IS_NEW_POST, mIsNewPost);
        setResult(RESULT_OK, i);
    }

    private void uploadPost(final boolean publishPost) {
        AccountModel account = mAccountStore.getAccount();
        // prompt user to verify e-mail before publishing
        if (!account.getEmailVerified()) {
            String message = TextUtils.isEmpty(account.getEmail())
                    ? getString(R.string.editor_confirm_email_prompt_message)
                    : String.format(getString(R.string.editor_confirm_email_prompt_message_with_email),
                                    account.getEmail());

            AlertDialog.Builder builder = new AlertDialog.Builder(
                    new ContextThemeWrapper(this, R.style.Calypso_Dialog));
            builder.setTitle(R.string.editor_confirm_email_prompt_title)
                   .setMessage(message)
                   .setPositiveButton(android.R.string.ok,
                           (dialog, id) -> {
                               ToastUtils.showToast(EditPostActivity.this,
                                                    getString(R.string.toast_saving_post_as_draft));
                               mPostEditorAnalyticsSession.setOutcome(Outcome.SAVE);
                               savePostAndOptionallyFinish(true);
                           })
                   .setNegativeButton(R.string.editor_confirm_email_prompt_negative,
                           (dialog, id) -> mDispatcher
                                   .dispatch(AccountActionBuilder.newSendVerificationEmailAction()));
            builder.create().show();
            return;
        }

        // Loading the content from the GB HTML editor can take time on long posts.
        // Let's show a progress dialog for now. Ref: https://github.com/wordpress-mobile/gutenberg-mobile/issues/713
        mEditorFragment.showSavingProgressDialogIfNeeded();

        // Update post, save to db and publish in its own Thread, because 1. update can be pretty slow with a lot of
        // text 2. better not to call `updatePostObject()` from the UI thread due to weird thread blocking behavior
        // on API 16 (and 21) with the visual editor.
        new Thread(() -> {
            mEditPostRepository.updateInTransaction(postModel -> {
                boolean isFirstTimePublish = isFirstTimePublish(publishPost);
                if (publishPost) {
                    // now set status to PUBLISHED - only do this AFTER we have run the isFirstTimePublish() check,
                    // otherwise we'd have an incorrect value
                    // also re-set the published date in case it was SCHEDULED and they want to publish NOW
                    if (postModel.getStatus().equals(PostStatus.SCHEDULED.toString())) {
                        postModel.setDateCreated(DateTimeUtils.iso8601FromDate(new Date()));
                    }
                    postModel.setStatus(PostStatus.PUBLISHED.toString());
                    mPostEditorAnalyticsSession.setOutcome(Outcome.PUBLISH);
                } else {
                    // particular case: if user is submitting for review (that is,
                    // can't publish posts directly to this site), update the status
                    if (!UploadUtils.userCanPublish(mSite)) {
                        postModel.setStatus(PostStatus.PENDING.toString());
                    }
                    mPostEditorAnalyticsSession.setOutcome(Outcome.SAVE);
                }

                boolean postUpdateSuccessful = updatePostObject();
                if (!postUpdateSuccessful) {
                    // just return, since the only case updatePostObject() can fail is when the editor
                    // fragment is not added to the activity
                    mEditorFragment.hideSavingProgressDialog();
                    return false;
                }

                boolean isPublishable = mPostUtils.isPublishable(postModel);

                AppLog.d(T.POSTS, "User explicitly confirmed changes. Post Title: " + postModel.getTitle());
                // the user explicitly confirmed an intention to upload the post
                postModel.setChangesConfirmedContentHashcode(postModel.contentHashcode());

                // if post was modified or has unsaved local changes and is publishable, save it
                saveResult(isPublishable, false, false);

                // Hide the progress dialog now
                mEditorFragment.hideSavingProgressDialog();
                if (isPublishable) {
                    if (NetworkUtils.isNetworkAvailable(getBaseContext())) {
                        // Show an Alert Dialog asking the user if they want to remove all failed media before upload
                        if (mEditorFragment.hasFailedMediaUploads()
                            || mFeaturedImageHelper.getFailedFeaturedImageUpload(postModel)
                               != null) {
                            EditPostActivity.this.runOnUiThread(this::showRemoveFailedUploadsDialog);
                        } else {
                            savePostOnlineAndFinishAsync(isFirstTimePublish, true);
                        }
                    } else {
                        savePostLocallyAndFinishAsync(true);
                    }
                } else {
                    mEditPostRepository.updateStatusFromPostSnapshotWhenEditorOpened(postModel);
                    EditPostActivity.this.runOnUiThread(() -> {
                        String message = getString(
                                mIsPage ? R.string.error_publish_empty_page : R.string.error_publish_empty_post);
                        ToastUtils.showToast(EditPostActivity.this, message, Duration.SHORT);
                    });
                }
                return true;
            });
        }).start();
    }

    private void showRemoveFailedUploadsDialog() {
        BasicFragmentDialog removeFailedUploadsDialog = new BasicFragmentDialog();
        removeFailedUploadsDialog.initialize(
                TAG_FAILED_MEDIA_UPLOADS_DIALOG,
                "",
                getString(R.string.editor_toast_failed_uploads),
                getString(R.string.editor_retry_failed_uploads),
                getString(R.string.editor_remove_failed_uploads),
                null);
        removeFailedUploadsDialog.show(getSupportFragmentManager(), TAG_FAILED_MEDIA_UPLOADS_DIALOG);
    }

    private void savePostAndOptionallyFinish(final boolean doFinish) {
        savePostAndOptionallyFinish(doFinish, false);
    }

    private void savePostAndOptionallyFinish(final boolean doFinish, final boolean forceSave) {
        // Update post, save to db and post online in its own Thread, because 1. update can be pretty slow with a lot of
        // text 2. better not to call `updatePostObject()` from the UI thread due to weird thread blocking behavior
        // on API 16 (and 21) with the visual editor.
        new Thread(() -> {
            // check if the opened post had some unsaved local changes
            boolean isFirstTimePublish = isFirstTimePublish(false);

            boolean postUpdateSuccessful = updatePostObject();
            if (!postUpdateSuccessful) {
                // just return, since the only case updatePostObject() can fail is when the editor
                // fragment is not added to the activity
                return;
            }

            boolean isPublishable = mEditPostRepository.isPostPublishable();

            // if post was modified during this editing session, save it
            boolean shouldSave = shouldSavePost() || forceSave;

            // if post is publishable or not new, sync it
            boolean shouldSync = isPublishable || !isNewPost();

            if (doFinish) {
                saveResult(shouldSave && shouldSync, isDiscardable(), false);
            }

            definitelyDeleteBackspaceDeletedMediaItems();

            if (shouldSave) {
                boolean isNotRestarting = mRestartEditorOption == RestartEditorOptions.NO_RESTART;
                /*
                 * Remote-auto-save isn't supported on self-hosted sites. We can save the post online (as draft)
                 * only when it doesn't exist in the remote yet. When it does exist in the remote, we can upload
                 * it only when the user explicitly confirms the changes - eg. clicks on save/publish/submit. The
                  * user didn't confirm the changes in this code path.
                 */
                boolean isWpComOrIsLocalDraft = mSite.isUsingWpComRestApi() || mEditPostRepository.isLocalDraft();
                if (isPublishable && !hasFailedMedia() && NetworkUtils.isNetworkAvailable(getBaseContext())
                        && isNotRestarting && isWpComOrIsLocalDraft) {
                    mPostEditorAnalyticsSession.setOutcome(Outcome.SAVE);
                    savePostOnlineAndFinishAsync(isFirstTimePublish, doFinish);
                } else {
                    mPostEditorAnalyticsSession.setOutcome(Outcome.SAVE);
                    if (forceSave) {
                        savePostOnlineAndFinishAsync(false, false);
                    } else {
                        savePostLocallyAndFinishAsync(doFinish);
                    }
                }
            } else {
                // discard post if new & empty
                if (isDiscardable()) {
                    mDispatcher.dispatch(PostActionBuilder.newRemovePostAction(mEditPostRepository.getEditablePost()));
                }
                removePostOpenInEditorStickyEvent();
                if (doFinish) {
                    // if we shouldn't save and we should exit, set the session tracking outcome to CANCEL
                    mPostEditorAnalyticsSession.setOutcome(Outcome.CANCEL);
                    finish();
                }
            }
        }).start();
    }

    private boolean shouldSavePost() {
        boolean hasChanges = mEditPostRepository.postHasEdits();
        boolean isPublishable = mEditPostRepository.isPostPublishable();

        // if post was modified during this editing session, save it
        return (mEditPostRepository.hasPostSnapshotWhenEditorOpened() && hasChanges) || (isPublishable && isNewPost());
    }


    private boolean isDiscardable() {
        return !mEditPostRepository.isPostPublishable() && isNewPost();
    }

    private boolean isFirstTimePublish(final boolean publishPost) {
        final PostStatus originalStatus = mEditPostRepository.getStatus();
        return ((originalStatus == PostStatus.DRAFT || originalStatus == PostStatus.UNKNOWN) && publishPost)
               || (originalStatus == PostStatus.SCHEDULED && publishPost)
               || (originalStatus == PostStatus.PUBLISHED && mEditPostRepository.isLocalDraft())
               || (originalStatus == PostStatus.PUBLISHED && mEditPostRepository.getRemotePostId() == 0);
    }

    /**
     * Can be dropped and replaced by mEditorFragment.hasFailedMediaUploads() when we drop the visual editor.
     * mEditorFragment.isActionInProgress() was added to address a timing issue when adding media and immediately
     * publishing or exiting the visual editor. It's not safe to upload the post in this state.
     * See https://github.com/wordpress-mobile/WordPress-Editor-Android/issues/294
     */
    private boolean hasFailedMedia() {
        return mEditorFragment.hasFailedMediaUploads() || mEditorFragment.isActionInProgress();
    }

    private void savePostLocallyAndFinishAsync(boolean doFinishActivity) {
        new SavePostLocallyAndFinishTask(doFinishActivity).executeOnExecutor(AsyncTask.THREAD_POOL_EXECUTOR);
    }

    /**
     * A {@link FragmentPagerAdapter} that returns a fragment corresponding to
     * one of the sections/tabs/pages.
     */
    public class SectionsPagerAdapter extends FragmentPagerAdapter {
        private static final int NUM_PAGES_EDITOR = 4;
        SectionsPagerAdapter(FragmentManager fm) {
            super(fm);
        }

        @Override
        public Fragment getItem(int position) {
            // getItem is called to instantiate the fragment for the given page.
            switch (position) {
                case PAGE_CONTENT:
                    if (mShowGutenbergEditor) {
                        // Enable gutenberg on the site & show the informative popup upon opening
                        // the GB editor the first time when the remote setting value is still null
                        setGutenbergEnabledIfNeeded();
                        String languageString = LocaleManager.getLanguage(EditPostActivity.this);
                        String wpcomLocaleSlug = languageString.replace("_", "-").toLowerCase(Locale.ENGLISH);
                        boolean supportsStockPhotos = mSite.isUsingWpComRestApi();
                        return GutenbergEditorFragment.newInstance("",
                                "",
                                mIsNewPost,
                                wpcomLocaleSlug,
                                supportsStockPhotos);
                    } else {
                        // If gutenberg editor is not selected, default to Aztec.
                        return AztecEditorFragment.newInstance("", "", AppPrefs.isAztecEditorToolbarExpanded());
                    }
                case PAGE_SETTINGS:
                    return EditPostSettingsFragment.newInstance();
                case PAGE_PUBLISH_SETTINGS:
                    return EditPostPublishSettingsFragment.Companion.newInstance();
                case PAGE_HISTORY:
                    return HistoryListFragment.Companion.newInstance(mEditPostRepository.getId(), mSite);
                default:
                    throw new IllegalArgumentException("Unexpected page type");
            }
        }

        @Override
        public @NotNull Object instantiateItem(@NotNull ViewGroup container, int position) {
            Fragment fragment = (Fragment) super.instantiateItem(container, position);
            switch (position) {
                case PAGE_CONTENT:
                    mEditorFragment = (EditorFragmentAbstract) fragment;
                    mEditorFragment.setImageLoader(mImageLoader);

                    mEditorFragment.getTitleOrContentChanged().observe(EditPostActivity.this, editable -> {
                        mViewModel.savePost();
                    });

                    if (mEditorFragment instanceof EditorMediaUploadListener) {
                        mEditorMediaUploadListener = (EditorMediaUploadListener) mEditorFragment;

                        // Set up custom headers for the visual editor's internal WebView
                        mEditorFragment.setCustomHttpHeader("User-Agent", WordPress.getUserAgent());

                        reattachUploadingMediaForAztec();
                    }
                    break;
                case PAGE_SETTINGS:
                    mEditPostSettingsFragment = (EditPostSettingsFragment) fragment;
                    break;
            }
            return fragment;
        }

        @Override
        public int getCount() {
            return NUM_PAGES_EDITOR;
        }
    }

    // Moved from EditPostContentFragment
    public static final String NEW_MEDIA_POST = "NEW_MEDIA_POST";
    public static final String NEW_MEDIA_POST_EXTRA_IDS = "NEW_MEDIA_POST_EXTRA_IDS";
    private String mMediaCapturePath = "";

    private String getUploadErrorHtml(String mediaId, String path) {
        return String.format(Locale.US,
                "<span id=\"img_container_%s\" class=\"img_container failed\" data-failed=\"%s\">"
                + "<progress id=\"progress_%s\" value=\"0\" class=\"wp_media_indicator failed\" "
                + "contenteditable=\"false\"></progress>"
                + "<img data-wpid=\"%s\" src=\"%s\" alt=\"\" class=\"failed\"></span>",
                mediaId, getString(R.string.tap_to_try_again), mediaId, mediaId, path);
    }

    private String migrateLegacyDraft(String content) {
        if (content.contains("<img src=\"null\" android-uri=\"")) {
            // We must replace image tags specific to the legacy editor local drafts:
            // <img src="null" android-uri="file:///..." />
            // And trigger an upload action for the specific image / video
            Pattern pattern = Pattern.compile("<img src=\"null\" android-uri=\"([^\"]*)\".*>");
            Matcher matcher = pattern.matcher(content);
            StringBuffer stringBuffer = new StringBuffer();
            while (matcher.find()) {
                String stringUri = matcher.group(1);
                Uri uri = Uri.parse(stringUri);
                MediaFile mediaFile = FluxCUtils.mediaFileFromMediaModel(mEditorMedia
                        .updateMediaUploadStateBlocking(uri, MediaUploadState.FAILED));
                if (mediaFile == null) {
                    continue;
                }
                String replacement = getUploadErrorHtml(String.valueOf(mediaFile.getId()), mediaFile.getFilePath());
                matcher.appendReplacement(stringBuffer, replacement);
            }
            matcher.appendTail(stringBuffer);
            content = stringBuffer.toString();
        }
        if (content.contains("[caption")) {
            // Convert old legacy post caption formatting to new format, to avoid being stripped by the visual editor
            Pattern pattern = Pattern.compile("(\\[caption[^]]*caption=\"([^\"]*)\"[^]]*].+?)(\\[\\/caption])");
            Matcher matcher = pattern.matcher(content);
            StringBuffer stringBuffer = new StringBuffer();
            while (matcher.find()) {
                String replacement = matcher.group(1) + matcher.group(2) + matcher.group(3);
                matcher.appendReplacement(stringBuffer, replacement);
            }
            matcher.appendTail(stringBuffer);
            content = stringBuffer.toString();
        }
        return content;
    }

    private void fillContentEditorFields() {
        // Needed blog settings needed by the editor
        mEditorFragment.setFeaturedImageSupported(mSite.isFeaturedImageSupported());

        // Set post title and content
        if (mEditPostRepository.hasPost()) {
            // don't avoid calling setContent() for GutenbergEditorFragment so RN gets initialized
            if ((!TextUtils.isEmpty(mEditPostRepository.getContent())
                 || mEditorFragment instanceof GutenbergEditorFragment)
                && !mHasSetPostContent) {
                mHasSetPostContent = true;
                // TODO: Might be able to drop .replaceAll() when legacy editor is removed
                String content = mEditPostRepository.getContent().replaceAll("\uFFFC", "");
                // Prepare eventual legacy editor local draft for the new editor
                content = migrateLegacyDraft(content);
                mEditorFragment.setContent(content);
            }
            if (!TextUtils.isEmpty(mEditPostRepository.getTitle())) {
                mEditorFragment.setTitle(mEditPostRepository.getTitle());
            } else if (mEditorFragment instanceof GutenbergEditorFragment) {
                // don't avoid calling setTitle() for GutenbergEditorFragment so RN gets initialized
                mEditorFragment.setTitle("");
            }

            // TODO: postSettingsButton.setText(post.isPage() ? R.string.page_settings : R.string.post_settings);
            mEditorFragment.setFeaturedImageId(mEditPostRepository.getFeaturedImageId());
        }

        // Special actions - these only make sense for empty posts that are going to be populated now
        if (TextUtils.isEmpty(mEditPostRepository.getContent())) {
            String action = getIntent().getAction();
            if (Intent.ACTION_SEND.equals(action) || Intent.ACTION_SEND_MULTIPLE.equals(action)) {
                setPostContentFromShareAction();
            } else if (NEW_MEDIA_POST.equals(action)) {
                mEditorMedia.addExistingMediaToEditorAsync(AddExistingMediaSource.WP_MEDIA_LIBRARY,
                        getIntent().getLongArrayExtra(NEW_MEDIA_POST_EXTRA_IDS));
            }
        }
    }

    private void launchCamera() {
        WPMediaUtils.launchCamera(this, BuildConfig.APPLICATION_ID,
                mediaCapturePath -> mMediaCapturePath = mediaCapturePath);
    }

    protected void setPostContentFromShareAction() {
        Intent intent = getIntent();

        // Check for shared text
        final String text = intent.getStringExtra(Intent.EXTRA_TEXT);
        final String title = intent.getStringExtra(Intent.EXTRA_SUBJECT);
        if (text != null) {
            mEditPostRepository.updateInTransaction(postModel -> {
                if (title != null) {
                    mEditorFragment.setTitle(title);
                    postModel.setTitle(title);
                }
                // Create an <a href> element around links

                final String updatedContent = AutolinkUtils.autoCreateLinks(text);
                mEditorFragment.setContent(updatedContent);
                // update PostModel
                postModel.setContent(updatedContent);
                mEditPostRepository.updatePublishDateIfShouldBePublishedImmediately(postModel);
                postModel
                        .setDateLocallyChanged(DateTimeUtils.iso8601FromTimestamp(System.currentTimeMillis() / 1000));
                return true;
            });
        }

        // Check for shared media
        if (intent.hasExtra(Intent.EXTRA_STREAM)) {
            String action = intent.getAction();
            String type = intent.getType();
            ArrayList<Uri> sharedUris;

            if (Intent.ACTION_SEND_MULTIPLE.equals(action)) {
                sharedUris = intent.getParcelableArrayListExtra((Intent.EXTRA_STREAM));
            } else {
                // For a single media share, we only allow images and video types
                if (type != null && (type.startsWith("image") || type.startsWith("video"))) {
                    sharedUris = new ArrayList<>();
                    sharedUris.add(intent.getParcelableExtra(Intent.EXTRA_STREAM));
                } else {
                    sharedUris = null;
                }
            }

            if (sharedUris != null) {
                // removing this from the intent so it doesn't insert the media items again on each Activity re-creation
                getIntent().removeExtra(Intent.EXTRA_STREAM);
                mEditorMedia.addNewMediaItemsToEditorAsync(sharedUris, false);
            }
        }
    }

    /**
     * Updates post object
     */
    private void updatePostLocallyChangedOnStatusOrMediaChange(PostModel editedPost) {
        if (editedPost == null) {
            return;
        }
        boolean contentChanged;
        if (mViewModel.getMediaInsertedOnCreation()) {
            mViewModel.setMediaInsertedOnCreation(false);
            contentChanged = true;
        } else {
            contentChanged = mViewModel
                    .isCurrentMediaMarkedUploadingDifferentToOriginal(this, mShowAztecEditor, editedPost.getContent());
        }

        boolean statusChanged = mEditPostRepository.hasStatusChangedFromWhenEditorOpened(editedPost.getStatus());

        if (!editedPost.isLocalDraft() && (contentChanged || statusChanged)) {
            editedPost.setIsLocallyChanged(true);
            editedPost
                    .setDateLocallyChanged(DateTimeUtils.iso8601FromTimestamp(System.currentTimeMillis() / 1000));
        }
    }

    private void setFeaturedImageId(final long mediaId) {
        mEditPostRepository.updateInTransaction(postModel -> {
            postModel.setFeaturedImageId(mediaId);
            postModel.setIsLocallyChanged(true);
            return true;
        });
        savePostAsync(() -> EditPostActivity.this.runOnUiThread(() -> {
            if (mEditPostSettingsFragment != null) {
                mEditPostSettingsFragment.updateFeaturedImage(mediaId);
            }
        }));
    }

    @Override
    public void onActivityResult(int requestCode, int resultCode, Intent data) {
        super.onActivityResult(requestCode, resultCode, data);

        // In case of Remote Preview we need to change state even if (resultCode != Activity.RESULT_OK)
        // so placing this here before the check
        if (requestCode == RequestCodes.REMOTE_PREVIEW_POST) {
            updatePostLoadingAndDialogState(PostLoadingState.NONE);
            return;
        }

        if (resultCode != Activity.RESULT_OK) {
            return;
        }

        if (data != null || ((requestCode == RequestCodes.TAKE_PHOTO || requestCode == RequestCodes.TAKE_VIDEO
                              || requestCode == RequestCodes.PHOTO_PICKER))) {
            switch (requestCode) {
                case RequestCodes.MULTI_SELECT_MEDIA_PICKER:
                case RequestCodes.SINGLE_SELECT_MEDIA_PICKER:
                    handleMediaPickerResult(data);
                    // No need to bump analytics here. Bumped later in
                    // handleMediaPickerResult -> addExistingMediaToEditorAndSave
                    break;
                case RequestCodes.PHOTO_PICKER:
                case RequestCodes.STOCK_MEDIA_PICKER_SINGLE_SELECT:
                    // user chose a featured image
                    if (data.hasExtra(PhotoPickerActivity.EXTRA_MEDIA_ID)) {
                        long mediaId = data.getLongExtra(PhotoPickerActivity.EXTRA_MEDIA_ID, 0);
                        setFeaturedImageId(mediaId);
                    } else if (data.hasExtra(PhotoPickerActivity.EXTRA_MEDIA_QUEUED)) {
                        if (mEditPostSettingsFragment != null) {
                            mEditPostSettingsFragment.refreshViews();
                        }
                    }
                    break;
                case RequestCodes.MEDIA_LIBRARY:
                case RequestCodes.PICTURE_LIBRARY:
                    mEditorMedia.advertiseImageOptimisationAndAddMedia(retrieveMediaUris(data));
                    break;
                case RequestCodes.TAKE_PHOTO:
                    if (WPMediaUtils.shouldAdvertiseImageOptimization(this)) {
                        WPMediaUtils.advertiseImageOptimization(this, this::addLastTakenPicture);
                    } else {
                        addLastTakenPicture();
                    }
                    break;
                case RequestCodes.VIDEO_LIBRARY:
                    mEditorMedia.addNewMediaItemsToEditorAsync(retrieveMediaUris(data), false);
                    break;
                case RequestCodes.TAKE_VIDEO:
                    mEditorMedia.addFreshlyTakenVideoToEditor();
                    break;
                case RequestCodes.MEDIA_SETTINGS:
                    if (mEditorFragment instanceof AztecEditorFragment) {
                        mEditorFragment.onActivityResult(AztecEditorFragment.EDITOR_MEDIA_SETTINGS,
                                                         Activity.RESULT_OK, data);
                    }
                    break;
                case RequestCodes.STOCK_MEDIA_PICKER_MULTI_SELECT:
                    if (data.hasExtra(StockMediaPickerActivity.KEY_UPLOADED_MEDIA_IDS)) {
                        long[] mediaIds = data.getLongArrayExtra(StockMediaPickerActivity.KEY_UPLOADED_MEDIA_IDS);
                        mEditorMedia
                                .addExistingMediaToEditorAsync(AddExistingMediaSource.STOCK_PHOTO_LIBRARY, mediaIds);
                    }
                    break;
                case RequestCodes.HISTORY_DETAIL:
                    if (data.hasExtra(KEY_REVISION)) {
                        mViewPager.setCurrentItem(PAGE_CONTENT);

                        mRevision = data.getParcelableExtra(KEY_REVISION);
                        new Handler().postDelayed(this::loadRevision,
                                getResources().getInteger(R.integer.full_screen_dialog_animation_duration));
                    }
                    break;
            }
        }
    }

    private List<Uri> retrieveMediaUris(Intent data) {
        ClipData clipData = data.getClipData();
        ArrayList<Uri> uriList = new ArrayList<>();
        if (clipData != null) {
            for (int i = 0; i < clipData.getItemCount(); i++) {
                ClipData.Item item = clipData.getItemAt(i);
                uriList.add(item.getUri());
            }
        } else {
            uriList.add(data.getData());
        }
        return uriList;
    }

    private void addLastTakenPicture() {
        try {
            // TODO why do we scan the file twice? Also how come it can result in OOM?
            WPMediaUtils.scanMediaFile(this, mMediaCapturePath);
            File f = new File(mMediaCapturePath);
            Uri capturedImageUri = Uri.fromFile(f);
            if (capturedImageUri != null) {
                mEditorMedia.addNewMediaToEditorAsync(capturedImageUri, true);
                final Intent scanIntent = new Intent(Intent.ACTION_MEDIA_SCANNER_SCAN_FILE);
                scanIntent.setData(capturedImageUri);
                sendBroadcast(scanIntent);
            } else {
                ToastUtils.showToast(this, R.string.gallery_error, Duration.SHORT);
            }
        } catch (RuntimeException | OutOfMemoryError e) {
            AppLog.e(T.EDITOR, e);
        }
    }

    private void handleMediaPickerResult(Intent data) {
        // TODO move this to EditorMedia
        ArrayList<Long> ids = ListUtils.fromLongArray(data.getLongArrayExtra(MediaBrowserActivity.RESULT_IDS));
        if (ids == null || ids.size() == 0) {
            return;
        }

        boolean allAreImages = true;
        for (Long id : ids) {
            MediaModel media = mMediaStore.getSiteMediaWithId(mSite, id);
            if (media != null && !MediaUtils.isValidImage(media.getUrl())) {
                allAreImages = false;
                break;
            }
        }

        // if the user selected multiple items and they're all images, show the insert media
        // dialog so the user can choose whether to insert them individually or as a gallery
        if (ids.size() > 1 && allAreImages && !mShowGutenbergEditor) {
            showInsertMediaDialog(ids);
        } else {
            // if allowMultipleSelection and gutenberg editor, pass all ids to addExistingMediaToEditor at once
            mEditorMedia.addExistingMediaToEditorAsync(AddExistingMediaSource.WP_MEDIA_LIBRARY, ids);
            if (mShowGutenbergEditor && mEditorPhotoPicker.getAllowMultipleSelection()) {
                mEditorPhotoPicker.setAllowMultipleSelection(false);
            }
        }
    }

    /*
     * called after user selects multiple photos from WP media library
     */
    private void showInsertMediaDialog(final ArrayList<Long> mediaIds) {
        InsertMediaCallback callback = dialog -> {
            switch (dialog.getInsertType()) {
                case GALLERY:
                    MediaGallery gallery = new MediaGallery();
                    gallery.setType(dialog.getGalleryType().toString());
                    gallery.setNumColumns(dialog.getNumColumns());
                    gallery.setIds(mediaIds);
                    mEditorFragment.appendGallery(gallery);
                    break;
                case INDIVIDUALLY:
                    mEditorMedia.addExistingMediaToEditorAsync(AddExistingMediaSource.WP_MEDIA_LIBRARY, mediaIds);
                    break;
            }
        };
        InsertMediaDialog dialog = InsertMediaDialog.newInstance(callback, mSite);
        FragmentTransaction ft = getSupportFragmentManager().beginTransaction();
        ft.add(dialog, "insert_media");
        ft.commitAllowingStateLoss();
    }

    @SuppressWarnings("unused")
    @Subscribe(threadMode = ThreadMode.MAIN)
    public void onAccountChanged(OnAccountChanged event) {
        if (event.causeOfChange == AccountAction.SEND_VERIFICATION_EMAIL) {
            if (!event.isError()) {
                ToastUtils.showToast(this, getString(R.string.toast_verification_email_sent));
            } else {
                ToastUtils.showToast(this, getString(R.string.toast_verification_email_send_error));
            }
        }
    }

    @SuppressWarnings("unused")
    @Subscribe(threadMode = ThreadMode.MAIN)
    public void onMediaChanged(OnMediaChanged event) {
        if (event.isError()) {
            final String errorMessage;
            switch (event.error.type) {
                case FS_READ_PERMISSION_DENIED:
                    errorMessage = getString(R.string.error_media_insufficient_fs_permissions);
                    break;
                case NOT_FOUND:
                    errorMessage = getString(R.string.error_media_not_found);
                    break;
                case AUTHORIZATION_REQUIRED:
                    errorMessage = getString(R.string.error_media_unauthorized);
                    break;
                case PARSE_ERROR:
                    errorMessage = getString(R.string.error_media_parse_error);
                    break;
                case MALFORMED_MEDIA_ARG:
                case NULL_MEDIA_ARG:
                case GENERIC_ERROR:
                default:
                    errorMessage = getString(R.string.error_refresh_media);
                    break;
            }
            if (!TextUtils.isEmpty(errorMessage)) {
                ToastUtils.showToast(EditPostActivity.this, errorMessage, ToastUtils.Duration.SHORT);
            }
        } else {
            if (mPendingVideoPressInfoRequests != null && !mPendingVideoPressInfoRequests.isEmpty()) {
                // If there are pending requests for video URLs from VideoPress ids, query the DB for
                // them again and notify the editor
                for (String videoId : mPendingVideoPressInfoRequests) {
                    String videoUrl = mMediaStore.
                                                         getUrlForSiteVideoWithVideoPressGuid(mSite, videoId);
                    String posterUrl = WPMediaUtils.getVideoPressVideoPosterFromURL(videoUrl);

                    mEditorFragment.setUrlForVideoPressId(videoId, videoUrl, posterUrl);
                }

                mPendingVideoPressInfoRequests.clear();
            }
        }
    }

    @Override
    public void onEditPostPublishedSettingsClick() {
        mViewPager.setCurrentItem(PAGE_PUBLISH_SETTINGS);
    }

    /**
     * EditorFragmentListener methods
     */

    @Override
    public void onAddMediaClicked() {
        if (mEditorPhotoPicker.isPhotoPickerShowing()) {
            mEditorPhotoPicker.hidePhotoPicker();
         } else if (WPMediaUtils.currentUserCanUploadMedia(mSite)) {
            mEditorPhotoPicker.showPhotoPicker(mSite);
        } else {
            // show the WP media library instead of the photo picker if the user doesn't have upload permission
            ActivityLauncher.viewMediaPickerForResult(this, mSite, MediaBrowserType.EDITOR_PICKER);
        }
    }

    @Override
    public void onAddMediaImageClicked(boolean allowMultipleSelection) {
        mEditorPhotoPicker.setAllowMultipleSelection(allowMultipleSelection);
        ActivityLauncher.viewMediaPickerForResult(this, mSite, MediaBrowserType.GUTENBERG_IMAGE_PICKER);
    }

    @Override
    public void onAddMediaVideoClicked(boolean allowMultipleSelection) {
        mEditorPhotoPicker.setAllowMultipleSelection(allowMultipleSelection);
        ActivityLauncher.viewMediaPickerForResult(this, mSite, MediaBrowserType.GUTENBERG_VIDEO_PICKER);
    }

    @Override
    public void onAddLibraryMediaClicked(boolean allowMultipleSelection) {
        mEditorPhotoPicker.setAllowMultipleSelection(allowMultipleSelection);
        if (allowMultipleSelection) {
            ActivityLauncher.viewMediaPickerForResult(this, mSite, MediaBrowserType.EDITOR_PICKER);
        } else {
            ActivityLauncher.viewMediaPickerForResult(this, mSite, MediaBrowserType.GUTENBERG_SINGLE_MEDIA_PICKER);
        }
    }

    @Override
    public void onAddPhotoClicked(boolean allowMultipleSelection) {
        onPhotoPickerIconClicked(PhotoPickerIcon.ANDROID_CHOOSE_PHOTO, allowMultipleSelection);
    }

    @Override
    public void onCapturePhotoClicked() {
        onPhotoPickerIconClicked(PhotoPickerIcon.ANDROID_CAPTURE_PHOTO, false);
    }

    @Override
    public void onAddVideoClicked(boolean allowMultipleSelection) {
        onPhotoPickerIconClicked(PhotoPickerIcon.ANDROID_CHOOSE_VIDEO, allowMultipleSelection);
    }

    @Override
    public void onAddDeviceMediaClicked(boolean allowMultipleSelection) {
        onPhotoPickerIconClicked(PhotoPickerIcon.ANDROID_CHOOSE_PHOTO_OR_VIDEO, allowMultipleSelection);
    }

    @Override
    public void onAddStockMediaClicked(boolean allowMultipleSelection) {
        onPhotoPickerIconClicked(PhotoPickerIcon.STOCK_MEDIA, allowMultipleSelection);
    }

    @Override
    public void onPerformFetch(String path, Consumer<String> onResult, Consumer<String> onError) {
        if (mSite != null) {
            mReactNativeRequestHandler.performGetRequest(path, mSite, onResult, onError);
        }
    }

    @Override
    public void onCaptureVideoClicked() {
        onPhotoPickerIconClicked(PhotoPickerIcon.ANDROID_CAPTURE_VIDEO, false);
    }

    @Override
    public void onMediaDropped(final ArrayList<Uri> mediaUris) {
        mEditorMedia.setDroppedMediaUris(mediaUris);
        if (PermissionUtils
                .checkAndRequestStoragePermission(this, WPPermissionUtils.EDITOR_DRAG_DROP_PERMISSION_REQUEST_CODE)) {
            mEditorMedia.addNewMediaItemsToEditorAsync(mEditorMedia.getDroppedMediaUris(), false);
            mEditorMedia.getDroppedMediaUris().clear();
        }
    }

    @Override
    public void onRequestDragAndDropPermissions(DragEvent dragEvent) {
        if (Build.VERSION.SDK_INT >= Build.VERSION_CODES.N) {
            requestTemporaryPermissions(dragEvent);
        }
    }

    @TargetApi(Build.VERSION_CODES.N)
    private void requestTemporaryPermissions(DragEvent dragEvent) {
        requestDragAndDropPermissions(dragEvent);
    }

    @Override
    public void onMediaRetryAllClicked(Set<String> failedMediaIds) {
        UploadService.cancelFinalNotification(this, mEditPostRepository.getPost());
        UploadService.cancelFinalNotificationForMedia(this, mSite);
        ArrayList<Integer> localMediaIds = new ArrayList<>();
        for (String idString : failedMediaIds) {
            localMediaIds.add(Integer.valueOf(idString));
        }
        mEditorMedia.retryFailedMediaAsync(localMediaIds);
    }

    @Override
    public boolean onMediaRetryClicked(final String mediaId) {
        if (TextUtils.isEmpty(mediaId)) {
            AppLog.e(T.MEDIA, "Invalid media id passed to onMediaRetryClicked");
            return false;
        }
        MediaModel media = mMediaStore.getMediaWithLocalId(StringUtils.stringToInt(mediaId));
        if (media == null) {
            AppLog.e(T.MEDIA, "Can't find media with local id: " + mediaId);
            AlertDialog.Builder builder = new AlertDialog.Builder(
                    new ContextThemeWrapper(this, R.style.Calypso_Dialog));
            builder.setTitle(getString(R.string.cannot_retry_deleted_media_item));
            builder.setPositiveButton(R.string.yes, (dialog, id) -> {
                runOnUiThread(() -> mEditorFragment.removeMedia(mediaId));
                dialog.dismiss();
            });

            builder.setNegativeButton(getString(R.string.no), (dialog, id) -> dialog.dismiss());

            AlertDialog dialog = builder.create();
            dialog.show();

            return false;
        }

        if (media.getUrl() != null && media.getUploadState().equals(MediaUploadState.UPLOADED.toString())) {
            // Note: we should actually do this when the editor fragment starts instead of waiting for user input.
            // Notify the editor fragment upload was successful and it should replace the local url by the remote url.
            if (mEditorMediaUploadListener != null) {
                mEditorMediaUploadListener.onMediaUploadSucceeded(String.valueOf(media.getId()),
                        FluxCUtils.mediaFileFromMediaModel(media));
            }
        } else {
            UploadService.cancelFinalNotification(this, mEditPostRepository.getPost());
            UploadService.cancelFinalNotificationForMedia(this, mSite);
            mEditorMedia.retryFailedMediaAsync(Collections.singletonList(media.getId()));
        }

        AnalyticsTracker.track(Stat.EDITOR_UPLOAD_MEDIA_RETRIED);
        return true;
    }

    @Override
    public void onMediaUploadCancelClicked(String localMediaId) {
        if (!TextUtils.isEmpty(localMediaId)) {
            mEditorMedia.cancelMediaUploadAsync(StringUtils.stringToInt(localMediaId), true);
        } else {
            // Passed mediaId is incorrect: cancel all uploads for this post
            ToastUtils.showToast(this, getString(R.string.error_all_media_upload_canceled));
            EventBus.getDefault().post(new PostEvents.PostMediaCanceled(mEditPostRepository.getEditablePost()));
        }
    }

    @Override
    public void onMediaDeleted(String localMediaId) {
        if (!TextUtils.isEmpty(localMediaId)) {
            if (mShowAztecEditor && !mShowGutenbergEditor) {
                setDeletedMediaIdOnUploadService(localMediaId);
                // passing false here as we need to keep the media item in case the user wants to undo
                mEditorMedia.cancelMediaUploadAsync(StringUtils.stringToInt(localMediaId), false);
            } else if (mShowGutenbergEditor) {
                MediaModel mediaModel = mMediaStore.getMediaWithLocalId(StringUtils.stringToInt(localMediaId));
                if (mediaModel == null) {
                    return;
                }

                setDeletedMediaIdOnUploadService(localMediaId);

                // also make sure it's not being uploaded anywhere else (maybe on some other Post,
                // simultaneously)
                if (mediaModel.getUploadState() != null
                    && MediaUtils.isLocalFile(mediaModel.getUploadState().toLowerCase(Locale.ROOT))
                    && !UploadService.isPendingOrInProgressMediaUpload(mediaModel)) {
                    mDispatcher.dispatch(MediaActionBuilder.newRemoveMediaAction(mediaModel));
                }
            }
        }
    }

    private void setDeletedMediaIdOnUploadService(String localMediaId) {
        mAztecBackspaceDeletedOrGbBlockDeletedMediaItemIds.add(localMediaId);
        UploadService.setDeletedMediaItemIds(mAztecBackspaceDeletedOrGbBlockDeletedMediaItemIds);
    }

    /*
    * When the user deletes a media item that was being uploaded at that moment, we only cancel the
    * upload but keep the media item in FluxC DB because the user might have deleted it accidentally,
    * and they can always UNDO the delete action in Aztec.
    * So, when the user exits then editor (and thus we lose the undo/redo history) we are safe to
    * physically delete from the FluxC DB those items that have been deleted by the user using backspace.
    * */
    private void definitelyDeleteBackspaceDeletedMediaItems() {
        for (String mediaId : mAztecBackspaceDeletedOrGbBlockDeletedMediaItemIds) {
            if (!TextUtils.isEmpty(mediaId)) {
                // make sure the MediaModel exists
                MediaModel mediaModel = mMediaStore.getMediaWithLocalId(StringUtils.stringToInt(mediaId));
                if (mediaModel == null) {
                    continue;
                }

                // also make sure it's not being uploaded anywhere else (maybe on some other Post,
                // simultaneously)
                if (mediaModel.getUploadState() != null
                    && MediaUtils.isLocalFile(mediaModel.getUploadState().toLowerCase(Locale.ROOT))
                    && !UploadService.isPendingOrInProgressMediaUpload(mediaModel)) {
                    mDispatcher.dispatch(MediaActionBuilder.newRemoveMediaAction(mediaModel));
                }
            }
        }
    }

    @Override
    public void onUndoMediaCheck(final String undoedContent) {
        // here we check which elements tagged UPLOADING are there in undoedContent,
        // and check for the ones that ARE NOT being uploaded or queued in the UploadService.
        // These are the CANCELED ONES, so mark them FAILED now to retry.

        List<MediaModel> currentlyUploadingMedia =
                UploadService.getPendingOrInProgressMediaUploadsForPost(mEditPostRepository.getPost());
        List<String> mediaMarkedUploading =
                AztecEditorFragment.getMediaMarkedUploadingInPostContent(EditPostActivity.this, undoedContent);

        // go through the list of items marked UPLOADING within the Post content, and look in the UploadService
        // to see whether they're really being uploaded or not. If an item is not really being uploaded,
        // mark that item failed
        for (String mediaId : mediaMarkedUploading) {
            boolean found = false;
            for (MediaModel media : currentlyUploadingMedia) {
                if (StringUtils.stringToInt(mediaId) == media.getId()) {
                    found = true;
                    break;
                }
            }

            if (!found) {
                if (mEditorFragment instanceof AztecEditorFragment) {
                    mAztecBackspaceDeletedOrGbBlockDeletedMediaItemIds.remove(mediaId);
                    // update the mediaIds list in UploadService
                    UploadService.setDeletedMediaItemIds(mAztecBackspaceDeletedOrGbBlockDeletedMediaItemIds);
                    ((AztecEditorFragment) mEditorFragment).setMediaToFailed(mediaId);
                }
            }
        }
    }

    @Override
    public void onVideoPressInfoRequested(final String videoId) {
        String videoUrl = mMediaStore.getUrlForSiteVideoWithVideoPressGuid(mSite, videoId);

        if (videoUrl == null) {
            AppLog.w(T.EDITOR, "The editor wants more info about the following VideoPress code: " + videoId
                               + " but it's not available in the current site " + mSite.getUrl()
                               + " Maybe it's from another site?");
            return;
        }

        if (videoUrl.isEmpty()) {
            if (PermissionUtils.checkAndRequestCameraAndStoragePermissions(
                    this, WPPermissionUtils.EDITOR_MEDIA_PERMISSION_REQUEST_CODE)) {
                runOnUiThread(() -> {
                    if (mPendingVideoPressInfoRequests == null) {
                        mPendingVideoPressInfoRequests = new ArrayList<>();
                    }
                    mPendingVideoPressInfoRequests.add(videoId);
                    mEditorMedia.refreshBlogMedia();
                });
            }
        }

        String posterUrl = WPMediaUtils.getVideoPressVideoPosterFromURL(videoUrl);

        mEditorFragment.setUrlForVideoPressId(videoId, videoUrl, posterUrl);
    }

    @Override
    public String onAuthHeaderRequested(String url) {
        String authHeader = "";
        String token = mAccountStore.getAccessToken();
        if (mSite.isPrivate() && WPUrlUtils.safeToAddWordPressComAuthToken(url)
            && !TextUtils.isEmpty(token)) {
            authHeader = "Bearer " + token;
        }
        return authHeader;
    }

    @Override
    public void onEditorFragmentInitialized() {
        boolean shouldFinishInit = true;
        // now that we have the Post object initialized,
        // check whether we have media items to insert from the WRITE POST with media functionality
        if (getIntent().hasExtra(EXTRA_INSERT_MEDIA)) {
            // Bump analytics
            AnalyticsTracker.track(Stat.NOTIFICATION_UPLOAD_MEDIA_SUCCESS_WRITE_POST);

            List<MediaModel> mediaList = (List<MediaModel>) getIntent().getSerializableExtra(EXTRA_INSERT_MEDIA);
            // removing this from the intent so it doesn't insert the media items again on each Activity re-creation
            getIntent().removeExtra(EXTRA_INSERT_MEDIA);
            if (mediaList != null && !mediaList.isEmpty()) {
                shouldFinishInit = false;
                mViewModel.setMediaInsertedOnCreation(true);
                mEditorMedia.addExistingMediaToEditorAsync(mediaList, AddExistingMediaSource.WP_MEDIA_LIBRARY);
                // TODO we save the post in `addExistingMediaToEditor` but we don't have access to AfterSavePostListener
                savePostAsync(() -> runOnUiThread(this::onEditorFinalTouchesBeforeShowing));
            }
        }

        if (shouldFinishInit) {
            onEditorFinalTouchesBeforeShowing();
        }
    }

    private void onEditorFinalTouchesBeforeShowing() {
        refreshEditorContent();
        // probably here is best for Gutenberg to start interacting with
        if (mShowGutenbergEditor && mEditorFragment instanceof GutenbergEditorFragment) {
            List<MediaModel> failedMedia =
                    mMediaStore.getMediaForPostWithState(mEditPostRepository.getPost(), MediaUploadState.FAILED);
            if (failedMedia != null && !failedMedia.isEmpty()) {
                HashSet<Integer> mediaIds = new HashSet<>();
                for (MediaModel media : failedMedia) {
                    // featured image isn't in the editor but in the Post Settings fragment, so we want to skip it
                    if (!media.getMarkedLocallyAsFeatured()) {
                        mediaIds.add(media.getId());
                    }
                }
                ((GutenbergEditorFragment) mEditorFragment).resetUploadingMediaToFailed(mediaIds);
            }
        } else if (mShowAztecEditor && mEditorFragment instanceof AztecEditorFragment) {
            mPostEditorAnalyticsSession.start(null);
        }
    }

    @Override
    public void onEditorFragmentContentReady(ArrayList<Object> unsupportedBlocksList) {
        mPostEditorAnalyticsSession.start(unsupportedBlocksList);
    }

    @Override
    public void onHtmlModeToggledInToolbar() {
        toggleHtmlModeOnMenu();
    }

    @Override
    public void onTrackableEvent(TrackableEvent event) throws IllegalArgumentException {
        mEditorTracker.trackEditorEvent(event, mEditorFragment.getEditorName());
        switch (event) {
            case ELLIPSIS_COLLAPSE_BUTTON_TAPPED:
                AppPrefs.setAztecEditorToolbarExpanded(false);
                break;
            case ELLIPSIS_EXPAND_BUTTON_TAPPED:
                AppPrefs.setAztecEditorToolbarExpanded(true);
                break;
            case HTML_BUTTON_TAPPED:
            case LINK_ADDED_BUTTON_TAPPED:
                mEditorPhotoPicker.hidePhotoPicker();
                break;
        }
    }

    // FluxC events

    @SuppressWarnings("unused")
    @Subscribe(threadMode = ThreadMode.MAIN)
    public void onMediaUploaded(OnMediaUploaded event) {
        if (isFinishing()) {
            return;
        }

        // event for unknown media, ignoring
        if (event.media == null) {
            AppLog.w(AppLog.T.MEDIA, "Media event carries null media object, not recognized");
            return;
        }

        if (event.isError()) {
            onUploadError(event.media, event.error);
        } else if (event.completed) {
            // if the remote url on completed is null, we consider this upload wasn't successful
            if (event.media.getUrl() == null) {
                MediaError error = new MediaError(MediaErrorType.GENERIC_ERROR);
                onUploadError(event.media, error);
            } else {
                onUploadSuccess(event.media);
            }
        } else {
            onUploadProgress(event.media, event.progress);
        }
    }

    // FluxC events

    @SuppressWarnings("unused")
    @Subscribe(threadMode = ThreadMode.MAIN)
    public void onPostChanged(OnPostChanged event) {
        if (event.causeOfChange instanceof CauseOfOnPostChanged.UpdatePost) {
            if (!event.isError()) {
                // here update the menu if it's not a draft anymore
                invalidateOptionsMenu();
            } else {
                updatePostLoadingAndDialogState(PostLoadingState.NONE);
                AppLog.e(AppLog.T.POSTS, "UPDATE_POST failed: " + event.error.type + " - " + event.error.message);
            }
        } else if (event.causeOfChange instanceof CauseOfOnPostChanged.RemoteAutoSavePost) {
            if (!mEditPostRepository.hasPost() || (mEditPostRepository.getId()
                                                   != ((RemoteAutoSavePost) event.causeOfChange).getLocalPostId())) {
                AppLog.e(T.POSTS,
                        "Ignoring REMOTE_AUTO_SAVE_POST in EditPostActivity as mPost is null or id of the opened post"
                        + " doesn't match the event.");
                return;
            }
            if (event.isError()) {
                AppLog.e(T.POSTS, "REMOTE_AUTO_SAVE_POST failed: " + event.error.type + " - " + event.error.message);
            }
            mEditPostRepository.loadPostByLocalPostId(mEditPostRepository.getId());
            mEditPostRepository.replaceInTransaction(postModel -> handleRemoteAutoSave(event.isError(), postModel));
        }
    }

    private boolean isRemotePreviewingFromEditor() {
        return mPostLoadingState == PostLoadingState.UPLOADING_FOR_PREVIEW
                || mPostLoadingState == PostLoadingState.REMOTE_AUTO_SAVING_FOR_PREVIEW
                || mPostLoadingState == PostLoadingState.PREVIEWING
                || mPostLoadingState == PostLoadingState.REMOTE_AUTO_SAVE_PREVIEW_ERROR;
    }

    private boolean isUploadingPostForPreview() {
        return mPostLoadingState == PostLoadingState.UPLOADING_FOR_PREVIEW
                || mPostLoadingState == PostLoadingState.REMOTE_AUTO_SAVING_FOR_PREVIEW;
    }

    private void updateOnSuccessfulUpload() {
        mIsNewPost = false;
        invalidateOptionsMenu();
    }

    private boolean isRemoteAutoSaveError() {
        return mPostLoadingState == PostLoadingState.REMOTE_AUTO_SAVE_PREVIEW_ERROR;
    }

    @Nullable
    private PostModel handleRemoteAutoSave(boolean isError, PostModel post) {
        // We are in the process of remote previewing a post from the editor
        if (!isError && isUploadingPostForPreview()) {
            // We were uploading post for preview and we got no error:
            // update post status and preview it in the internal browser
            updateOnSuccessfulUpload();
            ActivityLauncher.previewPostOrPageForResult(
                    EditPostActivity.this,
                    mSite,
                    post,
                    mPostLoadingState == PostLoadingState.UPLOADING_FOR_PREVIEW
                            ? RemotePreviewLogicHelper.RemotePreviewType.REMOTE_PREVIEW
                            : RemotePreviewLogicHelper.RemotePreviewType.REMOTE_PREVIEW_WITH_REMOTE_AUTO_SAVE
                                                       );
            updatePostLoadingAndDialogState(PostLoadingState.PREVIEWING, post);
        } else if (isError || isRemoteAutoSaveError()) {
            // We got an error from the uploading or from the remote auto save of a post: show snackbar error
            updatePostLoadingAndDialogState(PostLoadingState.NONE);
            mUploadUtilsWrapper.showSnackbarError(findViewById(R.id.editor_activity),
                    getString(R.string.remote_preview_operation_error));
        }
        return post;
    }

    @SuppressWarnings("unused")
    @Subscribe(threadMode = ThreadMode.MAIN)
    public void onPostUploaded(OnPostUploaded event) {
        final PostModel post = event.post;
        if (post != null && post.getId() == mEditPostRepository.getId()) {
            if (!isRemotePreviewingFromEditor()) {
                // We are not remote previewing a post: show snackbar and update post status if needed
                View snackbarAttachView = findViewById(R.id.editor_activity);
                mUploadUtilsWrapper.onPostUploadedSnackbarHandler(this, snackbarAttachView, event.isError(), post,
                        event.isError() ? event.error.message : null, getSite());
                if (!event.isError()) {
                    mEditPostRepository.setInTransaction(() -> {
                        updateOnSuccessfulUpload();
                        return post;
                    });
                }
            } else {
                mEditPostRepository.setInTransaction(() -> handleRemoteAutoSave(event.isError(), post));
            }
        }
    }

    @SuppressWarnings("unused")
    @Subscribe(threadMode = ThreadMode.MAIN)
    public void onEventMainThread(VideoOptimizer.ProgressEvent event) {
        if (!isFinishing()) {
            // use upload progress rather than optimizer progress since the former includes upload+optimization
            float progress = UploadService.getUploadProgressForMedia(event.media);
            onUploadProgress(event.media, progress);
        }
    }

    @SuppressWarnings("unused")
    @Subscribe(threadMode = ThreadMode.MAIN)
    public void onEventMainThread(UploadService.UploadMediaRetryEvent event) {
        if (!isFinishing()
            && event.mediaModelList != null
            && mEditorMediaUploadListener != null) {
            for (MediaModel media : event.mediaModelList) {
                String localMediaId = String.valueOf(media.getId());
                EditorFragmentAbstract.MediaType mediaType = media.isVideo()
                        ? EditorFragmentAbstract.MediaType.VIDEO : EditorFragmentAbstract.MediaType.IMAGE;
                mEditorMediaUploadListener.onMediaUploadRetry(localMediaId, mediaType);
            }
        }
    }

    // EditPostActivityHook methods

    @Override
    public EditPostRepository getEditPostRepository() {
        return mEditPostRepository;
    }

    @Override
    public SiteModel getSite() {
        return mSite;
    }


    // External Access to the Image Loader
    public AztecImageLoader getAztecImageLoader() {
        return mAztecImageLoader;
    }

    @Override
    public boolean onMenuOpened(int featureId, Menu menu) {
        // This is a workaround for bag discovered on Chromebooks, where Enter key will not work in the toolbar menu
        // Editor fragments are messing with window focus, which causes keyboard events to get ignored

        // this fixes issue with GB editor
        View editorFragmentView = mEditorFragment.getView();
        if (editorFragmentView != null) {
            editorFragmentView.requestFocus();
        }

        // this fixes issue with Aztec editor
        if (mEditorFragment instanceof AztecEditorFragment) {
            ((AztecEditorFragment) mEditorFragment).requestContentAreaFocus();
        }
        return super.onMenuOpened(featureId, menu);
    }

    // EditorMediaListener

    @Override
    public void appendMediaFile(@NotNull MediaFile mediaFile, @NotNull String imageUrl) {
        mEditorFragment.appendMediaFile(mediaFile, imageUrl, mImageLoader);
    }

    @NotNull @Override public PostImmutableModel getImmutablePost() {
        return Objects.requireNonNull(mEditPostRepository.getPost());
    }

    @Override
    public void syncPostObjectWithUiAndSaveIt(@Nullable AfterSavePostListener listener) {
        savePostAsync(listener);
    }

    @Override public void advertiseImageOptimization(@NotNull Function0<Unit> listener) {
        WPMediaUtils.advertiseImageOptimization(this, listener::invoke);
    }

    private void updateAddingMediaToEditorProgressDialogState(ProgressDialogUiState uiState) {
        mAddingMediaToEditorProgressDialog = mProgressDialogHelper
                .updateProgressDialogState(this, mAddingMediaToEditorProgressDialog, uiState, mUiHelpers);
    }
}<|MERGE_RESOLUTION|>--- conflicted
+++ resolved
@@ -324,14 +324,11 @@
     @Inject LocaleManagerWrapper mLocaleManagerWrapper;
     @Inject EditPostRepository mEditPostRepository;
     @Inject PostUtilsWrapper mPostUtils;
-<<<<<<< HEAD
-    @Inject ViewModelProvider.Factory mViewModelFactory;
-
-    private EditPostViewModel mViewModel;
-=======
     @Inject EditorTracker mEditorTracker;
     @Inject UploadUtilsWrapper mUploadUtilsWrapper;
->>>>>>> 8614ce84
+    @Inject ViewModelProvider.Factory mViewModelFactory;
+
+    private EditPostViewModel mViewModel;
 
     private SiteModel mSite;
 
