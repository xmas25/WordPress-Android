--- conflicted
+++ resolved
@@ -1342,12 +1342,9 @@
     private void performPrimaryAction() {
         switch (getPrimaryAction()) {
             case PUBLISH_NOW:
-<<<<<<< HEAD
             case UPDATE:
             case SCHEDULE:
-=======
                 mAnalyticsTrackerWrapper.track(Stat.EDITOR_POST_PUBLISH_TAPPED);
->>>>>>> b5c30adf
                 showPrepublishingNudgeBottomSheet();
                 return;
             case SUBMIT_FOR_REVIEW:
