package org.wordpress.android.ui.posts;

import android.annotation.TargetApi;
import android.app.Activity;
import android.app.ProgressDialog;
import android.content.Intent;
import android.content.res.Configuration;
import android.graphics.drawable.Drawable;
import android.net.Uri;
import android.os.Build;
import android.os.Bundle;
import android.os.Handler;
import android.preference.PreferenceManager;
import android.text.TextUtils;
import android.view.DragEvent;
import android.view.Menu;
import android.view.MenuInflater;
import android.view.MenuItem;
import android.view.View;
import android.view.ViewGroup;
import android.webkit.MimeTypeMap;

import androidx.annotation.NonNull;
import androidx.annotation.Nullable;
import androidx.annotation.StringRes;
import androidx.appcompat.app.ActionBar;
import androidx.appcompat.app.AlertDialog;
import androidx.appcompat.widget.Toolbar;
import androidx.core.app.ActivityCompat.OnRequestPermissionsResultCallback;
import androidx.core.util.Consumer;
import androidx.fragment.app.Fragment;
import androidx.fragment.app.FragmentManager;
import androidx.fragment.app.FragmentPagerAdapter;
import androidx.fragment.app.FragmentStatePagerAdapter;
import androidx.fragment.app.FragmentTransaction;
import androidx.lifecycle.ViewModelProvider;
import androidx.lifecycle.ViewModelProviders;
import androidx.viewpager.widget.PagerAdapter;
import androidx.viewpager.widget.ViewPager;

import com.google.android.material.dialog.MaterialAlertDialogBuilder;
import com.google.android.material.snackbar.Snackbar;
import com.wordpress.stories.compose.story.StoryRepository;

import org.greenrobot.eventbus.EventBus;
import org.greenrobot.eventbus.Subscribe;
import org.greenrobot.eventbus.ThreadMode;
import org.jetbrains.annotations.NotNull;
import org.wordpress.android.BuildConfig;
import org.wordpress.android.R;
import org.wordpress.android.WordPress;
import org.wordpress.android.analytics.AnalyticsTracker;
import org.wordpress.android.analytics.AnalyticsTracker.Stat;
import org.wordpress.android.editor.AztecEditorFragment;
import org.wordpress.android.editor.EditorEditMediaListener;
import org.wordpress.android.editor.EditorFragmentAbstract;
import org.wordpress.android.editor.EditorFragmentAbstract.EditorDragAndDropListener;
import org.wordpress.android.editor.EditorFragmentAbstract.EditorFragmentListener;
import org.wordpress.android.editor.EditorFragmentAbstract.EditorFragmentNotAddedException;
import org.wordpress.android.editor.EditorFragmentAbstract.TrackableEvent;
import org.wordpress.android.editor.EditorFragmentActivity;
import org.wordpress.android.editor.EditorImageMetaData;
import org.wordpress.android.editor.EditorImagePreviewListener;
import org.wordpress.android.editor.EditorImageSettingsListener;
import org.wordpress.android.editor.EditorMediaUploadListener;
import org.wordpress.android.editor.EditorMediaUtils;
import org.wordpress.android.editor.EditorThemeUpdateListener;
import org.wordpress.android.editor.ExceptionLogger;
import org.wordpress.android.editor.ImageSettingsDialogFragment;
import org.wordpress.android.editor.gutenberg.GutenbergEditorFragment;
import org.wordpress.android.editor.gutenberg.GutenbergPropsBuilder;
import org.wordpress.android.editor.gutenberg.GutenbergWebViewAuthorizationData;
import org.wordpress.android.fluxc.Dispatcher;
import org.wordpress.android.fluxc.action.AccountAction;
import org.wordpress.android.fluxc.generated.AccountActionBuilder;
import org.wordpress.android.fluxc.generated.EditorThemeActionBuilder;
import org.wordpress.android.fluxc.generated.MediaActionBuilder;
import org.wordpress.android.fluxc.generated.PostActionBuilder;
import org.wordpress.android.fluxc.generated.SiteActionBuilder;
import org.wordpress.android.fluxc.model.AccountModel;
import org.wordpress.android.fluxc.model.CauseOfOnPostChanged;
import org.wordpress.android.fluxc.model.CauseOfOnPostChanged.RemoteAutoSavePost;
import org.wordpress.android.fluxc.model.EditorTheme;
import org.wordpress.android.fluxc.model.EditorThemeSupport;
import org.wordpress.android.fluxc.model.MediaModel;
import org.wordpress.android.fluxc.model.MediaModel.MediaUploadState;
import org.wordpress.android.fluxc.model.PostImmutableModel;
import org.wordpress.android.fluxc.model.PostModel;
import org.wordpress.android.fluxc.model.SiteModel;
import org.wordpress.android.fluxc.model.post.PostStatus;
import org.wordpress.android.fluxc.network.rest.wpcom.site.PrivateAtomicCookie;
import org.wordpress.android.fluxc.store.AccountStore;
import org.wordpress.android.fluxc.store.AccountStore.OnAccountChanged;
import org.wordpress.android.fluxc.store.EditorThemeStore;
import org.wordpress.android.fluxc.store.EditorThemeStore.FetchEditorThemePayload;
import org.wordpress.android.fluxc.store.EditorThemeStore.OnEditorThemeChanged;
import org.wordpress.android.fluxc.store.MediaStore;
import org.wordpress.android.fluxc.store.MediaStore.FetchMediaListPayload;
import org.wordpress.android.fluxc.store.MediaStore.MediaError;
import org.wordpress.android.fluxc.store.MediaStore.MediaErrorType;
import org.wordpress.android.fluxc.store.MediaStore.OnMediaChanged;
import org.wordpress.android.fluxc.store.MediaStore.OnMediaListFetched;
import org.wordpress.android.fluxc.store.MediaStore.OnMediaUploaded;
import org.wordpress.android.fluxc.store.PostStore;
import org.wordpress.android.fluxc.store.PostStore.OnPostChanged;
import org.wordpress.android.fluxc.store.PostStore.OnPostUploaded;
import org.wordpress.android.fluxc.store.PostStore.RemotePostPayload;
import org.wordpress.android.fluxc.store.QuickStartStore;
import org.wordpress.android.fluxc.store.SiteStore;
import org.wordpress.android.fluxc.store.SiteStore.FetchPrivateAtomicCookiePayload;
import org.wordpress.android.fluxc.store.SiteStore.OnPrivateAtomicCookieFetched;
import org.wordpress.android.fluxc.store.UploadStore;
import org.wordpress.android.fluxc.tools.FluxCImageLoader;
import org.wordpress.android.imageeditor.preview.PreviewImageFragment.Companion.EditImageData;
import org.wordpress.android.ui.ActivityId;
import org.wordpress.android.ui.ActivityLauncher;
import org.wordpress.android.ui.LocaleAwareActivity;
import org.wordpress.android.ui.PrivateAtCookieRefreshProgressDialog;
import org.wordpress.android.ui.PrivateAtCookieRefreshProgressDialog.PrivateAtCookieProgressDialogOnDismissListener;
import org.wordpress.android.ui.RequestCodes;
import org.wordpress.android.ui.Shortcut;
import org.wordpress.android.ui.SuggestUsersActivity;
import org.wordpress.android.ui.gif.GifPickerActivity;
import org.wordpress.android.ui.history.HistoryListItem.Revision;
import org.wordpress.android.ui.media.MediaBrowserActivity;
import org.wordpress.android.ui.media.MediaBrowserType;
import org.wordpress.android.ui.media.MediaPreviewActivity;
import org.wordpress.android.ui.media.MediaSettingsActivity;
import org.wordpress.android.ui.pages.SnackbarMessageHolder;
import org.wordpress.android.ui.photopicker.MediaPickerConstants;
import org.wordpress.android.ui.photopicker.MediaPickerLauncher;
import org.wordpress.android.ui.photopicker.PhotoPickerFragment;
import org.wordpress.android.ui.photopicker.PhotoPickerFragment.PhotoPickerIcon;
import org.wordpress.android.ui.posts.EditPostRepository.UpdatePostResult;
import org.wordpress.android.ui.posts.EditPostRepository.UpdatePostResult.Updated;
import org.wordpress.android.ui.posts.EditPostSettingsFragment.EditPostSettingsCallback;
import org.wordpress.android.ui.posts.InsertMediaDialog.InsertMediaCallback;
import org.wordpress.android.ui.posts.PostEditorAnalyticsSession.Editor;
import org.wordpress.android.ui.posts.PostEditorAnalyticsSession.Outcome;
import org.wordpress.android.ui.posts.RemotePreviewLogicHelper.PreviewLogicOperationResult;
import org.wordpress.android.ui.posts.editor.EditorActionsProvider;
import org.wordpress.android.ui.posts.editor.EditorPhotoPicker;
import org.wordpress.android.ui.posts.editor.EditorPhotoPickerListener;
import org.wordpress.android.ui.posts.editor.EditorTracker;
import org.wordpress.android.ui.posts.editor.ImageEditorTracker;
import org.wordpress.android.ui.posts.editor.PostLoadingState;
import org.wordpress.android.ui.posts.editor.PrimaryEditorAction;
import org.wordpress.android.ui.posts.editor.SecondaryEditorAction;
import org.wordpress.android.ui.posts.editor.StorePostViewModel;
import org.wordpress.android.ui.posts.editor.StorePostViewModel.ActivityFinishState;
import org.wordpress.android.ui.posts.editor.StorePostViewModel.UpdateFromEditor;
import org.wordpress.android.ui.posts.editor.StorePostViewModel.UpdateFromEditor.PostFields;
import org.wordpress.android.ui.posts.editor.media.AddExistingMediaSource;
import org.wordpress.android.ui.posts.editor.media.EditorMedia;
import org.wordpress.android.ui.posts.editor.media.EditorMediaListener;
import org.wordpress.android.ui.posts.prepublishing.PrepublishingBottomSheetListener;
import org.wordpress.android.ui.posts.prepublishing.home.usecases.PublishPostImmediatelyUseCase;
import org.wordpress.android.ui.posts.reactnative.ReactNativeRequestHandler;
import org.wordpress.android.ui.posts.services.AztecImageLoader;
import org.wordpress.android.ui.posts.services.AztecVideoLoader;
import org.wordpress.android.ui.prefs.AppPrefs;
import org.wordpress.android.ui.prefs.SiteSettingsInterface;
import org.wordpress.android.ui.reader.utils.ReaderUtilsWrapper;
import org.wordpress.android.ui.stockmedia.StockMediaPickerActivity;
import org.wordpress.android.ui.stories.StoryRepositoryWrapper;
import org.wordpress.android.ui.stories.usecase.LoadStoryFromStoriesPrefsUseCase;
import org.wordpress.android.ui.stories.usecase.LoadStoryFromStoriesPrefsUseCase.ReCreateStoryResult;
import org.wordpress.android.ui.uploads.PostEvents;
import org.wordpress.android.ui.uploads.UploadService;
import org.wordpress.android.ui.uploads.UploadUtils;
import org.wordpress.android.ui.uploads.UploadUtilsWrapper;
import org.wordpress.android.ui.uploads.VideoOptimizer;
import org.wordpress.android.ui.utils.AuthenticationUtils;
import org.wordpress.android.ui.utils.UiHelpers;
import org.wordpress.android.util.ActivityUtils;
import org.wordpress.android.util.AniUtils;
import org.wordpress.android.util.AppLog;
import org.wordpress.android.util.AppLog.T;
import org.wordpress.android.util.AutolinkUtils;
import org.wordpress.android.util.CrashLogging;
import org.wordpress.android.util.DateTimeUtilsWrapper;
import org.wordpress.android.util.DisplayUtils;
import org.wordpress.android.util.FluxCUtils;
import org.wordpress.android.util.ListUtils;
import org.wordpress.android.util.LocaleManager;
import org.wordpress.android.util.LocaleManagerWrapper;
import org.wordpress.android.util.MediaUtils;
import org.wordpress.android.util.NetworkUtils;
import org.wordpress.android.util.PermissionUtils;
import org.wordpress.android.util.ReblogUtils;
import org.wordpress.android.util.ShortcutUtils;
import org.wordpress.android.util.SiteUtils;
import org.wordpress.android.util.StringUtils;
import org.wordpress.android.util.ToastUtils;
import org.wordpress.android.util.ToastUtils.Duration;
import org.wordpress.android.util.UrlUtils;
import org.wordpress.android.util.WPMediaUtils;
import org.wordpress.android.util.WPPermissionUtils;
import org.wordpress.android.util.WPUrlUtils;
import org.wordpress.android.util.analytics.AnalyticsTrackerWrapper;
import org.wordpress.android.util.analytics.AnalyticsUtils;
import org.wordpress.android.util.analytics.AnalyticsUtils.BlockEditorEnabledSource;
import org.wordpress.android.util.config.GutenbergMentionsFeatureConfig;
import org.wordpress.android.util.config.ModalLayoutPickerFeatureConfig;
import org.wordpress.android.util.config.TenorFeatureConfig;
import org.wordpress.android.util.helpers.MediaFile;
import org.wordpress.android.util.helpers.MediaGallery;
import org.wordpress.android.util.image.ImageManager;
import org.wordpress.android.viewmodel.helpers.ToastMessageHolder;
import org.wordpress.android.widgets.AppRatingDialog;
import org.wordpress.android.widgets.WPSnackbar;
import org.wordpress.android.widgets.WPViewPager;
import org.wordpress.aztec.exceptions.DynamicLayoutGetBlockIndexOutOfBoundsException;
import org.wordpress.aztec.util.AztecLog;

import java.io.File;
import java.util.ArrayList;
import java.util.Collections;
import java.util.HashMap;
import java.util.HashSet;
import java.util.List;
import java.util.Locale;
import java.util.Map;
import java.util.Objects;
import java.util.Set;
import java.util.regex.Matcher;
import java.util.regex.Pattern;

import javax.inject.Inject;

import static org.wordpress.android.analytics.AnalyticsTracker.Stat.APP_REVIEWS_EVENT_INCREMENTED_BY_PUBLISHING_POST_OR_PAGE;
import static org.wordpress.android.imageeditor.preview.PreviewImageFragment.PREVIEW_IMAGE_REDUCED_SIZE_FACTOR;
import static org.wordpress.android.ui.history.HistoryDetailContainerFragment.KEY_REVISION;

import kotlin.Unit;
import kotlin.jvm.functions.Function0;

public class EditPostActivity extends LocaleAwareActivity implements
        EditorFragmentActivity,
        EditorImageSettingsListener,
        EditorImagePreviewListener,
        EditorEditMediaListener,
        EditorDragAndDropListener,
        EditorFragmentListener,
        OnRequestPermissionsResultCallback,
        PhotoPickerFragment.PhotoPickerListener,
        EditorPhotoPickerListener,
        EditorMediaListener,
        EditPostSettingsFragment.EditPostActivityHook,
        PostSettingsListDialogFragment.OnPostSettingsDialogFragmentListener,
        HistoryListFragment.HistoryItemClickInterface,
        EditPostSettingsCallback,
        PrepublishingBottomSheetListener,
        PrivateAtCookieProgressDialogOnDismissListener,
        ExceptionLogger,
        SiteSettingsInterface.SiteSettingsListener {
    public static final String ACTION_REBLOG = "reblogAction";
    public static final String EXTRA_POST_LOCAL_ID = "postModelLocalId";
    public static final String EXTRA_LOAD_AUTO_SAVE_REVISION = "loadAutosaveRevision";
    public static final String EXTRA_POST_REMOTE_ID = "postModelRemoteId";
    public static final String EXTRA_IS_PAGE = "isPage";
    public static final String EXTRA_IS_PROMO = "isPromo";
    public static final String EXTRA_IS_QUICKPRESS = "isQuickPress";
    public static final String EXTRA_QUICKPRESS_BLOG_ID = "quickPressBlogId";
    public static final String EXTRA_UPLOAD_NOT_STARTED = "savedAsLocalDraft";
    public static final String EXTRA_HAS_FAILED_MEDIA = "hasFailedMedia";
    public static final String EXTRA_HAS_CHANGES = "hasChanges";
    public static final String EXTRA_RESTART_EDITOR = "isSwitchingEditors";
    public static final String EXTRA_INSERT_MEDIA = "insertMedia";
    public static final String EXTRA_IS_NEW_POST = "isNewPost";
    public static final String EXTRA_REBLOG_POST_TITLE = "reblogPostTitle";
    public static final String EXTRA_REBLOG_POST_IMAGE = "reblogPostImage";
    public static final String EXTRA_REBLOG_POST_QUOTE = "reblogPostQuote";
    public static final String EXTRA_REBLOG_POST_CITATION = "reblogPostCitation";
    private static final String STATE_KEY_EDITOR_FRAGMENT = "editorFragment";
    private static final String STATE_KEY_DROPPED_MEDIA_URIS = "stateKeyDroppedMediaUri";
    private static final String STATE_KEY_POST_LOCAL_ID = "stateKeyPostModelLocalId";
    private static final String STATE_KEY_POST_REMOTE_ID = "stateKeyPostModelRemoteId";
    private static final String STATE_KEY_POST_LOADING_STATE = "stateKeyPostLoadingState";
    private static final String STATE_KEY_IS_NEW_POST = "stateKeyIsNewPost";
    private static final String STATE_KEY_IS_PHOTO_PICKER_VISIBLE = "stateKeyPhotoPickerVisible";
    private static final String STATE_KEY_HTML_MODE_ON = "stateKeyHtmlModeOn";
    private static final String STATE_KEY_REVISION = "stateKeyRevision";
    private static final String STATE_KEY_EDITOR_SESSION_DATA = "stateKeyEditorSessionData";
    private static final String STATE_KEY_GUTENBERG_IS_SHOWN = "stateKeyGutenbergIsShown";
    private static final String TAG_GB_INFORMATIVE_DIALOG = "tag_gb_informative_dialog";
    private static final String TAG_GB_ROLLOUT_V2_INFORMATIVE_DIALOG = "tag_gb_rollout_v2_informative_dialog";

    private static final int PAGE_CONTENT = 0;
    private static final int PAGE_SETTINGS = 1;
    private static final int PAGE_PUBLISH_SETTINGS = 2;
    private static final int PAGE_HISTORY = 3;

    private AztecImageLoader mAztecImageLoader;

    enum RestartEditorOptions {
        NO_RESTART,
        RESTART_SUPPRESS_GUTENBERG,
        RESTART_DONT_SUPPRESS_GUTENBERG,
    }

    private RestartEditorOptions mRestartEditorOption = RestartEditorOptions.NO_RESTART;

    private boolean mShowAztecEditor;
    private boolean mShowGutenbergEditor;

    private List<String> mPendingVideoPressInfoRequests;

    private PostEditorAnalyticsSession mPostEditorAnalyticsSession;
    private boolean mIsConfigChange = false;

    /**
     * The {@link PagerAdapter} that will provide
     * fragments for each of the sections. We use a
     * {@link FragmentPagerAdapter} derivative, which will keep every
     * loaded fragment in memory. If this becomes too memory intensive, it
     * may be best to switch to a
     * {@link FragmentStatePagerAdapter}.
     */
    SectionsPagerAdapter mSectionsPagerAdapter;

    /**
     * The {@link ViewPager} that will host the section contents.
     */
    WPViewPager mViewPager;

    private Revision mRevision;

    private EditorFragmentAbstract mEditorFragment;
    private EditPostSettingsFragment mEditPostSettingsFragment;
    private EditorMediaUploadListener mEditorMediaUploadListener;
    private EditorPhotoPicker mEditorPhotoPicker;

    private ProgressDialog mProgressDialog;
    private ProgressDialog mAddingMediaToEditorProgressDialog;

    private boolean mIsNewPost;
    private boolean mIsPage;
    private boolean mHasSetPostContent;
    private PostLoadingState mPostLoadingState = PostLoadingState.NONE;

    @Nullable Consumer<String> mOnGetMentionResult;

    // For opening the context menu after permissions have been granted
    private View mMenuView = null;

    private Handler mShowPrepublishingBottomSheetHandler;
    private Runnable mShowPrepublishingBottomSheetRunnable;

    private boolean mHtmlModeMenuStateOn = false;

    @Inject Dispatcher mDispatcher;
    @Inject AccountStore mAccountStore;
    @Inject SiteStore mSiteStore;
    @Inject PostStore mPostStore;
    @Inject MediaStore mMediaStore;
    @Inject UploadStore mUploadStore;
    @Inject EditorThemeStore mEditorThemeStore;
    @Inject FluxCImageLoader mImageLoader;
    @Inject ShortcutUtils mShortcutUtils;
    @Inject QuickStartStore mQuickStartStore;
    @Inject ImageManager mImageManager;
    @Inject UiHelpers mUiHelpers;
    @Inject RemotePreviewLogicHelper mRemotePreviewLogicHelper;
    @Inject ProgressDialogHelper mProgressDialogHelper;
    @Inject FeaturedImageHelper mFeaturedImageHelper;
    @Inject ReactNativeRequestHandler mReactNativeRequestHandler;
    @Inject EditorMedia mEditorMedia;
    @Inject LocaleManagerWrapper mLocaleManagerWrapper;
    @Inject EditPostRepository mEditPostRepository;
    @Inject PostUtilsWrapper mPostUtils;
    @Inject EditorTracker mEditorTracker;
    @Inject UploadUtilsWrapper mUploadUtilsWrapper;
    @Inject EditorActionsProvider mEditorActionsProvider;
    @Inject DateTimeUtilsWrapper mDateTimeUtils;
    @Inject ViewModelProvider.Factory mViewModelFactory;
    @Inject ReaderUtilsWrapper mReaderUtilsWrapper;
    @Inject protected PrivateAtomicCookie mPrivateAtomicCookie;
    @Inject ImageEditorTracker mImageEditorTracker;
    @Inject ReblogUtils mReblogUtils;
    @Inject AnalyticsTrackerWrapper mAnalyticsTrackerWrapper;
    @Inject PublishPostImmediatelyUseCase mPublishPostImmediatelyUseCase;
    @Inject TenorFeatureConfig mTenorFeatureConfig;
    @Inject GutenbergMentionsFeatureConfig mGutenbergMentionsFeatureConfig;
    @Inject ModalLayoutPickerFeatureConfig mModalLayoutPickerFeatureConfig;
    @Inject CrashLogging mCrashLogging;
    @Inject MediaPickerLauncher mMediaPickerLauncher;

    private StorePostViewModel mViewModel;

    private SiteModel mSite;
    private SiteSettingsInterface mSiteSettings;
    private boolean mIsJetpackSsoEnabled;

    public static boolean checkToRestart(@NonNull Intent data) {
        return data.hasExtra(EditPostActivity.EXTRA_RESTART_EDITOR)
               && RestartEditorOptions.valueOf(data.getStringExtra(EditPostActivity.EXTRA_RESTART_EDITOR))
                  != RestartEditorOptions.NO_RESTART;
    }

    private void newPostSetup() {
        mIsNewPost = true;

        if (mSite == null) {
            showErrorAndFinish(R.string.blog_not_found);
            return;
        }
        if (!mSite.isVisible()) {
            showErrorAndFinish(R.string.error_blog_hidden);
            return;
        }

        // Create a new post
        mEditPostRepository.set(() -> {
            PostModel post = mPostStore.instantiatePostModel(mSite, mIsPage, null, null);
            post.setStatus(PostStatus.DRAFT.toString());
            return post;
        });
        mEditPostRepository.savePostSnapshot();
        EventBus.getDefault().postSticky(
                new PostEvents.PostOpenedInEditor(mEditPostRepository.getLocalSiteId(), mEditPostRepository.getId()));
        mShortcutUtils.reportShortcutUsed(Shortcut.CREATE_NEW_POST);
    }

    private void createPostEditorAnalyticsSessionTracker(boolean showGutenbergEditor, PostImmutableModel post,
                                                         SiteModel site, boolean isNewPost) {
        if (mPostEditorAnalyticsSession == null) {
            mPostEditorAnalyticsSession = new PostEditorAnalyticsSession(
                    showGutenbergEditor ? Editor.GUTENBERG : Editor.CLASSIC,
                    post, site, isNewPost);
        }
    }

    @Override
    protected void onCreate(Bundle savedInstanceState) {
        super.onCreate(savedInstanceState);
        ((WordPress) getApplication()).component().inject(this);
        mDispatcher.register(this);
        mViewModel =
                ViewModelProviders.of(this, mViewModelFactory).get(StorePostViewModel.class);
        setContentView(R.layout.new_edit_post_activity);

        if (savedInstanceState == null) {
            mSite = (SiteModel) getIntent().getSerializableExtra(WordPress.SITE);
        } else {
            mSite = (SiteModel) savedInstanceState.getSerializable(WordPress.SITE);
        }

        // FIXME: Make sure to use the latest fresh info about the site we've in the DB
        // set only the editor setting for now.
        if (mSite != null) {
            SiteModel refreshedSite = mSiteStore.getSiteByLocalId(mSite.getId());
            if (refreshedSite != null) {
                mSite.setMobileEditor(refreshedSite.getMobileEditor());
            }

            mSiteSettings = SiteSettingsInterface.getInterface(this, mSite, this);
            // initialize settings with locally cached values, fetch remote on first pass
            mSiteSettings.init(true);
        }

        // Check whether to show the visual editor
        PreferenceManager.setDefaultValues(this, R.xml.account_settings, false);
        mShowAztecEditor = AppPrefs.isAztecEditorEnabled();
        mEditorPhotoPicker = new EditorPhotoPicker(this, this, this, mShowAztecEditor);

        // TODO when aztec is the only editor, remove this part and set the overlay bottom margin in xml
        if (mShowAztecEditor) {
            View overlay = findViewById(R.id.view_overlay);
            ViewGroup.MarginLayoutParams layoutParams = (ViewGroup.MarginLayoutParams) overlay.getLayoutParams();
            layoutParams.bottomMargin = getResources().getDimensionPixelOffset(R.dimen.aztec_format_bar_height);
            overlay.setLayoutParams(layoutParams);
        }

        // Set up the action bar.
        Toolbar toolbar = findViewById(R.id.toolbar_main);
        setSupportActionBar(toolbar);
        final ActionBar actionBar = getSupportActionBar();
        if (actionBar != null) {
            actionBar.setDisplayHomeAsUpEnabled(true);
        }

        FragmentManager fragmentManager = getSupportFragmentManager();
        Bundle extras = getIntent().getExtras();
        String action = getIntent().getAction();
        boolean isRestarting = checkToRestart(getIntent());
        if (savedInstanceState == null) {
            if (!getIntent().hasExtra(EXTRA_POST_LOCAL_ID)
                || Intent.ACTION_SEND.equals(action)
                || Intent.ACTION_SEND_MULTIPLE.equals(action)
                || NEW_MEDIA_POST.equals(action)
                || getIntent().hasExtra(EXTRA_IS_QUICKPRESS)) {
                if (getIntent().hasExtra(EXTRA_QUICKPRESS_BLOG_ID)) {
                    // QuickPress might want to use a different blog than the current blog
                    int localSiteId = getIntent().getIntExtra(EXTRA_QUICKPRESS_BLOG_ID, -1);
                    mSite = mSiteStore.getSiteByLocalId(localSiteId);
                }

                mIsPage = extras.getBoolean(EXTRA_IS_PAGE);
                newPostSetup();
            } else {
                mEditPostRepository.loadPostByLocalPostId(extras.getInt(EXTRA_POST_LOCAL_ID));
                // Load post from extra)s

                if (mEditPostRepository.hasPost()) {
                    if (extras.getBoolean(EXTRA_LOAD_AUTO_SAVE_REVISION)) {
                        mEditPostRepository.update(postModel -> {
                            boolean updateTitle = !TextUtils.isEmpty(postModel.getAutoSaveTitle());
                            if (updateTitle) {
                                postModel.setTitle(postModel.getAutoSaveTitle());
                            }
                            boolean updateContent = !TextUtils.isEmpty(postModel.getAutoSaveContent());
                            if (updateContent) {
                                postModel.setContent(postModel.getAutoSaveContent());
                            }
                            boolean updateExcerpt = !TextUtils.isEmpty(postModel.getAutoSaveExcerpt());
                            if (updateExcerpt) {
                                postModel.setExcerpt(postModel.getAutoSaveExcerpt());
                            }
                            return updateTitle || updateContent || updateExcerpt;
                        });
                        mEditPostRepository.savePostSnapshot();
                    }

                    initializePostObject();
                } else if (isRestarting) {
                    newPostSetup();
                }
            }

            if (isRestarting && extras.getBoolean(EXTRA_IS_NEW_POST)) {
                // editor was on a new post before the switch so, keep that signal.
                // Fixes https://github.com/wordpress-mobile/gutenberg-mobile/issues/2072
                mIsNewPost = true;
            }

            // retrieve Editor session data if switched editors
            if (isRestarting && extras.getSerializable(STATE_KEY_EDITOR_SESSION_DATA) != null) {
                mPostEditorAnalyticsSession =
                        (PostEditorAnalyticsSession) extras.getSerializable(STATE_KEY_EDITOR_SESSION_DATA);
            }
        } else {
            mEditorMedia.setDroppedMediaUris(savedInstanceState.getParcelableArrayList(STATE_KEY_DROPPED_MEDIA_URIS));
            mIsNewPost = savedInstanceState.getBoolean(STATE_KEY_IS_NEW_POST, false);
            updatePostLoadingAndDialogState(PostLoadingState.fromInt(
                    savedInstanceState.getInt(STATE_KEY_POST_LOADING_STATE, 0)));
            mRevision = savedInstanceState.getParcelable(STATE_KEY_REVISION);
            mPostEditorAnalyticsSession =
                    (PostEditorAnalyticsSession) savedInstanceState.getSerializable(STATE_KEY_EDITOR_SESSION_DATA);

            // if we have a remote id saved, let's first try that, as the local Id might have changed after FETCH_POSTS
            if (savedInstanceState.containsKey(STATE_KEY_POST_REMOTE_ID)) {
                mEditPostRepository.loadPostByRemotePostId(savedInstanceState.getLong(STATE_KEY_POST_REMOTE_ID), mSite);
                initializePostObject();
            } else if (savedInstanceState.containsKey(STATE_KEY_POST_LOCAL_ID)) {
                mEditPostRepository.loadPostByLocalPostId(savedInstanceState.getInt(STATE_KEY_POST_LOCAL_ID));
                initializePostObject();
            }

            mEditorFragment =
                    (EditorFragmentAbstract) fragmentManager.getFragment(savedInstanceState, STATE_KEY_EDITOR_FRAGMENT);

            if (mEditorFragment instanceof EditorMediaUploadListener) {
                mEditorMediaUploadListener = (EditorMediaUploadListener) mEditorFragment;
            }
        }

        if (mSite == null) {
            ToastUtils.showToast(this, R.string.blog_not_found, ToastUtils.Duration.SHORT);
            finish();
            return;
        }

        // Ensure we have a valid post
        if (!mEditPostRepository.hasPost()) {
            showErrorAndFinish(R.string.post_not_found);
            return;
        }

        mEditorMedia.start(mSite, this);
        startObserving();

        if (mHasSetPostContent = mEditorFragment != null) {
            mEditorFragment.setImageLoader(mImageLoader);
        }

        // Ensure that this check happens when mPost is set
        if (savedInstanceState == null) {
            String restartEditorOptionName = getIntent().getStringExtra(EXTRA_RESTART_EDITOR);
            RestartEditorOptions restartEditorOption =
                    restartEditorOptionName == null ? RestartEditorOptions.RESTART_DONT_SUPPRESS_GUTENBERG
                            : RestartEditorOptions.valueOf(restartEditorOptionName);

            mShowGutenbergEditor =
                    PostUtils.shouldShowGutenbergEditor(mIsNewPost, mEditPostRepository.getContent(), mSite)
                    && restartEditorOption != RestartEditorOptions.RESTART_SUPPRESS_GUTENBERG;
        } else {
            mShowGutenbergEditor = savedInstanceState.getBoolean(STATE_KEY_GUTENBERG_IS_SHOWN);
        }

        // ok now we are sure to have both a valid Post and showGutenberg flag, let's start the editing session tracker
        createPostEditorAnalyticsSessionTracker(mShowGutenbergEditor, mEditPostRepository.getPost(), mSite, mIsNewPost);

        // Bump post created analytics only once, first time the editor is opened
        if (mIsNewPost && savedInstanceState == null && !isRestarting) {
            AnalyticsUtils.trackEditorCreatedPost(
                    action,
                    getIntent(),
                    mSiteStore.getSiteByLocalId(mEditPostRepository.getLocalSiteId()),
                    mEditPostRepository.getPost()
            );
        }

        if (!mIsNewPost) {
            // if we are opening an existing Post, and it contains a Story block, pre-fetch the media in case
            // the user wants to edit the block (we'll need to download it first if the slides images weren't
            // created on this device)
            if (PostUtils.contentContainsWPStoryGutenbergBlocks(mEditPostRepository.getPost().getContent())) {
                fetchMediaList();
            }

            // if we are opening a Post for which an error notification exists, we need to remove it from the dashboard
            // to prevent the user from tapping RETRY on a Post that is being currently edited
            UploadService.cancelFinalNotification(this, mEditPostRepository.getPost());
            resetUploadingMediaToFailedIfPostHasNotMediaInProgressOrQueued();
        }

        setTitle(SiteUtils.getSiteNameOrHomeURL(mSite));
        mSectionsPagerAdapter = new SectionsPagerAdapter(fragmentManager);

        // we need to make sure AT cookie is available when trying to edit post on private AT site
        if (mSite.isPrivateWPComAtomic() && mPrivateAtomicCookie.isCookieRefreshRequired()) {
            PrivateAtCookieRefreshProgressDialog.Companion.showIfNecessary(fragmentManager);
            mDispatcher.dispatch(SiteActionBuilder.newFetchPrivateAtomicCookieAction(
                    new FetchPrivateAtomicCookiePayload(mSite.getSiteId())));
        } else {
            setupViewPager();
        }
        ActivityId.trackLastActivity(ActivityId.POST_EDITOR);

        setupPrepublishingBottomSheetRunnable();
    }

    @SuppressWarnings("unused")
    @Subscribe(threadMode = ThreadMode.MAIN)
    public void onPrivateAtomicCookieFetched(OnPrivateAtomicCookieFetched event) {
        // if the dialog is not showing by the time cookie fetched it means that it was dismissed and content was loaded
        if (PrivateAtCookieRefreshProgressDialog.Companion.isShowing(getSupportFragmentManager())) {
            setupViewPager();
            PrivateAtCookieRefreshProgressDialog.Companion.dismissIfNecessary(getSupportFragmentManager());
        }
        if (event.isError()) {
            AppLog.e(AppLog.T.EDITOR,
                    "Failed to load private AT cookie. " + event.error.type + " - " + event.error.message);
            WPSnackbar.make(findViewById(R.id.editor_activity), R.string.media_accessing_failed, Snackbar.LENGTH_LONG)
                      .show();
        }
    }

    @Override
    public void onCookieProgressDialogCancelled() {
        WPSnackbar.make(findViewById(R.id.editor_activity), R.string.media_accessing_failed, Snackbar.LENGTH_LONG)
                  .show();
        setupViewPager();
    }

    // SiteSettingsListener
    @Override
    public void onSaveError(Exception error) { }

    @Override
    public void onFetchError(Exception error) { }

    @Override
    public void onSettingsUpdated() {
        // Let's hold the value in local variable as listener is too noisy
        boolean isJetpackSsoEnabled = mSite.isJetpackConnected() && mSiteSettings.isJetpackSsoEnabled();
        if (mIsJetpackSsoEnabled != isJetpackSsoEnabled) {
            mIsJetpackSsoEnabled = isJetpackSsoEnabled;
            if (mEditorFragment instanceof GutenbergEditorFragment) {
                ((GutenbergEditorFragment) mEditorFragment)
                        .updateCapabilities(mIsJetpackSsoEnabled, getGutenbergPropsBuilder());
            }
        }
    }

    @Override
    public void onSettingsSaved() { }

    @Override
    public void onCredentialsValidated(Exception error) { }

    private void setupViewPager() {
        // Set up the ViewPager with the sections adapter.
        mViewPager = findViewById(R.id.pager);
        mViewPager.setAdapter(mSectionsPagerAdapter);
        mViewPager.setOffscreenPageLimit(4);
        mViewPager.setPagingEnabled(false);

        // When swiping between different sections, select the corresponding tab. We can also use ActionBar.Tab#select()
        // to do this if we have a reference to the Tab.
        mViewPager.clearOnPageChangeListeners();
        mViewPager.addOnPageChangeListener(new ViewPager.SimpleOnPageChangeListener() {
            @Override
            public void onPageSelected(int position) {
                invalidateOptionsMenu();
                if (position == PAGE_CONTENT) {
                    setTitle(SiteUtils.getSiteNameOrHomeURL(mSite));
                } else if (position == PAGE_SETTINGS) {
                    setTitle(mEditPostRepository.isPage() ? R.string.page_settings : R.string.post_settings);
                    mEditorPhotoPicker.hidePhotoPicker();
                } else if (position == PAGE_PUBLISH_SETTINGS) {
                    setTitle(R.string.publish_date);
                    mEditorPhotoPicker.hidePhotoPicker();
                } else if (position == PAGE_HISTORY) {
                    setTitle(R.string.history_title);
                    mEditorPhotoPicker.hidePhotoPicker();
                }
            }
        });
    }

    private void startObserving() {
        mEditorMedia.getUiState().observe(this, uiState -> {
            if (uiState != null) {
                updateAddingMediaToEditorProgressDialogState(uiState.getProgressDialogUiState());
                if (uiState.getEditorOverlayVisibility()) {
                    showOverlay(false);
                } else {
                    hideOverlay();
                }
            }
        });
        mEditorMedia.getSnackBarMessage().observe(this, event -> {
            SnackbarMessageHolder messageHolder = event.getContentIfNotHandled();
            if (messageHolder != null) {
                WPSnackbar.make(
                                findViewById(R.id.editor_activity),
                                mUiHelpers.getTextOfUiString(this, messageHolder.getMessage()),
                                Snackbar.LENGTH_SHORT
                        )
                        .show();
            }
        });
        mEditorMedia.getToastMessage().observe(this, event -> {
            ToastMessageHolder contentIfNotHandled = event.getContentIfNotHandled();
            if (contentIfNotHandled != null) {
                contentIfNotHandled.show(this);
            }
        });
        mViewModel.getOnSavePostTriggered().observe(this, unitEvent -> unitEvent.applyIfNotHandled(unit -> {
            updateAndSavePostAsync();
            return null;
        }));
        mViewModel.getOnFinish().observe(this, finishEvent -> finishEvent.applyIfNotHandled(activityFinishState -> {
            switch (activityFinishState) {
                case SAVED_ONLINE:
                    saveResult(true, false);
                    break;
                case SAVED_LOCALLY:
                    saveResult(true, true);
                    break;
                case CANCELLED:
                    saveResult(false, true);
                    break;
            }
            removePostOpenInEditorStickyEvent();
            mEditorMedia.definitelyDeleteBackspaceDeletedMediaItemsAsync();
            finish();
            return null;
        }));
        mEditPostRepository.getPostChanged().observe(this, postEvent -> postEvent.applyIfNotHandled(post -> {
            mViewModel.savePostToDb(mEditPostRepository, mSite);
            return null;
        }));
    }

    private void initializePostObject() {
        if (mEditPostRepository.hasPost()) {
            mEditPostRepository.savePostSnapshotWhenEditorOpened();
            mEditPostRepository.replace(UploadService::updatePostWithCurrentlyCompletedUploads);
            mIsPage = mEditPostRepository.isPage();

            EventBus.getDefault().postSticky(new PostEvents.PostOpenedInEditor(mEditPostRepository.getLocalSiteId(),
                    mEditPostRepository.getId()));

            mEditorMedia.purgeMediaToPostAssociationsIfNotInPostAnymoreAsync();
        }
    }

    // this method aims at recovering the current state of media items if they're inconsistent within the PostModel.
    private void resetUploadingMediaToFailedIfPostHasNotMediaInProgressOrQueued() {
        boolean useAztec = AppPrefs.isAztecEditorEnabled();

        if (!useAztec || UploadService.hasPendingOrInProgressMediaUploadsForPost(mEditPostRepository.getPost())) {
            return;
        }
        mEditPostRepository.updateAsync(postModel -> {
            String oldContent = postModel.getContent();
            if (!AztecEditorFragment.hasMediaItemsMarkedUploading(EditPostActivity.this, oldContent)
                // we need to make sure items marked failed are still failed or not as well
                && !AztecEditorFragment.hasMediaItemsMarkedFailed(EditPostActivity.this, oldContent)) {
                return false;
            }

            String newContent = AztecEditorFragment.resetUploadingMediaToFailed(EditPostActivity.this, oldContent);

            if (!TextUtils.isEmpty(oldContent) && newContent != null && oldContent.compareTo(newContent) != 0) {
                postModel.setContent(newContent);
                return true;
            }
            return false;
        }, null);
    }

    @Override
    protected void onResume() {
        super.onResume();

        EventBus.getDefault().register(this);

        reattachUploadingMediaForAztec();

        // Bump editor opened event every time the activity is resumed, to match the EDITOR_CLOSED event onPause
        PostUtils.trackOpenEditorAnalytics(mEditPostRepository.getPost(), mSite);

        mIsConfigChange = false;
    }

    private void reattachUploadingMediaForAztec() {
        if (mEditorMediaUploadListener != null) {
            mEditorMedia.reattachUploadingMediaForAztec(
                    mEditPostRepository,
                    mEditorFragment instanceof AztecEditorFragment,
                    mEditorMediaUploadListener
            );
        }
    }

    @Override
    protected void onPause() {
        super.onPause();

        EventBus.getDefault().unregister(this);

        AnalyticsTracker.track(AnalyticsTracker.Stat.EDITOR_CLOSED);
    }

    @Override protected void onStop() {
        super.onStop();
        if (mAztecImageLoader != null && isFinishing()) {
            mAztecImageLoader.clearTargets();
            mAztecImageLoader = null;
        }

        if (mShowPrepublishingBottomSheetHandler != null && mShowPrepublishingBottomSheetRunnable != null) {
            mShowPrepublishingBottomSheetHandler.removeCallbacks(mShowPrepublishingBottomSheetRunnable);
        }
    }

    @Override
    protected void onDestroy() {
        if (!mIsConfigChange && (mRestartEditorOption == RestartEditorOptions.NO_RESTART)) {
            if (mPostEditorAnalyticsSession != null) {
                mPostEditorAnalyticsSession.end();
            }
        }

        mDispatcher.unregister(this);
        mEditorMedia.cancelAddMediaToEditorActions();
        removePostOpenInEditorStickyEvent();
        if (mEditorFragment instanceof AztecEditorFragment) {
            ((AztecEditorFragment) mEditorFragment).disableContentLogOnCrashes();
        }

        if (mReactNativeRequestHandler != null) {
            mReactNativeRequestHandler.destroy();
        }

        super.onDestroy();
    }

    private void removePostOpenInEditorStickyEvent() {
        PostEvents.PostOpenedInEditor stickyEvent =
                EventBus.getDefault().getStickyEvent(PostEvents.PostOpenedInEditor.class);
        if (stickyEvent != null) {
            // "Consume" the sticky event
            EventBus.getDefault().removeStickyEvent(stickyEvent);
        }
    }

    @Override
    protected void onSaveInstanceState(Bundle outState) {
        super.onSaveInstanceState(outState);
        // Saves both post objects so we can restore them in onCreate()
        updateAndSavePostAsync();
        outState.putInt(STATE_KEY_POST_LOCAL_ID, mEditPostRepository.getId());
        if (!mEditPostRepository.isLocalDraft()) {
            outState.putLong(STATE_KEY_POST_REMOTE_ID, mEditPostRepository.getRemotePostId());
        }
        outState.putInt(STATE_KEY_POST_LOADING_STATE, mPostLoadingState.getValue());
        outState.putBoolean(STATE_KEY_IS_NEW_POST, mIsNewPost);
        outState.putBoolean(STATE_KEY_IS_PHOTO_PICKER_VISIBLE, mEditorPhotoPicker.isPhotoPickerShowing());
        outState.putBoolean(STATE_KEY_HTML_MODE_ON, mHtmlModeMenuStateOn);
        outState.putSerializable(WordPress.SITE, mSite);
        outState.putParcelable(STATE_KEY_REVISION, mRevision);

        outState.putSerializable(STATE_KEY_EDITOR_SESSION_DATA, mPostEditorAnalyticsSession);
        mIsConfigChange = true; // don't call sessionData.end() in onDestroy() if this is an Android config change

        outState.putBoolean(STATE_KEY_GUTENBERG_IS_SHOWN, mShowGutenbergEditor);

        outState.putParcelableArrayList(STATE_KEY_DROPPED_MEDIA_URIS, mEditorMedia.getDroppedMediaUris());

        if (mEditorFragment != null) {
            getSupportFragmentManager().putFragment(outState, STATE_KEY_EDITOR_FRAGMENT, mEditorFragment);
        }
    }

    @Override
    protected void onRestoreInstanceState(Bundle savedInstanceState) {
        super.onRestoreInstanceState(savedInstanceState);

        mHtmlModeMenuStateOn = savedInstanceState.getBoolean(STATE_KEY_HTML_MODE_ON);
        if (savedInstanceState.getBoolean(STATE_KEY_IS_PHOTO_PICKER_VISIBLE, false)) {
            mEditorPhotoPicker.showPhotoPicker(mSite);
        }
    }

    @Override
    public void onConfigurationChanged(Configuration newConfig) {
        super.onConfigurationChanged(newConfig);

        mEditorPhotoPicker.onOrientationChanged(newConfig.orientation);
    }

    private PrimaryEditorAction getPrimaryAction() {
        return mEditorActionsProvider
                .getPrimaryAction(mEditPostRepository.getStatus(), UploadUtils.userCanPublish(mSite));
    }

    private String getPrimaryActionText() {
        return getString(getPrimaryAction().getTitleResource());
    }

    private SecondaryEditorAction getSecondaryAction() {
        return mEditorActionsProvider
                .getSecondaryAction(mEditPostRepository.getStatus(), UploadUtils.userCanPublish(mSite));
    }

    private @Nullable String getSecondaryActionText() {
        @StringRes Integer titleResource = getSecondaryAction().getTitleResource();
        return titleResource != null ? getString(titleResource) : null;
    }

    private boolean shouldSwitchToGutenbergBeVisible(
            EditorFragmentAbstract editorFragment,
            SiteModel site
    ) {
        // Some guard conditions
        if (!mEditPostRepository.hasPost()) {
            AppLog.w(T.EDITOR, "shouldSwitchToGutenbergBeVisible got a null post parameter.");
            return false;
        }

        if (editorFragment == null) {
            AppLog.w(T.EDITOR, "shouldSwitchToGutenbergBeVisible got a null editorFragment parameter.");
            return false;
        }

        // Check whether the content has blocks.
        boolean hasBlocks = false;
        boolean isEmpty = false;
        try {
            final String content = (String) editorFragment.getContent(mEditPostRepository.getContent());
            hasBlocks = PostUtils.contentContainsGutenbergBlocks(content);
            isEmpty = TextUtils.isEmpty(content);
        } catch (EditorFragmentNotAddedException e) {
            // legacy exception; just ignore.
        }

        // if content has blocks or empty, offer the switch to Gutenberg. The block editor doesn't have good
        //  "Classic Block" support yet so, don't offer a switch to it if content doesn't have blocks. If the post
        //  is empty but the user hasn't enabled "Use Gutenberg for new posts" in Site Setting,
        //  don't offer the switch.
        return hasBlocks || (SiteUtils.isBlockEditorDefaultForNewPost(site) && isEmpty);
    }

    /*
     * shows/hides the overlay which appears atop the editor, which effectively disables it
     */
    private void showOverlay(boolean animate) {
        View overlay = findViewById(R.id.view_overlay);
        if (animate) {
            AniUtils.fadeIn(overlay, AniUtils.Duration.MEDIUM);
        } else {
            overlay.setVisibility(View.VISIBLE);
        }
    }

    private void hideOverlay() {
        View overlay = findViewById(R.id.view_overlay);
        overlay.setVisibility(View.GONE);
    }

    @Override
    public void onPhotoPickerShown() {
        // animate in the editor overlay
        showOverlay(true);

        if (mEditorFragment instanceof AztecEditorFragment) {
            ((AztecEditorFragment) mEditorFragment).enableMediaMode(true);
        }
    }

    @Override
    public void onPhotoPickerHidden() {
        hideOverlay();

        if (mEditorFragment instanceof AztecEditorFragment) {
            ((AztecEditorFragment) mEditorFragment).enableMediaMode(false);
        }
    }
    
    /*
     * called by PhotoPickerFragment when media is selected - may be a single item or a list of items
     */
    @Override
    public void onPhotoPickerMediaChosen(@NotNull final List<? extends Uri> uriList) {
        mEditorPhotoPicker.hidePhotoPicker();
        mEditorMedia.onPhotoPickerMediaChosen(uriList);
    }

    /*
     * called by PhotoPickerFragment when user clicks an icon to launch the camera, native
     * picker, or WP media picker
     */
    @Override
    public void onPhotoPickerIconClicked(@NonNull PhotoPickerIcon icon, boolean allowMultipleSelection) {
        mEditorPhotoPicker.hidePhotoPicker();
        if (!icon.requiresUploadPermission() || WPMediaUtils.currentUserCanUploadMedia(mSite)) {
            mEditorPhotoPicker.setAllowMultipleSelection(allowMultipleSelection);
            switch (icon) {
                case ANDROID_CAPTURE_PHOTO:
                    launchCamera();
                    break;
                case ANDROID_CAPTURE_VIDEO:
                    launchVideoCamera();
                    break;
                case ANDROID_CHOOSE_PHOTO_OR_VIDEO:
                    WPMediaUtils.launchMediaLibrary(this, allowMultipleSelection);
                    break;
                case ANDROID_CHOOSE_PHOTO:
                    launchPictureLibrary();
                    break;
                case ANDROID_CHOOSE_VIDEO:
                    launchVideoLibrary();
                    break;
                case WP_MEDIA:
                    ActivityLauncher.viewMediaPickerForResult(this, mSite, MediaBrowserType.EDITOR_PICKER);
                    break;
                case STOCK_MEDIA:
                    final int requestCode = allowMultipleSelection
                            ? RequestCodes.STOCK_MEDIA_PICKER_MULTI_SELECT
                            : RequestCodes.STOCK_MEDIA_PICKER_SINGLE_SELECT_FOR_GUTENBERG_BLOCK;
                    ActivityLauncher.showStockMediaPickerForResult(this, mSite, requestCode);
                    break;
                case GIF:
                    ActivityLauncher.showGifPickerForResult(this, mSite, RequestCodes.GIF_PICKER_SINGLE_SELECT);
                    break;
            }
        } else {
            WPSnackbar.make(findViewById(R.id.editor_activity), R.string.media_error_no_permission_upload,
                    Snackbar.LENGTH_SHORT).show();
        }
    }

    @Override
    public boolean onCreateOptionsMenu(Menu menu) {
        super.onCreateOptionsMenu(menu);
        MenuInflater inflater = getMenuInflater();
        inflater.inflate(R.menu.edit_post, menu);
        return true;
    }

    @Override
    public boolean onPrepareOptionsMenu(Menu menu) {
        boolean showMenuItems = true;
        if (mViewPager != null && mViewPager.getCurrentItem() > PAGE_CONTENT) {
            showMenuItems = false;
        }

        MenuItem secondaryAction = menu.findItem(R.id.menu_secondary_action);
        MenuItem previewMenuItem = menu.findItem(R.id.menu_preview_post);
        MenuItem viewHtmlModeMenuItem = menu.findItem(R.id.menu_html_mode);
        MenuItem historyMenuItem = menu.findItem(R.id.menu_history);
        MenuItem settingsMenuItem = menu.findItem(R.id.menu_post_settings);

        if (secondaryAction != null && mEditPostRepository.hasPost()) {
            secondaryAction.setVisible(showMenuItems && getSecondaryAction().isVisible());
            secondaryAction.setTitle(getSecondaryActionText());
        }

        if (previewMenuItem != null) {
            previewMenuItem.setVisible(showMenuItems);
        }

        if (viewHtmlModeMenuItem != null) {
            viewHtmlModeMenuItem.setVisible(((mEditorFragment instanceof AztecEditorFragment)
                                             || (mEditorFragment instanceof GutenbergEditorFragment)) && showMenuItems);
            viewHtmlModeMenuItem.setTitle(mHtmlModeMenuStateOn ? R.string.menu_visual_mode : R.string.menu_html_mode);
        }

        if (historyMenuItem != null) {
            boolean hasHistory = !mIsNewPost && mSite.isUsingWpComRestApi();
            historyMenuItem.setVisible(showMenuItems && hasHistory);
        }

        if (settingsMenuItem != null) {
            settingsMenuItem.setTitle(mIsPage ? R.string.page_settings : R.string.post_settings);
            settingsMenuItem.setVisible(showMenuItems);
        }

        // Set text of the primary action button in the ActionBar
        if (mEditPostRepository.hasPost()) {
            MenuItem primaryAction = menu.findItem(R.id.menu_primary_action);
            if (primaryAction != null) {
                primaryAction.setTitle(getPrimaryActionText());
                primaryAction.setVisible(mViewPager != null && mViewPager.getCurrentItem() != PAGE_HISTORY
                                         && mViewPager.getCurrentItem() != PAGE_PUBLISH_SETTINGS);
            }
        }

        MenuItem switchToAztecMenuItem = menu.findItem(R.id.menu_switch_to_aztec);
        MenuItem switchToGutenbergMenuItem = menu.findItem(R.id.menu_switch_to_gutenberg);

        // The following null checks should basically be redundant but were added to manage
        // an odd behaviour recorded with Android 8.0.0
        // (see https://github.com/wordpress-mobile/WordPress-Android/issues/9748 for more information)
        if (switchToAztecMenuItem != null && switchToGutenbergMenuItem != null) {
            if (mShowGutenbergEditor) {
                // we're showing Gutenberg so, just offer the Aztec switch
                switchToAztecMenuItem.setVisible(true);
                switchToGutenbergMenuItem.setVisible(false);
            } else {
                // we're showing Aztec so, hide the "Switch to Aztec" menu
                switchToAztecMenuItem.setVisible(false);

                switchToGutenbergMenuItem.setVisible(
                        shouldSwitchToGutenbergBeVisible(mEditorFragment, mSite)
                );
            }
        }

        MenuItem contentInfo = menu.findItem(R.id.menu_content_info);
        if (mEditorFragment instanceof GutenbergEditorFragment) {
            contentInfo.setOnMenuItemClickListener((menuItem) -> {
                try {
                    mEditorFragment.showContentInfo();
                } catch (EditorFragmentNotAddedException e) {
                    ToastUtils.showToast(WordPress.getContext(), R.string.toast_content_info_failed);
                }
                return true;
            });
        } else {
            contentInfo.setVisible(false); // only show the menu item when for Gutenberg
        }

        return super.onPrepareOptionsMenu(menu);
    }

    @Override
    public void onRequestPermissionsResult(int requestCode,
                                           @NonNull String[] permissions,
                                           @NonNull int[] grantResults) {
        super.onRequestPermissionsResult(requestCode, permissions, grantResults);
        boolean allGranted = WPPermissionUtils.setPermissionListAsked(
                this, requestCode, permissions, grantResults, true);

        if (allGranted) {
            switch (requestCode) {
                case WPPermissionUtils.EDITOR_MEDIA_PERMISSION_REQUEST_CODE:
                    if (mMenuView != null) {
                        super.openContextMenu(mMenuView);
                        mMenuView = null;
                    }
                    break;
                case WPPermissionUtils.EDITOR_DRAG_DROP_PERMISSION_REQUEST_CODE:
                    mEditorMedia.addNewMediaItemsToEditorAsync(mEditorMedia.getDroppedMediaUris(), false);
                    mEditorMedia.getDroppedMediaUris().clear();
                    break;
            }
        }
    }

    private boolean handleBackPressed() {
        Fragment fragment = getSupportFragmentManager().findFragmentByTag(
                ImageSettingsDialogFragment.IMAGE_SETTINGS_DIALOG_TAG);
        if (fragment != null && fragment.isVisible()) {
            if (fragment instanceof ImageSettingsDialogFragment) {
                ImageSettingsDialogFragment imFragment = (ImageSettingsDialogFragment) fragment;
                imFragment.dismissFragment();
            }

            return false;
        }

        if (mViewPager.getCurrentItem() == PAGE_PUBLISH_SETTINGS) {
            mViewPager.setCurrentItem(PAGE_SETTINGS);
            invalidateOptionsMenu();
        } else if (mViewPager.getCurrentItem() > PAGE_CONTENT) {
            if (mViewPager.getCurrentItem() == PAGE_SETTINGS) {
                mEditorFragment.setFeaturedImageId(mEditPostRepository.getFeaturedImageId());
            }

            mViewPager.setCurrentItem(PAGE_CONTENT);
            invalidateOptionsMenu();
        } else if (mEditorPhotoPicker.isPhotoPickerShowing()) {
            mEditorPhotoPicker.hidePhotoPicker();
        } else {
            savePostAndOptionallyFinish(true, false);
        }

        return true;
    }

    private RemotePreviewLogicHelper.RemotePreviewHelperFunctions getEditPostActivityStrategyFunctions() {
        return new RemotePreviewLogicHelper.RemotePreviewHelperFunctions() {
            @Override
            public boolean notifyUploadInProgress(@NotNull PostImmutableModel post) {
                if (UploadService.hasInProgressMediaUploadsForPost(post)) {
                    ToastUtils.showToast(EditPostActivity.this,
                            getString(R.string.editor_toast_uploading_please_wait), Duration.SHORT);
                    return true;
                } else {
                    return false;
                }
            }

            @Override
            public void notifyEmptyDraft() {
                ToastUtils.showToast(EditPostActivity.this,
                        getString(R.string.error_preview_empty_draft), Duration.SHORT);
            }

            @Override
            public void startUploading(boolean isRemoteAutoSave, @Nullable PostImmutableModel post) {
                if (isRemoteAutoSave) {
                    updatePostLoadingAndDialogState(PostLoadingState.REMOTE_AUTO_SAVING_FOR_PREVIEW, post);
                    savePostAndOptionallyFinish(false, true);
                } else {
                    updatePostLoadingAndDialogState(PostLoadingState.UPLOADING_FOR_PREVIEW, post);
                    savePostAndOptionallyFinish(false, false);
                }
            }

            @Override
            public void notifyEmptyPost() {
                String message =
                        getString(mIsPage ? R.string.error_preview_empty_page : R.string.error_preview_empty_post);
                ToastUtils.showToast(EditPostActivity.this, message, Duration.SHORT);
            }
        };
    }

    // Menu actions
    @Override
    public boolean onOptionsItemSelected(final MenuItem item) {
        int itemId = item.getItemId();

        if (itemId == android.R.id.home) {
            return handleBackPressed();
        }

        mEditorPhotoPicker.hidePhotoPicker();

        if (itemId == R.id.menu_primary_action) {
            performPrimaryAction();
        } else {
            // Disable other action bar buttons while a media upload is in progress
            // (unnecessary for Aztec since it supports progress reattachment)
            if (!(mShowAztecEditor || mShowGutenbergEditor)
                && (mEditorFragment.isUploadingMedia() || mEditorFragment.isActionInProgress())) {
                ToastUtils.showToast(this, R.string.editor_toast_uploading_please_wait, Duration.SHORT);
                return false;
            }

            if (itemId == R.id.menu_history) {
                AnalyticsTracker.track(Stat.REVISIONS_LIST_VIEWED);
                ActivityUtils.hideKeyboard(this);
                mViewPager.setCurrentItem(PAGE_HISTORY);
            } else if (itemId == R.id.menu_preview_post) {
                PreviewLogicOperationResult opResult = mRemotePreviewLogicHelper.runPostPreviewLogic(
                        this,
                        mSite,
                        Objects.requireNonNull(mEditPostRepository.getPost()),
                        getEditPostActivityStrategyFunctions());
                if (opResult == PreviewLogicOperationResult.MEDIA_UPLOAD_IN_PROGRESS
                    || opResult == PreviewLogicOperationResult.CANNOT_SAVE_EMPTY_DRAFT
                    || opResult == PreviewLogicOperationResult.CANNOT_REMOTE_AUTO_SAVE_EMPTY_POST
                ) {
                    return false;
                } else if (opResult == PreviewLogicOperationResult.OPENING_PREVIEW) {
                    updatePostLoadingAndDialogState(PostLoadingState.PREVIEWING, mEditPostRepository.getPost());
                }
            } else if (itemId == R.id.menu_post_settings) {
                if (mEditPostSettingsFragment != null) {
                    mEditPostSettingsFragment.refreshViews();
                }
                ActivityUtils.hideKeyboard(this);
                mViewPager.setCurrentItem(PAGE_SETTINGS);
            } else if (itemId == R.id.menu_secondary_action) {
                return performSecondaryAction();
            } else if (itemId == R.id.menu_html_mode) {
                // toggle HTML mode
                if (mEditorFragment instanceof AztecEditorFragment) {
                    ((AztecEditorFragment) mEditorFragment).onToolbarHtmlButtonClicked();
                    toggledHtmlModeSnackbar(view -> {
                        // switch back
                        ((AztecEditorFragment) mEditorFragment).onToolbarHtmlButtonClicked();
                    });
                } else if (mEditorFragment instanceof GutenbergEditorFragment) {
                    ((GutenbergEditorFragment) mEditorFragment).onToggleHtmlMode();
                    toggledHtmlModeSnackbar(view -> {
                        // switch back
                        ((GutenbergEditorFragment) mEditorFragment).onToggleHtmlMode();
                    });
                }
            } else if (itemId == R.id.menu_switch_to_aztec) {
                // The following boolean check should be always redundant but was added to manage
                // an odd behaviour recorded with Android 8.0.0
                // (see https://github.com/wordpress-mobile/WordPress-Android/issues/9748 for more information)
                if (mShowGutenbergEditor) {
                    // let's finish this editing instance and start again, but not letting Gutenberg be used
                    mRestartEditorOption = RestartEditorOptions.RESTART_SUPPRESS_GUTENBERG;
                    mPostEditorAnalyticsSession.switchEditor(Editor.CLASSIC);
                    mPostEditorAnalyticsSession.setOutcome(Outcome.SAVE);
                    mViewModel.finish(ActivityFinishState.SAVED_LOCALLY);
                } else {
                    logWrongMenuState("Wrong state in menu_switch_to_aztec: menu should not be visible.");
                }
            } else if (itemId == R.id.menu_switch_to_gutenberg) {
                // The following boolean check should be always redundant but was added to manage
                // an odd behaviour recorded with Android 8.0.0
                // (see https://github.com/wordpress-mobile/WordPress-Android/issues/9748 for more information)
                if (shouldSwitchToGutenbergBeVisible(mEditorFragment, mSite)) {
                    // let's finish this editing instance and start again, but let GB be used
                    mRestartEditorOption = RestartEditorOptions.RESTART_DONT_SUPPRESS_GUTENBERG;
                    mPostEditorAnalyticsSession.switchEditor(Editor.GUTENBERG);
                    mPostEditorAnalyticsSession.setOutcome(Outcome.SAVE);
                    mViewModel.finish(ActivityFinishState.SAVED_LOCALLY);
                } else {
                    logWrongMenuState("Wrong state in menu_switch_to_gutenberg: menu should not be visible.");
                }
            }
        }
        return false;
    }

    private void logWrongMenuState(String logMsg) {
        AppLog.w(T.EDITOR, logMsg);
    }

    private void showEmptyPostErrorForSecondaryAction() {
        String message = getString(mIsPage ? R.string.error_publish_empty_page : R.string.error_publish_empty_post);
        if (getSecondaryAction() == SecondaryEditorAction.SAVE_AS_DRAFT
            || getSecondaryAction() == SecondaryEditorAction.SAVE) {
            message = getString(R.string.error_save_empty_draft);
        }
        ToastUtils.showToast(EditPostActivity.this, message, Duration.SHORT);
    }

    private void saveAsDraft() {
        mEditPostSettingsFragment.updatePostStatus(PostStatus.DRAFT);
        ToastUtils.showToast(EditPostActivity.this,
                getString(R.string.editor_post_converted_back_to_draft), Duration.SHORT);
        mUploadUtilsWrapper.showSnackbar(
                findViewById(R.id.editor_activity),
                R.string.editor_uploading_post);
        savePostAndOptionallyFinish(false, false);
    }

    private boolean performSecondaryAction() {
        if (UploadService.hasInProgressMediaUploadsForPost(mEditPostRepository.getPost())) {
            ToastUtils.showToast(EditPostActivity.this,
                    getString(R.string.editor_toast_uploading_please_wait), Duration.SHORT);
            return false;
        }

        if (isDiscardable()) {
            showEmptyPostErrorForSecondaryAction();
            return false;
        }

        switch (getSecondaryAction()) {
            case SAVE_AS_DRAFT:
                // Force the new Draft status
                saveAsDraft();
                return true;
            case SAVE:
                uploadPost(false);
                return true;
            case PUBLISH_NOW:
                mAnalyticsTrackerWrapper.track(Stat.EDITOR_POST_PUBLISH_TAPPED);
                mPublishPostImmediatelyUseCase.updatePostToPublishImmediately(mEditPostRepository, mIsNewPost);
                showPrepublishingNudgeBottomSheet();
                return true;
            case NONE:
                throw new IllegalStateException("Switch in `secondaryAction` shouldn't go through the NONE case");
        }
        return false;
    }

    private void toggledHtmlModeSnackbar(View.OnClickListener onUndoClickListener) {
        mUploadUtilsWrapper.showSnackbarSuccessActionOrange(findViewById(R.id.editor_activity),
                mHtmlModeMenuStateOn ? R.string.menu_html_mode_done_snackbar
                        : R.string.menu_visual_mode_done_snackbar,
                R.string.menu_undo_snackbar_action,
                onUndoClickListener);
    }

    private void refreshEditorContent() {
        mHasSetPostContent = false;
        fillContentEditorFields();
    }

    private void setPreviewingInEditorSticky(boolean enable, @Nullable PostImmutableModel post) {
        if (enable) {
            if (post != null) {
                EventBus.getDefault().postSticky(
                        new PostEvents.PostPreviewingInEditor(post.getLocalSiteId(), post.getId()));
            }
        } else {
            PostEvents.PostPreviewingInEditor stickyEvent =
                    EventBus.getDefault().getStickyEvent(PostEvents.PostPreviewingInEditor.class);
            if (stickyEvent != null) {
                EventBus.getDefault().removeStickyEvent(stickyEvent);
            }
        }
    }

    private void managePostLoadingStateTransitions(PostLoadingState postLoadingState,
                                                   @Nullable PostImmutableModel post) {
        switch (postLoadingState) {
            case NONE:
                setPreviewingInEditorSticky(false, post);
                break;
            case UPLOADING_FOR_PREVIEW:
            case REMOTE_AUTO_SAVING_FOR_PREVIEW:
            case PREVIEWING:
            case REMOTE_AUTO_SAVE_PREVIEW_ERROR:
                setPreviewingInEditorSticky(true, post);
                break;
            case LOADING_REVISION:
                // nothing to do
                break;
        }
    }

    private void updatePostLoadingAndDialogState(PostLoadingState postLoadingState) {
        updatePostLoadingAndDialogState(postLoadingState, null);
    }

    private void updatePostLoadingAndDialogState(PostLoadingState postLoadingState, @Nullable PostImmutableModel post) {
        // We need only transitions, so...
        if (mPostLoadingState == postLoadingState) return;

        AppLog.d(
                AppLog.T.POSTS,
                "Editor post loading state machine: transition from " + mPostLoadingState + " to " + postLoadingState
        );

        // update the state
        mPostLoadingState = postLoadingState;

        // take care of exit actions on state transition
        managePostLoadingStateTransitions(postLoadingState, post);

        // update the progress dialog state
        mProgressDialog = mProgressDialogHelper.updateProgressDialogState(
                this,
                mProgressDialog,
                mPostLoadingState.getProgressDialogUiState(),
                mUiHelpers);
    }

    private void toggleHtmlModeOnMenu() {
        mHtmlModeMenuStateOn = !mHtmlModeMenuStateOn;
        trackPostSessionEditorModeSwitch();
        invalidateOptionsMenu();
    }

    private void trackPostSessionEditorModeSwitch() {
        boolean isGutenberg = mEditorFragment instanceof GutenbergEditorFragment;
        mPostEditorAnalyticsSession.switchEditor(
                mHtmlModeMenuStateOn ? Editor.HTML : (isGutenberg ? Editor.GUTENBERG : Editor.CLASSIC));
    }

    private void performPrimaryAction() {
        switch (getPrimaryAction()) {
            case PUBLISH_NOW:
                mAnalyticsTrackerWrapper.track(Stat.EDITOR_POST_PUBLISH_TAPPED);
                showPrepublishingNudgeBottomSheet();
                return;
            case UPDATE:
            case SCHEDULE:
            case SUBMIT_FOR_REVIEW:
                showPrepublishingNudgeBottomSheet();
                return;
            case SAVE:
                uploadPost(false);
                break;
        }
    }

    private void showGutenbergInformativeDialog() {
        // Show the GB informative dialog on editing GB posts
        final PromoDialog gbInformativeDialog = new PromoDialog();
        gbInformativeDialog.initialize(TAG_GB_INFORMATIVE_DIALOG,
                getString(R.string.dialog_gutenberg_informative_title),
                mEditPostRepository.isPage() ? getString(R.string.dialog_gutenberg_informative_description_page)
                        : getString(R.string.dialog_gutenberg_informative_description_post),
                getString(org.wordpress.android.editor.R.string.dialog_button_ok));

        gbInformativeDialog.show(getSupportFragmentManager(), TAG_GB_INFORMATIVE_DIALOG);
        AppPrefs.setGutenbergInfoPopupDisplayed(mSite.getUrl(), true);
    }

    private void showGutenbergRolloutV2InformativeDialog() {
        // Show the GB informative dialog on editing GB posts
        final PromoDialog gbInformativeDialog = new PromoDialog();
        gbInformativeDialog.initialize(TAG_GB_ROLLOUT_V2_INFORMATIVE_DIALOG,
                getString(R.string.dialog_gutenberg_informative_title),
                getString(R.string.dialog_gutenberg_informative_description_v2),
                getString(org.wordpress.android.editor.R.string.dialog_button_ok));

        gbInformativeDialog.show(getSupportFragmentManager(), TAG_GB_ROLLOUT_V2_INFORMATIVE_DIALOG);
        AppPrefs.setGutenbergInfoPopupDisplayed(mSite.getUrl(), true);
    }

    private void setGutenbergEnabledIfNeeded() {
        if (AppPrefs.isGutenbergInfoPopupDisplayed(mSite.getUrl())) {
            return;
        }

        boolean showPopup = AppPrefs.shouldShowGutenbergInfoPopupForTheNewPosts(mSite.getUrl());
        boolean showRolloutPopupPhase2 = AppPrefs.shouldShowGutenbergInfoPopupPhase2ForNewPosts(mSite.getUrl());

        if (TextUtils.isEmpty(mSite.getMobileEditor()) && !mIsNewPost) {
            SiteUtils.enableBlockEditor(mDispatcher, mSite);
            AnalyticsUtils.trackWithSiteDetails(Stat.EDITOR_GUTENBERG_ENABLED, mSite,
                    BlockEditorEnabledSource.ON_BLOCK_POST_OPENING.asPropertyMap());
        }

        if (showPopup) {
            showGutenbergInformativeDialog();
        } else if (showRolloutPopupPhase2) {
            showGutenbergRolloutV2InformativeDialog();
        }
    }

    private ActivityFinishState savePostOnline(boolean isFirstTimePublish) {
        return mViewModel.savePostOnline(isFirstTimePublish, this, mEditPostRepository, mSite);
    }

    private void onUploadSuccess(MediaModel media) {
        // TODO Should this statement check media.getLocalPostId() == mEditPostRepository.getId()?
        if (media != null && !media.getMarkedLocallyAsFeatured() && mEditorMediaUploadListener != null) {
            mEditorMediaUploadListener.onMediaUploadSucceeded(String.valueOf(media.getId()),
                    FluxCUtils.mediaFileFromMediaModel(media));
        } else if (media != null && media.getMarkedLocallyAsFeatured() && media.getLocalPostId() == mEditPostRepository
                .getId()) {
            setFeaturedImageId(media.getMediaId());
        }
    }



    private void onUploadProgress(MediaModel media, float progress) {
        String localMediaId = String.valueOf(media.getId());
        if (mEditorMediaUploadListener != null) {
            mEditorMediaUploadListener.onMediaUploadProgress(localMediaId, progress);
        }
    }

    private void launchPictureLibrary() {
        WPMediaUtils.launchPictureLibrary(this, mEditorPhotoPicker.getAllowMultipleSelection());
    }

    private void launchVideoLibrary() {
        WPMediaUtils.launchVideoLibrary(this, mEditorPhotoPicker.getAllowMultipleSelection());
    }

    private void launchVideoCamera() {
        WPMediaUtils.launchVideoCamera(this);
    }

    private void showErrorAndFinish(int errorMessageId) {
        ToastUtils.showToast(this, errorMessageId, ToastUtils.Duration.LONG);
        finish();
    }

    private void updateAndSavePostAsync() {
        if (mEditorFragment == null) {
            AppLog.e(AppLog.T.POSTS, "Fragment not initialized");
            return;
        }
        mViewModel.updatePostObjectWithUIAsync(mEditPostRepository, this::updateFromEditor, null);
    }

    private void updateAndSavePostAsync(final OnPostUpdatedFromUIListener listener) {
        if (mEditorFragment == null) {
            AppLog.e(AppLog.T.POSTS, "Fragment not initialized");
            return;
        }
        mViewModel.updatePostObjectWithUIAsync(mEditPostRepository,
                this::updateFromEditor,
                (post, result) -> {
                    // Ignore the result as we want to invoke the listener even when the PostModel was up-to-date
                    if (listener != null) {
                        listener.onPostUpdatedFromUI(result);
                    }
                    return null;
                });
    }

    /**
     * This method:
     *   1. Shows and hides the editor's progress dialog;
     *   2. Saves the post via {@link EditPostActivity#updateAndSavePostAsync(OnPostUpdatedFromUIListener)};
     *   3. Invokes the listener method parameter
     *   4. If there were changes in the post that needed to be saved, for debug builds the app will crash, and
     *      for release builds we send an exception to Sentry because this
     *      indicates that the editor's autosave mechanism failed to save all changes to the post. Ideally,
     *      there should never be any changes that need to be saved when exiting the editor because all changes
     *      should be caught by the autosave mechanism, but there is a known issue where there will be unsaved
     *      changes when the user quickly exits the editor after making changes. For that reason we send that as
     *      a separate event to Sentry.
     */
    private void updateAndSavePostAsyncOnEditorExit(@NonNull final OnPostUpdatedFromUIListener listener) {
        if (mEditorFragment == null) {
            return;
        }

        // Store this before calling updateAndSavePostAsync because its value can change before the callback returns
        boolean isAutosavePending = mViewModel.isAutosavePending();

        mEditorFragment.showSavingProgressDialogIfNeeded();
        updateAndSavePostAsync((result) -> {
            if (mEditorFragment != null) {
                mEditorFragment.hideSavingProgressDialog();
            }

            listener.onPostUpdatedFromUI(result);

            if (result == Updated.INSTANCE) {
                SaveOnExitException exception = SaveOnExitException.Companion.build(isAutosavePending);
                if (BuildConfig.DEBUG) {
                    throw new RuntimeException(
                            "Debug build crash: " + exception.getMessage() + " This only crashes on debug builds."
                    );
                } else {
                    mCrashLogging.reportException(exception, T.EDITOR.toString());
                    AppLog.e(T.EDITOR, exception.getMessage());
                }
            } else {
                AppLog.d(T.EDITOR, "Post had no unsaved changes when exiting the editor.");
            }
        });
    }

    private UpdateFromEditor updateFromEditor(String oldContent) {
        try {
            String title = (String) mEditorFragment.getTitle();
            String content = (String) mEditorFragment.getContent(oldContent);
            return new PostFields(title, content);
        } catch (EditorFragmentNotAddedException e) {
            AppLog.e(T.EDITOR, "Impossible to save the post, we weren't able to update it.");
            return new UpdateFromEditor.Failed(e);
        }
    }

    @Override
    public void initializeEditorFragment() {
        if (mEditorFragment instanceof AztecEditorFragment) {
            AztecEditorFragment aztecEditorFragment = (AztecEditorFragment) mEditorFragment;
            aztecEditorFragment.setEditorImageSettingsListener(EditPostActivity.this);
            aztecEditorFragment.setMediaToolbarButtonClickListener(mEditorPhotoPicker);

            // Here we should set the max width for media, but the default size is already OK. No need
            // to customize it further

            Drawable loadingImagePlaceholder = EditorMediaUtils.getAztecPlaceholderDrawableFromResID(
                    this,
                    org.wordpress.android.editor.R.drawable.ic_gridicons_image,
                    aztecEditorFragment.getMaxMediaSize()
            );
            mAztecImageLoader = new AztecImageLoader(getBaseContext(), mImageManager, loadingImagePlaceholder);
            aztecEditorFragment.setAztecImageLoader(mAztecImageLoader);
            aztecEditorFragment.setLoadingImagePlaceholder(loadingImagePlaceholder);

            Drawable loadingVideoPlaceholder = EditorMediaUtils.getAztecPlaceholderDrawableFromResID(
                    this,
                    org.wordpress.android.editor.R.drawable.ic_gridicons_video_camera,
                    aztecEditorFragment.getMaxMediaSize()
            );
            aztecEditorFragment.setAztecVideoLoader(new AztecVideoLoader(getBaseContext(), loadingVideoPlaceholder));
            aztecEditorFragment.setLoadingVideoPlaceholder(loadingVideoPlaceholder);

            if (getSite() != null && getSite().isWPCom() && !getSite().isPrivate()) {
                // Add the content reporting for wpcom blogs that are not private
                aztecEditorFragment.enableContentLogOnCrashes(
                        throwable -> {
                            // Do not log private or password protected post
                            return mEditPostRepository.hasPost() && TextUtils.isEmpty(mEditPostRepository.getPassword())
                                   && !mEditPostRepository.hasStatus(PostStatus.PRIVATE);
                        }
                );
            }

            if (mEditPostRepository.hasPost() && AppPrefs
                    .isPostWithHWAccelerationOff(mEditPostRepository.getLocalSiteId(), mEditPostRepository.getId())) {
                // We need to disable HW Acc. on this post
                aztecEditorFragment.disableHWAcceleration();
            }
            aztecEditorFragment.setExternalLogger(new AztecLog.ExternalLogger() {
                // This method handles the custom Exception thrown by Aztec to notify the parent app of the error #8828
                // We don't need to log the error, since it was already logged by Aztec, instead we need to write the
                // prefs to disable HW acceleration for it.
                private boolean isError8828(@NotNull Throwable throwable) {
                    if (!(throwable instanceof DynamicLayoutGetBlockIndexOutOfBoundsException)) {
                        return false;
                    }
                    if (!mEditPostRepository.hasPost()) {
                        return false;
                    }
                    AppPrefs.addPostWithHWAccelerationOff(mEditPostRepository.getLocalSiteId(),
                            mEditPostRepository.getId());
                    return true;
                }

                @Override
                public void log(@NotNull String s) {
                    AppLog.e(T.EDITOR, s);
                }

                @Override
                public void logException(@NotNull Throwable throwable) {
                    if (isError8828(throwable)) {
                        return;
                    }
                    AppLog.e(T.EDITOR, throwable);
                }

                @Override
                public void logException(@NotNull Throwable throwable, String s) {
                    if (isError8828(throwable)) {
                        return;
                    }
                    AppLog.e(T.EDITOR, s);
                }
            });
        }
    }

    @Override
    public void onImageSettingsRequested(EditorImageMetaData editorImageMetaData) {
        MediaSettingsActivity.showForResult(this, mSite, editorImageMetaData);
    }


    @Override public void onImagePreviewRequested(String mediaUrl) {
        MediaPreviewActivity.showPreview(this, mSite, mediaUrl);
    }

    @Override public void onMediaEditorRequested(String mediaUrl) {
        String imageUrl = UrlUtils.removeQuery(StringUtils.notNullStr(mediaUrl));

        // We're using a separate cache in WPAndroid and RN's Gutenberg editor so we need to reload the image
        // in the preview screen using WPAndroid's image loader. We create a resized url using Photon service and
        // device's max width to display a smaller image that can load faster and act as a placeholder.
        int displayWidth = Math.max(DisplayUtils.getDisplayPixelWidth(getBaseContext()),
                DisplayUtils.getDisplayPixelHeight(getBaseContext()));

        int margin = getResources().getDimensionPixelSize(R.dimen.preview_image_view_margin);
        int maxWidth = displayWidth - (margin * 2);

        int reducedSizeWidth = (int) (maxWidth * PREVIEW_IMAGE_REDUCED_SIZE_FACTOR);
        String resizedImageUrl = mReaderUtilsWrapper.getResizedImageUrl(
                mediaUrl,
                reducedSizeWidth,
                0,
                !SiteUtils.isPhotonCapable(mSite),
                mSite.isWPComAtomic()
        );

        String outputFileExtension = MimeTypeMap.getFileExtensionFromUrl(imageUrl);

        ArrayList<EditImageData.InputData> inputData = new ArrayList<>(1);
        inputData.add(new EditImageData.InputData(
                imageUrl,
                StringUtils.notNullStr(resizedImageUrl),
                outputFileExtension
        ));
        ActivityLauncher.openImageEditor(this, inputData);
    }

    /*
     * user clicked OK on a settings list dialog displayed from the settings fragment - pass the event
     * along to the settings fragment
     */
    @Override
    public void onPostSettingsFragmentPositiveButtonClicked(@NonNull PostSettingsListDialogFragment dialog) {
        if (mEditPostSettingsFragment != null) {
            mEditPostSettingsFragment.onPostSettingsFragmentPositiveButtonClicked(dialog);
        }
    }

    public interface OnPostUpdatedFromUIListener {
        void onPostUpdatedFromUI(@Nullable UpdatePostResult updatePostResult);
    }

    @Override
    public void onBackPressed() {
        handleBackPressed();
    }

    @Override
    public void onHistoryItemClicked(@NonNull Revision revision, @NonNull List<Revision> revisions) {
        AnalyticsTracker.track(Stat.REVISIONS_DETAIL_VIEWED_FROM_LIST);
        mRevision = revision;

        ActivityLauncher.viewHistoryDetailForResult(this, mRevision, revisions);
    }

    private void loadRevision() {
        updatePostLoadingAndDialogState(PostLoadingState.LOADING_REVISION);
        mEditPostRepository.saveForUndo();
        mEditPostRepository.updateAsync(postModel -> {
            postModel.setTitle(Objects.requireNonNull(mRevision.getPostTitle()));
            postModel.setContent(Objects.requireNonNull(mRevision.getPostContent()));
            return true;
        }, (postModel, result) -> {
            if (result == UpdatePostResult.Updated.INSTANCE) {
                refreshEditorContent();
                WPSnackbar.make(mViewPager, getString(R.string.history_loaded_revision), 4000)
                          .setAction(getString(R.string.undo), view -> {
                              AnalyticsTracker.track(Stat.REVISIONS_LOAD_UNDONE);
                              RemotePostPayload payload =
                                      new RemotePostPayload(mEditPostRepository.getPostForUndo(), mSite);
                              mDispatcher.dispatch(PostActionBuilder.newFetchPostAction(payload));
                              mEditPostRepository.undo();
                              refreshEditorContent();
                          })
                          .show();

                updatePostLoadingAndDialogState(PostLoadingState.NONE);
            }
            return null;
        });
    }

    private boolean isNewPost() {
        return mIsNewPost;
    }

    private void saveResult(boolean saved, boolean uploadNotStarted) {
        Intent i = getIntent();
        i.putExtra(EXTRA_UPLOAD_NOT_STARTED, uploadNotStarted);
        i.putExtra(EXTRA_HAS_FAILED_MEDIA, hasFailedMedia());
        i.putExtra(EXTRA_IS_PAGE, mIsPage);
        i.putExtra(EXTRA_HAS_CHANGES, saved);
        i.putExtra(EXTRA_POST_LOCAL_ID, mEditPostRepository.getId());
        i.putExtra(EXTRA_POST_REMOTE_ID, mEditPostRepository.getRemotePostId());
        i.putExtra(EXTRA_RESTART_EDITOR, mRestartEditorOption.name());
        i.putExtra(STATE_KEY_EDITOR_SESSION_DATA, mPostEditorAnalyticsSession);
        i.putExtra(EXTRA_IS_NEW_POST, mIsNewPost);
        setResult(RESULT_OK, i);
    }

    private void setupPrepublishingBottomSheetRunnable() {
        mShowPrepublishingBottomSheetHandler = new Handler();
        mShowPrepublishingBottomSheetRunnable = () -> {
            Fragment fragment = getSupportFragmentManager().findFragmentByTag(
                    PrepublishingBottomSheetFragment.TAG);
            if (fragment == null) {
                PrepublishingBottomSheetFragment prepublishingFragment =
                        PrepublishingBottomSheetFragment.newInstance(getSite(), mIsPage, false);
                prepublishingFragment.show(getSupportFragmentManager(), PrepublishingBottomSheetFragment.TAG);
            }
        };
    }

    private void showPrepublishingNudgeBottomSheet() {
        mViewPager.setCurrentItem(PAGE_CONTENT);
        ActivityUtils.hideKeyboard(this);
        long delayMs = 100;
        mShowPrepublishingBottomSheetHandler.postDelayed(mShowPrepublishingBottomSheetRunnable, delayMs);
    }

    @Override public void onSubmitButtonClicked(boolean publishPost) {
        uploadPost(publishPost);
        if (publishPost) {
            AppRatingDialog.INSTANCE
                    .incrementInteractions(APP_REVIEWS_EVENT_INCREMENTED_BY_PUBLISHING_POST_OR_PAGE);
        }
    }

    private void uploadPost(final boolean publishPost) {
        updateAndSavePostAsyncOnEditorExit(((updatePostResult) -> {
            AccountModel account = mAccountStore.getAccount();
            // prompt user to verify e-mail before publishing
            if (!account.getEmailVerified()) {
                String message = TextUtils.isEmpty(account.getEmail())
                        ? getString(R.string.editor_confirm_email_prompt_message)
                        : String.format(getString(R.string.editor_confirm_email_prompt_message_with_email),
                                account.getEmail());

                AlertDialog.Builder builder = new MaterialAlertDialogBuilder(this);
                builder.setTitle(R.string.editor_confirm_email_prompt_title)
                       .setMessage(message)
                       .setPositiveButton(android.R.string.ok,
                               (dialog, id) -> {
                                   ToastUtils.showToast(EditPostActivity.this,
                                           getString(R.string.toast_saving_post_as_draft));
                                   savePostAndOptionallyFinish(true, false);
                               })
                       .setNegativeButton(R.string.editor_confirm_email_prompt_negative,
                               (dialog, id) -> mDispatcher
                                       .dispatch(AccountActionBuilder.newSendVerificationEmailAction()));
                builder.create().show();
                return;
            }
            if (!mPostUtils.isPublishable(mEditPostRepository.getPost())) {
                // TODO we don't want to show "publish" message when the user clicked on eg. save
                mEditPostRepository.updateStatusFromPostSnapshotWhenEditorOpened();
                EditPostActivity.this.runOnUiThread(() -> {
                    String message = getString(
                            mIsPage ? R.string.error_publish_empty_page : R.string.error_publish_empty_post);
                    ToastUtils.showToast(EditPostActivity.this, message, Duration.SHORT);
                });
                return;
            }

            // Loading the content from the GB HTML editor can take time on long posts.
            // Let's show a progress dialog for now.
            // Ref: https://github.com/wordpress-mobile/gutenberg-mobile/issues/713
            mEditorFragment.showSavingProgressDialogIfNeeded();

            boolean isFirstTimePublish = isFirstTimePublish(publishPost);
            mEditPostRepository.updateAsync(postModel -> {
                if (publishPost) {
                    // now set status to PUBLISHED - only do this AFTER we have run the isFirstTimePublish() check,
                    // otherwise we'd have an incorrect value
                    // also re-set the published date in case it was SCHEDULED and they want to publish NOW
                    if (postModel.getStatus().equals(PostStatus.SCHEDULED.toString())) {
                        postModel.setDateCreated(mDateTimeUtils.currentTimeInIso8601());
                    }

                    if (mUploadUtilsWrapper.userCanPublish(getSite())) {
                        postModel.setStatus(PostStatus.PUBLISHED.toString());
                    } else {
                        postModel.setStatus(PostStatus.PENDING.toString());
                    }

                    mPostEditorAnalyticsSession.setOutcome(Outcome.PUBLISH);
                } else {
                    mPostEditorAnalyticsSession.setOutcome(Outcome.SAVE);
                }

                AppLog.d(T.POSTS, "User explicitly confirmed changes. Post Title: " + postModel.getTitle());
                // the user explicitly confirmed an intention to upload the post
                postModel.setChangesConfirmedContentHashcode(postModel.contentHashcode());

                // Hide the progress dialog now
                mEditorFragment.hideSavingProgressDialog();
                return true;
            }, (postModel, result) -> {
                if (result == Updated.INSTANCE) {
                    ActivityFinishState activityFinishState = savePostOnline(isFirstTimePublish);
                    mViewModel.finish(activityFinishState);
                }
                return null;
            });
        }));
    }

    private void savePostAndOptionallyFinish(final boolean doFinish, final boolean forceSave) {
        if (mEditorFragment == null || !mEditorFragment.isAdded()) {
            AppLog.e(AppLog.T.POSTS, "Fragment not initialized");
            return;
        }

        updateAndSavePostAsyncOnEditorExit(((updatePostResult) -> {
            // check if the opened post had some unsaved local changes
            boolean isFirstTimePublish = isFirstTimePublish(false);

            // if post was modified during this editing session, save it
            boolean shouldSave = shouldSavePost() || forceSave;

            mPostEditorAnalyticsSession.setOutcome(Outcome.SAVE);
            ActivityFinishState activityFinishState = ActivityFinishState.CANCELLED;
            if (shouldSave) {
                /*
                 * Remote-auto-save isn't supported on self-hosted sites. We can save the post online (as draft)
                 * only when it doesn't exist in the remote yet. When it does exist in the remote, we can upload
                 * it only when the user explicitly confirms the changes - eg. clicks on save/publish/submit. The
                 * user didn't confirm the changes in this code path.
                 */
                boolean isWpComOrIsLocalDraft = mSite.isUsingWpComRestApi() || mEditPostRepository.isLocalDraft();
                if (isWpComOrIsLocalDraft) {
                    activityFinishState = savePostOnline(isFirstTimePublish);
                } else if (forceSave) {
                    activityFinishState = savePostOnline(false);
                } else {
                    activityFinishState = ActivityFinishState.SAVED_LOCALLY;
                }
            }
            // discard post if new & empty
            if (isDiscardable()) {
                mDispatcher.dispatch(PostActionBuilder.newRemovePostAction(mEditPostRepository.getEditablePost()));
                mPostEditorAnalyticsSession.setOutcome(Outcome.CANCEL);
                activityFinishState = ActivityFinishState.CANCELLED;
            }
            if (doFinish) {
                mViewModel.finish(activityFinishState);
            }
        }));
    }

    private boolean shouldSavePost() {
        boolean hasChanges = mEditPostRepository.postWasChangedInCurrentSession();
        boolean isPublishable = mEditPostRepository.isPostPublishable();

        boolean existingPostWithChanges = mEditPostRepository.hasPostSnapshotWhenEditorOpened() && hasChanges;
        // if post was modified during this editing session, save it
        return isPublishable && (existingPostWithChanges || isNewPost());
    }


    private boolean isDiscardable() {
        return !mEditPostRepository.isPostPublishable() && isNewPost();
    }

    private boolean isFirstTimePublish(final boolean publishPost) {
        final PostStatus originalStatus = mEditPostRepository.getStatus();
        return ((originalStatus == PostStatus.DRAFT || originalStatus == PostStatus.UNKNOWN) && publishPost)
               || (originalStatus == PostStatus.SCHEDULED && publishPost)
               || (originalStatus == PostStatus.PUBLISHED && mEditPostRepository.isLocalDraft())
               || (originalStatus == PostStatus.PUBLISHED && mEditPostRepository.getRemotePostId() == 0);
    }

    /**
     * Can be dropped and replaced by mEditorFragment.hasFailedMediaUploads() when we drop the visual editor.
     * mEditorFragment.isActionInProgress() was added to address a timing issue when adding media and immediately
     * publishing or exiting the visual editor. It's not safe to upload the post in this state.
     * See https://github.com/wordpress-mobile/WordPress-Editor-Android/issues/294
     */
    private boolean hasFailedMedia() {
        return mEditorFragment.hasFailedMediaUploads() || mEditorFragment.isActionInProgress();
    }

    /**
     * A {@link FragmentPagerAdapter} that returns a fragment corresponding to
     * one of the sections/tabs/pages.
     */
    public class SectionsPagerAdapter extends FragmentPagerAdapter {
        private static final int NUM_PAGES_EDITOR = 4;
        SectionsPagerAdapter(FragmentManager fm) {
            super(fm);
        }

        @Override
        public Fragment getItem(int position) {
            // getItem is called to instantiate the fragment for the given page.
            switch (position) {
                case PAGE_CONTENT:
                    if (mShowGutenbergEditor) {
                        // Enable gutenberg on the site & show the informative popup upon opening
                        // the GB editor the first time when the remote setting value is still null
                        setGutenbergEnabledIfNeeded();

                        boolean isWpCom = getSite().isWPCom() || mSite.isPrivateWPComAtomic() || mSite.isWPComAtomic();
                        GutenbergPropsBuilder gutenbergPropsBuilder = getGutenbergPropsBuilder();

                        GutenbergWebViewAuthorizationData gutenbergWebViewAuthorizationData =
                                new GutenbergWebViewAuthorizationData(
                                        mSite.getUrl(),
                                        isWpCom,
                                        mAccountStore.getAccount().getUserId(),
                                        mAccountStore.getAccount().getUserName(),
                                        mAccountStore.getAccessToken(),
                                        mSite.getSelfHostedSiteId(),
                                        mSite.getUsername(),
                                        mSite.getPassword(),
                                        mSite.isUsingWpComRestApi(),
                                        mSite.getWebEditor(),
                                        WordPress.getUserAgent(),
                                        mIsJetpackSsoEnabled);

                        return GutenbergEditorFragment.newInstance(
                                "",
                                "",
                                mIsNewPost,
                                gutenbergWebViewAuthorizationData,
                                mTenorFeatureConfig.isEnabled(),
                                gutenbergPropsBuilder,
                                RequestCodes.EDIT_STORY
                        );
                    } else {
                        // If gutenberg editor is not selected, default to Aztec.
                        return AztecEditorFragment.newInstance("", "", AppPrefs.isAztecEditorToolbarExpanded());
                    }
                case PAGE_SETTINGS:
                    return EditPostSettingsFragment.newInstance();
                case PAGE_PUBLISH_SETTINGS:
                    return EditPostPublishSettingsFragment.Companion.newInstance();
                case PAGE_HISTORY:
                    return HistoryListFragment.Companion.newInstance(mEditPostRepository.getId(), mSite);
                default:
                    throw new IllegalArgumentException("Unexpected page type");
            }
        }

        @Override
        public @NotNull Object instantiateItem(@NotNull ViewGroup container, int position) {
            Fragment fragment = (Fragment) super.instantiateItem(container, position);
            switch (position) {
                case PAGE_CONTENT:
                    mEditorFragment = (EditorFragmentAbstract) fragment;
                    mEditorFragment.setImageLoader(mImageLoader);

                    mEditorFragment.getTitleOrContentChanged().observe(EditPostActivity.this, editable -> {
                        mViewModel.savePostWithDelay();
                    });

                    if (mEditorFragment instanceof EditorMediaUploadListener) {
                        mEditorMediaUploadListener = (EditorMediaUploadListener) mEditorFragment;

                        // Set up custom headers for the visual editor's internal WebView
                        mEditorFragment.setCustomHttpHeader("User-Agent", WordPress.getUserAgent());

                        reattachUploadingMediaForAztec();
                    }
                    break;
                case PAGE_SETTINGS:
                    mEditPostSettingsFragment = (EditPostSettingsFragment) fragment;
                    break;
            }
            return fragment;
        }

        @Override
        public int getCount() {
            return NUM_PAGES_EDITOR;
        }
    }

    private GutenbergPropsBuilder getGutenbergPropsBuilder() {
        String postType = mIsPage ? "page" : "post";
        String languageString = LocaleManager.getLanguage(EditPostActivity.this);
        String wpcomLocaleSlug = languageString.replace("_", "-").toLowerCase(Locale.ENGLISH);

        boolean isSiteUsingWpComRestApi = mSite.isUsingWpComRestApi();
        boolean enableMentions = isSiteUsingWpComRestApi && mGutenbergMentionsFeatureConfig.isEnabled();

        EditorTheme editorTheme = mEditorThemeStore.getEditorThemeForSite(mSite);
        Bundle themeBundle = (editorTheme != null) ? editorTheme.getThemeSupport().toBundle() : null;

        boolean isUnsupportedBlockEditorEnabled = (mSite.isWPCom() || mIsJetpackSsoEnabled)
                && "gutenberg".equals(mSite.getWebEditor());

        return new GutenbergPropsBuilder(
                enableMentions,
                isUnsupportedBlockEditorEnabled,
                mModalLayoutPickerFeatureConfig.isEnabled(),
                wpcomLocaleSlug,
                postType,
                themeBundle
        );
    }

    // Moved from EditPostContentFragment
    public static final String NEW_MEDIA_POST = "NEW_MEDIA_POST";
    public static final String NEW_MEDIA_POST_EXTRA_IDS = "NEW_MEDIA_POST_EXTRA_IDS";
    private String mMediaCapturePath = "";

    private String getUploadErrorHtml(String mediaId, String path) {
        return String.format(Locale.US,
                "<span id=\"img_container_%s\" class=\"img_container failed\" data-failed=\"%s\">"
                + "<progress id=\"progress_%s\" value=\"0\" class=\"wp_media_indicator failed\" "
                + "contenteditable=\"false\"></progress>"
                + "<img data-wpid=\"%s\" src=\"%s\" alt=\"\" class=\"failed\"></span>",
                mediaId, getString(R.string.tap_to_try_again), mediaId, mediaId, path);
    }

    private String migrateLegacyDraft(String content) {
        if (content.contains("<img src=\"null\" android-uri=\"")) {
            // We must replace image tags specific to the legacy editor local drafts:
            // <img src="null" android-uri="file:///..." />
            // And trigger an upload action for the specific image / video
            Pattern pattern = Pattern.compile("<img src=\"null\" android-uri=\"([^\"]*)\".*>");
            Matcher matcher = pattern.matcher(content);
            StringBuffer stringBuffer = new StringBuffer();
            while (matcher.find()) {
                String stringUri = matcher.group(1);
                Uri uri = Uri.parse(stringUri);
                MediaFile mediaFile = FluxCUtils.mediaFileFromMediaModel(mEditorMedia
                        .updateMediaUploadStateBlocking(uri, MediaUploadState.FAILED));
                if (mediaFile == null) {
                    continue;
                }
                String replacement = getUploadErrorHtml(String.valueOf(mediaFile.getId()), mediaFile.getFilePath());
                matcher.appendReplacement(stringBuffer, replacement);
            }
            matcher.appendTail(stringBuffer);
            content = stringBuffer.toString();
        }
        if (content.contains("[caption")) {
            // Convert old legacy post caption formatting to new format, to avoid being stripped by the visual editor
            Pattern pattern = Pattern.compile("(\\[caption[^]]*caption=\"([^\"]*)\"[^]]*].+?)(\\[\\/caption])");
            Matcher matcher = pattern.matcher(content);
            StringBuffer stringBuffer = new StringBuffer();
            while (matcher.find()) {
                String replacement = matcher.group(1) + matcher.group(2) + matcher.group(3);
                matcher.appendReplacement(stringBuffer, replacement);
            }
            matcher.appendTail(stringBuffer);
            content = stringBuffer.toString();
        }
        return content;
    }

    private String migrateToGutenbergEditor(String content) {
        return "<!-- wp:paragraph --><p>" + content + "</p><!-- /wp:paragraph -->";
    }

    private void fillContentEditorFields() {
        // Needed blog settings needed by the editor
        mEditorFragment.setFeaturedImageSupported(mSite.isFeaturedImageSupported());

        // Special actions - these only make sense for empty posts that are going to be populated now
        if (TextUtils.isEmpty(mEditPostRepository.getContent())) {
            String action = getIntent().getAction();
            if (Intent.ACTION_SEND.equals(action) || Intent.ACTION_SEND_MULTIPLE.equals(action)) {
                setPostContentFromShareAction();
            } else if (NEW_MEDIA_POST.equals(action)) {
                mEditorMedia.addExistingMediaToEditorAsync(AddExistingMediaSource.WP_MEDIA_LIBRARY,
                        getIntent().getLongArrayExtra(NEW_MEDIA_POST_EXTRA_IDS));
            } else if (ACTION_REBLOG.equals(action)) {
                setPostContentFromReblogAction();
            }
        }

        // Set post title and content
        if (mEditPostRepository.hasPost()) {
            // don't avoid calling setContent() for GutenbergEditorFragment so RN gets initialized
            if ((!TextUtils.isEmpty(mEditPostRepository.getContent())
                 || mEditorFragment instanceof GutenbergEditorFragment)
                && !mHasSetPostContent) {
                mHasSetPostContent = true;
                // TODO: Might be able to drop .replaceAll() when legacy editor is removed
                String content = mEditPostRepository.getContent().replaceAll("\uFFFC", "");
                // Prepare eventual legacy editor local draft for the new editor
                content = migrateLegacyDraft(content);
                mEditorFragment.setContent(content);
            }
            if (!TextUtils.isEmpty(mEditPostRepository.getTitle())) {
                mEditorFragment.setTitle(mEditPostRepository.getTitle());
            } else if (mEditorFragment instanceof GutenbergEditorFragment) {
                // don't avoid calling setTitle() for GutenbergEditorFragment so RN gets initialized
                mEditorFragment.setTitle("");
            }

            // TODO: postSettingsButton.setText(post.isPage() ? R.string.page_settings : R.string.post_settings);
            mEditorFragment.setFeaturedImageId(mEditPostRepository.getFeaturedImageId());
        }
    }

    private void launchCamera() {
        WPMediaUtils.launchCamera(this, BuildConfig.APPLICATION_ID,
                mediaCapturePath -> mMediaCapturePath = mediaCapturePath);
    }

    protected void setPostContentFromShareAction() {
        Intent intent = getIntent();

        // Check for shared text
        final String text = intent.getStringExtra(Intent.EXTRA_TEXT);
        final String title = intent.getStringExtra(Intent.EXTRA_SUBJECT);
        if (text != null) {
            mHasSetPostContent = true;
            mEditPostRepository.updateAsync(postModel -> {
                if (title != null) {
                    postModel.setTitle(title);
                }
                // Create an <a href> element around links
                String updatedContent = AutolinkUtils.autoCreateLinks(text);

                // If editor is Gutenberg, add Gutenberg block around content
                if (mShowGutenbergEditor) {
                    updatedContent = migrateToGutenbergEditor(updatedContent);
                }

                // update PostModel
                postModel.setContent(updatedContent);
                mEditPostRepository.updatePublishDateIfShouldBePublishedImmediately(postModel);
                return true;
            }, (postModel, result) -> {
                if (result == UpdatePostResult.Updated.INSTANCE) {
                    mEditorFragment.setTitle(postModel.getTitle());
                    mEditorFragment.setContent(postModel.getContent());
                }
                return null;
            });
        }

        // Check for shared media
        if (intent.hasExtra(Intent.EXTRA_STREAM)) {
            String action = intent.getAction();
            String type = intent.getType();
            ArrayList<Uri> sharedUris;

            if (Intent.ACTION_SEND_MULTIPLE.equals(action)) {
                sharedUris = intent.getParcelableArrayListExtra((Intent.EXTRA_STREAM));
            } else {
                // For a single media share, we only allow images and video types
                if (type != null && (type.startsWith("image") || type.startsWith("video"))) {
                    sharedUris = new ArrayList<>();
                    sharedUris.add(intent.getParcelableExtra(Intent.EXTRA_STREAM));
                } else {
                    sharedUris = null;
                }
            }

            if (sharedUris != null) {
                // removing this from the intent so it doesn't insert the media items again on each Activity re-creation
                getIntent().removeExtra(Intent.EXTRA_STREAM);
                mEditorMedia.addNewMediaItemsToEditorAsync(sharedUris, false);
            }
        }
    }

    private void setFeaturedImageId(final long mediaId) {
        if (mEditPostSettingsFragment != null) {
            mEditPostSettingsFragment.updateFeaturedImage(mediaId);
        }
    }

    /**
     * Sets the content of the reblogged post
     */
    private void setPostContentFromReblogAction() {
        Intent intent = getIntent();
        final String title = intent.getStringExtra(EXTRA_REBLOG_POST_TITLE);
        final String quote = intent.getStringExtra(EXTRA_REBLOG_POST_QUOTE);
        final String citation = intent.getStringExtra(EXTRA_REBLOG_POST_CITATION);
        final String image = intent.getStringExtra(EXTRA_REBLOG_POST_IMAGE);
        if (title != null && quote != null) {
            mHasSetPostContent = true;
            mEditPostRepository.updateAsync(postModel -> {
                postModel.setTitle(title);
                String content = mReblogUtils.reblogContent(image, quote, title, citation, mShowGutenbergEditor);
                postModel.setContent(content);
                mEditPostRepository.updatePublishDateIfShouldBePublishedImmediately(postModel);
                return true;
            }, (postModel, result) -> {
                if (result == UpdatePostResult.Updated.INSTANCE) {
                    mEditorFragment.setTitle(postModel.getTitle());
                    mEditorFragment.setContent(postModel.getContent());
                }
                return null;
            });
        }
    }

    @Override
    public void onActivityResult(int requestCode, int resultCode, Intent data) {
        super.onActivityResult(requestCode, resultCode, data);

        // In case of Remote Preview we need to change state even if (resultCode != Activity.RESULT_OK)
        // so placing this here before the check
        if (requestCode == RequestCodes.REMOTE_PREVIEW_POST) {
            updatePostLoadingAndDialogState(PostLoadingState.NONE);
            return;
        }

        if (resultCode != Activity.RESULT_OK) {
            // for all media related intents, let editor fragment know about cancellation
            switch (requestCode) {
                case RequestCodes.MULTI_SELECT_MEDIA_PICKER:
                case RequestCodes.SINGLE_SELECT_MEDIA_PICKER:
                case RequestCodes.PHOTO_PICKER:
                case RequestCodes.STOCK_MEDIA_PICKER_SINGLE_SELECT:
                case RequestCodes.MEDIA_LIBRARY:
                case RequestCodes.PICTURE_LIBRARY:
                case RequestCodes.TAKE_PHOTO:
                case RequestCodes.VIDEO_LIBRARY:
                case RequestCodes.TAKE_VIDEO:
                case RequestCodes.STOCK_MEDIA_PICKER_MULTI_SELECT:
                case RequestCodes.STOCK_MEDIA_PICKER_SINGLE_SELECT_FOR_GUTENBERG_BLOCK:
                    mEditorFragment.mediaSelectionCancelled();
                    return;
                default:
                    // noop
                    return;
            }
        }

        if (requestCode == RequestCodes.EDIT_STORY) {
            if (mEditorFragment instanceof GutenbergEditorFragment) {
                mEditorFragment.onActivityResult(requestCode, resultCode, data);
                return;
            }
        }

        if (data != null || ((requestCode == RequestCodes.TAKE_PHOTO || requestCode == RequestCodes.TAKE_VIDEO
                              || requestCode == RequestCodes.PHOTO_PICKER))) {
            switch (requestCode) {
                case RequestCodes.MULTI_SELECT_MEDIA_PICKER:
                case RequestCodes.SINGLE_SELECT_MEDIA_PICKER:
                    handleMediaPickerResult(data);
                    // No need to bump analytics here. Bumped later in
                    // handleMediaPickerResult -> addExistingMediaToEditorAndSave
                    break;
                case RequestCodes.PHOTO_PICKER:
                case RequestCodes.STOCK_MEDIA_PICKER_SINGLE_SELECT:
                    // user chose a featured image
                    if (data.hasExtra(MediaPickerConstants.EXTRA_MEDIA_ID)) {
                        long mediaId = data.getLongExtra(MediaPickerConstants.EXTRA_MEDIA_ID, 0);
                        setFeaturedImageId(mediaId);
                    } else if (data.hasExtra(MediaPickerConstants.EXTRA_MEDIA_QUEUED)) {
                        if (mEditPostSettingsFragment != null) {
                            mEditPostSettingsFragment.refreshViews();
                        }
                    } else if (data.hasExtra(MediaPickerConstants.EXTRA_MEDIA_URIS)) {
                        List<Uri> uris = convertStringArrayIntoUrisList(
                                data.getStringArrayExtra(MediaPickerConstants.EXTRA_MEDIA_URIS));
                        mEditorMedia.addNewMediaItemsToEditorAsync(uris, false);
                    }
                    break;
                case RequestCodes.STOCK_MEDIA_PICKER_SINGLE_SELECT_FOR_GUTENBERG_BLOCK:
                    if (data.hasExtra(MediaPickerConstants.EXTRA_MEDIA_ID)) {
                        // pass array with single item
                        long[] mediaIds = {data.getLongExtra(MediaPickerConstants.EXTRA_MEDIA_ID, 0)};
                        mEditorMedia
                                .addExistingMediaToEditorAsync(AddExistingMediaSource.STOCK_PHOTO_LIBRARY, mediaIds);
                    }
                    break;
                case RequestCodes.MEDIA_LIBRARY:
                case RequestCodes.PICTURE_LIBRARY:
                    mEditorMedia.advertiseImageOptimisationAndAddMedia(WPMediaUtils.retrieveMediaUris(data));
                    break;
                case RequestCodes.TAKE_PHOTO:
                    if (WPMediaUtils.shouldAdvertiseImageOptimization(this)) {
                        WPMediaUtils.advertiseImageOptimization(this, this::addLastTakenPicture);
                    } else {
                        addLastTakenPicture();
                    }
                    break;
                case RequestCodes.VIDEO_LIBRARY:
                    mEditorMedia.addNewMediaItemsToEditorAsync(WPMediaUtils.retrieveMediaUris(data), false);
                    break;
                case RequestCodes.TAKE_VIDEO:
                    mEditorMedia.addFreshlyTakenVideoToEditor();
                    break;
                case RequestCodes.MEDIA_SETTINGS:
                    if (mEditorFragment instanceof AztecEditorFragment) {
                        mEditorFragment.onActivityResult(AztecEditorFragment.EDITOR_MEDIA_SETTINGS,
                                Activity.RESULT_OK, data);
                    }
                    break;
                case RequestCodes.STOCK_MEDIA_PICKER_MULTI_SELECT:
                    if (data.hasExtra(StockMediaPickerActivity.KEY_UPLOADED_MEDIA_IDS)) {
                        long[] mediaIds = data.getLongArrayExtra(StockMediaPickerActivity.KEY_UPLOADED_MEDIA_IDS);
                        mEditorMedia
                                .addExistingMediaToEditorAsync(AddExistingMediaSource.STOCK_PHOTO_LIBRARY, mediaIds);
                    }
                    break;
                case RequestCodes.GIF_PICKER_SINGLE_SELECT:
                    if (data.hasExtra(GifPickerActivity.KEY_SAVED_MEDIA_MODEL_LOCAL_IDS)) {
                        int[] localIds = data.getIntArrayExtra(GifPickerActivity.KEY_SAVED_MEDIA_MODEL_LOCAL_IDS);
                        mEditorMedia.addGifMediaToPostAsync(localIds);
                    }
                    break;
                case RequestCodes.HISTORY_DETAIL:
                    if (data.hasExtra(KEY_REVISION)) {
                        mViewPager.setCurrentItem(PAGE_CONTENT);

                        mRevision = data.getParcelableExtra(KEY_REVISION);
                        new Handler().postDelayed(this::loadRevision,
                                getResources().getInteger(R.integer.full_screen_dialog_animation_duration));
                    }
                    break;
                case RequestCodes.IMAGE_EDITOR_EDIT_IMAGE:
                    List<Uri> uris = WPMediaUtils.retrieveImageEditorResult(data);
                    mImageEditorTracker.trackAddPhoto(uris);
                    for (Uri item : uris) {
                        mEditorMedia.addNewMediaToEditorAsync(item, false);
                    }
                    break;
                case RequestCodes.SELECTED_USER_MENTION:
                    if (mOnGetMentionResult != null) {
                        String selectedMention = data.getStringExtra(SuggestUsersActivity.SELECTED_USER_ID);
                        mOnGetMentionResult.accept(selectedMention);
                        // Clear the callback once we have gotten a result
                        mOnGetMentionResult = null;
                    }
                    break;
            }
        }
    }

    private List<Uri> convertStringArrayIntoUrisList(String[] stringArray) {
        List<Uri> uris = new ArrayList<>(stringArray.length);
        for (String stringUri : stringArray) {
            uris.add(Uri.parse(stringUri));
        }
        return uris;
    }

    private void addLastTakenPicture() {
        try {
            // TODO why do we scan the file twice? Also how come it can result in OOM?
            WPMediaUtils.scanMediaFile(this, mMediaCapturePath);
            File f = new File(mMediaCapturePath);
            Uri capturedImageUri = Uri.fromFile(f);
            if (capturedImageUri != null) {
                mEditorMedia.addNewMediaToEditorAsync(capturedImageUri, true);
                final Intent scanIntent = new Intent(Intent.ACTION_MEDIA_SCANNER_SCAN_FILE);
                scanIntent.setData(capturedImageUri);
                sendBroadcast(scanIntent);
            } else {
                ToastUtils.showToast(this, R.string.gallery_error, Duration.SHORT);
            }
        } catch (RuntimeException | OutOfMemoryError e) {
            AppLog.e(T.EDITOR, e);
        }
    }

    private void handleMediaPickerResult(Intent data) {
        // TODO move this to EditorMedia
        ArrayList<Long> ids = ListUtils.fromLongArray(data.getLongArrayExtra(MediaBrowserActivity.RESULT_IDS));
        if (ids == null || ids.size() == 0) {
            return;
        }

        boolean allAreImages = true;
        for (Long id : ids) {
            MediaModel media = mMediaStore.getSiteMediaWithId(mSite, id);
            if (media != null && !MediaUtils.isValidImage(media.getUrl())) {
                allAreImages = false;
                break;
            }
        }

        // if the user selected multiple items and they're all images, show the insert media
        // dialog so the user can choose whether to insert them individually or as a gallery
        if (ids.size() > 1 && allAreImages && !mShowGutenbergEditor) {
            showInsertMediaDialog(ids);
        } else {
            // if allowMultipleSelection and gutenberg editor, pass all ids to addExistingMediaToEditor at once
            mEditorMedia.addExistingMediaToEditorAsync(AddExistingMediaSource.WP_MEDIA_LIBRARY, ids);
            if (mShowGutenbergEditor && mEditorPhotoPicker.getAllowMultipleSelection()) {
                mEditorPhotoPicker.setAllowMultipleSelection(false);
            }
        }
    }

    /*
     * called after user selects multiple photos from WP media library
     */
    private void showInsertMediaDialog(final ArrayList<Long> mediaIds) {
        InsertMediaCallback callback = dialog -> {
            switch (dialog.getInsertType()) {
                case GALLERY:
                    MediaGallery gallery = new MediaGallery();
                    gallery.setType(dialog.getGalleryType().toString());
                    gallery.setNumColumns(dialog.getNumColumns());
                    gallery.setIds(mediaIds);
                    mEditorFragment.appendGallery(gallery);
                    break;
                case INDIVIDUALLY:
                    mEditorMedia.addExistingMediaToEditorAsync(AddExistingMediaSource.WP_MEDIA_LIBRARY, mediaIds);
                    break;
            }
        };
        InsertMediaDialog dialog = InsertMediaDialog.newInstance(callback, mSite);
        FragmentTransaction ft = getSupportFragmentManager().beginTransaction();
        ft.add(dialog, "insert_media");
        ft.commitAllowingStateLoss();
    }

    @SuppressWarnings("unused")
    @Subscribe(threadMode = ThreadMode.MAIN)
    public void onAccountChanged(OnAccountChanged event) {
        if (event.causeOfChange == AccountAction.SEND_VERIFICATION_EMAIL) {
            if (!event.isError()) {
                ToastUtils.showToast(this, getString(R.string.toast_verification_email_sent));
            } else {
                ToastUtils.showToast(this, getString(R.string.toast_verification_email_send_error));
            }
        }
    }

    @SuppressWarnings("unused")
    @Subscribe(threadMode = ThreadMode.MAIN)
    public void onMediaChanged(OnMediaChanged event) {
        if (event.isError()) {
            final String errorMessage;
            switch (event.error.type) {
                case FS_READ_PERMISSION_DENIED:
                    errorMessage = getString(R.string.error_media_insufficient_fs_permissions);
                    break;
                case NOT_FOUND:
                    errorMessage = getString(R.string.error_media_not_found);
                    break;
                case AUTHORIZATION_REQUIRED:
                    errorMessage = getString(R.string.error_media_unauthorized);
                    break;
                case PARSE_ERROR:
                    errorMessage = getString(R.string.error_media_parse_error);
                    break;
                case MALFORMED_MEDIA_ARG:
                case NULL_MEDIA_ARG:
                case GENERIC_ERROR:
                default:
                    errorMessage = getString(R.string.error_refresh_media);
                    break;
            }
            if (!TextUtils.isEmpty(errorMessage)) {
                ToastUtils.showToast(EditPostActivity.this, errorMessage, ToastUtils.Duration.SHORT);
            }
        } else {
            if (mPendingVideoPressInfoRequests != null && !mPendingVideoPressInfoRequests.isEmpty()) {
                // If there are pending requests for video URLs from VideoPress ids, query the DB for
                // them again and notify the editor
                for (String videoId : mPendingVideoPressInfoRequests) {
                    String videoUrl = mMediaStore.
                                                         getUrlForSiteVideoWithVideoPressGuid(mSite, videoId);
                    String posterUrl = WPMediaUtils.getVideoPressVideoPosterFromURL(videoUrl);

                    mEditorFragment.setUrlForVideoPressId(videoId, videoUrl, posterUrl);
                }

                mPendingVideoPressInfoRequests.clear();
            }
        }
    }

    @Override
    public void onEditPostPublishedSettingsClick() {
        mViewPager.setCurrentItem(PAGE_PUBLISH_SETTINGS);
    }

    /**
     * EditorFragmentListener methods
     */

    @Override
    public void onAddMediaClicked() {
        if (mEditorPhotoPicker.isPhotoPickerShowing()) {
            mEditorPhotoPicker.hidePhotoPicker();
        } else if (WPMediaUtils.currentUserCanUploadMedia(mSite)) {
            mEditorPhotoPicker.showPhotoPicker(mSite);
        } else {
            // show the WP media library instead of the photo picker if the user doesn't have upload permission
            ActivityLauncher.viewMediaPickerForResult(this, mSite, MediaBrowserType.EDITOR_PICKER);
        }
    }

    @Override
    public void onAddMediaImageClicked(boolean allowMultipleSelection) {
        mEditorPhotoPicker.setAllowMultipleSelection(allowMultipleSelection);
        ActivityLauncher.viewMediaPickerForResult(this, mSite, MediaBrowserType.GUTENBERG_IMAGE_PICKER);
    }

    @Override
    public void onAddMediaVideoClicked(boolean allowMultipleSelection) {
        mEditorPhotoPicker.setAllowMultipleSelection(allowMultipleSelection);
        ActivityLauncher.viewMediaPickerForResult(this, mSite, MediaBrowserType.GUTENBERG_VIDEO_PICKER);
    }

    @Override
    public void onAddLibraryMediaClicked(boolean allowMultipleSelection) {
        mEditorPhotoPicker.setAllowMultipleSelection(allowMultipleSelection);
        if (allowMultipleSelection) {
            ActivityLauncher.viewMediaPickerForResult(this, mSite, MediaBrowserType.EDITOR_PICKER);
        } else {
            ActivityLauncher.viewMediaPickerForResult(this, mSite, MediaBrowserType.GUTENBERG_SINGLE_MEDIA_PICKER);
        }
    }

    @Override
    public void onAddPhotoClicked(boolean allowMultipleSelection) {
        if (allowMultipleSelection) {
            mMediaPickerLauncher.showPhotoPickerForResult(this, MediaBrowserType.GUTENBERG_IMAGE_PICKER, mSite,
                    mEditPostRepository.getId());
        } else {
            mMediaPickerLauncher.showPhotoPickerForResult(this, MediaBrowserType.GUTENBERG_SINGLE_IMAGE_PICKER, mSite,
                    mEditPostRepository.getId());
        }
    }

    @Override
    public void onCapturePhotoClicked() {
        onPhotoPickerIconClicked(PhotoPickerIcon.ANDROID_CAPTURE_PHOTO, false);
    }

    @Override
    public void onAddVideoClicked(boolean allowMultipleSelection) {
        if (allowMultipleSelection) {
            mMediaPickerLauncher.showPhotoPickerForResult(this, MediaBrowserType.GUTENBERG_VIDEO_PICKER, mSite,
                    mEditPostRepository.getId());
        } else {
            mMediaPickerLauncher.showPhotoPickerForResult(this, MediaBrowserType.GUTENBERG_SINGLE_VIDEO_PICKER, mSite,
                    mEditPostRepository.getId());
        }
    }

    @Override
    public void onAddDeviceMediaClicked(boolean allowMultipleSelection) {
        if (allowMultipleSelection) {
            mMediaPickerLauncher.showPhotoPickerForResult(this, MediaBrowserType.GUTENBERG_MEDIA_PICKER, mSite,
                    mEditPostRepository.getId());
        } else {
            mMediaPickerLauncher.showPhotoPickerForResult(this, MediaBrowserType.GUTENBERG_SINGLE_MEDIA_PICKER, mSite,
                    mEditPostRepository.getId());
        }
    }

    @Override
    public void onAddStockMediaClicked(boolean allowMultipleSelection) {
        onPhotoPickerIconClicked(PhotoPickerIcon.STOCK_MEDIA, allowMultipleSelection);
    }

    @Override
    public void onAddGifClicked(boolean allowMultipleSelection) {
        onPhotoPickerIconClicked(PhotoPickerIcon.GIF, allowMultipleSelection);
    }

    @Override
    public void onPerformFetch(String path, Consumer<String> onResult, Consumer<Bundle> onError) {
        if (mSite != null) {
            mReactNativeRequestHandler.performGetRequest(path, mSite, onResult, onError);
        }
    }

    @Override
    public void onCaptureVideoClicked() {
        onPhotoPickerIconClicked(PhotoPickerIcon.ANDROID_CAPTURE_VIDEO, false);
    }

    @Override
    public void onMediaDropped(final ArrayList<Uri> mediaUris) {
        mEditorMedia.setDroppedMediaUris(mediaUris);
        if (PermissionUtils
                .checkAndRequestStoragePermission(this, WPPermissionUtils.EDITOR_DRAG_DROP_PERMISSION_REQUEST_CODE)) {
            mEditorMedia.addNewMediaItemsToEditorAsync(mEditorMedia.getDroppedMediaUris(), false);
            mEditorMedia.getDroppedMediaUris().clear();
        }
    }

    @Override
    public void onRequestDragAndDropPermissions(DragEvent dragEvent) {
        if (Build.VERSION.SDK_INT >= Build.VERSION_CODES.N) {
            requestTemporaryPermissions(dragEvent);
        }
    }

    @TargetApi(Build.VERSION_CODES.N)
    private void requestTemporaryPermissions(DragEvent dragEvent) {
        requestDragAndDropPermissions(dragEvent);
    }

    @Override
    public void onMediaRetryAllClicked(Set<String> failedMediaIds) {
        UploadService.cancelFinalNotification(this, mEditPostRepository.getPost());
        UploadService.cancelFinalNotificationForMedia(this, mSite);
        ArrayList<Integer> localMediaIds = new ArrayList<>();
        for (String idString : failedMediaIds) {
            localMediaIds.add(Integer.valueOf(idString));
        }
        mEditorMedia.retryFailedMediaAsync(localMediaIds);
    }

    @Override
    public boolean onMediaRetryClicked(final String mediaId) {
        if (TextUtils.isEmpty(mediaId)) {
            AppLog.e(T.MEDIA, "Invalid media id passed to onMediaRetryClicked");
            return false;
        }
        MediaModel media = mMediaStore.getMediaWithLocalId(StringUtils.stringToInt(mediaId));
        if (media == null) {
            AppLog.e(T.MEDIA, "Can't find media with local id: " + mediaId);
            AlertDialog.Builder builder = new MaterialAlertDialogBuilder(this);
            builder.setTitle(getString(R.string.cannot_retry_deleted_media_item));
            builder.setPositiveButton(R.string.yes, (dialog, id) -> {
                runOnUiThread(() -> mEditorFragment.removeMedia(mediaId));
                dialog.dismiss();
            });

            builder.setNegativeButton(getString(R.string.no), (dialog, id) -> dialog.dismiss());

            AlertDialog dialog = builder.create();
            dialog.show();

            return false;
        }

        if (media.getUrl() != null && media.getUploadState().equals(MediaUploadState.UPLOADED.toString())) {
            // Note: we should actually do this when the editor fragment starts instead of waiting for user input.
            // Notify the editor fragment upload was successful and it should replace the local url by the remote url.
            if (mEditorMediaUploadListener != null) {
                mEditorMediaUploadListener.onMediaUploadSucceeded(String.valueOf(media.getId()),
                        FluxCUtils.mediaFileFromMediaModel(media));
            }
        } else {
            UploadService.cancelFinalNotification(this, mEditPostRepository.getPost());
            UploadService.cancelFinalNotificationForMedia(this, mSite);
            mEditorMedia.retryFailedMediaAsync(Collections.singletonList(media.getId()));
        }

        AnalyticsTracker.track(Stat.EDITOR_UPLOAD_MEDIA_RETRIED);
        return true;
    }

    @Override
    public void onMediaUploadCancelClicked(String localMediaId) {
        if (!TextUtils.isEmpty(localMediaId)) {
            mEditorMedia.cancelMediaUploadAsync(StringUtils.stringToInt(localMediaId), true);
        } else {
            // Passed mediaId is incorrect: cancel all uploads for this post
            ToastUtils.showToast(this, getString(R.string.error_all_media_upload_canceled));
            EventBus.getDefault().post(new PostEvents.PostMediaCanceled(mEditPostRepository.getEditablePost()));
        }
    }

    @Override
    public void onMediaDeleted(String localMediaId) {
        if (!TextUtils.isEmpty(localMediaId)) {
            mEditorMedia.onMediaDeleted(mShowAztecEditor, mShowGutenbergEditor, localMediaId);
        }
    }

    @Override
    public void onUndoMediaCheck(final String undoedContent) {
        // here we check which elements tagged UPLOADING are there in undoedContent,
        // and check for the ones that ARE NOT being uploaded or queued in the UploadService.
        // These are the CANCELED ONES, so mark them FAILED now to retry.

        List<MediaModel> currentlyUploadingMedia =
                UploadService.getPendingOrInProgressMediaUploadsForPost(mEditPostRepository.getPost());
        List<String> mediaMarkedUploading =
                AztecEditorFragment.getMediaMarkedUploadingInPostContent(EditPostActivity.this, undoedContent);

        // go through the list of items marked UPLOADING within the Post content, and look in the UploadService
        // to see whether they're really being uploaded or not. If an item is not really being uploaded,
        // mark that item failed
        for (String mediaId : mediaMarkedUploading) {
            boolean found = false;
            for (MediaModel media : currentlyUploadingMedia) {
                if (StringUtils.stringToInt(mediaId) == media.getId()) {
                    found = true;
                    break;
                }
            }

            if (!found) {
                if (mEditorFragment instanceof AztecEditorFragment) {
                    mEditorMedia.updateDeletedMediaItemIds(mediaId);
                    ((AztecEditorFragment) mEditorFragment).setMediaToFailed(mediaId);
                }
            }
        }
    }

    @Override
    public void onVideoPressInfoRequested(final String videoId) {
        String videoUrl = mMediaStore.getUrlForSiteVideoWithVideoPressGuid(mSite, videoId);

        if (videoUrl == null) {
            AppLog.w(T.EDITOR, "The editor wants more info about the following VideoPress code: " + videoId
                               + " but it's not available in the current site " + mSite.getUrl()
                               + " Maybe it's from another site?");
            return;
        }

        if (videoUrl.isEmpty()) {
            if (PermissionUtils.checkAndRequestCameraAndStoragePermissions(
                    this, WPPermissionUtils.EDITOR_MEDIA_PERMISSION_REQUEST_CODE)) {
                runOnUiThread(() -> {
                    if (mPendingVideoPressInfoRequests == null) {
                        mPendingVideoPressInfoRequests = new ArrayList<>();
                    }
                    mPendingVideoPressInfoRequests.add(videoId);
                    mEditorMedia.refreshBlogMedia();
                });
            }
        }

        String posterUrl = WPMediaUtils.getVideoPressVideoPosterFromURL(videoUrl);

        mEditorFragment.setUrlForVideoPressId(videoId, videoUrl, posterUrl);
    }

    @Override
    public Map<String, String> onAuthHeaderRequested(String url) {
        Map<String, String> authHeaders = new HashMap<>();
        String token = mAccountStore.getAccessToken();
        if (mSite.isPrivate() && WPUrlUtils.safeToAddWordPressComAuthToken(url)
            && !TextUtils.isEmpty(token)) {
            authHeaders.put(AuthenticationUtils.AUTHORIZATION_HEADER_NAME, "Bearer " + token);
        }

        if (mSite.isPrivateWPComAtomic() && mPrivateAtomicCookie.exists() && WPUrlUtils
                .safeToAddPrivateAtCookie(url, mPrivateAtomicCookie.getDomain())) {
            authHeaders.put(AuthenticationUtils.COOKIE_HEADER_NAME, mPrivateAtomicCookie.getCookieContent());
        }
        return authHeaders;
    }

    @Override
    public void onEditorFragmentInitialized() {
        boolean shouldFinishInit = true;
        // now that we have the Post object initialized,
        // check whether we have media items to insert from the WRITE POST with media functionality
        if (getIntent().hasExtra(EXTRA_INSERT_MEDIA)) {
            // Bump analytics
            AnalyticsTracker.track(Stat.NOTIFICATION_UPLOAD_MEDIA_SUCCESS_WRITE_POST);

            List<MediaModel> mediaList = (List<MediaModel>) getIntent().getSerializableExtra(EXTRA_INSERT_MEDIA);
            // removing this from the intent so it doesn't insert the media items again on each Activity re-creation
            getIntent().removeExtra(EXTRA_INSERT_MEDIA);
            if (mediaList != null && !mediaList.isEmpty()) {
                mEditorMedia.addExistingMediaToEditorAsync(mediaList, AddExistingMediaSource.WP_MEDIA_LIBRARY);
            }
        }

        onEditorFinalTouchesBeforeShowing();
    }

    private void onEditorFinalTouchesBeforeShowing() {
        refreshEditorContent();
        // probably here is best for Gutenberg to start interacting with
        if (mShowGutenbergEditor && mEditorFragment instanceof GutenbergEditorFragment) {
            refreshEditorTheme();
            List<MediaModel> failedMedia =
                    mMediaStore.getMediaForPostWithState(mEditPostRepository.getPost(), MediaUploadState.FAILED);
            if (failedMedia != null && !failedMedia.isEmpty()) {
                HashSet<Integer> mediaIds = new HashSet<>();
                for (MediaModel media : failedMedia) {
                    // featured image isn't in the editor but in the Post Settings fragment, so we want to skip it
                    if (!media.getMarkedLocallyAsFeatured()) {
                        mediaIds.add(media.getId());
                    }
                }
                ((GutenbergEditorFragment) mEditorFragment).resetUploadingMediaToFailed(mediaIds);
            }
        } else if (mShowAztecEditor && mEditorFragment instanceof AztecEditorFragment) {
            mPostEditorAnalyticsSession.start(null);
        }
    }

    @Override
    public void onEditorFragmentContentReady(ArrayList<Object> unsupportedBlocksList) {
        // Note that this method is also used to track startup performance
        // It assumes this is being called when the editor has finished loading
        // If you need to refactor this, please ensure that the startup_time_ms property
        // is still reflecting the actual startup time of the editor
        mPostEditorAnalyticsSession.start(unsupportedBlocksList);
    }

    @Override public void onGutenbergEditorSessionTemplateApplyTracked(String template) {
        mPostEditorAnalyticsSession.applyTemplate(template);
    }

    @Override public void onGutenbergEditorSessionTemplatePreviewTracked(String template) {
        mPostEditorAnalyticsSession.previewTemplate(template);
    }

    @Override public void getMention(Consumer<String> onResult) {
        mOnGetMentionResult = onResult;
        ActivityLauncher.viewSuggestUsersForResult(this, mSite);
    }

    @Override public void onGutenbergEditorSetStarterPageTemplatesTooltipShown(boolean tooltipShown) {
        AppPrefs.setGutenbergStarterPageTemplatesTooltipShown(tooltipShown);
    }

    @Override public boolean onGutenbergEditorRequestStarterPageTemplatesTooltipShown() {
        return AppPrefs.getGutenbergStarterPageTemplatesTooltipShown();
    }

    @Override
    public void onHtmlModeToggledInToolbar() {
        toggleHtmlModeOnMenu();
    }

    @Override
    public void onTrackableEvent(TrackableEvent event) throws IllegalArgumentException {
        mEditorTracker.trackEditorEvent(event, mEditorFragment.getEditorName());
        switch (event) {
            case ELLIPSIS_COLLAPSE_BUTTON_TAPPED:
                AppPrefs.setAztecEditorToolbarExpanded(false);
                break;
            case ELLIPSIS_EXPAND_BUTTON_TAPPED:
                AppPrefs.setAztecEditorToolbarExpanded(true);
                break;
            case HTML_BUTTON_TAPPED:
            case LINK_ADDED_BUTTON_TAPPED:
                mEditorPhotoPicker.hidePhotoPicker();
                break;
        }
    }

    @Override
    public void onTrackableEvent(TrackableEvent event, Map<String, String> properties) {
        mEditorTracker.trackEditorEvent(event, mEditorFragment.getEditorName(), properties);
    }

    @Override public void onStoryComposerLoadRequested(ArrayList<Object> mediaFiles, String blockId) {
        LoadStoryFromStoriesPrefsUseCase loadStoryFromStoriesPrefsUseCase = new LoadStoryFromStoriesPrefsUseCase(
                new StoryRepositoryWrapper(),
                mSite,
                mMediaStore,
                this
        );
        ArrayList<String> mediaIds =
                loadStoryFromStoriesPrefsUseCase.getMediaIdsFromStoryBlockBridgeMediaFiles(mediaFiles);
        boolean allStorySlidesAreEditable = loadStoryFromStoriesPrefsUseCase.areAllStorySlidesEditable(mSite, mediaIds);
        boolean failedLoadingOrReCreatingStory = false;

        // now look for a Story in the StoryRepository that has all these frames and, if not found, let's
        // just build the Story object ourselves to keep these files arrangement
        int storyIndex = StoryRepository.findStoryContainingStoryFrameItemsByIds(mediaIds);
        if (storyIndex == StoryRepository.DEFAULT_NONE_SELECTED) {
            // the StoryRepository didn't have it but we have editable serialized slides so,
            // create a new Story from scratch with these deserialized StoryFrameItems
            ReCreateStoryResult result =
                    loadStoryFromStoriesPrefsUseCase.loadOrReCreateStoryFromStoriesPrefs(mediaIds);
            failedLoadingOrReCreatingStory = result.getNoSlidesLoaded();
            if (allStorySlidesAreEditable) {
                // double check and override if we found at least one couldn't be inflated
                allStorySlidesAreEditable = result.getAllStorySlidesAreEditable();
            }
            storyIndex = result.getStoryIndex();
        }

        if (!failedLoadingOrReCreatingStory) {
            // Story instance loaded or re-created! Load it
            ActivityLauncher.editStoryForResult(this, mSite, storyIndex, allStorySlidesAreEditable, true);
        } else {
            // unfortunately we couldn't even load the remote media Ids indicated by the StoryBLock so we can't allow
            // editing at this time :(
            AlertDialog.Builder builder = new MaterialAlertDialogBuilder(this);
            builder.setTitle(getString(R.string.dialog_edit_story_unavailable_title));
            builder.setMessage(getString(R.string.dialog_edit_story_unavailable_message));
            builder.setPositiveButton(R.string.yes, (dialog, id) -> {
                dialog.dismiss();
            });
            AlertDialog dialog = builder.create();
            dialog.show();
        }
<<<<<<< HEAD
        // Story instance loaded or re-created! Load it onto the StoryComposer for editing now
        ActivityLauncher.editStoryForResult(
                this,
                mSite,
                storyIndex,
                allStorySlidesAreEditable,
                true,
                blockId
        );
=======
>>>>>>> 4698adef
    }

    // FluxC events

    @SuppressWarnings("unused")
    @Subscribe(threadMode = ThreadMode.MAIN)
    public void onMediaUploaded(OnMediaUploaded event) {
        if (isFinishing()) {
            return;
        }

        // event for unknown media, ignoring
        if (event.media == null) {
            AppLog.w(AppLog.T.MEDIA, "Media event carries null media object, not recognized");
            return;
        }

        if (event.isError()) {
            mEditorMedia.onMediaUploadError(mEditorMediaUploadListener, event.media, event.error);
        } else if (event.completed) {
            // if the remote url on completed is null, we consider this upload wasn't successful
            if (event.media.getUrl() == null) {
                MediaError error = new MediaError(MediaErrorType.GENERIC_ERROR);
                mEditorMedia.onMediaUploadError(mEditorMediaUploadListener, event.media, error);
            } else {
                onUploadSuccess(event.media);
            }
        } else {
            onUploadProgress(event.media, event.progress);
        }
    }

    // FluxC events

    @SuppressWarnings("unused")
    @Subscribe(threadMode = ThreadMode.MAIN)
    public void onMediaListFetched(OnMediaListFetched event) {
        // no op - we don't need to check anything just now, but declaring the method so it's
        // clear we make a request to FetchMedia in this class.
    }

    @SuppressWarnings("unused")
    @Subscribe(threadMode = ThreadMode.MAIN)
    public void onPostChanged(OnPostChanged event) {
        if (event.causeOfChange instanceof CauseOfOnPostChanged.UpdatePost) {
            if (!event.isError()) {
                // here update the menu if it's not a draft anymore
                invalidateOptionsMenu();
            } else {
                updatePostLoadingAndDialogState(PostLoadingState.NONE);
                AppLog.e(AppLog.T.POSTS, "UPDATE_POST failed: " + event.error.type + " - " + event.error.message);
            }
        } else if (event.causeOfChange instanceof CauseOfOnPostChanged.RemoteAutoSavePost) {
            if (!mEditPostRepository.hasPost() || (mEditPostRepository.getId()
                                                   != ((RemoteAutoSavePost) event.causeOfChange).getLocalPostId())) {
                AppLog.e(T.POSTS,
                        "Ignoring REMOTE_AUTO_SAVE_POST in EditPostActivity as mPost is null or id of the opened post"
                        + " doesn't match the event.");
                return;
            }
            if (event.isError()) {
                AppLog.e(T.POSTS, "REMOTE_AUTO_SAVE_POST failed: " + event.error.type + " - " + event.error.message);
            }
            mEditPostRepository.loadPostByLocalPostId(mEditPostRepository.getId());
            mEditPostRepository.replace(postModel -> handleRemoteAutoSave(event.isError(), postModel));
        }
    }

    private boolean isRemotePreviewingFromEditor() {
        return mPostLoadingState == PostLoadingState.UPLOADING_FOR_PREVIEW
               || mPostLoadingState == PostLoadingState.REMOTE_AUTO_SAVING_FOR_PREVIEW
               || mPostLoadingState == PostLoadingState.PREVIEWING
               || mPostLoadingState == PostLoadingState.REMOTE_AUTO_SAVE_PREVIEW_ERROR;
    }

    private boolean isUploadingPostForPreview() {
        return mPostLoadingState == PostLoadingState.UPLOADING_FOR_PREVIEW
               || mPostLoadingState == PostLoadingState.REMOTE_AUTO_SAVING_FOR_PREVIEW;
    }

    private void updateOnSuccessfulUpload() {
        mIsNewPost = false;
        invalidateOptionsMenu();
    }

    private boolean isRemoteAutoSaveError() {
        return mPostLoadingState == PostLoadingState.REMOTE_AUTO_SAVE_PREVIEW_ERROR;
    }

    @Nullable
    private PostModel handleRemoteAutoSave(boolean isError, PostModel post) {
        // We are in the process of remote previewing a post from the editor
        if (!isError && isUploadingPostForPreview()) {
            // We were uploading post for preview and we got no error:
            // update post status and preview it in the internal browser
            updateOnSuccessfulUpload();
            ActivityLauncher.previewPostOrPageForResult(
                    EditPostActivity.this,
                    mSite,
                    post,
                    mPostLoadingState == PostLoadingState.UPLOADING_FOR_PREVIEW
                            ? RemotePreviewLogicHelper.RemotePreviewType.REMOTE_PREVIEW
                            : RemotePreviewLogicHelper.RemotePreviewType.REMOTE_PREVIEW_WITH_REMOTE_AUTO_SAVE
            );
            updatePostLoadingAndDialogState(PostLoadingState.PREVIEWING, post);
        } else if (isError || isRemoteAutoSaveError()) {
            // We got an error from the uploading or from the remote auto save of a post: show snackbar error
            updatePostLoadingAndDialogState(PostLoadingState.NONE);
            mUploadUtilsWrapper.showSnackbarError(findViewById(R.id.editor_activity),
                    getString(R.string.remote_preview_operation_error));
        }
        return post;
    }

    @SuppressWarnings("unused")
    @Subscribe(threadMode = ThreadMode.MAIN)
    public void onPostUploaded(OnPostUploaded event) {
        final PostModel post = event.post;
        if (post != null && post.getId() == mEditPostRepository.getId()) {
            if (!isRemotePreviewingFromEditor()) {
                // We are not remote previewing a post: show snackbar and update post status if needed
                View snackbarAttachView = findViewById(R.id.editor_activity);
                mUploadUtilsWrapper.onPostUploadedSnackbarHandler(this, snackbarAttachView, event.isError(), post,
                        event.isError() ? event.error.message : null, getSite());
                if (!event.isError()) {
                    mEditPostRepository.set(() -> {
                        updateOnSuccessfulUpload();
                        return post;
                    });
                }
            } else {
                mEditPostRepository.set(() -> handleRemoteAutoSave(event.isError(), post));
            }
        }
    }

    @SuppressWarnings("unused")
    @Subscribe(threadMode = ThreadMode.MAIN)
    public void onEventMainThread(VideoOptimizer.ProgressEvent event) {
        if (!isFinishing()) {
            // use upload progress rather than optimizer progress since the former includes upload+optimization
            float progress = UploadService.getUploadProgressForMedia(event.media);
            onUploadProgress(event.media, progress);
        }
    }

    @SuppressWarnings("unused")
    @Subscribe(threadMode = ThreadMode.MAIN)
    public void onEventMainThread(UploadService.UploadMediaRetryEvent event) {
        if (!isFinishing()
            && event.mediaModelList != null
            && mEditorMediaUploadListener != null) {
            for (MediaModel media : event.mediaModelList) {
                String localMediaId = String.valueOf(media.getId());
                EditorFragmentAbstract.MediaType mediaType = media.isVideo()
                        ? EditorFragmentAbstract.MediaType.VIDEO : EditorFragmentAbstract.MediaType.IMAGE;
                mEditorMediaUploadListener.onMediaUploadRetry(localMediaId, mediaType);
            }
        }
    }

    private void refreshEditorTheme() {
        FetchEditorThemePayload payload = new FetchEditorThemePayload(mSite);
        mDispatcher.dispatch(EditorThemeActionBuilder.newFetchEditorThemeAction(payload));
    }

    private void fetchMediaList() {
        // do not refresh if there is no network
        if (!NetworkUtils.isNetworkAvailable(this)) {
            return;
        }
        FetchMediaListPayload payload =
                new FetchMediaListPayload(mSite, MediaStore.DEFAULT_NUM_MEDIA_PER_FETCH, false);
        mDispatcher.dispatch(MediaActionBuilder.newFetchMediaListAction(payload));
    }


    @SuppressWarnings("unused")
    @Subscribe(threadMode = ThreadMode.MAIN_ORDERED)
    public void onEditorThemeChanged(OnEditorThemeChanged event) {
        if (!(mEditorFragment instanceof EditorThemeUpdateListener)) return;

        if (mSite.getId() != event.getSiteId()) return;
        EditorTheme editorTheme = event.getEditorTheme();

        if (editorTheme == null) return;
        EditorThemeSupport editorThemeSupport = editorTheme.getThemeSupport();
        ((EditorThemeUpdateListener) mEditorFragment)
                    .onEditorThemeUpdated(editorThemeSupport.toBundle());
    }
    // EditPostActivityHook methods

    @Override
    public EditPostRepository getEditPostRepository() {
        return mEditPostRepository;
    }

    @Override
    public SiteModel getSite() {
        return mSite;
    }


    // External Access to the Image Loader
    public AztecImageLoader getAztecImageLoader() {
        return mAztecImageLoader;
    }

    @Override
    public boolean onMenuOpened(int featureId, Menu menu) {
        // This is a workaround for bag discovered on Chromebooks, where Enter key will not work in the toolbar menu
        // Editor fragments are messing with window focus, which causes keyboard events to get ignored

        // this fixes issue with GB editor
        View editorFragmentView = mEditorFragment.getView();
        if (editorFragmentView != null) {
            editorFragmentView.requestFocus();
        }

        // this fixes issue with Aztec editor
        if (mEditorFragment instanceof AztecEditorFragment) {
            ((AztecEditorFragment) mEditorFragment).requestContentAreaFocus();
        }
        return super.onMenuOpened(featureId, menu);
    }

    // EditorMediaListener
    @Override
    public void appendMediaFiles(@NotNull Map<String, ? extends MediaFile> mediaFiles) {
        mEditorFragment.appendMediaFiles((Map<String, MediaFile>) mediaFiles);
    }

    @NotNull @Override
    public PostImmutableModel getImmutablePost() {
        return Objects.requireNonNull(mEditPostRepository.getPost());
    }

    @Override
    public void syncPostObjectWithUiAndSaveIt(@Nullable OnPostUpdatedFromUIListener listener) {
        updateAndSavePostAsync(listener);
    }

    @Override public void advertiseImageOptimization(@NotNull Function0<Unit> listener) {
        WPMediaUtils.advertiseImageOptimization(this, listener::invoke);
    }

    @Override
    public void onMediaModelsCreatedFromOptimizedUris(@NotNull Map<Uri, ? extends MediaModel> oldUriToMediaModels) {
        // no op - we're not doing any special handling on MediaModels in EditPostActivity
    }

    @Override
    public Consumer<Exception> getExceptionLogger() {
        return (Exception e) -> AppLog.e(T.EDITOR, e);
    }

    @Override
    public Consumer<String> getBreadcrumbLogger() {
        return (String s) -> AppLog.e(T.EDITOR, s);
    }

    private void updateAddingMediaToEditorProgressDialogState(ProgressDialogUiState uiState) {
        mAddingMediaToEditorProgressDialog = mProgressDialogHelper
                .updateProgressDialogState(this, mAddingMediaToEditorProgressDialog, uiState, mUiHelpers);
    }

    @Override
    public String getErrorMessageFromMedia(int mediaId) {
        MediaModel media = mMediaStore.getMediaWithLocalId(mediaId);

        if (media != null) {
            return UploadUtils.getErrorMessageFromMedia(this, media);
        }

        return "";
    }
}<|MERGE_RESOLUTION|>--- conflicted
+++ resolved
@@ -3062,7 +3062,7 @@
             AlertDialog dialog = builder.create();
             dialog.show();
         }
-<<<<<<< HEAD
+
         // Story instance loaded or re-created! Load it onto the StoryComposer for editing now
         ActivityLauncher.editStoryForResult(
                 this,
@@ -3072,8 +3072,6 @@
                 true,
                 blockId
         );
-=======
->>>>>>> 4698adef
     }
 
     // FluxC events
