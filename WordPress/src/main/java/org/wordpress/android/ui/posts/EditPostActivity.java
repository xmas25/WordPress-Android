--- conflicted
+++ resolved
@@ -1796,19 +1796,13 @@
     }
 
     private void showPrepublishingNudgeBottomSheet() {
-<<<<<<< HEAD
+        ActivityUtils.hideKeyboard(this);
         Fragment fragment = getSupportFragmentManager().findFragmentByTag(
                 PrepublishingBottomSheetFragment.TAG);
         if (fragment == null) {
             PrepublishingBottomSheetFragment prepublishingFragment = PrepublishingBottomSheetFragment.newInstance();
             prepublishingFragment.show(getSupportFragmentManager(), PrepublishingBottomSheetFragment.TAG);
         }
-=======
-        ActivityUtils.hideKeyboard(this);
-        PrepublishingBottomSheetFragment prepublishingFragment =
-                PrepublishingBottomSheetFragment.newInstance(getSite());
-        prepublishingFragment.show(getSupportFragmentManager(), PrepublishingBottomSheetFragment.TAG);
->>>>>>> 68f039d8
     }
 
     private void uploadPost(final boolean publishPost) {
