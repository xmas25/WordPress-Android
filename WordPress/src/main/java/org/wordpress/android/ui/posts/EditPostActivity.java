package org.wordpress.android.ui.posts;

import android.Manifest;
import android.app.Activity;
import android.app.Fragment;
import android.app.FragmentManager;
import android.app.NotificationManager;
import android.content.BroadcastReceiver;
import android.content.Context;
import android.content.Intent;
import android.content.IntentFilter;
import android.content.SharedPreferences;
import android.content.pm.PackageManager;
import android.database.Cursor;
import android.graphics.BitmapFactory;
import android.net.Uri;
import android.os.AsyncTask;
import android.os.Bundle;
import android.os.Environment;
import android.preference.PreferenceManager;
import android.provider.MediaStore;
import android.support.annotation.NonNull;
import android.support.v13.app.FragmentPagerAdapter;
import android.support.v4.app.ActivityCompat;
import android.support.v4.app.NotificationCompat;
import android.support.v4.view.ViewPager;
import android.support.v7.app.ActionBar;
import android.support.v7.app.AppCompatActivity;
import android.text.Spannable;
import android.text.SpannableStringBuilder;
import android.text.Spanned;
import android.text.TextUtils;
import android.text.style.CharacterStyle;
import android.text.style.SuggestionSpan;
import android.view.ContextMenu;
import android.view.Menu;
import android.view.MenuInflater;
import android.view.MenuItem;
import android.view.View;
import android.view.ViewGroup;
import android.view.inputmethod.InputMethodManager;
import android.webkit.URLUtil;
import android.widget.Toast;

import org.wordpress.android.Constants;
import org.wordpress.android.R;
import org.wordpress.android.WordPress;
import org.wordpress.android.analytics.AnalyticsTracker;
import org.wordpress.android.analytics.AnalyticsTracker.Stat;
import org.wordpress.android.editor.EditorFragment;
import org.wordpress.android.editor.EditorFragmentAbstract;
import org.wordpress.android.editor.EditorFragmentAbstract.EditorFragmentListener;
import org.wordpress.android.editor.EditorMediaUploadListener;
import org.wordpress.android.editor.ImageSettingsDialogFragment;
import org.wordpress.android.editor.LegacyEditorFragment;
import org.wordpress.android.models.Blog;
import org.wordpress.android.models.MediaUploadState;
import org.wordpress.android.models.Post;
import org.wordpress.android.models.PostStatus;
import org.wordpress.android.ui.ActivityId;
import org.wordpress.android.ui.RequestCodes;
import org.wordpress.android.ui.media.MediaGalleryActivity;
import org.wordpress.android.ui.media.MediaGalleryPickerActivity;
import org.wordpress.android.ui.media.MediaGridFragment;
import org.wordpress.android.ui.media.MediaPickerActivity;
import org.wordpress.android.ui.media.MediaSourceWPImages;
import org.wordpress.android.ui.media.MediaSourceWPVideos;
import org.wordpress.android.ui.media.WordPressMediaUtils;
import org.wordpress.android.ui.media.services.MediaEvents;
import org.wordpress.android.ui.media.services.MediaUploadService;
import org.wordpress.android.ui.posts.services.PostUploadService;
import org.wordpress.android.ui.suggestion.adapters.TagSuggestionAdapter;
import org.wordpress.android.ui.suggestion.util.SuggestionServiceConnectionManager;
import org.wordpress.android.ui.suggestion.util.SuggestionUtils;
import org.wordpress.android.util.AnalyticsUtils;
import org.wordpress.android.util.AppLog;
import org.wordpress.android.util.AppLog.T;
import org.wordpress.android.util.AutolinkUtils;
import org.wordpress.android.util.DeviceUtils;
import org.wordpress.android.util.ImageUtils;
import org.wordpress.android.util.MediaUtils;
import org.wordpress.android.util.NetworkUtils;
import org.wordpress.android.util.PermissionUtils;
import org.wordpress.android.util.StringUtils;
import org.wordpress.android.util.ToastUtils;
import org.wordpress.android.util.ToastUtils.Duration;
import org.wordpress.android.util.WPHtml;
import org.wordpress.android.util.helpers.MediaFile;
import org.wordpress.android.util.helpers.MediaGallery;
import org.wordpress.android.util.helpers.MediaGalleryImageSpan;
import org.wordpress.android.util.helpers.WPImageSpan;
import org.wordpress.android.widgets.SuggestionAutoCompleteText;
import org.wordpress.android.widgets.WPViewPager;
import org.wordpress.mediapicker.MediaItem;
import org.wordpress.mediapicker.source.MediaSource;
import org.wordpress.mediapicker.source.MediaSourceDeviceImages;
import org.wordpress.mediapicker.source.MediaSourceDeviceVideos;
import org.wordpress.passcodelock.AppLockManager;
import org.xmlrpc.android.ApiHelper;

import java.io.File;
import java.util.ArrayList;
import java.util.HashMap;
import java.util.List;
import java.util.Map;
import java.util.Timer;
import java.util.TimerTask;

import de.greenrobot.event.EventBus;

public class EditPostActivity extends AppCompatActivity implements EditorFragmentListener,
        ActivityCompat.OnRequestPermissionsResultCallback {
    public static final String EXTRA_POSTID = "postId";
    public static final String EXTRA_IS_PAGE = "isPage";
    public static final String EXTRA_IS_NEW_POST = "isNewPost";
    public static final String EXTRA_IS_QUICKPRESS = "isQuickPress";
    public static final String EXTRA_QUICKPRESS_BLOG_ID = "quickPressBlogId";
    public static final String EXTRA_SAVED_AS_LOCAL_DRAFT = "savedAsLocalDraft";
    public static final String STATE_KEY_CURRENT_POST = "stateKeyCurrentPost";
    public static final String STATE_KEY_ORIGINAL_POST = "stateKeyOriginalPost";
    public static final String STATE_KEY_EDITOR_FRAGMENT = "editorFragment";

    // Context menu positioning
    private static final int SELECT_PHOTO_MENU_POSITION = 0;
    private static final int CAPTURE_PHOTO_MENU_POSITION = 1;
    private static final int SELECT_VIDEO_MENU_POSITION = 2;
    private static final int CAPTURE_VIDEO_MENU_POSITION = 3;
    private static final int ADD_GALLERY_MENU_POSITION = 4;
    private static final int SELECT_LIBRARY_MENU_POSITION = 5;
    private static final int NEW_PICKER_MENU_POSITION = 6;

    public static final int MEDIA_PERMISSION_REQUEST_CODE = 1;
    public static final int LOCATION_PERMISSION_REQUEST_CODE = 2;

    private static final String ANALYTIC_PROP_NUM_LOCAL_PHOTOS_ADDED = "number_of_local_photos_added";
    private static final String ANALYTIC_PROP_NUM_WP_PHOTOS_ADDED = "number_of_wp_library_photos_added";

    private static int PAGE_CONTENT = 0;
    private static int PAGE_SETTINGS = 1;
    private static int PAGE_PREVIEW = 2;

    private static final int AUTOSAVE_INTERVAL_MILLIS = 10000;
    private Timer mAutoSaveTimer;

    private boolean mShowNewEditor;

    // Each element is a list of media IDs being uploaded to a gallery, keyed by gallery ID
    private Map<Long, List<String>> mPendingGalleryUploads = new HashMap<>();

    // -1=no response yet, 0=unavailable, 1=available
    private int mBlogMediaStatus = -1;
    private boolean mMediaUploadServiceStarted;

    /**
     * The {@link android.support.v4.view.PagerAdapter} that will provide
     * fragments for each of the sections. We use a
     * {@link FragmentPagerAdapter} derivative, which will keep every
     * loaded fragment in memory. If this becomes too memory intensive, it
     * may be best to switch to a
     * {@link android.support.v13.app.FragmentStatePagerAdapter}.
     */
    SectionsPagerAdapter mSectionsPagerAdapter;

    /**
     * The {@link ViewPager} that will host the section contents.
     */
    WPViewPager mViewPager;

    private Post mPost;
    private Post mOriginalPost;
    private TagSuggestionAdapter mTagSuggestionAdapter;
    private SuggestionServiceConnectionManager mSuggestionServiceConnectionManager;
    private int remoteBlogId;

    private EditorFragmentAbstract mEditorFragment;
    private EditPostSettingsFragment mEditPostSettingsFragment;
    private EditPostPreviewFragment mEditPostPreviewFragment;
    private SuggestionAutoCompleteText mTags;

    private EditorMediaUploadListener mEditorMediaUploadListener;

    private boolean mIsNewPost;
    private boolean mIsPage;
    private boolean mHasSetPostContent;

    // For opening the context menu after permissions have been granted
    private View mMenuView = null;

    @Override
    protected void onCreate(Bundle savedInstanceState) {
        super.onCreate(savedInstanceState);
        setContentView(R.layout.new_edit_post_activity);

        // Check whether to show the visual editor
        PreferenceManager.setDefaultValues(this, R.xml.settings, false);
        SharedPreferences prefs = PreferenceManager.getDefaultSharedPreferences(this);
        mShowNewEditor = prefs.getBoolean(getString(R.string.pref_key_visual_editor_enabled), false);

        // Set up the action bar.
        final ActionBar actionBar = getSupportActionBar();
        if (actionBar != null) {
            actionBar.setDisplayHomeAsUpEnabled(true);
        }

        FragmentManager fragmentManager = getFragmentManager();
        Bundle extras = getIntent().getExtras();
        String action = getIntent().getAction();
        if (savedInstanceState == null) {
            if (Intent.ACTION_SEND.equals(action) || Intent.ACTION_SEND_MULTIPLE.equals(action)
                    || NEW_MEDIA_GALLERY.equals(action)
                    || NEW_MEDIA_POST.equals(action)
                    || getIntent().hasExtra(EXTRA_IS_QUICKPRESS)
                    || (extras != null && extras.getInt("quick-media", -1) > -1)) {
                if (getIntent().hasExtra(EXTRA_QUICKPRESS_BLOG_ID)) {
                    // QuickPress might want to use a different blog than the current blog
                    int blogId = getIntent().getIntExtra(EXTRA_QUICKPRESS_BLOG_ID, -1);
                    Blog quickPressBlog = WordPress.wpDB.instantiateBlogByLocalId(blogId);
                    if (quickPressBlog == null) {
                        showErrorAndFinish(R.string.blog_not_found);
                        return;
                    }
                    if (quickPressBlog.isHidden()) {
                        showErrorAndFinish(R.string.error_blog_hidden);
                        return;
                    }
                    WordPress.currentBlog = quickPressBlog;
                }

                // Create a new post for share intents and QuickPress
                mPost = new Post(WordPress.getCurrentLocalTableBlogId(), false);
                WordPress.wpDB.savePost(mPost);
                mIsNewPost = true;
            } else if (extras != null) {
                // Load post from the postId passed in extras
                long localTablePostId = extras.getLong(EXTRA_POSTID, -1);
                mIsPage = extras.getBoolean(EXTRA_IS_PAGE);
                mIsNewPost = extras.getBoolean(EXTRA_IS_NEW_POST);
                mPost = WordPress.wpDB.getPostForLocalTablePostId(localTablePostId);
                mOriginalPost = WordPress.wpDB.getPostForLocalTablePostId(localTablePostId);
            } else {
                // A postId extra must be passed to this activity
                showErrorAndFinish(R.string.post_not_found);
                return;
            }
        } else {
            if (savedInstanceState.containsKey(STATE_KEY_ORIGINAL_POST)) {
                try {
                    mPost = (Post) savedInstanceState.getSerializable(STATE_KEY_CURRENT_POST);
                    mOriginalPost = (Post) savedInstanceState.getSerializable(STATE_KEY_ORIGINAL_POST);
                } catch (ClassCastException e) {
                    mPost = null;
                }
            }
            mEditorFragment = (EditorFragmentAbstract) fragmentManager.getFragment(savedInstanceState, STATE_KEY_EDITOR_FRAGMENT);

            if (mEditorFragment instanceof EditorMediaUploadListener) {
                mEditorMediaUploadListener = (EditorMediaUploadListener) mEditorFragment;
            }
        }

        if (mHasSetPostContent = mEditorFragment != null) {
            mEditorFragment.setImageLoader(WordPress.imageLoader);
        }

        // Ensure we have a valid blog
        if (WordPress.getCurrentBlog() == null) {
            showErrorAndFinish(R.string.blog_not_found);
            return;
        }

        // Ensure we have a valid post
        if (mPost == null) {
            showErrorAndFinish(R.string.post_not_found);
            return;
        }

        if (mIsNewPost) {
            trackEditorCreatedPost(action, getIntent());
        }

        setTitle(StringUtils.unescapeHTML(WordPress.getCurrentBlog().getBlogName()));

        mSectionsPagerAdapter = new SectionsPagerAdapter(fragmentManager);

        // Set up the ViewPager with the sections adapter.
        mViewPager = (WPViewPager) findViewById(R.id.pager);
        mViewPager.setAdapter(mSectionsPagerAdapter);
        mViewPager.setOffscreenPageLimit(2);
        mViewPager.setPagingEnabled(false);

        // When swiping between different sections, select the corresponding
        // tab. We can also use ActionBar.Tab#select() to do this if we have
        // a reference to the Tab.
        mViewPager.setOnPageChangeListener(new ViewPager.SimpleOnPageChangeListener() {
            @Override
            public void onPageSelected(int position) {
                invalidateOptionsMenu();
                if (position == PAGE_CONTENT) {
                    setTitle(StringUtils.unescapeHTML(WordPress.getCurrentBlog().getBlogName()));
                } else if (position == PAGE_SETTINGS) {
                    setTitle(mPost.isPage() ? R.string.page_settings : R.string.post_settings);
                } else if (position == PAGE_PREVIEW) {
                    setTitle(mPost.isPage() ? R.string.preview_page : R.string.preview_post);
                    savePost(true);
                    if (mEditPostPreviewFragment != null) {
                        mEditPostPreviewFragment.loadPost();
                    }
                }
            }
        });
        ActivityId.trackLastActivity(ActivityId.POST_EDITOR);
    }

    class AutoSaveTask extends TimerTask {
        public void run() {
            savePost(true);
        }
    }

    @Override
    protected void onResume() {
        super.onResume();

        mAutoSaveTimer = new Timer();
        mAutoSaveTimer.scheduleAtFixedRate(new AutoSaveTask(), AUTOSAVE_INTERVAL_MILLIS, AUTOSAVE_INTERVAL_MILLIS);
    }

    @Override
    public void onStart() {
        super.onStart();
        EventBus.getDefault().register(this);
    }

    @Override
    public void onStop() {
        EventBus.getDefault().unregister(this);
        super.onStop();
    }

    @Override
    protected void onPause() {
        super.onPause();

        try {
            unregisterReceiver(mGalleryReceiver);
        } catch (IllegalArgumentException e) {
            AppLog.d(T.EDITOR, "Illegal state! Can't unregister receiver that was no registered");
        }

        stopMediaUploadService();
        mAutoSaveTimer.cancel();
    }

    @Override
    protected void onDestroy() {
        super.onDestroy();

        AnalyticsTracker.track(AnalyticsTracker.Stat.EDITOR_CLOSED_POST);

        if (mSuggestionServiceConnectionManager != null) {
            mSuggestionServiceConnectionManager.unbindFromService();
        }
    }

    @Override
    protected void onSaveInstanceState(Bundle outState) {
        super.onSaveInstanceState(outState);
        // Saves both post objects so we can restore them in onCreate()
        savePost(true);
        outState.putSerializable(STATE_KEY_CURRENT_POST, mPost);
        outState.putSerializable(STATE_KEY_ORIGINAL_POST, mOriginalPost);

        if (mEditorFragment != null) {
            getFragmentManager().putFragment(outState, STATE_KEY_EDITOR_FRAGMENT, mEditorFragment);
        }
    }

    @Override
    public boolean onCreateOptionsMenu(Menu menu) {
        super.onCreateOptionsMenu(menu);
        MenuInflater inflater = getMenuInflater();
        if (mShowNewEditor) {
            inflater.inflate(R.menu.edit_post, menu);
        } else {
            inflater.inflate(R.menu.edit_post_legacy, menu);
        }

        mTags = (SuggestionAutoCompleteText) findViewById(R.id.tags);
        if (mTags != null) {
            mTags.setTokenizer(new SuggestionAutoCompleteText.CommaTokenizer());

            remoteBlogId = WordPress.getCurrentRemoteBlogId();
            mSuggestionServiceConnectionManager = new SuggestionServiceConnectionManager(this, remoteBlogId);
            mTagSuggestionAdapter = SuggestionUtils.setupTagSuggestions(remoteBlogId, this, mSuggestionServiceConnectionManager);
            if (mTagSuggestionAdapter != null) {
                mTags.setAdapter(mTagSuggestionAdapter);
            }
        }

        return true;
    }

    @Override
    public boolean onPrepareOptionsMenu(Menu menu) {
        boolean showMenuItems = true;
        if (mViewPager != null && mViewPager.getCurrentItem() > PAGE_CONTENT) {
            showMenuItems = false;
        }

        MenuItem previewMenuItem = menu.findItem(R.id.menu_preview_post);
        MenuItem settingsMenuItem = menu.findItem(R.id.menu_post_settings);

        if (previewMenuItem != null) {
            previewMenuItem.setVisible(showMenuItems);
        }

        if (settingsMenuItem != null) {
            settingsMenuItem.setVisible(showMenuItems);
        }

        // Set text of the save button in the ActionBar
        if (mPost != null) {
            MenuItem saveMenuItem = menu.findItem(R.id.menu_save_post);
            if (saveMenuItem != null) {
                switch (mPost.getStatusEnum()) {
                    case SCHEDULED:
                        saveMenuItem.setTitle(getString(R.string.schedule_verb));
                        break;
                    case PUBLISHED:
                    case UNKNOWN:
                        if (mPost.isLocalDraft()) {
                            saveMenuItem.setTitle(R.string.publish_post);
                        } else {
                            saveMenuItem.setTitle(R.string.update_verb);
                        }
                        break;
                    default:
                        if (mPost.isLocalDraft()) {
                            saveMenuItem.setTitle(R.string.save);
                        } else {
                            saveMenuItem.setTitle(R.string.update_verb);
                        }
                }
            }
        }

        return super.onPrepareOptionsMenu(menu);
    }

    @Override
    public void onRequestPermissionsResult(int requestCode,
                                           @NonNull String permissions[],
                                           @NonNull int[] grantResults) {
        switch (requestCode) {
            case LOCATION_PERMISSION_REQUEST_CODE:
                boolean shouldShowLocation = false;
                // Check if at least one of the location permission (coarse or fine) is granted
                for (int grantResult : grantResults) {
                    if (grantResult == PackageManager.PERMISSION_GRANTED) {
                        shouldShowLocation = true;
                    }
                }
                if (shouldShowLocation) {
                    // Permission request was granted, show Location buttons in Settings
                    mEditPostSettingsFragment.showLocationSearch();
                    return;
                }
                // Location permission denied
                ToastUtils.showToast(this, getString(R.string.add_location_permission_required));
                break;
            case MEDIA_PERMISSION_REQUEST_CODE:
                boolean shouldShowContextMenu = true;
                for (int i = 0; i < grantResults.length; ++i) {
                    switch (permissions[i]) {
                        case Manifest.permission.CAMERA:
                            if (grantResults[i] == PackageManager.PERMISSION_DENIED) {
                                shouldShowContextMenu = false;
                            }
                            break;
                        case Manifest.permission.WRITE_EXTERNAL_STORAGE:
                            if (grantResults[i] == PackageManager.PERMISSION_DENIED) {
                                shouldShowContextMenu = false;
                            } else {
                                registerReceiver(mGalleryReceiver,
                                    new IntentFilter(LegacyEditorFragment.ACTION_MEDIA_GALLERY_TOUCHED));
                                refreshBlogMedia();
                            }
                            break;
                    }
                }
                if (shouldShowContextMenu) {
                    if (mMenuView != null) {
                        super.openContextMenu(mMenuView);
                        mMenuView = null;
                    }
                } else {
                    ToastUtils.showToast(this, getString(R.string.access_media_permission_required));
                }
                break;
            default:
                break;
        }
    }

    private void trackSavePostAnalytics() {
        PostStatus status = mPost.getStatusEnum();
        switch (status) {
            case PUBLISHED:
                if (!mPost.isLocalDraft()) {
                    AnalyticsUtils.trackWithBlogDetails(
                            AnalyticsTracker.Stat.EDITOR_UPDATED_POST,
                            WordPress.getBlog(mPost.getLocalTableBlogId())
                    );
                } else {
                    // Analytics for the event EDITOR_PUBLISHED_POST are tracked in PostUploadService
                }
                break;
            case SCHEDULED:
                if (!mPost.isLocalDraft()) {
                    AnalyticsUtils.trackWithBlogDetails(
                            AnalyticsTracker.Stat.EDITOR_UPDATED_POST,
                            WordPress.getBlog(mPost.getLocalTableBlogId())
                    );
                } else {
                    Map<String, Object> properties = new HashMap<String, Object>();
                    properties.put("word_count", AnalyticsUtils.getWordCount(mPost.getContent()));
                    AnalyticsUtils.trackWithBlogDetails(
                            AnalyticsTracker.Stat.EDITOR_SCHEDULED_POST,
                            WordPress.getBlog(mPost.getLocalTableBlogId()),
                            properties
                    );
                }
                break;
            case DRAFT:
                AnalyticsUtils.trackWithBlogDetails(
                        AnalyticsTracker.Stat.EDITOR_SAVED_DRAFT,
                        WordPress.getBlog(mPost.getLocalTableBlogId())
                );
                break;
            default:
                // No-op
        }
    }

    // Menu actions
    @Override
    public boolean onOptionsItemSelected(MenuItem item) {
        int itemId = item.getItemId();

        if (itemId == android.R.id.home) {
            Fragment fragment = getFragmentManager().findFragmentByTag(
                    ImageSettingsDialogFragment.IMAGE_SETTINGS_DIALOG_TAG);
            if (fragment != null && fragment.isVisible()) {
                return false;
            }
            if (mViewPager.getCurrentItem() > PAGE_CONTENT) {
                if (mViewPager.getCurrentItem() == PAGE_SETTINGS) {
                    mPost.setFeaturedImageId(mEditPostSettingsFragment.getFeaturedImageId());
                    mEditorFragment.setFeaturedImageId(mPost.getFeaturedImageId());
                }
                mViewPager.setCurrentItem(PAGE_CONTENT);
                invalidateOptionsMenu();
            } else {
                saveAndFinish();
            }
            return true;
        }

        MediaUploadService mediaUploadService = MediaUploadService.getInstance();

        // Disable format bar buttons while a media upload is in progress
        if (mediaUploadService != null && mediaUploadService.hasUploads()) {
            ToastUtils.showToast(this, R.string.editor_toast_uploading_please_wait, Duration.SHORT);
            return false;
        }

        // Disable format bar buttons while there are failed media uploads in the post/page
        if (mEditorFragment.hasFailedMediaUploads()) {
            ToastUtils.showToast(this, R.string.editor_toast_failed_uploads, Duration.SHORT);
            return false;
        }

        if (itemId == R.id.menu_save_post) {
            // If the post is new and there are no changes, don't publish
            updatePostObject(false);
            if (!mPost.isPublishable()) {
                ToastUtils.showToast(this, R.string.error_publish_empty_post, Duration.SHORT);
                return false;
            }

            savePostToDb();
            trackSavePostAnalytics();

            if (!NetworkUtils.isNetworkAvailable(this)) {
                ToastUtils.showToast(this, R.string.error_publish_no_network, Duration.SHORT);
                return false;
            }

            PostUploadService.addPostToUpload(mPost);
            PostUploadService.setLegacyMode(!mShowNewEditor);
            startService(new Intent(this, PostUploadService.class));
            setResult(RESULT_OK);
            finish();
            return true;
        } else if (itemId == R.id.menu_preview_post) {
            mViewPager.setCurrentItem(PAGE_PREVIEW);
        } else if (itemId == R.id.menu_post_settings) {
            InputMethodManager imm = ((InputMethodManager) getSystemService(Context.INPUT_METHOD_SERVICE));
            imm.hideSoftInputFromWindow(getWindow().getDecorView().getWindowToken(), 0);
            if (mShowNewEditor) {
                mEditPostSettingsFragment.updateFeaturedImage(mPost.getFeaturedImageId());
            }
            mViewPager.setCurrentItem(PAGE_SETTINGS);
        }
        return false;
    }

    @Override
    public void openContextMenu(View view) {
        if (PermissionUtils.checkAndRequestCameraAndStoragePermissions(this, MEDIA_PERMISSION_REQUEST_CODE)) {
            super.openContextMenu(view);
        } else {
            mMenuView = view;
        }
    }

    @Override
    public void onCreateContextMenu(ContextMenu menu, View v, ContextMenu.ContextMenuInfo menuInfo) {
        menu.add(0, SELECT_PHOTO_MENU_POSITION, 0, getResources().getText(R.string.select_photo));
        if (DeviceUtils.getInstance().hasCamera(this)) {
            menu.add(0, CAPTURE_PHOTO_MENU_POSITION, 0, getResources().getText(R.string.media_add_popup_capture_photo));
        }
        menu.add(0, SELECT_VIDEO_MENU_POSITION, 0, getResources().getText(R.string.select_video));
        if (DeviceUtils.getInstance().hasCamera(this)) {
            menu.add(0, CAPTURE_VIDEO_MENU_POSITION, 0, getResources().getText(R.string.media_add_popup_capture_video));
        }

        menu.add(0, ADD_GALLERY_MENU_POSITION, 0, getResources().getText(R.string.media_add_new_media_gallery));
        menu.add(0, SELECT_LIBRARY_MENU_POSITION, 0, getResources().getText(R.string.select_from_media_library));
        menu.add(0, NEW_PICKER_MENU_POSITION, 0, getResources().getText(R.string.select_from_new_picker));
    }

    @Override
    public boolean onContextItemSelected(MenuItem item) {
        switch (item.getItemId()) {
            case SELECT_PHOTO_MENU_POSITION:
                launchPictureLibrary();
                return true;
            case CAPTURE_PHOTO_MENU_POSITION:
                launchCamera();
                return true;
            case SELECT_VIDEO_MENU_POSITION:
                launchVideoLibrary();
                return true;
            case CAPTURE_VIDEO_MENU_POSITION:
                launchVideoCamera();
                return true;
            case ADD_GALLERY_MENU_POSITION:
                startMediaGalleryActivity(null);
                return true;
            case SELECT_LIBRARY_MENU_POSITION:
                startMediaGalleryAddActivity();
                return true;
            case NEW_PICKER_MENU_POSITION:
                startMediaSelection();
                return true;
            default:
                return false;
        }
    }

    private void launchPictureLibrary() {
        WordPressMediaUtils.launchPictureLibrary(this);
        AppLockManager.getInstance().setExtendedTimeout();
    }

    private void launchVideoLibrary() {
        WordPressMediaUtils.launchVideoLibrary(this);
        AppLockManager.getInstance().setExtendedTimeout();
    }

    private void launchVideoCamera() {
        WordPressMediaUtils.launchVideoCamera(this);
        AppLockManager.getInstance().setExtendedTimeout();
    }

    private void showErrorAndFinish(int errorMessageId) {
        Toast.makeText(this, getResources().getText(errorMessageId), Toast.LENGTH_LONG).show();
        finish();
    }

    public Post getPost() {
        return mPost;
    }

    private void trackEditorCreatedPost(String action, Intent intent) {
        Map<String, Object> properties = new HashMap<String, Object>();
        // Post created from the post list (new post button).
        String normalizedSourceName = "post-list";
        if (Intent.ACTION_SEND.equals(action) || Intent.ACTION_SEND_MULTIPLE.equals(action)) {
            // Post created with share with WordPress
            normalizedSourceName = "shared-from-external-app";
        }
        if (EditPostActivity.NEW_MEDIA_GALLERY.equals(action) || EditPostActivity.NEW_MEDIA_POST.equals(
                action)) {
            // Post created from the media library
            normalizedSourceName = "media-library";
        }
        if (intent != null && intent.hasExtra(EXTRA_IS_QUICKPRESS)) {
            // Quick press
            normalizedSourceName = "quick-press";
        }
        if (intent != null && intent.getIntExtra("quick-media", -1) > -1) {
            // Quick photo or quick video
            normalizedSourceName = "quick-media";
        }
        properties.put("created_post_source", normalizedSourceName);
        AnalyticsUtils.trackWithBlogDetails(
                AnalyticsTracker.Stat.EDITOR_CREATED_POST,
                WordPress.getBlog(mPost.getLocalTableBlogId()),
                properties
        );
    }

    private void updatePostObject(boolean isAutosave) {
        if (mPost == null) {
            AppLog.e(AppLog.T.POSTS, "Attempted to save an invalid Post.");
            return;
        }

        // Update post object from fragment fields
        if (mEditorFragment != null) {
            if (mShowNewEditor) {
                updatePostContentNewEditor(isAutosave, (String) mEditorFragment.getTitle(),
                        (String) mEditorFragment.getContent());
            } else {
                // TODO: Remove when legacy editor is dropped
                updatePostContent(isAutosave);
            }
        }

        if (mEditPostSettingsFragment != null) {
            mEditPostSettingsFragment.updatePostSettings();
        }
    }

    private void savePost(boolean isAutosave) {
        updatePostObject(isAutosave);

        savePostToDb();
    }

    private void savePostToDb() {
        WordPress.wpDB.updatePost(mPost);
    }

    @Override
    public void onBackPressed() {
        if (mViewPager.getCurrentItem() > PAGE_CONTENT) {
            if (mViewPager.getCurrentItem() == PAGE_SETTINGS) {
                mPost.setFeaturedImageId(mEditPostSettingsFragment.getFeaturedImageId());
                mEditorFragment.setFeaturedImageId(mPost.getFeaturedImageId());
            }
            mViewPager.setCurrentItem(PAGE_CONTENT);
            invalidateOptionsMenu();
            return;
        }

        if (mEditorFragment != null && !mEditorFragment.onBackPressed()) {
            saveAndFinish();
        }
    }

    private void saveAndFinish() {
        // Fetch post title and content from editor fields and update the Post object
        savePost(true);

        if (mEditorFragment != null && mPost.hasEmptyContentFields()) {
            // new and empty post? delete it
            if (mIsNewPost) {
                WordPress.wpDB.deletePost(mPost);
                finish();
                return;
            }
        } else if (mOriginalPost != null && !mPost.hasChanges(mOriginalPost)) {
            // if no changes have been made to the post, set it back to the original don't save it
            WordPress.wpDB.updatePost(mOriginalPost);
            finish();
            return;
        } else {
            // changes have been made, save the post and ask for the post list to refresh.
            // We consider this being "manual save", it will replace some Android "spans" by an html
            // or a shortcode replacement (for instance for images and galleries)
            if (mShowNewEditor) {
                // Update the post object directly, without re-fetching the fields from the EditorFragment
                updatePostContentNewEditor(false, mPost.getTitle(), mPost.getContent());
                savePostToDb();
            } else {
                // TODO: Remove when legacy editor is dropped
                savePost(false);
            }
        }

        Intent i = new Intent();
        i.putExtra(EXTRA_SAVED_AS_LOCAL_DRAFT, true);
        i.putExtra(EXTRA_IS_PAGE, mIsPage);
        setResult(RESULT_OK, i);

        ToastUtils.showToast(this, R.string.editor_toast_changes_saved);

        finish();
    }

    /**
     * A {@link FragmentPagerAdapter} that returns a fragment corresponding to
     * one of the sections/tabs/pages.
     */
    public class SectionsPagerAdapter extends FragmentPagerAdapter {
        public SectionsPagerAdapter(FragmentManager fm) {
            super(fm);
        }

        @Override
        public Fragment getItem(int position) {
            // getItem is called to instantiate the fragment for the given page.
            switch (position) {
                case 0:
                    // TODO: switch between legacy and new editor here (AB test?)
                    if (mShowNewEditor) {
                        return new EditorFragment();
                    } else {
                        return new LegacyEditorFragment();
                    }
                case 1:
                    return new EditPostSettingsFragment();
                default:
                    return new EditPostPreviewFragment();
            }
        }

        @Override
        public Object instantiateItem(ViewGroup container, int position) {
            Fragment fragment = (Fragment) super.instantiateItem(container, position);
            switch (position) {
                case 0:
                    mEditorFragment = (EditorFragmentAbstract) fragment;
                    if (mEditorFragment instanceof EditorMediaUploadListener) {
                        mEditorMediaUploadListener = (EditorMediaUploadListener) mEditorFragment;
                    }
                    break;
                case 1:
                    mEditPostSettingsFragment = (EditPostSettingsFragment) fragment;
                    break;
                case 2:
                    mEditPostPreviewFragment = (EditPostPreviewFragment) fragment;
                    break;
            }
            return fragment;
        }

        @Override
        public int getCount() {
            // Show 3 total pages.
            return 3;
        }
    }

    public boolean isEditingPostContent() {
        return (mViewPager.getCurrentItem() == PAGE_CONTENT);
    }

    // Moved from EditPostContentFragment
    public static final String NEW_MEDIA_GALLERY = "NEW_MEDIA_GALLERY";
    public static final String NEW_MEDIA_GALLERY_EXTRA_IDS = "NEW_MEDIA_GALLERY_EXTRA_IDS";
    public static final String NEW_MEDIA_POST = "NEW_MEDIA_POST";
    public static final String NEW_MEDIA_POST_EXTRA = "NEW_MEDIA_POST_ID";
    private String mMediaCapturePath = "";
    private int mMaxThumbWidth = 0;

    private int getMaximumThumbnailWidthForEditor() {
        if (mMaxThumbWidth == 0) {
            mMaxThumbWidth = ImageUtils.getMaximumThumbnailWidthForEditor(this);
        }
        return mMaxThumbWidth;
    }

    private MediaFile createMediaFile(String blogId, final String mediaId) {
        Cursor cursor = WordPress.wpDB.getMediaFile(blogId, mediaId);

        if (cursor == null || !cursor.moveToFirst()) {
            if (cursor != null) {
                cursor.close();
            }
            return null;
        }

        String url = cursor.getString(cursor.getColumnIndex("fileURL"));
        if (url == null) {
            cursor.close();
            return null;
        }

        String mimeType = cursor.getString(cursor.getColumnIndex("mimeType"));
        boolean isVideo = mimeType != null && mimeType.contains("video");
        MediaFile mediaFile = new MediaFile();
        mediaFile.setMediaId(mediaId);
        mediaFile.setBlogId(blogId);
        mediaFile.setCaption(cursor.getString(cursor.getColumnIndex("caption")));
        mediaFile.setDescription(cursor.getString(cursor.getColumnIndex("description")));
        mediaFile.setTitle(cursor.getString(cursor.getColumnIndex("title")));
        mediaFile.setWidth(cursor.getInt(cursor.getColumnIndex("width")));
        mediaFile.setHeight(cursor.getInt(cursor.getColumnIndex("height")));
        mediaFile.setMimeType(mimeType);
        mediaFile.setFileName(cursor.getString(cursor.getColumnIndex("fileName")));
        mediaFile.setThumbnailURL(cursor.getString(cursor.getColumnIndex("thumbnailURL")));
        mediaFile.setDateCreatedGMT(cursor.getLong(cursor.getColumnIndex("date_created_gmt")));
        mediaFile.setVideoPressShortCode(cursor.getString(cursor.getColumnIndex("videoPressShortcode")));
        mediaFile.setFileURL(cursor.getString(cursor.getColumnIndex("fileURL")));
        mediaFile.setVideo(isVideo);
        WordPress.wpDB.saveMediaFile(mediaFile);
        cursor.close();
        return mediaFile;
    }

    private void addExistingMediaToEditor(String mediaId) {
        if (WordPress.getCurrentBlog() == null) {
            return;
        }
        String blogId = String.valueOf(WordPress.getCurrentBlog().getLocalTableBlogId());
        MediaFile mediaFile = createMediaFile(blogId, mediaId);
        if (mediaFile == null) {
            return;
        }

        mEditorFragment.appendMediaFile(mediaFile, getMediaUrl(mediaFile), WordPress.imageLoader);
    }

    /**
     * Get media url from a MediaFile, returns a photon URL if the selected blog is Photon capable.
     */
    private String getMediaUrl(MediaFile mediaFile) {
        if (mediaFile == null) {
            return null;
        }
        String imageURL;
        if (WordPress.getCurrentBlog() != null && WordPress.getCurrentBlog().isPhotonCapable()) {
            String photonUrl = mediaFile.getFileURL();
            imageURL = StringUtils.getPhotonUrl(photonUrl, getMaximumThumbnailWidthForEditor());
        } else {
            // Not a Jetpack or wpcom blog
            // imageURL = mediaFile.getThumbnailURL(); // do not use fileURL here since downloading picture
            // of big dimensions can result in OOM Exception
            imageURL = mediaFile.getFileURL() != null ?  mediaFile.getFileURL() : mediaFile.getThumbnailURL();
        }
        return imageURL;
    }

    private class LoadPostContentTask extends AsyncTask<String, Spanned, Spanned> {
        @Override
        protected Spanned doInBackground(String... params) {
            if (params.length < 1 || getPost() == null) {
                return null;
            }

            String content = StringUtils.notNullStr(params[0]);
            return WPHtml.fromHtml(content, EditPostActivity.this, getPost(), getMaximumThumbnailWidthForEditor());
        }

        @Override
        protected void onPostExecute(Spanned spanned) {
            if (spanned != null) {
                mEditorFragment.setContent(spanned);
            }
        }
    }

    private class HandleMediaSelectionTask extends AsyncTask<Intent, Void, Void> {
        @Override
        protected Void doInBackground(Intent... params) {
            handleMediaSelectionResult(params[0]);
            return null;
        }
    }

    private void fillContentEditorFields() {
        // Needed blog settings needed by the editor
        if (WordPress.getCurrentBlog() != null) {
            mEditorFragment.setFeaturedImageSupported(WordPress.getCurrentBlog().isFeaturedImageCapable());
            mEditorFragment.setBlogSettingMaxImageWidth(WordPress.getCurrentBlog().getMaxImageWidth());
        }

        // Set up the placeholder text
        mEditorFragment.setContentPlaceholder(getString(R.string.editor_content_placeholder));
        mEditorFragment.setTitlePlaceholder(getString(mIsPage ? R.string.editor_page_title_placeholder :
                R.string.editor_post_title_placeholder));

        // Set post title and content
        Post post = getPost();
        if (post != null) {
            if (!TextUtils.isEmpty(post.getContent()) && !mHasSetPostContent) {
                mHasSetPostContent = true;
                if (post.isLocalDraft() && !mShowNewEditor) {
                    // TODO: Unnecessary for new editor, as all images are uploaded right away, even for local drafts
                    // Load local post content in the background, as it may take time to generate images
                    new LoadPostContentTask().executeOnExecutor(AsyncTask.THREAD_POOL_EXECUTOR,
                            post.getContent().replaceAll("\uFFFC", ""));
                } else {
                    // TODO: Might be able to drop .replaceAll() when legacy editor is removed
                    mEditorFragment.setContent(post.getContent().replaceAll("\uFFFC", ""));
                }
            }
            if (!TextUtils.isEmpty(post.getTitle())) {
                mEditorFragment.setTitle(post.getTitle());
            }
            // TODO: postSettingsButton.setText(post.isPage() ? R.string.page_settings : R.string.post_settings);
            mEditorFragment.setLocalDraft(post.isLocalDraft());

            mEditorFragment.setFeaturedImageId(mPost.getFeaturedImageId());
        }

        // Special actions
        String action = getIntent().getAction();
        int quickMediaType = getIntent().getIntExtra("quick-media", -1);
        if (Intent.ACTION_SEND.equals(action) || Intent.ACTION_SEND_MULTIPLE.equals(action)) {
            setPostContentFromShareAction();
        } else if (NEW_MEDIA_GALLERY.equals(action)) {
            prepareMediaGallery();
        } else if (NEW_MEDIA_POST.equals(action)) {
            prepareMediaPost();
        } else if (quickMediaType >= 0) {
            // User selected 'Quick Photo' in the menu drawer
            if (quickMediaType == Constants.QUICK_POST_PHOTO_CAMERA) {
                launchCamera();
            } else if (quickMediaType == Constants.QUICK_POST_PHOTO_LIBRARY) {
                WordPressMediaUtils.launchPictureLibrary(this);
            }
            if (post != null) {
                post.setQuickPostType(Post.QUICK_MEDIA_TYPE_PHOTO);
            }
        }
    }

    private void launchCamera() {
        WordPressMediaUtils.launchCamera(this, new WordPressMediaUtils.LaunchCameraCallback() {
            @Override
            public void onMediaCapturePathReady(String mediaCapturePath) {
                mMediaCapturePath = mediaCapturePath;
                AppLockManager.getInstance().setExtendedTimeout();
            }
        });
    }

    protected void setPostContentFromShareAction() {
        Intent intent = getIntent();

        // Check for shared text
        String text = intent.getStringExtra(Intent.EXTRA_TEXT);
        String title = intent.getStringExtra(Intent.EXTRA_SUBJECT);
        if (text != null) {
            if (title != null) {
                mEditorFragment.setTitle(title);
            }
            // Create an <a href> element around links
            text = AutolinkUtils.autoCreateLinks(text);
            mEditorFragment.setContent(WPHtml.fromHtml(StringUtils.addPTags(text), this, getPost(),
                    getMaximumThumbnailWidthForEditor()));
        }

        // Check for shared media
        if (intent.hasExtra(Intent.EXTRA_STREAM)) {
            String action = intent.getAction();
            String type = intent.getType();
            ArrayList<Uri> sharedUris;

            if (Intent.ACTION_SEND_MULTIPLE.equals(action)) {
                sharedUris = intent.getParcelableArrayListExtra((Intent.EXTRA_STREAM));
            } else {
                // For a single media share, we only allow images and video types
                if (type != null && (type.startsWith("image") || type.startsWith("video"))) {
                    sharedUris = new ArrayList<Uri>();
                    sharedUris.add((Uri) intent.getParcelableExtra(Intent.EXTRA_STREAM));
                } else {
                    return;
                }
            }

            if (sharedUris != null) {
                for (Uri uri : sharedUris) {
                    addMedia(uri);
                }
            }
        }
    }

    private void startMediaGalleryActivity(MediaGallery mediaGallery) {
        Intent intent = new Intent(this, MediaGalleryActivity.class);
        intent.putExtra(MediaGalleryActivity.PARAMS_MEDIA_GALLERY, mediaGallery);
        if (mediaGallery == null) {
            intent.putExtra(MediaGalleryActivity.PARAMS_LAUNCH_PICKER, true);
        }
        startActivityForResult(intent, MediaGalleryActivity.REQUEST_CODE);
    }

    private void prepareMediaGallery() {
        MediaGallery mediaGallery = new MediaGallery();
        mediaGallery.setIds(getIntent().getStringArrayListExtra(NEW_MEDIA_GALLERY_EXTRA_IDS));
        startMediaGalleryActivity(mediaGallery);
    }

    private void prepareMediaPost() {
        String mediaId = getIntent().getStringExtra(NEW_MEDIA_POST_EXTRA);
        addExistingMediaToEditor(mediaId);
    }

    // TODO: Replace with contents of the updatePostContentNewEditor() method when legacy editor is dropped
    /**
     * Updates post object with content of this fragment
     */
    public void updatePostContent(boolean isAutoSave) {
        Post post = getPost();

        if (post == null) {
            return;
        }
        String title = StringUtils.notNullStr((String) mEditorFragment.getTitle());
        SpannableStringBuilder postContent;
        if (mEditorFragment.getSpannedContent() != null) {
            // needed by the legacy editor to save local drafts
            try {
                postContent = new SpannableStringBuilder(mEditorFragment.getSpannedContent());
            } catch (IndexOutOfBoundsException e) {
                // A core android bug might cause an out of bounds exception, if so we'll just use the current editable
                // See https://code.google.com/p/android/issues/detail?id=5164
                postContent = new SpannableStringBuilder(StringUtils.notNullStr((String) mEditorFragment.getContent()));
            }
        } else {
            postContent = new SpannableStringBuilder(StringUtils.notNullStr((String) mEditorFragment.getContent()));
        }

        String content;
        if (post.isLocalDraft()) {
            // remove suggestion spans, they cause craziness in WPHtml.toHTML().
            CharacterStyle[] characterStyles = postContent.getSpans(0, postContent.length(), CharacterStyle.class);
            for (CharacterStyle characterStyle : characterStyles) {
                if (characterStyle instanceof SuggestionSpan) {
                    postContent.removeSpan(characterStyle);
                }
            }
            content = WPHtml.toHtml(postContent);
            // replace duplicate <p> tags so there's not duplicates, trac #86
            content = content.replace("<p><p>", "<p>");
            content = content.replace("</p></p>", "</p>");
            content = content.replace("<br><br>", "<br>");
            // sometimes the editor creates extra tags
            content = content.replace("</strong><strong>", "").replace("</em><em>", "").replace("</u><u>", "")
                    .replace("</strike><strike>", "").replace("</blockquote><blockquote>", "");
        } else {
            if (!isAutoSave) {
                // Add gallery shortcode
                MediaGalleryImageSpan[] gallerySpans = postContent.getSpans(0, postContent.length(),
                        MediaGalleryImageSpan.class);
                for (MediaGalleryImageSpan gallerySpan : gallerySpans) {
                    int start = postContent.getSpanStart(gallerySpan);
                    postContent.removeSpan(gallerySpan);
                    postContent.insert(start, WPHtml.getGalleryShortcode(gallerySpan));
                }
            }

            WPImageSpan[] imageSpans = postContent.getSpans(0, postContent.length(), WPImageSpan.class);
            if (imageSpans.length != 0) {
                for (WPImageSpan wpIS : imageSpans) {
                    MediaFile mediaFile = wpIS.getMediaFile();
                    if (mediaFile == null)
                        continue;
                    if (mediaFile.getMediaId() != null) {
                        updateMediaFileOnServer(wpIS);
                    } else {
                        mediaFile.setFileName(wpIS.getImageSource().toString());
                        mediaFile.setFilePath(wpIS.getImageSource().toString());
                        WordPress.wpDB.saveMediaFile(mediaFile);
                    }

                    int tagStart = postContent.getSpanStart(wpIS);
                    if (!isAutoSave) {
                        postContent.removeSpan(wpIS);

                        // network image has a mediaId
                        if (mediaFile.getMediaId() != null && mediaFile.getMediaId().length() > 0) {
                            postContent.insert(tagStart, WPHtml.getContent(wpIS));
                        } else {
                            // local image for upload
                            postContent.insert(tagStart,
                                    "<img android-uri=\"" + wpIS.getImageSource().toString() + "\" />");
                        }
                    }
                }
            }
            content = postContent.toString();
        }

        String moreTag = "<!--more-->";

        post.setTitle(title);
        // split up the post content if there's a more tag
        if (post.isLocalDraft() && content.contains(moreTag)) {
            post.setDescription(content.substring(0, content.indexOf(moreTag)));
            post.setMoreText(content.substring(content.indexOf(moreTag) + moreTag.length(), content.length()));
        } else {
            post.setDescription(content);
            post.setMoreText("");
        }

        if (!post.isLocalDraft()) {
            post.setLocalChange(true);
        }
    }

    /**
     * Updates post object with given title and content
     */
    public void updatePostContentNewEditor(boolean isAutoSave, String title, String content) {
        Post post = getPost();

        if (post == null) {
            return;
        }

        if (!isAutoSave) {
            // TODO: Shortcode handling, media handling
        }

        String moreTag = "<!--more-->";

        post.setTitle(title);
        // split up the post content if there's a more tag
        if (post.isLocalDraft() && content.contains(moreTag)) {
            post.setDescription(content.substring(0, content.indexOf(moreTag)));
            post.setMoreText(content.substring(content.indexOf(moreTag) + moreTag.length(), content.length()));
        } else {
            post.setDescription(content);
            post.setMoreText("");
        }

        if (!post.isLocalDraft()) {
            post.setLocalChange(true);
        }
    }

    /**
     * Media
     */

    private void fetchMedia(Uri mediaUri) {
        if (URLUtil.isNetworkUrl(mediaUri.toString())) {
            // Create an AsyncTask to download the file
            new DownloadMediaTask().executeOnExecutor(AsyncTask.THREAD_POOL_EXECUTOR, mediaUri);
        } else {
            // It is a regular local image file
            if (!addMedia(mediaUri)) {
                Toast.makeText(EditPostActivity.this, getResources().getText(R.string.gallery_error), Toast.LENGTH_SHORT)
                        .show();
            }
        }
    }

    private class DownloadMediaTask extends AsyncTask<Uri, Integer, Uri> {
        @Override
        protected Uri doInBackground(Uri... uris) {
            Uri imageUri = uris[0];
            return MediaUtils.downloadExternalMedia(EditPostActivity.this, imageUri);
        }

        @Override
        protected void onPreExecute() {
            Toast.makeText(EditPostActivity.this, R.string.download, Toast.LENGTH_SHORT).show();
        }

        protected void onPostExecute(Uri newUri) {
            if (newUri != null) {
                addMedia(newUri);
            } else {
                Toast.makeText(EditPostActivity.this, getString(R.string.error_downloading_image), Toast.LENGTH_SHORT)
                        .show();
            }
        }
    }

    private void updateMediaFileOnServer(WPImageSpan wpIS) {
        Blog currentBlog = WordPress.getCurrentBlog();
        if (currentBlog == null || wpIS == null)
            return;

        MediaFile mf = wpIS.getMediaFile();

        final String mediaId = mf.getMediaId();
        final String title = mf.getTitle();
        final String description = mf.getDescription();
        final String caption = mf.getCaption();

        ApiHelper.EditMediaItemTask task = new ApiHelper.EditMediaItemTask(mf.getMediaId(), mf.getTitle(),
                mf.getDescription(), mf.getCaption(),
                new ApiHelper.GenericCallback() {
                    @Override
                    public void onSuccess() {
                        if (WordPress.getCurrentBlog() == null) {
                            return;
                        }
                        String localBlogTableIndex = String.valueOf(WordPress.getCurrentBlog().getLocalTableBlogId());
                        WordPress.wpDB.updateMediaFile(localBlogTableIndex, mediaId, title, description, caption);
                    }

                    @Override
                    public void onFailure(ApiHelper.ErrorType errorType, String errorMessage, Throwable throwable) {
                        Toast.makeText(EditPostActivity.this, R.string.media_edit_failure, Toast.LENGTH_LONG).show();
                    }
                });

        List<Object> apiArgs = new ArrayList<Object>();
        apiArgs.add(currentBlog);
        task.execute(apiArgs);
    }

    private boolean addMedia(Uri imageUri) {
        if (imageUri != null && !MediaUtils.isInMediaStore(imageUri) && !imageUri.toString().startsWith("/")) {
            imageUri = MediaUtils.downloadExternalMedia(this, imageUri);
        }

        if (imageUri == null) {
            return false;
        }

        if (mShowNewEditor) {
            return addMediaVisualEditor(imageUri);
        } else {
            return addMediaLegacyEditor(imageUri);
        }
    }

    private boolean addMediaVisualEditor(Uri imageUri) {
        String path = "";
        if (imageUri.toString().contains("content:")) {
            String[] projection = new String[]{MediaStore.Images.Media.DATA};

            Cursor cur = getContentResolver().query(imageUri, projection, null, null, null);
            if (cur != null && cur.moveToFirst()) {
                int dataColumn = cur.getColumnIndex(MediaStore.Images.Media.DATA);
                path = cur.getString(dataColumn);
                cur.close();
            }
        } else {
            // File is not in media library
            path = imageUri.toString().replace("file://", "");
        }

        if (path == null) {
            ToastUtils.showToast(this, R.string.file_not_found, Duration.SHORT);
            return false;
        }

        Blog blog = WordPress.getCurrentBlog();
        if (!blog.getMaxImageWidth().equals("Original Size")) {
            // If the user has selected a maximum image width for uploads, rescale the image accordingly
            path = ImageUtils.createResizedImageWithMaxWidth(this, path, Integer.parseInt(blog.getMaxImageWidth()));
        }

        MediaFile mediaFile = queueFileForUpload(path, new ArrayList<String>());
        if (mediaFile != null) {
            mEditorFragment.appendMediaFile(mediaFile, path, WordPress.imageLoader);
        }

        return true;
    }

    private boolean addMediaLegacyEditor(Uri imageUri) {
        String mediaTitle;
        if (MediaUtils.isVideo(imageUri.toString())) {
            mediaTitle = getResources().getString(R.string.video);
        } else {
            mediaTitle = ImageUtils.getTitleForWPImageSpan(this, imageUri.getEncodedPath());
        }

        MediaFile mediaFile = new MediaFile();
        mediaFile.setPostID(getPost().getLocalTablePostId());
        mediaFile.setTitle(mediaTitle);
        mediaFile.setFilePath(imageUri.toString());
        if (imageUri.getEncodedPath() != null) {
            mediaFile.setVideo(MediaUtils.isVideo(imageUri.toString()));
        }
        WordPress.wpDB.saveMediaFile(mediaFile);
        mEditorFragment.appendMediaFile(mediaFile, mediaFile.getFilePath(), WordPress.imageLoader);

        return true;
    }

    @Override
    public void onActivityResult(int requestCode, int resultCode, Intent data) {
        super.onActivityResult(requestCode, resultCode, data);

        if (data != null || ((requestCode == RequestCodes.TAKE_PHOTO ||
                requestCode == RequestCodes.TAKE_VIDEO))) {
            switch (requestCode) {
                case MediaPickerActivity.ACTIVITY_REQUEST_CODE_MEDIA_SELECTION:
                    if (resultCode == MediaPickerActivity.ACTIVITY_RESULT_CODE_MEDIA_SELECTED) {
                        new HandleMediaSelectionTask().executeOnExecutor(AsyncTask.THREAD_POOL_EXECUTOR,
                                data);
                    } else if (resultCode == MediaPickerActivity.ACTIVITY_RESULT_CODE_GALLERY_CREATED) {
                        handleGalleryResult(data);
                    }
                    break;
                case MediaGalleryActivity.REQUEST_CODE:
                    if (resultCode == Activity.RESULT_OK) {
                        handleMediaGalleryResult(data);
                    }
                    break;
                case MediaGalleryPickerActivity.REQUEST_CODE:
                    AnalyticsUtils.trackWithBlogDetails(
                            AnalyticsTracker.Stat.EDITOR_ADDED_PHOTO_VIA_WP_MEDIA_LIBRARY,
                            WordPress.getBlog(mPost.getLocalTableBlogId())
                    );
                    if (resultCode == Activity.RESULT_OK) {
                        handleMediaGalleryPickerResult(data);
                    }
                    break;
                case RequestCodes.PICTURE_LIBRARY:
                    Uri imageUri = data.getData();
                    fetchMedia(imageUri);
                    AnalyticsUtils.trackWithBlogDetails(
                            AnalyticsTracker.Stat.EDITOR_ADDED_PHOTO_VIA_LOCAL_LIBRARY,
                            WordPress.getBlog(mPost.getLocalTableBlogId())
                    );
                    break;
                case RequestCodes.TAKE_PHOTO:
                    if (resultCode == Activity.RESULT_OK) {
                        try {
                            File f = new File(mMediaCapturePath);
                            Uri capturedImageUri = Uri.fromFile(f);
                            if (!addMedia(capturedImageUri)) {
                                ToastUtils.showToast(this, R.string.gallery_error, Duration.SHORT);
                            }
                            this.sendBroadcast(new Intent(Intent.ACTION_MEDIA_MOUNTED, Uri.parse("file://"
                                    + Environment.getExternalStorageDirectory())));
                            AnalyticsUtils.trackWithBlogDetails(
                                    AnalyticsTracker.Stat.EDITOR_ADDED_PHOTO_VIA_LOCAL_LIBRARY,
                                    WordPress.getBlog(mPost.getLocalTableBlogId())
                            );
                        } catch (RuntimeException e) {
                            AppLog.e(T.POSTS, e);
                        } catch (OutOfMemoryError e) {
                            AppLog.e(T.POSTS, e);
                        }
                    } else if (TextUtils.isEmpty(mEditorFragment.getContent())) {
                        // TODO: check if it was mQuickMediaType > -1
                        // Quick Photo was cancelled, delete post and finish activity
                        WordPress.wpDB.deletePost(getPost());
                        finish();
                    }
                    break;
                case RequestCodes.VIDEO_LIBRARY:
                    Uri videoUri = data.getData();
                    fetchMedia(videoUri);
                    break;
                case RequestCodes.TAKE_VIDEO:
                    if (resultCode == Activity.RESULT_OK) {
                        Uri capturedVideoUri = MediaUtils.getLastRecordedVideoUri(this);
                        if (!addMedia(capturedVideoUri)) {
                            ToastUtils.showToast(this, R.string.gallery_error, Duration.SHORT);
                        }
                    } else if (TextUtils.isEmpty(mEditorFragment.getContent())) {
                        // TODO: check if it was mQuickMediaType > -1
                        // Quick Photo was cancelled, delete post and finish activity
                        WordPress.wpDB.deletePost(getPost());
                        finish();
                    }
                    break;
            }
        }
    }

    private void startMediaGalleryAddActivity() {
        Intent intent = new Intent(this, MediaGalleryPickerActivity.class);
        intent.putExtra(MediaGalleryPickerActivity.PARAM_SELECT_ONE_ITEM, true);
        startActivityForResult(intent, MediaGalleryPickerActivity.REQUEST_CODE);
    }

    private void handleMediaGalleryPickerResult(Intent data) {
        ArrayList<String> ids = data.getStringArrayListExtra(MediaGalleryPickerActivity.RESULT_IDS);
        if (ids == null || ids.size() == 0) {
            return;
        }

        String mediaId = ids.get(0);
        addExistingMediaToEditor(mediaId);
    }

    private void handleMediaGalleryResult(Intent data) {
        MediaGallery gallery = (MediaGallery) data.getSerializableExtra(MediaGalleryActivity.RESULT_MEDIA_GALLERY);

        // if blank gallery returned, don't add to span
        if (gallery == null || gallery.getIds().size() == 0) {
            return;
        }
        mEditorFragment.appendGallery(gallery);
    }

    /**
     * Handles result from {@link org.wordpress.android.ui.media.MediaPickerActivity}. Uploads local
     * media to users blog then adds a gallery to the Post with all the selected media.
     *
     * @param data
     *  contains the selected media content with key
     *  {@link org.wordpress.android.ui.media.MediaPickerActivity#SELECTED_CONTENT_RESULTS_KEY}
     */
    private void handleGalleryResult(Intent data) {
        if (data != null) {
            List<MediaItem> selectedContent = data.getParcelableArrayListExtra(MediaPickerActivity.SELECTED_CONTENT_RESULTS_KEY);

            if (selectedContent != null && selectedContent.size() > 0) {
                ArrayList<String> blogMediaIds = new ArrayList<>();
                ArrayList<String> localMediaIds = new ArrayList<>();

                for (MediaItem content : selectedContent) {
                    Uri source = content.getSource();
                    final String id = content.getTag();

                    if (source != null && id != null) {
                        final String sourceString = source.toString();

                        if (MediaUtils.isVideo(sourceString)) {
                            // Videos cannot be added to a gallery, insert inline instead
                            addMedia(source);
                        } else if (URLUtil.isNetworkUrl(sourceString)) {
                            blogMediaIds.add(id);
                            AnalyticsUtils.trackWithBlogDetails(
                                    AnalyticsTracker.Stat.EDITOR_ADDED_PHOTO_VIA_WP_MEDIA_LIBRARY,
                                    WordPress.getBlog(mPost.getLocalTableBlogId())
                            );
                        } else if (MediaUtils.isValidImage(sourceString)) {
                            queueFileForUpload(sourceString, localMediaIds);
                            AnalyticsUtils.trackWithBlogDetails(
                                    AnalyticsTracker.Stat.EDITOR_ADDED_PHOTO_VIA_LOCAL_LIBRARY,
                                    WordPress.getBlog(mPost.getLocalTableBlogId())
                            );
                        }
                    }
                }

                MediaGallery gallery = new MediaGallery();
                gallery.setIds(blogMediaIds);

                if (localMediaIds.size() > 0) {
                    NotificationManager notificationManager = (NotificationManager) getSystemService(
                            Context.NOTIFICATION_SERVICE);

                    NotificationCompat.Builder builder = new NotificationCompat.Builder(getApplicationContext());
                    builder.setSmallIcon(android.R.drawable.stat_sys_upload);
                    builder.setContentTitle("Uploading gallery");
                    notificationManager.notify(10, builder.build());

                    mPendingGalleryUploads.put(gallery.getUniqueId(), new ArrayList<>(localMediaIds));
                }

                // Only insert gallery span if images were added
                if (localMediaIds.size() > 0 || blogMediaIds.size() > 0) {
                    mEditorFragment.appendGallery(gallery);
                }
            }
        }
    }


    /**
     * Handles result from {@link org.wordpress.android.ui.media.MediaPickerActivity} by adding the
     * selected media to the Post.
     *
     * @param data
     *  result {@link android.content.Intent} with selected media items
     */
    private void handleMediaSelectionResult(Intent data) {
        if (data != null) {
            final List<MediaItem> selectedContent =
                    data.getParcelableArrayListExtra(MediaPickerActivity.SELECTED_CONTENT_RESULTS_KEY);
            if (selectedContent != null && selectedContent.size() > 0) {
                Integer localMediaAdded = 0;
                Integer libraryMediaAdded = 0;

                for (MediaItem media : selectedContent) {
                    if (URLUtil.isNetworkUrl(media.getSource().toString())) {
                        addExistingMediaToEditor(media.getTag());
                        ++libraryMediaAdded;
                    } else {
                        addMedia(media.getSource());
                        ++localMediaAdded;
                    }
                }

                if (localMediaAdded > 0) {
                    Map<String, Object> analyticsProperties = new HashMap<>();
                    analyticsProperties.put(ANALYTIC_PROP_NUM_LOCAL_PHOTOS_ADDED, localMediaAdded);
                    AnalyticsUtils.trackWithBlogDetails(
                            AnalyticsTracker.Stat.EDITOR_ADDED_PHOTO_VIA_LOCAL_LIBRARY,
                            WordPress.getBlog(mPost.getLocalTableBlogId()),
                            analyticsProperties
                    );
                }

                if (libraryMediaAdded > 0) {
                    Map<String, Object> analyticsProperties = new HashMap<>();
                    analyticsProperties.put(ANALYTIC_PROP_NUM_WP_PHOTOS_ADDED, libraryMediaAdded);
                    AnalyticsUtils.trackWithBlogDetails(
                            AnalyticsTracker.Stat.EDITOR_ADDED_PHOTO_VIA_WP_MEDIA_LIBRARY,
                            WordPress.getBlog(mPost.getLocalTableBlogId()),
                            analyticsProperties
                    );
                }
            }
        }
    }

    /**
     * Create image {@link org.wordpress.mediapicker.source.MediaSource}'s for media selection.
     *
     * @return
     *  list containing all sources to gather image media from
     */
    private ArrayList<MediaSource> imageMediaSelectionSources() {
        ArrayList<MediaSource> imageMediaSources = new ArrayList<>();
        imageMediaSources.add(new MediaSourceDeviceImages());

        return imageMediaSources;
    }

    private ArrayList<MediaSource> blogImageMediaSelectionSources() {
        ArrayList<MediaSource> imageMediaSources = new ArrayList<>();
        imageMediaSources.add(new MediaSourceWPImages());

        return imageMediaSources;
    }

    private ArrayList<MediaSource> blogVideoMediaSelectionSources() {
        ArrayList<MediaSource> imageMediaSources = new ArrayList<>();
        imageMediaSources.add(new MediaSourceWPVideos());

        return imageMediaSources;
    }

    /**
     * Create video {@link org.wordpress.mediapicker.source.MediaSource}'s for media selection.
     *
     * @return
     *  list containing all sources to gather video media from
     */
    private ArrayList<MediaSource> videoMediaSelectionSources() {
        ArrayList<MediaSource> videoMediaSources = new ArrayList<>();
        videoMediaSources.add(new MediaSourceDeviceVideos());

        return videoMediaSources;
    }

    private BroadcastReceiver mGalleryReceiver = new BroadcastReceiver() {
        @Override
        public void onReceive(Context context, Intent intent) {
            if (LegacyEditorFragment.ACTION_MEDIA_GALLERY_TOUCHED.equals(intent.getAction())) {
                startMediaGalleryActivity((MediaGallery)intent.getSerializableExtra(LegacyEditorFragment.EXTRA_MEDIA_GALLERY));
            }
        }
    };

    /**
     * Handles media upload notifications. Used when uploading local media to create a gallery
     * after media selection.
     */
    @SuppressWarnings("unused")
<<<<<<< HEAD
    public void onEventMainThread(MediaUploadEvents.MediaUploadSucceeded event) {
        if (mEditorMediaUploadListener != null) {
            mEditorMediaUploadListener.onMediaUploadSucceeded(event.mLocalId, event.mRemoteId, event.mRemoteUrl);
        }

=======
    public void onEventMainThread(MediaEvents.MediaUploadSucceed event) {
>>>>>>> c854addd
        for (Long galleryId : mPendingGalleryUploads.keySet()) {
            if (mPendingGalleryUploads.get(galleryId).contains(event.mLocalMediaId)) {
                SpannableStringBuilder postContent;
                if (mEditorFragment.getSpannedContent() != null) {
                    // needed by the legacy editor to save local drafts
                    postContent = new SpannableStringBuilder(mEditorFragment.getSpannedContent());
                } else {
                    postContent = new SpannableStringBuilder(StringUtils.notNullStr((String)
                            mEditorFragment.getContent()));
                }
                int selectionStart = 0;
                int selectionEnd = postContent.length();

                MediaGalleryImageSpan[] gallerySpans = postContent.getSpans(selectionStart, selectionEnd,
                        MediaGalleryImageSpan.class);
                if (gallerySpans.length != 0) {
                    for (MediaGalleryImageSpan gallerySpan : gallerySpans) {
                        MediaGallery gallery = gallerySpan.getMediaGallery();
                        if (gallery.getUniqueId() == galleryId) {
                            ArrayList<String> galleryIds = gallery.getIds();
                            galleryIds.add(event.mRemoteMediaId);
                            gallery.setIds(galleryIds);
                            gallerySpan.setMediaGallery(gallery);
                            int spanStart = postContent.getSpanStart(gallerySpan);
                            int spanEnd = postContent.getSpanEnd(gallerySpan);
                            postContent.setSpan(gallerySpan, spanStart, spanEnd,
                                    Spannable.SPAN_EXCLUSIVE_EXCLUSIVE);
                        }
                    }
                }

                mPendingGalleryUploads.get(galleryId).remove(event.mLocalMediaId);
                if (mPendingGalleryUploads.get(galleryId).size() == 0) {
                    mPendingGalleryUploads.remove(galleryId);
                }
            }
        }

        if (mPendingGalleryUploads.size() == 0) {
            stopMediaUploadService();
            NotificationManager notificationManager = (NotificationManager) getSystemService(
                    Context.NOTIFICATION_SERVICE);
            notificationManager.cancel(10);
        }
    }

    public void onEventMainThread(MediaUploadEvents.MediaUploadFailed event) {
        if (mEditorMediaUploadListener != null) {
            mEditorMediaUploadListener.onMediaUploadFailed(event.mLocalId);
        }
    }

    public void onEventMainThread(MediaUploadEvents.MediaUploadProgress event) {
        if (mEditorMediaUploadListener != null) {
            mEditorMediaUploadListener.onMediaUploadProgress(event.mLocalId, event.mProgress);
        }
    }

    /**
     * Starts {@link org.wordpress.android.ui.media.MediaPickerActivity} after refreshing the blog media.
     */
    private void startMediaSelection() {
        Intent intent = new Intent(this, MediaPickerActivity.class);
        intent.putExtra(MediaPickerActivity.ACTIVITY_TITLE_KEY, getString(R.string.add_to_post));
        intent.putParcelableArrayListExtra(MediaPickerActivity.DEVICE_IMAGE_MEDIA_SOURCES_KEY,
                imageMediaSelectionSources());
        intent.putParcelableArrayListExtra(MediaPickerActivity.DEVICE_VIDEO_MEDIA_SOURCES_KEY,
                videoMediaSelectionSources());
        if (mBlogMediaStatus != 0) {
            intent.putParcelableArrayListExtra(MediaPickerActivity.BLOG_IMAGE_MEDIA_SOURCES_KEY,
                    blogImageMediaSelectionSources());
            intent.putParcelableArrayListExtra(MediaPickerActivity.BLOG_VIDEO_MEDIA_SOURCES_KEY,
                    blogVideoMediaSelectionSources());
        }

        startActivityForResult(intent, MediaPickerActivity.ACTIVITY_REQUEST_CODE_MEDIA_SELECTION);
        overridePendingTransition(R.anim.slide_up, R.anim.fade_out);
    }

    private void refreshBlogMedia() {
        if (NetworkUtils.isNetworkAvailable(this)) {
            List<Object> apiArgs = new ArrayList<Object>();
            apiArgs.add(WordPress.getCurrentBlog());
            ApiHelper.SyncMediaLibraryTask.Callback callback = new ApiHelper.SyncMediaLibraryTask.Callback() {
                @Override
                public void onSuccess(int count) {
                    mBlogMediaStatus = 1;
                }

                @Override
                public void onFailure(final ApiHelper.ErrorType errorType, String errorMessage, Throwable throwable) {
                    mBlogMediaStatus = 0;
                    ToastUtils.showToast(EditPostActivity.this, R.string.error_refresh_media, ToastUtils.Duration.SHORT);
                }
            };
            ApiHelper.SyncMediaLibraryTask getMediaTask = new ApiHelper.SyncMediaLibraryTask(0,
                    MediaGridFragment.Filter.ALL, callback);
            getMediaTask.execute(apiArgs);
        } else {
            mBlogMediaStatus = 0;
            ToastUtils.showToast(this, R.string.error_refresh_media, ToastUtils.Duration.SHORT);
        }
    }

    /**
     * Starts the upload service to upload selected media.
     */
    private void startMediaUploadService() {
        if (!mMediaUploadServiceStarted) {
            startService(new Intent(this, MediaUploadService.class));
            mMediaUploadServiceStarted = true;
        }
    }

    /**
     * Stops the upload service.
     */
    private void stopMediaUploadService() {
        if (mMediaUploadServiceStarted) {
            stopService(new Intent(this, MediaUploadService.class));
            mMediaUploadServiceStarted = false;
        }
    }

    /**
     * Queues a media file for upload and starts the MediaUploadService. Toasts will alert the user
     * if there are issues with the file.
     *
     * @param path
     *  local path of the media file to upload
     * @param mediaIdOut
     *  the new {@link org.wordpress.android.util.helpers.MediaFile} ID is added if non-null
     */
    private MediaFile queueFileForUpload(String path, ArrayList<String> mediaIdOut) {
        // Invalid file path
        if (TextUtils.isEmpty(path)) {
            Toast.makeText(this, R.string.editor_toast_invalid_path, Toast.LENGTH_SHORT).show();
            return null;
        }

        // File not found
        File file = new File(path);
        if (!file.exists()) {
            Toast.makeText(this, R.string.file_not_found, Toast.LENGTH_SHORT).show();
            return null;
        }

        Blog blog = WordPress.getCurrentBlog();
        long currentTime = System.currentTimeMillis();
        String mimeType = MediaUtils.getMediaFileMimeType(file);
        String fileName = MediaUtils.getMediaFileName(file, mimeType);
        MediaFile mediaFile = new MediaFile();

        mediaFile.setBlogId(String.valueOf(blog.getLocalTableBlogId()));
        mediaFile.setFileName(fileName);
        mediaFile.setFilePath(path);
        mediaFile.setUploadState("queued");
        mediaFile.setDateCreatedGMT(currentTime);
        mediaFile.setMediaId(String.valueOf(currentTime));

        if (mimeType != null && mimeType.startsWith("image")) {
            // get width and height
            BitmapFactory.Options bfo = new BitmapFactory.Options();
            bfo.inJustDecodeBounds = true;
            BitmapFactory.decodeFile(path, bfo);
            mediaFile.setWidth(bfo.outWidth);
            mediaFile.setHeight(bfo.outHeight);
        }

        if (!TextUtils.isEmpty(mimeType)) {
            mediaFile.setMimeType(mimeType);
        }

        if (mediaIdOut != null) {
            mediaIdOut.add(mediaFile.getMediaId());
        }

        saveMediaFile(mediaFile);
        startMediaUploadService();

        return mediaFile;
    }

    /**
     * EditorFragmentListener methods
     */

    @Override
    public void onSettingsClicked() {
        mViewPager.setCurrentItem(PAGE_SETTINGS);
    }

    @Override
    public void onAddMediaClicked() {
        // no op
    }

    @Override
    public void onMediaRetryClicked(String mediaId) {
        String blogId = String.valueOf(WordPress.getCurrentBlog().getLocalTableBlogId());
        WordPress.wpDB.updateMediaUploadState(blogId, mediaId, MediaUploadState.QUEUED);

        MediaUploadService mediaUploadService = MediaUploadService.getInstance();
        if (mediaUploadService == null) {
            startMediaUploadService();
        } else {
            mediaUploadService.processQueue();
        }
    }

    @Override
    public void onMediaUploadCancelClicked(String mediaId, boolean delete) {
        MediaUploadService mediaUploadService = MediaUploadService.getInstance();
        if (mediaUploadService != null) {
            mediaUploadService.cancelUpload(mediaId, delete);
        }
    }

    @Override
    public void onFeaturedImageChanged(int mediaId) {
        mPost.setFeaturedImageId(mediaId);
        mEditPostSettingsFragment.updateFeaturedImage(mediaId);
    }

    @Override
    public void onEditorFragmentInitialized() {
        fillContentEditorFields();
    }

    @Override
    public void saveMediaFile(MediaFile mediaFile) {
        WordPress.wpDB.saveMediaFile(mediaFile);
    }
}<|MERGE_RESOLUTION|>--- conflicted
+++ resolved
@@ -1670,15 +1670,12 @@
      * after media selection.
      */
     @SuppressWarnings("unused")
-<<<<<<< HEAD
-    public void onEventMainThread(MediaUploadEvents.MediaUploadSucceeded event) {
+    public void onEventMainThread(MediaEvents.MediaUploadSucceeded event) {
         if (mEditorMediaUploadListener != null) {
-            mEditorMediaUploadListener.onMediaUploadSucceeded(event.mLocalId, event.mRemoteId, event.mRemoteUrl);
-        }
-
-=======
-    public void onEventMainThread(MediaEvents.MediaUploadSucceed event) {
->>>>>>> c854addd
+            mEditorMediaUploadListener.onMediaUploadSucceeded(event.mLocalMediaId, event.mRemoteMediaId,
+                    event.mRemoteMediaUrl);
+        }
+
         for (Long galleryId : mPendingGalleryUploads.keySet()) {
             if (mPendingGalleryUploads.get(galleryId).contains(event.mLocalMediaId)) {
                 SpannableStringBuilder postContent;
@@ -1725,15 +1722,15 @@
         }
     }
 
-    public void onEventMainThread(MediaUploadEvents.MediaUploadFailed event) {
+    public void onEventMainThread(MediaEvents.MediaUploadFailed event) {
         if (mEditorMediaUploadListener != null) {
-            mEditorMediaUploadListener.onMediaUploadFailed(event.mLocalId);
-        }
-    }
-
-    public void onEventMainThread(MediaUploadEvents.MediaUploadProgress event) {
+            mEditorMediaUploadListener.onMediaUploadFailed(event.mLocalMediaId);
+        }
+    }
+
+    public void onEventMainThread(MediaEvents.MediaUploadProgress event) {
         if (mEditorMediaUploadListener != null) {
-            mEditorMediaUploadListener.onMediaUploadProgress(event.mLocalId, event.mProgress);
+            mEditorMediaUploadListener.onMediaUploadProgress(event.mLocalMediaId, event.mProgress);
         }
     }
 
