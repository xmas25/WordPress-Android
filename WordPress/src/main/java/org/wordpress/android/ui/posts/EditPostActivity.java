--- conflicted
+++ resolved
@@ -2201,11 +2201,8 @@
         return new GutenbergPropsBuilder(
                 enableMentions,
                 isUnsupportedBlockEditorEnabled,
-<<<<<<< HEAD
+                unsupportedBlockEditorSwitch,
                 mIsPreview,
-=======
-                unsupportedBlockEditorSwitch,
->>>>>>> b00e8da0
                 mModalLayoutPickerFeatureConfig.isEnabled(),
                 wpcomLocaleSlug,
                 postType,
