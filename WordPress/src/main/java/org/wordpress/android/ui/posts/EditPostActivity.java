package org.wordpress.android.ui.posts;

import android.annotation.TargetApi;
import android.app.Activity;
import android.app.ProgressDialog;
import android.content.ClipData;
import android.content.Context;
import android.content.Intent;
import android.content.res.Configuration;
import android.graphics.drawable.Drawable;
import android.net.Uri;
import android.os.AsyncTask;
import android.os.Build;
import android.os.Bundle;
import android.os.Handler;
import android.preference.PreferenceManager;
import android.text.TextUtils;
import android.view.ContextThemeWrapper;
import android.view.DragEvent;
import android.view.Menu;
import android.view.MenuInflater;
import android.view.MenuItem;
import android.view.View;
import android.view.ViewGroup;
import android.widget.RelativeLayout;

import androidx.annotation.NonNull;
import androidx.annotation.Nullable;
import androidx.annotation.StringRes;
import androidx.appcompat.app.ActionBar;
import androidx.appcompat.app.AlertDialog;
import androidx.appcompat.app.AppCompatActivity;
import androidx.core.app.ActivityCompat.OnRequestPermissionsResultCallback;
import androidx.fragment.app.Fragment;
import androidx.fragment.app.FragmentManager;
import androidx.fragment.app.FragmentPagerAdapter;
import androidx.fragment.app.FragmentStatePagerAdapter;
import androidx.fragment.app.FragmentTransaction;
import androidx.viewpager.widget.PagerAdapter;
import androidx.viewpager.widget.ViewPager;

import com.google.android.material.snackbar.Snackbar;

import org.greenrobot.eventbus.EventBus;
import org.greenrobot.eventbus.Subscribe;
import org.greenrobot.eventbus.ThreadMode;
import org.jetbrains.annotations.NotNull;
import org.wordpress.android.BuildConfig;
import org.wordpress.android.R;
import org.wordpress.android.WordPress;
import org.wordpress.android.analytics.AnalyticsTracker;
import org.wordpress.android.analytics.AnalyticsTracker.Stat;
import org.wordpress.android.editor.AztecEditorFragment;
import org.wordpress.android.editor.EditorFragmentAbstract;
import org.wordpress.android.editor.EditorFragmentAbstract.EditorDragAndDropListener;
import org.wordpress.android.editor.EditorFragmentAbstract.EditorFragmentListener;
import org.wordpress.android.editor.EditorFragmentAbstract.EditorFragmentNotAddedException;
import org.wordpress.android.editor.EditorFragmentAbstract.TrackableEvent;
import org.wordpress.android.editor.EditorFragmentActivity;
import org.wordpress.android.editor.EditorImageMetaData;
import org.wordpress.android.editor.EditorImagePreviewListener;
import org.wordpress.android.editor.EditorImageSettingsListener;
import org.wordpress.android.editor.EditorMediaUploadListener;
import org.wordpress.android.editor.EditorMediaUtils;
import org.wordpress.android.editor.GutenbergEditorFragment;
import org.wordpress.android.editor.ImageSettingsDialogFragment;
import org.wordpress.android.fluxc.Dispatcher;
import org.wordpress.android.fluxc.action.AccountAction;
import org.wordpress.android.fluxc.generated.AccountActionBuilder;
import org.wordpress.android.fluxc.generated.MediaActionBuilder;
import org.wordpress.android.fluxc.generated.PostActionBuilder;
import org.wordpress.android.fluxc.generated.UploadActionBuilder;
import org.wordpress.android.fluxc.model.AccountModel;
import org.wordpress.android.fluxc.model.CauseOfOnPostChanged;
import org.wordpress.android.fluxc.model.MediaModel;
import org.wordpress.android.fluxc.model.MediaModel.MediaUploadState;
import org.wordpress.android.fluxc.model.PostImmutableModel;
import org.wordpress.android.fluxc.model.PostModel;
import org.wordpress.android.fluxc.model.SiteModel;
import org.wordpress.android.fluxc.model.post.PostStatus;
import org.wordpress.android.fluxc.store.AccountStore;
import org.wordpress.android.fluxc.store.AccountStore.OnAccountChanged;
import org.wordpress.android.fluxc.store.MediaStore;
import org.wordpress.android.fluxc.store.MediaStore.MediaError;
import org.wordpress.android.fluxc.store.MediaStore.MediaErrorType;
import org.wordpress.android.fluxc.store.MediaStore.OnMediaChanged;
import org.wordpress.android.fluxc.store.MediaStore.OnMediaUploaded;
import org.wordpress.android.fluxc.store.PostStore;
import org.wordpress.android.fluxc.store.PostStore.OnPostChanged;
import org.wordpress.android.fluxc.store.PostStore.OnPostUploaded;
import org.wordpress.android.fluxc.store.PostStore.RemotePostPayload;
import org.wordpress.android.fluxc.store.QuickStartStore;
import org.wordpress.android.fluxc.store.QuickStartStore.QuickStartTask;
import org.wordpress.android.fluxc.store.SiteStore;
import org.wordpress.android.fluxc.store.UploadStore;
import org.wordpress.android.fluxc.store.UploadStore.ClearMediaPayload;
import org.wordpress.android.fluxc.tools.FluxCImageLoader;
import org.wordpress.android.ui.ActivityId;
import org.wordpress.android.ui.ActivityLauncher;
import org.wordpress.android.ui.RequestCodes;
import org.wordpress.android.ui.Shortcut;
import org.wordpress.android.ui.history.HistoryListItem.Revision;
import org.wordpress.android.ui.media.MediaBrowserActivity;
import org.wordpress.android.ui.media.MediaBrowserType;
import org.wordpress.android.ui.media.MediaPreviewActivity;
import org.wordpress.android.ui.media.MediaSettingsActivity;
import org.wordpress.android.ui.notifications.utils.PendingDraftsNotificationsUtils;
import org.wordpress.android.ui.pages.SnackbarMessageHolder;
import org.wordpress.android.ui.photopicker.PhotoPickerActivity;
import org.wordpress.android.ui.photopicker.PhotoPickerFragment;
import org.wordpress.android.ui.photopicker.PhotoPickerFragment.PhotoPickerIcon;
import org.wordpress.android.ui.posts.EditPostSettingsFragment.EditPostSettingsCallback;
import org.wordpress.android.ui.posts.InsertMediaDialog.InsertMediaCallback;
import org.wordpress.android.ui.posts.PostEditorAnalyticsSession.Editor;
import org.wordpress.android.ui.posts.PostEditorAnalyticsSession.Outcome;
import org.wordpress.android.ui.posts.RemotePreviewLogicHelper.PreviewLogicOperationResult;
import org.wordpress.android.ui.posts.editor.EditorPhotoPicker;
import org.wordpress.android.ui.posts.editor.EditorPhotoPickerListener;
import org.wordpress.android.ui.posts.editor.PostLoadingState;
import org.wordpress.android.ui.posts.editor.PrimaryEditorAction;
import org.wordpress.android.ui.posts.editor.SecondaryEditorAction;
import org.wordpress.android.ui.posts.editor.media.EditorMedia;
import org.wordpress.android.ui.posts.editor.media.EditorMedia.AddExistingMediaSource;
import org.wordpress.android.ui.posts.editor.media.EditorMediaListener;
import org.wordpress.android.ui.posts.services.AztecImageLoader;
import org.wordpress.android.ui.posts.services.AztecVideoLoader;
import org.wordpress.android.ui.prefs.AppPrefs;
import org.wordpress.android.ui.stockmedia.StockMediaPickerActivity;
import org.wordpress.android.ui.uploads.PostEvents;
import org.wordpress.android.ui.uploads.UploadService;
import org.wordpress.android.ui.uploads.UploadUtils;
import org.wordpress.android.ui.uploads.VideoOptimizer;
import org.wordpress.android.ui.utils.UiHelpers;
import org.wordpress.android.util.ActivityUtils;
import org.wordpress.android.util.AniUtils;
import org.wordpress.android.util.AppLog;
import org.wordpress.android.util.AppLog.T;
import org.wordpress.android.util.AutolinkUtils;
import org.wordpress.android.util.CrashLoggingUtils;
import org.wordpress.android.util.DateTimeUtils;
import org.wordpress.android.util.FluxCUtils;
import org.wordpress.android.util.ListUtils;
import org.wordpress.android.util.LocaleManager;
import org.wordpress.android.util.LocaleManagerWrapper;
import org.wordpress.android.util.MediaUtils;
import org.wordpress.android.util.NetworkUtils;
import org.wordpress.android.util.PermissionUtils;
import org.wordpress.android.util.QuickStartUtils;
import org.wordpress.android.util.ShortcutUtils;
import org.wordpress.android.util.SiteUtils;
import org.wordpress.android.util.StringUtils;
import org.wordpress.android.util.ToastUtils;
import org.wordpress.android.util.ToastUtils.Duration;
import org.wordpress.android.util.WPMediaUtils;
import org.wordpress.android.util.WPPermissionUtils;
import org.wordpress.android.util.WPUrlUtils;
import org.wordpress.android.util.analytics.AnalyticsUtils;
import org.wordpress.android.util.analytics.AnalyticsUtils.BlockEditorEnabledSource;
import org.wordpress.android.util.helpers.MediaFile;
import org.wordpress.android.util.helpers.MediaGallery;
import org.wordpress.android.util.image.ImageManager;
import org.wordpress.android.viewmodel.helpers.ToastMessageHolder;
import org.wordpress.android.widgets.AppRatingDialog;
import org.wordpress.android.widgets.WPSnackbar;
import org.wordpress.android.widgets.WPViewPager;
import org.wordpress.aztec.exceptions.DynamicLayoutGetBlockIndexOutOfBoundsException;
import org.wordpress.aztec.util.AztecLog;

import java.io.File;
import java.util.ArrayList;
import java.util.Collections;
import java.util.Date;
import java.util.HashMap;
import java.util.HashSet;
import java.util.List;
import java.util.Locale;
import java.util.Map;
import java.util.Objects;
import java.util.Set;
import java.util.regex.Matcher;
import java.util.regex.Pattern;

import javax.inject.Inject;

import static org.wordpress.android.analytics.AnalyticsTracker.Stat.APP_REVIEWS_EVENT_INCREMENTED_BY_PUBLISHING_POST_OR_PAGE;
import static org.wordpress.android.ui.history.HistoryDetailContainerFragment.KEY_REVISION;

import kotlin.Unit;
import kotlin.jvm.functions.Function0;

public class EditPostActivity extends AppCompatActivity implements
        EditorFragmentActivity,
        EditorImageSettingsListener,
        EditorImagePreviewListener,
        EditorDragAndDropListener,
        EditorFragmentListener,
        OnRequestPermissionsResultCallback,
        PhotoPickerFragment.PhotoPickerListener,
        EditorPhotoPickerListener,
        EditorMediaListener,
        EditPostSettingsFragment.EditPostActivityHook,
        BasicFragmentDialog.BasicDialogPositiveClickInterface,
        BasicFragmentDialog.BasicDialogNegativeClickInterface,
        PostSettingsListDialogFragment.OnPostSettingsDialogFragmentListener,
        HistoryListFragment.HistoryItemClickInterface,
        EditPostSettingsCallback {
    public static final String EXTRA_POST_LOCAL_ID = "postModelLocalId";
    public static final String EXTRA_LOAD_AUTO_SAVE_REVISION = "loadAutosaveRevision";
    public static final String EXTRA_POST_REMOTE_ID = "postModelRemoteId";
    public static final String EXTRA_IS_PAGE = "isPage";
    public static final String EXTRA_IS_PROMO = "isPromo";
    public static final String EXTRA_IS_QUICKPRESS = "isQuickPress";
    public static final String EXTRA_QUICKPRESS_BLOG_ID = "quickPressBlogId";
    public static final String EXTRA_SAVED_AS_LOCAL_DRAFT = "savedAsLocalDraft";
    public static final String EXTRA_HAS_FAILED_MEDIA = "hasFailedMedia";
    public static final String EXTRA_HAS_CHANGES = "hasChanges";
    public static final String EXTRA_IS_DISCARDABLE = "isDiscardable";
    public static final String EXTRA_RESTART_EDITOR = "isSwitchingEditors";
    public static final String EXTRA_INSERT_MEDIA = "insertMedia";
    public static final String EXTRA_IS_NEW_POST = "isNewPost";
    private static final String STATE_KEY_EDITOR_FRAGMENT = "editorFragment";
    private static final String STATE_KEY_DROPPED_MEDIA_URIS = "stateKeyDroppedMediaUri";
    private static final String STATE_KEY_POST_LOCAL_ID = "stateKeyPostModelLocalId";
    private static final String STATE_KEY_POST_REMOTE_ID = "stateKeyPostModelRemoteId";
    private static final String STATE_KEY_POST_LOADING_STATE = "stateKeyPostLoadingState";
    private static final String STATE_KEY_IS_NEW_POST = "stateKeyIsNewPost";
    private static final String STATE_KEY_IS_PHOTO_PICKER_VISIBLE = "stateKeyPhotoPickerVisible";
    private static final String STATE_KEY_HTML_MODE_ON = "stateKeyHtmlModeOn";
    private static final String STATE_KEY_REVISION = "stateKeyRevision";
    private static final String STATE_KEY_EDITOR_SESSION_DATA = "stateKeyEditorSessionData";
    private static final String STATE_KEY_GUTENBERG_IS_SHOWN = "stateKeyGutenbergIsShown";
    private static final String TAG_PUBLISH_CONFIRMATION_DIALOG = "tag_publish_confirmation_dialog";
    private static final String TAG_UPDATE_CONFIRMATION_DIALOG = "tag_update_confirmation_dialog";
    private static final String TAG_FAILED_MEDIA_UPLOADS_DIALOG = "tag_remove_failed_uploads_dialog";
    private static final String TAG_GB_INFORMATIVE_DIALOG = "tag_gb_informative_dialog";

    private static final int PAGE_CONTENT = 0;
    private static final int PAGE_SETTINGS = 1;
    private static final int PAGE_PUBLISH_SETTINGS = 2;
    private static final int PAGE_HISTORY = 3;

    private static final int CHANGE_SAVE_DELAY = 500;
    public static final int MAX_UNSAVED_POSTS = 50;
    private AztecImageLoader mAztecImageLoader;

    enum RestartEditorOptions {
        NO_RESTART,
        RESTART_SUPPRESS_GUTENBERG,
        RESTART_DONT_SUPPRESS_GUTENBERG,
    }

    private RestartEditorOptions mRestartEditorOption = RestartEditorOptions.NO_RESTART;

    private Handler mHandler;
    private int mDebounceCounter = 0;
    private boolean mShowAztecEditor;
    private boolean mShowGutenbergEditor;
    private boolean mMediaInsertedOnCreation;

    private List<String> mPendingVideoPressInfoRequests;
    private List<String> mAztecBackspaceDeletedOrGbBlockDeletedMediaItemIds = new ArrayList<>();
    private List<String> mMediaMarkedUploadingOnStartIds = new ArrayList<>();
    private PostEditorAnalyticsSession mPostEditorAnalyticsSession;
    private boolean mIsConfigChange = false;

    /**
     * The {@link PagerAdapter} that will provide
     * fragments for each of the sections. We use a
     * {@link FragmentPagerAdapter} derivative, which will keep every
     * loaded fragment in memory. If this becomes too memory intensive, it
     * may be best to switch to a
     * {@link FragmentStatePagerAdapter}.
     */
    SectionsPagerAdapter mSectionsPagerAdapter;

    /**
     * The {@link ViewPager} that will host the section contents.
     */
    WPViewPager mViewPager;

    private Revision mRevision;

    private EditorFragmentAbstract mEditorFragment;
    private EditPostSettingsFragment mEditPostSettingsFragment;
    private EditorMediaUploadListener mEditorMediaUploadListener;
    private EditorPhotoPicker mEditorPhotoPicker;

    private ProgressDialog mProgressDialog;
    private ProgressDialog mAddingMediaToEditorProgressDialog;

    private boolean mIsNewPost;
    private boolean mIsPage;
    private boolean mHasSetPostContent;
    private PostLoadingState mPostLoadingState = PostLoadingState.NONE;

    // For opening the context menu after permissions have been granted
    private View mMenuView = null;

    private boolean mHtmlModeMenuStateOn = false;

    @Inject Dispatcher mDispatcher;
    @Inject AccountStore mAccountStore;
    @Inject SiteStore mSiteStore;
    @Inject PostStore mPostStore;
    @Inject MediaStore mMediaStore;
    @Inject UploadStore mUploadStore;
    @Inject FluxCImageLoader mImageLoader;
    @Inject ShortcutUtils mShortcutUtils;
    @Inject QuickStartStore mQuickStartStore;
    @Inject ImageManager mImageManager;
    @Inject UiHelpers mUiHelpers;
    @Inject RemotePreviewLogicHelper mRemotePreviewLogicHelper;
    @Inject ProgressDialogHelper mProgressDialogHelper;
    @Inject FeaturedImageHelper mFeaturedImageHelper;
    @Inject EditorMedia mEditorMedia;
    @Inject LocaleManagerWrapper mLocaleManagerWrapper;
    @Inject EditPostRepository mEditPostRepository;
    @Inject PostUtilsWrapper mPostUtils;

    private SiteModel mSite;

    public static boolean checkToRestart(@NonNull Intent data) {
        return data.hasExtra(EditPostActivity.EXTRA_RESTART_EDITOR)
               && RestartEditorOptions.valueOf(data.getStringExtra(EditPostActivity.EXTRA_RESTART_EDITOR))
                  != RestartEditorOptions.NO_RESTART;
    }

    @Override
    protected void attachBaseContext(Context newBase) {
        super.attachBaseContext(LocaleManager.setLocale(newBase));
    }

    private void newPostSetup() {
        mIsNewPost = true;

        if (mSite == null) {
            showErrorAndFinish(R.string.blog_not_found);
            return;
        }
        if (!mSite.isVisible()) {
            showErrorAndFinish(R.string.error_blog_hidden);
            return;
        }

        // Create a new post
        mEditPostRepository.setInTransaction(() -> {
            PostModel post = mPostStore.instantiatePostModel(mSite, mIsPage, null, null);
            post.setStatus(PostStatus.DRAFT.toString());
            return post;
        });
        EventBus.getDefault().postSticky(
                new PostEvents.PostOpenedInEditor(mEditPostRepository.getLocalSiteId(), mEditPostRepository.getId()));
        mShortcutUtils.reportShortcutUsed(Shortcut.CREATE_NEW_POST);
    }

    private void createPostEditorAnalyticsSessionTracker(boolean showGutenbergEditor, PostImmutableModel post,
                                                         SiteModel site, boolean isNewPost) {
        if (mPostEditorAnalyticsSession == null) {
            mPostEditorAnalyticsSession = new PostEditorAnalyticsSession(
                    showGutenbergEditor ? Editor.GUTENBERG : Editor.CLASSIC,
                    post, site, isNewPost);
        }
    }

    @Override
    protected void onCreate(Bundle savedInstanceState) {
        super.onCreate(savedInstanceState);
        ((WordPress) getApplication()).component().inject(this);
        mDispatcher.register(this);
        mHandler = new Handler();
        setContentView(R.layout.new_edit_post_activity);

        if (savedInstanceState == null) {
            mSite = (SiteModel) getIntent().getSerializableExtra(WordPress.SITE);
        } else {
            mSite = (SiteModel) savedInstanceState.getSerializable(WordPress.SITE);
        }

        // FIXME: Make sure to use the latest fresh info about the site we've in the DB
        // set only the editor setting for now.
        if (mSite != null) {
            SiteModel refreshedSite = mSiteStore.getSiteByLocalId(mSite.getId());
            if (refreshedSite != null) {
                mSite.setMobileEditor(refreshedSite.getMobileEditor());
            }
        }

        // Check whether to show the visual editor
        PreferenceManager.setDefaultValues(this, R.xml.account_settings, false);
        mShowAztecEditor = AppPrefs.isAztecEditorEnabled();
        mEditorPhotoPicker = new EditorPhotoPicker(this, this, this, mShowAztecEditor);
        mEditorMedia.start(mSite, this);
        startObserving();


        // TODO when aztec is the only editor, remove this part and set the overlay bottom margin in xml
        if (mShowAztecEditor) {
            View overlay = findViewById(R.id.view_overlay);
            RelativeLayout.LayoutParams layoutParams = (RelativeLayout.LayoutParams) overlay.getLayoutParams();
            layoutParams.bottomMargin = getResources().getDimensionPixelOffset(R.dimen.aztec_format_bar_height);
            overlay.setLayoutParams(layoutParams);
        }

        // Set up the action bar.
        final ActionBar actionBar = getSupportActionBar();
        if (actionBar != null) {
            actionBar.setDisplayHomeAsUpEnabled(true);
        }

        FragmentManager fragmentManager = getSupportFragmentManager();
        Bundle extras = getIntent().getExtras();
        String action = getIntent().getAction();
        boolean isRestarting = !RestartEditorOptions.NO_RESTART.name().equals(extras.getString(EXTRA_RESTART_EDITOR));
        if (savedInstanceState == null) {
            if (!getIntent().hasExtra(EXTRA_POST_LOCAL_ID)
                || Intent.ACTION_SEND.equals(action)
                || Intent.ACTION_SEND_MULTIPLE.equals(action)
                || NEW_MEDIA_POST.equals(action)
                || getIntent().hasExtra(EXTRA_IS_QUICKPRESS)) {
                if (getIntent().hasExtra(EXTRA_QUICKPRESS_BLOG_ID)) {
                    // QuickPress might want to use a different blog than the current blog
                    int localSiteId = getIntent().getIntExtra(EXTRA_QUICKPRESS_BLOG_ID, -1);
                    mSite = mSiteStore.getSiteByLocalId(localSiteId);
                }

                mIsPage = extras.getBoolean(EXTRA_IS_PAGE);
                newPostSetup();
            } else {
                mEditPostRepository.loadPostByLocalPostId(extras.getInt(EXTRA_POST_LOCAL_ID));
                // Load post from extra)s

                if (mEditPostRepository.hasPost()) {
                    if (extras.getBoolean(EXTRA_LOAD_AUTO_SAVE_REVISION)) {
                        mEditPostRepository.updateInTransaction(postModel -> {
                            postModel.setTitle(
                                    TextUtils.isEmpty(postModel.getAutoSaveTitle()) ? postModel
                                            .getTitle()
                                            : postModel.getAutoSaveTitle());
                            postModel.setContent(
                                    TextUtils.isEmpty(postModel.getAutoSaveContent()) ? postModel
                                            .getContent()
                                            : postModel.getAutoSaveContent());
                            postModel.setExcerpt(
                                    TextUtils.isEmpty(postModel.getAutoSaveExcerpt()) ? postModel
                                            .getExcerpt()
                                            : postModel.getAutoSaveExcerpt());
                            return true;
                        });
                    }

                    initializePostObject();
                } else if (isRestarting) {
                    newPostSetup();
                }
            }

            // retrieve Editor session data if switched editors
            if (isRestarting && extras.getSerializable(STATE_KEY_EDITOR_SESSION_DATA) != null) {
                mPostEditorAnalyticsSession =
                        (PostEditorAnalyticsSession) extras.getSerializable(STATE_KEY_EDITOR_SESSION_DATA);
            }
        } else {
            mEditorMedia.setDroppedMediaUris(savedInstanceState.getParcelableArrayList(STATE_KEY_DROPPED_MEDIA_URIS));
            mIsNewPost = savedInstanceState.getBoolean(STATE_KEY_IS_NEW_POST, false);
            updatePostLoadingAndDialogState(PostLoadingState.fromInt(
                    savedInstanceState.getInt(STATE_KEY_POST_LOADING_STATE, 0)));
            mRevision = savedInstanceState.getParcelable(STATE_KEY_REVISION);
            mPostEditorAnalyticsSession =
                    (PostEditorAnalyticsSession) savedInstanceState.getSerializable(STATE_KEY_EDITOR_SESSION_DATA);

            // if we have a remote id saved, let's first try that, as the local Id might have changed after FETCH_POSTS
            if (savedInstanceState.containsKey(STATE_KEY_POST_REMOTE_ID)) {
                mEditPostRepository.loadPostByRemotePostId(savedInstanceState.getLong(STATE_KEY_POST_REMOTE_ID), mSite);
                initializePostObject();
            } else if (savedInstanceState.containsKey(STATE_KEY_POST_LOCAL_ID)) {
                mEditPostRepository.loadPostByLocalPostId(savedInstanceState.getInt(STATE_KEY_POST_LOCAL_ID));
                initializePostObject();
            }

            mEditorFragment =
                    (EditorFragmentAbstract) fragmentManager.getFragment(savedInstanceState, STATE_KEY_EDITOR_FRAGMENT);

            if (mEditorFragment instanceof EditorMediaUploadListener) {
                mEditorMediaUploadListener = (EditorMediaUploadListener) mEditorFragment;
            }
        }

        if (mSite == null) {
            ToastUtils.showToast(this, R.string.blog_not_found, ToastUtils.Duration.SHORT);
            finish();
            return;
        }

        // Ensure we have a valid post
        if (!mEditPostRepository.hasPost()) {
            showErrorAndFinish(R.string.post_not_found);
            return;
        }

        QuickStartUtils.completeTaskAndRemindNextOne(mQuickStartStore, QuickStartTask.PUBLISH_POST,
                mDispatcher, mSite, this);

        if (mHasSetPostContent = mEditorFragment != null) {
            mEditorFragment.setImageLoader(mImageLoader);
        }

        // Ensure that this check happens when mPost is set
        if (savedInstanceState == null) {
            String restartEditorOptionName = getIntent().getStringExtra(EXTRA_RESTART_EDITOR);
            RestartEditorOptions restartEditorOption =
                    restartEditorOptionName == null ? RestartEditorOptions.RESTART_DONT_SUPPRESS_GUTENBERG
                            : RestartEditorOptions.valueOf(restartEditorOptionName);

            mShowGutenbergEditor =
                    PostUtils.shouldShowGutenbergEditor(mIsNewPost, mEditPostRepository.getContent(), mSite)
                    && restartEditorOption != RestartEditorOptions.RESTART_SUPPRESS_GUTENBERG;
        } else {
            mShowGutenbergEditor = savedInstanceState.getBoolean(STATE_KEY_GUTENBERG_IS_SHOWN);
        }

        // ok now we are sure to have both a valid Post and showGutenberg flag, let's start the editing session tracker
        createPostEditorAnalyticsSessionTracker(mShowGutenbergEditor, mEditPostRepository.getPost(), mSite, mIsNewPost);

        // Bump post created analytics only once, first time the editor is opened
        if (mIsNewPost && savedInstanceState == null) {
            trackEditorCreatedPost(action, getIntent());
        }

        if (!mIsNewPost) {
            // if we are opening a Post for which an error notification exists, we need to remove it from the dashboard
            // to prevent the user from tapping RETRY on a Post that is being currently edited
            UploadService.cancelFinalNotification(this, mEditPostRepository.getPost());
            resetUploadingMediaToFailedIfPostHasNotMediaInProgressOrQueued();
        }

        setTitle(SiteUtils.getSiteNameOrHomeURL(mSite));
        mSectionsPagerAdapter = new SectionsPagerAdapter(fragmentManager);

        // Set up the ViewPager with the sections adapter.
        mViewPager = findViewById(R.id.pager);
        mViewPager.setAdapter(mSectionsPagerAdapter);
        mViewPager.setOffscreenPageLimit(4);
        mViewPager.setPagingEnabled(false);

        // When swiping between different sections, select the corresponding tab. We can also use ActionBar.Tab#select()
        // to do this if we have a reference to the Tab.
        mViewPager.clearOnPageChangeListeners();
        mViewPager.addOnPageChangeListener(new ViewPager.SimpleOnPageChangeListener() {
            @Override
            public void onPageSelected(int position) {
                invalidateOptionsMenu();
                if (position == PAGE_CONTENT) {
                    setTitle(SiteUtils.getSiteNameOrHomeURL(mSite));
                } else if (position == PAGE_SETTINGS) {
                    setTitle(mEditPostRepository.isPage() ? R.string.page_settings : R.string.post_settings);
                    mEditorPhotoPicker.hidePhotoPicker();
                } else if (position == PAGE_PUBLISH_SETTINGS) {
                    setTitle(R.string.publish_date);
                    mEditorPhotoPicker.hidePhotoPicker();
                } else if (position == PAGE_HISTORY) {
                    setTitle(R.string.history_title);
                    mEditorPhotoPicker.hidePhotoPicker();
                }
            }
        });

        ActivityId.trackLastActivity(ActivityId.POST_EDITOR);
    }

    private void startObserving() {
        mEditorMedia.getUiState().observe(this, uiState -> {
            if (uiState != null) {
                updateAddingMediaToEditorProgressDialogState(uiState.getProgressDialogUiState());
                if (uiState.getEditorOverlayVisibility()) {
                    showOverlay(false);
                } else {
                    hideOverlay();
                }
            }
        });
        mEditorMedia.getSnackBarMessage().observe(this, event -> {
            SnackbarMessageHolder messageHolder = event.getContentIfNotHandled();
            if (messageHolder != null) {
                WPSnackbar
                        .make(findViewById(R.id.editor_activity), messageHolder.getMessageRes(), Snackbar.LENGTH_SHORT)
                        .show();
            }
        });
        mEditorMedia.getToastMessage().observe(this, event -> {
            ToastMessageHolder contentIfNotHandled = event.getContentIfNotHandled();
            if (contentIfNotHandled != null) {
                contentIfNotHandled.show(this);
            }
        });
    }

    private void initializePostObject() {
        if (mEditPostRepository.hasPost()) {
            mEditPostRepository.saveSnapshot();
            mEditPostRepository.replaceInTransaction(UploadService::updatePostWithCurrentlyCompletedUploads);
            if (mShowAztecEditor) {
                try {
                    mMediaMarkedUploadingOnStartIds = AztecEditorFragment
                            .getMediaMarkedUploadingInPostContent(this, mEditPostRepository.getContent());
                    Collections.sort(mMediaMarkedUploadingOnStartIds);
                } catch (NumberFormatException err) {
                    // see: https://github.com/wordpress-mobile/AztecEditor-Android/issues/805
                    if (getSite() != null && getSite().isWPCom() && !getSite().isPrivate()
                        && TextUtils.isEmpty(mEditPostRepository.getPassword())
                        && !PostStatus.PRIVATE.toString().equals(mEditPostRepository.getStatus())) {
                        AppLog.e(T.EDITOR, "There was an error initializing post object!");
                        AppLog.e(AppLog.T.EDITOR, "HTML content of the post before the crash:");
                        AppLog.e(AppLog.T.EDITOR, mEditPostRepository.getContent());
                        throw err;
                    }
                }
            }
            mIsPage = mEditPostRepository.isPage();

            EventBus.getDefault().postSticky(new PostEvents.PostOpenedInEditor(mEditPostRepository.getLocalSiteId(),
                    mEditPostRepository.getId()));

            // run this purge in the background to not delay Editor initialization
            new Thread(this::purgeMediaToPostAssociationsIfNotInPostAnymore).start();
        }
    }

    private void purgeMediaToPostAssociationsIfNotInPostAnymore() {
        boolean useAztec = AppPrefs.isAztecEditorEnabled();
        boolean useGutenberg = AppPrefs.isGutenbergEditorEnabled();

        ArrayList<MediaModel> allMedia = new ArrayList<>();
        allMedia.addAll(mUploadStore.getFailedMediaForPost(mEditPostRepository.getPost()));
        allMedia.addAll(mUploadStore.getCompletedMediaForPost(mEditPostRepository.getPost()));
        allMedia.addAll(mUploadStore.getUploadingMediaForPost(mEditPostRepository.getPost()));

        if (!allMedia.isEmpty()) {
            HashSet<MediaModel> mediaToDeleteAssociationFor = new HashSet<>();
            for (MediaModel media : allMedia) {
                if (useAztec) {
                    if (!AztecEditorFragment.isMediaInPostBody(this,
                            mEditPostRepository.getContent(), String.valueOf(media.getId()))) {
                        // don't delete featured image uploads
                        if (!media.getMarkedLocallyAsFeatured()) {
                            mediaToDeleteAssociationFor.add(media);
                        }
                    }
                } else if (useGutenberg) {
                    if (!PostUtils.isMediaInGutenbergPostBody(
                            mEditPostRepository.getContent(), String.valueOf(media.getId()))) {
                        // don't delete featured image uploads
                        if (!media.getMarkedLocallyAsFeatured()) {
                            mediaToDeleteAssociationFor.add(media);
                        }
                    }
                }
            }

            if (!mediaToDeleteAssociationFor.isEmpty()) {
                // also remove the association of Media-to-Post for this post
                ClearMediaPayload clearMediaPayload =
                        new ClearMediaPayload(mEditPostRepository.getPost(), mediaToDeleteAssociationFor);
                mDispatcher.dispatch(UploadActionBuilder.newClearMediaForPostAction(clearMediaPayload));
            }
        }
    }

    // this method aims at recovering the current state of media items if they're inconsistent within the PostModel.
    private void resetUploadingMediaToFailedIfPostHasNotMediaInProgressOrQueued() {
        boolean useAztec = AppPrefs.isAztecEditorEnabled();

        if (!useAztec || UploadService.hasPendingOrInProgressMediaUploadsForPost(mEditPostRepository.getPost())) {
            return;
        }
        mEditPostRepository.updateInTransaction(postModel -> {
            String oldContent = postModel.getContent();
            if (!AztecEditorFragment.hasMediaItemsMarkedUploading(EditPostActivity.this, oldContent)
                // we need to make sure items marked failed are still failed or not as well
                && !AztecEditorFragment.hasMediaItemsMarkedFailed(EditPostActivity.this, oldContent)) {
                return false;
            }

            String newContent = AztecEditorFragment.resetUploadingMediaToFailed(EditPostActivity.this, oldContent);

            if (!TextUtils.isEmpty(oldContent) && newContent != null && oldContent.compareTo(newContent) != 0) {
                postModel.setContent(newContent);

                // we changed the post, so let’s mark this down
                if (!postModel.isLocalDraft()) {
                    postModel.setIsLocallyChanged(true);
                }
                postModel
                        .setDateLocallyChanged(DateTimeUtils.iso8601FromTimestamp(System.currentTimeMillis() / 1000));
                return true;
            }
            return false;
        });
    }

    private Runnable mSave = new Runnable() {
        @Override
        public void run() {
            new Thread(() -> {
                mDebounceCounter = 0;
                updatePostObject(true);
                // make sure we save the post only after the user made some changes
                if (mEditPostRepository.isSnapshotDifferent()) {
                    savePostToDb();
                }
            }).start();
        }
    };

    @Override
    protected void onResume() {
        super.onResume();

        EventBus.getDefault().register(this);

        reattachUploadingMediaForAztec();

        // Bump editor opened event every time the activity is resumed, to match the EDITOR_CLOSED event onPause
        PostUtils.trackOpenEditorAnalytics(mEditPostRepository.getPost(), mSite);

        mIsConfigChange = false;
    }

    private void reattachUploadingMediaForAztec() {
        if (mEditorFragment instanceof AztecEditorFragment && mEditorMediaUploadListener != null) {
            // UploadService.getPendingMediaForPost will be populated only when the user exits the editor
            // But if the user doesn't exit the editor and sends the app to the background, a reattachment
            // for the media within this Post is needed as soon as the app comes back to foreground,
            // so we get the list of progressing media for this Post from the UploadService
            Set<MediaModel> uploadingMediaInPost = mEditPostRepository.getPendingMediaForPost();
            List<MediaModel> allUploadingMediaInPost = new ArrayList<>(uploadingMediaInPost);
            // add them to the array only if they are not in there yet
            for (MediaModel media1 : mEditPostRepository.getPendingOrInProgressMediaUploadsForPost()) {
                boolean found = false;
                for (MediaModel media2 : uploadingMediaInPost) {
                    if (media1.getId() == media2.getId()) {
                        // if it exists, just break the loop and check for the next one
                        found = true;
                        break;
                    }
                }

                if (!found) {
                    // we haven't found it before, so let's add it to the list.
                    allUploadingMediaInPost.add(media1);
                }
            }

            // now do proper re-attachment of upload progress on each media item
            for (MediaModel media : allUploadingMediaInPost) {
                if (media != null) {
                    mEditorMediaUploadListener.onMediaUploadReattached(String.valueOf(media.getId()),
                            UploadService.getUploadProgressForMedia(media));
                }
            }
        }
    }

    @Override
    protected void onPause() {
        super.onPause();

        EventBus.getDefault().unregister(this);

        AnalyticsTracker.track(AnalyticsTracker.Stat.EDITOR_CLOSED);
    }

    @Override protected void onStop() {
        super.onStop();
        if (mAztecImageLoader != null && isFinishing()) {
            mAztecImageLoader.clearTargets();
            mAztecImageLoader = null;
        }
    }

    @Override
    protected void onDestroy() {
        if (!mIsConfigChange && (mRestartEditorOption == RestartEditorOptions.NO_RESTART)) {
            if (mPostEditorAnalyticsSession != null) {
                mPostEditorAnalyticsSession.end();
            }
        }

        mDispatcher.unregister(this);
        if (mHandler != null) {
            mHandler.removeCallbacks(mSave);
            mHandler = null;
        }
        mEditorMedia.cancelAddMediaToEditorActions();
        removePostOpenInEditorStickyEvent();
        if (mEditorFragment instanceof AztecEditorFragment) {
            ((AztecEditorFragment) mEditorFragment).disableContentLogOnCrashes();
        }
        super.onDestroy();
    }

    private void removePostOpenInEditorStickyEvent() {
        PostEvents.PostOpenedInEditor stickyEvent =
                EventBus.getDefault().getStickyEvent(PostEvents.PostOpenedInEditor.class);
        if (stickyEvent != null) {
            // "Consume" the sticky event
            EventBus.getDefault().removeStickyEvent(stickyEvent);
        }
    }

    @Override
    protected void onSaveInstanceState(Bundle outState) {
        super.onSaveInstanceState(outState);
        // Saves both post objects so we can restore them in onCreate()
        savePostAsync(null);
        outState.putInt(STATE_KEY_POST_LOCAL_ID, mEditPostRepository.getId());
        if (!mEditPostRepository.isLocalDraft()) {
            outState.putLong(STATE_KEY_POST_REMOTE_ID, mEditPostRepository.getRemotePostId());
        }
        outState.putInt(STATE_KEY_POST_LOADING_STATE, mPostLoadingState.getValue());
        outState.putBoolean(STATE_KEY_IS_NEW_POST, mIsNewPost);
        outState.putBoolean(STATE_KEY_IS_PHOTO_PICKER_VISIBLE, mEditorPhotoPicker.isPhotoPickerShowing());
        outState.putBoolean(STATE_KEY_HTML_MODE_ON, mHtmlModeMenuStateOn);
        outState.putSerializable(WordPress.SITE, mSite);
        outState.putParcelable(STATE_KEY_REVISION, mRevision);

        outState.putSerializable(STATE_KEY_EDITOR_SESSION_DATA, mPostEditorAnalyticsSession);
        mIsConfigChange = true; // don't call sessionData.end() in onDestroy() if this is an Android config change

        outState.putBoolean(STATE_KEY_GUTENBERG_IS_SHOWN, mShowGutenbergEditor);

        outState.putParcelableArrayList(STATE_KEY_DROPPED_MEDIA_URIS, mEditorMedia.getDroppedMediaUris());

        if (mEditorFragment != null) {
            getSupportFragmentManager().putFragment(outState, STATE_KEY_EDITOR_FRAGMENT, mEditorFragment);
        }
    }

    @Override
    protected void onRestoreInstanceState(Bundle savedInstanceState) {
        super.onRestoreInstanceState(savedInstanceState);

        mHtmlModeMenuStateOn = savedInstanceState.getBoolean(STATE_KEY_HTML_MODE_ON);
        if (savedInstanceState.getBoolean(STATE_KEY_IS_PHOTO_PICKER_VISIBLE, false)) {
            mEditorPhotoPicker.showPhotoPicker(mSite);
        }
    }

    @Override
    public void onConfigurationChanged(Configuration newConfig) {
        super.onConfigurationChanged(newConfig);

        mEditorPhotoPicker.onOrientationChanged(newConfig.orientation);
    }

    private PrimaryEditorAction getPrimaryAction() {
        return PrimaryEditorAction.getPrimaryAction(mEditPostRepository.getStatus(), UploadUtils.userCanPublish(mSite));
    }

    private String getPrimaryActionText() {
        return getString(getPrimaryAction().getTitleResource());
    }

    private SecondaryEditorAction getSecondaryAction() {
        return SecondaryEditorAction
                .getSecondaryAction(mEditPostRepository.getStatus(), UploadUtils.userCanPublish(mSite));
    }

    private @Nullable String getSecondaryActionText() {
        @StringRes Integer titleResource = getSecondaryAction().getTitleResource();
        return titleResource != null ? getString(titleResource) : null;
    }

    private boolean shouldSwitchToGutenbergBeVisible(
            EditorFragmentAbstract editorFragment,
            SiteModel site
    ) {
        // Some guard conditions
        if (!mEditPostRepository.hasPost()) {
            AppLog.w(T.EDITOR, "shouldSwitchToGutenbergBeVisible got a null post parameter.");
            return false;
        }

        if (editorFragment == null) {
            AppLog.w(T.EDITOR, "shouldSwitchToGutenbergBeVisible got a null editorFragment parameter.");
            return false;
        }

        // Check whether the content has blocks.
        boolean hasBlocks = false;
        boolean isEmpty = false;
        try {
            final String content = (String) editorFragment.getContent(mEditPostRepository.getContent());
            hasBlocks = PostUtils.contentContainsGutenbergBlocks(content);
            isEmpty = TextUtils.isEmpty(content);
        } catch (EditorFragmentNotAddedException e) {
            // legacy exception; just ignore.
        }

        // if content has blocks or empty, offer the switch to Gutenberg. The block editor doesn't have good
        //  "Classic Block" support yet so, don't offer a switch to it if content doesn't have blocks. If the post
        //  is empty but the user hasn't enabled "Use Gutenberg for new posts" in Site Setting,
        //  don't offer the switch.
        return hasBlocks || (SiteUtils.isBlockEditorDefaultForNewPost(site) && isEmpty);
    }

    /*
     * shows/hides the overlay which appears atop the editor, which effectively disables it
     */
    private void showOverlay(boolean animate) {
        View overlay = findViewById(R.id.view_overlay);
        if (animate) {
            AniUtils.fadeIn(overlay, AniUtils.Duration.MEDIUM);
        } else {
            overlay.setVisibility(View.VISIBLE);
        }
    }

    private void hideOverlay() {
        View overlay = findViewById(R.id.view_overlay);
        overlay.setVisibility(View.GONE);
    }

    @Override
    public void onPhotoPickerShown() {
        // animate in the editor overlay
        showOverlay(true);

        if (mEditorFragment instanceof AztecEditorFragment) {
            ((AztecEditorFragment) mEditorFragment).enableMediaMode(true);
        }
    }

    @Override
    public void onPhotoPickerHidden() {
        hideOverlay();

        if (mEditorFragment instanceof AztecEditorFragment) {
            ((AztecEditorFragment) mEditorFragment).enableMediaMode(false);
        }
    }

    /*
     * called by PhotoPickerFragment when media is selected - may be a single item or a list of items
     */
    @Override
    public void onPhotoPickerMediaChosen(@NonNull final List<Uri> uriList) {
        mEditorPhotoPicker.hidePhotoPicker();
        mEditorMedia.onPhotoPickerMediaChosen(uriList);
    }

    /*
     * called by PhotoPickerFragment when user clicks an icon to launch the camera, native
     * picker, or WP media picker
     */
    @Override
    public void onPhotoPickerIconClicked(@NonNull PhotoPickerIcon icon, boolean allowMultipleSelection) {
        mEditorPhotoPicker.hidePhotoPicker();
        mEditorPhotoPicker.setAllowMultipleSelection(allowMultipleSelection);
        switch (icon) {
            case ANDROID_CAPTURE_PHOTO:
                launchCamera();
                break;
            case ANDROID_CAPTURE_VIDEO:
                launchVideoCamera();
                break;
            case ANDROID_CHOOSE_PHOTO:
                launchPictureLibrary();
                break;
            case ANDROID_CHOOSE_VIDEO:
                launchVideoLibrary();
                break;
            case WP_MEDIA:
                ActivityLauncher.viewMediaPickerForResult(this, mSite, MediaBrowserType.EDITOR_PICKER);
                break;
            case STOCK_MEDIA:
                ActivityLauncher.showStockMediaPickerForResult(
                        this, mSite, RequestCodes.STOCK_MEDIA_PICKER_MULTI_SELECT);
                break;
        }
    }

    @Override
    public boolean onCreateOptionsMenu(Menu menu) {
        super.onCreateOptionsMenu(menu);
        MenuInflater inflater = getMenuInflater();
        inflater.inflate(R.menu.edit_post, menu);
        return true;
    }

    @Override
    public boolean onPrepareOptionsMenu(Menu menu) {
        boolean showMenuItems = true;
        if (mViewPager != null && mViewPager.getCurrentItem() > PAGE_CONTENT) {
            showMenuItems = false;
        }

        MenuItem secondaryAction = menu.findItem(R.id.menu_secondary_action);
        MenuItem previewMenuItem = menu.findItem(R.id.menu_preview_post);
        MenuItem viewHtmlModeMenuItem = menu.findItem(R.id.menu_html_mode);
        MenuItem historyMenuItem = menu.findItem(R.id.menu_history);
        MenuItem settingsMenuItem = menu.findItem(R.id.menu_post_settings);

        if (secondaryAction != null && mEditPostRepository.hasPost()) {
            secondaryAction.setVisible(showMenuItems && getSecondaryAction().isVisible());
            secondaryAction.setTitle(getSecondaryActionText());
        }

        if (previewMenuItem != null) {
            previewMenuItem.setVisible(showMenuItems);
        }

        if (viewHtmlModeMenuItem != null) {
            viewHtmlModeMenuItem.setVisible(((mEditorFragment instanceof AztecEditorFragment)
                                             || (mEditorFragment instanceof GutenbergEditorFragment)) && showMenuItems);
            viewHtmlModeMenuItem.setTitle(mHtmlModeMenuStateOn ? R.string.menu_visual_mode : R.string.menu_html_mode);
        }

        if (historyMenuItem != null) {
            boolean hasHistory = !mIsNewPost && (mSite.isWPCom() || mSite.isJetpackConnected());
            historyMenuItem.setVisible(showMenuItems && hasHistory);
        }

        if (settingsMenuItem != null) {
            settingsMenuItem.setTitle(mIsPage ? R.string.page_settings : R.string.post_settings);
            settingsMenuItem.setVisible(showMenuItems);
        }

        // Set text of the primary action button in the ActionBar
        if (mEditPostRepository.hasPost()) {
            MenuItem primaryAction = menu.findItem(R.id.menu_primary_action);
            if (primaryAction != null) {
                primaryAction.setTitle(getPrimaryActionText());
                primaryAction.setVisible(mViewPager != null && mViewPager.getCurrentItem() != PAGE_HISTORY
                                         && mViewPager.getCurrentItem() != PAGE_PUBLISH_SETTINGS);
            }
        }

        MenuItem switchToAztecMenuItem = menu.findItem(R.id.menu_switch_to_aztec);
        MenuItem switchToGutenbergMenuItem = menu.findItem(R.id.menu_switch_to_gutenberg);

        // The following null checks should basically be redundant but were added to manage
        // an odd behaviour recorded with Android 8.0.0
        // (see https://github.com/wordpress-mobile/WordPress-Android/issues/9748 for more information)
        if (switchToAztecMenuItem != null && switchToGutenbergMenuItem != null) {
            if (mShowGutenbergEditor) {
                // we're showing Gutenberg so, just offer the Aztec switch
                switchToAztecMenuItem.setVisible(true);
                switchToGutenbergMenuItem.setVisible(false);
            } else {
                // we're showing Aztec so, hide the "Switch to Aztec" menu
                switchToAztecMenuItem.setVisible(false);

                switchToGutenbergMenuItem.setVisible(
                        shouldSwitchToGutenbergBeVisible(mEditorFragment, mSite)
                );
            }
        }

        return super.onPrepareOptionsMenu(menu);
    }

    @Override
    public void onRequestPermissionsResult(int requestCode,
                                           @NonNull String[] permissions,
                                           @NonNull int[] grantResults) {
        super.onRequestPermissionsResult(requestCode, permissions, grantResults);
        boolean allGranted = WPPermissionUtils.setPermissionListAsked(
                this, requestCode, permissions, grantResults, true);

        if (allGranted) {
            switch (requestCode) {
                case WPPermissionUtils.EDITOR_MEDIA_PERMISSION_REQUEST_CODE:
                    if (mMenuView != null) {
                        super.openContextMenu(mMenuView);
                        mMenuView = null;
                    }
                    break;
                case WPPermissionUtils.EDITOR_DRAG_DROP_PERMISSION_REQUEST_CODE:
                    mEditorMedia.addNewMediaItemsToEditorAsync(mEditorMedia.getDroppedMediaUris(), false);
                    mEditorMedia.getDroppedMediaUris().clear();
                    break;
            }
        }
    }

    private boolean handleBackPressed() {
        Fragment fragment = getSupportFragmentManager().findFragmentByTag(
                ImageSettingsDialogFragment.IMAGE_SETTINGS_DIALOG_TAG);
        if (fragment != null && fragment.isVisible()) {
            if (fragment instanceof ImageSettingsDialogFragment) {
                ImageSettingsDialogFragment imFragment = (ImageSettingsDialogFragment) fragment;
                imFragment.dismissFragment();
            }

            return false;
        }

        if (mViewPager.getCurrentItem() == PAGE_PUBLISH_SETTINGS) {
            mViewPager.setCurrentItem(PAGE_SETTINGS);
            invalidateOptionsMenu();
        } else if (mViewPager.getCurrentItem() > PAGE_CONTENT) {
            if (mViewPager.getCurrentItem() == PAGE_SETTINGS) {
                mEditorFragment.setFeaturedImageId(mEditPostRepository.getFeaturedImageId());
            }

            mViewPager.setCurrentItem(PAGE_CONTENT);
            invalidateOptionsMenu();
        } else if (mEditorPhotoPicker.isPhotoPickerShowing()) {
            mEditorPhotoPicker.hidePhotoPicker();
        } else {
            mPostEditorAnalyticsSession.setOutcome(Outcome.SAVE);
            savePostAndOptionallyFinish(true);
        }

        return true;
    }

    private RemotePreviewLogicHelper.RemotePreviewHelperFunctions getEditPostActivityStrategyFunctions() {
        return new RemotePreviewLogicHelper.RemotePreviewHelperFunctions() {
            @Override
            public boolean notifyUploadInProgress(@NotNull PostImmutableModel post) {
                if (UploadService.hasInProgressMediaUploadsForPost(post)) {
                    ToastUtils.showToast(EditPostActivity.this,
                            getString(R.string.editor_toast_uploading_please_wait), Duration.SHORT);
                    return true;
                } else {
                    return false;
                }
            }

            @Nullable
            @Override
            public PostImmutableModel updatePostIfNeeded() {
                updatePostObject();
                return mEditPostRepository.getPost();
            }

            @Override
            public void notifyEmptyDraft() {
                ToastUtils.showToast(EditPostActivity.this,
                        getString(R.string.error_preview_empty_draft), Duration.SHORT);
            }

            @Override
            public void startUploading(boolean isRemoteAutoSave, @Nullable PostImmutableModel post) {
                if (isRemoteAutoSave) {
                    updatePostLoadingAndDialogState(PostLoadingState.REMOTE_AUTO_SAVING_FOR_PREVIEW, post);
                    savePostAndOptionallyFinish(false, true);
                } else {
                    updatePostLoadingAndDialogState(PostLoadingState.UPLOADING_FOR_PREVIEW, post);
                    savePostAndOptionallyFinish(false);
                }
            }

            @Override
            public void notifyEmptyPost() {
                String message =
                        getString(mIsPage ? R.string.error_preview_empty_page : R.string.error_preview_empty_post);
                ToastUtils.showToast(EditPostActivity.this, message, Duration.SHORT);
            }
        };
    }

    // Menu actions
    @Override
    public boolean onOptionsItemSelected(final MenuItem item) {
        int itemId = item.getItemId();

        if (itemId == android.R.id.home) {
            return handleBackPressed();
        }

        mEditorPhotoPicker.hidePhotoPicker();

        if (itemId == R.id.menu_primary_action) {
            performPrimaryAction();
        } else {
            // Disable other action bar buttons while a media upload is in progress
            // (unnecessary for Aztec since it supports progress reattachment)
            if (!(mShowAztecEditor || mShowGutenbergEditor)
                && (mEditorFragment.isUploadingMedia() || mEditorFragment.isActionInProgress())) {
                ToastUtils.showToast(this, R.string.editor_toast_uploading_please_wait, Duration.SHORT);
                return false;
            }

            if (itemId == R.id.menu_history) {
                AnalyticsTracker.track(Stat.REVISIONS_LIST_VIEWED);
                ActivityUtils.hideKeyboard(this);
                mViewPager.setCurrentItem(PAGE_HISTORY);
            } else if (itemId == R.id.menu_preview_post) {
                PreviewLogicOperationResult opResult = mRemotePreviewLogicHelper.runPostPreviewLogic(
                        this,
                        mSite,
                        Objects.requireNonNull(mEditPostRepository.getPost()),
                        getEditPostActivityStrategyFunctions());
                if (opResult == PreviewLogicOperationResult.MEDIA_UPLOAD_IN_PROGRESS
                    || opResult == PreviewLogicOperationResult.CANNOT_SAVE_EMPTY_DRAFT
                    || opResult == PreviewLogicOperationResult.CANNOT_REMOTE_AUTO_SAVE_EMPTY_POST
                ) {
                    return false;
                } else if (opResult == PreviewLogicOperationResult.OPENING_PREVIEW) {
                    updatePostLoadingAndDialogState(PostLoadingState.PREVIEWING, mEditPostRepository.getPost());
                }
            } else if (itemId == R.id.menu_post_settings) {
                if (mEditPostSettingsFragment != null) {
                    mEditPostSettingsFragment.refreshViews();
                }
                ActivityUtils.hideKeyboard(this);
                mViewPager.setCurrentItem(PAGE_SETTINGS);
            } else if (itemId == R.id.menu_secondary_action) {
                return performSecondaryAction();
            } else if (itemId == R.id.menu_html_mode) {
                // toggle HTML mode
                if (mEditorFragment instanceof AztecEditorFragment) {
                    ((AztecEditorFragment) mEditorFragment).onToolbarHtmlButtonClicked();
                    toggledHtmlModeSnackbar(view -> {
                        // switch back
                        ((AztecEditorFragment) mEditorFragment).onToolbarHtmlButtonClicked();
                    });
                } else if (mEditorFragment instanceof GutenbergEditorFragment) {
                    ((GutenbergEditorFragment) mEditorFragment).onToggleHtmlMode();
                    toggledHtmlModeSnackbar(view -> {
                        // switch back
                        ((GutenbergEditorFragment) mEditorFragment).onToggleHtmlMode();
                    });
                }
            } else if (itemId == R.id.menu_switch_to_aztec) {
                // The following boolean check should be always redundant but was added to manage
                // an odd behaviour recorded with Android 8.0.0
                // (see https://github.com/wordpress-mobile/WordPress-Android/issues/9748 for more information)
                if (mShowGutenbergEditor) {
                    // let's finish this editing instance and start again, but not letting Gutenberg be used
                    mRestartEditorOption = RestartEditorOptions.RESTART_SUPPRESS_GUTENBERG;
                    mPostEditorAnalyticsSession.switchEditor(Editor.CLASSIC);
                    mPostEditorAnalyticsSession.setOutcome(Outcome.SAVE);
                    savePostAndOptionallyFinish(true);
                } else {
                    logWrongMenuState("Wrong state in menu_switch_to_aztec: menu should not be visible.");
                }
            } else if (itemId == R.id.menu_switch_to_gutenberg) {
                // The following boolean check should be always redundant but was added to manage
                // an odd behaviour recorded with Android 8.0.0
                // (see https://github.com/wordpress-mobile/WordPress-Android/issues/9748 for more information)
                if (shouldSwitchToGutenbergBeVisible(mEditorFragment, mSite)) {
                    // let's finish this editing instance and start again, but let GB be used
                    mRestartEditorOption = RestartEditorOptions.RESTART_DONT_SUPPRESS_GUTENBERG;
                    mPostEditorAnalyticsSession.switchEditor(Editor.GUTENBERG);
                    mPostEditorAnalyticsSession.setOutcome(Outcome.SAVE);
                    savePostAndOptionallyFinish(true);
                } else {
                    logWrongMenuState("Wrong state in menu_switch_to_gutenberg: menu should not be visible.");
                }
            }
        }
        return false;
    }

    private void logWrongMenuState(String logMsg) {
        AppLog.w(T.EDITOR, logMsg);
        // Lets record this event in Sentry
        CrashLoggingUtils.logException(new IllegalStateException(logMsg), T.EDITOR);
    }

    private void showEmptyPostErrorForSecondaryAction() {
        String message = getString(mIsPage ? R.string.error_publish_empty_page : R.string.error_publish_empty_post);
        if (getSecondaryAction() == SecondaryEditorAction.SAVE_AS_DRAFT
            || getSecondaryAction() == SecondaryEditorAction.SAVE) {
            message = getString(R.string.error_save_empty_draft);
        }
        ToastUtils.showToast(EditPostActivity.this, message, Duration.SHORT);
    }

    private void saveAsDraft() {
        mEditPostSettingsFragment.updatePostStatus(PostStatus.DRAFT);
        ToastUtils.showToast(EditPostActivity.this,
                getString(R.string.editor_post_converted_back_to_draft), Duration.SHORT);
        UploadUtils.showSnackbar(findViewById(R.id.editor_activity), R.string.editor_uploading_post);
        mPostEditorAnalyticsSession.setOutcome(Outcome.SAVE);
        savePostAndOptionallyFinish(false);
    }

    private boolean performSecondaryAction() {
        if (UploadService.hasInProgressMediaUploadsForPost(mEditPostRepository.getPost())) {
            ToastUtils.showToast(EditPostActivity.this,
                    getString(R.string.editor_toast_uploading_please_wait), Duration.SHORT);
            return false;
        }

        // we update the mPost object first, so we can pre-check Post publish-ability and inform the user
        updatePostObject();
        if (isDiscardable()) {
            showEmptyPostErrorForSecondaryAction();
            return false;
        }

        switch (getSecondaryAction()) {
            case SAVE_AS_DRAFT:
                // Force the new Draft status
                saveAsDraft();
                return true;
            case SAVE:
                uploadPost(false);
                return true;
            case PUBLISH_NOW:
                showPublishConfirmationDialogAndPublishPost();
                return true;
            case NONE:
                throw new IllegalStateException("Switch in `secondaryAction` shouldn't go through the NONE case");
        }
        return false;
    }

    private void toggledHtmlModeSnackbar(View.OnClickListener onUndoClickListener) {
        UploadUtils.showSnackbarSuccessActionOrange(findViewById(R.id.editor_activity),
                mHtmlModeMenuStateOn ? R.string.menu_html_mode_done_snackbar
                        : R.string.menu_visual_mode_done_snackbar,
                R.string.menu_undo_snackbar_action,
                onUndoClickListener);
    }

    private void refreshEditorContent() {
        mHasSetPostContent = false;
        fillContentEditorFields();
    }

    private void setPreviewingInEditorSticky(boolean enable, @Nullable PostImmutableModel post) {
        if (enable) {
            if (post != null) {
                EventBus.getDefault().postSticky(
                        new PostEvents.PostPreviewingInEditor(post.getLocalSiteId(), post.getId()));
            }
        } else {
            PostEvents.PostPreviewingInEditor stickyEvent =
                    EventBus.getDefault().getStickyEvent(PostEvents.PostPreviewingInEditor.class);
            if (stickyEvent != null) {
                EventBus.getDefault().removeStickyEvent(stickyEvent);
            }
        }
    }

    private void managePostLoadingStateTransitions(PostLoadingState postLoadingState,
                                                   @Nullable PostImmutableModel post) {
        switch (postLoadingState) {
            case NONE:
                setPreviewingInEditorSticky(false, post);
                break;
            case UPLOADING_FOR_PREVIEW:
            case REMOTE_AUTO_SAVING_FOR_PREVIEW:
            case PREVIEWING:
            case REMOTE_AUTO_SAVE_PREVIEW_ERROR:
                setPreviewingInEditorSticky(true, post);
                break;
            case LOADING_REVISION:
                // nothing to do
                break;
        }
    }

    private void updatePostLoadingAndDialogState(PostLoadingState postLoadingState) {
        updatePostLoadingAndDialogState(postLoadingState, null);
    }

    private void updatePostLoadingAndDialogState(PostLoadingState postLoadingState, @Nullable PostImmutableModel post) {
        // We need only transitions, so...
        if (mPostLoadingState == postLoadingState) return;

        AppLog.d(
                AppLog.T.POSTS,
                "Editor post loading state machine: transition from " + mPostLoadingState + " to " + postLoadingState
        );

        // update the state
        mPostLoadingState = postLoadingState;

        // take care of exit actions on state transition
        managePostLoadingStateTransitions(postLoadingState, post);

        // update the progress dialog state
        mProgressDialog = mProgressDialogHelper.updateProgressDialogState(
                this,
                mProgressDialog,
                mPostLoadingState.getProgressDialogUiState(),
                mUiHelpers);
    }

    private void toggleHtmlModeOnMenu() {
        mHtmlModeMenuStateOn = !mHtmlModeMenuStateOn;
        trackPostSessionEditorModeSwitch();
        invalidateOptionsMenu();
    }

    private void trackPostSessionEditorModeSwitch() {
        boolean isGutenberg = mEditorFragment instanceof GutenbergEditorFragment;
        mPostEditorAnalyticsSession.switchEditor(
                mHtmlModeMenuStateOn ? Editor.HTML : (isGutenberg ? Editor.GUTENBERG : Editor.CLASSIC));
    }

    private void showUpdateConfirmationDialogAndUploadPost() {
        showConfirmationDialogAndUploadPost(TAG_UPDATE_CONFIRMATION_DIALOG,
                getString(R.string.dialog_confirm_update_title),
                mEditPostRepository.isPage() ? getString(R.string.dialog_confirm_update_message_page)
                        : getString(R.string.dialog_confirm_update_message_post),
                getString(R.string.dialog_confirm_update_yes),
                getString(R.string.keep_editing));
    }

    private void showPublishConfirmationDialogAndPublishPost() {
        showConfirmationDialogAndUploadPost(TAG_PUBLISH_CONFIRMATION_DIALOG,
                getString(R.string.dialog_confirm_publish_title),
                mEditPostRepository.isPage() ? getString(R.string.dialog_confirm_publish_message_page)
                        : getString(R.string.dialog_confirm_publish_message_post),
                getString(R.string.dialog_confirm_publish_yes),
                getString(R.string.keep_editing));
    }

    private void showConfirmationDialogAndUploadPost(@NonNull String identifier, @NonNull String title,
                                                     @NonNull String description, @NonNull String positiveButton,
                                                     @NonNull String negativeButton) {
        BasicFragmentDialog publishConfirmationDialog = new BasicFragmentDialog();
        publishConfirmationDialog.initialize(identifier, title, description, positiveButton, negativeButton, null);
        publishConfirmationDialog.show(getSupportFragmentManager(), identifier);
    }

    private void performPrimaryAction() {
        switch (getPrimaryAction()) {
            case UPDATE:
                showUpdateConfirmationDialogAndUploadPost();
                return;
            case PUBLISH_NOW:
                showPublishConfirmationDialogAndPublishPost();
                return;
            // In other cases, we'll upload the post without changing its status
            case SCHEDULE:
            case SUBMIT_FOR_REVIEW:
            case SAVE:
                uploadPost(false);
                break;
        }
    }

    private void showGutenbergInformativeDialog() {
        // Show the GB informative dialog on editing GB posts
        final PromoDialog gbInformativeDialog = new PromoDialog();
        gbInformativeDialog.initialize(TAG_GB_INFORMATIVE_DIALOG,
                getString(R.string.dialog_gutenberg_informative_title),
                mEditPostRepository.isPage() ? getString(R.string.dialog_gutenberg_informative_description_page)
                        : getString(R.string.dialog_gutenberg_informative_description_post),
                getString(org.wordpress.android.editor.R.string.dialog_button_ok));

        gbInformativeDialog.show(getSupportFragmentManager(), TAG_GB_INFORMATIVE_DIALOG);
        AppPrefs.setGutenbergInfoPopupDisplayed(mSite.getUrl());
    }

    private void setGutenbergEnabledIfNeeded() {
        if (AppPrefs.isGutenbergInfoPopupDisplayed(mSite.getUrl())) {
            return;
        }

        boolean showPopup = AppPrefs.shouldShowGutenbergInfoPopupForTheNewPosts(mSite.getUrl());

        if (TextUtils.isEmpty(mSite.getMobileEditor()) && !mIsNewPost) {
            SiteUtils.enableBlockEditor(mDispatcher, mSite);
            AnalyticsUtils.trackWithSiteDetails(Stat.EDITOR_GUTENBERG_ENABLED, mSite,
                    BlockEditorEnabledSource.ON_BLOCK_POST_OPENING.asPropertyMap());
            showPopup = true;
        }

        if (showPopup) {
            showGutenbergInformativeDialog();
        }
    }

    private void savePostOnlineAndFinishAsync(
            boolean isFirstTimePublish,
            boolean doFinishActivity
    ) {
        new SavePostOnlineAndFinishTask(isFirstTimePublish, doFinishActivity)
                .executeOnExecutor(AsyncTask.THREAD_POOL_EXECUTOR);
    }

    private void onUploadSuccess(MediaModel media) {
        // TODO Should this statement check media.getLocalPostId() == mEditPostRepository.getId()?
        if (media != null && !media.getMarkedLocallyAsFeatured() && mEditorMediaUploadListener != null) {
            mEditorMediaUploadListener.onMediaUploadSucceeded(String.valueOf(media.getId()),
                    FluxCUtils.mediaFileFromMediaModel(media));
        } else if (media != null && media.getMarkedLocallyAsFeatured() && media.getLocalPostId() == mEditPostRepository
                .getId()) {
            setFeaturedImageId(media.getMediaId());
        }
    }

    private void onUploadError(MediaModel media, MediaError error) {
        String localMediaId = String.valueOf(media.getId());

        Map<String, Object> properties = null;
        MediaFile mf = FluxCUtils.mediaFileFromMediaModel(media);
        if (mf != null) {
            properties = AnalyticsUtils.getMediaProperties(this, mf.isVideo(), null, mf.getFilePath());
            properties.put("error_type", error.type.name());
        }
        AnalyticsTracker.track(Stat.EDITOR_UPLOAD_MEDIA_FAILED, properties);

        // Display custom error depending on error type
        String errorMessage = WPMediaUtils.getErrorMessage(this, media, error);
        if (errorMessage == null) {
            errorMessage = TextUtils.isEmpty(error.message) ? getString(R.string.tap_to_try_again) : error.message;
        }

        if (mEditorMediaUploadListener != null) {
            mEditorMediaUploadListener.onMediaUploadFailed(localMediaId,
                    EditorFragmentAbstract.getEditorMimeType(mf), errorMessage);
        }
    }

    private void onUploadProgress(MediaModel media, float progress) {
        String localMediaId = String.valueOf(media.getId());
        if (mEditorMediaUploadListener != null) {
            mEditorMediaUploadListener.onMediaUploadProgress(localMediaId, progress);
        }
    }

    private void launchPictureLibrary() {
        WPMediaUtils.launchPictureLibrary(this, mEditorPhotoPicker.getAllowMultipleSelection());
    }

    private void launchVideoLibrary() {
        WPMediaUtils.launchVideoLibrary(this, mEditorPhotoPicker.getAllowMultipleSelection());
    }

    private void launchVideoCamera() {
        WPMediaUtils.launchVideoCamera(this);
    }

    private void showErrorAndFinish(int errorMessageId) {
        ToastUtils.showToast(this, errorMessageId, ToastUtils.Duration.LONG);
        finish();
    }

    private void trackEditorCreatedPost(String action, Intent intent) {
        Map<String, Object> properties = new HashMap<>();
        // Post created from the post list (new post button).
        String normalizedSourceName = "post-list";
        if (Intent.ACTION_SEND.equals(action) || Intent.ACTION_SEND_MULTIPLE.equals(action)) {
            // Post created with share with WordPress
            normalizedSourceName = "shared-from-external-app";
        }
        if (EditPostActivity.NEW_MEDIA_POST.equals(
                action)) {
            // Post created from the media library
            normalizedSourceName = "media-library";
        }
        if (intent != null && intent.hasExtra(EXTRA_IS_QUICKPRESS)) {
            // Quick press
            normalizedSourceName = "quick-press";
        }
        PostUtils.addPostTypeToAnalyticsProperties(mEditPostRepository.getPost(), properties);
        properties.put("created_post_source", normalizedSourceName);
        AnalyticsUtils.trackWithSiteDetails(
                AnalyticsTracker.Stat.EDITOR_CREATED_POST,
                mSiteStore.getSiteByLocalId(mEditPostRepository.getLocalSiteId()),
                properties
        );
    }

    private boolean updatePostObject(boolean isAutosave) {
        if (!mEditPostRepository.hasPost() || mEditorFragment == null) {
            AppLog.e(AppLog.T.POSTS, "Attempted to save an invalid Post.");
            return false;
        }
        return mEditPostRepository.updateInTransaction(postModel -> {
            try {
                boolean postTitleOrContentChanged =
                        updatePostContentNewEditor(postModel, isAutosave, (String) mEditorFragment.getTitle(),
                                (String) mEditorFragment.getContent(postModel.getContent()));

                // only makes sense to change the publish date and locally changed date if the Post was actually changed
                if (postTitleOrContentChanged) {
                    mEditPostRepository.updatePublishDateIfShouldBePublishedImmediately(postModel);
                    postModel
                            .setDateLocallyChanged(
                                    DateTimeUtils.iso8601FromTimestamp(System.currentTimeMillis() / 1000));
                }
            } catch (EditorFragmentNotAddedException e) {
                AppLog.e(T.EDITOR, "Impossible to save the post, we weren't able to update it.");
                return false;
            }
            return true;
        });
    }

    private void savePostAsync(final AfterSavePostListener listener) {
        new Thread(() -> {
            if (updatePostObject(false)) {
                savePostToDb();
                if (listener != null) {
                    listener.onPostSave();
                }
            }
        }).start();
    }

    @Override
    public void initializeEditorFragment() {
        if (mEditorFragment instanceof AztecEditorFragment) {
            AztecEditorFragment aztecEditorFragment = (AztecEditorFragment) mEditorFragment;
            aztecEditorFragment.setEditorImageSettingsListener(EditPostActivity.this);
            aztecEditorFragment.setMediaToolbarButtonClickListener(mEditorPhotoPicker);

            // Here we should set the max width for media, but the default size is already OK. No need
            // to customize it further

            Drawable loadingImagePlaceholder = EditorMediaUtils.getAztecPlaceholderDrawableFromResID(
                    this,
                    org.wordpress.android.editor.R.drawable.ic_gridicons_image,
                    aztecEditorFragment.getMaxMediaSize()
            );
            mAztecImageLoader = new AztecImageLoader(getBaseContext(), mImageManager, loadingImagePlaceholder);
            aztecEditorFragment.setAztecImageLoader(mAztecImageLoader);
            aztecEditorFragment.setLoadingImagePlaceholder(loadingImagePlaceholder);

            Drawable loadingVideoPlaceholder = EditorMediaUtils.getAztecPlaceholderDrawableFromResID(
                    this,
                    org.wordpress.android.editor.R.drawable.ic_gridicons_video_camera,
                    aztecEditorFragment.getMaxMediaSize()
            );
            aztecEditorFragment.setAztecVideoLoader(new AztecVideoLoader(getBaseContext(), loadingVideoPlaceholder));
            aztecEditorFragment.setLoadingVideoPlaceholder(loadingVideoPlaceholder);

            if (getSite() != null && getSite().isWPCom() && !getSite().isPrivate()) {
                // Add the content reporting for wpcom blogs that are not private
                aztecEditorFragment.enableContentLogOnCrashes(
                        throwable -> {
                            // Do not log private or password protected post
                            return mEditPostRepository.hasPost() && TextUtils.isEmpty(mEditPostRepository.getPassword())
                                   && !mEditPostRepository.hasStatus(PostStatus.PRIVATE);
                        }
                );
            }

            if (mEditPostRepository.hasPost() && AppPrefs
                    .isPostWithHWAccelerationOff(mEditPostRepository.getLocalSiteId(), mEditPostRepository.getId())) {
                // We need to disable HW Acc. on this post
                aztecEditorFragment.disableHWAcceleration();
            }
            aztecEditorFragment.setExternalLogger(new AztecLog.ExternalLogger() {
                // This method handles the custom Exception thrown by Aztec to notify the parent app of the error #8828
                // We don't need to log the error, since it was already logged by Aztec, instead we need to write the
                // prefs to disable HW acceleration for it.
                private boolean isError8828(@NotNull Throwable throwable) {
                    if (!(throwable instanceof DynamicLayoutGetBlockIndexOutOfBoundsException)) {
                        return false;
                    }
                    if (!mEditPostRepository.hasPost()) {
                        return false;
                    }
                    AppPrefs.addPostWithHWAccelerationOff(mEditPostRepository.getLocalSiteId(),
                            mEditPostRepository.getId());
                    return true;
                }

                @Override
                public void log(@NotNull String s) {
                    // For now, we're wrapping up the actual log into an exception to reduce possibility
                    // of information not travelling to our Crash Logging Service.
                    // For more info: http://bit.ly/2oJHMG7 and http://bit.ly/2oPOtFX
                    CrashLoggingUtils.logException(new AztecEditorFragment.AztecLoggingException(s), T.EDITOR);
                }

                @Override
                public void logException(@NotNull Throwable throwable) {
                    if (isError8828(throwable)) {
                        return;
                    }
                    CrashLoggingUtils.logException(new AztecEditorFragment.AztecLoggingException(throwable), T.EDITOR);
                }

                @Override
                public void logException(@NotNull Throwable throwable, String s) {
                    if (isError8828(throwable)) {
                        return;
                    }
                    CrashLoggingUtils.logException(
                            new AztecEditorFragment.AztecLoggingException(throwable), T.EDITOR, s);
                }
            });
        }
    }

    @Override
    public void onImageSettingsRequested(EditorImageMetaData editorImageMetaData) {
        MediaSettingsActivity.showForResult(this, mSite, editorImageMetaData);
    }


    @Override public void onImagePreviewRequested(String mediaUrl) {
        MediaPreviewActivity.showPreview(this, null, mediaUrl);
    }

    @Override
    public void onNegativeClicked(@NonNull String instanceTag) {
        switch (instanceTag) {
            case TAG_FAILED_MEDIA_UPLOADS_DIALOG:
                // Clear failed uploads
                mFeaturedImageHelper.cancelFeaturedImageUpload(mSite, mEditPostRepository.getPost(), true);
                mEditorFragment.removeAllFailedMediaUploads();
                break;
            case TAG_PUBLISH_CONFIRMATION_DIALOG:
            case TAG_UPDATE_CONFIRMATION_DIALOG:
                break;
            default:
                AppLog.e(T.EDITOR, "Dialog instanceTag is not recognized");
                throw new UnsupportedOperationException("Dialog instanceTag is not recognized");
        }
    }

    @Override
    public void onPositiveClicked(@NonNull String instanceTag) {
        switch (instanceTag) {
            case TAG_UPDATE_CONFIRMATION_DIALOG:
                uploadPost(false);
                break;
            case TAG_PUBLISH_CONFIRMATION_DIALOG:
                uploadPost(true);
                AppRatingDialog.INSTANCE
                        .incrementInteractions(APP_REVIEWS_EVENT_INCREMENTED_BY_PUBLISHING_POST_OR_PAGE);
                break;
            case TAG_FAILED_MEDIA_UPLOADS_DIALOG:
                savePostOnlineAndFinishAsync(isFirstTimePublish(false), true);
                break;
            case TAG_GB_INFORMATIVE_DIALOG:
                // no op
                break;
            default:
                AppLog.e(T.EDITOR, "Dialog instanceTag is not recognized");
                throw new UnsupportedOperationException("Dialog instanceTag is not recognized");
        }
    }

    /*
     * user clicked OK on a settings list dialog displayed from the settings fragment - pass the event
     * along to the settings fragment
     */
    @Override
    public void onPostSettingsFragmentPositiveButtonClicked(@NonNull PostSettingsListDialogFragment dialog) {
        if (mEditPostSettingsFragment != null) {
            mEditPostSettingsFragment.onPostSettingsFragmentPositiveButtonClicked(dialog);
        }
    }

    public interface AfterSavePostListener {
        void onPostSave();
    }

    private synchronized void savePostToDb() {
        mDispatcher.dispatch(PostActionBuilder.newUpdatePostAction(mEditPostRepository.getEditablePost()));

        if (mShowAztecEditor) {
            // update the list of uploading ids
            mMediaMarkedUploadingOnStartIds =
                    AztecEditorFragment.getMediaMarkedUploadingInPostContent(this, mEditPostRepository.getContent());
        }
    }

    @Override
    public void onBackPressed() {
        handleBackPressed();
    }

    @Override
    public void onHistoryItemClicked(@NonNull Revision revision, @NonNull List<Revision> revisions) {
        AnalyticsTracker.track(Stat.REVISIONS_DETAIL_VIEWED_FROM_LIST);
        mRevision = revision;

        ActivityLauncher.viewHistoryDetailForResult(this, mRevision, revisions);
    }

    private void loadRevision() {
        updatePostLoadingAndDialogState(PostLoadingState.LOADING_REVISION);
        mEditPostRepository.saveForUndo();
        mEditPostRepository.updateInTransaction(postModel -> {
            postModel.setTitle(Objects.requireNonNull(mRevision.getPostTitle()));
            postModel.setContent(Objects.requireNonNull(mRevision.getPostContent()));
            postModel.setIsLocallyChanged(true);
            postModel
                    .setDateLocallyChanged(DateTimeUtils.iso8601FromTimestamp(System.currentTimeMillis() / 1000));
            return true;
        });
        refreshEditorContent();

        WPSnackbar.make(mViewPager, getString(R.string.history_loaded_revision), 4000)
                  .setAction(getString(R.string.undo), view -> {
                      AnalyticsTracker.track(Stat.REVISIONS_LOAD_UNDONE);
                      RemotePostPayload payload = new RemotePostPayload(mEditPostRepository.getPostForUndo(), mSite);
                      mDispatcher.dispatch(PostActionBuilder.newFetchPostAction(payload));
                      mEditPostRepository.undo();
                      refreshEditorContent();
                  })
                  .show();

        updatePostLoadingAndDialogState(PostLoadingState.NONE);
    }

    private boolean isNewPost() {
        return mIsNewPost;
    }

    private class SavePostOnlineAndFinishTask extends AsyncTask<Void, Void, Void> {
        boolean mIsFirstTimePublish;
        boolean mDoFinishActivity;

        SavePostOnlineAndFinishTask(boolean isFirstTimePublish, boolean doFinishActivity) {
            this.mIsFirstTimePublish = isFirstTimePublish;
            this.mDoFinishActivity = doFinishActivity;
        }

        @Override
        protected Void doInBackground(Void... params) {
            // mark as pending if the user doesn't have publishing rights
            if (!UploadUtils.userCanPublish(mSite)) {
                switch (mEditPostRepository.getStatus()) {
                    case UNKNOWN:
                    case PUBLISHED:
                    case SCHEDULED:
                    case PRIVATE:
                        mEditPostRepository.updateStatus(PostStatus.PENDING);
                        break;
                    case DRAFT:
                    case PENDING:
                    case TRASHED:
                        break;
                }
            }

            savePostToDb();
            PostUtils.trackSavePostAnalytics(mEditPostRepository.getPost(),
                    mSiteStore.getSiteByLocalId(mEditPostRepository.getLocalSiteId()));

            UploadService.uploadPost(EditPostActivity.this, mEditPostRepository.getId(), mIsFirstTimePublish);

            PendingDraftsNotificationsUtils
                    .cancelPendingDraftAlarms(EditPostActivity.this, mEditPostRepository.getId());

            return null;
        }

        @Override
        protected void onPostExecute(Void saved) {
            if (mDoFinishActivity) {
                saveResult(true, false, false);
                removePostOpenInEditorStickyEvent();
                finish();
            }
        }
    }

    private class SavePostLocallyAndFinishTask extends AsyncTask<Void, Void, Boolean> {
        boolean mDoFinishActivity;

        SavePostLocallyAndFinishTask(boolean doFinishActivity) {
            this.mDoFinishActivity = doFinishActivity;
        }

        @Override
        protected Boolean doInBackground(Void... params) {
            if (mEditPostRepository.postHasEdits()) {
                mEditPostRepository.updateInTransaction(postModel -> {
                    // Changes have been made - save the post and ask for the post list to refresh
                    // We consider this being "manual save", it will replace some Android "spans" by an html
                    // or a shortcode replacement (for instance for images and galleries)

                    // Update the post object directly, without re-fetching the fields from the EditorFragment
                    updatePostContentNewEditor(postModel, false, postModel.getTitle(), postModel.getContent());
                    return true;
                });
                savePostToDb();

                // For self-hosted sites, when exiting the editor without uploading, the `PostUploadModel
                // .uploadState`
                // can get stuck in `PENDING`. This happens in this scenario:
                //
                // 1. The user edits an existing post
                // 2. Adds an image -- this creates the `PostUploadModel` as `PENDING`
                // 3. Exits the editor by tapping on Back (not saving or publishing)
                //
                // If the `uploadState` is stuck at `PENDING`, the Post List will indefinitely show a “Queued post”
                // label.
                //
                // The `uploadState` does not get stuck on `PENDING` for WPCom because the app will automatically
                // start a remote auto-save when the editor exits. Hence, the `PostUploadModel` eventually gets
                // updated.
                //
                // Marking the `PostUploadModel` as `CANCELLED` when exiting should be fine for all site types since
                // we do not currently have any special handling for cancelled uploads. Eventually, the user will
                // restart them and the `uploadState` will be corrected.
                //
                // See `PostListUploadStatusTracker` and `PostListItemUiStateHelper.createUploadUiState` for how
                // the Post List determines what label to use.
                mDispatcher.dispatch(UploadActionBuilder.newCancelPostAction(mEditPostRepository.getEditablePost()));

                // now set the pending notification alarm to be triggered in the next day, week, and month
                PendingDraftsNotificationsUtils
                        .scheduleNextNotifications(EditPostActivity.this, mEditPostRepository.getId(),
                                mEditPostRepository.getDateLocallyChanged());
            }

            return true;
        }

        @Override
        protected void onPostExecute(Boolean saved) {
            if (mDoFinishActivity) {
                saveResult(saved, false, true);
                removePostOpenInEditorStickyEvent();
                finish();
            }
        }
    }

    private void saveResult(boolean saved, boolean discardable, boolean savedLocally) {
        Intent i = getIntent();
        i.putExtra(EXTRA_SAVED_AS_LOCAL_DRAFT, savedLocally);
        i.putExtra(EXTRA_HAS_FAILED_MEDIA, hasFailedMedia());
        i.putExtra(EXTRA_IS_PAGE, mIsPage);
        i.putExtra(EXTRA_HAS_CHANGES, saved);
        i.putExtra(EXTRA_POST_LOCAL_ID, mEditPostRepository.getId());
        i.putExtra(EXTRA_POST_REMOTE_ID, mEditPostRepository.getRemotePostId());
        i.putExtra(EXTRA_IS_DISCARDABLE, discardable);
        i.putExtra(EXTRA_RESTART_EDITOR, mRestartEditorOption.name());
        i.putExtra(STATE_KEY_EDITOR_SESSION_DATA, mPostEditorAnalyticsSession);
        i.putExtra(EXTRA_IS_NEW_POST, mIsNewPost);
        setResult(RESULT_OK, i);
    }

    private void uploadPost(final boolean publishPost) {
        AccountModel account = mAccountStore.getAccount();
        // prompt user to verify e-mail before publishing
        if (!account.getEmailVerified()) {
            String message = TextUtils.isEmpty(account.getEmail())
                    ? getString(R.string.editor_confirm_email_prompt_message)
                    : String.format(getString(R.string.editor_confirm_email_prompt_message_with_email),
                                    account.getEmail());

            AlertDialog.Builder builder = new AlertDialog.Builder(
                    new ContextThemeWrapper(this, R.style.Calypso_Dialog));
            builder.setTitle(R.string.editor_confirm_email_prompt_title)
                   .setMessage(message)
                   .setPositiveButton(android.R.string.ok,
                           (dialog, id) -> {
                               ToastUtils.showToast(EditPostActivity.this,
                                                    getString(R.string.toast_saving_post_as_draft));
                               mPostEditorAnalyticsSession.setOutcome(Outcome.SAVE);
                               savePostAndOptionallyFinish(true);
                           })
                   .setNegativeButton(R.string.editor_confirm_email_prompt_negative,
                           (dialog, id) -> mDispatcher
                                   .dispatch(AccountActionBuilder.newSendVerificationEmailAction()));
            builder.create().show();
            return;
        }

        // Loading the content from the GB HTML editor can take time on long posts.
        // Let's show a progress dialog for now. Ref: https://github.com/wordpress-mobile/gutenberg-mobile/issues/713
        mEditorFragment.showSavingProgressDialogIfNeeded();

        // Update post, save to db and publish in its own Thread, because 1. update can be pretty slow with a lot of
        // text 2. better not to call `updatePostObject()` from the UI thread due to weird thread blocking behavior
        // on API 16 (and 21) with the visual editor.
        new Thread(() -> {
            mEditPostRepository.updateInTransaction(postModel -> {
                boolean isFirstTimePublish = isFirstTimePublish(publishPost);
                if (publishPost) {
                    // now set status to PUBLISHED - only do this AFTER we have run the isFirstTimePublish() check,
                    // otherwise we'd have an incorrect value
                    // also re-set the published date in case it was SCHEDULED and they want to publish NOW
                    if (postModel.getStatus().equals(PostStatus.SCHEDULED.toString())) {
                        postModel.setDateCreated(DateTimeUtils.iso8601FromDate(new Date()));
                    }
                    postModel.setStatus(PostStatus.PUBLISHED.toString());
                    mPostEditorAnalyticsSession.setOutcome(Outcome.PUBLISH);
                } else {
                    // particular case: if user is submitting for review (that is,
                    // can't publish posts directly to this site), update the status
                    if (!UploadUtils.userCanPublish(mSite)) {
                        postModel.setStatus(PostStatus.PENDING.toString());
                    }
                    mPostEditorAnalyticsSession.setOutcome(Outcome.SAVE);
                }

                boolean postUpdateSuccessful = updatePostObject();
                if (!postUpdateSuccessful) {
                    // just return, since the only case updatePostObject() can fail is when the editor
                    // fragment is not added to the activity
                    mEditorFragment.hideSavingProgressDialog();
                    return false;
                }

                boolean isPublishable = mPostUtils.isPublishable(postModel);

                AppLog.d(T.POSTS, "User explicitly confirmed changes. Post Title: " + postModel.getTitle());
                // the user explicitly confirmed an intention to upload the post
                postModel.setChangesConfirmedContentHashcode(postModel.contentHashcode());

                // if post was modified or has unsaved local changes and is publishable, save it
                saveResult(isPublishable, false, false);

                // Hide the progress dialog now
                mEditorFragment.hideSavingProgressDialog();
                if (isPublishable) {
                    if (NetworkUtils.isNetworkAvailable(getBaseContext())) {
                        // Show an Alert Dialog asking the user if they want to remove all failed media before upload
                        if (mEditorFragment.hasFailedMediaUploads()
                            || mFeaturedImageHelper.getFailedFeaturedImageUpload(postModel)
                               != null) {
                            EditPostActivity.this.runOnUiThread(this::showRemoveFailedUploadsDialog);
                        } else {
                            savePostOnlineAndFinishAsync(isFirstTimePublish, true);
                        }
                    } else {
                        savePostLocallyAndFinishAsync(true);
                    }
                } else {
                    mEditPostRepository.updateStatusFromSnapshot(postModel);
                    EditPostActivity.this.runOnUiThread(() -> {
                        String message = getString(
                                mIsPage ? R.string.error_publish_empty_page : R.string.error_publish_empty_post);
                        ToastUtils.showToast(EditPostActivity.this, message, Duration.SHORT);
                    });
                }
                return true;
            });
        }).start();
    }

    private void showRemoveFailedUploadsDialog() {
        BasicFragmentDialog removeFailedUploadsDialog = new BasicFragmentDialog();
        removeFailedUploadsDialog.initialize(
                TAG_FAILED_MEDIA_UPLOADS_DIALOG,
                "",
                getString(R.string.editor_toast_failed_uploads),
                getString(R.string.editor_retry_failed_uploads),
                getString(R.string.editor_remove_failed_uploads),
                null);
        removeFailedUploadsDialog.show(getSupportFragmentManager(), TAG_FAILED_MEDIA_UPLOADS_DIALOG);
    }

    private void savePostAndOptionallyFinish(final boolean doFinish) {
        savePostAndOptionallyFinish(doFinish, false);
    }

    private void savePostAndOptionallyFinish(final boolean doFinish, final boolean forceSave) {
        // Update post, save to db and post online in its own Thread, because 1. update can be pretty slow with a lot of
        // text 2. better not to call `updatePostObject()` from the UI thread due to weird thread blocking behavior
        // on API 16 (and 21) with the visual editor.
        new Thread(() -> {
            // check if the opened post had some unsaved local changes
            boolean isFirstTimePublish = isFirstTimePublish(false);

            boolean postUpdateSuccessful = updatePostObject();
            if (!postUpdateSuccessful) {
                // just return, since the only case updatePostObject() can fail is when the editor
                // fragment is not added to the activity
                return;
            }

            boolean isPublishable = mEditPostRepository.isPostPublishable();

            // if post was modified during this editing session, save it
            boolean shouldSave = shouldSavePost() || forceSave;

            // if post is publishable or not new, sync it
            boolean shouldSync = isPublishable || !isNewPost();

            if (doFinish) {
                saveResult(shouldSave && shouldSync, isDiscardable(), false);
            }

            definitelyDeleteBackspaceDeletedMediaItems();

            if (shouldSave) {
                boolean isNotRestarting = mRestartEditorOption == RestartEditorOptions.NO_RESTART;
                /*
                 * Remote-auto-save isn't supported on self-hosted sites. We can save the post online (as draft)
                 * only when it doesn't exist in the remote yet. When it does exist in the remote, we can upload
                 * it only when the user explicitly confirms the changes - eg. clicks on save/publish/submit. The
                  * user didn't confirm the changes in this code path.
                 */
                boolean isWpComOrIsLocalDraft = mSite.isUsingWpComRestApi() || mEditPostRepository.isLocalDraft();
                if (isPublishable && !hasFailedMedia() && NetworkUtils.isNetworkAvailable(getBaseContext())
                        && isNotRestarting && isWpComOrIsLocalDraft) {
                    mPostEditorAnalyticsSession.setOutcome(Outcome.SAVE);
                    savePostOnlineAndFinishAsync(isFirstTimePublish, doFinish);
                } else {
                    mPostEditorAnalyticsSession.setOutcome(Outcome.SAVE);
                    if (forceSave) {
                        savePostOnlineAndFinishAsync(false, false);
                    } else {
                        savePostLocallyAndFinishAsync(doFinish);
                    }
                }
            } else {
                // discard post if new & empty
                if (isDiscardable()) {
                    mDispatcher.dispatch(PostActionBuilder.newRemovePostAction(mEditPostRepository.getEditablePost()));
                }
                removePostOpenInEditorStickyEvent();
                if (doFinish) {
                    // if we shouldn't save and we should exit, set the session tracking outcome to CANCEL
                    mPostEditorAnalyticsSession.setOutcome(Outcome.CANCEL);
                    finish();
                }
            }
        }).start();
    }

    private boolean shouldSavePost() {
        boolean hasChanges = mEditPostRepository.postHasEdits();
        boolean isPublishable = mEditPostRepository.isPostPublishable();

        // if post was modified during this editing session, save it
        return (mEditPostRepository.hasSnapshot() && hasChanges) || (isPublishable && isNewPost());
    }


    private boolean isDiscardable() {
        return !mEditPostRepository.isPostPublishable() && isNewPost();
    }

    private boolean isFirstTimePublish(final boolean publishPost) {
        final PostStatus originalStatus = mEditPostRepository.getStatus();
        return ((originalStatus == PostStatus.DRAFT || originalStatus == PostStatus.UNKNOWN) && publishPost)
               || (originalStatus == PostStatus.SCHEDULED && publishPost)
               || (originalStatus == PostStatus.PUBLISHED && mEditPostRepository.isLocalDraft())
               || (originalStatus == PostStatus.PUBLISHED && mEditPostRepository.getRemotePostId() == 0);
    }

    /**
     * Can be dropped and replaced by mEditorFragment.hasFailedMediaUploads() when we drop the visual editor.
     * mEditorFragment.isActionInProgress() was added to address a timing issue when adding media and immediately
     * publishing or exiting the visual editor. It's not safe to upload the post in this state.
     * See https://github.com/wordpress-mobile/WordPress-Editor-Android/issues/294
     */
    private boolean hasFailedMedia() {
        return mEditorFragment.hasFailedMediaUploads() || mEditorFragment.isActionInProgress();
    }

    private boolean updatePostObject() {
        return updatePostObject(false);
    }

    private void savePostLocallyAndFinishAsync(boolean doFinishActivity) {
        new SavePostLocallyAndFinishTask(doFinishActivity).executeOnExecutor(AsyncTask.THREAD_POOL_EXECUTOR);
    }

    /**
     * A {@link FragmentPagerAdapter} that returns a fragment corresponding to
     * one of the sections/tabs/pages.
     */
    public class SectionsPagerAdapter extends FragmentPagerAdapter {
        private static final int NUM_PAGES_EDITOR = 4;
        SectionsPagerAdapter(FragmentManager fm) {
            super(fm);
        }

        @Override
        public Fragment getItem(int position) {
            // getItem is called to instantiate the fragment for the given page.
            switch (position) {
                case PAGE_CONTENT:
                    if (mShowGutenbergEditor) {
                        // Enable gutenberg on the site & show the informative popup upon opening
                        // the GB editor the first time when the remote setting value is still null
                        setGutenbergEnabledIfNeeded();
                        String languageString = LocaleManager.getLanguage(EditPostActivity.this);
                        String wpcomLocaleSlug = languageString.replace("_", "-").toLowerCase(Locale.ENGLISH);
                        boolean supportsStockPhotos = mSite.isUsingWpComRestApi();
                        return GutenbergEditorFragment.newInstance("",
                                "",
                                mIsNewPost,
                                wpcomLocaleSlug,
                                supportsStockPhotos);
                    } else {
                        // If gutenberg editor is not selected, default to Aztec.
                        return AztecEditorFragment.newInstance("", "", AppPrefs.isAztecEditorToolbarExpanded());
                    }
                case PAGE_SETTINGS:
                    return EditPostSettingsFragment.newInstance();
                case PAGE_PUBLISH_SETTINGS:
                    return EditPostPublishSettingsFragment.Companion.newInstance();
                case PAGE_HISTORY:
                    return HistoryListFragment.Companion.newInstance(mEditPostRepository.getId(), mSite);
                default:
                    throw new IllegalArgumentException("Unexpected page type");
            }
        }

        @Override
        public @NotNull Object instantiateItem(@NotNull ViewGroup container, int position) {
            Fragment fragment = (Fragment) super.instantiateItem(container, position);
            switch (position) {
                case PAGE_CONTENT:
                    mEditorFragment = (EditorFragmentAbstract) fragment;
                    mEditorFragment.setImageLoader(mImageLoader);

                    mEditorFragment.getTitleOrContentChanged().observe(EditPostActivity.this, editable -> {
                        if (mHandler != null) {
                            mHandler.removeCallbacks(mSave);
                            if (mDebounceCounter < MAX_UNSAVED_POSTS) {
                                mDebounceCounter++;
                                mHandler.postDelayed(mSave, CHANGE_SAVE_DELAY);
                            } else {
                                mHandler.post(mSave);
                            }
                        }
                    });

                    if (mEditorFragment instanceof EditorMediaUploadListener) {
                        mEditorMediaUploadListener = (EditorMediaUploadListener) mEditorFragment;

                        // Set up custom headers for the visual editor's internal WebView
                        mEditorFragment.setCustomHttpHeader("User-Agent", WordPress.getUserAgent());

                        reattachUploadingMediaForAztec();
                    }
                    break;
                case PAGE_SETTINGS:
                    mEditPostSettingsFragment = (EditPostSettingsFragment) fragment;
                    break;
            }
            return fragment;
        }

        @Override
        public int getCount() {
            return NUM_PAGES_EDITOR;
        }
    }

    // Moved from EditPostContentFragment
    public static final String NEW_MEDIA_POST = "NEW_MEDIA_POST";
    public static final String NEW_MEDIA_POST_EXTRA_IDS = "NEW_MEDIA_POST_EXTRA_IDS";
    private String mMediaCapturePath = "";

    private String getUploadErrorHtml(String mediaId, String path) {
        return String.format(Locale.US,
                "<span id=\"img_container_%s\" class=\"img_container failed\" data-failed=\"%s\">"
                + "<progress id=\"progress_%s\" value=\"0\" class=\"wp_media_indicator failed\" "
                + "contenteditable=\"false\"></progress>"
                + "<img data-wpid=\"%s\" src=\"%s\" alt=\"\" class=\"failed\"></span>",
                mediaId, getString(R.string.tap_to_try_again), mediaId, mediaId, path);
    }

    private String migrateLegacyDraft(String content) {
        if (content.contains("<img src=\"null\" android-uri=\"")) {
            // We must replace image tags specific to the legacy editor local drafts:
            // <img src="null" android-uri="file:///..." />
            // And trigger an upload action for the specific image / video
            Pattern pattern = Pattern.compile("<img src=\"null\" android-uri=\"([^\"]*)\".*>");
            Matcher matcher = pattern.matcher(content);
            StringBuffer stringBuffer = new StringBuffer();
            while (matcher.find()) {
                String stringUri = matcher.group(1);
                Uri uri = Uri.parse(stringUri);
                MediaFile mediaFile = FluxCUtils.mediaFileFromMediaModel(mEditorMedia
                        .updateMediaUploadStateBlocking(uri, MediaUploadState.FAILED));
                if (mediaFile == null) {
                    continue;
                }
                String replacement = getUploadErrorHtml(String.valueOf(mediaFile.getId()), mediaFile.getFilePath());
                matcher.appendReplacement(stringBuffer, replacement);
            }
            matcher.appendTail(stringBuffer);
            content = stringBuffer.toString();
        }
        if (content.contains("[caption")) {
            // Convert old legacy post caption formatting to new format, to avoid being stripped by the visual editor
            Pattern pattern = Pattern.compile("(\\[caption[^]]*caption=\"([^\"]*)\"[^]]*].+?)(\\[\\/caption])");
            Matcher matcher = pattern.matcher(content);
            StringBuffer stringBuffer = new StringBuffer();
            while (matcher.find()) {
                String replacement = matcher.group(1) + matcher.group(2) + matcher.group(3);
                matcher.appendReplacement(stringBuffer, replacement);
            }
            matcher.appendTail(stringBuffer);
            content = stringBuffer.toString();
        }
        return content;
    }

    private void fillContentEditorFields() {
        // Needed blog settings needed by the editor
        mEditorFragment.setFeaturedImageSupported(mSite.isFeaturedImageSupported());

        // Set post title and content
        if (mEditPostRepository.hasPost()) {
            // don't avoid calling setContent() for GutenbergEditorFragment so RN gets initialized
            if ((!TextUtils.isEmpty(mEditPostRepository.getContent())
                 || mEditorFragment instanceof GutenbergEditorFragment)
                && !mHasSetPostContent) {
                mHasSetPostContent = true;
                // TODO: Might be able to drop .replaceAll() when legacy editor is removed
                String content = mEditPostRepository.getContent().replaceAll("\uFFFC", "");
                // Prepare eventual legacy editor local draft for the new editor
                content = migrateLegacyDraft(content);
                mEditorFragment.setContent(content);
            }
            if (!TextUtils.isEmpty(mEditPostRepository.getTitle())) {
                mEditorFragment.setTitle(mEditPostRepository.getTitle());
            } else if (mEditorFragment instanceof GutenbergEditorFragment) {
                // don't avoid calling setTitle() for GutenbergEditorFragment so RN gets initialized
                mEditorFragment.setTitle("");
            }

            // TODO: postSettingsButton.setText(post.isPage() ? R.string.page_settings : R.string.post_settings);
            mEditorFragment.setFeaturedImageId(mEditPostRepository.getFeaturedImageId());
        }

        // Special actions - these only make sense for empty posts that are going to be populated now
        if (TextUtils.isEmpty(mEditPostRepository.getContent())) {
            String action = getIntent().getAction();
            if (Intent.ACTION_SEND.equals(action) || Intent.ACTION_SEND_MULTIPLE.equals(action)) {
                setPostContentFromShareAction();
            } else if (NEW_MEDIA_POST.equals(action)) {
                mEditorMedia.addExistingMediaToEditorAsync(AddExistingMediaSource.WP_MEDIA_LIBRARY,
                        getIntent().getLongArrayExtra(NEW_MEDIA_POST_EXTRA_IDS));
            }
        }
    }

    private void launchCamera() {
        WPMediaUtils.launchCamera(this, BuildConfig.APPLICATION_ID,
                mediaCapturePath -> mMediaCapturePath = mediaCapturePath);
    }

    protected void setPostContentFromShareAction() {
        Intent intent = getIntent();

        // Check for shared text
        final String text = intent.getStringExtra(Intent.EXTRA_TEXT);
        final String title = intent.getStringExtra(Intent.EXTRA_SUBJECT);
        if (text != null) {
            mEditPostRepository.updateInTransaction(postModel -> {
                if (title != null) {
                    mEditorFragment.setTitle(title);
                    postModel.setTitle(title);
                }
                // Create an <a href> element around links

                final String updatedContent = AutolinkUtils.autoCreateLinks(text);
                mEditorFragment.setContent(updatedContent);
                // update PostModel
                postModel.setContent(updatedContent);
                mEditPostRepository.updatePublishDateIfShouldBePublishedImmediately(postModel);
                postModel
                        .setDateLocallyChanged(DateTimeUtils.iso8601FromTimestamp(System.currentTimeMillis() / 1000));
                return true;
            });
        }

        // Check for shared media
        if (intent.hasExtra(Intent.EXTRA_STREAM)) {
            String action = intent.getAction();
            String type = intent.getType();
            ArrayList<Uri> sharedUris;

            if (Intent.ACTION_SEND_MULTIPLE.equals(action)) {
                sharedUris = intent.getParcelableArrayListExtra((Intent.EXTRA_STREAM));
            } else {
                // For a single media share, we only allow images and video types
                if (type != null && (type.startsWith("image") || type.startsWith("video"))) {
                    sharedUris = new ArrayList<>();
                    sharedUris.add(intent.getParcelableExtra(Intent.EXTRA_STREAM));
                } else {
                    sharedUris = null;
                }
            }

            if (sharedUris != null) {
                // removing this from the intent so it doesn't insert the media items again on each Activity re-creation
                getIntent().removeExtra(Intent.EXTRA_STREAM);
                mEditorMedia.addNewMediaItemsToEditorAsync(sharedUris, false);
            }
        }
    }

    /**
     * Updates post object with given title and content
     */
    public boolean updatePostContentNewEditor(PostModel editedPost, boolean isAutoSave, String title, String content) {
        if (editedPost == null) {
            return false;
        }

        if (!isAutoSave) {
            // TODO: Shortcode handling, media handling
        }
        boolean titleChanged = !editedPost.getTitle().equals(title);
        editedPost.setTitle(title);
        boolean contentChanged;
        if (mMediaInsertedOnCreation) {
            mMediaInsertedOnCreation = false;
            contentChanged = true;
        } else if (isCurrentMediaMarkedUploadingDifferentToOriginal(content)) {
            contentChanged = true;
        } else {
            contentChanged = editedPost.getContent().compareTo(content) != 0;
        }
        if (contentChanged) {
            editedPost.setContent(content);
        }

        boolean statusChanged = mEditPostRepository.hasStatusChanged(editedPost.getStatus());

        if (!editedPost.isLocalDraft() && (titleChanged || contentChanged || statusChanged)) {
            editedPost.setIsLocallyChanged(true);
            editedPost
                    .setDateLocallyChanged(DateTimeUtils.iso8601FromTimestamp(System.currentTimeMillis() / 1000));
        }

        return titleChanged || contentChanged;
    }

    /*
      * for as long as the user is in the Editor, we check whether there are any differences in media items
      * being uploaded since they opened the Editor for this Post. If some items have finished, the current list
      * won't be equal and thus we'll know we need to save the Post content as it's changed, given the local
      * URLs will have been replaced with the remote ones.
     */
    private boolean isCurrentMediaMarkedUploadingDifferentToOriginal(String newContent) {
        // this method makes use of AztecEditorFragment methods. Make sure to only run if Aztec is the current editor.
        if (!mShowAztecEditor) {
            return false;
        }
        List<String> currentUploadingMedia = AztecEditorFragment.getMediaMarkedUploadingInPostContent(this, newContent);
        Collections.sort(currentUploadingMedia);
        return !mMediaMarkedUploadingOnStartIds.equals(currentUploadingMedia);
    }

    private void setFeaturedImageId(final long mediaId) {
        mEditPostRepository.updateInTransaction(postModel -> {
            postModel.setFeaturedImageId(mediaId);
            postModel.setIsLocallyChanged(true);
            return true;
        });
        savePostAsync(() -> EditPostActivity.this.runOnUiThread(() -> {
            if (mEditPostSettingsFragment != null) {
                mEditPostSettingsFragment.updateFeaturedImage(mediaId);
            }
        }));
    }

    @Override
    public void onActivityResult(int requestCode, int resultCode, Intent data) {
        super.onActivityResult(requestCode, resultCode, data);

        // In case of Remote Preview we need to change state even if (resultCode != Activity.RESULT_OK)
        // so placing this here before the check
        if (requestCode == RequestCodes.REMOTE_PREVIEW_POST) {
            updatePostLoadingAndDialogState(PostLoadingState.NONE);
            return;
        }

        if (resultCode != Activity.RESULT_OK) {
            return;
        }

        if (data != null || ((requestCode == RequestCodes.TAKE_PHOTO || requestCode == RequestCodes.TAKE_VIDEO
                              || requestCode == RequestCodes.PHOTO_PICKER))) {
            switch (requestCode) {
                case RequestCodes.MULTI_SELECT_MEDIA_PICKER:
                case RequestCodes.SINGLE_SELECT_MEDIA_PICKER:
                    handleMediaPickerResult(data);
                    // No need to bump analytics here. Bumped later in
                    // handleMediaPickerResult -> addExistingMediaToEditorAndSave
                    break;
                case RequestCodes.PHOTO_PICKER:
                case RequestCodes.STOCK_MEDIA_PICKER_SINGLE_SELECT:
                    // user chose a featured image
                    if (data.hasExtra(PhotoPickerActivity.EXTRA_MEDIA_ID)) {
                        long mediaId = data.getLongExtra(PhotoPickerActivity.EXTRA_MEDIA_ID, 0);
                        setFeaturedImageId(mediaId);
                    } else if (data.hasExtra(PhotoPickerActivity.EXTRA_MEDIA_QUEUED)) {
                        if (mEditPostSettingsFragment != null) {
                            mEditPostSettingsFragment.refreshViews();
                        }
                    }
                    break;
                case RequestCodes.MEDIA_LIBRARY:
                case RequestCodes.PICTURE_LIBRARY:
                    mEditorMedia.advertiseImageOptimisationAndAddMedia(retrieveMediaUris(data));
                    break;
                case RequestCodes.TAKE_PHOTO:
                    if (WPMediaUtils.shouldAdvertiseImageOptimization(this)) {
                        WPMediaUtils.advertiseImageOptimization(this, this::addLastTakenPicture);
                    } else {
                        addLastTakenPicture();
                    }
                    break;
                case RequestCodes.VIDEO_LIBRARY:
                    mEditorMedia.addNewMediaItemsToEditorAsync(retrieveMediaUris(data), false);
                    break;
                case RequestCodes.TAKE_VIDEO:
                    mEditorMedia.addFreshlyTakenVideoToEditor();
                    break;
                case RequestCodes.MEDIA_SETTINGS:
                    if (mEditorFragment instanceof AztecEditorFragment) {
                        mEditorFragment.onActivityResult(AztecEditorFragment.EDITOR_MEDIA_SETTINGS,
                                                         Activity.RESULT_OK, data);
                    }
                    break;
                case RequestCodes.STOCK_MEDIA_PICKER_MULTI_SELECT:
                    if (data.hasExtra(StockMediaPickerActivity.KEY_UPLOADED_MEDIA_IDS)) {
                        long[] mediaIds = data.getLongArrayExtra(StockMediaPickerActivity.KEY_UPLOADED_MEDIA_IDS);
                        mEditorMedia
                                .addExistingMediaToEditorAsync(AddExistingMediaSource.STOCK_PHOTO_LIBRARY, mediaIds);
                    }
                    break;
<<<<<<< HEAD
=======
                case RequestCodes.GIPHY_PICKER:
                    if (data.hasExtra(GiphyPickerActivity.KEY_SAVED_MEDIA_MODEL_LOCAL_IDS)) {
                        int[] localIds = data.getIntArrayExtra(GiphyPickerActivity.KEY_SAVED_MEDIA_MODEL_LOCAL_IDS);
                        mEditorMedia.addMediaFromGiphyToPostAsync(localIds);
                    }
                    break;
>>>>>>> 0ca1de36
                case RequestCodes.HISTORY_DETAIL:
                    if (data.hasExtra(KEY_REVISION)) {
                        mViewPager.setCurrentItem(PAGE_CONTENT);

                        mRevision = data.getParcelableExtra(KEY_REVISION);
                        new Handler().postDelayed(this::loadRevision,
                                getResources().getInteger(R.integer.full_screen_dialog_animation_duration));
                    }
                    break;
            }
        }
    }

    private List<Uri> retrieveMediaUris(Intent data) {
        ClipData clipData = data.getClipData();
        ArrayList<Uri> uriList = new ArrayList<>();
        if (clipData != null) {
            for (int i = 0; i < clipData.getItemCount(); i++) {
                ClipData.Item item = clipData.getItemAt(i);
                uriList.add(item.getUri());
            }
        } else {
            uriList.add(data.getData());
        }
        return uriList;
    }

    private void addLastTakenPicture() {
        try {
            // TODO why do we scan the file twice? Also how come it can result in OOM?
            WPMediaUtils.scanMediaFile(this, mMediaCapturePath);
            File f = new File(mMediaCapturePath);
            Uri capturedImageUri = Uri.fromFile(f);
            if (capturedImageUri != null) {
                mEditorMedia.addNewMediaToEditorAsync(capturedImageUri, true);
                final Intent scanIntent = new Intent(Intent.ACTION_MEDIA_SCANNER_SCAN_FILE);
                scanIntent.setData(capturedImageUri);
                sendBroadcast(scanIntent);
            } else {
                ToastUtils.showToast(this, R.string.gallery_error, Duration.SHORT);
            }
        } catch (RuntimeException | OutOfMemoryError e) {
            AppLog.e(T.EDITOR, e);
        }
    }

    private void handleMediaPickerResult(Intent data) {
        // TODO move this to EditorMedia
        ArrayList<Long> ids = ListUtils.fromLongArray(data.getLongArrayExtra(MediaBrowserActivity.RESULT_IDS));
        if (ids == null || ids.size() == 0) {
            return;
        }

        boolean allAreImages = true;
        for (Long id : ids) {
            MediaModel media = mMediaStore.getSiteMediaWithId(mSite, id);
            if (media != null && !MediaUtils.isValidImage(media.getUrl())) {
                allAreImages = false;
                break;
            }
        }

        // if the user selected multiple items and they're all images, show the insert media
        // dialog so the user can choose whether to insert them individually or as a gallery
        if (ids.size() > 1 && allAreImages && !mShowGutenbergEditor) {
            showInsertMediaDialog(ids);
        } else {
            // if allowMultipleSelection and gutenberg editor, pass all ids to addExistingMediaToEditor at once
            mEditorMedia.addExistingMediaToEditorAsync(AddExistingMediaSource.WP_MEDIA_LIBRARY, ids);
            if (mShowGutenbergEditor && mEditorPhotoPicker.getAllowMultipleSelection()) {
                mEditorPhotoPicker.setAllowMultipleSelection(false);
            }
        }
    }

    /*
     * called after user selects multiple photos from WP media library
     */
    private void showInsertMediaDialog(final ArrayList<Long> mediaIds) {
        InsertMediaCallback callback = dialog -> {
            switch (dialog.getInsertType()) {
                case GALLERY:
                    MediaGallery gallery = new MediaGallery();
                    gallery.setType(dialog.getGalleryType().toString());
                    gallery.setNumColumns(dialog.getNumColumns());
                    gallery.setIds(mediaIds);
                    mEditorFragment.appendGallery(gallery);
                    break;
                case INDIVIDUALLY:
                    mEditorMedia.addExistingMediaToEditorAsync(AddExistingMediaSource.WP_MEDIA_LIBRARY, mediaIds);
                    break;
            }
        };
        InsertMediaDialog dialog = InsertMediaDialog.newInstance(callback, mSite);
        FragmentTransaction ft = getSupportFragmentManager().beginTransaction();
        ft.add(dialog, "insert_media");
        ft.commitAllowingStateLoss();
    }

    @SuppressWarnings("unused")
    @Subscribe(threadMode = ThreadMode.MAIN)
    public void onAccountChanged(OnAccountChanged event) {
        if (event.causeOfChange == AccountAction.SEND_VERIFICATION_EMAIL) {
            if (!event.isError()) {
                ToastUtils.showToast(this, getString(R.string.toast_verification_email_sent));
            } else {
                ToastUtils.showToast(this, getString(R.string.toast_verification_email_send_error));
            }
        }
    }

    @SuppressWarnings("unused")
    @Subscribe(threadMode = ThreadMode.MAIN)
    public void onMediaChanged(OnMediaChanged event) {
        if (event.isError()) {
            final String errorMessage;
            switch (event.error.type) {
                case FS_READ_PERMISSION_DENIED:
                    errorMessage = getString(R.string.error_media_insufficient_fs_permissions);
                    break;
                case NOT_FOUND:
                    errorMessage = getString(R.string.error_media_not_found);
                    break;
                case AUTHORIZATION_REQUIRED:
                    errorMessage = getString(R.string.error_media_unauthorized);
                    break;
                case PARSE_ERROR:
                    errorMessage = getString(R.string.error_media_parse_error);
                    break;
                case MALFORMED_MEDIA_ARG:
                case NULL_MEDIA_ARG:
                case GENERIC_ERROR:
                default:
                    errorMessage = getString(R.string.error_refresh_media);
                    break;
            }
            if (!TextUtils.isEmpty(errorMessage)) {
                ToastUtils.showToast(EditPostActivity.this, errorMessage, ToastUtils.Duration.SHORT);
            }
        } else {
            if (mPendingVideoPressInfoRequests != null && !mPendingVideoPressInfoRequests.isEmpty()) {
                // If there are pending requests for video URLs from VideoPress ids, query the DB for
                // them again and notify the editor
                for (String videoId : mPendingVideoPressInfoRequests) {
                    String videoUrl = mMediaStore.
                                                         getUrlForSiteVideoWithVideoPressGuid(mSite, videoId);
                    String posterUrl = WPMediaUtils.getVideoPressVideoPosterFromURL(videoUrl);

                    mEditorFragment.setUrlForVideoPressId(videoId, videoUrl, posterUrl);
                }

                mPendingVideoPressInfoRequests.clear();
            }
        }
    }

    @Override
    public void onEditPostPublishedSettingsClick() {
        mViewPager.setCurrentItem(PAGE_PUBLISH_SETTINGS);
    }

    /**
     * EditorFragmentListener methods
     */

    @Override
    public void onAddMediaClicked() {
        if (mEditorPhotoPicker.isPhotoPickerShowing()) {
            mEditorPhotoPicker.hidePhotoPicker();
         } else if (WPMediaUtils.currentUserCanUploadMedia(mSite)) {
            mEditorPhotoPicker.showPhotoPicker(mSite);
        } else {
            // show the WP media library instead of the photo picker if the user doesn't have upload permission
            ActivityLauncher.viewMediaPickerForResult(this, mSite, MediaBrowserType.EDITOR_PICKER);
        }
    }

    @Override
    public void onAddMediaImageClicked(boolean allowMultipleSelection) {
        mEditorPhotoPicker.setAllowMultipleSelection(allowMultipleSelection);
        ActivityLauncher.viewMediaPickerForResult(this, mSite, MediaBrowserType.GUTENBERG_IMAGE_PICKER);
    }

    @Override
    public void onAddMediaVideoClicked(boolean allowMultipleSelection) {
        mEditorPhotoPicker.setAllowMultipleSelection(allowMultipleSelection);
        ActivityLauncher.viewMediaPickerForResult(this, mSite, MediaBrowserType.GUTENBERG_VIDEO_PICKER);
    }

    @Override
    public void onAddLibraryMediaClicked(boolean allowMultipleSelection) {
        mEditorPhotoPicker.setAllowMultipleSelection(allowMultipleSelection);
        if (allowMultipleSelection) {
            ActivityLauncher.viewMediaPickerForResult(this, mSite, MediaBrowserType.EDITOR_PICKER);
        } else {
            ActivityLauncher.viewMediaPickerForResult(this, mSite, MediaBrowserType.GUTENBERG_SINGLE_MEDIA_PICKER);
        }
    }

    @Override
    public void onAddPhotoClicked(boolean allowMultipleSelection) {
        onPhotoPickerIconClicked(PhotoPickerIcon.ANDROID_CHOOSE_PHOTO, allowMultipleSelection);
    }

    @Override
    public void onCapturePhotoClicked() {
        onPhotoPickerIconClicked(PhotoPickerIcon.ANDROID_CAPTURE_PHOTO, false);
    }

    @Override
    public void onAddVideoClicked(boolean allowMultipleSelection) {
        onPhotoPickerIconClicked(PhotoPickerIcon.ANDROID_CHOOSE_VIDEO, allowMultipleSelection);
    }

    @Override
    public void onAddDeviceMediaClicked(boolean allowMultipleSelection) {
        mEditorPhotoPicker.setAllowMultipleSelection(allowMultipleSelection);
        WPMediaUtils.launchMediaLibrary(this, allowMultipleSelection);
    }

    @Override
    public void onAddStockMediaClicked(boolean allowMultipleSelection) {
        onPhotoPickerIconClicked(PhotoPickerIcon.STOCK_MEDIA, allowMultipleSelection);
    }

    @Override
    public void onCaptureVideoClicked() {
        onPhotoPickerIconClicked(PhotoPickerIcon.ANDROID_CAPTURE_VIDEO, false);
    }

    @Override
    public void onMediaDropped(final ArrayList<Uri> mediaUris) {
        mEditorMedia.setDroppedMediaUris(mediaUris);
        if (PermissionUtils
                .checkAndRequestStoragePermission(this, WPPermissionUtils.EDITOR_DRAG_DROP_PERMISSION_REQUEST_CODE)) {
            mEditorMedia.addNewMediaItemsToEditorAsync(mEditorMedia.getDroppedMediaUris(), false);
            mEditorMedia.getDroppedMediaUris().clear();
        }
    }

    @Override
    public void onRequestDragAndDropPermissions(DragEvent dragEvent) {
        if (Build.VERSION.SDK_INT >= Build.VERSION_CODES.N) {
            requestTemporaryPermissions(dragEvent);
        }
    }

    @TargetApi(Build.VERSION_CODES.N)
    private void requestTemporaryPermissions(DragEvent dragEvent) {
        requestDragAndDropPermissions(dragEvent);
    }

    @Override
    public void onMediaRetryAllClicked(Set<String> failedMediaIds) {
        UploadService.cancelFinalNotification(this, mEditPostRepository.getPost());
        UploadService.cancelFinalNotificationForMedia(this, mSite);
        ArrayList<Integer> localMediaIds = new ArrayList<>();
        for (String idString : failedMediaIds) {
            localMediaIds.add(Integer.valueOf(idString));
        }
        mEditorMedia.retryFailedMediaAsync(localMediaIds);
    }

    @Override
    public boolean onMediaRetryClicked(final String mediaId) {
        if (TextUtils.isEmpty(mediaId)) {
            AppLog.e(T.MEDIA, "Invalid media id passed to onMediaRetryClicked");
            return false;
        }
        MediaModel media = mMediaStore.getMediaWithLocalId(StringUtils.stringToInt(mediaId));
        if (media == null) {
            AppLog.e(T.MEDIA, "Can't find media with local id: " + mediaId);
            AlertDialog.Builder builder = new AlertDialog.Builder(
                    new ContextThemeWrapper(this, R.style.Calypso_Dialog));
            builder.setTitle(getString(R.string.cannot_retry_deleted_media_item));
            builder.setPositiveButton(R.string.yes, (dialog, id) -> {
                runOnUiThread(() -> mEditorFragment.removeMedia(mediaId));
                dialog.dismiss();
            });

            builder.setNegativeButton(getString(R.string.no), (dialog, id) -> dialog.dismiss());

            AlertDialog dialog = builder.create();
            dialog.show();

            return false;
        }

        if (media.getUrl() != null && media.getUploadState().equals(MediaUploadState.UPLOADED.toString())) {
            // Note: we should actually do this when the editor fragment starts instead of waiting for user input.
            // Notify the editor fragment upload was successful and it should replace the local url by the remote url.
            if (mEditorMediaUploadListener != null) {
                mEditorMediaUploadListener.onMediaUploadSucceeded(String.valueOf(media.getId()),
                        FluxCUtils.mediaFileFromMediaModel(media));
            }
        } else {
            UploadService.cancelFinalNotification(this, mEditPostRepository.getPost());
            UploadService.cancelFinalNotificationForMedia(this, mSite);
            mEditorMedia.retryFailedMediaAsync(Collections.singletonList(media.getId()));
        }

        AnalyticsTracker.track(Stat.EDITOR_UPLOAD_MEDIA_RETRIED);
        return true;
    }

    @Override
    public void onMediaUploadCancelClicked(String localMediaId) {
        if (!TextUtils.isEmpty(localMediaId)) {
            mEditorMedia.cancelMediaUploadAsync(StringUtils.stringToInt(localMediaId), true);
        } else {
            // Passed mediaId is incorrect: cancel all uploads for this post
            ToastUtils.showToast(this, getString(R.string.error_all_media_upload_canceled));
            EventBus.getDefault().post(new PostEvents.PostMediaCanceled(mEditPostRepository.getEditablePost()));
        }
    }

    @Override
    public void onMediaDeleted(String localMediaId) {
        if (!TextUtils.isEmpty(localMediaId)) {
            if (mShowAztecEditor && !mShowGutenbergEditor) {
                setDeletedMediaIdOnUploadService(localMediaId);
                // passing false here as we need to keep the media item in case the user wants to undo
                mEditorMedia.cancelMediaUploadAsync(StringUtils.stringToInt(localMediaId), false);
            } else if (mShowGutenbergEditor) {
                MediaModel mediaModel = mMediaStore.getMediaWithLocalId(StringUtils.stringToInt(localMediaId));
                if (mediaModel == null) {
                    return;
                }

                setDeletedMediaIdOnUploadService(localMediaId);

                // also make sure it's not being uploaded anywhere else (maybe on some other Post,
                // simultaneously)
                if (mediaModel.getUploadState() != null
                    && MediaUtils.isLocalFile(mediaModel.getUploadState().toLowerCase(Locale.ROOT))
                    && !UploadService.isPendingOrInProgressMediaUpload(mediaModel)) {
                    mDispatcher.dispatch(MediaActionBuilder.newRemoveMediaAction(mediaModel));
                }
            }
        }
    }

    private void setDeletedMediaIdOnUploadService(String localMediaId) {
        mAztecBackspaceDeletedOrGbBlockDeletedMediaItemIds.add(localMediaId);
        UploadService.setDeletedMediaItemIds(mAztecBackspaceDeletedOrGbBlockDeletedMediaItemIds);
    }

    /*
    * When the user deletes a media item that was being uploaded at that moment, we only cancel the
    * upload but keep the media item in FluxC DB because the user might have deleted it accidentally,
    * and they can always UNDO the delete action in Aztec.
    * So, when the user exits then editor (and thus we lose the undo/redo history) we are safe to
    * physically delete from the FluxC DB those items that have been deleted by the user using backspace.
    * */
    private void definitelyDeleteBackspaceDeletedMediaItems() {
        for (String mediaId : mAztecBackspaceDeletedOrGbBlockDeletedMediaItemIds) {
            if (!TextUtils.isEmpty(mediaId)) {
                // make sure the MediaModel exists
                MediaModel mediaModel = mMediaStore.getMediaWithLocalId(StringUtils.stringToInt(mediaId));
                if (mediaModel == null) {
                    continue;
                }

                // also make sure it's not being uploaded anywhere else (maybe on some other Post,
                // simultaneously)
                if (mediaModel.getUploadState() != null
                    && MediaUtils.isLocalFile(mediaModel.getUploadState().toLowerCase(Locale.ROOT))
                    && !UploadService.isPendingOrInProgressMediaUpload(mediaModel)) {
                    mDispatcher.dispatch(MediaActionBuilder.newRemoveMediaAction(mediaModel));
                }
            }
        }
    }

    @Override
    public void onUndoMediaCheck(final String undoedContent) {
        // here we check which elements tagged UPLOADING are there in undoedContent,
        // and check for the ones that ARE NOT being uploaded or queued in the UploadService.
        // These are the CANCELED ONES, so mark them FAILED now to retry.

        List<MediaModel> currentlyUploadingMedia =
                UploadService.getPendingOrInProgressMediaUploadsForPost(mEditPostRepository.getPost());
        List<String> mediaMarkedUploading =
                AztecEditorFragment.getMediaMarkedUploadingInPostContent(EditPostActivity.this, undoedContent);

        // go through the list of items marked UPLOADING within the Post content, and look in the UploadService
        // to see whether they're really being uploaded or not. If an item is not really being uploaded,
        // mark that item failed
        for (String mediaId : mediaMarkedUploading) {
            boolean found = false;
            for (MediaModel media : currentlyUploadingMedia) {
                if (StringUtils.stringToInt(mediaId) == media.getId()) {
                    found = true;
                    break;
                }
            }

            if (!found) {
                if (mEditorFragment instanceof AztecEditorFragment) {
                    mAztecBackspaceDeletedOrGbBlockDeletedMediaItemIds.remove(mediaId);
                    // update the mediaIds list in UploadService
                    UploadService.setDeletedMediaItemIds(mAztecBackspaceDeletedOrGbBlockDeletedMediaItemIds);
                    ((AztecEditorFragment) mEditorFragment).setMediaToFailed(mediaId);
                }
            }
        }
    }

    @Override
    public void onVideoPressInfoRequested(final String videoId) {
        String videoUrl = mMediaStore.getUrlForSiteVideoWithVideoPressGuid(mSite, videoId);

        if (videoUrl == null) {
            AppLog.w(T.EDITOR, "The editor wants more info about the following VideoPress code: " + videoId
                               + " but it's not available in the current site " + mSite.getUrl()
                               + " Maybe it's from another site?");
            return;
        }

        if (videoUrl.isEmpty()) {
            if (PermissionUtils.checkAndRequestCameraAndStoragePermissions(
                    this, WPPermissionUtils.EDITOR_MEDIA_PERMISSION_REQUEST_CODE)) {
                runOnUiThread(() -> {
                    if (mPendingVideoPressInfoRequests == null) {
                        mPendingVideoPressInfoRequests = new ArrayList<>();
                    }
                    mPendingVideoPressInfoRequests.add(videoId);
                    mEditorMedia.refreshBlogMedia();
                });
            }
        }

        String posterUrl = WPMediaUtils.getVideoPressVideoPosterFromURL(videoUrl);

        mEditorFragment.setUrlForVideoPressId(videoId, videoUrl, posterUrl);
    }

    @Override
    public String onAuthHeaderRequested(String url) {
        String authHeader = "";
        String token = mAccountStore.getAccessToken();
        if (mSite.isPrivate() && WPUrlUtils.safeToAddWordPressComAuthToken(url)
            && !TextUtils.isEmpty(token)) {
            authHeader = "Bearer " + token;
        }
        return authHeader;
    }

    @Override
    public void onEditorFragmentInitialized() {
        boolean shouldFinishInit = true;
        // now that we have the Post object initialized,
        // check whether we have media items to insert from the WRITE POST with media functionality
        if (getIntent().hasExtra(EXTRA_INSERT_MEDIA)) {
            // Bump analytics
            AnalyticsTracker.track(Stat.NOTIFICATION_UPLOAD_MEDIA_SUCCESS_WRITE_POST);

            List<MediaModel> mediaList = (List<MediaModel>) getIntent().getSerializableExtra(EXTRA_INSERT_MEDIA);
            // removing this from the intent so it doesn't insert the media items again on each Activity re-creation
            getIntent().removeExtra(EXTRA_INSERT_MEDIA);
            if (mediaList != null && !mediaList.isEmpty()) {
                shouldFinishInit = false;
                mMediaInsertedOnCreation = true;
                mEditorMedia.addExistingMediaToEditorAsync(mediaList, AddExistingMediaSource.WP_MEDIA_LIBRARY);
                // TODO we save the post in `addExistingMediaToEditor` but we don't have access to AfterSavePostListener
                savePostAsync(() -> runOnUiThread(this::onEditorFinalTouchesBeforeShowing));
            }
        }

        if (shouldFinishInit) {
            onEditorFinalTouchesBeforeShowing();
        }
    }

    private void onEditorFinalTouchesBeforeShowing() {
        refreshEditorContent();
        // probably here is best for Gutenberg to start interacting with
        if (mShowGutenbergEditor && mEditorFragment instanceof GutenbergEditorFragment) {
            List<MediaModel> failedMedia =
                    mMediaStore.getMediaForPostWithState(mEditPostRepository.getPost(), MediaUploadState.FAILED);
            if (failedMedia != null && !failedMedia.isEmpty()) {
                HashSet<Integer> mediaIds = new HashSet<>();
                for (MediaModel media : failedMedia) {
                    // featured image isn't in the editor but in the Post Settings fragment, so we want to skip it
                    if (!media.getMarkedLocallyAsFeatured()) {
                        mediaIds.add(media.getId());
                    }
                }
                ((GutenbergEditorFragment) mEditorFragment).resetUploadingMediaToFailed(mediaIds);
            }
        } else if (mShowAztecEditor && mEditorFragment instanceof AztecEditorFragment) {
            mPostEditorAnalyticsSession.start(null);
        }
    }

    @Override
    public void onEditorFragmentContentReady(ArrayList<Object> unsupportedBlocksList) {
        mPostEditorAnalyticsSession.start(unsupportedBlocksList);
    }

    @Override
    public void onHtmlModeToggledInToolbar() {
        toggleHtmlModeOnMenu();
    }

    @Override
    public void onTrackableEvent(TrackableEvent event) throws IllegalArgumentException {
        AnalyticsTracker.Stat currentStat = null;
        switch (event) {
            case BOLD_BUTTON_TAPPED:
                currentStat = Stat.EDITOR_TAPPED_BOLD;
                break;
            case BLOCKQUOTE_BUTTON_TAPPED:
                currentStat = Stat.EDITOR_TAPPED_BLOCKQUOTE;
                break;
            case ELLIPSIS_COLLAPSE_BUTTON_TAPPED:
                currentStat = Stat.EDITOR_TAPPED_ELLIPSIS_COLLAPSE;
                AppPrefs.setAztecEditorToolbarExpanded(false);
                break;
            case ELLIPSIS_EXPAND_BUTTON_TAPPED:
                currentStat = Stat.EDITOR_TAPPED_ELLIPSIS_EXPAND;
                AppPrefs.setAztecEditorToolbarExpanded(true);
                break;
            case HEADING_BUTTON_TAPPED:
                currentStat = Stat.EDITOR_TAPPED_HEADING;
                break;
            case HEADING_1_BUTTON_TAPPED:
                currentStat = Stat.EDITOR_TAPPED_HEADING_1;
                break;
            case HEADING_2_BUTTON_TAPPED:
                currentStat = Stat.EDITOR_TAPPED_HEADING_2;
                break;
            case HEADING_3_BUTTON_TAPPED:
                currentStat = Stat.EDITOR_TAPPED_HEADING_3;
                break;
            case HEADING_4_BUTTON_TAPPED:
                currentStat = Stat.EDITOR_TAPPED_HEADING_4;
                break;
            case HEADING_5_BUTTON_TAPPED:
                currentStat = Stat.EDITOR_TAPPED_HEADING_5;
                break;
            case HEADING_6_BUTTON_TAPPED:
                currentStat = Stat.EDITOR_TAPPED_HEADING_6;
                break;
            case HORIZONTAL_RULE_BUTTON_TAPPED:
                currentStat = Stat.EDITOR_TAPPED_HORIZONTAL_RULE;
                break;
            case FORMAT_ALIGN_LEFT_BUTTON_TAPPED:
                AnalyticsTracker.track(Stat.EDITOR_TAPPED_ALIGN_LEFT);
                break;
            case FORMAT_ALIGN_CENTER_BUTTON_TAPPED:
                AnalyticsTracker.track(Stat.EDITOR_TAPPED_ALIGN_CENTER);
                break;
            case FORMAT_ALIGN_RIGHT_BUTTON_TAPPED:
                AnalyticsTracker.track(Stat.EDITOR_TAPPED_ALIGN_RIGHT);
                break;
            case HTML_BUTTON_TAPPED:
                currentStat = Stat.EDITOR_TAPPED_HTML;
                mEditorPhotoPicker.hidePhotoPicker();
                break;
            case IMAGE_EDITED:
                currentStat = Stat.EDITOR_EDITED_IMAGE;
                break;
            case ITALIC_BUTTON_TAPPED:
                currentStat = Stat.EDITOR_TAPPED_ITALIC;
                break;
            case LINK_ADDED_BUTTON_TAPPED:
                currentStat = Stat.EDITOR_TAPPED_LINK_ADDED;
                mEditorPhotoPicker.hidePhotoPicker();
                break;
            case LIST_BUTTON_TAPPED:
                currentStat = Stat.EDITOR_TAPPED_LIST;
                break;
            case LIST_ORDERED_BUTTON_TAPPED:
                currentStat = Stat.EDITOR_TAPPED_LIST_ORDERED;
                break;
            case LIST_UNORDERED_BUTTON_TAPPED:
                currentStat = Stat.EDITOR_TAPPED_LIST_UNORDERED;
                break;
            case MEDIA_BUTTON_TAPPED:
                currentStat = Stat.EDITOR_TAPPED_IMAGE;
                break;
            case NEXT_PAGE_BUTTON_TAPPED:
                currentStat = Stat.EDITOR_TAPPED_NEXT_PAGE;
                break;
            case PARAGRAPH_BUTTON_TAPPED:
                currentStat = Stat.EDITOR_TAPPED_PARAGRAPH;
                break;
            case PREFORMAT_BUTTON_TAPPED:
                currentStat = Stat.EDITOR_TAPPED_PREFORMAT;
                break;
            case READ_MORE_BUTTON_TAPPED:
                currentStat = Stat.EDITOR_TAPPED_READ_MORE;
                break;
            case STRIKETHROUGH_BUTTON_TAPPED:
                currentStat = Stat.EDITOR_TAPPED_STRIKETHROUGH;
                break;
            case UNDERLINE_BUTTON_TAPPED:
                currentStat = Stat.EDITOR_TAPPED_UNDERLINE;
                break;
            case REDO_TAPPED:
                AnalyticsTracker.track(Stat.EDITOR_TAPPED_REDO);
                break;
            case UNDO_TAPPED:
                AnalyticsTracker.track(Stat.EDITOR_TAPPED_UNDO);
                break;
            default:
                AppLog.w(T.EDITOR, "onTrackableEvent event not being tracked in EditPostActivity: " + event.name());
                break;
        }

        if (currentStat != null) {
            Map<String, String> properties = new HashMap<>();
            String editorName = null;
            if (mEditorFragment instanceof GutenbergEditorFragment) {
                editorName = "gutenberg";
            } else if (mEditorFragment instanceof AztecEditorFragment) {
                editorName = "aztec";
            }
            if (editorName == null) {
                throw new IllegalArgumentException("Unexpected Editor Fragment - got "
                                                   + mEditorFragment.getClass().getName()
                                                   + " but expected GutenbergEditorFragment or AztecEditorFragment");
            }
            properties.put("editor", editorName);
            AnalyticsTracker.track(currentStat, properties);
        }
    }

    // FluxC events

    @SuppressWarnings("unused")
    @Subscribe(threadMode = ThreadMode.MAIN)
    public void onMediaUploaded(OnMediaUploaded event) {
        if (isFinishing()) {
            return;
        }

        // event for unknown media, ignoring
        if (event.media == null) {
            AppLog.w(AppLog.T.MEDIA, "Media event carries null media object, not recognized");
            return;
        }

        if (event.isError()) {
            onUploadError(event.media, event.error);
        } else if (event.completed) {
            // if the remote url on completed is null, we consider this upload wasn't successful
            if (event.media.getUrl() == null) {
                MediaError error = new MediaError(MediaErrorType.GENERIC_ERROR);
                onUploadError(event.media, error);
            } else {
                onUploadSuccess(event.media);
            }
        } else {
            onUploadProgress(event.media, event.progress);
        }
    }

    // FluxC events

    @SuppressWarnings("unused")
    @Subscribe(threadMode = ThreadMode.MAIN)
    public void onPostChanged(OnPostChanged event) {
        if (event.causeOfChange instanceof CauseOfOnPostChanged.UpdatePost) {
            if (!event.isError()) {
                // here update the menu if it's not a draft anymore
                invalidateOptionsMenu();
            } else {
                updatePostLoadingAndDialogState(PostLoadingState.NONE);
                AppLog.e(AppLog.T.POSTS, "UPDATE_POST failed: " + event.error.type + " - " + event.error.message);
            }
        } else if (event.causeOfChange instanceof CauseOfOnPostChanged.RemoteAutoSavePost) {
            if (event.isError()) {
                AppLog.e(T.POSTS, "REMOTE_AUTO_SAVE_POST failed: " + event.error.type + " - " + event.error.message);
            }
            mEditPostRepository.loadPostByLocalPostId(mEditPostRepository.getId());
            mEditPostRepository.replaceInTransaction(postModel -> handleRemoteAutoSave(event.isError(), postModel));
        }
    }

    private boolean isRemotePreviewingFromEditor() {
        return mPostLoadingState == PostLoadingState.UPLOADING_FOR_PREVIEW
                || mPostLoadingState == PostLoadingState.REMOTE_AUTO_SAVING_FOR_PREVIEW
                || mPostLoadingState == PostLoadingState.PREVIEWING
                || mPostLoadingState == PostLoadingState.REMOTE_AUTO_SAVE_PREVIEW_ERROR;
    }

    private boolean isUploadingPostForPreview() {
        return mPostLoadingState == PostLoadingState.UPLOADING_FOR_PREVIEW
                || mPostLoadingState == PostLoadingState.REMOTE_AUTO_SAVING_FOR_PREVIEW;
    }

    private void updateOnSuccessfulUpload() {
        mIsNewPost = false;
        invalidateOptionsMenu();
    }

    private boolean isRemoteAutoSaveError() {
        return mPostLoadingState == PostLoadingState.REMOTE_AUTO_SAVE_PREVIEW_ERROR;
    }

    @Nullable
    private PostModel handleRemoteAutoSave(boolean isError, PostModel post) {
        // We are in the process of remote previewing a post from the editor
        if (!isError && isUploadingPostForPreview()) {
            // We were uploading post for preview and we got no error:
            // update post status and preview it in the internal browser
            updateOnSuccessfulUpload();
            ActivityLauncher.previewPostOrPageForResult(
                    EditPostActivity.this,
                    mSite,
                    post,
                    mPostLoadingState == PostLoadingState.UPLOADING_FOR_PREVIEW
                            ? RemotePreviewLogicHelper.RemotePreviewType.REMOTE_PREVIEW
                            : RemotePreviewLogicHelper.RemotePreviewType.REMOTE_PREVIEW_WITH_REMOTE_AUTO_SAVE
                                                       );
            updatePostLoadingAndDialogState(PostLoadingState.PREVIEWING, post);
        } else if (isError || isRemoteAutoSaveError()) {
            // We got an error from the uploading or from the remote auto save of a post: show snackbar error
            updatePostLoadingAndDialogState(PostLoadingState.NONE);
            UploadUtils.showSnackbarError(findViewById(R.id.editor_activity),
                    getString(R.string.remote_preview_operation_error));
        }
        return post;
    }

    @SuppressWarnings("unused")
    @Subscribe(threadMode = ThreadMode.MAIN)
    public void onPostUploaded(OnPostUploaded event) {
        final PostModel post = event.post;
        if (post != null && post.getId() == mEditPostRepository.getId()) {
            if (!isRemotePreviewingFromEditor()) {
                // We are not remote previewing a post: show snackbar and update post status if needed
                View snackbarAttachView = findViewById(R.id.editor_activity);
                UploadUtils.onPostUploadedSnackbarHandler(this, snackbarAttachView, event.isError(), post,
                        event.isError() ? event.error.message : null, getSite(), mDispatcher);
                if (!event.isError()) {
                    mEditPostRepository.setInTransaction(() -> {
                        updateOnSuccessfulUpload();
                        return post;
                    });
                }
            } else {
                mEditPostRepository.setInTransaction(() -> handleRemoteAutoSave(event.isError(), post));
            }
        }
    }

    @SuppressWarnings("unused")
    @Subscribe(threadMode = ThreadMode.MAIN)
    public void onEventMainThread(VideoOptimizer.ProgressEvent event) {
        if (!isFinishing()) {
            // use upload progress rather than optimizer progress since the former includes upload+optimization
            float progress = UploadService.getUploadProgressForMedia(event.media);
            onUploadProgress(event.media, progress);
        }
    }

    @SuppressWarnings("unused")
    @Subscribe(threadMode = ThreadMode.MAIN)
    public void onEventMainThread(UploadService.UploadMediaRetryEvent event) {
        if (!isFinishing()
            && event.mediaModelList != null
            && mEditorMediaUploadListener != null) {
            for (MediaModel media : event.mediaModelList) {
                String localMediaId = String.valueOf(media.getId());
                EditorFragmentAbstract.MediaType mediaType = media.isVideo()
                        ? EditorFragmentAbstract.MediaType.VIDEO : EditorFragmentAbstract.MediaType.IMAGE;
                mEditorMediaUploadListener.onMediaUploadRetry(localMediaId, mediaType);
            }
        }
    }

    // EditPostActivityHook methods

    @Override
    public EditPostRepository getEditPostRepository() {
        return mEditPostRepository;
    }

    @Override
    public SiteModel getSite() {
        return mSite;
    }


    // External Access to the Image Loader
    public AztecImageLoader getAztecImageLoader() {
        return mAztecImageLoader;
    }

    @Override
    public boolean onMenuOpened(int featureId, Menu menu) {
        // This is a workaround for bag discovered on Chromebooks, where Enter key will not work in the toolbar menu
        // Editor fragments are messing with window focus, which causes keyboard events to get ignored

        // this fixes issue with GB editor
        View editorFragmentView = mEditorFragment.getView();
        if (editorFragmentView != null) {
            editorFragmentView.requestFocus();
        }

        // this fixes issue with Aztec editor
        if (mEditorFragment instanceof AztecEditorFragment) {
            ((AztecEditorFragment) mEditorFragment).requestContentAreaFocus();
        }
        return super.onMenuOpened(featureId, menu);
    }

    // EditorMediaListener

    @Override
    public void appendMediaFile(@NotNull MediaFile mediaFile, @NotNull String imageUrl) {
        mEditorFragment.appendMediaFile(mediaFile, imageUrl, mImageLoader);
    }

    @NotNull @Override public PostImmutableModel getImmutablePost() {
        return Objects.requireNonNull(mEditPostRepository.getPost());
    }

    @Override
    public void syncPostObjectWithUiAndSaveIt(@Nullable AfterSavePostListener listener) {
        savePostAsync(listener);
    }

    @Override public void advertiseImageOptimization(@NotNull Function0<Unit> listener) {
        WPMediaUtils.advertiseImageOptimization(this, listener::invoke);
    }

    private void updateAddingMediaToEditorProgressDialogState(ProgressDialogUiState uiState) {
        mAddingMediaToEditorProgressDialog = mProgressDialogHelper
                .updateProgressDialogState(this, mAddingMediaToEditorProgressDialog, uiState, mUiHelpers);
    }
}<|MERGE_RESOLUTION|>--- conflicted
+++ resolved
@@ -2514,15 +2514,6 @@
                                 .addExistingMediaToEditorAsync(AddExistingMediaSource.STOCK_PHOTO_LIBRARY, mediaIds);
                     }
                     break;
-<<<<<<< HEAD
-=======
-                case RequestCodes.GIPHY_PICKER:
-                    if (data.hasExtra(GiphyPickerActivity.KEY_SAVED_MEDIA_MODEL_LOCAL_IDS)) {
-                        int[] localIds = data.getIntArrayExtra(GiphyPickerActivity.KEY_SAVED_MEDIA_MODEL_LOCAL_IDS);
-                        mEditorMedia.addMediaFromGiphyToPostAsync(localIds);
-                    }
-                    break;
->>>>>>> 0ca1de36
                 case RequestCodes.HISTORY_DETAIL:
                     if (data.hasExtra(KEY_REVISION)) {
                         mViewPager.setCurrentItem(PAGE_CONTENT);
