package org.wordpress.android.ui.posts;

import android.annotation.TargetApi;
import android.app.Activity;
import android.app.ProgressDialog;
import android.content.ClipData;
import android.content.Context;
import android.content.Intent;
import android.content.res.Configuration;
import android.graphics.drawable.Drawable;
import android.net.Uri;
import android.os.AsyncTask;
import android.os.Build;
import android.os.Bundle;
import android.os.Handler;
import android.preference.PreferenceManager;
import android.text.TextUtils;
import android.view.ContextThemeWrapper;
import android.view.DragEvent;
import android.view.Menu;
import android.view.MenuInflater;
import android.view.MenuItem;
import android.view.View;
import android.view.ViewGroup;
import android.widget.RelativeLayout;

import androidx.annotation.NonNull;
import androidx.annotation.Nullable;
import androidx.annotation.StringRes;
import androidx.appcompat.app.ActionBar;
import androidx.appcompat.app.AlertDialog;
import androidx.appcompat.app.AppCompatActivity;
import androidx.core.app.ActivityCompat.OnRequestPermissionsResultCallback;
import androidx.fragment.app.Fragment;
import androidx.fragment.app.FragmentManager;
import androidx.fragment.app.FragmentPagerAdapter;
import androidx.fragment.app.FragmentStatePagerAdapter;
import androidx.fragment.app.FragmentTransaction;
import androidx.viewpager.widget.PagerAdapter;
import androidx.viewpager.widget.ViewPager;

import com.google.android.material.snackbar.Snackbar;

import org.greenrobot.eventbus.EventBus;
import org.greenrobot.eventbus.Subscribe;
import org.greenrobot.eventbus.ThreadMode;
import org.jetbrains.annotations.NotNull;
import org.wordpress.android.BuildConfig;
import org.wordpress.android.R;
import org.wordpress.android.WordPress;
import org.wordpress.android.analytics.AnalyticsTracker;
import org.wordpress.android.analytics.AnalyticsTracker.Stat;
import org.wordpress.android.editor.AztecEditorFragment;
import org.wordpress.android.editor.EditorFragmentAbstract;
import org.wordpress.android.editor.EditorFragmentAbstract.EditorDragAndDropListener;
import org.wordpress.android.editor.EditorFragmentAbstract.EditorFragmentListener;
import org.wordpress.android.editor.EditorFragmentAbstract.EditorFragmentNotAddedException;
import org.wordpress.android.editor.EditorFragmentAbstract.TrackableEvent;
import org.wordpress.android.editor.EditorFragmentActivity;
import org.wordpress.android.editor.EditorImageMetaData;
import org.wordpress.android.editor.EditorImagePreviewListener;
import org.wordpress.android.editor.EditorImageSettingsListener;
import org.wordpress.android.editor.EditorMediaUploadListener;
import org.wordpress.android.editor.EditorMediaUtils;
import org.wordpress.android.editor.GutenbergEditorFragment;
import org.wordpress.android.editor.ImageSettingsDialogFragment;
import org.wordpress.android.fluxc.Dispatcher;
import org.wordpress.android.fluxc.action.AccountAction;
import org.wordpress.android.fluxc.generated.AccountActionBuilder;
import org.wordpress.android.fluxc.generated.MediaActionBuilder;
import org.wordpress.android.fluxc.generated.PostActionBuilder;
import org.wordpress.android.fluxc.generated.UploadActionBuilder;
import org.wordpress.android.fluxc.model.AccountModel;
import org.wordpress.android.fluxc.model.CauseOfOnPostChanged;
import org.wordpress.android.fluxc.model.MediaModel;
import org.wordpress.android.fluxc.model.MediaModel.MediaUploadState;
import org.wordpress.android.fluxc.model.PostImmutableModel;
import org.wordpress.android.fluxc.model.PostModel;
import org.wordpress.android.fluxc.model.SiteModel;
import org.wordpress.android.fluxc.model.post.PostStatus;
import org.wordpress.android.fluxc.store.AccountStore;
import org.wordpress.android.fluxc.store.AccountStore.OnAccountChanged;
import org.wordpress.android.fluxc.store.MediaStore;
import org.wordpress.android.fluxc.store.MediaStore.MediaError;
import org.wordpress.android.fluxc.store.MediaStore.MediaErrorType;
import org.wordpress.android.fluxc.store.MediaStore.OnMediaChanged;
import org.wordpress.android.fluxc.store.MediaStore.OnMediaUploaded;
import org.wordpress.android.fluxc.store.PostStore;
import org.wordpress.android.fluxc.store.PostStore.OnPostChanged;
import org.wordpress.android.fluxc.store.PostStore.OnPostUploaded;
import org.wordpress.android.fluxc.store.PostStore.RemotePostPayload;
import org.wordpress.android.fluxc.store.QuickStartStore;
import org.wordpress.android.fluxc.store.QuickStartStore.QuickStartTask;
import org.wordpress.android.fluxc.store.SiteStore;
import org.wordpress.android.fluxc.store.UploadStore;
import org.wordpress.android.fluxc.store.UploadStore.ClearMediaPayload;
import org.wordpress.android.fluxc.tools.FluxCImageLoader;
import org.wordpress.android.ui.ActivityId;
import org.wordpress.android.ui.ActivityLauncher;
import org.wordpress.android.ui.RequestCodes;
import org.wordpress.android.ui.Shortcut;
import org.wordpress.android.ui.history.HistoryListItem.Revision;
import org.wordpress.android.ui.media.MediaBrowserActivity;
import org.wordpress.android.ui.media.MediaBrowserType;
import org.wordpress.android.ui.media.MediaPreviewActivity;
import org.wordpress.android.ui.media.MediaSettingsActivity;
import org.wordpress.android.ui.notifications.utils.PendingDraftsNotificationsUtils;
import org.wordpress.android.ui.pages.SnackbarMessageHolder;
import org.wordpress.android.ui.photopicker.PhotoPickerActivity;
import org.wordpress.android.ui.photopicker.PhotoPickerFragment;
import org.wordpress.android.ui.photopicker.PhotoPickerFragment.PhotoPickerIcon;
import org.wordpress.android.ui.posts.EditPostSettingsFragment.EditPostSettingsCallback;
import org.wordpress.android.ui.posts.InsertMediaDialog.InsertMediaCallback;
import org.wordpress.android.ui.posts.PostEditorAnalyticsSession.Editor;
import org.wordpress.android.ui.posts.PostEditorAnalyticsSession.Outcome;
import org.wordpress.android.ui.posts.RemotePreviewLogicHelper.PreviewLogicOperationResult;
import org.wordpress.android.ui.posts.editor.EditorPhotoPicker;
import org.wordpress.android.ui.posts.editor.EditorPhotoPickerListener;
import org.wordpress.android.ui.posts.editor.PostLoadingState;
import org.wordpress.android.ui.posts.editor.PrimaryEditorAction;
import org.wordpress.android.ui.posts.editor.SecondaryEditorAction;
import org.wordpress.android.ui.posts.editor.media.EditorMedia;
import org.wordpress.android.ui.posts.editor.media.EditorMedia.AddExistingMediaSource;
import org.wordpress.android.ui.posts.editor.media.EditorMediaListener;
import org.wordpress.android.ui.posts.services.AztecImageLoader;
import org.wordpress.android.ui.posts.services.AztecVideoLoader;
import org.wordpress.android.ui.prefs.AppPrefs;
import org.wordpress.android.ui.stockmedia.StockMediaPickerActivity;
import org.wordpress.android.ui.uploads.PostEvents;
import org.wordpress.android.ui.uploads.UploadService;
import org.wordpress.android.ui.uploads.UploadUtils;
import org.wordpress.android.ui.uploads.VideoOptimizer;
import org.wordpress.android.ui.utils.UiHelpers;
import org.wordpress.android.util.ActivityUtils;
import org.wordpress.android.util.AniUtils;
import org.wordpress.android.util.AppLog;
import org.wordpress.android.util.AppLog.T;
import org.wordpress.android.util.AutolinkUtils;
import org.wordpress.android.util.CrashLoggingUtils;
import org.wordpress.android.util.DateTimeUtils;
import org.wordpress.android.util.FluxCUtils;
import org.wordpress.android.util.ListUtils;
import org.wordpress.android.util.LocaleManager;
import org.wordpress.android.util.LocaleManagerWrapper;
import org.wordpress.android.util.MediaUtils;
import org.wordpress.android.util.NetworkUtils;
import org.wordpress.android.util.PermissionUtils;
import org.wordpress.android.util.QuickStartUtils;
import org.wordpress.android.util.ShortcutUtils;
import org.wordpress.android.util.SiteUtils;
import org.wordpress.android.util.StringUtils;
import org.wordpress.android.util.ToastUtils;
import org.wordpress.android.util.ToastUtils.Duration;
import org.wordpress.android.util.WPMediaUtils;
import org.wordpress.android.util.WPPermissionUtils;
import org.wordpress.android.util.WPUrlUtils;
import org.wordpress.android.util.analytics.AnalyticsUtils;
import org.wordpress.android.util.analytics.AnalyticsUtils.BlockEditorEnabledSource;
import org.wordpress.android.util.helpers.MediaFile;
import org.wordpress.android.util.helpers.MediaGallery;
import org.wordpress.android.util.image.ImageManager;
import org.wordpress.android.viewmodel.helpers.ToastMessageHolder;
import org.wordpress.android.widgets.AppRatingDialog;
import org.wordpress.android.widgets.WPSnackbar;
import org.wordpress.android.widgets.WPViewPager;
import org.wordpress.aztec.exceptions.DynamicLayoutGetBlockIndexOutOfBoundsException;
import org.wordpress.aztec.util.AztecLog;

import java.io.File;
import java.util.ArrayList;
import java.util.Collections;
import java.util.Date;
import java.util.HashMap;
import java.util.HashSet;
import java.util.List;
import java.util.Locale;
import java.util.Map;
import java.util.Objects;
import java.util.Set;
import java.util.regex.Matcher;
import java.util.regex.Pattern;

import javax.inject.Inject;

import static org.wordpress.android.analytics.AnalyticsTracker.Stat.APP_REVIEWS_EVENT_INCREMENTED_BY_PUBLISHING_POST_OR_PAGE;
import static org.wordpress.android.ui.history.HistoryDetailContainerFragment.KEY_REVISION;

import kotlin.Unit;
import kotlin.jvm.functions.Function0;

public class EditPostActivity extends AppCompatActivity implements
        EditorFragmentActivity,
        EditorImageSettingsListener,
        EditorImagePreviewListener,
        EditorDragAndDropListener,
        EditorFragmentListener,
        OnRequestPermissionsResultCallback,
        PhotoPickerFragment.PhotoPickerListener,
        EditorPhotoPickerListener,
        EditorMediaListener,
        EditPostSettingsFragment.EditPostActivityHook,
        BasicFragmentDialog.BasicDialogPositiveClickInterface,
        BasicFragmentDialog.BasicDialogNegativeClickInterface,
        PostSettingsListDialogFragment.OnPostSettingsDialogFragmentListener,
        HistoryListFragment.HistoryItemClickInterface,
        EditPostSettingsCallback {
    public static final String EXTRA_POST_LOCAL_ID = "postModelLocalId";
    public static final String EXTRA_LOAD_AUTO_SAVE_REVISION = "loadAutosaveRevision";
    public static final String EXTRA_POST_REMOTE_ID = "postModelRemoteId";
    public static final String EXTRA_IS_PAGE = "isPage";
    public static final String EXTRA_IS_PROMO = "isPromo";
    public static final String EXTRA_IS_QUICKPRESS = "isQuickPress";
    public static final String EXTRA_QUICKPRESS_BLOG_ID = "quickPressBlogId";
    public static final String EXTRA_SAVED_AS_LOCAL_DRAFT = "savedAsLocalDraft";
    public static final String EXTRA_HAS_FAILED_MEDIA = "hasFailedMedia";
    public static final String EXTRA_HAS_CHANGES = "hasChanges";
    public static final String EXTRA_IS_DISCARDABLE = "isDiscardable";
    public static final String EXTRA_RESTART_EDITOR = "isSwitchingEditors";
    public static final String EXTRA_INSERT_MEDIA = "insertMedia";
    public static final String EXTRA_IS_NEW_POST = "isNewPost";
    private static final String STATE_KEY_EDITOR_FRAGMENT = "editorFragment";
    private static final String STATE_KEY_DROPPED_MEDIA_URIS = "stateKeyDroppedMediaUri";
    private static final String STATE_KEY_POST_LOCAL_ID = "stateKeyPostModelLocalId";
    private static final String STATE_KEY_POST_REMOTE_ID = "stateKeyPostModelRemoteId";
    private static final String STATE_KEY_POST_LOADING_STATE = "stateKeyPostLoadingState";
    private static final String STATE_KEY_IS_NEW_POST = "stateKeyIsNewPost";
    private static final String STATE_KEY_IS_PHOTO_PICKER_VISIBLE = "stateKeyPhotoPickerVisible";
    private static final String STATE_KEY_HTML_MODE_ON = "stateKeyHtmlModeOn";
    private static final String STATE_KEY_REVISION = "stateKeyRevision";
    private static final String STATE_KEY_EDITOR_SESSION_DATA = "stateKeyEditorSessionData";
    private static final String STATE_KEY_GUTENBERG_IS_SHOWN = "stateKeyGutenbergIsShown";
    private static final String TAG_PUBLISH_CONFIRMATION_DIALOG = "tag_publish_confirmation_dialog";
    private static final String TAG_UPDATE_CONFIRMATION_DIALOG = "tag_update_confirmation_dialog";
    private static final String TAG_FAILED_MEDIA_UPLOADS_DIALOG = "tag_remove_failed_uploads_dialog";
    private static final String TAG_GB_INFORMATIVE_DIALOG = "tag_gb_informative_dialog";

    private static final int PAGE_CONTENT = 0;
    private static final int PAGE_SETTINGS = 1;
    private static final int PAGE_PUBLISH_SETTINGS = 2;
    private static final int PAGE_HISTORY = 3;

    private static final int CHANGE_SAVE_DELAY = 500;
    public static final int MAX_UNSAVED_POSTS = 50;
    private AztecImageLoader mAztecImageLoader;

    enum RestartEditorOptions {
        NO_RESTART,
        RESTART_SUPPRESS_GUTENBERG,
        RESTART_DONT_SUPPRESS_GUTENBERG,
    }

    private RestartEditorOptions mRestartEditorOption = RestartEditorOptions.NO_RESTART;

    private Handler mHandler;
    private int mDebounceCounter = 0;
    private boolean mShowAztecEditor;
    private boolean mShowGutenbergEditor;
    private boolean mMediaInsertedOnCreation;

    private List<String> mPendingVideoPressInfoRequests;
    private List<String> mAztecBackspaceDeletedOrGbBlockDeletedMediaItemIds = new ArrayList<>();
    private List<String> mMediaMarkedUploadingOnStartIds = new ArrayList<>();
    private PostEditorAnalyticsSession mPostEditorAnalyticsSession;
    private boolean mIsConfigChange = false;

    /**
     * The {@link PagerAdapter} that will provide
     * fragments for each of the sections. We use a
     * {@link FragmentPagerAdapter} derivative, which will keep every
     * loaded fragment in memory. If this becomes too memory intensive, it
     * may be best to switch to a
     * {@link FragmentStatePagerAdapter}.
     */
    SectionsPagerAdapter mSectionsPagerAdapter;

    /**
     * The {@link ViewPager} that will host the section contents.
     */
    WPViewPager mViewPager;

    private Revision mRevision;

    private EditorFragmentAbstract mEditorFragment;
    private EditPostSettingsFragment mEditPostSettingsFragment;
    private EditorMediaUploadListener mEditorMediaUploadListener;
    private EditorPhotoPicker mEditorPhotoPicker;

    private ProgressDialog mProgressDialog;
    private ProgressDialog mAddingMediaToEditorProgressDialog;

    private boolean mIsNewPost;
    private boolean mIsPage;
    private boolean mHasSetPostContent;
    private PostLoadingState mPostLoadingState = PostLoadingState.NONE;

    // For opening the context menu after permissions have been granted
    private View mMenuView = null;

    private boolean mHtmlModeMenuStateOn = false;

    @Inject Dispatcher mDispatcher;
    @Inject AccountStore mAccountStore;
    @Inject SiteStore mSiteStore;
    @Inject PostStore mPostStore;
    @Inject MediaStore mMediaStore;
    @Inject UploadStore mUploadStore;
    @Inject FluxCImageLoader mImageLoader;
    @Inject ShortcutUtils mShortcutUtils;
    @Inject QuickStartStore mQuickStartStore;
    @Inject ImageManager mImageManager;
    @Inject UiHelpers mUiHelpers;
    @Inject RemotePreviewLogicHelper mRemotePreviewLogicHelper;
    @Inject ProgressDialogHelper mProgressDialogHelper;
    @Inject FeaturedImageHelper mFeaturedImageHelper;
    @Inject EditorMedia mEditorMedia;
    @Inject LocaleManagerWrapper mLocaleManagerWrapper;
    @Inject EditPostRepository mEditPostRepository;
    @Inject PostUtilsWrapper mPostUtils;

    private SiteModel mSite;

    public static boolean checkToRestart(@NonNull Intent data) {
        return data.hasExtra(EditPostActivity.EXTRA_RESTART_EDITOR)
               && RestartEditorOptions.valueOf(data.getStringExtra(EditPostActivity.EXTRA_RESTART_EDITOR))
                  != RestartEditorOptions.NO_RESTART;
    }

    @Override
    protected void attachBaseContext(Context newBase) {
        super.attachBaseContext(LocaleManager.setLocale(newBase));
    }

    private void newPostSetup() {
        mIsNewPost = true;

        if (mSite == null) {
            showErrorAndFinish(R.string.blog_not_found);
            return;
        }
        if (!mSite.isVisible()) {
            showErrorAndFinish(R.string.error_blog_hidden);
            return;
        }

        // Create a new post
        mEditPostRepository.setInTransaction(() -> {
            PostModel post = mPostStore.instantiatePostModel(mSite, mIsPage, null, null);
            post.setStatus(PostStatus.DRAFT.toString());
            return post;
        });
        EventBus.getDefault().postSticky(
                new PostEvents.PostOpenedInEditor(mEditPostRepository.getLocalSiteId(), mEditPostRepository.getId()));
        mShortcutUtils.reportShortcutUsed(Shortcut.CREATE_NEW_POST);
    }

    private void createPostEditorAnalyticsSessionTracker(boolean showGutenbergEditor, PostImmutableModel post,
                                                         SiteModel site, boolean isNewPost) {
        if (mPostEditorAnalyticsSession == null) {
            mPostEditorAnalyticsSession = new PostEditorAnalyticsSession(
                    showGutenbergEditor ? Editor.GUTENBERG : Editor.CLASSIC,
                    post, site, isNewPost);
        }
    }

    @Override
    protected void onCreate(Bundle savedInstanceState) {
        super.onCreate(savedInstanceState);
        ((WordPress) getApplication()).component().inject(this);
        mDispatcher.register(this);
        mHandler = new Handler();
        setContentView(R.layout.new_edit_post_activity);

        if (savedInstanceState == null) {
            mSite = (SiteModel) getIntent().getSerializableExtra(WordPress.SITE);
        } else {
            mSite = (SiteModel) savedInstanceState.getSerializable(WordPress.SITE);
        }

        // FIXME: Make sure to use the latest fresh info about the site we've in the DB
        // set only the editor setting for now.
        if (mSite != null) {
            SiteModel refreshedSite = mSiteStore.getSiteByLocalId(mSite.getId());
            if (refreshedSite != null) {
                mSite.setMobileEditor(refreshedSite.getMobileEditor());
            }
        }

        // Check whether to show the visual editor
        PreferenceManager.setDefaultValues(this, R.xml.account_settings, false);
        mShowAztecEditor = AppPrefs.isAztecEditorEnabled();
        mEditorPhotoPicker = new EditorPhotoPicker(this, this, this, mShowAztecEditor);
        mEditorMedia.start(mSite, this);
        startObserving();


        // TODO when aztec is the only editor, remove this part and set the overlay bottom margin in xml
        if (mShowAztecEditor) {
            View overlay = findViewById(R.id.view_overlay);
            RelativeLayout.LayoutParams layoutParams = (RelativeLayout.LayoutParams) overlay.getLayoutParams();
            layoutParams.bottomMargin = getResources().getDimensionPixelOffset(R.dimen.aztec_format_bar_height);
            overlay.setLayoutParams(layoutParams);
        }

        // Set up the action bar.
        final ActionBar actionBar = getSupportActionBar();
        if (actionBar != null) {
            actionBar.setDisplayHomeAsUpEnabled(true);
        }

        FragmentManager fragmentManager = getSupportFragmentManager();
        Bundle extras = getIntent().getExtras();
        String action = getIntent().getAction();
        boolean isRestarting = !RestartEditorOptions.NO_RESTART.name().equals(extras.getString(EXTRA_RESTART_EDITOR));
        if (savedInstanceState == null) {
            if (!getIntent().hasExtra(EXTRA_POST_LOCAL_ID)
                || Intent.ACTION_SEND.equals(action)
                || Intent.ACTION_SEND_MULTIPLE.equals(action)
                || NEW_MEDIA_POST.equals(action)
                || getIntent().hasExtra(EXTRA_IS_QUICKPRESS)) {
                if (getIntent().hasExtra(EXTRA_QUICKPRESS_BLOG_ID)) {
                    // QuickPress might want to use a different blog than the current blog
                    int localSiteId = getIntent().getIntExtra(EXTRA_QUICKPRESS_BLOG_ID, -1);
                    mSite = mSiteStore.getSiteByLocalId(localSiteId);
                }

                mIsPage = extras.getBoolean(EXTRA_IS_PAGE);
                newPostSetup();
            } else {
                mEditPostRepository.loadPostByLocalPostId(extras.getInt(EXTRA_POST_LOCAL_ID));
                // Load post from extra)s

                if (mEditPostRepository.hasPost()) {
                    if (extras.getBoolean(EXTRA_LOAD_AUTO_SAVE_REVISION)) {
                        mEditPostRepository.updateInTransaction(postModel -> {
                            postModel.setTitle(
                                    TextUtils.isEmpty(postModel.getAutoSaveTitle()) ? postModel
                                            .getTitle()
                                            : postModel.getAutoSaveTitle());
                            postModel.setContent(
                                    TextUtils.isEmpty(postModel.getAutoSaveContent()) ? postModel
                                            .getContent()
                                            : postModel.getAutoSaveContent());
                            postModel.setExcerpt(
                                    TextUtils.isEmpty(postModel.getAutoSaveExcerpt()) ? postModel
                                            .getExcerpt()
                                            : postModel.getAutoSaveExcerpt());
                            return true;
                        });
                    }

                    initializePostObject();
                } else if (isRestarting) {
                    newPostSetup();
                }
            }

            // retrieve Editor session data if switched editors
            if (isRestarting && extras.getSerializable(STATE_KEY_EDITOR_SESSION_DATA) != null) {
                mPostEditorAnalyticsSession =
                        (PostEditorAnalyticsSession) extras.getSerializable(STATE_KEY_EDITOR_SESSION_DATA);
            }
        } else {
            mEditorMedia.setDroppedMediaUris(savedInstanceState.getParcelableArrayList(STATE_KEY_DROPPED_MEDIA_URIS));
            mIsNewPost = savedInstanceState.getBoolean(STATE_KEY_IS_NEW_POST, false);
            updatePostLoadingAndDialogState(PostLoadingState.fromInt(
                    savedInstanceState.getInt(STATE_KEY_POST_LOADING_STATE, 0)));
            mRevision = savedInstanceState.getParcelable(STATE_KEY_REVISION);
            mPostEditorAnalyticsSession =
                    (PostEditorAnalyticsSession) savedInstanceState.getSerializable(STATE_KEY_EDITOR_SESSION_DATA);

            // if we have a remote id saved, let's first try that, as the local Id might have changed after FETCH_POSTS
            if (savedInstanceState.containsKey(STATE_KEY_POST_REMOTE_ID)) {
                mEditPostRepository.loadPostByRemotePostId(savedInstanceState.getLong(STATE_KEY_POST_REMOTE_ID), mSite);
                initializePostObject();
            } else if (savedInstanceState.containsKey(STATE_KEY_POST_LOCAL_ID)) {
                mEditPostRepository.loadPostByLocalPostId(savedInstanceState.getInt(STATE_KEY_POST_LOCAL_ID));
                initializePostObject();
            }

            mEditorFragment =
                    (EditorFragmentAbstract) fragmentManager.getFragment(savedInstanceState, STATE_KEY_EDITOR_FRAGMENT);

            if (mEditorFragment instanceof EditorMediaUploadListener) {
                mEditorMediaUploadListener = (EditorMediaUploadListener) mEditorFragment;
            }
        }

        if (mSite == null) {
            ToastUtils.showToast(this, R.string.blog_not_found, ToastUtils.Duration.SHORT);
            finish();
            return;
        }

        // Ensure we have a valid post
        if (!mEditPostRepository.hasPost()) {
            showErrorAndFinish(R.string.post_not_found);
            return;
        }

        QuickStartUtils.completeTaskAndRemindNextOne(mQuickStartStore, QuickStartTask.PUBLISH_POST,
                mDispatcher, mSite, this);

        if (mHasSetPostContent = mEditorFragment != null) {
            mEditorFragment.setImageLoader(mImageLoader);
        }

        // Ensure that this check happens when mPost is set
        if (savedInstanceState == null) {
            String restartEditorOptionName = getIntent().getStringExtra(EXTRA_RESTART_EDITOR);
            RestartEditorOptions restartEditorOption =
                    restartEditorOptionName == null ? RestartEditorOptions.RESTART_DONT_SUPPRESS_GUTENBERG
                            : RestartEditorOptions.valueOf(restartEditorOptionName);

            mShowGutenbergEditor =
                    PostUtils.shouldShowGutenbergEditor(mIsNewPost, mEditPostRepository.getContent(), mSite)
                    && restartEditorOption != RestartEditorOptions.RESTART_SUPPRESS_GUTENBERG;
        } else {
            mShowGutenbergEditor = savedInstanceState.getBoolean(STATE_KEY_GUTENBERG_IS_SHOWN);
        }

        // ok now we are sure to have both a valid Post and showGutenberg flag, let's start the editing session tracker
        createPostEditorAnalyticsSessionTracker(mShowGutenbergEditor, mEditPostRepository.getPost(), mSite, mIsNewPost);

        // Bump post created analytics only once, first time the editor is opened
        if (mIsNewPost && savedInstanceState == null) {
            trackEditorCreatedPost(action, getIntent());
        }

        if (!mIsNewPost) {
            // if we are opening a Post for which an error notification exists, we need to remove it from the dashboard
            // to prevent the user from tapping RETRY on a Post that is being currently edited
            UploadService.cancelFinalNotification(this, mEditPostRepository.getPost());
            resetUploadingMediaToFailedIfPostHasNotMediaInProgressOrQueued();
        }

        setTitle(SiteUtils.getSiteNameOrHomeURL(mSite));
        mSectionsPagerAdapter = new SectionsPagerAdapter(fragmentManager);

        // Set up the ViewPager with the sections adapter.
        mViewPager = findViewById(R.id.pager);
        mViewPager.setAdapter(mSectionsPagerAdapter);
        mViewPager.setOffscreenPageLimit(4);
        mViewPager.setPagingEnabled(false);

        // When swiping between different sections, select the corresponding tab. We can also use ActionBar.Tab#select()
        // to do this if we have a reference to the Tab.
        mViewPager.clearOnPageChangeListeners();
        mViewPager.addOnPageChangeListener(new ViewPager.SimpleOnPageChangeListener() {
            @Override
            public void onPageSelected(int position) {
                invalidateOptionsMenu();
                if (position == PAGE_CONTENT) {
                    setTitle(SiteUtils.getSiteNameOrHomeURL(mSite));
                } else if (position == PAGE_SETTINGS) {
                    setTitle(mEditPostRepository.isPage() ? R.string.page_settings : R.string.post_settings);
                    mEditorPhotoPicker.hidePhotoPicker();
                } else if (position == PAGE_PUBLISH_SETTINGS) {
                    setTitle(R.string.publish_date);
                    mEditorPhotoPicker.hidePhotoPicker();
                } else if (position == PAGE_HISTORY) {
                    setTitle(R.string.history_title);
                    mEditorPhotoPicker.hidePhotoPicker();
                }
            }
        });

        ActivityId.trackLastActivity(ActivityId.POST_EDITOR);
    }

    private void startObserving() {
        mEditorMedia.getUiState().observe(this, uiState -> {
            if (uiState != null) {
                updateAddingMediaToEditorProgressDialogState(uiState.getProgressDialogUiState());
                if (uiState.getEditorOverlayVisibility()) {
                    showOverlay(false);
                } else {
                    hideOverlay();
                }
            }
        });
        mEditorMedia.getSnackBarMessage().observe(this, event -> {
            SnackbarMessageHolder messageHolder = event.getContentIfNotHandled();
            if (messageHolder != null) {
                WPSnackbar
                        .make(findViewById(R.id.editor_activity), messageHolder.getMessageRes(), Snackbar.LENGTH_SHORT)
                        .show();
            }
        });
        mEditorMedia.getToastMessage().observe(this, event -> {
            ToastMessageHolder contentIfNotHandled = event.getContentIfNotHandled();
            if (contentIfNotHandled != null) {
                contentIfNotHandled.show(this);
            }
        });
    }

    private void initializePostObject() {
        if (mEditPostRepository.hasPost()) {
            mEditPostRepository.saveSnapshot();
            mEditPostRepository.replaceInTransaction(UploadService::updatePostWithCurrentlyCompletedUploads);
            if (mShowAztecEditor) {
                try {
                    mMediaMarkedUploadingOnStartIds = AztecEditorFragment
                            .getMediaMarkedUploadingInPostContent(this, mEditPostRepository.getContent());
                    Collections.sort(mMediaMarkedUploadingOnStartIds);
                } catch (NumberFormatException err) {
                    // see: https://github.com/wordpress-mobile/AztecEditor-Android/issues/805
                    if (getSite() != null && getSite().isWPCom() && !getSite().isPrivate()
                        && TextUtils.isEmpty(mEditPostRepository.getPassword())
                        && !PostStatus.PRIVATE.toString().equals(mEditPostRepository.getStatus())) {
                        AppLog.e(T.EDITOR, "There was an error initializing post object!");
                        AppLog.e(AppLog.T.EDITOR, "HTML content of the post before the crash:");
                        AppLog.e(AppLog.T.EDITOR, mEditPostRepository.getContent());
                        throw err;
                    }
                }
            }
            mIsPage = mEditPostRepository.isPage();

            EventBus.getDefault().postSticky(new PostEvents.PostOpenedInEditor(mEditPostRepository.getLocalSiteId(),
                    mEditPostRepository.getId()));

            // run this purge in the background to not delay Editor initialization
            new Thread(this::purgeMediaToPostAssociationsIfNotInPostAnymore).start();
        }
    }

    private void purgeMediaToPostAssociationsIfNotInPostAnymore() {
        boolean useAztec = AppPrefs.isAztecEditorEnabled();
        boolean useGutenberg = AppPrefs.isGutenbergEditorEnabled();

        ArrayList<MediaModel> allMedia = new ArrayList<>();
        allMedia.addAll(mUploadStore.getFailedMediaForPost(mEditPostRepository.getPost()));
        allMedia.addAll(mUploadStore.getCompletedMediaForPost(mEditPostRepository.getPost()));
        allMedia.addAll(mUploadStore.getUploadingMediaForPost(mEditPostRepository.getPost()));

        if (!allMedia.isEmpty()) {
            HashSet<MediaModel> mediaToDeleteAssociationFor = new HashSet<>();
            for (MediaModel media : allMedia) {
                if (useAztec) {
                    if (!AztecEditorFragment.isMediaInPostBody(this,
                            mEditPostRepository.getContent(), String.valueOf(media.getId()))) {
                        // don't delete featured image uploads
                        if (!media.getMarkedLocallyAsFeatured()) {
                            mediaToDeleteAssociationFor.add(media);
                        }
                    }
                } else if (useGutenberg) {
                    if (!PostUtils.isMediaInGutenbergPostBody(
                            mEditPostRepository.getContent(), String.valueOf(media.getId()))) {
                        // don't delete featured image uploads
                        if (!media.getMarkedLocallyAsFeatured()) {
                            mediaToDeleteAssociationFor.add(media);
                        }
                    }
                }
            }

            if (!mediaToDeleteAssociationFor.isEmpty()) {
                // also remove the association of Media-to-Post for this post
                ClearMediaPayload clearMediaPayload =
                        new ClearMediaPayload(mEditPostRepository.getPost(), mediaToDeleteAssociationFor);
                mDispatcher.dispatch(UploadActionBuilder.newClearMediaForPostAction(clearMediaPayload));
            }
        }
    }

    // this method aims at recovering the current state of media items if they're inconsistent within the PostModel.
    private void resetUploadingMediaToFailedIfPostHasNotMediaInProgressOrQueued() {
        boolean useAztec = AppPrefs.isAztecEditorEnabled();

        if (!useAztec || UploadService.hasPendingOrInProgressMediaUploadsForPost(mEditPostRepository.getPost())) {
            return;
        }
        mEditPostRepository.updateInTransaction(postModel -> {
            String oldContent = postModel.getContent();
            if (!AztecEditorFragment.hasMediaItemsMarkedUploading(EditPostActivity.this, oldContent)
                // we need to make sure items marked failed are still failed or not as well
                && !AztecEditorFragment.hasMediaItemsMarkedFailed(EditPostActivity.this, oldContent)) {
                return false;
            }

            String newContent = AztecEditorFragment.resetUploadingMediaToFailed(EditPostActivity.this, oldContent);

            if (!TextUtils.isEmpty(oldContent) && newContent != null && oldContent.compareTo(newContent) != 0) {
                postModel.setContent(newContent);

                // we changed the post, so let’s mark this down
                if (!postModel.isLocalDraft()) {
                    postModel.setIsLocallyChanged(true);
                }
                postModel
                        .setDateLocallyChanged(DateTimeUtils.iso8601FromTimestamp(System.currentTimeMillis() / 1000));
                return true;
            }
            return false;
        });
    }

    private Runnable mSave = new Runnable() {
        @Override
        public void run() {
            new Thread(() -> {
                mDebounceCounter = 0;
                updatePostObject(true);
                // make sure we save the post only after the user made some changes
                if (mEditPostRepository.isSnapshotDifferent()) {
                    savePostToDb();
                }
            }).start();
        }
    };

    @Override
    protected void onResume() {
        super.onResume();

        EventBus.getDefault().register(this);

        reattachUploadingMediaForAztec();

        // Bump editor opened event every time the activity is resumed, to match the EDITOR_CLOSED event onPause
        PostUtils.trackOpenEditorAnalytics(mEditPostRepository.getPost(), mSite);

        mIsConfigChange = false;
    }

    private void reattachUploadingMediaForAztec() {
        if (mEditorFragment instanceof AztecEditorFragment && mEditorMediaUploadListener != null) {
            // UploadService.getPendingMediaForPost will be populated only when the user exits the editor
            // But if the user doesn't exit the editor and sends the app to the background, a reattachment
            // for the media within this Post is needed as soon as the app comes back to foreground,
            // so we get the list of progressing media for this Post from the UploadService
            Set<MediaModel> uploadingMediaInPost = mEditPostRepository.getPendingMediaForPost();
            List<MediaModel> allUploadingMediaInPost = new ArrayList<>(uploadingMediaInPost);
            // add them to the array only if they are not in there yet
            for (MediaModel media1 : mEditPostRepository.getPendingOrInProgressMediaUploadsForPost()) {
                boolean found = false;
                for (MediaModel media2 : uploadingMediaInPost) {
                    if (media1.getId() == media2.getId()) {
                        // if it exists, just break the loop and check for the next one
                        found = true;
                        break;
                    }
                }

                if (!found) {
                    // we haven't found it before, so let's add it to the list.
                    allUploadingMediaInPost.add(media1);
                }
            }

            // now do proper re-attachment of upload progress on each media item
            for (MediaModel media : allUploadingMediaInPost) {
                if (media != null) {
                    mEditorMediaUploadListener.onMediaUploadReattached(String.valueOf(media.getId()),
                            UploadService.getUploadProgressForMedia(media));
                }
            }
        }
    }

    @Override
    protected void onPause() {
        super.onPause();

        EventBus.getDefault().unregister(this);

        AnalyticsTracker.track(AnalyticsTracker.Stat.EDITOR_CLOSED);
    }

    @Override protected void onStop() {
        super.onStop();
        if (mAztecImageLoader != null && isFinishing()) {
            mAztecImageLoader.clearTargets();
            mAztecImageLoader = null;
        }
    }

    @Override
    protected void onDestroy() {
        if (!mIsConfigChange && (mRestartEditorOption == RestartEditorOptions.NO_RESTART)) {
            if (mPostEditorAnalyticsSession != null) {
                mPostEditorAnalyticsSession.end();
            }
        }

        mDispatcher.unregister(this);
        if (mHandler != null) {
            mHandler.removeCallbacks(mSave);
            mHandler = null;
        }
        mEditorMedia.cancelAddMediaToEditorActions();
        removePostOpenInEditorStickyEvent();
        if (mEditorFragment instanceof AztecEditorFragment) {
            ((AztecEditorFragment) mEditorFragment).disableContentLogOnCrashes();
        }
        super.onDestroy();
    }

    private void removePostOpenInEditorStickyEvent() {
        PostEvents.PostOpenedInEditor stickyEvent =
                EventBus.getDefault().getStickyEvent(PostEvents.PostOpenedInEditor.class);
        if (stickyEvent != null) {
            // "Consume" the sticky event
            EventBus.getDefault().removeStickyEvent(stickyEvent);
        }
    }

    @Override
    protected void onSaveInstanceState(Bundle outState) {
        super.onSaveInstanceState(outState);
        // Saves both post objects so we can restore them in onCreate()
        savePostAsync(null);
        outState.putInt(STATE_KEY_POST_LOCAL_ID, mEditPostRepository.getId());
        if (!mEditPostRepository.isLocalDraft()) {
            outState.putLong(STATE_KEY_POST_REMOTE_ID, mEditPostRepository.getRemotePostId());
        }
        outState.putInt(STATE_KEY_POST_LOADING_STATE, mPostLoadingState.getValue());
        outState.putBoolean(STATE_KEY_IS_NEW_POST, mIsNewPost);
        outState.putBoolean(STATE_KEY_IS_PHOTO_PICKER_VISIBLE, mEditorPhotoPicker.isPhotoPickerShowing());
        outState.putBoolean(STATE_KEY_HTML_MODE_ON, mHtmlModeMenuStateOn);
        outState.putSerializable(WordPress.SITE, mSite);
        outState.putParcelable(STATE_KEY_REVISION, mRevision);

        outState.putSerializable(STATE_KEY_EDITOR_SESSION_DATA, mPostEditorAnalyticsSession);
        mIsConfigChange = true; // don't call sessionData.end() in onDestroy() if this is an Android config change

        outState.putBoolean(STATE_KEY_GUTENBERG_IS_SHOWN, mShowGutenbergEditor);

        outState.putParcelableArrayList(STATE_KEY_DROPPED_MEDIA_URIS, mEditorMedia.getDroppedMediaUris());

        if (mEditorFragment != null) {
            getSupportFragmentManager().putFragment(outState, STATE_KEY_EDITOR_FRAGMENT, mEditorFragment);
        }
    }

    @Override
    protected void onRestoreInstanceState(Bundle savedInstanceState) {
        super.onRestoreInstanceState(savedInstanceState);

        mHtmlModeMenuStateOn = savedInstanceState.getBoolean(STATE_KEY_HTML_MODE_ON);
        if (savedInstanceState.getBoolean(STATE_KEY_IS_PHOTO_PICKER_VISIBLE, false)) {
            mEditorPhotoPicker.showPhotoPicker(mSite);
        }
    }

    @Override
    public void onConfigurationChanged(Configuration newConfig) {
        super.onConfigurationChanged(newConfig);

        mEditorPhotoPicker.onOrientationChanged(newConfig.orientation);
    }

    private PrimaryEditorAction getPrimaryAction() {
        return PrimaryEditorAction.getPrimaryAction(mEditPostRepository.getStatus(), UploadUtils.userCanPublish(mSite));
    }

    private String getPrimaryActionText() {
        return getString(getPrimaryAction().getTitleResource());
    }

    private SecondaryEditorAction getSecondaryAction() {
        return SecondaryEditorAction
                .getSecondaryAction(mEditPostRepository.getStatus(), UploadUtils.userCanPublish(mSite));
    }

    private @Nullable String getSecondaryActionText() {
        @StringRes Integer titleResource = getSecondaryAction().getTitleResource();
        return titleResource != null ? getString(titleResource) : null;
    }

    private boolean shouldSwitchToGutenbergBeVisible(
            EditorFragmentAbstract editorFragment,
            SiteModel site
    ) {
        // Some guard conditions
        if (!mEditPostRepository.hasPost()) {
            AppLog.w(T.EDITOR, "shouldSwitchToGutenbergBeVisible got a null post parameter.");
            return false;
        }

        if (editorFragment == null) {
            AppLog.w(T.EDITOR, "shouldSwitchToGutenbergBeVisible got a null editorFragment parameter.");
            return false;
        }

        // Check whether the content has blocks.
        boolean hasBlocks = false;
        boolean isEmpty = false;
        try {
            final String content = (String) editorFragment.getContent(mEditPostRepository.getContent());
            hasBlocks = PostUtils.contentContainsGutenbergBlocks(content);
            isEmpty = TextUtils.isEmpty(content);
        } catch (EditorFragmentNotAddedException e) {
            // legacy exception; just ignore.
        }

        // if content has blocks or empty, offer the switch to Gutenberg. The block editor doesn't have good
        //  "Classic Block" support yet so, don't offer a switch to it if content doesn't have blocks. If the post
        //  is empty but the user hasn't enabled "Use Gutenberg for new posts" in Site Setting,
        //  don't offer the switch.
        return hasBlocks || (SiteUtils.isBlockEditorDefaultForNewPost(site) && isEmpty);
    }

    /*
     * shows/hides the overlay which appears atop the editor, which effectively disables it
     */
    private void showOverlay(boolean animate) {
        View overlay = findViewById(R.id.view_overlay);
        if (animate) {
            AniUtils.fadeIn(overlay, AniUtils.Duration.MEDIUM);
        } else {
            overlay.setVisibility(View.VISIBLE);
        }
    }

    private void hideOverlay() {
        View overlay = findViewById(R.id.view_overlay);
        overlay.setVisibility(View.GONE);
    }

    @Override
    public void onPhotoPickerShown() {
        // animate in the editor overlay
        showOverlay(true);

        if (mEditorFragment instanceof AztecEditorFragment) {
            ((AztecEditorFragment) mEditorFragment).enableMediaMode(true);
        }
    }

    @Override
    public void onPhotoPickerHidden() {
        hideOverlay();

        if (mEditorFragment instanceof AztecEditorFragment) {
            ((AztecEditorFragment) mEditorFragment).enableMediaMode(false);
        }
    }

    /*
     * called by PhotoPickerFragment when media is selected - may be a single item or a list of items
     */
    @Override
    public void onPhotoPickerMediaChosen(@NonNull final List<Uri> uriList) {
        mEditorPhotoPicker.hidePhotoPicker();
        mEditorMedia.onPhotoPickerMediaChosen(uriList);
    }

    /*
     * called by PhotoPickerFragment when user clicks an icon to launch the camera, native
     * picker, or WP media picker
     */
    @Override
    public void onPhotoPickerIconClicked(@NonNull PhotoPickerIcon icon, boolean allowMultipleSelection) {
        mEditorPhotoPicker.hidePhotoPicker();
<<<<<<< HEAD
        if (!icon.requiresUploadPermission() || WPMediaUtils.currentUserCanUploadMedia(mSite)) {
            mEditorPhotoPicker.setAllowMultipleSelection(allowMultipleSelection);
            switch (icon) {
                case ANDROID_CAPTURE_PHOTO:
                    launchCamera();
                    break;
                case ANDROID_CAPTURE_VIDEO:
                    launchVideoCamera();
                    break;
                case ANDROID_CHOOSE_PHOTO_OR_VIDEO:
                    WPMediaUtils.launchMediaLibrary(this, allowMultipleSelection);
                    break;
                case ANDROID_CHOOSE_PHOTO:
                    launchPictureLibrary();
                    break;
                case ANDROID_CHOOSE_VIDEO:
                    launchVideoLibrary();
                    break;
                case WP_MEDIA:
                    ActivityLauncher.viewMediaPickerForResult(this, mSite, MediaBrowserType.EDITOR_PICKER);
                    break;
                case STOCK_MEDIA:
                    ActivityLauncher.showStockMediaPickerForResult(
                            this, mSite, RequestCodes.STOCK_MEDIA_PICKER_MULTI_SELECT);
                    break;
                case GIPHY:
                    ActivityLauncher.showGiphyPickerForResult(this, mSite, RequestCodes.GIPHY_PICKER);
                    break;
            }
        } else {
            WPSnackbar.make(findViewById(R.id.editor_activity), R.string.media_error_no_permission_upload,
                            Snackbar.LENGTH_SHORT).show();
=======
        mEditorPhotoPicker.setAllowMultipleSelection(allowMultipleSelection);
        switch (icon) {
            case ANDROID_CAPTURE_PHOTO:
                launchCamera();
                break;
            case ANDROID_CAPTURE_VIDEO:
                launchVideoCamera();
                break;
            case ANDROID_CHOOSE_PHOTO:
                launchPictureLibrary();
                break;
            case ANDROID_CHOOSE_VIDEO:
                launchVideoLibrary();
                break;
            case WP_MEDIA:
                ActivityLauncher.viewMediaPickerForResult(this, mSite, MediaBrowserType.EDITOR_PICKER);
                break;
            case STOCK_MEDIA:
                ActivityLauncher.showStockMediaPickerForResult(
                        this, mSite, RequestCodes.STOCK_MEDIA_PICKER_MULTI_SELECT);
                break;
>>>>>>> cb8d8900
        }
    }

    @Override
    public boolean onCreateOptionsMenu(Menu menu) {
        super.onCreateOptionsMenu(menu);
        MenuInflater inflater = getMenuInflater();
        inflater.inflate(R.menu.edit_post, menu);
        return true;
    }

    @Override
    public boolean onPrepareOptionsMenu(Menu menu) {
        boolean showMenuItems = true;
        if (mViewPager != null && mViewPager.getCurrentItem() > PAGE_CONTENT) {
            showMenuItems = false;
        }

        MenuItem secondaryAction = menu.findItem(R.id.menu_secondary_action);
        MenuItem previewMenuItem = menu.findItem(R.id.menu_preview_post);
        MenuItem viewHtmlModeMenuItem = menu.findItem(R.id.menu_html_mode);
        MenuItem historyMenuItem = menu.findItem(R.id.menu_history);
        MenuItem settingsMenuItem = menu.findItem(R.id.menu_post_settings);

        if (secondaryAction != null && mEditPostRepository.hasPost()) {
            secondaryAction.setVisible(showMenuItems && getSecondaryAction().isVisible());
            secondaryAction.setTitle(getSecondaryActionText());
        }

        if (previewMenuItem != null) {
            previewMenuItem.setVisible(showMenuItems);
        }

        if (viewHtmlModeMenuItem != null) {
            viewHtmlModeMenuItem.setVisible(((mEditorFragment instanceof AztecEditorFragment)
                                             || (mEditorFragment instanceof GutenbergEditorFragment)) && showMenuItems);
            viewHtmlModeMenuItem.setTitle(mHtmlModeMenuStateOn ? R.string.menu_visual_mode : R.string.menu_html_mode);
        }

        if (historyMenuItem != null) {
            boolean hasHistory = !mIsNewPost && (mSite.isWPCom() || mSite.isJetpackConnected());
            historyMenuItem.setVisible(showMenuItems && hasHistory);
        }

        if (settingsMenuItem != null) {
            settingsMenuItem.setTitle(mIsPage ? R.string.page_settings : R.string.post_settings);
            settingsMenuItem.setVisible(showMenuItems);
        }

        // Set text of the primary action button in the ActionBar
        if (mEditPostRepository.hasPost()) {
            MenuItem primaryAction = menu.findItem(R.id.menu_primary_action);
            if (primaryAction != null) {
                primaryAction.setTitle(getPrimaryActionText());
                primaryAction.setVisible(mViewPager != null && mViewPager.getCurrentItem() != PAGE_HISTORY
                                         && mViewPager.getCurrentItem() != PAGE_PUBLISH_SETTINGS);
            }
        }

        MenuItem switchToAztecMenuItem = menu.findItem(R.id.menu_switch_to_aztec);
        MenuItem switchToGutenbergMenuItem = menu.findItem(R.id.menu_switch_to_gutenberg);

        // The following null checks should basically be redundant but were added to manage
        // an odd behaviour recorded with Android 8.0.0
        // (see https://github.com/wordpress-mobile/WordPress-Android/issues/9748 for more information)
        if (switchToAztecMenuItem != null && switchToGutenbergMenuItem != null) {
            if (mShowGutenbergEditor) {
                // we're showing Gutenberg so, just offer the Aztec switch
                switchToAztecMenuItem.setVisible(true);
                switchToGutenbergMenuItem.setVisible(false);
            } else {
                // we're showing Aztec so, hide the "Switch to Aztec" menu
                switchToAztecMenuItem.setVisible(false);

                switchToGutenbergMenuItem.setVisible(
                        shouldSwitchToGutenbergBeVisible(mEditorFragment, mSite)
                );
            }
        }

        return super.onPrepareOptionsMenu(menu);
    }

    @Override
    public void onRequestPermissionsResult(int requestCode,
                                           @NonNull String[] permissions,
                                           @NonNull int[] grantResults) {
        super.onRequestPermissionsResult(requestCode, permissions, grantResults);
        boolean allGranted = WPPermissionUtils.setPermissionListAsked(
                this, requestCode, permissions, grantResults, true);

        if (allGranted) {
            switch (requestCode) {
                case WPPermissionUtils.EDITOR_MEDIA_PERMISSION_REQUEST_CODE:
                    if (mMenuView != null) {
                        super.openContextMenu(mMenuView);
                        mMenuView = null;
                    }
                    break;
                case WPPermissionUtils.EDITOR_DRAG_DROP_PERMISSION_REQUEST_CODE:
                    mEditorMedia.addNewMediaItemsToEditorAsync(mEditorMedia.getDroppedMediaUris(), false);
                    mEditorMedia.getDroppedMediaUris().clear();
                    break;
            }
        }
    }

    private boolean handleBackPressed() {
        Fragment fragment = getSupportFragmentManager().findFragmentByTag(
                ImageSettingsDialogFragment.IMAGE_SETTINGS_DIALOG_TAG);
        if (fragment != null && fragment.isVisible()) {
            if (fragment instanceof ImageSettingsDialogFragment) {
                ImageSettingsDialogFragment imFragment = (ImageSettingsDialogFragment) fragment;
                imFragment.dismissFragment();
            }

            return false;
        }

        if (mViewPager.getCurrentItem() == PAGE_PUBLISH_SETTINGS) {
            mViewPager.setCurrentItem(PAGE_SETTINGS);
            invalidateOptionsMenu();
        } else if (mViewPager.getCurrentItem() > PAGE_CONTENT) {
            if (mViewPager.getCurrentItem() == PAGE_SETTINGS) {
                mEditorFragment.setFeaturedImageId(mEditPostRepository.getFeaturedImageId());
            }

            mViewPager.setCurrentItem(PAGE_CONTENT);
            invalidateOptionsMenu();
        } else if (mEditorPhotoPicker.isPhotoPickerShowing()) {
            mEditorPhotoPicker.hidePhotoPicker();
        } else {
            mPostEditorAnalyticsSession.setOutcome(Outcome.SAVE);
            savePostAndOptionallyFinish(true);
        }

        return true;
    }

    private RemotePreviewLogicHelper.RemotePreviewHelperFunctions getEditPostActivityStrategyFunctions() {
        return new RemotePreviewLogicHelper.RemotePreviewHelperFunctions() {
            @Override
            public boolean notifyUploadInProgress(@NotNull PostImmutableModel post) {
                if (UploadService.hasInProgressMediaUploadsForPost(post)) {
                    ToastUtils.showToast(EditPostActivity.this,
                            getString(R.string.editor_toast_uploading_please_wait), Duration.SHORT);
                    return true;
                } else {
                    return false;
                }
            }

            @Nullable
            @Override
            public PostImmutableModel updatePostIfNeeded() {
                updatePostObject();
                return mEditPostRepository.getPost();
            }

            @Override
            public void notifyEmptyDraft() {
                ToastUtils.showToast(EditPostActivity.this,
                        getString(R.string.error_preview_empty_draft), Duration.SHORT);
            }

            @Override
            public void startUploading(boolean isRemoteAutoSave, @Nullable PostImmutableModel post) {
                if (isRemoteAutoSave) {
                    updatePostLoadingAndDialogState(PostLoadingState.REMOTE_AUTO_SAVING_FOR_PREVIEW, post);
                    savePostAndOptionallyFinish(false, true);
                } else {
                    updatePostLoadingAndDialogState(PostLoadingState.UPLOADING_FOR_PREVIEW, post);
                    savePostAndOptionallyFinish(false);
                }
            }

            @Override
            public void notifyEmptyPost() {
                String message =
                        getString(mIsPage ? R.string.error_preview_empty_page : R.string.error_preview_empty_post);
                ToastUtils.showToast(EditPostActivity.this, message, Duration.SHORT);
            }
        };
    }

    // Menu actions
    @Override
    public boolean onOptionsItemSelected(final MenuItem item) {
        int itemId = item.getItemId();

        if (itemId == android.R.id.home) {
            return handleBackPressed();
        }

        mEditorPhotoPicker.hidePhotoPicker();

        if (itemId == R.id.menu_primary_action) {
            performPrimaryAction();
        } else {
            // Disable other action bar buttons while a media upload is in progress
            // (unnecessary for Aztec since it supports progress reattachment)
            if (!(mShowAztecEditor || mShowGutenbergEditor)
                && (mEditorFragment.isUploadingMedia() || mEditorFragment.isActionInProgress())) {
                ToastUtils.showToast(this, R.string.editor_toast_uploading_please_wait, Duration.SHORT);
                return false;
            }

            if (itemId == R.id.menu_history) {
                AnalyticsTracker.track(Stat.REVISIONS_LIST_VIEWED);
                ActivityUtils.hideKeyboard(this);
                mViewPager.setCurrentItem(PAGE_HISTORY);
            } else if (itemId == R.id.menu_preview_post) {
                PreviewLogicOperationResult opResult = mRemotePreviewLogicHelper.runPostPreviewLogic(
                        this,
                        mSite,
                        Objects.requireNonNull(mEditPostRepository.getPost()),
                        getEditPostActivityStrategyFunctions());
                if (opResult == PreviewLogicOperationResult.MEDIA_UPLOAD_IN_PROGRESS
                    || opResult == PreviewLogicOperationResult.CANNOT_SAVE_EMPTY_DRAFT
                    || opResult == PreviewLogicOperationResult.CANNOT_REMOTE_AUTO_SAVE_EMPTY_POST
                ) {
                    return false;
                } else if (opResult == PreviewLogicOperationResult.OPENING_PREVIEW) {
                    updatePostLoadingAndDialogState(PostLoadingState.PREVIEWING, mEditPostRepository.getPost());
                }
            } else if (itemId == R.id.menu_post_settings) {
                if (mEditPostSettingsFragment != null) {
                    mEditPostSettingsFragment.refreshViews();
                }
                ActivityUtils.hideKeyboard(this);
                mViewPager.setCurrentItem(PAGE_SETTINGS);
            } else if (itemId == R.id.menu_secondary_action) {
                return performSecondaryAction();
            } else if (itemId == R.id.menu_html_mode) {
                // toggle HTML mode
                if (mEditorFragment instanceof AztecEditorFragment) {
                    ((AztecEditorFragment) mEditorFragment).onToolbarHtmlButtonClicked();
                    toggledHtmlModeSnackbar(view -> {
                        // switch back
                        ((AztecEditorFragment) mEditorFragment).onToolbarHtmlButtonClicked();
                    });
                } else if (mEditorFragment instanceof GutenbergEditorFragment) {
                    ((GutenbergEditorFragment) mEditorFragment).onToggleHtmlMode();
                    toggledHtmlModeSnackbar(view -> {
                        // switch back
                        ((GutenbergEditorFragment) mEditorFragment).onToggleHtmlMode();
                    });
                }
            } else if (itemId == R.id.menu_switch_to_aztec) {
                // The following boolean check should be always redundant but was added to manage
                // an odd behaviour recorded with Android 8.0.0
                // (see https://github.com/wordpress-mobile/WordPress-Android/issues/9748 for more information)
                if (mShowGutenbergEditor) {
                    // let's finish this editing instance and start again, but not letting Gutenberg be used
                    mRestartEditorOption = RestartEditorOptions.RESTART_SUPPRESS_GUTENBERG;
                    mPostEditorAnalyticsSession.switchEditor(Editor.CLASSIC);
                    mPostEditorAnalyticsSession.setOutcome(Outcome.SAVE);
                    savePostAndOptionallyFinish(true);
                } else {
                    logWrongMenuState("Wrong state in menu_switch_to_aztec: menu should not be visible.");
                }
            } else if (itemId == R.id.menu_switch_to_gutenberg) {
                // The following boolean check should be always redundant but was added to manage
                // an odd behaviour recorded with Android 8.0.0
                // (see https://github.com/wordpress-mobile/WordPress-Android/issues/9748 for more information)
                if (shouldSwitchToGutenbergBeVisible(mEditorFragment, mSite)) {
                    // let's finish this editing instance and start again, but let GB be used
                    mRestartEditorOption = RestartEditorOptions.RESTART_DONT_SUPPRESS_GUTENBERG;
                    mPostEditorAnalyticsSession.switchEditor(Editor.GUTENBERG);
                    mPostEditorAnalyticsSession.setOutcome(Outcome.SAVE);
                    savePostAndOptionallyFinish(true);
                } else {
                    logWrongMenuState("Wrong state in menu_switch_to_gutenberg: menu should not be visible.");
                }
            }
        }
        return false;
    }

    private void logWrongMenuState(String logMsg) {
        AppLog.w(T.EDITOR, logMsg);
        // Lets record this event in Sentry
        CrashLoggingUtils.logException(new IllegalStateException(logMsg), T.EDITOR);
    }

    private void showEmptyPostErrorForSecondaryAction() {
        String message = getString(mIsPage ? R.string.error_publish_empty_page : R.string.error_publish_empty_post);
        if (getSecondaryAction() == SecondaryEditorAction.SAVE_AS_DRAFT
            || getSecondaryAction() == SecondaryEditorAction.SAVE) {
            message = getString(R.string.error_save_empty_draft);
        }
        ToastUtils.showToast(EditPostActivity.this, message, Duration.SHORT);
    }

    private void saveAsDraft() {
        mEditPostSettingsFragment.updatePostStatus(PostStatus.DRAFT);
        ToastUtils.showToast(EditPostActivity.this,
                getString(R.string.editor_post_converted_back_to_draft), Duration.SHORT);
        UploadUtils.showSnackbar(findViewById(R.id.editor_activity), R.string.editor_uploading_post);
        mPostEditorAnalyticsSession.setOutcome(Outcome.SAVE);
        savePostAndOptionallyFinish(false);
    }

    private boolean performSecondaryAction() {
        if (UploadService.hasInProgressMediaUploadsForPost(mEditPostRepository.getPost())) {
            ToastUtils.showToast(EditPostActivity.this,
                    getString(R.string.editor_toast_uploading_please_wait), Duration.SHORT);
            return false;
        }

        // we update the mPost object first, so we can pre-check Post publish-ability and inform the user
        updatePostObject();
        if (isDiscardable()) {
            showEmptyPostErrorForSecondaryAction();
            return false;
        }

        switch (getSecondaryAction()) {
            case SAVE_AS_DRAFT:
                // Force the new Draft status
                saveAsDraft();
                return true;
            case SAVE:
                uploadPost(false);
                return true;
            case PUBLISH_NOW:
                showPublishConfirmationDialogAndPublishPost();
                return true;
            case NONE:
                throw new IllegalStateException("Switch in `secondaryAction` shouldn't go through the NONE case");
        }
        return false;
    }

    private void toggledHtmlModeSnackbar(View.OnClickListener onUndoClickListener) {
        UploadUtils.showSnackbarSuccessActionOrange(findViewById(R.id.editor_activity),
                mHtmlModeMenuStateOn ? R.string.menu_html_mode_done_snackbar
                        : R.string.menu_visual_mode_done_snackbar,
                R.string.menu_undo_snackbar_action,
                onUndoClickListener);
    }

    private void refreshEditorContent() {
        mHasSetPostContent = false;
        fillContentEditorFields();
    }

    private void setPreviewingInEditorSticky(boolean enable, @Nullable PostImmutableModel post) {
        if (enable) {
            if (post != null) {
                EventBus.getDefault().postSticky(
                        new PostEvents.PostPreviewingInEditor(post.getLocalSiteId(), post.getId()));
            }
        } else {
            PostEvents.PostPreviewingInEditor stickyEvent =
                    EventBus.getDefault().getStickyEvent(PostEvents.PostPreviewingInEditor.class);
            if (stickyEvent != null) {
                EventBus.getDefault().removeStickyEvent(stickyEvent);
            }
        }
    }

    private void managePostLoadingStateTransitions(PostLoadingState postLoadingState,
                                                   @Nullable PostImmutableModel post) {
        switch (postLoadingState) {
            case NONE:
                setPreviewingInEditorSticky(false, post);
                break;
            case UPLOADING_FOR_PREVIEW:
            case REMOTE_AUTO_SAVING_FOR_PREVIEW:
            case PREVIEWING:
            case REMOTE_AUTO_SAVE_PREVIEW_ERROR:
                setPreviewingInEditorSticky(true, post);
                break;
            case LOADING_REVISION:
                // nothing to do
                break;
        }
    }

    private void updatePostLoadingAndDialogState(PostLoadingState postLoadingState) {
        updatePostLoadingAndDialogState(postLoadingState, null);
    }

    private void updatePostLoadingAndDialogState(PostLoadingState postLoadingState, @Nullable PostImmutableModel post) {
        // We need only transitions, so...
        if (mPostLoadingState == postLoadingState) return;

        AppLog.d(
                AppLog.T.POSTS,
                "Editor post loading state machine: transition from " + mPostLoadingState + " to " + postLoadingState
        );

        // update the state
        mPostLoadingState = postLoadingState;

        // take care of exit actions on state transition
        managePostLoadingStateTransitions(postLoadingState, post);

        // update the progress dialog state
        mProgressDialog = mProgressDialogHelper.updateProgressDialogState(
                this,
                mProgressDialog,
                mPostLoadingState.getProgressDialogUiState(),
                mUiHelpers);
    }

    private void toggleHtmlModeOnMenu() {
        mHtmlModeMenuStateOn = !mHtmlModeMenuStateOn;
        trackPostSessionEditorModeSwitch();
        invalidateOptionsMenu();
    }

    private void trackPostSessionEditorModeSwitch() {
        boolean isGutenberg = mEditorFragment instanceof GutenbergEditorFragment;
        mPostEditorAnalyticsSession.switchEditor(
                mHtmlModeMenuStateOn ? Editor.HTML : (isGutenberg ? Editor.GUTENBERG : Editor.CLASSIC));
    }

    private void showUpdateConfirmationDialogAndUploadPost() {
        showConfirmationDialogAndUploadPost(TAG_UPDATE_CONFIRMATION_DIALOG,
                getString(R.string.dialog_confirm_update_title),
                mEditPostRepository.isPage() ? getString(R.string.dialog_confirm_update_message_page)
                        : getString(R.string.dialog_confirm_update_message_post),
                getString(R.string.dialog_confirm_update_yes),
                getString(R.string.keep_editing));
    }

    private void showPublishConfirmationDialogAndPublishPost() {
        showConfirmationDialogAndUploadPost(TAG_PUBLISH_CONFIRMATION_DIALOG,
                getString(R.string.dialog_confirm_publish_title),
                mEditPostRepository.isPage() ? getString(R.string.dialog_confirm_publish_message_page)
                        : getString(R.string.dialog_confirm_publish_message_post),
                getString(R.string.dialog_confirm_publish_yes),
                getString(R.string.keep_editing));
    }

    private void showConfirmationDialogAndUploadPost(@NonNull String identifier, @NonNull String title,
                                                     @NonNull String description, @NonNull String positiveButton,
                                                     @NonNull String negativeButton) {
        BasicFragmentDialog publishConfirmationDialog = new BasicFragmentDialog();
        publishConfirmationDialog.initialize(identifier, title, description, positiveButton, negativeButton, null);
        publishConfirmationDialog.show(getSupportFragmentManager(), identifier);
    }

    private void performPrimaryAction() {
        switch (getPrimaryAction()) {
            case UPDATE:
                showUpdateConfirmationDialogAndUploadPost();
                return;
            case PUBLISH_NOW:
                showPublishConfirmationDialogAndPublishPost();
                return;
            // In other cases, we'll upload the post without changing its status
            case SCHEDULE:
            case SUBMIT_FOR_REVIEW:
            case SAVE:
                uploadPost(false);
                break;
        }
    }

    private void showGutenbergInformativeDialog() {
        // Show the GB informative dialog on editing GB posts
        final PromoDialog gbInformativeDialog = new PromoDialog();
        gbInformativeDialog.initialize(TAG_GB_INFORMATIVE_DIALOG,
                getString(R.string.dialog_gutenberg_informative_title),
                mEditPostRepository.isPage() ? getString(R.string.dialog_gutenberg_informative_description_page)
                        : getString(R.string.dialog_gutenberg_informative_description_post),
                getString(org.wordpress.android.editor.R.string.dialog_button_ok));

        gbInformativeDialog.show(getSupportFragmentManager(), TAG_GB_INFORMATIVE_DIALOG);
        AppPrefs.setGutenbergInfoPopupDisplayed(mSite.getUrl());
    }

    private void setGutenbergEnabledIfNeeded() {
        if (AppPrefs.isGutenbergInfoPopupDisplayed(mSite.getUrl())) {
            return;
        }

        boolean showPopup = AppPrefs.shouldShowGutenbergInfoPopupForTheNewPosts(mSite.getUrl());

        if (TextUtils.isEmpty(mSite.getMobileEditor()) && !mIsNewPost) {
            SiteUtils.enableBlockEditor(mDispatcher, mSite);
            AnalyticsUtils.trackWithSiteDetails(Stat.EDITOR_GUTENBERG_ENABLED, mSite,
                    BlockEditorEnabledSource.ON_BLOCK_POST_OPENING.asPropertyMap());
            showPopup = true;
        }

        if (showPopup) {
            showGutenbergInformativeDialog();
        }
    }

    private void savePostOnlineAndFinishAsync(
            boolean isFirstTimePublish,
            boolean doFinishActivity
    ) {
        new SavePostOnlineAndFinishTask(isFirstTimePublish, doFinishActivity)
                .executeOnExecutor(AsyncTask.THREAD_POOL_EXECUTOR);
    }

    private void onUploadSuccess(MediaModel media) {
        // TODO Should this statement check media.getLocalPostId() == mEditPostRepository.getId()?
        if (media != null && !media.getMarkedLocallyAsFeatured() && mEditorMediaUploadListener != null) {
            mEditorMediaUploadListener.onMediaUploadSucceeded(String.valueOf(media.getId()),
                    FluxCUtils.mediaFileFromMediaModel(media));
        } else if (media != null && media.getMarkedLocallyAsFeatured() && media.getLocalPostId() == mEditPostRepository
                .getId()) {
            setFeaturedImageId(media.getMediaId());
        }
    }

    private void onUploadError(MediaModel media, MediaError error) {
        String localMediaId = String.valueOf(media.getId());

        Map<String, Object> properties = null;
        MediaFile mf = FluxCUtils.mediaFileFromMediaModel(media);
        if (mf != null) {
            properties = AnalyticsUtils.getMediaProperties(this, mf.isVideo(), null, mf.getFilePath());
            properties.put("error_type", error.type.name());
        }
        AnalyticsTracker.track(Stat.EDITOR_UPLOAD_MEDIA_FAILED, properties);

        // Display custom error depending on error type
        String errorMessage = WPMediaUtils.getErrorMessage(this, media, error);
        if (errorMessage == null) {
            errorMessage = TextUtils.isEmpty(error.message) ? getString(R.string.tap_to_try_again) : error.message;
        }

        if (mEditorMediaUploadListener != null) {
            mEditorMediaUploadListener.onMediaUploadFailed(localMediaId,
                    EditorFragmentAbstract.getEditorMimeType(mf), errorMessage);
        }
    }

    private void onUploadProgress(MediaModel media, float progress) {
        String localMediaId = String.valueOf(media.getId());
        if (mEditorMediaUploadListener != null) {
            mEditorMediaUploadListener.onMediaUploadProgress(localMediaId, progress);
        }
    }

    private void launchPictureLibrary() {
        WPMediaUtils.launchPictureLibrary(this, mEditorPhotoPicker.getAllowMultipleSelection());
    }

    private void launchVideoLibrary() {
        WPMediaUtils.launchVideoLibrary(this, mEditorPhotoPicker.getAllowMultipleSelection());
    }

    private void launchVideoCamera() {
        WPMediaUtils.launchVideoCamera(this);
    }

    private void showErrorAndFinish(int errorMessageId) {
        ToastUtils.showToast(this, errorMessageId, ToastUtils.Duration.LONG);
        finish();
    }

    private void trackEditorCreatedPost(String action, Intent intent) {
        Map<String, Object> properties = new HashMap<>();
        // Post created from the post list (new post button).
        String normalizedSourceName = "post-list";
        if (Intent.ACTION_SEND.equals(action) || Intent.ACTION_SEND_MULTIPLE.equals(action)) {
            // Post created with share with WordPress
            normalizedSourceName = "shared-from-external-app";
        }
        if (EditPostActivity.NEW_MEDIA_POST.equals(
                action)) {
            // Post created from the media library
            normalizedSourceName = "media-library";
        }
        if (intent != null && intent.hasExtra(EXTRA_IS_QUICKPRESS)) {
            // Quick press
            normalizedSourceName = "quick-press";
        }
        PostUtils.addPostTypeToAnalyticsProperties(mEditPostRepository.getPost(), properties);
        properties.put("created_post_source", normalizedSourceName);
        AnalyticsUtils.trackWithSiteDetails(
                AnalyticsTracker.Stat.EDITOR_CREATED_POST,
                mSiteStore.getSiteByLocalId(mEditPostRepository.getLocalSiteId()),
                properties
        );
    }

    private boolean updatePostObject(boolean isAutosave) {
        if (!mEditPostRepository.hasPost() || mEditorFragment == null) {
            AppLog.e(AppLog.T.POSTS, "Attempted to save an invalid Post.");
            return false;
        }
        return mEditPostRepository.updateInTransaction(postModel -> {
            try {
                boolean postTitleOrContentChanged =
                        updatePostContentNewEditor(postModel, isAutosave, (String) mEditorFragment.getTitle(),
                                (String) mEditorFragment.getContent(postModel.getContent()));

                // only makes sense to change the publish date and locally changed date if the Post was actually changed
                if (postTitleOrContentChanged) {
                    mEditPostRepository.updatePublishDateIfShouldBePublishedImmediately(postModel);
                    postModel
                            .setDateLocallyChanged(
                                    DateTimeUtils.iso8601FromTimestamp(System.currentTimeMillis() / 1000));
                }
            } catch (EditorFragmentNotAddedException e) {
                AppLog.e(T.EDITOR, "Impossible to save the post, we weren't able to update it.");
                return false;
            }
            return true;
        });
    }

    private void savePostAsync(final AfterSavePostListener listener) {
        new Thread(() -> {
            if (updatePostObject(false)) {
                savePostToDb();
                if (listener != null) {
                    listener.onPostSave();
                }
            }
        }).start();
    }

    @Override
    public void initializeEditorFragment() {
        if (mEditorFragment instanceof AztecEditorFragment) {
            AztecEditorFragment aztecEditorFragment = (AztecEditorFragment) mEditorFragment;
            aztecEditorFragment.setEditorImageSettingsListener(EditPostActivity.this);
            aztecEditorFragment.setMediaToolbarButtonClickListener(mEditorPhotoPicker);

            // Here we should set the max width for media, but the default size is already OK. No need
            // to customize it further

            Drawable loadingImagePlaceholder = EditorMediaUtils.getAztecPlaceholderDrawableFromResID(
                    this,
                    org.wordpress.android.editor.R.drawable.ic_gridicons_image,
                    aztecEditorFragment.getMaxMediaSize()
            );
            mAztecImageLoader = new AztecImageLoader(getBaseContext(), mImageManager, loadingImagePlaceholder);
            aztecEditorFragment.setAztecImageLoader(mAztecImageLoader);
            aztecEditorFragment.setLoadingImagePlaceholder(loadingImagePlaceholder);

            Drawable loadingVideoPlaceholder = EditorMediaUtils.getAztecPlaceholderDrawableFromResID(
                    this,
                    org.wordpress.android.editor.R.drawable.ic_gridicons_video_camera,
                    aztecEditorFragment.getMaxMediaSize()
            );
            aztecEditorFragment.setAztecVideoLoader(new AztecVideoLoader(getBaseContext(), loadingVideoPlaceholder));
            aztecEditorFragment.setLoadingVideoPlaceholder(loadingVideoPlaceholder);

            if (getSite() != null && getSite().isWPCom() && !getSite().isPrivate()) {
                // Add the content reporting for wpcom blogs that are not private
                aztecEditorFragment.enableContentLogOnCrashes(
                        throwable -> {
                            // Do not log private or password protected post
                            return mEditPostRepository.hasPost() && TextUtils.isEmpty(mEditPostRepository.getPassword())
                                   && !mEditPostRepository.hasStatus(PostStatus.PRIVATE);
                        }
                );
            }

            if (mEditPostRepository.hasPost() && AppPrefs
                    .isPostWithHWAccelerationOff(mEditPostRepository.getLocalSiteId(), mEditPostRepository.getId())) {
                // We need to disable HW Acc. on this post
                aztecEditorFragment.disableHWAcceleration();
            }
            aztecEditorFragment.setExternalLogger(new AztecLog.ExternalLogger() {
                // This method handles the custom Exception thrown by Aztec to notify the parent app of the error #8828
                // We don't need to log the error, since it was already logged by Aztec, instead we need to write the
                // prefs to disable HW acceleration for it.
                private boolean isError8828(@NotNull Throwable throwable) {
                    if (!(throwable instanceof DynamicLayoutGetBlockIndexOutOfBoundsException)) {
                        return false;
                    }
                    if (!mEditPostRepository.hasPost()) {
                        return false;
                    }
                    AppPrefs.addPostWithHWAccelerationOff(mEditPostRepository.getLocalSiteId(),
                            mEditPostRepository.getId());
                    return true;
                }

                @Override
                public void log(@NotNull String s) {
                    // For now, we're wrapping up the actual log into an exception to reduce possibility
                    // of information not travelling to our Crash Logging Service.
                    // For more info: http://bit.ly/2oJHMG7 and http://bit.ly/2oPOtFX
                    CrashLoggingUtils.logException(new AztecEditorFragment.AztecLoggingException(s), T.EDITOR);
                }

                @Override
                public void logException(@NotNull Throwable throwable) {
                    if (isError8828(throwable)) {
                        return;
                    }
                    CrashLoggingUtils.logException(new AztecEditorFragment.AztecLoggingException(throwable), T.EDITOR);
                }

                @Override
                public void logException(@NotNull Throwable throwable, String s) {
                    if (isError8828(throwable)) {
                        return;
                    }
                    CrashLoggingUtils.logException(
                            new AztecEditorFragment.AztecLoggingException(throwable), T.EDITOR, s);
                }
            });
        }
    }

    @Override
    public void onImageSettingsRequested(EditorImageMetaData editorImageMetaData) {
        MediaSettingsActivity.showForResult(this, mSite, editorImageMetaData);
    }


    @Override public void onImagePreviewRequested(String mediaUrl) {
        MediaPreviewActivity.showPreview(this, null, mediaUrl);
    }

    @Override
    public void onNegativeClicked(@NonNull String instanceTag) {
        switch (instanceTag) {
            case TAG_FAILED_MEDIA_UPLOADS_DIALOG:
                // Clear failed uploads
                mFeaturedImageHelper.cancelFeaturedImageUpload(mSite, mEditPostRepository.getPost(), true);
                mEditorFragment.removeAllFailedMediaUploads();
                break;
            case TAG_PUBLISH_CONFIRMATION_DIALOG:
            case TAG_UPDATE_CONFIRMATION_DIALOG:
                break;
            default:
                AppLog.e(T.EDITOR, "Dialog instanceTag is not recognized");
                throw new UnsupportedOperationException("Dialog instanceTag is not recognized");
        }
    }

    @Override
    public void onPositiveClicked(@NonNull String instanceTag) {
        switch (instanceTag) {
            case TAG_UPDATE_CONFIRMATION_DIALOG:
                uploadPost(false);
                break;
            case TAG_PUBLISH_CONFIRMATION_DIALOG:
                uploadPost(true);
                AppRatingDialog.INSTANCE
                        .incrementInteractions(APP_REVIEWS_EVENT_INCREMENTED_BY_PUBLISHING_POST_OR_PAGE);
                break;
            case TAG_FAILED_MEDIA_UPLOADS_DIALOG:
                savePostOnlineAndFinishAsync(isFirstTimePublish(false), true);
                break;
            case TAG_GB_INFORMATIVE_DIALOG:
                // no op
                break;
            default:
                AppLog.e(T.EDITOR, "Dialog instanceTag is not recognized");
                throw new UnsupportedOperationException("Dialog instanceTag is not recognized");
        }
    }

    /*
     * user clicked OK on a settings list dialog displayed from the settings fragment - pass the event
     * along to the settings fragment
     */
    @Override
    public void onPostSettingsFragmentPositiveButtonClicked(@NonNull PostSettingsListDialogFragment dialog) {
        if (mEditPostSettingsFragment != null) {
            mEditPostSettingsFragment.onPostSettingsFragmentPositiveButtonClicked(dialog);
        }
    }

    public interface AfterSavePostListener {
        void onPostSave();
    }

    private synchronized void savePostToDb() {
        mDispatcher.dispatch(PostActionBuilder.newUpdatePostAction(mEditPostRepository.getEditablePost()));

        if (mShowAztecEditor) {
            // update the list of uploading ids
            mMediaMarkedUploadingOnStartIds =
                    AztecEditorFragment.getMediaMarkedUploadingInPostContent(this, mEditPostRepository.getContent());
        }
    }

    @Override
    public void onBackPressed() {
        handleBackPressed();
    }

    @Override
    public void onHistoryItemClicked(@NonNull Revision revision, @NonNull List<Revision> revisions) {
        AnalyticsTracker.track(Stat.REVISIONS_DETAIL_VIEWED_FROM_LIST);
        mRevision = revision;

        ActivityLauncher.viewHistoryDetailForResult(this, mRevision, revisions);
    }

    private void loadRevision() {
        updatePostLoadingAndDialogState(PostLoadingState.LOADING_REVISION);
        mEditPostRepository.saveForUndo();
        mEditPostRepository.updateInTransaction(postModel -> {
            postModel.setTitle(Objects.requireNonNull(mRevision.getPostTitle()));
            postModel.setContent(Objects.requireNonNull(mRevision.getPostContent()));
            postModel.setIsLocallyChanged(true);
            postModel
                    .setDateLocallyChanged(DateTimeUtils.iso8601FromTimestamp(System.currentTimeMillis() / 1000));
            return true;
        });
        refreshEditorContent();

        WPSnackbar.make(mViewPager, getString(R.string.history_loaded_revision), 4000)
                  .setAction(getString(R.string.undo), view -> {
                      AnalyticsTracker.track(Stat.REVISIONS_LOAD_UNDONE);
                      RemotePostPayload payload = new RemotePostPayload(mEditPostRepository.getPostForUndo(), mSite);
                      mDispatcher.dispatch(PostActionBuilder.newFetchPostAction(payload));
                      mEditPostRepository.undo();
                      refreshEditorContent();
                  })
                  .show();

        updatePostLoadingAndDialogState(PostLoadingState.NONE);
    }

    private boolean isNewPost() {
        return mIsNewPost;
    }

    private class SavePostOnlineAndFinishTask extends AsyncTask<Void, Void, Void> {
        boolean mIsFirstTimePublish;
        boolean mDoFinishActivity;

        SavePostOnlineAndFinishTask(boolean isFirstTimePublish, boolean doFinishActivity) {
            this.mIsFirstTimePublish = isFirstTimePublish;
            this.mDoFinishActivity = doFinishActivity;
        }

        @Override
        protected Void doInBackground(Void... params) {
            // mark as pending if the user doesn't have publishing rights
            if (!UploadUtils.userCanPublish(mSite)) {
                switch (mEditPostRepository.getStatus()) {
                    case UNKNOWN:
                    case PUBLISHED:
                    case SCHEDULED:
                    case PRIVATE:
                        mEditPostRepository.updateStatus(PostStatus.PENDING);
                        break;
                    case DRAFT:
                    case PENDING:
                    case TRASHED:
                        break;
                }
            }

            savePostToDb();
            PostUtils.trackSavePostAnalytics(mEditPostRepository.getPost(),
                    mSiteStore.getSiteByLocalId(mEditPostRepository.getLocalSiteId()));

            UploadService.uploadPost(EditPostActivity.this, mEditPostRepository.getId(), mIsFirstTimePublish);

            PendingDraftsNotificationsUtils
                    .cancelPendingDraftAlarms(EditPostActivity.this, mEditPostRepository.getId());

            return null;
        }

        @Override
        protected void onPostExecute(Void saved) {
            if (mDoFinishActivity) {
                saveResult(true, false, false);
                removePostOpenInEditorStickyEvent();
                finish();
            }
        }
    }

    private class SavePostLocallyAndFinishTask extends AsyncTask<Void, Void, Boolean> {
        boolean mDoFinishActivity;

        SavePostLocallyAndFinishTask(boolean doFinishActivity) {
            this.mDoFinishActivity = doFinishActivity;
        }

        @Override
        protected Boolean doInBackground(Void... params) {
            if (mEditPostRepository.postHasEdits()) {
                mEditPostRepository.updateInTransaction(postModel -> {
                    // Changes have been made - save the post and ask for the post list to refresh
                    // We consider this being "manual save", it will replace some Android "spans" by an html
                    // or a shortcode replacement (for instance for images and galleries)

                    // Update the post object directly, without re-fetching the fields from the EditorFragment
                    updatePostContentNewEditor(postModel, false, postModel.getTitle(), postModel.getContent());
                    return true;
                });
                savePostToDb();

                // For self-hosted sites, when exiting the editor without uploading, the `PostUploadModel
                // .uploadState`
                // can get stuck in `PENDING`. This happens in this scenario:
                //
                // 1. The user edits an existing post
                // 2. Adds an image -- this creates the `PostUploadModel` as `PENDING`
                // 3. Exits the editor by tapping on Back (not saving or publishing)
                //
                // If the `uploadState` is stuck at `PENDING`, the Post List will indefinitely show a “Queued post”
                // label.
                //
                // The `uploadState` does not get stuck on `PENDING` for WPCom because the app will automatically
                // start a remote auto-save when the editor exits. Hence, the `PostUploadModel` eventually gets
                // updated.
                //
                // Marking the `PostUploadModel` as `CANCELLED` when exiting should be fine for all site types since
                // we do not currently have any special handling for cancelled uploads. Eventually, the user will
                // restart them and the `uploadState` will be corrected.
                //
                // See `PostListUploadStatusTracker` and `PostListItemUiStateHelper.createUploadUiState` for how
                // the Post List determines what label to use.
                mDispatcher.dispatch(UploadActionBuilder.newCancelPostAction(mEditPostRepository.getEditablePost()));

                // now set the pending notification alarm to be triggered in the next day, week, and month
                PendingDraftsNotificationsUtils
                        .scheduleNextNotifications(EditPostActivity.this, mEditPostRepository.getId(),
                                mEditPostRepository.getDateLocallyChanged());
            }

            return true;
        }

        @Override
        protected void onPostExecute(Boolean saved) {
            if (mDoFinishActivity) {
                saveResult(saved, false, true);
                removePostOpenInEditorStickyEvent();
                finish();
            }
        }
    }

    private void saveResult(boolean saved, boolean discardable, boolean savedLocally) {
        Intent i = getIntent();
        i.putExtra(EXTRA_SAVED_AS_LOCAL_DRAFT, savedLocally);
        i.putExtra(EXTRA_HAS_FAILED_MEDIA, hasFailedMedia());
        i.putExtra(EXTRA_IS_PAGE, mIsPage);
        i.putExtra(EXTRA_HAS_CHANGES, saved);
        i.putExtra(EXTRA_POST_LOCAL_ID, mEditPostRepository.getId());
        i.putExtra(EXTRA_POST_REMOTE_ID, mEditPostRepository.getRemotePostId());
        i.putExtra(EXTRA_IS_DISCARDABLE, discardable);
        i.putExtra(EXTRA_RESTART_EDITOR, mRestartEditorOption.name());
        i.putExtra(STATE_KEY_EDITOR_SESSION_DATA, mPostEditorAnalyticsSession);
        i.putExtra(EXTRA_IS_NEW_POST, mIsNewPost);
        setResult(RESULT_OK, i);
    }

    private void uploadPost(final boolean publishPost) {
        AccountModel account = mAccountStore.getAccount();
        // prompt user to verify e-mail before publishing
        if (!account.getEmailVerified()) {
            String message = TextUtils.isEmpty(account.getEmail())
                    ? getString(R.string.editor_confirm_email_prompt_message)
                    : String.format(getString(R.string.editor_confirm_email_prompt_message_with_email),
                                    account.getEmail());

            AlertDialog.Builder builder = new AlertDialog.Builder(
                    new ContextThemeWrapper(this, R.style.Calypso_Dialog));
            builder.setTitle(R.string.editor_confirm_email_prompt_title)
                   .setMessage(message)
                   .setPositiveButton(android.R.string.ok,
                           (dialog, id) -> {
                               ToastUtils.showToast(EditPostActivity.this,
                                                    getString(R.string.toast_saving_post_as_draft));
                               mPostEditorAnalyticsSession.setOutcome(Outcome.SAVE);
                               savePostAndOptionallyFinish(true);
                           })
                   .setNegativeButton(R.string.editor_confirm_email_prompt_negative,
                           (dialog, id) -> mDispatcher
                                   .dispatch(AccountActionBuilder.newSendVerificationEmailAction()));
            builder.create().show();
            return;
        }

        // Loading the content from the GB HTML editor can take time on long posts.
        // Let's show a progress dialog for now. Ref: https://github.com/wordpress-mobile/gutenberg-mobile/issues/713
        mEditorFragment.showSavingProgressDialogIfNeeded();

        // Update post, save to db and publish in its own Thread, because 1. update can be pretty slow with a lot of
        // text 2. better not to call `updatePostObject()` from the UI thread due to weird thread blocking behavior
        // on API 16 (and 21) with the visual editor.
        new Thread(() -> {
            mEditPostRepository.updateInTransaction(postModel -> {
                boolean isFirstTimePublish = isFirstTimePublish(publishPost);
                if (publishPost) {
                    // now set status to PUBLISHED - only do this AFTER we have run the isFirstTimePublish() check,
                    // otherwise we'd have an incorrect value
                    // also re-set the published date in case it was SCHEDULED and they want to publish NOW
                    if (postModel.getStatus().equals(PostStatus.SCHEDULED.toString())) {
                        postModel.setDateCreated(DateTimeUtils.iso8601FromDate(new Date()));
                    }
                    postModel.setStatus(PostStatus.PUBLISHED.toString());
                    mPostEditorAnalyticsSession.setOutcome(Outcome.PUBLISH);
                } else {
                    // particular case: if user is submitting for review (that is,
                    // can't publish posts directly to this site), update the status
                    if (!UploadUtils.userCanPublish(mSite)) {
                        postModel.setStatus(PostStatus.PENDING.toString());
                    }
                    mPostEditorAnalyticsSession.setOutcome(Outcome.SAVE);
                }

                boolean postUpdateSuccessful = updatePostObject();
                if (!postUpdateSuccessful) {
                    // just return, since the only case updatePostObject() can fail is when the editor
                    // fragment is not added to the activity
                    mEditorFragment.hideSavingProgressDialog();
                    return false;
                }

                boolean isPublishable = mPostUtils.isPublishable(postModel);

                AppLog.d(T.POSTS, "User explicitly confirmed changes. Post Title: " + postModel.getTitle());
                // the user explicitly confirmed an intention to upload the post
                postModel.setChangesConfirmedContentHashcode(postModel.contentHashcode());

                // if post was modified or has unsaved local changes and is publishable, save it
                saveResult(isPublishable, false, false);

                // Hide the progress dialog now
                mEditorFragment.hideSavingProgressDialog();
                if (isPublishable) {
                    if (NetworkUtils.isNetworkAvailable(getBaseContext())) {
                        // Show an Alert Dialog asking the user if they want to remove all failed media before upload
                        if (mEditorFragment.hasFailedMediaUploads()
                            || mFeaturedImageHelper.getFailedFeaturedImageUpload(postModel)
                               != null) {
                            EditPostActivity.this.runOnUiThread(this::showRemoveFailedUploadsDialog);
                        } else {
                            savePostOnlineAndFinishAsync(isFirstTimePublish, true);
                        }
                    } else {
                        savePostLocallyAndFinishAsync(true);
                    }
                } else {
                    mEditPostRepository.updateStatusFromSnapshot(postModel);
                    EditPostActivity.this.runOnUiThread(() -> {
                        String message = getString(
                                mIsPage ? R.string.error_publish_empty_page : R.string.error_publish_empty_post);
                        ToastUtils.showToast(EditPostActivity.this, message, Duration.SHORT);
                    });
                }
                return true;
            });
        }).start();
    }

    private void showRemoveFailedUploadsDialog() {
        BasicFragmentDialog removeFailedUploadsDialog = new BasicFragmentDialog();
        removeFailedUploadsDialog.initialize(
                TAG_FAILED_MEDIA_UPLOADS_DIALOG,
                "",
                getString(R.string.editor_toast_failed_uploads),
                getString(R.string.editor_retry_failed_uploads),
                getString(R.string.editor_remove_failed_uploads),
                null);
        removeFailedUploadsDialog.show(getSupportFragmentManager(), TAG_FAILED_MEDIA_UPLOADS_DIALOG);
    }

    private void savePostAndOptionallyFinish(final boolean doFinish) {
        savePostAndOptionallyFinish(doFinish, false);
    }

    private void savePostAndOptionallyFinish(final boolean doFinish, final boolean forceSave) {
        // Update post, save to db and post online in its own Thread, because 1. update can be pretty slow with a lot of
        // text 2. better not to call `updatePostObject()` from the UI thread due to weird thread blocking behavior
        // on API 16 (and 21) with the visual editor.
        new Thread(() -> {
            // check if the opened post had some unsaved local changes
            boolean isFirstTimePublish = isFirstTimePublish(false);

            boolean postUpdateSuccessful = updatePostObject();
            if (!postUpdateSuccessful) {
                // just return, since the only case updatePostObject() can fail is when the editor
                // fragment is not added to the activity
                return;
            }

            boolean isPublishable = mEditPostRepository.isPostPublishable();

            // if post was modified during this editing session, save it
            boolean shouldSave = shouldSavePost() || forceSave;

            // if post is publishable or not new, sync it
            boolean shouldSync = isPublishable || !isNewPost();

            if (doFinish) {
                saveResult(shouldSave && shouldSync, isDiscardable(), false);
            }

            definitelyDeleteBackspaceDeletedMediaItems();

            if (shouldSave) {
                boolean isNotRestarting = mRestartEditorOption == RestartEditorOptions.NO_RESTART;
                /*
                 * Remote-auto-save isn't supported on self-hosted sites. We can save the post online (as draft)
                 * only when it doesn't exist in the remote yet. When it does exist in the remote, we can upload
                 * it only when the user explicitly confirms the changes - eg. clicks on save/publish/submit. The
                  * user didn't confirm the changes in this code path.
                 */
                boolean isWpComOrIsLocalDraft = mSite.isUsingWpComRestApi() || mEditPostRepository.isLocalDraft();
                if (isPublishable && !hasFailedMedia() && NetworkUtils.isNetworkAvailable(getBaseContext())
                        && isNotRestarting && isWpComOrIsLocalDraft) {
                    mPostEditorAnalyticsSession.setOutcome(Outcome.SAVE);
                    savePostOnlineAndFinishAsync(isFirstTimePublish, doFinish);
                } else {
                    mPostEditorAnalyticsSession.setOutcome(Outcome.SAVE);
                    if (forceSave) {
                        savePostOnlineAndFinishAsync(false, false);
                    } else {
                        savePostLocallyAndFinishAsync(doFinish);
                    }
                }
            } else {
                // discard post if new & empty
                if (isDiscardable()) {
                    mDispatcher.dispatch(PostActionBuilder.newRemovePostAction(mEditPostRepository.getEditablePost()));
                }
                removePostOpenInEditorStickyEvent();
                if (doFinish) {
                    // if we shouldn't save and we should exit, set the session tracking outcome to CANCEL
                    mPostEditorAnalyticsSession.setOutcome(Outcome.CANCEL);
                    finish();
                }
            }
        }).start();
    }

    private boolean shouldSavePost() {
        boolean hasChanges = mEditPostRepository.postHasEdits();
        boolean isPublishable = mEditPostRepository.isPostPublishable();

        // if post was modified during this editing session, save it
        return (mEditPostRepository.hasSnapshot() && hasChanges) || (isPublishable && isNewPost());
    }


    private boolean isDiscardable() {
        return !mEditPostRepository.isPostPublishable() && isNewPost();
    }

    private boolean isFirstTimePublish(final boolean publishPost) {
        final PostStatus originalStatus = mEditPostRepository.getStatus();
        return ((originalStatus == PostStatus.DRAFT || originalStatus == PostStatus.UNKNOWN) && publishPost)
               || (originalStatus == PostStatus.SCHEDULED && publishPost)
               || (originalStatus == PostStatus.PUBLISHED && mEditPostRepository.isLocalDraft())
               || (originalStatus == PostStatus.PUBLISHED && mEditPostRepository.getRemotePostId() == 0);
    }

    /**
     * Can be dropped and replaced by mEditorFragment.hasFailedMediaUploads() when we drop the visual editor.
     * mEditorFragment.isActionInProgress() was added to address a timing issue when adding media and immediately
     * publishing or exiting the visual editor. It's not safe to upload the post in this state.
     * See https://github.com/wordpress-mobile/WordPress-Editor-Android/issues/294
     */
    private boolean hasFailedMedia() {
        return mEditorFragment.hasFailedMediaUploads() || mEditorFragment.isActionInProgress();
    }

    private boolean updatePostObject() {
        return updatePostObject(false);
    }

    private void savePostLocallyAndFinishAsync(boolean doFinishActivity) {
        new SavePostLocallyAndFinishTask(doFinishActivity).executeOnExecutor(AsyncTask.THREAD_POOL_EXECUTOR);
    }

    /**
     * A {@link FragmentPagerAdapter} that returns a fragment corresponding to
     * one of the sections/tabs/pages.
     */
    public class SectionsPagerAdapter extends FragmentPagerAdapter {
        private static final int NUM_PAGES_EDITOR = 4;
        SectionsPagerAdapter(FragmentManager fm) {
            super(fm);
        }

        @Override
        public Fragment getItem(int position) {
            // getItem is called to instantiate the fragment for the given page.
            switch (position) {
                case PAGE_CONTENT:
                    if (mShowGutenbergEditor) {
                        // Enable gutenberg on the site & show the informative popup upon opening
                        // the GB editor the first time when the remote setting value is still null
                        setGutenbergEnabledIfNeeded();
                        String languageString = LocaleManager.getLanguage(EditPostActivity.this);
                        String wpcomLocaleSlug = languageString.replace("_", "-").toLowerCase(Locale.ENGLISH);
                        boolean supportsStockPhotos = mSite.isUsingWpComRestApi();
                        return GutenbergEditorFragment.newInstance("",
                                "",
                                mIsNewPost,
                                wpcomLocaleSlug,
                                supportsStockPhotos);
                    } else {
                        // If gutenberg editor is not selected, default to Aztec.
                        return AztecEditorFragment.newInstance("", "", AppPrefs.isAztecEditorToolbarExpanded());
                    }
                case PAGE_SETTINGS:
                    return EditPostSettingsFragment.newInstance();
                case PAGE_PUBLISH_SETTINGS:
                    return EditPostPublishSettingsFragment.Companion.newInstance();
                case PAGE_HISTORY:
                    return HistoryListFragment.Companion.newInstance(mEditPostRepository.getId(), mSite);
                default:
                    throw new IllegalArgumentException("Unexpected page type");
            }
        }

        @Override
        public @NotNull Object instantiateItem(@NotNull ViewGroup container, int position) {
            Fragment fragment = (Fragment) super.instantiateItem(container, position);
            switch (position) {
                case PAGE_CONTENT:
                    mEditorFragment = (EditorFragmentAbstract) fragment;
                    mEditorFragment.setImageLoader(mImageLoader);

                    mEditorFragment.getTitleOrContentChanged().observe(EditPostActivity.this, editable -> {
                        if (mHandler != null) {
                            mHandler.removeCallbacks(mSave);
                            if (mDebounceCounter < MAX_UNSAVED_POSTS) {
                                mDebounceCounter++;
                                mHandler.postDelayed(mSave, CHANGE_SAVE_DELAY);
                            } else {
                                mHandler.post(mSave);
                            }
                        }
                    });

                    if (mEditorFragment instanceof EditorMediaUploadListener) {
                        mEditorMediaUploadListener = (EditorMediaUploadListener) mEditorFragment;

                        // Set up custom headers for the visual editor's internal WebView
                        mEditorFragment.setCustomHttpHeader("User-Agent", WordPress.getUserAgent());

                        reattachUploadingMediaForAztec();
                    }
                    break;
                case PAGE_SETTINGS:
                    mEditPostSettingsFragment = (EditPostSettingsFragment) fragment;
                    break;
            }
            return fragment;
        }

        @Override
        public int getCount() {
            return NUM_PAGES_EDITOR;
        }
    }

    // Moved from EditPostContentFragment
    public static final String NEW_MEDIA_POST = "NEW_MEDIA_POST";
    public static final String NEW_MEDIA_POST_EXTRA_IDS = "NEW_MEDIA_POST_EXTRA_IDS";
    private String mMediaCapturePath = "";

    private String getUploadErrorHtml(String mediaId, String path) {
        return String.format(Locale.US,
                "<span id=\"img_container_%s\" class=\"img_container failed\" data-failed=\"%s\">"
                + "<progress id=\"progress_%s\" value=\"0\" class=\"wp_media_indicator failed\" "
                + "contenteditable=\"false\"></progress>"
                + "<img data-wpid=\"%s\" src=\"%s\" alt=\"\" class=\"failed\"></span>",
                mediaId, getString(R.string.tap_to_try_again), mediaId, mediaId, path);
    }

    private String migrateLegacyDraft(String content) {
        if (content.contains("<img src=\"null\" android-uri=\"")) {
            // We must replace image tags specific to the legacy editor local drafts:
            // <img src="null" android-uri="file:///..." />
            // And trigger an upload action for the specific image / video
            Pattern pattern = Pattern.compile("<img src=\"null\" android-uri=\"([^\"]*)\".*>");
            Matcher matcher = pattern.matcher(content);
            StringBuffer stringBuffer = new StringBuffer();
            while (matcher.find()) {
                String stringUri = matcher.group(1);
                Uri uri = Uri.parse(stringUri);
                MediaFile mediaFile = FluxCUtils.mediaFileFromMediaModel(mEditorMedia
                        .updateMediaUploadStateBlocking(uri, MediaUploadState.FAILED));
                if (mediaFile == null) {
                    continue;
                }
                String replacement = getUploadErrorHtml(String.valueOf(mediaFile.getId()), mediaFile.getFilePath());
                matcher.appendReplacement(stringBuffer, replacement);
            }
            matcher.appendTail(stringBuffer);
            content = stringBuffer.toString();
        }
        if (content.contains("[caption")) {
            // Convert old legacy post caption formatting to new format, to avoid being stripped by the visual editor
            Pattern pattern = Pattern.compile("(\\[caption[^]]*caption=\"([^\"]*)\"[^]]*].+?)(\\[\\/caption])");
            Matcher matcher = pattern.matcher(content);
            StringBuffer stringBuffer = new StringBuffer();
            while (matcher.find()) {
                String replacement = matcher.group(1) + matcher.group(2) + matcher.group(3);
                matcher.appendReplacement(stringBuffer, replacement);
            }
            matcher.appendTail(stringBuffer);
            content = stringBuffer.toString();
        }
        return content;
    }

    private void fillContentEditorFields() {
        // Needed blog settings needed by the editor
        mEditorFragment.setFeaturedImageSupported(mSite.isFeaturedImageSupported());

        // Set post title and content
        if (mEditPostRepository.hasPost()) {
            // don't avoid calling setContent() for GutenbergEditorFragment so RN gets initialized
            if ((!TextUtils.isEmpty(mEditPostRepository.getContent())
                 || mEditorFragment instanceof GutenbergEditorFragment)
                && !mHasSetPostContent) {
                mHasSetPostContent = true;
                // TODO: Might be able to drop .replaceAll() when legacy editor is removed
                String content = mEditPostRepository.getContent().replaceAll("\uFFFC", "");
                // Prepare eventual legacy editor local draft for the new editor
                content = migrateLegacyDraft(content);
                mEditorFragment.setContent(content);
            }
            if (!TextUtils.isEmpty(mEditPostRepository.getTitle())) {
                mEditorFragment.setTitle(mEditPostRepository.getTitle());
            } else if (mEditorFragment instanceof GutenbergEditorFragment) {
                // don't avoid calling setTitle() for GutenbergEditorFragment so RN gets initialized
                mEditorFragment.setTitle("");
            }

            // TODO: postSettingsButton.setText(post.isPage() ? R.string.page_settings : R.string.post_settings);
            mEditorFragment.setFeaturedImageId(mEditPostRepository.getFeaturedImageId());
        }

        // Special actions - these only make sense for empty posts that are going to be populated now
        if (TextUtils.isEmpty(mEditPostRepository.getContent())) {
            String action = getIntent().getAction();
            if (Intent.ACTION_SEND.equals(action) || Intent.ACTION_SEND_MULTIPLE.equals(action)) {
                setPostContentFromShareAction();
            } else if (NEW_MEDIA_POST.equals(action)) {
                mEditorMedia.addExistingMediaToEditorAsync(AddExistingMediaSource.WP_MEDIA_LIBRARY,
                        getIntent().getLongArrayExtra(NEW_MEDIA_POST_EXTRA_IDS));
            }
        }
    }

    private void launchCamera() {
        WPMediaUtils.launchCamera(this, BuildConfig.APPLICATION_ID,
                mediaCapturePath -> mMediaCapturePath = mediaCapturePath);
    }

    protected void setPostContentFromShareAction() {
        Intent intent = getIntent();

        // Check for shared text
        final String text = intent.getStringExtra(Intent.EXTRA_TEXT);
        final String title = intent.getStringExtra(Intent.EXTRA_SUBJECT);
        if (text != null) {
            mEditPostRepository.updateInTransaction(postModel -> {
                if (title != null) {
                    mEditorFragment.setTitle(title);
                    postModel.setTitle(title);
                }
                // Create an <a href> element around links

                final String updatedContent = AutolinkUtils.autoCreateLinks(text);
                mEditorFragment.setContent(updatedContent);
                // update PostModel
                postModel.setContent(updatedContent);
                mEditPostRepository.updatePublishDateIfShouldBePublishedImmediately(postModel);
                postModel
                        .setDateLocallyChanged(DateTimeUtils.iso8601FromTimestamp(System.currentTimeMillis() / 1000));
                return true;
            });
        }

        // Check for shared media
        if (intent.hasExtra(Intent.EXTRA_STREAM)) {
            String action = intent.getAction();
            String type = intent.getType();
            ArrayList<Uri> sharedUris;

            if (Intent.ACTION_SEND_MULTIPLE.equals(action)) {
                sharedUris = intent.getParcelableArrayListExtra((Intent.EXTRA_STREAM));
            } else {
                // For a single media share, we only allow images and video types
                if (type != null && (type.startsWith("image") || type.startsWith("video"))) {
                    sharedUris = new ArrayList<>();
                    sharedUris.add(intent.getParcelableExtra(Intent.EXTRA_STREAM));
                } else {
                    sharedUris = null;
                }
            }

            if (sharedUris != null) {
                // removing this from the intent so it doesn't insert the media items again on each Activity re-creation
                getIntent().removeExtra(Intent.EXTRA_STREAM);
                mEditorMedia.addNewMediaItemsToEditorAsync(sharedUris, false);
            }
        }
    }

    /**
     * Updates post object with given title and content
     */
    public boolean updatePostContentNewEditor(PostModel editedPost, boolean isAutoSave, String title, String content) {
        if (editedPost == null) {
            return false;
        }

        if (!isAutoSave) {
            // TODO: Shortcode handling, media handling
        }
        boolean titleChanged = !editedPost.getTitle().equals(title);
        editedPost.setTitle(title);
        boolean contentChanged;
        if (mMediaInsertedOnCreation) {
            mMediaInsertedOnCreation = false;
            contentChanged = true;
        } else if (isCurrentMediaMarkedUploadingDifferentToOriginal(content)) {
            contentChanged = true;
        } else {
            contentChanged = editedPost.getContent().compareTo(content) != 0;
        }
        if (contentChanged) {
            editedPost.setContent(content);
        }

        boolean statusChanged = mEditPostRepository.hasStatusChanged(editedPost.getStatus());

        if (!editedPost.isLocalDraft() && (titleChanged || contentChanged || statusChanged)) {
            editedPost.setIsLocallyChanged(true);
            editedPost
                    .setDateLocallyChanged(DateTimeUtils.iso8601FromTimestamp(System.currentTimeMillis() / 1000));
        }

        return titleChanged || contentChanged;
    }

    /*
      * for as long as the user is in the Editor, we check whether there are any differences in media items
      * being uploaded since they opened the Editor for this Post. If some items have finished, the current list
      * won't be equal and thus we'll know we need to save the Post content as it's changed, given the local
      * URLs will have been replaced with the remote ones.
     */
    private boolean isCurrentMediaMarkedUploadingDifferentToOriginal(String newContent) {
        // this method makes use of AztecEditorFragment methods. Make sure to only run if Aztec is the current editor.
        if (!mShowAztecEditor) {
            return false;
        }
        List<String> currentUploadingMedia = AztecEditorFragment.getMediaMarkedUploadingInPostContent(this, newContent);
        Collections.sort(currentUploadingMedia);
        return !mMediaMarkedUploadingOnStartIds.equals(currentUploadingMedia);
    }

    private void setFeaturedImageId(final long mediaId) {
        mEditPostRepository.updateInTransaction(postModel -> {
            postModel.setFeaturedImageId(mediaId);
            postModel.setIsLocallyChanged(true);
            return true;
        });
        savePostAsync(() -> EditPostActivity.this.runOnUiThread(() -> {
            if (mEditPostSettingsFragment != null) {
                mEditPostSettingsFragment.updateFeaturedImage(mediaId);
            }
        }));
    }

    @Override
    public void onActivityResult(int requestCode, int resultCode, Intent data) {
        super.onActivityResult(requestCode, resultCode, data);

        // In case of Remote Preview we need to change state even if (resultCode != Activity.RESULT_OK)
        // so placing this here before the check
        if (requestCode == RequestCodes.REMOTE_PREVIEW_POST) {
            updatePostLoadingAndDialogState(PostLoadingState.NONE);
            return;
        }

        if (resultCode != Activity.RESULT_OK) {
            return;
        }

        if (data != null || ((requestCode == RequestCodes.TAKE_PHOTO || requestCode == RequestCodes.TAKE_VIDEO
                              || requestCode == RequestCodes.PHOTO_PICKER))) {
            switch (requestCode) {
                case RequestCodes.MULTI_SELECT_MEDIA_PICKER:
                case RequestCodes.SINGLE_SELECT_MEDIA_PICKER:
                    handleMediaPickerResult(data);
                    // No need to bump analytics here. Bumped later in
                    // handleMediaPickerResult -> addExistingMediaToEditorAndSave
                    break;
                case RequestCodes.PHOTO_PICKER:
                case RequestCodes.STOCK_MEDIA_PICKER_SINGLE_SELECT:
                    // user chose a featured image
                    if (data.hasExtra(PhotoPickerActivity.EXTRA_MEDIA_ID)) {
                        long mediaId = data.getLongExtra(PhotoPickerActivity.EXTRA_MEDIA_ID, 0);
                        setFeaturedImageId(mediaId);
                    } else if (data.hasExtra(PhotoPickerActivity.EXTRA_MEDIA_QUEUED)) {
                        if (mEditPostSettingsFragment != null) {
                            mEditPostSettingsFragment.refreshViews();
                        }
                    }
                    break;
                case RequestCodes.MEDIA_LIBRARY:
                case RequestCodes.PICTURE_LIBRARY:
                    mEditorMedia.advertiseImageOptimisationAndAddMedia(retrieveMediaUris(data));
                    break;
                case RequestCodes.TAKE_PHOTO:
                    if (WPMediaUtils.shouldAdvertiseImageOptimization(this)) {
                        WPMediaUtils.advertiseImageOptimization(this, this::addLastTakenPicture);
                    } else {
                        addLastTakenPicture();
                    }
                    break;
                case RequestCodes.VIDEO_LIBRARY:
                    mEditorMedia.addNewMediaItemsToEditorAsync(retrieveMediaUris(data), false);
                    break;
                case RequestCodes.TAKE_VIDEO:
                    mEditorMedia.addFreshlyTakenVideoToEditor();
                    break;
                case RequestCodes.MEDIA_SETTINGS:
                    if (mEditorFragment instanceof AztecEditorFragment) {
                        mEditorFragment.onActivityResult(AztecEditorFragment.EDITOR_MEDIA_SETTINGS,
                                                         Activity.RESULT_OK, data);
                    }
                    break;
                case RequestCodes.STOCK_MEDIA_PICKER_MULTI_SELECT:
                    if (data.hasExtra(StockMediaPickerActivity.KEY_UPLOADED_MEDIA_IDS)) {
                        long[] mediaIds = data.getLongArrayExtra(StockMediaPickerActivity.KEY_UPLOADED_MEDIA_IDS);
                        mEditorMedia
                                .addExistingMediaToEditorAsync(AddExistingMediaSource.STOCK_PHOTO_LIBRARY, mediaIds);
                    }
                    break;
                case RequestCodes.HISTORY_DETAIL:
                    if (data.hasExtra(KEY_REVISION)) {
                        mViewPager.setCurrentItem(PAGE_CONTENT);

                        mRevision = data.getParcelableExtra(KEY_REVISION);
                        new Handler().postDelayed(this::loadRevision,
                                getResources().getInteger(R.integer.full_screen_dialog_animation_duration));
                    }
                    break;
            }
        }
    }

    private List<Uri> retrieveMediaUris(Intent data) {
        ClipData clipData = data.getClipData();
        ArrayList<Uri> uriList = new ArrayList<>();
        if (clipData != null) {
            for (int i = 0; i < clipData.getItemCount(); i++) {
                ClipData.Item item = clipData.getItemAt(i);
                uriList.add(item.getUri());
            }
        } else {
            uriList.add(data.getData());
        }
        return uriList;
    }

    private void addLastTakenPicture() {
        try {
            // TODO why do we scan the file twice? Also how come it can result in OOM?
            WPMediaUtils.scanMediaFile(this, mMediaCapturePath);
            File f = new File(mMediaCapturePath);
            Uri capturedImageUri = Uri.fromFile(f);
            if (capturedImageUri != null) {
                mEditorMedia.addNewMediaToEditorAsync(capturedImageUri, true);
                final Intent scanIntent = new Intent(Intent.ACTION_MEDIA_SCANNER_SCAN_FILE);
                scanIntent.setData(capturedImageUri);
                sendBroadcast(scanIntent);
            } else {
                ToastUtils.showToast(this, R.string.gallery_error, Duration.SHORT);
            }
        } catch (RuntimeException | OutOfMemoryError e) {
            AppLog.e(T.EDITOR, e);
        }
    }

    private void handleMediaPickerResult(Intent data) {
        // TODO move this to EditorMedia
        ArrayList<Long> ids = ListUtils.fromLongArray(data.getLongArrayExtra(MediaBrowserActivity.RESULT_IDS));
        if (ids == null || ids.size() == 0) {
            return;
        }

        boolean allAreImages = true;
        for (Long id : ids) {
            MediaModel media = mMediaStore.getSiteMediaWithId(mSite, id);
            if (media != null && !MediaUtils.isValidImage(media.getUrl())) {
                allAreImages = false;
                break;
            }
        }

        // if the user selected multiple items and they're all images, show the insert media
        // dialog so the user can choose whether to insert them individually or as a gallery
        if (ids.size() > 1 && allAreImages && !mShowGutenbergEditor) {
            showInsertMediaDialog(ids);
        } else {
            // if allowMultipleSelection and gutenberg editor, pass all ids to addExistingMediaToEditor at once
            mEditorMedia.addExistingMediaToEditorAsync(AddExistingMediaSource.WP_MEDIA_LIBRARY, ids);
            if (mShowGutenbergEditor && mEditorPhotoPicker.getAllowMultipleSelection()) {
                mEditorPhotoPicker.setAllowMultipleSelection(false);
            }
        }
    }

    /*
     * called after user selects multiple photos from WP media library
     */
    private void showInsertMediaDialog(final ArrayList<Long> mediaIds) {
        InsertMediaCallback callback = dialog -> {
            switch (dialog.getInsertType()) {
                case GALLERY:
                    MediaGallery gallery = new MediaGallery();
                    gallery.setType(dialog.getGalleryType().toString());
                    gallery.setNumColumns(dialog.getNumColumns());
                    gallery.setIds(mediaIds);
                    mEditorFragment.appendGallery(gallery);
                    break;
                case INDIVIDUALLY:
                    mEditorMedia.addExistingMediaToEditorAsync(AddExistingMediaSource.WP_MEDIA_LIBRARY, mediaIds);
                    break;
            }
        };
        InsertMediaDialog dialog = InsertMediaDialog.newInstance(callback, mSite);
        FragmentTransaction ft = getSupportFragmentManager().beginTransaction();
        ft.add(dialog, "insert_media");
        ft.commitAllowingStateLoss();
    }

    @SuppressWarnings("unused")
    @Subscribe(threadMode = ThreadMode.MAIN)
    public void onAccountChanged(OnAccountChanged event) {
        if (event.causeOfChange == AccountAction.SEND_VERIFICATION_EMAIL) {
            if (!event.isError()) {
                ToastUtils.showToast(this, getString(R.string.toast_verification_email_sent));
            } else {
                ToastUtils.showToast(this, getString(R.string.toast_verification_email_send_error));
            }
        }
    }

    @SuppressWarnings("unused")
    @Subscribe(threadMode = ThreadMode.MAIN)
    public void onMediaChanged(OnMediaChanged event) {
        if (event.isError()) {
            final String errorMessage;
            switch (event.error.type) {
                case FS_READ_PERMISSION_DENIED:
                    errorMessage = getString(R.string.error_media_insufficient_fs_permissions);
                    break;
                case NOT_FOUND:
                    errorMessage = getString(R.string.error_media_not_found);
                    break;
                case AUTHORIZATION_REQUIRED:
                    errorMessage = getString(R.string.error_media_unauthorized);
                    break;
                case PARSE_ERROR:
                    errorMessage = getString(R.string.error_media_parse_error);
                    break;
                case MALFORMED_MEDIA_ARG:
                case NULL_MEDIA_ARG:
                case GENERIC_ERROR:
                default:
                    errorMessage = getString(R.string.error_refresh_media);
                    break;
            }
            if (!TextUtils.isEmpty(errorMessage)) {
                ToastUtils.showToast(EditPostActivity.this, errorMessage, ToastUtils.Duration.SHORT);
            }
        } else {
            if (mPendingVideoPressInfoRequests != null && !mPendingVideoPressInfoRequests.isEmpty()) {
                // If there are pending requests for video URLs from VideoPress ids, query the DB for
                // them again and notify the editor
                for (String videoId : mPendingVideoPressInfoRequests) {
                    String videoUrl = mMediaStore.
                                                         getUrlForSiteVideoWithVideoPressGuid(mSite, videoId);
                    String posterUrl = WPMediaUtils.getVideoPressVideoPosterFromURL(videoUrl);

                    mEditorFragment.setUrlForVideoPressId(videoId, videoUrl, posterUrl);
                }

                mPendingVideoPressInfoRequests.clear();
            }
        }
    }

    @Override
    public void onEditPostPublishedSettingsClick() {
        mViewPager.setCurrentItem(PAGE_PUBLISH_SETTINGS);
    }

    /**
     * EditorFragmentListener methods
     */

    @Override
    public void onAddMediaClicked() {
        if (mEditorPhotoPicker.isPhotoPickerShowing()) {
            mEditorPhotoPicker.hidePhotoPicker();
         } else if (WPMediaUtils.currentUserCanUploadMedia(mSite)) {
            mEditorPhotoPicker.showPhotoPicker(mSite);
        } else {
            // show the WP media library instead of the photo picker if the user doesn't have upload permission
            ActivityLauncher.viewMediaPickerForResult(this, mSite, MediaBrowserType.EDITOR_PICKER);
        }
    }

    @Override
    public void onAddMediaImageClicked(boolean allowMultipleSelection) {
        mEditorPhotoPicker.setAllowMultipleSelection(allowMultipleSelection);
        ActivityLauncher.viewMediaPickerForResult(this, mSite, MediaBrowserType.GUTENBERG_IMAGE_PICKER);
    }

    @Override
    public void onAddMediaVideoClicked(boolean allowMultipleSelection) {
        mEditorPhotoPicker.setAllowMultipleSelection(allowMultipleSelection);
        ActivityLauncher.viewMediaPickerForResult(this, mSite, MediaBrowserType.GUTENBERG_VIDEO_PICKER);
    }

    @Override
    public void onAddLibraryMediaClicked(boolean allowMultipleSelection) {
        mEditorPhotoPicker.setAllowMultipleSelection(allowMultipleSelection);
        if (allowMultipleSelection) {
            ActivityLauncher.viewMediaPickerForResult(this, mSite, MediaBrowserType.EDITOR_PICKER);
        } else {
            ActivityLauncher.viewMediaPickerForResult(this, mSite, MediaBrowserType.GUTENBERG_SINGLE_MEDIA_PICKER);
        }
    }

    @Override
    public void onAddPhotoClicked(boolean allowMultipleSelection) {
        onPhotoPickerIconClicked(PhotoPickerIcon.ANDROID_CHOOSE_PHOTO, allowMultipleSelection);
    }

    @Override
    public void onCapturePhotoClicked() {
        onPhotoPickerIconClicked(PhotoPickerIcon.ANDROID_CAPTURE_PHOTO, false);
    }

    @Override
    public void onAddVideoClicked(boolean allowMultipleSelection) {
        onPhotoPickerIconClicked(PhotoPickerIcon.ANDROID_CHOOSE_VIDEO, allowMultipleSelection);
    }

    @Override
    public void onAddDeviceMediaClicked(boolean allowMultipleSelection) {
        onPhotoPickerIconClicked(PhotoPickerIcon.ANDROID_CHOOSE_PHOTO_OR_VIDEO, allowMultipleSelection);
    }

    @Override
    public void onAddStockMediaClicked(boolean allowMultipleSelection) {
        onPhotoPickerIconClicked(PhotoPickerIcon.STOCK_MEDIA, allowMultipleSelection);
    }

    @Override
    public void onCaptureVideoClicked() {
        onPhotoPickerIconClicked(PhotoPickerIcon.ANDROID_CAPTURE_VIDEO, false);
    }

    @Override
    public void onMediaDropped(final ArrayList<Uri> mediaUris) {
        mEditorMedia.setDroppedMediaUris(mediaUris);
        if (PermissionUtils
                .checkAndRequestStoragePermission(this, WPPermissionUtils.EDITOR_DRAG_DROP_PERMISSION_REQUEST_CODE)) {
            mEditorMedia.addNewMediaItemsToEditorAsync(mEditorMedia.getDroppedMediaUris(), false);
            mEditorMedia.getDroppedMediaUris().clear();
        }
    }

    @Override
    public void onRequestDragAndDropPermissions(DragEvent dragEvent) {
        if (Build.VERSION.SDK_INT >= Build.VERSION_CODES.N) {
            requestTemporaryPermissions(dragEvent);
        }
    }

    @TargetApi(Build.VERSION_CODES.N)
    private void requestTemporaryPermissions(DragEvent dragEvent) {
        requestDragAndDropPermissions(dragEvent);
    }

    @Override
    public void onMediaRetryAllClicked(Set<String> failedMediaIds) {
        UploadService.cancelFinalNotification(this, mEditPostRepository.getPost());
        UploadService.cancelFinalNotificationForMedia(this, mSite);
        ArrayList<Integer> localMediaIds = new ArrayList<>();
        for (String idString : failedMediaIds) {
            localMediaIds.add(Integer.valueOf(idString));
        }
        mEditorMedia.retryFailedMediaAsync(localMediaIds);
    }

    @Override
    public boolean onMediaRetryClicked(final String mediaId) {
        if (TextUtils.isEmpty(mediaId)) {
            AppLog.e(T.MEDIA, "Invalid media id passed to onMediaRetryClicked");
            return false;
        }
        MediaModel media = mMediaStore.getMediaWithLocalId(StringUtils.stringToInt(mediaId));
        if (media == null) {
            AppLog.e(T.MEDIA, "Can't find media with local id: " + mediaId);
            AlertDialog.Builder builder = new AlertDialog.Builder(
                    new ContextThemeWrapper(this, R.style.Calypso_Dialog));
            builder.setTitle(getString(R.string.cannot_retry_deleted_media_item));
            builder.setPositiveButton(R.string.yes, (dialog, id) -> {
                runOnUiThread(() -> mEditorFragment.removeMedia(mediaId));
                dialog.dismiss();
            });

            builder.setNegativeButton(getString(R.string.no), (dialog, id) -> dialog.dismiss());

            AlertDialog dialog = builder.create();
            dialog.show();

            return false;
        }

        if (media.getUrl() != null && media.getUploadState().equals(MediaUploadState.UPLOADED.toString())) {
            // Note: we should actually do this when the editor fragment starts instead of waiting for user input.
            // Notify the editor fragment upload was successful and it should replace the local url by the remote url.
            if (mEditorMediaUploadListener != null) {
                mEditorMediaUploadListener.onMediaUploadSucceeded(String.valueOf(media.getId()),
                        FluxCUtils.mediaFileFromMediaModel(media));
            }
        } else {
            UploadService.cancelFinalNotification(this, mEditPostRepository.getPost());
            UploadService.cancelFinalNotificationForMedia(this, mSite);
            mEditorMedia.retryFailedMediaAsync(Collections.singletonList(media.getId()));
        }

        AnalyticsTracker.track(Stat.EDITOR_UPLOAD_MEDIA_RETRIED);
        return true;
    }

    @Override
    public void onMediaUploadCancelClicked(String localMediaId) {
        if (!TextUtils.isEmpty(localMediaId)) {
            mEditorMedia.cancelMediaUploadAsync(StringUtils.stringToInt(localMediaId), true);
        } else {
            // Passed mediaId is incorrect: cancel all uploads for this post
            ToastUtils.showToast(this, getString(R.string.error_all_media_upload_canceled));
            EventBus.getDefault().post(new PostEvents.PostMediaCanceled(mEditPostRepository.getEditablePost()));
        }
    }

    @Override
    public void onMediaDeleted(String localMediaId) {
        if (!TextUtils.isEmpty(localMediaId)) {
            if (mShowAztecEditor && !mShowGutenbergEditor) {
                setDeletedMediaIdOnUploadService(localMediaId);
                // passing false here as we need to keep the media item in case the user wants to undo
                mEditorMedia.cancelMediaUploadAsync(StringUtils.stringToInt(localMediaId), false);
            } else if (mShowGutenbergEditor) {
                MediaModel mediaModel = mMediaStore.getMediaWithLocalId(StringUtils.stringToInt(localMediaId));
                if (mediaModel == null) {
                    return;
                }

                setDeletedMediaIdOnUploadService(localMediaId);

                // also make sure it's not being uploaded anywhere else (maybe on some other Post,
                // simultaneously)
                if (mediaModel.getUploadState() != null
                    && MediaUtils.isLocalFile(mediaModel.getUploadState().toLowerCase(Locale.ROOT))
                    && !UploadService.isPendingOrInProgressMediaUpload(mediaModel)) {
                    mDispatcher.dispatch(MediaActionBuilder.newRemoveMediaAction(mediaModel));
                }
            }
        }
    }

    private void setDeletedMediaIdOnUploadService(String localMediaId) {
        mAztecBackspaceDeletedOrGbBlockDeletedMediaItemIds.add(localMediaId);
        UploadService.setDeletedMediaItemIds(mAztecBackspaceDeletedOrGbBlockDeletedMediaItemIds);
    }

    /*
    * When the user deletes a media item that was being uploaded at that moment, we only cancel the
    * upload but keep the media item in FluxC DB because the user might have deleted it accidentally,
    * and they can always UNDO the delete action in Aztec.
    * So, when the user exits then editor (and thus we lose the undo/redo history) we are safe to
    * physically delete from the FluxC DB those items that have been deleted by the user using backspace.
    * */
    private void definitelyDeleteBackspaceDeletedMediaItems() {
        for (String mediaId : mAztecBackspaceDeletedOrGbBlockDeletedMediaItemIds) {
            if (!TextUtils.isEmpty(mediaId)) {
                // make sure the MediaModel exists
                MediaModel mediaModel = mMediaStore.getMediaWithLocalId(StringUtils.stringToInt(mediaId));
                if (mediaModel == null) {
                    continue;
                }

                // also make sure it's not being uploaded anywhere else (maybe on some other Post,
                // simultaneously)
                if (mediaModel.getUploadState() != null
                    && MediaUtils.isLocalFile(mediaModel.getUploadState().toLowerCase(Locale.ROOT))
                    && !UploadService.isPendingOrInProgressMediaUpload(mediaModel)) {
                    mDispatcher.dispatch(MediaActionBuilder.newRemoveMediaAction(mediaModel));
                }
            }
        }
    }

    @Override
    public void onUndoMediaCheck(final String undoedContent) {
        // here we check which elements tagged UPLOADING are there in undoedContent,
        // and check for the ones that ARE NOT being uploaded or queued in the UploadService.
        // These are the CANCELED ONES, so mark them FAILED now to retry.

        List<MediaModel> currentlyUploadingMedia =
                UploadService.getPendingOrInProgressMediaUploadsForPost(mEditPostRepository.getPost());
        List<String> mediaMarkedUploading =
                AztecEditorFragment.getMediaMarkedUploadingInPostContent(EditPostActivity.this, undoedContent);

        // go through the list of items marked UPLOADING within the Post content, and look in the UploadService
        // to see whether they're really being uploaded or not. If an item is not really being uploaded,
        // mark that item failed
        for (String mediaId : mediaMarkedUploading) {
            boolean found = false;
            for (MediaModel media : currentlyUploadingMedia) {
                if (StringUtils.stringToInt(mediaId) == media.getId()) {
                    found = true;
                    break;
                }
            }

            if (!found) {
                if (mEditorFragment instanceof AztecEditorFragment) {
                    mAztecBackspaceDeletedOrGbBlockDeletedMediaItemIds.remove(mediaId);
                    // update the mediaIds list in UploadService
                    UploadService.setDeletedMediaItemIds(mAztecBackspaceDeletedOrGbBlockDeletedMediaItemIds);
                    ((AztecEditorFragment) mEditorFragment).setMediaToFailed(mediaId);
                }
            }
        }
    }

    @Override
    public void onVideoPressInfoRequested(final String videoId) {
        String videoUrl = mMediaStore.getUrlForSiteVideoWithVideoPressGuid(mSite, videoId);

        if (videoUrl == null) {
            AppLog.w(T.EDITOR, "The editor wants more info about the following VideoPress code: " + videoId
                               + " but it's not available in the current site " + mSite.getUrl()
                               + " Maybe it's from another site?");
            return;
        }

        if (videoUrl.isEmpty()) {
            if (PermissionUtils.checkAndRequestCameraAndStoragePermissions(
                    this, WPPermissionUtils.EDITOR_MEDIA_PERMISSION_REQUEST_CODE)) {
                runOnUiThread(() -> {
                    if (mPendingVideoPressInfoRequests == null) {
                        mPendingVideoPressInfoRequests = new ArrayList<>();
                    }
                    mPendingVideoPressInfoRequests.add(videoId);
                    mEditorMedia.refreshBlogMedia();
                });
            }
        }

        String posterUrl = WPMediaUtils.getVideoPressVideoPosterFromURL(videoUrl);

        mEditorFragment.setUrlForVideoPressId(videoId, videoUrl, posterUrl);
    }

    @Override
    public String onAuthHeaderRequested(String url) {
        String authHeader = "";
        String token = mAccountStore.getAccessToken();
        if (mSite.isPrivate() && WPUrlUtils.safeToAddWordPressComAuthToken(url)
            && !TextUtils.isEmpty(token)) {
            authHeader = "Bearer " + token;
        }
        return authHeader;
    }

    @Override
    public void onEditorFragmentInitialized() {
        boolean shouldFinishInit = true;
        // now that we have the Post object initialized,
        // check whether we have media items to insert from the WRITE POST with media functionality
        if (getIntent().hasExtra(EXTRA_INSERT_MEDIA)) {
            // Bump analytics
            AnalyticsTracker.track(Stat.NOTIFICATION_UPLOAD_MEDIA_SUCCESS_WRITE_POST);

            List<MediaModel> mediaList = (List<MediaModel>) getIntent().getSerializableExtra(EXTRA_INSERT_MEDIA);
            // removing this from the intent so it doesn't insert the media items again on each Activity re-creation
            getIntent().removeExtra(EXTRA_INSERT_MEDIA);
            if (mediaList != null && !mediaList.isEmpty()) {
                shouldFinishInit = false;
                mMediaInsertedOnCreation = true;
                mEditorMedia.addExistingMediaToEditorAsync(mediaList, AddExistingMediaSource.WP_MEDIA_LIBRARY);
                // TODO we save the post in `addExistingMediaToEditor` but we don't have access to AfterSavePostListener
                savePostAsync(() -> runOnUiThread(this::onEditorFinalTouchesBeforeShowing));
            }
        }

        if (shouldFinishInit) {
            onEditorFinalTouchesBeforeShowing();
        }
    }

    private void onEditorFinalTouchesBeforeShowing() {
        refreshEditorContent();
        // probably here is best for Gutenberg to start interacting with
        if (mShowGutenbergEditor && mEditorFragment instanceof GutenbergEditorFragment) {
            List<MediaModel> failedMedia =
                    mMediaStore.getMediaForPostWithState(mEditPostRepository.getPost(), MediaUploadState.FAILED);
            if (failedMedia != null && !failedMedia.isEmpty()) {
                HashSet<Integer> mediaIds = new HashSet<>();
                for (MediaModel media : failedMedia) {
                    // featured image isn't in the editor but in the Post Settings fragment, so we want to skip it
                    if (!media.getMarkedLocallyAsFeatured()) {
                        mediaIds.add(media.getId());
                    }
                }
                ((GutenbergEditorFragment) mEditorFragment).resetUploadingMediaToFailed(mediaIds);
            }
        } else if (mShowAztecEditor && mEditorFragment instanceof AztecEditorFragment) {
            mPostEditorAnalyticsSession.start(null);
        }
    }

    @Override
    public void onEditorFragmentContentReady(ArrayList<Object> unsupportedBlocksList) {
        mPostEditorAnalyticsSession.start(unsupportedBlocksList);
    }

    @Override
    public void onHtmlModeToggledInToolbar() {
        toggleHtmlModeOnMenu();
    }

    @Override
    public void onTrackableEvent(TrackableEvent event) throws IllegalArgumentException {
        AnalyticsTracker.Stat currentStat = null;
        switch (event) {
            case BOLD_BUTTON_TAPPED:
                currentStat = Stat.EDITOR_TAPPED_BOLD;
                break;
            case BLOCKQUOTE_BUTTON_TAPPED:
                currentStat = Stat.EDITOR_TAPPED_BLOCKQUOTE;
                break;
            case ELLIPSIS_COLLAPSE_BUTTON_TAPPED:
                currentStat = Stat.EDITOR_TAPPED_ELLIPSIS_COLLAPSE;
                AppPrefs.setAztecEditorToolbarExpanded(false);
                break;
            case ELLIPSIS_EXPAND_BUTTON_TAPPED:
                currentStat = Stat.EDITOR_TAPPED_ELLIPSIS_EXPAND;
                AppPrefs.setAztecEditorToolbarExpanded(true);
                break;
            case HEADING_BUTTON_TAPPED:
                currentStat = Stat.EDITOR_TAPPED_HEADING;
                break;
            case HEADING_1_BUTTON_TAPPED:
                currentStat = Stat.EDITOR_TAPPED_HEADING_1;
                break;
            case HEADING_2_BUTTON_TAPPED:
                currentStat = Stat.EDITOR_TAPPED_HEADING_2;
                break;
            case HEADING_3_BUTTON_TAPPED:
                currentStat = Stat.EDITOR_TAPPED_HEADING_3;
                break;
            case HEADING_4_BUTTON_TAPPED:
                currentStat = Stat.EDITOR_TAPPED_HEADING_4;
                break;
            case HEADING_5_BUTTON_TAPPED:
                currentStat = Stat.EDITOR_TAPPED_HEADING_5;
                break;
            case HEADING_6_BUTTON_TAPPED:
                currentStat = Stat.EDITOR_TAPPED_HEADING_6;
                break;
            case HORIZONTAL_RULE_BUTTON_TAPPED:
                currentStat = Stat.EDITOR_TAPPED_HORIZONTAL_RULE;
                break;
            case FORMAT_ALIGN_LEFT_BUTTON_TAPPED:
                AnalyticsTracker.track(Stat.EDITOR_TAPPED_ALIGN_LEFT);
                break;
            case FORMAT_ALIGN_CENTER_BUTTON_TAPPED:
                AnalyticsTracker.track(Stat.EDITOR_TAPPED_ALIGN_CENTER);
                break;
            case FORMAT_ALIGN_RIGHT_BUTTON_TAPPED:
                AnalyticsTracker.track(Stat.EDITOR_TAPPED_ALIGN_RIGHT);
                break;
            case HTML_BUTTON_TAPPED:
                currentStat = Stat.EDITOR_TAPPED_HTML;
                mEditorPhotoPicker.hidePhotoPicker();
                break;
            case IMAGE_EDITED:
                currentStat = Stat.EDITOR_EDITED_IMAGE;
                break;
            case ITALIC_BUTTON_TAPPED:
                currentStat = Stat.EDITOR_TAPPED_ITALIC;
                break;
            case LINK_ADDED_BUTTON_TAPPED:
                currentStat = Stat.EDITOR_TAPPED_LINK_ADDED;
                mEditorPhotoPicker.hidePhotoPicker();
                break;
            case LIST_BUTTON_TAPPED:
                currentStat = Stat.EDITOR_TAPPED_LIST;
                break;
            case LIST_ORDERED_BUTTON_TAPPED:
                currentStat = Stat.EDITOR_TAPPED_LIST_ORDERED;
                break;
            case LIST_UNORDERED_BUTTON_TAPPED:
                currentStat = Stat.EDITOR_TAPPED_LIST_UNORDERED;
                break;
            case MEDIA_BUTTON_TAPPED:
                currentStat = Stat.EDITOR_TAPPED_IMAGE;
                break;
            case NEXT_PAGE_BUTTON_TAPPED:
                currentStat = Stat.EDITOR_TAPPED_NEXT_PAGE;
                break;
            case PARAGRAPH_BUTTON_TAPPED:
                currentStat = Stat.EDITOR_TAPPED_PARAGRAPH;
                break;
            case PREFORMAT_BUTTON_TAPPED:
                currentStat = Stat.EDITOR_TAPPED_PREFORMAT;
                break;
            case READ_MORE_BUTTON_TAPPED:
                currentStat = Stat.EDITOR_TAPPED_READ_MORE;
                break;
            case STRIKETHROUGH_BUTTON_TAPPED:
                currentStat = Stat.EDITOR_TAPPED_STRIKETHROUGH;
                break;
            case UNDERLINE_BUTTON_TAPPED:
                currentStat = Stat.EDITOR_TAPPED_UNDERLINE;
                break;
            case REDO_TAPPED:
                AnalyticsTracker.track(Stat.EDITOR_TAPPED_REDO);
                break;
            case UNDO_TAPPED:
                AnalyticsTracker.track(Stat.EDITOR_TAPPED_UNDO);
                break;
            default:
                AppLog.w(T.EDITOR, "onTrackableEvent event not being tracked in EditPostActivity: " + event.name());
                break;
        }

        if (currentStat != null) {
            Map<String, String> properties = new HashMap<>();
            String editorName = null;
            if (mEditorFragment instanceof GutenbergEditorFragment) {
                editorName = "gutenberg";
            } else if (mEditorFragment instanceof AztecEditorFragment) {
                editorName = "aztec";
            }
            if (editorName == null) {
                throw new IllegalArgumentException("Unexpected Editor Fragment - got "
                                                   + mEditorFragment.getClass().getName()
                                                   + " but expected GutenbergEditorFragment or AztecEditorFragment");
            }
            properties.put("editor", editorName);
            AnalyticsTracker.track(currentStat, properties);
        }
    }

    // FluxC events

    @SuppressWarnings("unused")
    @Subscribe(threadMode = ThreadMode.MAIN)
    public void onMediaUploaded(OnMediaUploaded event) {
        if (isFinishing()) {
            return;
        }

        // event for unknown media, ignoring
        if (event.media == null) {
            AppLog.w(AppLog.T.MEDIA, "Media event carries null media object, not recognized");
            return;
        }

        if (event.isError()) {
            onUploadError(event.media, event.error);
        } else if (event.completed) {
            // if the remote url on completed is null, we consider this upload wasn't successful
            if (event.media.getUrl() == null) {
                MediaError error = new MediaError(MediaErrorType.GENERIC_ERROR);
                onUploadError(event.media, error);
            } else {
                onUploadSuccess(event.media);
            }
        } else {
            onUploadProgress(event.media, event.progress);
        }
    }

    // FluxC events

    @SuppressWarnings("unused")
    @Subscribe(threadMode = ThreadMode.MAIN)
    public void onPostChanged(OnPostChanged event) {
        if (event.causeOfChange instanceof CauseOfOnPostChanged.UpdatePost) {
            if (!event.isError()) {
                // here update the menu if it's not a draft anymore
                invalidateOptionsMenu();
            } else {
                updatePostLoadingAndDialogState(PostLoadingState.NONE);
                AppLog.e(AppLog.T.POSTS, "UPDATE_POST failed: " + event.error.type + " - " + event.error.message);
            }
        } else if (event.causeOfChange instanceof CauseOfOnPostChanged.RemoteAutoSavePost) {
            if (event.isError()) {
                AppLog.e(T.POSTS, "REMOTE_AUTO_SAVE_POST failed: " + event.error.type + " - " + event.error.message);
            }
            mEditPostRepository.loadPostByLocalPostId(mEditPostRepository.getId());
            mEditPostRepository.replaceInTransaction(postModel -> handleRemoteAutoSave(event.isError(), postModel));
        }
    }

    private boolean isRemotePreviewingFromEditor() {
        return mPostLoadingState == PostLoadingState.UPLOADING_FOR_PREVIEW
                || mPostLoadingState == PostLoadingState.REMOTE_AUTO_SAVING_FOR_PREVIEW
                || mPostLoadingState == PostLoadingState.PREVIEWING
                || mPostLoadingState == PostLoadingState.REMOTE_AUTO_SAVE_PREVIEW_ERROR;
    }

    private boolean isUploadingPostForPreview() {
        return mPostLoadingState == PostLoadingState.UPLOADING_FOR_PREVIEW
                || mPostLoadingState == PostLoadingState.REMOTE_AUTO_SAVING_FOR_PREVIEW;
    }

    private void updateOnSuccessfulUpload() {
        mIsNewPost = false;
        invalidateOptionsMenu();
    }

    private boolean isRemoteAutoSaveError() {
        return mPostLoadingState == PostLoadingState.REMOTE_AUTO_SAVE_PREVIEW_ERROR;
    }

    @Nullable
    private PostModel handleRemoteAutoSave(boolean isError, PostModel post) {
        // We are in the process of remote previewing a post from the editor
        if (!isError && isUploadingPostForPreview()) {
            // We were uploading post for preview and we got no error:
            // update post status and preview it in the internal browser
            updateOnSuccessfulUpload();
            ActivityLauncher.previewPostOrPageForResult(
                    EditPostActivity.this,
                    mSite,
                    post,
                    mPostLoadingState == PostLoadingState.UPLOADING_FOR_PREVIEW
                            ? RemotePreviewLogicHelper.RemotePreviewType.REMOTE_PREVIEW
                            : RemotePreviewLogicHelper.RemotePreviewType.REMOTE_PREVIEW_WITH_REMOTE_AUTO_SAVE
                                                       );
            updatePostLoadingAndDialogState(PostLoadingState.PREVIEWING, post);
        } else if (isError || isRemoteAutoSaveError()) {
            // We got an error from the uploading or from the remote auto save of a post: show snackbar error
            updatePostLoadingAndDialogState(PostLoadingState.NONE);
            UploadUtils.showSnackbarError(findViewById(R.id.editor_activity),
                    getString(R.string.remote_preview_operation_error));
        }
        return post;
    }

    @SuppressWarnings("unused")
    @Subscribe(threadMode = ThreadMode.MAIN)
    public void onPostUploaded(OnPostUploaded event) {
        final PostModel post = event.post;
        if (post != null && post.getId() == mEditPostRepository.getId()) {
            if (!isRemotePreviewingFromEditor()) {
                // We are not remote previewing a post: show snackbar and update post status if needed
                View snackbarAttachView = findViewById(R.id.editor_activity);
                UploadUtils.onPostUploadedSnackbarHandler(this, snackbarAttachView, event.isError(), post,
                        event.isError() ? event.error.message : null, getSite(), mDispatcher);
                if (!event.isError()) {
                    mEditPostRepository.setInTransaction(() -> {
                        updateOnSuccessfulUpload();
                        return post;
                    });
                }
            } else {
                mEditPostRepository.setInTransaction(() -> handleRemoteAutoSave(event.isError(), post));
            }
        }
    }

    @SuppressWarnings("unused")
    @Subscribe(threadMode = ThreadMode.MAIN)
    public void onEventMainThread(VideoOptimizer.ProgressEvent event) {
        if (!isFinishing()) {
            // use upload progress rather than optimizer progress since the former includes upload+optimization
            float progress = UploadService.getUploadProgressForMedia(event.media);
            onUploadProgress(event.media, progress);
        }
    }

    @SuppressWarnings("unused")
    @Subscribe(threadMode = ThreadMode.MAIN)
    public void onEventMainThread(UploadService.UploadMediaRetryEvent event) {
        if (!isFinishing()
            && event.mediaModelList != null
            && mEditorMediaUploadListener != null) {
            for (MediaModel media : event.mediaModelList) {
                String localMediaId = String.valueOf(media.getId());
                EditorFragmentAbstract.MediaType mediaType = media.isVideo()
                        ? EditorFragmentAbstract.MediaType.VIDEO : EditorFragmentAbstract.MediaType.IMAGE;
                mEditorMediaUploadListener.onMediaUploadRetry(localMediaId, mediaType);
            }
        }
    }

    // EditPostActivityHook methods

    @Override
    public EditPostRepository getEditPostRepository() {
        return mEditPostRepository;
    }

    @Override
    public SiteModel getSite() {
        return mSite;
    }


    // External Access to the Image Loader
    public AztecImageLoader getAztecImageLoader() {
        return mAztecImageLoader;
    }

    @Override
    public boolean onMenuOpened(int featureId, Menu menu) {
        // This is a workaround for bag discovered on Chromebooks, where Enter key will not work in the toolbar menu
        // Editor fragments are messing with window focus, which causes keyboard events to get ignored

        // this fixes issue with GB editor
        View editorFragmentView = mEditorFragment.getView();
        if (editorFragmentView != null) {
            editorFragmentView.requestFocus();
        }

        // this fixes issue with Aztec editor
        if (mEditorFragment instanceof AztecEditorFragment) {
            ((AztecEditorFragment) mEditorFragment).requestContentAreaFocus();
        }
        return super.onMenuOpened(featureId, menu);
    }

    // EditorMediaListener

    @Override
    public void appendMediaFile(@NotNull MediaFile mediaFile, @NotNull String imageUrl) {
        mEditorFragment.appendMediaFile(mediaFile, imageUrl, mImageLoader);
    }

    @NotNull @Override public PostImmutableModel getImmutablePost() {
        return Objects.requireNonNull(mEditPostRepository.getPost());
    }

    @Override
    public void syncPostObjectWithUiAndSaveIt(@Nullable AfterSavePostListener listener) {
        savePostAsync(listener);
    }

    @Override public void advertiseImageOptimization(@NotNull Function0<Unit> listener) {
        WPMediaUtils.advertiseImageOptimization(this, listener::invoke);
    }

    private void updateAddingMediaToEditorProgressDialogState(ProgressDialogUiState uiState) {
        mAddingMediaToEditorProgressDialog = mProgressDialogHelper
                .updateProgressDialogState(this, mAddingMediaToEditorProgressDialog, uiState, mUiHelpers);
    }
}<|MERGE_RESOLUTION|>--- conflicted
+++ resolved
@@ -955,7 +955,6 @@
     @Override
     public void onPhotoPickerIconClicked(@NonNull PhotoPickerIcon icon, boolean allowMultipleSelection) {
         mEditorPhotoPicker.hidePhotoPicker();
-<<<<<<< HEAD
         if (!icon.requiresUploadPermission() || WPMediaUtils.currentUserCanUploadMedia(mSite)) {
             mEditorPhotoPicker.setAllowMultipleSelection(allowMultipleSelection);
             switch (icon) {
@@ -981,36 +980,10 @@
                     ActivityLauncher.showStockMediaPickerForResult(
                             this, mSite, RequestCodes.STOCK_MEDIA_PICKER_MULTI_SELECT);
                     break;
-                case GIPHY:
-                    ActivityLauncher.showGiphyPickerForResult(this, mSite, RequestCodes.GIPHY_PICKER);
-                    break;
             }
         } else {
             WPSnackbar.make(findViewById(R.id.editor_activity), R.string.media_error_no_permission_upload,
                             Snackbar.LENGTH_SHORT).show();
-=======
-        mEditorPhotoPicker.setAllowMultipleSelection(allowMultipleSelection);
-        switch (icon) {
-            case ANDROID_CAPTURE_PHOTO:
-                launchCamera();
-                break;
-            case ANDROID_CAPTURE_VIDEO:
-                launchVideoCamera();
-                break;
-            case ANDROID_CHOOSE_PHOTO:
-                launchPictureLibrary();
-                break;
-            case ANDROID_CHOOSE_VIDEO:
-                launchVideoLibrary();
-                break;
-            case WP_MEDIA:
-                ActivityLauncher.viewMediaPickerForResult(this, mSite, MediaBrowserType.EDITOR_PICKER);
-                break;
-            case STOCK_MEDIA:
-                ActivityLauncher.showStockMediaPickerForResult(
-                        this, mSite, RequestCodes.STOCK_MEDIA_PICKER_MULTI_SELECT);
-                break;
->>>>>>> cb8d8900
         }
     }
 
