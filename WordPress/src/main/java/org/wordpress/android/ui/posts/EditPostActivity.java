--- conflicted
+++ resolved
@@ -1570,15 +1570,7 @@
 
     @Override
     public void onAddMediaClicked() {
-<<<<<<< HEAD
-        /*View addView = findViewById(R.id.addPictureButton);
-
-        if (addView != null) {
-            openContextMenu(addView);
-        }*/
-=======
         // no op
->>>>>>> 4bc8b4f9
     }
 
     @Override
