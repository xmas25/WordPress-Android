package org.wordpress.android.ui.posts;

import android.annotation.TargetApi;
import android.app.Activity;
import android.app.ProgressDialog;
import android.content.ClipData;
import android.content.Context;
import android.content.DialogInterface;
import android.content.Intent;
import android.content.res.Configuration;
import android.graphics.Bitmap;
import android.graphics.drawable.Drawable;
import android.net.Uri;
import android.os.AsyncTask;
import android.os.Build;
import android.os.Bundle;
import android.os.Handler;
import android.preference.PreferenceManager;
import android.text.Editable;
import android.text.SpannableStringBuilder;
import android.text.Spanned;
import android.text.TextUtils;
import android.text.style.CharacterStyle;
import android.text.style.SuggestionSpan;
import android.view.ContextThemeWrapper;
import android.view.DragEvent;
import android.view.Menu;
import android.view.MenuInflater;
import android.view.MenuItem;
import android.view.View;
import android.view.View.OnClickListener;
import android.view.ViewGroup;
import android.widget.RelativeLayout;

import androidx.annotation.NonNull;
import androidx.annotation.Nullable;
import androidx.appcompat.app.ActionBar;
import androidx.appcompat.app.AlertDialog;
import androidx.appcompat.app.AppCompatActivity;
import androidx.core.app.ActivityCompat.OnRequestPermissionsResultCallback;
import androidx.fragment.app.Fragment;
import androidx.fragment.app.FragmentManager;
import androidx.fragment.app.FragmentPagerAdapter;
import androidx.fragment.app.FragmentStatePagerAdapter;
import androidx.fragment.app.FragmentTransaction;
import androidx.lifecycle.Observer;
import androidx.viewpager.widget.PagerAdapter;
import androidx.viewpager.widget.ViewPager;

import org.greenrobot.eventbus.EventBus;
import org.greenrobot.eventbus.Subscribe;
import org.greenrobot.eventbus.ThreadMode;
import org.wordpress.android.BuildConfig;
import org.wordpress.android.JavaScriptException;
import org.wordpress.android.R;
import org.wordpress.android.WordPress;
import org.wordpress.android.analytics.AnalyticsTracker;
import org.wordpress.android.analytics.AnalyticsTracker.Stat;
import org.wordpress.android.editor.AztecEditorFragment;
import org.wordpress.android.editor.EditorFragment;
import org.wordpress.android.editor.EditorFragment.EditorFragmentNotAddedException;
import org.wordpress.android.editor.EditorFragmentAbstract;
import org.wordpress.android.editor.EditorFragmentAbstract.EditorDragAndDropListener;
import org.wordpress.android.editor.EditorFragmentAbstract.EditorFragmentListener;
import org.wordpress.android.editor.EditorFragmentAbstract.TrackableEvent;
import org.wordpress.android.editor.EditorFragmentActivity;
import org.wordpress.android.editor.EditorImageMetaData;
import org.wordpress.android.editor.EditorImageSettingsListener;
import org.wordpress.android.editor.EditorMediaUploadListener;
import org.wordpress.android.editor.EditorMediaUtils;
import org.wordpress.android.editor.EditorWebViewAbstract.ErrorListener;
import org.wordpress.android.editor.EditorWebViewCompatibility;
import org.wordpress.android.editor.EditorWebViewCompatibility.ReflectionException;
import org.wordpress.android.editor.GutenbergEditorFragment;
import org.wordpress.android.editor.ImageSettingsDialogFragment;
import org.wordpress.android.editor.LegacyEditorFragment;
import org.wordpress.android.editor.MediaToolbarAction;
import org.wordpress.android.fluxc.Dispatcher;
import org.wordpress.android.fluxc.action.AccountAction;
import org.wordpress.android.fluxc.generated.AccountActionBuilder;
import org.wordpress.android.fluxc.generated.MediaActionBuilder;
import org.wordpress.android.fluxc.generated.PostActionBuilder;
import org.wordpress.android.fluxc.generated.UploadActionBuilder;
import org.wordpress.android.fluxc.model.AccountModel;
import org.wordpress.android.fluxc.model.CauseOfOnPostChanged;
import org.wordpress.android.fluxc.model.MediaModel;
import org.wordpress.android.fluxc.model.MediaModel.MediaUploadState;
import org.wordpress.android.fluxc.model.PostModel;
import org.wordpress.android.fluxc.model.SiteModel;
import org.wordpress.android.fluxc.model.post.PostStatus;
import org.wordpress.android.fluxc.store.AccountStore;
import org.wordpress.android.fluxc.store.AccountStore.OnAccountChanged;
import org.wordpress.android.fluxc.store.MediaStore;
import org.wordpress.android.fluxc.store.MediaStore.CancelMediaPayload;
import org.wordpress.android.fluxc.store.MediaStore.FetchMediaListPayload;
import org.wordpress.android.fluxc.store.MediaStore.MediaError;
import org.wordpress.android.fluxc.store.MediaStore.MediaErrorType;
import org.wordpress.android.fluxc.store.MediaStore.MediaPayload;
import org.wordpress.android.fluxc.store.MediaStore.OnMediaChanged;
import org.wordpress.android.fluxc.store.MediaStore.OnMediaUploaded;
import org.wordpress.android.fluxc.store.PostStore;
import org.wordpress.android.fluxc.store.PostStore.OnPostChanged;
import org.wordpress.android.fluxc.store.PostStore.OnPostUploaded;
import org.wordpress.android.fluxc.store.PostStore.RemotePostPayload;
import org.wordpress.android.fluxc.store.QuickStartStore;
import org.wordpress.android.fluxc.store.QuickStartStore.QuickStartTask;
import org.wordpress.android.fluxc.store.SiteStore;
import org.wordpress.android.fluxc.store.UploadStore;
import org.wordpress.android.fluxc.store.UploadStore.ClearMediaPayload;
import org.wordpress.android.fluxc.tools.FluxCImageLoader;
import org.wordpress.android.support.ZendeskHelper;
import org.wordpress.android.ui.ActivityId;
import org.wordpress.android.ui.ActivityLauncher;
import org.wordpress.android.ui.RequestCodes;
import org.wordpress.android.ui.Shortcut;
import org.wordpress.android.ui.giphy.GiphyPickerActivity;
import org.wordpress.android.ui.history.HistoryListItem.Revision;
import org.wordpress.android.ui.media.MediaBrowserActivity;
import org.wordpress.android.ui.media.MediaBrowserType;
import org.wordpress.android.ui.media.MediaSettingsActivity;
import org.wordpress.android.ui.notifications.utils.PendingDraftsNotificationsUtils;
import org.wordpress.android.ui.photopicker.PhotoPickerActivity;
import org.wordpress.android.ui.photopicker.PhotoPickerFragment;
import org.wordpress.android.ui.photopicker.PhotoPickerFragment.PhotoPickerIcon;
import org.wordpress.android.ui.posts.EditPostSettingsFragment.EditPostSettingsCallback;
import org.wordpress.android.ui.posts.InsertMediaDialog.InsertMediaCallback;
import org.wordpress.android.ui.posts.PostEditorAnalyticsSession.Editor;
import org.wordpress.android.ui.posts.PostEditorAnalyticsSession.Outcome;
import org.wordpress.android.ui.posts.PromoDialog.PromoDialogClickInterface;
import org.wordpress.android.ui.posts.RemotePreviewLogicHelper.PreviewLogicOperationResult;
import org.wordpress.android.ui.posts.services.AztecImageLoader;
import org.wordpress.android.ui.posts.services.AztecVideoLoader;
import org.wordpress.android.ui.prefs.AppPrefs;
import org.wordpress.android.ui.prefs.ReleaseNotesActivity;
import org.wordpress.android.ui.stockmedia.StockMediaPickerActivity;
import org.wordpress.android.ui.uploads.PostEvents;
import org.wordpress.android.ui.uploads.UploadService;
import org.wordpress.android.ui.uploads.UploadUtils;
import org.wordpress.android.ui.uploads.VideoOptimizer;
import org.wordpress.android.ui.utils.UiHelpers;
import org.wordpress.android.ui.utils.UiString.UiStringRes;
import org.wordpress.android.util.ActivityUtils;
import org.wordpress.android.util.AniUtils;
import org.wordpress.android.util.AppLog;
import org.wordpress.android.util.AppLog.T;
import org.wordpress.android.util.AutolinkUtils;
import org.wordpress.android.util.CrashLoggingUtils;
import org.wordpress.android.util.DateTimeUtils;
import org.wordpress.android.util.DisplayUtils;
import org.wordpress.android.util.FluxCUtils;
import org.wordpress.android.util.ImageUtils;
import org.wordpress.android.util.ListUtils;
import org.wordpress.android.util.LocaleManager;
import org.wordpress.android.util.MediaUtils;
import org.wordpress.android.util.NetworkUtils;
import org.wordpress.android.util.PermissionUtils;
import org.wordpress.android.util.QuickStartUtils;
import org.wordpress.android.util.ShortcutUtils;
import org.wordpress.android.util.SiteUtils;
import org.wordpress.android.util.StringUtils;
import org.wordpress.android.util.ToastUtils;
import org.wordpress.android.util.ToastUtils.Duration;
import org.wordpress.android.util.WPHtml;
import org.wordpress.android.util.WPMediaUtils;
import org.wordpress.android.util.WPPermissionUtils;
import org.wordpress.android.util.WPUrlUtils;
import org.wordpress.android.util.analytics.AnalyticsUtils;
import org.wordpress.android.util.helpers.MediaFile;
import org.wordpress.android.util.helpers.MediaGallery;
import org.wordpress.android.util.helpers.MediaGalleryImageSpan;
import org.wordpress.android.util.helpers.WPImageSpan;
import org.wordpress.android.util.image.ImageManager;
import org.wordpress.android.widgets.AppRatingDialog;
import org.wordpress.android.widgets.WPSnackbar;
import org.wordpress.android.widgets.WPViewPager;
import org.wordpress.aztec.AztecExceptionHandler;
import org.wordpress.aztec.util.AztecLog;

import java.io.File;
import java.io.FileOutputStream;
import java.io.IOException;
import java.util.ArrayList;
import java.util.Collections;
import java.util.Date;
import java.util.HashMap;
import java.util.HashSet;
import java.util.List;
import java.util.Locale;
import java.util.Map;
import java.util.Set;
import java.util.regex.Matcher;
import java.util.regex.Pattern;

import javax.inject.Inject;

import static org.wordpress.android.analytics.AnalyticsTracker.Stat.APP_REVIEWS_EVENT_INCREMENTED_BY_PUBLISHING_POST_OR_PAGE;
import static org.wordpress.android.ui.history.HistoryDetailContainerFragment.KEY_REVISION;

public class EditPostActivity extends AppCompatActivity implements
        EditorFragmentActivity,
        EditorImageSettingsListener,
        EditorDragAndDropListener,
        EditorFragmentListener,
        MediaToolbarAction.MediaToolbarButtonClickListener,
        EditorWebViewCompatibility.ReflectionFailureListener,
        OnRequestPermissionsResultCallback,
        PhotoPickerFragment.PhotoPickerListener,
        EditPostSettingsFragment.EditPostActivityHook,
        BasicFragmentDialog.BasicDialogPositiveClickInterface,
        BasicFragmentDialog.BasicDialogNegativeClickInterface,
        PromoDialogClickInterface,
        PostSettingsListDialogFragment.OnPostSettingsDialogFragmentListener,
        HistoryListFragment.HistoryItemClickInterface,
        EditPostSettingsCallback {
    public static final String EXTRA_POST_LOCAL_ID = "postModelLocalId";
    public static final String EXTRA_POST_REMOTE_ID = "postModelRemoteId";
    public static final String EXTRA_IS_PAGE = "isPage";
    public static final String EXTRA_IS_PROMO = "isPromo";
    public static final String EXTRA_IS_QUICKPRESS = "isQuickPress";
    public static final String EXTRA_QUICKPRESS_BLOG_ID = "quickPressBlogId";
    public static final String EXTRA_SAVED_AS_LOCAL_DRAFT = "savedAsLocalDraft";
    public static final String EXTRA_HAS_FAILED_MEDIA = "hasFailedMedia";
    public static final String EXTRA_HAS_CHANGES = "hasChanges";
    public static final String EXTRA_IS_DISCARDABLE = "isDiscardable";
    public static final String EXTRA_RESTART_EDITOR = "isSwitchingEditors";
    public static final String EXTRA_INSERT_MEDIA = "insertMedia";
    public static final String EXTRA_IS_NEW_POST = "isNewPost";
    private static final String STATE_KEY_EDITOR_FRAGMENT = "editorFragment";
    private static final String STATE_KEY_DROPPED_MEDIA_URIS = "stateKeyDroppedMediaUri";
    private static final String STATE_KEY_POST_LOCAL_ID = "stateKeyPostModelLocalId";
    private static final String STATE_KEY_POST_REMOTE_ID = "stateKeyPostModelRemoteId";
    private static final String STATE_KEY_POST_LOADING_STATE = "stateKeyPostLoadingState";
    private static final String STATE_KEY_IS_DIALOG_PROGRESS_SHOWN = "stateKeyIsDialogProgressShown";
    private static final String STATE_KEY_IS_NEW_POST = "stateKeyIsNewPost";
    private static final String STATE_KEY_IS_PHOTO_PICKER_VISIBLE = "stateKeyPhotoPickerVisible";
    private static final String STATE_KEY_HTML_MODE_ON = "stateKeyHtmlModeOn";
    private static final String STATE_KEY_REVISION = "stateKeyRevision";
    private static final String STATE_KEY_EDITOR_SESSION_DATA = "stateKeyEditorSessionData";
    private static final String STATE_KEY_GUTENBERG_IS_SHOWN = "stateKeyGutenbergIsShown";
    private static final String TAG_PUBLISH_CONFIRMATION_DIALOG = "tag_publish_confirmation_dialog";
    private static final String TAG_UPDATE_CONFIRMATION_DIALOG = "tag_update_confirmation_dialog";
    private static final String TAG_FAILED_MEDIA_UPLOADS_DIALOG = "tag_remove_failed_uploads_dialog";
    private static final String TAG_GB_INFORMATIVE_DIALOG = "tag_gb_informative_dialog";

    private static final int PAGE_CONTENT = 0;
    private static final int PAGE_SETTINGS = 1;
    private static final int PAGE_PUBLISH_SETTINGS = 2;
    private static final int PAGE_HISTORY = 3;

    private static final String PHOTO_PICKER_TAG = "photo_picker";
    private static final String ASYNC_PROMO_PUBLISH_DIALOG_TAG = "ASYNC_PROMO_PUBLISH_DIALOG_TAG";
    private static final String ASYNC_PROMO_SCHEDULE_DIALOG_TAG = "ASYNC_PROMO_SCHEDULE_DIALOG_TAG";

    private static final String WHAT_IS_NEW_IN_MOBILE_URL =
            "https://make.wordpress.org/mobile/whats-new-in-android-media-uploading/";
    private static final int CHANGE_SAVE_DELAY = 500;
    public static final int MAX_UNSAVED_POSTS = 50;
    private AztecImageLoader mAztecImageLoader;

    enum AddExistingdMediaSource {
        WP_MEDIA_LIBRARY,
        STOCK_PHOTO_LIBRARY
    }

    enum RestartEditorOptions {
        NO_RESTART,
        RESTART_SUPPRESS_GUTENBERG,
        RESTART_DONT_SUPPRESS_GUTENBERG,
    }
    private RestartEditorOptions mRestartEditorOption = RestartEditorOptions.NO_RESTART;

    private Handler mHandler;
    private int mDebounceCounter = 0;
    private boolean mShowAztecEditor;
    private boolean mShowNewEditor;
    private boolean mShowGutenbergEditor;
    private boolean mMediaInsertedOnCreation;

    private List<String> mPendingVideoPressInfoRequests;
    private List<String> mAztecBackspaceDeletedOrGbBlockDeletedMediaItemIds = new ArrayList<>();
    private List<String> mMediaMarkedUploadingOnStartIds = new ArrayList<>();
    private PostEditorAnalyticsSession mPostEditorAnalyticsSession;
    private boolean mIsConfigChange = false;

    /**
     * The {@link PagerAdapter} that will provide
     * fragments for each of the sections. We use a
     * {@link FragmentPagerAdapter} derivative, which will keep every
     * loaded fragment in memory. If this becomes too memory intensive, it
     * may be best to switch to a
     * {@link FragmentStatePagerAdapter}.
     */
    SectionsPagerAdapter mSectionsPagerAdapter;

    /**
     * The {@link ViewPager} that will host the section contents.
     */
    WPViewPager mViewPager;

    private PostModel mPost;
    private PostModel mPostForUndo;
    // mPostSnapshotWhenEditorOpened should not be updated after the post editor session start
    private @Nullable PostModel mPostSnapshotWhenEditorOpened;

    private Revision mRevision;

    private EditorFragmentAbstract mEditorFragment;
    private EditPostSettingsFragment mEditPostSettingsFragment;
    private EditorMediaUploadListener mEditorMediaUploadListener;

    private ProgressDialog mProgressDialog;

    private boolean mIsNewPost;
    private boolean mIsPage;
    private boolean mHasSetPostContent;
    private PostLoadingState mPostLoadingState = PostLoadingState.NONE;


    private enum PostLoadingState {
        NONE(0, ProgressDialogUiState.HiddenProgressDialog.INSTANCE),
        LOADING_REVISION(3, new ProgressDialogUiState.VisibleProgressDialog(
                new UiStringRes(R.string.history_loading_revision),
                false,
                true)),
        UPLOADING_FOR_PREVIEW(4, new ProgressDialogUiState.VisibleProgressDialog(
                new UiStringRes(R.string.post_preview_saving_draft),
                false,
                true)),
        REMOTE_AUTO_SAVING_FOR_PREVIEW(5, new ProgressDialogUiState.VisibleProgressDialog(
                new UiStringRes(R.string.post_preview_remote_auto_saving_post),
                false,
                true)),
        PREVIEWING(6, ProgressDialogUiState.HiddenProgressDialog.INSTANCE),
        REMOTE_AUTO_SAVE_PREVIEW_ERROR(7, ProgressDialogUiState.HiddenProgressDialog.INSTANCE);

        PostLoadingState(int value, ProgressDialogUiState dialogUiState) {
            mValue = value;
            mDialogUiState = dialogUiState;
        }

        private final int mValue;
        private final ProgressDialogUiState mDialogUiState;

        public int getValue() {
            return mValue;
        }

        public ProgressDialogUiState getProgressDialogUiState() {
            return mDialogUiState;
        }

        public static PostLoadingState fromInt(int value) {
            if (value < 0 || value >= values().length) {
                throw new IllegalArgumentException("PostLoadingState wrong value " + value);
            }

            PostLoadingState state = NONE;

            for (PostLoadingState item : values()) {
                if (item.mValue == value) {
                    state = item;
                    break;
                }
            }

            return state;
        }
    }

    private boolean mIsDialogProgressShown;
    private View mPhotoPickerContainer;
    private PhotoPickerFragment mPhotoPickerFragment;
    private int mPhotoPickerOrientation = Configuration.ORIENTATION_UNDEFINED;

    // For opening the context menu after permissions have been granted
    private View mMenuView = null;

    private boolean mHtmlModeMenuStateOn = false;

    @Inject Dispatcher mDispatcher;
    @Inject AccountStore mAccountStore;
    @Inject SiteStore mSiteStore;
    @Inject PostStore mPostStore;
    @Inject MediaStore mMediaStore;
    @Inject UploadStore mUploadStore;
    @Inject FluxCImageLoader mImageLoader;
    @Inject ShortcutUtils mShortcutUtils;
    @Inject QuickStartStore mQuickStartStore;
    @Inject ZendeskHelper mZendeskHelper;
    @Inject ImageManager mImageManager;
    @Inject UiHelpers mUiHelpers;
    @Inject RemotePreviewLogicHelper mRemotePreviewLogicHelper;
    @Inject ProgressDialogHelper mProgressDialogHelper;
    @Inject FeaturedImageHelper mFeaturedImageHelper;

    private SiteModel mSite;

    // for keeping the media uri while asking for permissions
    private ArrayList<Uri> mDroppedMediaUris;

    private boolean isModernEditor() {
        return mShowNewEditor || mShowAztecEditor || mShowGutenbergEditor;
    }

    private Runnable mFetchMediaRunnable = new Runnable() {
        @Override
        public void run() {
            if (mDroppedMediaUris != null) {
                final List<Uri> mediaUris = mDroppedMediaUris;
                mDroppedMediaUris = null;
                addMediaList(mediaUris, false);
            }
        }
    };

    public static boolean checkToRestart(@NonNull Intent data) {
        return data.hasExtra(EditPostActivity.EXTRA_RESTART_EDITOR)
               && RestartEditorOptions.valueOf(data.getStringExtra(EditPostActivity.EXTRA_RESTART_EDITOR))
                  != RestartEditorOptions.NO_RESTART;
    }

    @Override
    protected void attachBaseContext(Context newBase) {
        super.attachBaseContext(LocaleManager.setLocale(newBase));
    }

    private void newPostSetup() {
        mIsNewPost = true;

        if (mSite == null) {
            showErrorAndFinish(R.string.blog_not_found);
            return;
        }
        if (!mSite.isVisible()) {
            showErrorAndFinish(R.string.error_blog_hidden);
            return;
        }

        // Create a new post
        mPost = mPostStore.instantiatePostModel(mSite, mIsPage, null, null);
        mPost.setStatus(PostStatus.DRAFT.toString());
        EventBus.getDefault().postSticky(
                new PostEvents.PostOpenedInEditor(mPost.getLocalSiteId(), mPost.getId()));
        mShortcutUtils.reportShortcutUsed(Shortcut.CREATE_NEW_POST);
    }

    private void createPostEditorAnalyticsSessionTracker(boolean showGutenbergEditor, PostModel post, SiteModel site,
                                                         boolean isNewPost) {
        if (mPostEditorAnalyticsSession == null) {
            mPostEditorAnalyticsSession = new PostEditorAnalyticsSession(
                    showGutenbergEditor ? Editor.GUTENBERG : Editor.CLASSIC,
                    post, site, isNewPost);
        }
    }

    @Override
    protected void onCreate(Bundle savedInstanceState) {
        super.onCreate(savedInstanceState);
        ((WordPress) getApplication()).component().inject(this);
        mDispatcher.register(this);
        mHandler = new Handler();
        setContentView(R.layout.new_edit_post_activity);

        if (savedInstanceState == null) {
            mSite = (SiteModel) getIntent().getSerializableExtra(WordPress.SITE);
        } else {
            mSite = (SiteModel) savedInstanceState.getSerializable(WordPress.SITE);
        }

        // FIXME: Make sure to use the latest fresh info about the site we've in the DB
        // set only the editor setting for now.
        if (mSite != null) {
            SiteModel refreshedSite = mSiteStore.getSiteByLocalId(mSite.getId());
            if (refreshedSite != null) {
                mSite.setMobileEditor(refreshedSite.getMobileEditor());
            }
        }

        // Check whether to show the visual editor
        PreferenceManager.setDefaultValues(this, R.xml.account_settings, false);
        mShowAztecEditor = AppPrefs.isAztecEditorEnabled();
        mShowNewEditor = AppPrefs.isVisualEditorEnabled();

        // TODO when aztec is the only editor, remove this part and set the overlay bottom margin in xml
        if (mShowAztecEditor) {
            View overlay = findViewById(R.id.view_overlay);
            RelativeLayout.LayoutParams layoutParams = (RelativeLayout.LayoutParams) overlay.getLayoutParams();
            layoutParams.bottomMargin = getResources().getDimensionPixelOffset(R.dimen.aztec_format_bar_height);
            overlay.setLayoutParams(layoutParams);
        }

        // Set up the action bar.
        final ActionBar actionBar = getSupportActionBar();
        if (actionBar != null) {
            actionBar.setDisplayHomeAsUpEnabled(true);
        }

        FragmentManager fragmentManager = getSupportFragmentManager();
        Bundle extras = getIntent().getExtras();
        String action = getIntent().getAction();
        boolean isRestarting = !RestartEditorOptions.NO_RESTART.name().equals(extras.getString(EXTRA_RESTART_EDITOR));
        if (savedInstanceState == null) {
            if (!getIntent().hasExtra(EXTRA_POST_LOCAL_ID)
                || Intent.ACTION_SEND.equals(action)
                || Intent.ACTION_SEND_MULTIPLE.equals(action)
                || NEW_MEDIA_POST.equals(action)
                || getIntent().hasExtra(EXTRA_IS_QUICKPRESS)) {
                if (getIntent().hasExtra(EXTRA_QUICKPRESS_BLOG_ID)) {
                    // QuickPress might want to use a different blog than the current blog
                    int localSiteId = getIntent().getIntExtra(EXTRA_QUICKPRESS_BLOG_ID, -1);
                    mSite = mSiteStore.getSiteByLocalId(localSiteId);
                }

                if (extras != null) {
                    mIsPage = extras.getBoolean(EXTRA_IS_PAGE);
                }
                newPostSetup();
            } else if (extras != null) {
                mPost = mPostStore.getPostByLocalPostId(extras.getInt(EXTRA_POST_LOCAL_ID)); // Load post from extras

                if (mPost != null) {
                    initializePostObject();
                } else if (isRestarting) {
                    newPostSetup();
                }
            }

            // retrieve Editor session data if switched editors
            if (isRestarting && extras.getSerializable(STATE_KEY_EDITOR_SESSION_DATA) != null) {
                mPostEditorAnalyticsSession =
                        (PostEditorAnalyticsSession) extras.getSerializable(STATE_KEY_EDITOR_SESSION_DATA);
            }
        } else {
            mDroppedMediaUris = savedInstanceState.getParcelable(STATE_KEY_DROPPED_MEDIA_URIS);
            mIsNewPost = savedInstanceState.getBoolean(STATE_KEY_IS_NEW_POST, false);
            updatePostLoadingAndDialogState(PostLoadingState.fromInt(
                    savedInstanceState.getInt(STATE_KEY_POST_LOADING_STATE, 0)));
            mRevision = savedInstanceState.getParcelable(STATE_KEY_REVISION);
            mPostEditorAnalyticsSession =
                    (PostEditorAnalyticsSession) savedInstanceState.getSerializable(STATE_KEY_EDITOR_SESSION_DATA);

            // if we have a remote id saved, let's first try that, as the local Id might have changed after FETCH_POSTS
            if (savedInstanceState.containsKey(STATE_KEY_POST_REMOTE_ID)) {
                mPost = mPostStore.getPostByRemotePostId(savedInstanceState.getLong(STATE_KEY_POST_REMOTE_ID), mSite);
                initializePostObject();
            } else if (savedInstanceState.containsKey(STATE_KEY_POST_LOCAL_ID)) {
                mPost = mPostStore.getPostByLocalPostId(savedInstanceState.getInt(STATE_KEY_POST_LOCAL_ID));
                initializePostObject();
            }

            mEditorFragment =
                    (EditorFragmentAbstract) fragmentManager.getFragment(savedInstanceState, STATE_KEY_EDITOR_FRAGMENT);

            if (mEditorFragment instanceof EditorMediaUploadListener) {
                mEditorMediaUploadListener = (EditorMediaUploadListener) mEditorFragment;
            }
        }

        if (mSite == null) {
            ToastUtils.showToast(this, R.string.blog_not_found, ToastUtils.Duration.SHORT);
            finish();
            return;
        }

        // Ensure we have a valid post
        if (mPost == null) {
            showErrorAndFinish(R.string.post_not_found);
            return;
        }

        QuickStartUtils.completeTaskAndRemindNextOne(mQuickStartStore, QuickStartTask.PUBLISH_POST,
                mDispatcher, mSite, this);

        if (mHasSetPostContent = mEditorFragment != null) {
            mEditorFragment.setImageLoader(mImageLoader);
        }

        // Ensure that this check happens when mPost is set
        if (savedInstanceState == null) {
            String restartEditorOptionName = getIntent().getStringExtra(EXTRA_RESTART_EDITOR);
            RestartEditorOptions restartEditorOption =
                    restartEditorOptionName == null ? RestartEditorOptions.RESTART_DONT_SUPPRESS_GUTENBERG
                            : RestartEditorOptions.valueOf(restartEditorOptionName);

            mShowGutenbergEditor = PostUtils.shouldShowGutenbergEditor(mIsNewPost, mPost, mSite)
                                   && restartEditorOption != RestartEditorOptions.RESTART_SUPPRESS_GUTENBERG;
        } else {
            mShowGutenbergEditor = savedInstanceState.getBoolean(STATE_KEY_GUTENBERG_IS_SHOWN);
        }

        // ok now we are sure to have both a valid Post and showGutenberg flag, let's start the editing session tracker
        createPostEditorAnalyticsSessionTracker(mShowGutenbergEditor, mPost, mSite, mIsNewPost);

        // Bump post created analytics only once, first time the editor is opened
        if (mIsNewPost && savedInstanceState == null) {
            trackEditorCreatedPost(action, getIntent());
        }

        if (!mIsNewPost) {
            // if we are opening a Post for which an error notification exists, we need to remove it from the dashboard
            // to prevent the user from tapping RETRY on a Post that is being currently edited
            UploadService.cancelFinalNotification(this, mPost);
            resetUploadingMediaToFailedIfPostHasNotMediaInProgressOrQueued();
        }

        setTitle(SiteUtils.getSiteNameOrHomeURL(mSite));
        mSectionsPagerAdapter = new SectionsPagerAdapter(fragmentManager);

        // Set up the ViewPager with the sections adapter.
        mViewPager = findViewById(R.id.pager);
        mViewPager.setAdapter(mSectionsPagerAdapter);
        mViewPager.setOffscreenPageLimit(3);
        mViewPager.setPagingEnabled(false);

        // When swiping between different sections, select the corresponding tab. We can also use ActionBar.Tab#select()
        // to do this if we have a reference to the Tab.
        mViewPager.clearOnPageChangeListeners();
        mViewPager.addOnPageChangeListener(new ViewPager.SimpleOnPageChangeListener() {
            @Override
            public void onPageSelected(int position) {
                invalidateOptionsMenu();
                if (position == PAGE_CONTENT) {
                    setTitle(SiteUtils.getSiteNameOrHomeURL(mSite));
                } else if (position == PAGE_SETTINGS) {
                    setTitle(mPost.isPage() ? R.string.page_settings : R.string.post_settings);
                    hidePhotoPicker();
                } else if (position == PAGE_PUBLISH_SETTINGS) {
                    setTitle(R.string.publish_date);
                    hidePhotoPicker();
                } else if (position == PAGE_HISTORY) {
                    setTitle(R.string.history_title);
                    hidePhotoPicker();
                }
            }
        });

        ActivityId.trackLastActivity(ActivityId.POST_EDITOR);
    }

    private void initializePostObject() {
        if (mPost != null) {
            mPostSnapshotWhenEditorOpened = mPost.clone();
            mPost = UploadService.updatePostWithCurrentlyCompletedUploads(mPost);
            if (mShowAztecEditor) {
                try {
                    mMediaMarkedUploadingOnStartIds =
                            AztecEditorFragment.getMediaMarkedUploadingInPostContent(this, mPost.getContent());
                    Collections.sort(mMediaMarkedUploadingOnStartIds);
                } catch (NumberFormatException err) {
                    // see: https://github.com/wordpress-mobile/AztecEditor-Android/issues/805
                    if (getSite() != null && getSite().isWPCom() && !getSite().isPrivate()
                            && TextUtils.isEmpty(mPost.getPassword())
                            && !PostStatus.PRIVATE.toString().equals(mPost.getStatus())) {
                        AppLog.e(T.EDITOR, "There was an error initializing post object!");
                        AppLog.e(AppLog.T.EDITOR, "HTML content of the post before the crash:");
                        AppLog.e(AppLog.T.EDITOR, mPost.getContent());
                        throw err;
                    }
                }
            }
            mIsPage = mPost.isPage();

            EventBus.getDefault().postSticky(
                    new PostEvents.PostOpenedInEditor(mPost.getLocalSiteId(), mPost.getId()));

            new Thread(new Runnable() {
                @Override
                public void run() {
                    // run this purge in the background to not delay Editor initialization
                    purgeMediaToPostAssociationsIfNotInPostAnymore();
                }
            }).start();
        }
    }

    private void purgeMediaToPostAssociationsIfNotInPostAnymore() {
        boolean useAztec = AppPrefs.isAztecEditorEnabled();
        boolean useGutenberg = AppPrefs.isGutenbergEditorEnabled();

        ArrayList<MediaModel> allMedia = new ArrayList<>();
        allMedia.addAll(mUploadStore.getFailedMediaForPost(mPost));
        allMedia.addAll(mUploadStore.getCompletedMediaForPost(mPost));
        allMedia.addAll(mUploadStore.getUploadingMediaForPost(mPost));

        if (!allMedia.isEmpty()) {
            HashSet<MediaModel> mediaToDeleteAssociationFor = new HashSet<>();
            for (MediaModel media : allMedia) {
                if (useAztec) {
                    if (!AztecEditorFragment.isMediaInPostBody(this,
                            mPost.getContent(), String.valueOf(media.getId()))) {
                        // don't delete featured image uploads
                        if (!media.getMarkedLocallyAsFeatured()) {
                            mediaToDeleteAssociationFor.add(media);
                        }
                    }
                } else if (useGutenberg) {
                    if (!PostUtils.isMediaInGutenbergPostBody(
                            mPost.getContent(), String.valueOf(media.getId()))) {
                        // don't delete featured image uploads
                        if (!media.getMarkedLocallyAsFeatured()) {
                            mediaToDeleteAssociationFor.add(media);
                        }
                    }
                }
            }

            if (!mediaToDeleteAssociationFor.isEmpty()) {
                // also remove the association of Media-to-Post for this post
                ClearMediaPayload clearMediaPayload = new ClearMediaPayload(mPost, mediaToDeleteAssociationFor);
                mDispatcher.dispatch(UploadActionBuilder.newClearMediaForPostAction(clearMediaPayload));
            }
        }
    }

    // this method aims at recovering the current state of media items if they're inconsistent within the PostModel.
    private void resetUploadingMediaToFailedIfPostHasNotMediaInProgressOrQueued() {
        boolean useAztec = AppPrefs.isAztecEditorEnabled();

        if (!useAztec || UploadService.hasPendingOrInProgressMediaUploadsForPost(mPost)) {
            return;
        }

        String oldContent = mPost.getContent();
        if (!AztecEditorFragment.hasMediaItemsMarkedUploading(this, oldContent)
            // we need to make sure items marked failed are still failed or not as well
            && !AztecEditorFragment.hasMediaItemsMarkedFailed(this, oldContent)) {
            return;
        }

        String newContent = AztecEditorFragment.resetUploadingMediaToFailed(this, oldContent);

        if (!TextUtils.isEmpty(oldContent) && newContent != null && oldContent.compareTo(newContent) != 0) {
            mPost.setContent(newContent);

            // we changed the post, so let’s mark this down
            if (!mPost.isLocalDraft()) {
                mPost.setIsLocallyChanged(true);
            }
            mPost.setDateLocallyChanged(DateTimeUtils.iso8601FromTimestamp(System.currentTimeMillis() / 1000));
        }
    }

    private Runnable mSave = new Runnable() {
        @Override
        public void run() {
            new Thread(new Runnable() {
                @Override
                public void run() {
                    mDebounceCounter = 0;
                    try {
                        updatePostObject(true);
                    } catch (EditorFragmentNotAddedException e) {
                        AppLog.e(T.EDITOR, "Impossible to save the post, we weren't able to update it.");
                        return;
                    }
                    savePostToDb();
                }
            }).start();
        }
    };

    @Override
    protected void onResume() {
        super.onResume();

        EventBus.getDefault().register(this);

        reattachUploadingMediaForAztec();

        // Bump editor opened event every time the activity is resumed, to match the EDITOR_CLOSED event onPause
        PostUtils.trackOpenEditorAnalytics(mPost, mSite);

        mIsConfigChange = false;
    }

    private void reattachUploadingMediaForAztec() {
        if (mEditorFragment instanceof AztecEditorFragment && mEditorMediaUploadListener != null) {
            // UploadService.getPendingMediaForPost will be populated only when the user exits the editor
            // But if the user doesn't exit the editor and sends the app to the background, a reattachment
            // for the media within this Post is needed as soon as the app comes back to foreground,
            // so we get the list of progressing media for this Post from the UploadService
            List<MediaModel> allUploadingMediaInPost = new ArrayList<>();
            Set<MediaModel> uploadingMediaInPost = UploadService.getPendingMediaForPost(mPost);
            allUploadingMediaInPost.addAll(uploadingMediaInPost);
            // add them to the array only if they are not in there yet
            for (MediaModel media1 : UploadService.getPendingOrInProgressMediaUploadsForPost(mPost)) {
                boolean found = false;
                for (MediaModel media2 : uploadingMediaInPost) {
                    if (media1.getId() == media2.getId()) {
                        // if it exists, just break the loop and check for the next one
                        found = true;
                        break;
                    }
                }

                if (!found) {
                    // we haven't found it before, so let's add it to the list.
                    allUploadingMediaInPost.add(media1);
                }
            }

            // now do proper re-attachment of upload progress on each media item
            for (MediaModel media : allUploadingMediaInPost) {
                if (media != null) {
                    mEditorMediaUploadListener.onMediaUploadReattached(String.valueOf(media.getId()),
                                                                       UploadService.getUploadProgressForMedia(media));
                }
            }
        }
    }

    @Override
    protected void onPause() {
        super.onPause();

        EventBus.getDefault().unregister(this);

        AnalyticsTracker.track(AnalyticsTracker.Stat.EDITOR_CLOSED);
    }

    @Override protected void onStop() {
        super.onStop();
        if (mAztecImageLoader != null && isFinishing()) {
            mAztecImageLoader.clearTargets();
            mAztecImageLoader = null;
        }
    }

    @Override
    protected void onDestroy() {
        if (!mIsConfigChange && (mRestartEditorOption == RestartEditorOptions.NO_RESTART)) {
            if (mPostEditorAnalyticsSession != null) {
                mPostEditorAnalyticsSession.end();
            }
        }

        mDispatcher.unregister(this);
        if (mHandler != null) {
            mHandler.removeCallbacks(mSave);
            mHandler = null;
        }
        cancelAddMediaListThread();
        removePostOpenInEditorStickyEvent();
        if (mEditorFragment instanceof AztecEditorFragment) {
            ((AztecEditorFragment) mEditorFragment).disableContentLogOnCrashes();
        }
        super.onDestroy();
    }

    private void removePostOpenInEditorStickyEvent() {
        PostEvents.PostOpenedInEditor stickyEvent =
                EventBus.getDefault().getStickyEvent(PostEvents.PostOpenedInEditor.class);
        if (stickyEvent != null) {
            // "Consume" the sticky event
            EventBus.getDefault().removeStickyEvent(stickyEvent);
        }
    }

    @Override
    protected void onSaveInstanceState(Bundle outState) {
        super.onSaveInstanceState(outState);
        // Saves both post objects so we can restore them in onCreate()
        savePostAsync(null);
        outState.putInt(STATE_KEY_POST_LOCAL_ID, mPost.getId());
        if (!mPost.isLocalDraft()) {
            outState.putLong(STATE_KEY_POST_REMOTE_ID, mPost.getRemotePostId());
        }
        outState.putInt(STATE_KEY_POST_LOADING_STATE, mPostLoadingState.getValue());
        outState.putBoolean(STATE_KEY_IS_NEW_POST, mIsNewPost);
        outState.putBoolean(STATE_KEY_IS_PHOTO_PICKER_VISIBLE, isPhotoPickerShowing());
        outState.putBoolean(STATE_KEY_HTML_MODE_ON, mHtmlModeMenuStateOn);
        outState.putSerializable(WordPress.SITE, mSite);
        outState.putParcelable(STATE_KEY_REVISION, mRevision);

        outState.putSerializable(STATE_KEY_EDITOR_SESSION_DATA, mPostEditorAnalyticsSession);
        mIsConfigChange = true; // don't call sessionData.end() in onDestroy() if this is an Android config change

        outState.putBoolean(STATE_KEY_GUTENBERG_IS_SHOWN, mShowGutenbergEditor);

        outState.putParcelableArrayList(STATE_KEY_DROPPED_MEDIA_URIS, mDroppedMediaUris);

        if (mEditorFragment != null) {
            getSupportFragmentManager().putFragment(outState, STATE_KEY_EDITOR_FRAGMENT, mEditorFragment);
        }
    }

    @Override
    protected void onRestoreInstanceState(Bundle savedInstanceState) {
        super.onRestoreInstanceState(savedInstanceState);

        mHtmlModeMenuStateOn = savedInstanceState.getBoolean(STATE_KEY_HTML_MODE_ON);
        if (savedInstanceState.getBoolean(STATE_KEY_IS_PHOTO_PICKER_VISIBLE, false)) {
            showPhotoPicker();
        }
    }

    @Override
    public void onConfigurationChanged(Configuration newConfig) {
        super.onConfigurationChanged(newConfig);

        // resize the photo picker if the user rotated the device
        int orientation = newConfig.orientation;
        if (orientation != mPhotoPickerOrientation) {
            resizePhotoPicker();
        }
    }

    private enum PrimaryAction {
        SUBMIT_FOR_REVIEW,
        PUBLISH_NOW,
        SCHEDULE,
        UPDATE,
        SAVE
    }

    private enum SecondaryAction {
        SAVE_AS_DRAFT,
        SAVE,
        PUBLISH_NOW,
        NONE
    }

    private PrimaryAction getPrimaryAction() {
        if (!userCanPublishPosts()) {
            // User doesn't have publishing permissions
            switch (PostStatus.fromPost(mPost)) {
                case SCHEDULED:
                case DRAFT:
                case PENDING:
                case PRIVATE:
                case PUBLISHED:
                case UNKNOWN:
                    return PrimaryAction.SUBMIT_FOR_REVIEW;
                case TRASHED:
                    return PrimaryAction.SAVE;
            }
        }

        switch (PostStatus.fromPost(mPost)) {
            case SCHEDULED:
                return PrimaryAction.SCHEDULE;
            case DRAFT:
                return PrimaryAction.PUBLISH_NOW;
            case PENDING:
            case TRASHED:
                return PrimaryAction.SAVE;
            case PRIVATE:
            case PUBLISHED:
            case UNKNOWN:
                return PrimaryAction.UPDATE;
        }
        throw new IllegalStateException(
                "Switch in getPrimaryAction is missing a required case or the case is missing \"return\" keyword ");
    }

    private String getPrimaryActionText() {
        switch (getPrimaryAction()) {
            case SUBMIT_FOR_REVIEW:
                return getString(R.string.submit_for_review);
            case PUBLISH_NOW:
                return getString(R.string.button_publish);
            case SCHEDULE:
                return getString(R.string.schedule_verb);
            case UPDATE:
                return getString(R.string.update_verb);
            case SAVE:
                return getString(R.string.save);
        }
        throw new IllegalStateException(
                "Switch in getPrimaryActionText is missing a required case or the case is missing \"return\" keyword ");
    }

    private SecondaryAction getSecondaryAction() {
        if (!userCanPublishPosts()) {
            // User doesn't have publishing permissions
            switch (PostStatus.fromPost(mPost)) {
                case SCHEDULED:
                case DRAFT:
                case PENDING:
                case PRIVATE:
                case PUBLISHED:
                case UNKNOWN:
                    return SecondaryAction.NONE;
                case TRASHED:
                    return SecondaryAction.SAVE_AS_DRAFT;
            }
        }

        switch (PostStatus.fromPost(mPost)) {
            case DRAFT:
                return SecondaryAction.SAVE;
            case PENDING:
            case SCHEDULED:
                return SecondaryAction.PUBLISH_NOW;
            case PRIVATE:
            case PUBLISHED:
                return SecondaryAction.NONE;
            case TRASHED:
            case UNKNOWN:
                return SecondaryAction.SAVE_AS_DRAFT;
        }
        throw new IllegalStateException(
                "Switch in getSecondaryAction is missing a required case or the case is missing \"return\" keyword ");
    }

    private String getSecondaryActionText() {
        switch (getSecondaryAction()) {
            case SAVE_AS_DRAFT:
                return getString(R.string.menu_save_as_draft);
            case SAVE:
                return getString(R.string.save);
            case PUBLISH_NOW:
                return getString(R.string.menu_publish_now);
            case NONE:
                throw new IllegalStateException("Switch in `secondaryAction` shouldn't go through the NONE case");
        }
        throw new IllegalStateException(
                "Switch in getSecondaryActionText is missing a required case or the case is missing \"return\" "
                + "keyword ");
    }

    private boolean isPhotoPickerShowing() {
        return mPhotoPickerContainer != null
               && mPhotoPickerContainer.getVisibility() == View.VISIBLE;
    }

    /*
     * resizes the photo picker based on device orientation - full height in landscape, half
     * height in portrait
     */
    private void resizePhotoPicker() {
        if (mPhotoPickerContainer == null) {
            return;
        }

        if (DisplayUtils.isLandscape(this)) {
            mPhotoPickerOrientation = Configuration.ORIENTATION_LANDSCAPE;
            mPhotoPickerContainer.getLayoutParams().height = ViewGroup.LayoutParams.MATCH_PARENT;
        } else {
            mPhotoPickerOrientation = Configuration.ORIENTATION_PORTRAIT;
            int displayHeight = DisplayUtils.getDisplayPixelHeight(this);
            int containerHeight = (int) (displayHeight * 0.5f);
            mPhotoPickerContainer.getLayoutParams().height = containerHeight;
        }

        if (mPhotoPickerFragment != null) {
            mPhotoPickerFragment.reload();
        }
    }

    /*
     * loads the photo picker fragment, which is hidden until the user taps the media icon
     */
    private void initPhotoPicker() {
        mPhotoPickerContainer = findViewById(R.id.photo_fragment_container);

        // size the picker before creating the fragment to avoid having it load media now
        resizePhotoPicker();

        mPhotoPickerFragment = (PhotoPickerFragment) getSupportFragmentManager().findFragmentByTag(PHOTO_PICKER_TAG);
        if (mPhotoPickerFragment == null) {
            MediaBrowserType mediaBrowserType =
                    mShowAztecEditor ? MediaBrowserType.AZTEC_EDITOR_PICKER : MediaBrowserType.EDITOR_PICKER;
            mPhotoPickerFragment = PhotoPickerFragment.newInstance(this, mediaBrowserType, getSite());
            getSupportFragmentManager()
                    .beginTransaction()
                    .add(R.id.photo_fragment_container, mPhotoPickerFragment, PHOTO_PICKER_TAG)
                    .commit();
        }
    }

    /*
     * shows/hides the overlay which appears atop the editor, which effectively disables it
     */
    private void showOverlay(boolean animate) {
        View overlay = findViewById(R.id.view_overlay);
        if (animate) {
            AniUtils.fadeIn(overlay, AniUtils.Duration.MEDIUM);
        } else {
            overlay.setVisibility(View.VISIBLE);
        }
    }

    private void hideOverlay() {
        View overlay = findViewById(R.id.view_overlay);
        overlay.setVisibility(View.GONE);
    }

    /*
     * user has requested to show the photo picker
     */
    private void showPhotoPicker() {
        boolean isAlreadyShowing = isPhotoPickerShowing();

        // make sure we initialized the photo picker
        if (mPhotoPickerFragment == null) {
            initPhotoPicker();
        }

        // hide soft keyboard
        ActivityUtils.hideKeyboard(this);

        // slide in the photo picker
        if (!isAlreadyShowing) {
            AniUtils.animateBottomBar(mPhotoPickerContainer, true, AniUtils.Duration.MEDIUM);
            mPhotoPickerFragment.refresh();
            mPhotoPickerFragment.setPhotoPickerListener(this);
        }

        // animate in the editor overlay
        showOverlay(true);

        if (mEditorFragment instanceof AztecEditorFragment) {
            ((AztecEditorFragment) mEditorFragment).enableMediaMode(true);
        }
    }

    private void hidePhotoPicker() {
        if (isPhotoPickerShowing()) {
            mPhotoPickerFragment.finishActionMode();
            mPhotoPickerFragment.setPhotoPickerListener(null);
            AniUtils.animateBottomBar(mPhotoPickerContainer, false);
        }

        hideOverlay();

        if (mEditorFragment instanceof AztecEditorFragment) {
            ((AztecEditorFragment) mEditorFragment).enableMediaMode(false);
        }
    }

    /*
     * called by PhotoPickerFragment when media is selected - may be a single item or a list of items
     */
    @Override
    public void onPhotoPickerMediaChosen(@NonNull final List<Uri> uriList) {
        hidePhotoPicker();

        if (WPMediaUtils.shouldAdvertiseImageOptimization(this)) {
            boolean hasSelectedPicture = false;
            for (Uri uri : uriList) {
                if (!MediaUtils.isVideo(uri.toString())) {
                    hasSelectedPicture = true;
                    break;
                }
            }
            if (hasSelectedPicture) {
                WPMediaUtils.advertiseImageOptimization(this,
                                                        new WPMediaUtils.OnAdvertiseImageOptimizationListener() {
                                                            @Override
                                                            public void done() {
                                                                addMediaList(uriList, false);
                                                            }
                                                        });
                return;
            }
        }

        addMediaList(uriList, false);
    }

    @Override
    public void onMediaToolbarButtonClicked(MediaToolbarAction action) {
        if (!isPhotoPickerShowing()) {
            return;
        }

        switch (action) {
            case CAMERA:
                mPhotoPickerFragment.showCameraPopupMenu(findViewById(action.getButtonId()));
                break;
            case GALLERY:
                mPhotoPickerFragment.showPickerPopupMenu(findViewById(action.getButtonId()));
                break;
            case LIBRARY:
                mPhotoPickerFragment.doIconClicked(PhotoPickerIcon.WP_MEDIA);
                break;
        }
    }

    /*
     * called by PhotoPickerFragment when user clicks an icon to launch the camera, native
     * picker, or WP media picker
     */
    @Override
    public void onPhotoPickerIconClicked(@NonNull PhotoPickerIcon icon) {
        hidePhotoPicker();
        switch (icon) {
            case ANDROID_CAPTURE_PHOTO:
                launchCamera();
                break;
            case ANDROID_CAPTURE_VIDEO:
                launchVideoCamera();
                break;
            case ANDROID_CHOOSE_PHOTO:
                launchPictureLibrary();
                break;
            case ANDROID_CHOOSE_VIDEO:
                launchVideoLibrary();
                break;
            case WP_MEDIA:
                ActivityLauncher.viewMediaPickerForResult(this, mSite, MediaBrowserType.EDITOR_PICKER);
                break;
            case STOCK_MEDIA:
                ActivityLauncher.showStockMediaPickerForResult(
                        this, mSite, RequestCodes.STOCK_MEDIA_PICKER_MULTI_SELECT);
                break;
            case GIPHY:
                ActivityLauncher.showGiphyPickerForResult(this, mSite, RequestCodes.GIPHY_PICKER);
                break;
        }
    }

    @Override
    public boolean onCreateOptionsMenu(Menu menu) {
        super.onCreateOptionsMenu(menu);
        MenuInflater inflater = getMenuInflater();
        if (isModernEditor()) {
            inflater.inflate(R.menu.edit_post, menu);
        } else {
            inflater.inflate(R.menu.edit_post_legacy, menu);
        }

        return true;
    }

    @Override
    public boolean onPrepareOptionsMenu(Menu menu) {
        boolean showMenuItems = true;
        if (mViewPager != null && mViewPager.getCurrentItem() > PAGE_CONTENT) {
            showMenuItems = false;
        }

        MenuItem secondaryAction = menu.findItem(R.id.menu_secondary_action);
        MenuItem previewMenuItem = menu.findItem(R.id.menu_preview_post);
        MenuItem viewHtmlModeMenuItem = menu.findItem(R.id.menu_html_mode);
        MenuItem historyMenuItem = menu.findItem(R.id.menu_history);
        MenuItem settingsMenuItem = menu.findItem(R.id.menu_post_settings);

        if (secondaryAction != null && mPost != null) {
            switch (getSecondaryAction()) {
                case SAVE_AS_DRAFT:
                case SAVE:
                case PUBLISH_NOW:
                    secondaryAction.setVisible(showMenuItems);
                    secondaryAction.setTitle(getSecondaryActionText());
                    break;
                case NONE:
                    secondaryAction.setVisible(false);
                    break;
            }
        }

        if (previewMenuItem != null) {
            previewMenuItem.setVisible(showMenuItems);
        }

        if (viewHtmlModeMenuItem != null) {
            viewHtmlModeMenuItem.setVisible(((mEditorFragment instanceof AztecEditorFragment)
                                             || (mEditorFragment instanceof GutenbergEditorFragment)) && showMenuItems);
            viewHtmlModeMenuItem.setTitle(mHtmlModeMenuStateOn ? R.string.menu_visual_mode : R.string.menu_html_mode);
        }

        if (historyMenuItem != null) {
            boolean hasHistory = !mIsNewPost && (mSite.isWPCom() || mSite.isJetpackConnected());
            historyMenuItem.setVisible(showMenuItems && hasHistory);
        }

        if (settingsMenuItem != null) {
            settingsMenuItem.setTitle(mIsPage ? R.string.page_settings : R.string.post_settings);
            settingsMenuItem.setVisible(showMenuItems);
        }

        // Set text of the primary action button in the ActionBar
        if (mPost != null) {
            MenuItem primaryAction = menu.findItem(R.id.menu_primary_action);
            if (primaryAction != null) {
                primaryAction.setTitle(getPrimaryActionText());
                primaryAction.setVisible(mViewPager != null && mViewPager.getCurrentItem() != PAGE_HISTORY
                                         && mViewPager.getCurrentItem() != PAGE_PUBLISH_SETTINGS);
            }
        }

        MenuItem switchToAztecMenuItem = menu.findItem(R.id.menu_switch_to_aztec);
        MenuItem switchToGutenbergMenuItem = menu.findItem(R.id.menu_switch_to_gutenberg);

        if (mShowGutenbergEditor) {
            // we're showing Gutenberg so, just offer the Aztec switch
            switchToAztecMenuItem.setVisible(true);
            switchToGutenbergMenuItem.setVisible(false);
        } else {
            // we're showing Aztec so, hide the "Switch to Aztec" menu
            switchToAztecMenuItem.setVisible(false);

            // Check whether the content has blocks.
            boolean hasBlocks = false;
            boolean isEmpty = false;
            try {
                final String content = (String) mEditorFragment.getContent(mPost.getContent());
                hasBlocks = PostUtils.contentContainsGutenbergBlocks(content);
                isEmpty = TextUtils.isEmpty(content);
            } catch (EditorFragmentNotAddedException e) {
                // legacy exception; just ignore.
            }

            // if content has blocks or empty, offer the switch to Gutenberg. The block editor doesn't have good
            //  "Classic Block" support yet so, don't offer a switch to it if content doesn't have blocks. If the post
            //  is empty but the user hasn't enabled "Use Gutenberg for new posts" in Site Setting,
            //  don't offer the switch.
            switchToGutenbergMenuItem.setVisible(
                    hasBlocks || (SiteUtils.isBlockEditorDefaultForNewPost(mSite) && isEmpty));
        }

        return super.onPrepareOptionsMenu(menu);
    }

    @Override
    public void onRequestPermissionsResult(int requestCode,
                                           @NonNull String[] permissions,
                                           @NonNull int[] grantResults) {
        super.onRequestPermissionsResult(requestCode, permissions, grantResults);
        boolean allGranted = WPPermissionUtils.setPermissionListAsked(
                this, requestCode, permissions, grantResults, true);

        if (allGranted) {
            switch (requestCode) {
                case WPPermissionUtils.EDITOR_MEDIA_PERMISSION_REQUEST_CODE:
                    if (mMenuView != null) {
                        super.openContextMenu(mMenuView);
                        mMenuView = null;
                    }
                    break;
                case WPPermissionUtils.EDITOR_DRAG_DROP_PERMISSION_REQUEST_CODE:
                    runOnUiThread(mFetchMediaRunnable);
                    break;
            }
        }
    }

    private boolean handleBackPressed() {
        Fragment fragment = getSupportFragmentManager().findFragmentByTag(
                ImageSettingsDialogFragment.IMAGE_SETTINGS_DIALOG_TAG);
        if (fragment != null && fragment.isVisible()) {
            if (fragment instanceof ImageSettingsDialogFragment) {
                ImageSettingsDialogFragment imFragment = (ImageSettingsDialogFragment) fragment;
                imFragment.dismissFragment();
            }

            return false;
        }

        if (mViewPager.getCurrentItem() == PAGE_PUBLISH_SETTINGS) {
            mViewPager.setCurrentItem(PAGE_SETTINGS);
            invalidateOptionsMenu();
        } else if (mViewPager.getCurrentItem() > PAGE_CONTENT) {
            if (mViewPager.getCurrentItem() == PAGE_SETTINGS) {
                mEditorFragment.setFeaturedImageId(mPost.getFeaturedImageId());
            }

            mViewPager.setCurrentItem(PAGE_CONTENT);
            invalidateOptionsMenu();
        } else if (isPhotoPickerShowing()) {
            hidePhotoPicker();
        } else {
            mPostEditorAnalyticsSession.setOutcome(Outcome.SAVE);
            savePostAndOptionallyFinish(true);
        }

        return true;
    }

    private RemotePreviewLogicHelper.RemotePreviewHelperFunctions getEditPostActivityStrategyFunctions() {
       return new RemotePreviewLogicHelper.RemotePreviewHelperFunctions() {
            @Override
            public boolean notifyUploadInProgress(PostModel post) {
                if (UploadService.hasInProgressMediaUploadsForPost(post)) {
                    ToastUtils.showToast(EditPostActivity.this,
                            getString(R.string.editor_toast_uploading_please_wait), Duration.SHORT);
                    return true;
                } else {
                    return false;
                }
            }

            @Nullable
            @Override
            public PostModel updatePostIfNeeded() {
                updatePostObject();
                return mPost;
            }

            @Override
            public void notifyEmptyDraft() {
                ToastUtils.showToast(EditPostActivity.this,
                        getString(R.string.error_preview_empty_draft), Duration.SHORT);
            }

            @Override
            public void startUploading(boolean isRemoteAutoSave, @Nullable PostModel post) {
                if (isRemoteAutoSave) {
                    updatePostLoadingAndDialogState(PostLoadingState.REMOTE_AUTO_SAVING_FOR_PREVIEW, post);
                    savePostAndOptionallyFinish(false, true);
                } else {
                    updatePostLoadingAndDialogState(PostLoadingState.UPLOADING_FOR_PREVIEW, post);
                    savePostAndOptionallyFinish(false);
                }
            }

            @Override
            public void notifyEmptyPost() {
                String message = getString(
                        mIsPage
                                ? R.string.error_preview_empty_page
                                : R.string.error_preview_empty_post
                );
                ToastUtils.showToast(EditPostActivity.this, message, Duration.SHORT);
            }
        };
    }

    // Menu actions
    @Override
    public boolean onOptionsItemSelected(final MenuItem item) {
        int itemId = item.getItemId();

        if (itemId == android.R.id.home) {
            return handleBackPressed();
        }

        hidePhotoPicker();

        if (itemId == R.id.menu_primary_action) {
            primaryAction();
        } else {
            // Disable other action bar buttons while a media upload is in progress
            // (unnecessary for Aztec since it supports progress reattachment)
            if (!(mShowAztecEditor || mShowGutenbergEditor)
                        && (mEditorFragment.isUploadingMedia() || mEditorFragment.isActionInProgress())) {
                ToastUtils.showToast(this, R.string.editor_toast_uploading_please_wait, Duration.SHORT);
                return false;
            }

            if (itemId == R.id.menu_history) {
                AnalyticsTracker.track(Stat.REVISIONS_LIST_VIEWED);
                ActivityUtils.hideKeyboard(this);
                mViewPager.setCurrentItem(PAGE_HISTORY);
            } else if (itemId == R.id.menu_preview_post) {
                PreviewLogicOperationResult opResult = mRemotePreviewLogicHelper.runPostPreviewLogic(
                        this,
                        mSite,
                        mPost,
                        getEditPostActivityStrategyFunctions());
                if (opResult == PreviewLogicOperationResult.MEDIA_UPLOAD_IN_PROGRESS
                    || opResult == PreviewLogicOperationResult.CANNOT_SAVE_EMPTY_DRAFT
                    || opResult == PreviewLogicOperationResult.CANNOT_REMOTE_AUTO_SAVE_EMPTY_POST
                ) {
                    return false;
                } else if (opResult == PreviewLogicOperationResult.OPENING_PREVIEW) {
                    updatePostLoadingAndDialogState(PostLoadingState.PREVIEWING, mPost);
                }
            } else if (itemId == R.id.menu_post_settings) {
                if (mEditPostSettingsFragment != null) {
                    mEditPostSettingsFragment.refreshViews();
                }
                ActivityUtils.hideKeyboard(this);
                mViewPager.setCurrentItem(PAGE_SETTINGS);
            } else if (itemId == R.id.menu_secondary_action) {
                return secondaryAction();
            } else if (itemId == R.id.menu_html_mode) {
                // toggle HTML mode
                if (mEditorFragment instanceof AztecEditorFragment) {
                    ((AztecEditorFragment) mEditorFragment).onToolbarHtmlButtonClicked();
                    toggledHtmlModeSnackbar(new View.OnClickListener() {
                        @Override
                        public void onClick(View view) {
                            // switch back
                            ((AztecEditorFragment) mEditorFragment).onToolbarHtmlButtonClicked();
                        }
                    });
                } else if (mEditorFragment instanceof GutenbergEditorFragment) {
                    ((GutenbergEditorFragment) mEditorFragment).onToggleHtmlMode();
                    toggledHtmlModeSnackbar(new View.OnClickListener() {
                        @Override
                        public void onClick(View view) {
                            // switch back
                            ((GutenbergEditorFragment) mEditorFragment).onToggleHtmlMode();
                        }
                    });
                }
            } else if (itemId == R.id.menu_switch_to_aztec) {
                // let's finish this editing instance and start again, but not letting Gutenberg be used
                mRestartEditorOption = RestartEditorOptions.RESTART_SUPPRESS_GUTENBERG;
                mPostEditorAnalyticsSession.switchEditor(Editor.CLASSIC);
                mPostEditorAnalyticsSession.setOutcome(Outcome.SAVE);
                savePostAndOptionallyFinish(true);
            } else if (itemId == R.id.menu_switch_to_gutenberg) {
                // let's finish this editing instance and start again, but let GB be used
                mRestartEditorOption = RestartEditorOptions.RESTART_DONT_SUPPRESS_GUTENBERG;
                mPostEditorAnalyticsSession.switchEditor(Editor.GUTENBERG);
                mPostEditorAnalyticsSession.setOutcome(Outcome.SAVE);
                savePostAndOptionallyFinish(true);
            }
        }
        return false;
    }

    private void showEmptyPostErrorForSecondaryAction() {
        String message = getString(mIsPage ? R.string.error_publish_empty_page : R.string.error_publish_empty_post);
        if (getSecondaryAction() == SecondaryAction.SAVE_AS_DRAFT || getSecondaryAction() == SecondaryAction.SAVE) {
            message = getString(R.string.error_save_empty_draft);
        }
        ToastUtils.showToast(EditPostActivity.this, message, Duration.SHORT);
    }

    private void saveAsDraft() {
        mEditPostSettingsFragment.updatePostStatus(PostStatus.DRAFT.toString());
        ToastUtils.showToast(EditPostActivity.this,
                getString(R.string.editor_post_converted_back_to_draft), Duration.SHORT);
        UploadUtils.showSnackbar(findViewById(R.id.editor_activity), R.string.editor_uploading_post);
        mPostEditorAnalyticsSession.setOutcome(Outcome.SAVE);
        savePostAndOptionallyFinish(false);
    }

    private boolean secondaryAction() {
        if (UploadService.hasInProgressMediaUploadsForPost(mPost)) {
            ToastUtils.showToast(EditPostActivity.this,
                    getString(R.string.editor_toast_uploading_please_wait), Duration.SHORT);
            return false;
        }

        // we update the mPost object first, so we can pre-check Post publishability and inform the user
        updatePostObject();
        if (isDiscardable()) {
            showEmptyPostErrorForSecondaryAction();
            return false;
        }

        switch (getSecondaryAction()) {
            case SAVE_AS_DRAFT:
                // Force the new Draft status
                saveAsDraft();
                return true;
            case SAVE:
                uploadPost(false);
                return true;
            case PUBLISH_NOW:
                showPublishConfirmationDialogAndPublishPost();
                return true;
            case NONE:
                throw new IllegalStateException("Switch in `secondaryAction` shouldn't go through the NONE case");
        }
        return false;
    }

    private void toggledHtmlModeSnackbar(View.OnClickListener onUndoClickListener) {
        UploadUtils.showSnackbarSuccessActionOrange(findViewById(R.id.editor_activity),
                mHtmlModeMenuStateOn ? R.string.menu_html_mode_done_snackbar
                        : R.string.menu_visual_mode_done_snackbar,
                R.string.menu_undo_snackbar_action,
                onUndoClickListener);
    }

    private void refreshEditorContent() {
        mHasSetPostContent = false;
        fillContentEditorFields();
    }

    private void setPreviewingInEditorSticky(boolean enable, @Nullable PostModel post) {
        if (enable) {
            if (post != null) {
                EventBus.getDefault().postSticky(
                        new PostEvents.PostPreviewingInEditor(post.getLocalSiteId(), post.getId()));
            }
        } else {
            PostEvents.PostPreviewingInEditor stickyEvent =
                    EventBus.getDefault().getStickyEvent(PostEvents.PostPreviewingInEditor.class);
            if (stickyEvent != null) {
                EventBus.getDefault().removeStickyEvent(stickyEvent);
            }
        }
    }

    private void managePostLoadingStateTransitions(PostLoadingState postLoadingState, @Nullable PostModel post) {
        switch (postLoadingState) {
            case NONE:
                setPreviewingInEditorSticky(false, post);
                break;
            case UPLOADING_FOR_PREVIEW:
            case REMOTE_AUTO_SAVING_FOR_PREVIEW:
            case PREVIEWING:
            case REMOTE_AUTO_SAVE_PREVIEW_ERROR:
                setPreviewingInEditorSticky(true, post);
                break;
            case LOADING_REVISION:
                // nothing to do
                break;
        }
    }

    private void updatePostLoadingAndDialogState(PostLoadingState postLoadingState) {
        updatePostLoadingAndDialogState(postLoadingState, null);
    }

    private void updatePostLoadingAndDialogState(PostLoadingState postLoadingState, @Nullable PostModel post) {
        // We need only transitions, so...
        if (mPostLoadingState == postLoadingState) return;

        AppLog.d(
                AppLog.T.POSTS,
                "Editor post loading state machine: transition from " + mPostLoadingState + " to " + postLoadingState
        );

        // update the state
        mPostLoadingState = postLoadingState;

        // take care of exit actions on state transition
        managePostLoadingStateTransitions(postLoadingState, post);

        // update the progress dialog state
        mProgressDialog = mProgressDialogHelper.updateProgressDialogState(
                this,
                mProgressDialog,
                mPostLoadingState.getProgressDialogUiState(),
                mUiHelpers);
    }

    private void toggleHtmlModeOnMenu() {
        mHtmlModeMenuStateOn = !mHtmlModeMenuStateOn;
        trackPostSessionEditorModeSwitch();
        invalidateOptionsMenu();
    }

    private void trackPostSessionEditorModeSwitch() {
        boolean isGutenberg = mEditorFragment instanceof GutenbergEditorFragment;
        mPostEditorAnalyticsSession.switchEditor(
                mHtmlModeMenuStateOn ? Editor.HTML : (isGutenberg ? Editor.GUTENBERG : Editor.CLASSIC));
    }

    private void showUpdateConfirmationDialogAndUploadPost() {
        showConfirmationDialogAndUploadPost(TAG_UPDATE_CONFIRMATION_DIALOG,
                getString(R.string.dialog_confirm_update_title),
                mPost.isPage() ? getString(R.string.dialog_confirm_update_message_page)
                        : getString(R.string.dialog_confirm_update_message_post),
                getString(R.string.dialog_confirm_update_yes),
                getString(R.string.keep_editing));
    }

    private void showPublishConfirmationDialogAndPublishPost() {
        showConfirmationDialogAndUploadPost(TAG_PUBLISH_CONFIRMATION_DIALOG,
                getString(R.string.dialog_confirm_publish_title),
                mPost.isPage() ? getString(R.string.dialog_confirm_publish_message_page)
                        : getString(R.string.dialog_confirm_publish_message_post),
                getString(R.string.dialog_confirm_publish_yes),
                getString(R.string.keep_editing));
    }

    private void showConfirmationDialogAndUploadPost(@NonNull String identifier, @NonNull String title,
                                                     @NonNull String description, @NonNull String positiveButton,
                                                     @NonNull String negativeButton) {
        BasicFragmentDialog publishConfirmationDialog = new BasicFragmentDialog();
        publishConfirmationDialog.initialize(identifier, title, description, positiveButton, negativeButton, null);
        publishConfirmationDialog.show(getSupportFragmentManager(), identifier);
    }

    private void primaryAction() {
        switch (getPrimaryAction()) {
            case UPDATE:
                showUpdateConfirmationDialogAndUploadPost();
                return;
            case PUBLISH_NOW:
                if (AppPrefs.isAsyncPromoRequired()) {
                    showAsyncPromoDialog(mPost.isPage(), false);
                } else {
                    showPublishConfirmationDialogAndPublishPost();
                }
                return;
            case SCHEDULE:
                if (AppPrefs.isAsyncPromoRequired()) {
                    showAsyncPromoDialog(mPost.isPage(), true);
                } else {
                    uploadPost(false);
                }
                return;
            // In other cases, we'll upload the post without changing its status
            case SUBMIT_FOR_REVIEW:
            case SAVE:
                uploadPost(false);
                break;
        }
    }

    private void showGutenbergInformativeDialog() {
        // Show the GB informative dialog on editing GB posts
        final PromoDialog gbInformativeDialog = new PromoDialog();
        gbInformativeDialog.initialize(TAG_GB_INFORMATIVE_DIALOG,
                getString(R.string.dialog_gutenberg_informative_title),
                mPost.isPage() ? getString(R.string.dialog_gutenberg_informative_description_page)
                        : getString(R.string.dialog_gutenberg_informative_description_post),
                getString(org.wordpress.android.editor.R.string.dialog_button_ok));

        gbInformativeDialog.show(getSupportFragmentManager(), TAG_GB_INFORMATIVE_DIALOG);
    }

    private void setGutenbergEnabledIfNeeded() {
        if ((TextUtils.isEmpty(mSite.getMobileEditor()) && !mIsNewPost)
            || AppPrefs.shouldShowGutenbergInfoPopup(mSite.getUrl())) {
            SiteUtils.enableBlockEditor(mDispatcher, mSite);
            AnalyticsUtils.trackWithSiteDetails(Stat.EDITOR_GUTENBERG_ENABLED, mSite);
            showGutenbergInformativeDialog();
        }
    }

    private void savePostOnlineAndFinishAsync(
            boolean isFirstTimePublish,
            boolean doFinishActivity
    ) {
        new SavePostOnlineAndFinishTask(isFirstTimePublish, doFinishActivity)
                .executeOnExecutor(AsyncTask.THREAD_POOL_EXECUTOR);
    }

    private void onUploadSuccess(MediaModel media) {
        // TODO Should this statement check media.getLocalPostId() == mPost.getId()?
        if (media != null && !media.getMarkedLocallyAsFeatured() && mEditorMediaUploadListener != null) {
            mEditorMediaUploadListener.onMediaUploadSucceeded(String.valueOf(media.getId()),
                    FluxCUtils.mediaFileFromMediaModel(media));
        } else if (media != null && media.getMarkedLocallyAsFeatured() && media.getLocalPostId() == mPost.getId()) {
            setFeaturedImageId(media.getMediaId());
        }
    }

    private void onUploadError(MediaModel media, MediaError error) {
        String localMediaId = String.valueOf(media.getId());

        Map<String, Object> properties = null;
        MediaFile mf = FluxCUtils.mediaFileFromMediaModel(media);
        if (mf != null) {
            properties = AnalyticsUtils.getMediaProperties(this, mf.isVideo(), null, mf.getFilePath());
            properties.put("error_type", error.type.name());
        }
        AnalyticsTracker.track(Stat.EDITOR_UPLOAD_MEDIA_FAILED, properties);

        // Display custom error depending on error type
        String errorMessage = WPMediaUtils.getErrorMessage(this, media, error);
        if (errorMessage == null) {
            errorMessage = TextUtils.isEmpty(error.message) ? getString(R.string.tap_to_try_again) : error.message;
        }

        if (mEditorMediaUploadListener != null) {
            mEditorMediaUploadListener.onMediaUploadFailed(localMediaId,
                                                           EditorFragmentAbstract.getEditorMimeType(mf), errorMessage);
        }
    }

    private void onUploadProgress(MediaModel media, float progress) {
        String localMediaId = String.valueOf(media.getId());
        if (mEditorMediaUploadListener != null) {
            mEditorMediaUploadListener.onMediaUploadProgress(localMediaId, progress);
        }
    }

    private void launchPictureLibrary() {
        // don't allow multiple selection for Gutenberg, as we're on a single image block for now
        WPMediaUtils.launchPictureLibrary(this, !mShowGutenbergEditor);
    }

    private void launchVideoLibrary() {
        // don't allow multiple selection for Gutenberg, as we're on a single image block for now
        WPMediaUtils.launchVideoLibrary(this, !mShowGutenbergEditor);
    }

    private void launchVideoCamera() {
        WPMediaUtils.launchVideoCamera(this);
    }

    private void showErrorAndFinish(int errorMessageId) {
        ToastUtils.showToast(this, errorMessageId, ToastUtils.Duration.LONG);
        finish();
    }

    private void trackEditorCreatedPost(String action, Intent intent) {
        Map<String, Object> properties = new HashMap<>();
        // Post created from the post list (new post button).
        String normalizedSourceName = "post-list";
        if (Intent.ACTION_SEND.equals(action) || Intent.ACTION_SEND_MULTIPLE.equals(action)) {
            // Post created with share with WordPress
            normalizedSourceName = "shared-from-external-app";
        }
        if (EditPostActivity.NEW_MEDIA_POST.equals(
                action)) {
            // Post created from the media library
            normalizedSourceName = "media-library";
        }
        if (intent != null && intent.hasExtra(EXTRA_IS_QUICKPRESS)) {
            // Quick press
            normalizedSourceName = "quick-press";
        }
        PostUtils.addPostTypeToAnalyticsProperties(mPost, properties);
        properties.put("created_post_source", normalizedSourceName);
        AnalyticsUtils.trackWithSiteDetails(
                AnalyticsTracker.Stat.EDITOR_CREATED_POST,
                mSiteStore.getSiteByLocalId(mPost.getLocalSiteId()),
                properties
        );
    }

    private synchronized void updatePostObject(boolean isAutosave) throws EditorFragmentNotAddedException {
        if (mPost == null) {
            AppLog.e(AppLog.T.POSTS, "Attempted to save an invalid Post.");
            return;
        }

        // Update post object from fragment fields
        boolean postTitleOrContentChanged = false;
        if (mEditorFragment != null) {
            if (isModernEditor()) {
                postTitleOrContentChanged =
                        updatePostContentNewEditor(isAutosave, (String) mEditorFragment.getTitle(),
                                (String) mEditorFragment.getContent(mPost.getContent()));
            } else {
                // TODO: Remove when legacy editor is dropped
                postTitleOrContentChanged = updatePostContent(isAutosave);
            }
        }

        // only makes sense to change the publish date and locallychanged date if the Post was actaully changed
        if (postTitleOrContentChanged) {
            PostUtils.updatePublishDateIfShouldBePublishedImmediately(mPost);
            mPost.setDateLocallyChanged(DateTimeUtils.iso8601FromTimestamp(System.currentTimeMillis() / 1000));
        }
    }

    private void savePostAsync(final AfterSavePostListener listener) {
        new Thread(new Runnable() {
            @Override
            public void run() {
                try {
                    updatePostObject(false);
                } catch (EditorFragmentNotAddedException e) {
                    AppLog.e(T.EDITOR, "Impossible to save the post, we weren't able to update it.");
                    return;
                }
                savePostToDb();
                if (listener != null) {
                    listener.onPostSave();
                }
            }
        }).start();
    }

    @Override
    public void initializeEditorFragment() {
        if (mEditorFragment instanceof AztecEditorFragment) {
            AztecEditorFragment aztecEditorFragment = (AztecEditorFragment) mEditorFragment;
            aztecEditorFragment.setEditorImageSettingsListener(EditPostActivity.this);
            aztecEditorFragment.setMediaToolbarButtonClickListener(EditPostActivity.this);

            // Here we should set the max width for media, but the default size is already OK. No need
            // to customize it further

            Drawable loadingImagePlaceholder = EditorMediaUtils.getAztecPlaceholderDrawableFromResID(
                    this,
                    org.wordpress.android.editor.R.drawable.ic_gridicons_image,
                    aztecEditorFragment.getMaxMediaSize()
            );
            mAztecImageLoader = new AztecImageLoader(getBaseContext(), mImageManager, loadingImagePlaceholder);
            aztecEditorFragment.setAztecImageLoader(mAztecImageLoader);
            aztecEditorFragment.setLoadingImagePlaceholder(loadingImagePlaceholder);

            Drawable loadingVideoPlaceholder = EditorMediaUtils.getAztecPlaceholderDrawableFromResID(
                    this,
                    org.wordpress.android.editor.R.drawable.ic_gridicons_video_camera,
                    aztecEditorFragment.getMaxMediaSize()
            );
            aztecEditorFragment.setAztecVideoLoader(new AztecVideoLoader(getBaseContext(), loadingVideoPlaceholder));
            aztecEditorFragment.setLoadingVideoPlaceholder(loadingVideoPlaceholder);

            if (getSite() != null && getSite().isWPCom() && !getSite().isPrivate()) {
                // Add the content reporting for wpcom blogs that are not private
                aztecEditorFragment.enableContentLogOnCrashes(
                        new AztecExceptionHandler.ExceptionHandlerHelper() {
                            @Override
                            public boolean shouldLog(Throwable throwable) {
                                // Do not log private or password protected post
                                return getPost() != null && TextUtils.isEmpty(getPost().getPassword())
                                       && !PostStatus.PRIVATE.toString().equals(getPost().getStatus());
                            }
                        }
                );
            }
            aztecEditorFragment.setExternalLogger(new AztecLog.ExternalLogger() {
                @Override
                public void log(String s) {
                    // For now, we're wrapping up the actual log into an exception to reduce possibility
                    // of information not travelling to our Crash Logging Service.
                    // For more info: http://bit.ly/2oJHMG7 and http://bit.ly/2oPOtFX
                    CrashLoggingUtils.logException(new AztecEditorFragment.AztecLoggingException(s), T.EDITOR);
                }

                @Override
                public void logException(Throwable throwable) {
                    CrashLoggingUtils.logException(new AztecEditorFragment.AztecLoggingException(throwable), T.EDITOR);
                }

                @Override
                public void logException(Throwable throwable, String s) {
                    CrashLoggingUtils.logException(
                            new AztecEditorFragment.AztecLoggingException(throwable), T.EDITOR, s);
                }
            });
        }
    }

    @Override
    public void onImageSettingsRequested(EditorImageMetaData editorImageMetaData) {
        MediaSettingsActivity.showForResult(this, mSite, editorImageMetaData);
    }

    @Override
    public void onNegativeClicked(@NonNull String instanceTag) {
        switch (instanceTag) {
            case TAG_FAILED_MEDIA_UPLOADS_DIALOG:
                // Clear failed uploads
                mFeaturedImageHelper.cancelFeaturedImageUpload(this, mSite, mPost, true);
                mEditorFragment.removeAllFailedMediaUploads();
                break;
            case ASYNC_PROMO_PUBLISH_DIALOG_TAG:
            case ASYNC_PROMO_SCHEDULE_DIALOG_TAG:
            case TAG_PUBLISH_CONFIRMATION_DIALOG:
            case TAG_UPDATE_CONFIRMATION_DIALOG:
                break;
            default:
                AppLog.e(T.EDITOR, "Dialog instanceTag is not recognized");
                throw new UnsupportedOperationException("Dialog instanceTag is not recognized");
        }
    }


    @Override
    public void onNeutralClicked(@NonNull String instanceTag) {
    }

    @Override
    public void onPositiveClicked(@NonNull String instanceTag) {
        switch (instanceTag) {
            case TAG_UPDATE_CONFIRMATION_DIALOG:
                uploadPost(false);
                break;
            case TAG_PUBLISH_CONFIRMATION_DIALOG:
                uploadPost(true);
                AppRatingDialog.INSTANCE
                        .incrementInteractions(APP_REVIEWS_EVENT_INCREMENTED_BY_PUBLISHING_POST_OR_PAGE);
                break;
            case TAG_FAILED_MEDIA_UPLOADS_DIALOG:
                savePostOnlineAndFinishAsync(isFirstTimePublish(false), true);
                break;
            case ASYNC_PROMO_PUBLISH_DIALOG_TAG:
                uploadPost(true);
                break;
            case ASYNC_PROMO_SCHEDULE_DIALOG_TAG:
                uploadPost(false);
                break;
            case TAG_GB_INFORMATIVE_DIALOG:
                // no op
                break;
            default:
                AppLog.e(T.EDITOR, "Dialog instanceTag is not recognized");
                throw new UnsupportedOperationException("Dialog instanceTag is not recognized");
        }
    }

    @Override
    public void onLinkClicked(@NonNull String instanceTag) {
        switch (instanceTag) {
            case ASYNC_PROMO_PUBLISH_DIALOG_TAG:
            case ASYNC_PROMO_SCHEDULE_DIALOG_TAG:
                startActivity(ReleaseNotesActivity.createIntent(EditPostActivity.this, WHAT_IS_NEW_IN_MOBILE_URL,
                        null, mSite));
                break;
            default:
                AppLog.e(T.EDITOR, "Dialog instanceTag is not recognized");
                throw new UnsupportedOperationException("Dialog instanceTag is not recognized");
        }
    }

    /*
     * user clicked OK on a settings list dialog displayed from the settings fragment - pass the event
     * along to the settings fragment
     */
    @Override
    public void onPostSettingsFragmentPositiveButtonClicked(@NonNull PostSettingsListDialogFragment dialog) {
        if (mEditPostSettingsFragment != null) {
            mEditPostSettingsFragment.onPostSettingsFragmentPositiveButtonClicked(dialog);
        }
    }

    private interface AfterSavePostListener {
        void onPostSave();
    }

    private synchronized void savePostToDb() {
        mDispatcher.dispatch(PostActionBuilder.newUpdatePostAction(mPost));

        if (mShowAztecEditor) {
            // update the list of uploading ids
            mMediaMarkedUploadingOnStartIds =
                    AztecEditorFragment.getMediaMarkedUploadingInPostContent(this, mPost.getContent());
        }
    }

    @Override
    public void onBackPressed() {
        handleBackPressed();
    }

    @Override
    public void onHistoryItemClicked(@NonNull Revision revision, @NonNull ArrayList<Revision> revisions) {
        AnalyticsTracker.track(Stat.REVISIONS_DETAIL_VIEWED_FROM_LIST);
        mRevision = revision;

        ActivityLauncher.viewHistoryDetailForResult(this, mRevision, revisions);
    }

    private void loadRevision() {
        updatePostLoadingAndDialogState(PostLoadingState.LOADING_REVISION);
        mPostForUndo = mPost.clone();
        mPost.setTitle(mRevision.getPostTitle());
        mPost.setContent(mRevision.getPostContent());
        mPost.setIsLocallyChanged(true);
        mPost.setDateLocallyChanged(DateTimeUtils.iso8601FromTimestamp(System.currentTimeMillis() / 1000));
        refreshEditorContent();

        WPSnackbar.make(mViewPager, getString(R.string.history_loaded_revision), 4000)
                .setAction(getString(R.string.undo), new OnClickListener() {
                    @Override
                    public void onClick(View view) {
                        AnalyticsTracker.track(Stat.REVISIONS_LOAD_UNDONE);
                        RemotePostPayload payload = new RemotePostPayload(mPostForUndo, mSite);
                        mDispatcher.dispatch(PostActionBuilder.newFetchPostAction(payload));
                        mPost = mPostForUndo.clone();
                        refreshEditorContent();
                    }
                })
                .show();

        updatePostLoadingAndDialogState(PostLoadingState.NONE);
    }

    private boolean isNewPost() {
        return mIsNewPost;
    }

    /*
     * returns true if the user has permission to publish the post - assumed to be true for
     * dot.org sites because we can't retrieve their capabilities
     */
    private boolean userCanPublishPosts() {
        if (SiteUtils.isAccessedViaWPComRest(mSite)) {
            return mSite.getHasCapabilityPublishPosts();
        } else {
            return true;
        }
    }

    private class SavePostOnlineAndFinishTask extends AsyncTask<Void, Void, Void> {
        boolean mIsFirstTimePublish;
        boolean mDoFinishActivity;

        SavePostOnlineAndFinishTask(boolean isFirstTimePublish, boolean doFinishActivity) {
            this.mIsFirstTimePublish = isFirstTimePublish;
            this.mDoFinishActivity = doFinishActivity;
        }

        @Override
        protected Void doInBackground(Void... params) {
            // mark as pending if the user doesn't have publishing rights
            if (!userCanPublishPosts()) {
                switch (PostStatus.fromPost(mPost)) {
                    case UNKNOWN:
                    case PUBLISHED:
                    case SCHEDULED:
                    case PRIVATE:
                        mPost.setStatus(PostStatus.PENDING.toString());
                        break;
                    case DRAFT:
                    case PENDING:
                    case TRASHED:
                        break;
                }
            }

            savePostToDb();
            PostUtils.trackSavePostAnalytics(mPost, mSiteStore.getSiteByLocalId(mPost.getLocalSiteId()));

            UploadService.setLegacyMode(!isModernEditor());
            UploadService.uploadPost(EditPostActivity.this, mPost, mIsFirstTimePublish);

            PendingDraftsNotificationsUtils.cancelPendingDraftAlarms(EditPostActivity.this, mPost.getId());

            return null;
        }

        @Override
        protected void onPostExecute(Void saved) {
            if (mDoFinishActivity) {
                saveResult(true, false, false);
                removePostOpenInEditorStickyEvent();
                finish();
            }
        }
    }

    private class SavePostLocallyAndFinishTask extends AsyncTask<Void, Void, Boolean> {
        boolean mDoFinishActivity;

        SavePostLocallyAndFinishTask(boolean doFinishActivity) {
            this.mDoFinishActivity = doFinishActivity;
        }

        @Override
        protected Boolean doInBackground(Void... params) {
            if (PostUtils.postHasEdits(mPostSnapshotWhenEditorOpened, mPost)) {
                // Changes have been made - save the post and ask for the post list to refresh
                // We consider this being "manual save", it will replace some Android "spans" by an html
                // or a shortcode replacement (for instance for images and galleries)
                if (isModernEditor()) {
                    // Update the post object directly, without re-fetching the fields from the EditorFragment
                    updatePostContentNewEditor(false, mPost.getTitle(), mPost.getContent());
                }

                savePostToDb();

                // now set the pending notification alarm to be triggered in the next day, week, and month
                PendingDraftsNotificationsUtils.scheduleNextNotifications(EditPostActivity.this, mPost);
            }

            return true;
        }

        @Override
        protected void onPostExecute(Boolean saved) {
            if (mDoFinishActivity) {
                saveResult(saved, false, true);
                removePostOpenInEditorStickyEvent();
                finish();
            }
        }
    }

    private void saveResult(boolean saved, boolean discardable, boolean savedLocally) {
        Intent i = getIntent();
        i.putExtra(EXTRA_SAVED_AS_LOCAL_DRAFT, savedLocally);
        i.putExtra(EXTRA_HAS_FAILED_MEDIA, hasFailedMedia());
        i.putExtra(EXTRA_IS_PAGE, mIsPage);
        i.putExtra(EXTRA_HAS_CHANGES, saved);
        i.putExtra(EXTRA_POST_LOCAL_ID, mPost.getId());
        i.putExtra(EXTRA_POST_REMOTE_ID, mPost.getRemotePostId());
        i.putExtra(EXTRA_IS_DISCARDABLE, discardable);
        i.putExtra(EXTRA_RESTART_EDITOR, mRestartEditorOption.name());
        i.putExtra(STATE_KEY_EDITOR_SESSION_DATA, mPostEditorAnalyticsSession);
        i.putExtra(EXTRA_IS_NEW_POST, mIsNewPost);
        setResult(RESULT_OK, i);
    }

    private void uploadPost(final boolean publishPost) {
        AccountModel account = mAccountStore.getAccount();
        // prompt user to verify e-mail before publishing
        if (!account.getEmailVerified()) {
            String message = TextUtils.isEmpty(account.getEmail())
                    ? getString(R.string.editor_confirm_email_prompt_message)
                    : String.format(getString(R.string.editor_confirm_email_prompt_message_with_email),
                                    account.getEmail());

            AlertDialog.Builder builder = new AlertDialog.Builder(
                    new ContextThemeWrapper(this, R.style.Calypso_Dialog));
            builder.setTitle(R.string.editor_confirm_email_prompt_title)
                   .setMessage(message)
                   .setPositiveButton(android.R.string.ok,
                                      new DialogInterface.OnClickListener() {
                                          public void onClick(DialogInterface dialog, int id) {
                                              ToastUtils.showToast(EditPostActivity.this,
                                                                   getString(R.string.toast_saving_post_as_draft));
                                              mPostEditorAnalyticsSession.setOutcome(Outcome.SAVE);
                                              savePostAndOptionallyFinish(true);
                                          }
                                      })
                   .setNegativeButton(R.string.editor_confirm_email_prompt_negative,
                                      new DialogInterface.OnClickListener() {
                                          public void onClick(DialogInterface dialog, int id) {
                                              mDispatcher
                                                      .dispatch(AccountActionBuilder.newSendVerificationEmailAction());
                                          }
                                      });
            builder.create().show();
            return;
        }

        // Loading the content from the GB HTML editor can take time on long posts.
        // Let's show a progress dialog for now. Ref: https://github.com/wordpress-mobile/gutenberg-mobile/issues/713
        mEditorFragment.showSavingProgressDialogIfNeeded();

        // Update post, save to db and publish in its own Thread, because 1. update can be pretty slow with a lot of
        // text 2. better not to call `updatePostObject()` from the UI thread due to weird thread blocking behavior
        // on API 16 (and 21) with the visual editor.
        new Thread(new Runnable() {
            @Override
            public void run() {
                boolean isFirstTimePublish = isFirstTimePublish(publishPost);
                if (publishPost) {
                    // now set status to PUBLISHED - only do this AFTER we have run the isFirstTimePublish() check,
                    // otherwise we'd have an incorrect value
                    // also re-set the published date in case it was SCHEDULED and they want to publish NOW
                    if (PostStatus.fromPost(mPost) == PostStatus.SCHEDULED) {
                        mPost.setDateCreated(DateTimeUtils.iso8601FromDate(new Date()));
                    }
                    mPost.setStatus(PostStatus.PUBLISHED.toString());
                    mPostEditorAnalyticsSession.setOutcome(Outcome.PUBLISH);
                } else {
                    // particular case: if user is submitting for review (that is,
                    // can't publish posts directly to this site), update the status
                    if (!userCanPublishPosts()) {
                        mPost.setStatus(PostStatus.PENDING.toString());
                    }
                    mPostEditorAnalyticsSession.setOutcome(Outcome.SAVE);
                }

                boolean postUpdateSuccessful = updatePostObject();
                if (!postUpdateSuccessful) {
                    // just return, since the only case updatePostObject() can fail is when the editor
                    // fragment is not added to the activity
                    mEditorFragment.hideSavingProgressDialog();
                    return;
                }

                boolean isPublishable = PostUtils.isPublishable(mPost);

                boolean hasFailedMediaUploads = mEditorFragment.hasFailedMediaUploads()
                                                || mFeaturedImageHelper.getFailedFeaturedImageUpload(mPost) != null;

                if (!hasFailedMediaUploads) {
                    AppLog.d(T.POSTS, "User explicitly confirmed changes. Post Title: " + mPost.getTitle());
                    // the user explicitly confirmed an intention to upload the post
                    mPost.setChangesConfirmedContentHashcode(mPost.contentHashcode());
                }

                // if post was modified or has unsaved local changes and is publishable, save it
                saveResult(isPublishable, false, false);

                // Hide the progress dialog now
                mEditorFragment.hideSavingProgressDialog();
                if (isPublishable) {
                    if (NetworkUtils.isNetworkAvailable(getBaseContext())) {
                        // Show an Alert Dialog asking the user if they want to remove all failed media before upload
                        if (hasFailedMediaUploads) {
                            EditPostActivity.this.runOnUiThread(new Runnable() {
                                @Override
                                public void run() {
                                    showRemoveFailedUploadsDialog();
                                }
                            });
                        } else {
                            savePostOnlineAndFinishAsync(isFirstTimePublish, true);
                        }
                    } else {
                        savePostLocallyAndFinishAsync(true);
                    }
                } else {
                    // the user has just tapped on "PUBLISH" on an empty post, make sure to set the status back to the
                    // original post's status as we could not proceed with the action
                    if (mPostSnapshotWhenEditorOpened != null) {
                        mPost.setStatus(mPostSnapshotWhenEditorOpened.getStatus());
                    } else {
                        mPost.setStatus(PostStatus.DRAFT.toString());
                    }
                    EditPostActivity.this.runOnUiThread(new Runnable() {
                        @Override
                        public void run() {
                            String message = getString(
                                    mIsPage ? R.string.error_publish_empty_page : R.string.error_publish_empty_post);
                            ToastUtils.showToast(EditPostActivity.this, message, Duration.SHORT);
                        }
                    });
                }
            }
        }).start();
    }

    private void showRemoveFailedUploadsDialog() {
        BasicFragmentDialog removeFailedUploadsDialog = new BasicFragmentDialog();
        removeFailedUploadsDialog.initialize(
                TAG_FAILED_MEDIA_UPLOADS_DIALOG,
                "",
                getString(R.string.editor_toast_failed_uploads),
                getString(R.string.editor_retry_failed_uploads),
                getString(R.string.editor_remove_failed_uploads),
                null);
        removeFailedUploadsDialog.show(getSupportFragmentManager(), TAG_FAILED_MEDIA_UPLOADS_DIALOG);
    }

    private void savePostAndOptionallyFinish(final boolean doFinish) {
        savePostAndOptionallyFinish(doFinish, false);
    }

    private void savePostAndOptionallyFinish(final boolean doFinish, final boolean forceSave) {
        // Update post, save to db and post online in its own Thread, because 1. update can be pretty slow with a lot of
        // text 2. better not to call `updatePostObject()` from the UI thread due to weird thread blocking behavior
        // on API 16 (and 21) with the visual editor.
        new Thread(new Runnable() {
            @Override
            public void run() {
                // check if the opened post had some unsaved local changes
                boolean isFirstTimePublish = isFirstTimePublish(false);

                boolean postUpdateSuccessful = updatePostObject();
                if (!postUpdateSuccessful) {
                    // just return, since the only case updatePostObject() can fail is when the editor
                    // fragment is not added to the activity
                    return;
                }

                boolean isPublishable = PostUtils.isPublishable(mPost);

                // if post was modified or has unpublished local changes, save it
                boolean shouldSave = shouldSavePost() || forceSave;

                // if post is publishable or not new, sync it
                boolean shouldSync = isPublishable || !isNewPost();

                if (doFinish) {
                    saveResult(shouldSave && shouldSync, isDiscardable(), false);
                }

                definitelyDeleteBackspaceDeletedMediaItems();

                if (shouldSave) {
                    boolean isNotRestarting = mRestartEditorOption == RestartEditorOptions.NO_RESTART;
<<<<<<< HEAD
                    if (isPublishable && !hasFailedMedia() && NetworkUtils.isNetworkAvailable(getBaseContext())
                            && isNotRestarting) {
=======
                    if ((status == PostStatus.DRAFT || status == PostStatus.PENDING) && isPublishable
                            && !hasFailedMedia() && NetworkUtils.isNetworkAvailable(getBaseContext())
                            && isNotRestarting && mSite.isUsingWpComRestApi()) {
>>>>>>> da22bfc5
                        mPostEditorAnalyticsSession.setOutcome(Outcome.SAVE);
                        // this method will invoke remote-auto-save which isn't supported on self-hosted sites
                        savePostOnlineAndFinishAsync(isFirstTimePublish, doFinish);
                    } else {
                        mPostEditorAnalyticsSession.setOutcome(Outcome.SAVE);
                        if (forceSave) {
                            savePostOnlineAndFinishAsync(false, false);
                        } else {
                            savePostLocallyAndFinishAsync(doFinish);
                        }
                    }
                } else {
                    // discard post if new & empty
                    if (isDiscardable()) {
                        mDispatcher.dispatch(PostActionBuilder.newRemovePostAction(mPost));
                    }
                    removePostOpenInEditorStickyEvent();
                    if (doFinish) {
                        // if we shouldn't save and we should exit, set the session tracking outcome to CANCEL
                        mPostEditorAnalyticsSession.setOutcome(Outcome.CANCEL);
                        finish();
                    }
                }
            }
        }).start();
    }

    private boolean shouldSavePost() {
        boolean hasLocalChanges = mPost.isLocallyChanged() || mPost.isLocalDraft();
        boolean hasChanges = PostUtils.postHasEdits(mPostSnapshotWhenEditorOpened, mPost);
        boolean isPublishable = PostUtils.isPublishable(mPost);
        boolean hasUnpublishedLocalDraftChanges = (PostStatus.fromPost(mPost) == PostStatus.DRAFT
                                                   || PostStatus.fromPost(mPost) == PostStatus.PENDING)
                                                      && isPublishable && hasLocalChanges;

        // if post was modified or has unpublished local changes, save it
        return (mPostSnapshotWhenEditorOpened != null && hasChanges)
                             || hasUnpublishedLocalDraftChanges || (isPublishable && isNewPost());
    }


    private boolean isDiscardable() {
        return !PostUtils.isPublishable(mPost) && isNewPost();
    }

    private boolean isFirstTimePublish(final boolean publishPost) {
        final PostStatus originalStatus = PostStatus.fromPost(mPost);
        return ((originalStatus == PostStatus.DRAFT || originalStatus == PostStatus.UNKNOWN) && publishPost)
               || (originalStatus == PostStatus.SCHEDULED && publishPost)
               || (originalStatus == PostStatus.PUBLISHED && mPost.isLocalDraft())
               || (originalStatus == PostStatus.PUBLISHED && mPost.getRemotePostId() == 0);
    }

    /**
     * Can be dropped and replaced by mEditorFragment.hasFailedMediaUploads() when we drop the visual editor.
     * mEditorFragment.isActionInProgress() was added to address a timing issue when adding media and immediately
     * publishing or exiting the visual editor. It's not safe to upload the post in this state.
     * See https://github.com/wordpress-mobile/WordPress-Editor-Android/issues/294
     */
    private boolean hasFailedMedia() {
        return mEditorFragment.hasFailedMediaUploads() || mEditorFragment.isActionInProgress();
    }

    private boolean updatePostObject() {
        try {
            updatePostObject(false);
        } catch (EditorFragmentNotAddedException e) {
            AppLog.e(T.EDITOR, "Impossible to save and publish the post, we weren't able to update it.");
            return false;
        }

        return true;
    }

    private void savePostLocallyAndFinishAsync(boolean doFinishActivity) {
        new SavePostLocallyAndFinishTask(doFinishActivity).executeOnExecutor(AsyncTask.THREAD_POOL_EXECUTOR);
    }

    /**
     * Disable visual editor mode and log the exception if we get a Reflection failure when the webview is being
     * initialized.
     */
    @Override
    public void onReflectionFailure(ReflectionException e) {
        CrashLoggingUtils.logException(e, T.EDITOR, "Reflection Failure on Visual Editor init");
        // Disable visual editor and show an error message
        AppPrefs.setVisualEditorEnabled(false);
        ToastUtils.showToast(this, R.string.new_editor_reflection_error, Duration.LONG);
        // Restart the activity (will start the legacy editor)
        finish();
        startActivity(getIntent());
    }

    /**
     * A {@link FragmentPagerAdapter} that returns a fragment corresponding to
     * one of the sections/tabs/pages.
     */
    public class SectionsPagerAdapter extends FragmentPagerAdapter {
        private static final int NUM_PAGES_EDITOR = 4;
        SectionsPagerAdapter(FragmentManager fm) {
            super(fm);
        }

        @Override
        public Fragment getItem(int position) {
            // getItem is called to instantiate the fragment for the given page.
            switch (position) {
                case PAGE_CONTENT:
                    // TODO: Remove editor options after testing.
                    if (mShowGutenbergEditor) {
                        // Enable gutenberg on the site & show the informative popup upon opening
                        // the GB editor the first time when the remote setting value is still null
                        setGutenbergEnabledIfNeeded();
                        String languageString = LocaleManager.getLanguage(EditPostActivity.this);
                        String wpcomLocaleSlug = languageString.replace("_", "-").toLowerCase(Locale.ENGLISH);
                        return GutenbergEditorFragment.newInstance("", "", mIsNewPost, wpcomLocaleSlug);
                    } else if (mShowAztecEditor) {
                        return AztecEditorFragment.newInstance("", "",
                                                               AppPrefs.isAztecEditorToolbarExpanded());
                    } else if (mShowNewEditor) {
                        EditorWebViewCompatibility.setReflectionFailureListener(EditPostActivity.this);
                        return new EditorFragment();
                    } else {
                        return new LegacyEditorFragment();
                    }
                case PAGE_SETTINGS:
                    return EditPostSettingsFragment.newInstance();
                case PAGE_PUBLISH_SETTINGS:
                    return EditPostPublishSettingsFragment.Companion.newInstance();
                case PAGE_HISTORY:
                    return HistoryListFragment.Companion.newInstance(mPost, mSite);
                default:
                    throw new IllegalArgumentException("Unexpected page type");
            }
        }

        @Override
        public Object instantiateItem(ViewGroup container, int position) {
            Fragment fragment = (Fragment) super.instantiateItem(container, position);
            switch (position) {
                case PAGE_CONTENT:
                    mEditorFragment = (EditorFragmentAbstract) fragment;
                    mEditorFragment.setImageLoader(mImageLoader);

                    mEditorFragment.getTitleOrContentChanged().observe(EditPostActivity.this, new Observer<Editable>() {
                        @Override public void onChanged(@Nullable Editable editable) {
                            if (mHandler != null) {
                                mHandler.removeCallbacks(mSave);
                                if (mDebounceCounter < MAX_UNSAVED_POSTS) {
                                    mDebounceCounter++;
                                    mHandler.postDelayed(mSave, CHANGE_SAVE_DELAY);
                                } else {
                                    mHandler.post(mSave);
                                }
                            }
                        }
                    });

                    if (mEditorFragment instanceof EditorMediaUploadListener) {
                        mEditorMediaUploadListener = (EditorMediaUploadListener) mEditorFragment;

                        // Set up custom headers for the visual editor's internal WebView
                        mEditorFragment.setCustomHttpHeader("User-Agent", WordPress.getUserAgent());

                        reattachUploadingMediaForAztec();
                    }
                    break;
                case PAGE_SETTINGS:
                    mEditPostSettingsFragment = (EditPostSettingsFragment) fragment;
                    break;
            }
            return fragment;
        }

        @Override
        public int getCount() {
            return NUM_PAGES_EDITOR;
        }
    }

    // Moved from EditPostContentFragment
    public static final String NEW_MEDIA_POST = "NEW_MEDIA_POST";
    public static final String NEW_MEDIA_POST_EXTRA_IDS = "NEW_MEDIA_POST_EXTRA_IDS";
    private String mMediaCapturePath = "";
    private int mMaxThumbWidth = 0;

    private int getMaximumThumbnailWidthForEditor() {
        if (mMaxThumbWidth == 0) {
            mMaxThumbWidth = EditorMediaUtils.getMaximumThumbnailSizeForEditor(this);
        }
        return mMaxThumbWidth;
    }

    private boolean addExistingMediaToEditor(@NonNull AddExistingdMediaSource source, long mediaId) {
        MediaModel media = mMediaStore.getSiteMediaWithId(mSite, mediaId);
        if (media == null) {
            AppLog.w(T.MEDIA, "Cannot add null media to post");
            return false;
        }

        trackAddMediaEvent(source, media);

        MediaFile mediaFile = FluxCUtils.mediaFileFromMediaModel(media);
        String urlToUse = TextUtils.isEmpty(media.getUrl()) ? media.getFilePath() : media.getUrl();
        mEditorFragment.appendMediaFile(mediaFile, urlToUse, mImageLoader);
        return true;
    }

    private class LoadPostContentTask extends AsyncTask<String, Spanned, Spanned> {
        @Override
        protected Spanned doInBackground(String... params) {
            if (params.length < 1 || mPost == null) {
                return null;
            }

            String content = StringUtils.notNullStr(params[0]);
            return WPHtml.fromHtml(content, EditPostActivity.this, mPost, getMaximumThumbnailWidthForEditor());
        }

        @Override
        protected void onPostExecute(Spanned spanned) {
            if (spanned != null) {
                mEditorFragment.setContent(spanned);
            }
        }
    }

    private String getUploadErrorHtml(String mediaId, String path) {
        return String.format(Locale.US,
                "<span id=\"img_container_%s\" class=\"img_container failed\" data-failed=\"%s\">"
                + "<progress id=\"progress_%s\" value=\"0\" class=\"wp_media_indicator failed\" "
                + "contenteditable=\"false\"></progress>"
                + "<img data-wpid=\"%s\" src=\"%s\" alt=\"\" class=\"failed\"></span>",
                mediaId, getString(R.string.tap_to_try_again), mediaId, mediaId, path);
    }

    private String migrateLegacyDraft(String content) {
        if (content.contains("<img src=\"null\" android-uri=\"")) {
            // We must replace image tags specific to the legacy editor local drafts:
            // <img src="null" android-uri="file:///..." />
            // And trigger an upload action for the specific image / video
            Pattern pattern = Pattern.compile("<img src=\"null\" android-uri=\"([^\"]*)\".*>");
            Matcher matcher = pattern.matcher(content);
            StringBuffer stringBuffer = new StringBuffer();
            while (matcher.find()) {
                String stringUri = matcher.group(1);
                Uri uri = Uri.parse(stringUri);
                MediaFile mediaFile = FluxCUtils.mediaFileFromMediaModel(
                        queueFileForUpload(uri, getContentResolver().getType(uri), MediaUploadState.FAILED));
                if (mediaFile == null) {
                    continue;
                }
                String replacement = getUploadErrorHtml(String.valueOf(mediaFile.getId()), mediaFile.getFilePath());
                matcher.appendReplacement(stringBuffer, replacement);
            }
            matcher.appendTail(stringBuffer);
            content = stringBuffer.toString();
        }
        if (content.contains("[caption")) {
            // Convert old legacy post caption formatting to new format, to avoid being stripped by the visual editor
            Pattern pattern = Pattern.compile("(\\[caption[^]]*caption=\"([^\"]*)\"[^]]*].+?)(\\[\\/caption])");
            Matcher matcher = pattern.matcher(content);
            StringBuffer stringBuffer = new StringBuffer();
            while (matcher.find()) {
                String replacement = matcher.group(1) + matcher.group(2) + matcher.group(3);
                matcher.appendReplacement(stringBuffer, replacement);
            }
            matcher.appendTail(stringBuffer);
            content = stringBuffer.toString();
        }
        return content;
    }

    private void fillContentEditorFields() {
        // Needed blog settings needed by the editor
        mEditorFragment.setFeaturedImageSupported(mSite.isFeaturedImageSupported());

        // Set up the placeholder text
        mEditorFragment.setContentPlaceholder(getString(R.string.editor_content_placeholder));
        mEditorFragment.setTitlePlaceholder(getString(mIsPage ? R.string.editor_page_title_placeholder
                                                              : R.string.editor_post_title_placeholder));

        // Set post title and content
        if (mPost != null) {
            // don't avoid calling setContent() for GutenbergEditorFragment so RN gets initialized
            if ((!TextUtils.isEmpty(mPost.getContent()) || mEditorFragment instanceof GutenbergEditorFragment)
                && !mHasSetPostContent) {
                mHasSetPostContent = true;
                if (mPost.isLocalDraft() && !isModernEditor()) {
                    // TODO: Unnecessary for new editor, as all images are uploaded right away, even for local drafts
                    // Load local post content in the background, as it may take time to generate images
                    new LoadPostContentTask().executeOnExecutor(AsyncTask.THREAD_POOL_EXECUTOR,
                                                                mPost.getContent().replaceAll("\uFFFC", ""));
                } else {
                    // TODO: Might be able to drop .replaceAll() when legacy editor is removed
                    String content = mPost.getContent().replaceAll("\uFFFC", "");
                    // Prepare eventual legacy editor local draft for the new editor
                    content = migrateLegacyDraft(content);
                    mEditorFragment.setContent(content);
                }
            }
            if (!TextUtils.isEmpty(mPost.getTitle())) {
                mEditorFragment.setTitle(mPost.getTitle());
            } else if (mEditorFragment instanceof GutenbergEditorFragment) {
                // don't avoid calling setTitle() for GutenbergEditorFragment so RN gets initialized
                mEditorFragment.setTitle("");
            }

            // TODO: postSettingsButton.setText(post.isPage() ? R.string.page_settings : R.string.post_settings);
            mEditorFragment.setLocalDraft(mPost.isLocalDraft());

            mEditorFragment.setFeaturedImageId(mPost.getFeaturedImageId());
        }

        // Special actions - these only make sense for empty posts that are going to be populated now
        if (TextUtils.isEmpty(mPost.getContent())) {
            String action = getIntent().getAction();
            if (Intent.ACTION_SEND.equals(action) || Intent.ACTION_SEND_MULTIPLE.equals(action)) {
                setPostContentFromShareAction();
            } else if (NEW_MEDIA_POST.equals(action)) {
                prepareMediaPost();
            }
        }
    }

    private void launchCamera() {
        WPMediaUtils.launchCamera(this, BuildConfig.APPLICATION_ID,
                                  new WPMediaUtils.LaunchCameraCallback() {
                                      @Override
                                      public void onMediaCapturePathReady(String mediaCapturePath) {
                                          mMediaCapturePath = mediaCapturePath;
                                      }
                                  });
    }

    protected void setPostContentFromShareAction() {
        Intent intent = getIntent();

        // Check for shared text
        String text = intent.getStringExtra(Intent.EXTRA_TEXT);
        String title = intent.getStringExtra(Intent.EXTRA_SUBJECT);
        if (text != null) {
            if (title != null) {
                mEditorFragment.setTitle(title);
                mPost.setTitle(title);
            }
            // Create an <a href> element around links
            text = AutolinkUtils.autoCreateLinks(text);
            if (mEditorFragment instanceof LegacyEditorFragment) {
                mEditorFragment.setContent(WPHtml.fromHtml(StringUtils.addPTags(text), this, mPost,
                                                           getMaximumThumbnailWidthForEditor()));
            } else {
                mEditorFragment.setContent(text);
            }

            // update PostModel
            mPost.setContent(text);
            PostUtils.updatePublishDateIfShouldBePublishedImmediately(mPost);
            mPost.setDateLocallyChanged(DateTimeUtils.iso8601FromTimestamp(System.currentTimeMillis() / 1000));
        }

        // Check for shared media
        if (intent.hasExtra(Intent.EXTRA_STREAM)) {
            String action = intent.getAction();
            String type = intent.getType();
            ArrayList<Uri> sharedUris;

            if (Intent.ACTION_SEND_MULTIPLE.equals(action)) {
                sharedUris = intent.getParcelableArrayListExtra((Intent.EXTRA_STREAM));
            } else {
                // For a single media share, we only allow images and video types
                if (type != null && (type.startsWith("image") || type.startsWith("video"))) {
                    sharedUris = new ArrayList<Uri>();
                    sharedUris.add((Uri) intent.getParcelableExtra(Intent.EXTRA_STREAM));
                } else {
                    sharedUris = null;
                }
            }

            if (sharedUris != null) {
                // removing this from the intent so it doesn't insert the media items again on each Acivity re-creation
                getIntent().removeExtra(Intent.EXTRA_STREAM);
                addMediaList(sharedUris, false);
            }
        }
    }

    private void prepareMediaPost() {
        long[] idsArray = getIntent().getLongArrayExtra(NEW_MEDIA_POST_EXTRA_IDS);
        ArrayList<Long> idsList = ListUtils.fromLongArray(idsArray);
        for (Long id : idsList) {
            addExistingMediaToEditor(AddExistingdMediaSource.WP_MEDIA_LIBRARY, id);
        }
        savePostAsync(null);
    }

    // TODO: Replace with contents of the updatePostContentNewEditor() method when legacy editor is dropped

    /**
     * Updates post object with content of this fragment
     */
    public boolean updatePostContent(boolean isAutoSave) throws EditorFragmentNotAddedException {
        if (mPost == null) {
            return false;
        }
        String title = StringUtils.notNullStr((String) mEditorFragment.getTitle());
        SpannableStringBuilder postContent;
        if (mEditorFragment.getSpannedContent() != null) {
            // needed by the legacy editor to save local drafts
            try {
                postContent = new SpannableStringBuilder(mEditorFragment.getSpannedContent());
            } catch (RuntimeException e) {
                // A core android bug might cause an out of bounds exception, if so we'll just use the current editable
                // See https://code.google.com/p/android/issues/detail?id=5164
                postContent = new SpannableStringBuilder(
                        StringUtils.notNullStr((String) mEditorFragment.getContent(null)));
            }
        } else {
            postContent = new SpannableStringBuilder(StringUtils.notNullStr((String) mEditorFragment.getContent(null)));
        }

        String content;
        if (mPost.isLocalDraft()) {
            // remove suggestion spans, they cause craziness in WPHtml.toHTML().
            CharacterStyle[] characterStyles = postContent.getSpans(0, postContent.length(), CharacterStyle.class);
            for (CharacterStyle characterStyle : characterStyles) {
                if (characterStyle instanceof SuggestionSpan) {
                    postContent.removeSpan(characterStyle);
                }
            }
            content = WPHtml.toHtml(postContent);
            // replace duplicate <p> tags so there's not duplicates, trac #86
            content = content.replace("<p><p>", "<p>");
            content = content.replace("</p></p>", "</p>");
            content = content.replace("<br><br>", "<br>");
            // sometimes the editor creates extra tags
            content = content.replace("</strong><strong>", "").replace("</em><em>", "").replace("</u><u>", "")
                             .replace("</strike><strike>", "").replace("</blockquote><blockquote>", "");
        } else {
            if (!isAutoSave) {
                // Add gallery shortcode
                MediaGalleryImageSpan[] gallerySpans = postContent.getSpans(0, postContent.length(),
                                                                            MediaGalleryImageSpan.class);
                for (MediaGalleryImageSpan gallerySpan : gallerySpans) {
                    int start = postContent.getSpanStart(gallerySpan);
                    postContent.removeSpan(gallerySpan);
                    postContent.insert(start, WPHtml.getGalleryShortcode(gallerySpan));
                }
            }

            WPImageSpan[] imageSpans = postContent.getSpans(0, postContent.length(), WPImageSpan.class);
            if (imageSpans.length != 0) {
                for (WPImageSpan wpIS : imageSpans) {
                    MediaFile mediaFile = wpIS.getMediaFile();
                    if (mediaFile == null) {
                        continue;
                    }

                    if (mediaFile.getMediaId() != null) {
                        updateMediaFileOnServer(mediaFile);
                    } else {
                        mediaFile.setFileName(wpIS.getImageSource().toString());
                        mediaFile.setFilePath(wpIS.getImageSource().toString());
                    }

                    int tagStart = postContent.getSpanStart(wpIS);
                    if (!isAutoSave) {
                        postContent.removeSpan(wpIS);

                        // network image has a mediaId
                        if (mediaFile.getMediaId() != null && mediaFile.getMediaId().length() > 0) {
                            postContent.insert(tagStart, WPHtml.getContent(wpIS));
                        } else {
                            // local image for upload
                            postContent.insert(tagStart,
                                               "<img android-uri=\"" + wpIS.getImageSource().toString() + "\" />");
                        }
                    }
                }
            }
            content = postContent.toString();
        }

        boolean titleChanged = PostUtils.updatePostTitleIfDifferent(mPost, title);
        boolean contentChanged = PostUtils.updatePostContentIfDifferent(mPost, content);
        boolean statusChanged = mPostSnapshotWhenEditorOpened != null
                                && mPost.getStatus() != mPostSnapshotWhenEditorOpened.getStatus();

        if (!mPost.isLocalDraft() && (titleChanged || contentChanged || statusChanged)) {
            mPost.setIsLocallyChanged(true);
        }

        return titleChanged || contentChanged;
    }

    /**
     * Updates post object with given title and content
     */
    public boolean updatePostContentNewEditor(boolean isAutoSave, String title, String content) {
        if (mPost == null) {
            return false;
        }

        if (!isAutoSave) {
            // TODO: Shortcode handling, media handling
        }

        boolean titleChanged = PostUtils.updatePostTitleIfDifferent(mPost, title);
        boolean contentChanged;
        if (mMediaInsertedOnCreation) {
            mMediaInsertedOnCreation = false;
            contentChanged = true;
        } else if (isCurrentMediaMarkedUploadingDifferentToOriginal(content)) {
            contentChanged = true;
        } else {
            contentChanged = mPost.getContent().compareTo(content) != 0;
        }
        if (contentChanged) {
            mPost.setContent(content);
        }

        boolean statusChanged = mPostSnapshotWhenEditorOpened != null
                                && mPost.getStatus() != mPostSnapshotWhenEditorOpened.getStatus();

        if (!mPost.isLocalDraft() && (titleChanged || contentChanged || statusChanged)) {
            mPost.setIsLocallyChanged(true);
            mPost.setDateLocallyChanged(DateTimeUtils.iso8601FromTimestamp(System.currentTimeMillis() / 1000));
        }

        return titleChanged || contentChanged;
    }

    /*
      * for as long as the user is in the Editor, we check whether there are any differences in media items
      * being uploaded since they opened the Editor for this Post. If some items have finished, the current list
      * won't be equal and thus we'll know we need to save the Post content as it's changed, given the local
      * URLs will have been replaced with the remote ones.
     */
    private boolean isCurrentMediaMarkedUploadingDifferentToOriginal(String newContent) {
        // this method makes use of AztecEditorFragment methods. Make sure to only run if Aztec is the current editor.
        if (!mShowAztecEditor) {
            return false;
        }
        List<String> currentUploadingMedia = AztecEditorFragment.getMediaMarkedUploadingInPostContent(this, newContent);
        Collections.sort(currentUploadingMedia);
        return !mMediaMarkedUploadingOnStartIds.equals(currentUploadingMedia);
    }

    private void updateMediaFileOnServer(MediaFile mediaFile) {
        if (mediaFile == null) {
            return;
        }

        MediaPayload payload = new MediaPayload(mSite, FluxCUtils.mediaModelFromMediaFile(mediaFile));
        mDispatcher.dispatch(MediaActionBuilder.newPushMediaAction(payload));
    }

    /**
     * Analytics about media from device
     *
     * @param isNew Whether is a fresh media
     * @param isVideo Whether is a video or not
     * @param uri The URI of the media on the device, or null
     */
    private void trackAddMediaFromDeviceEvents(boolean isNew, boolean isVideo, Uri uri) {
        if (uri == null) {
            AppLog.e(T.MEDIA, "Cannot track new media events if both path and mediaURI are null!!");
            return;
        }

        Map<String, Object> properties = AnalyticsUtils.getMediaProperties(this, isVideo, uri, null);
        Stat currentStat;
        if (isVideo) {
            if (isNew) {
                currentStat = Stat.EDITOR_ADDED_VIDEO_NEW;
            } else {
                currentStat = Stat.EDITOR_ADDED_VIDEO_VIA_DEVICE_LIBRARY;
            }
        } else {
            if (isNew) {
                currentStat = Stat.EDITOR_ADDED_PHOTO_NEW;
            } else {
                currentStat = Stat.EDITOR_ADDED_PHOTO_VIA_DEVICE_LIBRARY;
            }
        }

        AnalyticsUtils.trackWithSiteDetails(currentStat, mSite, properties);
    }

    /**
     * Analytics about media already available in the blog's library.
     * @param source where the media is being added from
     * @param media media being added
     */
    private void trackAddMediaEvent(@NonNull AddExistingdMediaSource source, @NonNull MediaModel media) {
        switch (source) {
            case WP_MEDIA_LIBRARY:
                if (media.isVideo()) {
                    AnalyticsUtils.trackWithSiteDetails(Stat.EDITOR_ADDED_VIDEO_VIA_WP_MEDIA_LIBRARY, mSite, null);
                } else {
                    AnalyticsUtils.trackWithSiteDetails(Stat.EDITOR_ADDED_PHOTO_VIA_WP_MEDIA_LIBRARY, mSite, null);
                }
                break;
            case STOCK_PHOTO_LIBRARY:
                AnalyticsUtils.trackWithSiteDetails(Stat.EDITOR_ADDED_PHOTO_VIA_STOCK_MEDIA_LIBRARY, mSite, null);
                break;
        }
    }

    private boolean addMedia(Uri mediaUri, boolean isNew) {
        if (mediaUri == null) {
            return false;
        }

        List<Uri> uriList = new ArrayList<>();
        uriList.add(mediaUri);
        addMediaList(uriList, isNew);
        return true;
    }

    private AddMediaListThread mAddMediaListThread;

    private void addMediaList(@NonNull List<Uri> uriList, boolean isNew) {
        // fetch any shared media first - must be done on the main thread
        List<Uri> fetchedUriList = fetchMediaList(uriList);
        mAddMediaListThread = new AddMediaListThread(fetchedUriList, isNew);
        mAddMediaListThread.start();
    }

    private void cancelAddMediaListThread() {
        if (mAddMediaListThread != null && !mAddMediaListThread.isInterrupted()) {
            try {
                mAddMediaListThread.interrupt();
            } catch (SecurityException e) {
                AppLog.e(T.MEDIA, e);
            }
        }
    }

    /*
     * processes a list of media in the background (optimizing, resizing, etc.) and adds them to
     * the editor one at a time
     */
    private class AddMediaListThread extends Thread {
        private final List<Uri> mUriList = new ArrayList<>();
        private final boolean mIsNew;
        private ProgressDialog mProgressDialog;
        private boolean mDidAnyFail;

        AddMediaListThread(@NonNull List<Uri> uriList, boolean isNew) {
            this.mUriList.addAll(uriList);
            this.mIsNew = isNew;
            showOverlay(false);
        }

        private void showProgressDialog(final boolean show) {
            runOnUiThread(new Runnable() {
                @Override
                public void run() {
                    try {
                        if (show) {
                            mProgressDialog = new ProgressDialog(EditPostActivity.this);
                            mProgressDialog.setCancelable(false);
                            mProgressDialog.setIndeterminate(true);
                            mProgressDialog.setMessage(getString(R.string.add_media_progress));
                            mProgressDialog.show();
                        } else if (mProgressDialog != null && mProgressDialog.isShowing()) {
                            mProgressDialog.dismiss();
                        }
                    } catch (IllegalArgumentException e) {
                        AppLog.e(T.MEDIA, e);
                    }
                }
            });
        }

        @Override
        public void run() {
            // adding multiple media items at once can take several seconds on slower devices, so we show a blocking
            // progress dialog in this situation - otherwise the user could accidentally back out of the process
            // before all items were added
            boolean shouldShowProgress = mUriList.size() > 2;
            if (shouldShowProgress) {
                showProgressDialog(true);
            }
            try {
                for (Uri mediaUri : mUriList) {
                    if (isInterrupted()) {
                        return;
                    }
                    if (!processMedia(mediaUri)) {
                        mDidAnyFail = true;
                    }
                }
            } finally {
                if (shouldShowProgress) {
                    showProgressDialog(false);
                }
            }


            runOnUiThread(new Runnable() {
                @Override
                public void run() {
                    if (!isInterrupted()) {
                        savePostAsync(null);
                        hideOverlay();
                        if (mDidAnyFail) {
                            ToastUtils.showToast(EditPostActivity.this, R.string.gallery_error,
                                                 ToastUtils.Duration.SHORT);
                        }
                    }
                }
            });
        }

        private boolean processMedia(Uri mediaUri) {
            if (mediaUri == null) {
                return false;
            }

            Activity activity = EditPostActivity.this;

            String path = MediaUtils.getRealPathFromURI(activity, mediaUri);
            if (path == null) {
                return false;
            }

            final boolean isVideo = MediaUtils.isVideo(mediaUri.toString());
            Uri optimizedMedia = WPMediaUtils.getOptimizedMedia(activity, path, isVideo);
            if (optimizedMedia != null) {
                mediaUri = optimizedMedia;
            } else if (isModernEditor()) {
                // Fix for the rotation issue https://github.com/wordpress-mobile/WordPress-Android/issues/5737
                if (!mSite.isWPCom()) {
                    // If it's not wpcom we must rotate the picture locally
                    Uri rotatedMedia = WPMediaUtils.fixOrientationIssue(activity, path, isVideo);
                    if (rotatedMedia != null) {
                        mediaUri = rotatedMedia;
                    }
                } else {
                    // It's a wpcom site. Just create a version of the picture rotated for the old visual editor
                    // All the other editors read EXIF data
                    if (mShowNewEditor) {
                        Uri rotatedMedia = WPMediaUtils.fixOrientationIssue(activity, path, isVideo);
                        if (rotatedMedia != null) {
                            // The uri variable should remain the same since wpcom rotates the picture server side
                            path = MediaUtils.getRealPathFromURI(activity, rotatedMedia);
                        }
                    }
                }
            }

            if (isInterrupted()) {
                return false;
            }

            trackAddMediaFromDeviceEvents(mIsNew, isVideo, mediaUri);
            postProcessMedia(mediaUri, path, isVideo);

            return true;
        }

        private void postProcessMedia(final Uri mediaUri, final String path, final boolean isVideo) {
            runOnUiThread(new Runnable() {
                @Override
                public void run() {
                    if (isModernEditor()) {
                        addMediaVisualEditor(mediaUri, path);
                    } else {
                        addMediaLegacyEditor(mediaUri, isVideo);
                    }
                }
            });
        }
    }

    private void addMediaVisualEditor(Uri uri, String path) {
        MediaModel media = queueFileForUpload(uri, getContentResolver().getType(uri));
        MediaFile mediaFile = FluxCUtils.mediaFileFromMediaModel(media);
        if (media != null) {
            mEditorFragment.appendMediaFile(mediaFile, path, mImageLoader);
        }
    }

    private void addMediaLegacyEditor(Uri mediaUri, boolean isVideo) {
        MediaModel mediaModel = buildMediaModel(mediaUri, getContentResolver().getType(mediaUri),
                                                MediaUploadState.QUEUED);
        if (mediaModel == null) {
            ToastUtils.showToast(this, R.string.file_not_found, ToastUtils.Duration.SHORT);
            return;
        }

        if (isVideo) {
            mediaModel.setTitle(getResources().getString(R.string.video));
        } else {
            mediaModel.setTitle(ImageUtils.getTitleForWPImageSpan(this, mediaUri.getEncodedPath()));
        }
        mediaModel.setLocalPostId(mPost.getId());

        mDispatcher.dispatch(MediaActionBuilder.newUpdateMediaAction(mediaModel));

        MediaFile mediaFile = FluxCUtils.mediaFileFromMediaModel(mediaModel);
        mEditorFragment.appendMediaFile(mediaFile, mediaFile.getFilePath(), mImageLoader);
    }

    private void addMediaItemGroupOrSingleItem(Intent data) {
        ClipData clipData = data.getClipData();
        if (clipData != null) {
            for (int i = 0; i < clipData.getItemCount(); i++) {
                ClipData.Item item = clipData.getItemAt(i);
                addMedia(item.getUri(), false);
            }
        } else {
            addMedia(data.getData(), false);
        }
    }

    private void advertiseImageOptimisationAndAddMedia(final Intent data) {
        if (WPMediaUtils.shouldAdvertiseImageOptimization(this)) {
            WPMediaUtils.advertiseImageOptimization(this,
                                                    new WPMediaUtils.OnAdvertiseImageOptimizationListener() {
                                                        @Override
                                                        public void done() {
                                                            addMediaItemGroupOrSingleItem(data);
                                                        }
                                                    });
        } else {
            addMediaItemGroupOrSingleItem(data);
        }
    }

    private void setFeaturedImageId(final long mediaId) {
        mPost.setFeaturedImageId(mediaId);
        savePostAsync(new AfterSavePostListener() {
            @Override
            public void onPostSave() {
                EditPostActivity.this.runOnUiThread(new Runnable() {
                    @Override
                    public void run() {
                        if (mEditPostSettingsFragment != null) {
                            mEditPostSettingsFragment.updateFeaturedImage(mediaId);
                        }
                    }
                });
            }
        });
    }

    @Override
    public void onActivityResult(int requestCode, int resultCode, Intent data) {
        super.onActivityResult(requestCode, resultCode, data);

        // In case of Remote Preview we need to change state even if (resultCode != Activity.RESULT_OK)
        // so placing this here before the check
        if (requestCode == RequestCodes.REMOTE_PREVIEW_POST) {
            updatePostLoadingAndDialogState(PostLoadingState.NONE);
            return;
        }

        if (resultCode != Activity.RESULT_OK) {
            return;
        }

        if (data != null || ((requestCode == RequestCodes.TAKE_PHOTO || requestCode == RequestCodes.TAKE_VIDEO
                              || requestCode == RequestCodes.PHOTO_PICKER))) {
            switch (requestCode) {
                case RequestCodes.MULTI_SELECT_MEDIA_PICKER:
                case RequestCodes.SINGLE_SELECT_MEDIA_PICKER:
                    handleMediaPickerResult(data);
                    // No need to bump analytics here. Bumped later in
                    // handleMediaPickerResult -> addExistingMediaToEditorAndSave
                    break;
                case RequestCodes.PHOTO_PICKER:
                case RequestCodes.STOCK_MEDIA_PICKER_SINGLE_SELECT:
                    // user chose a featured image
                    if (data.hasExtra(PhotoPickerActivity.EXTRA_MEDIA_ID)) {
                        long mediaId = data.getLongExtra(PhotoPickerActivity.EXTRA_MEDIA_ID, 0);
                        setFeaturedImageId(mediaId);
                    } else if (data.hasExtra(PhotoPickerActivity.EXTRA_MEDIA_QUEUED)) {
                        if (mEditPostSettingsFragment != null) {
                            mEditPostSettingsFragment.refreshViews();
                        }
                    }
                    break;
                case RequestCodes.PICTURE_LIBRARY:
                    advertiseImageOptimisationAndAddMedia(data);
                    break;
                case RequestCodes.TAKE_PHOTO:
                    if (WPMediaUtils.shouldAdvertiseImageOptimization(this)) {
                        WPMediaUtils.advertiseImageOptimization(
                                this, new WPMediaUtils.OnAdvertiseImageOptimizationListener() {
                                    @Override
                                    public void done() {
                                        addLastTakenPicture();
                                    }
                                });
                    } else {
                        addLastTakenPicture();
                    }
                    break;
                case RequestCodes.VIDEO_LIBRARY:
                    addMediaItemGroupOrSingleItem(data);
                    break;
                case RequestCodes.TAKE_VIDEO:
                    Uri capturedVideoUri = MediaUtils.getLastRecordedVideoUri(this);
                    if (addMedia(capturedVideoUri, true)) {
                        AnalyticsTracker.track(Stat.EDITOR_ADDED_VIDEO_NEW);
                    } else {
                        ToastUtils.showToast(this, R.string.gallery_error, Duration.SHORT);
                    }
                    break;
                case RequestCodes.MEDIA_SETTINGS:
                    if (mEditorFragment instanceof AztecEditorFragment) {
                        mEditorFragment.onActivityResult(AztecEditorFragment.EDITOR_MEDIA_SETTINGS,
                                                         Activity.RESULT_OK, data);
                    }
                    break;
                case RequestCodes.STOCK_MEDIA_PICKER_MULTI_SELECT:
                    if (data.hasExtra(StockMediaPickerActivity.KEY_UPLOADED_MEDIA_IDS)) {
                        long[] mediaIds =
                                data.getLongArrayExtra(StockMediaPickerActivity.KEY_UPLOADED_MEDIA_IDS);
                        for (long id : mediaIds) {
                            addExistingMediaToEditor(AddExistingdMediaSource.STOCK_PHOTO_LIBRARY, id);
                        }
                        savePostAsync(null);
                    }
                    break;
                case RequestCodes.GIPHY_PICKER:
                    if (data.hasExtra(GiphyPickerActivity.KEY_SAVED_MEDIA_MODEL_LOCAL_IDS)) {
                        int[] localIds = data.getIntArrayExtra(GiphyPickerActivity.KEY_SAVED_MEDIA_MODEL_LOCAL_IDS);
                        ArrayList<MediaModel> mediaModels = new ArrayList<>();
                        for (int localId : localIds) {
                            mediaModels.add(mMediaStore.getMediaWithLocalId(localId));
                        }

                        if (isModernEditor()) {
                            startUploadService(mediaModels);
                        }

                        for (MediaModel mediaModel : mediaModels) {
                            mediaModel.setLocalPostId(mPost.getId());
                            mDispatcher.dispatch(MediaActionBuilder.newUpdateMediaAction(mediaModel));

                            MediaFile mediaFile = FluxCUtils.mediaFileFromMediaModel(mediaModel);
                            mEditorFragment.appendMediaFile(mediaFile, mediaFile.getFilePath(), mImageLoader);
                        }
                    }
                    break;
                case RequestCodes.HISTORY_DETAIL:
                    if (data.hasExtra(KEY_REVISION)) {
                        mViewPager.setCurrentItem(PAGE_CONTENT);

                        mRevision = data.getParcelableExtra(KEY_REVISION);
                        new Handler().postDelayed(new Runnable() {
                            @Override public void run() {
                                loadRevision();
                            }
                        }, getResources().getInteger(R.integer.full_screen_dialog_animation_duration));
                    }
                    break;
            }
        }
    }

    private void addLastTakenPicture() {
        try {
            WPMediaUtils.scanMediaFile(this, mMediaCapturePath);
            File f = new File(mMediaCapturePath);
            Uri capturedImageUri = Uri.fromFile(f);
            if (addMedia(capturedImageUri, true)) {
                final Intent scanIntent = new Intent(Intent.ACTION_MEDIA_SCANNER_SCAN_FILE);
                scanIntent.setData(capturedImageUri);
                sendBroadcast(scanIntent);
            } else {
                ToastUtils.showToast(this, R.string.gallery_error, Duration.SHORT);
            }
        } catch (RuntimeException | OutOfMemoryError e) {
            AppLog.e(T.EDITOR, e);
        }
    }

    /*
     * called before we add media to make sure we have access to any media shared from another app (Google Photos, etc.)
     */
    private List<Uri> fetchMediaList(@NonNull List<Uri> uriList) {
        boolean didAnyFail = false;
        List<Uri> fetchedUriList = new ArrayList<>();
        for (int i = 0; i < uriList.size(); i++) {
            Uri mediaUri = uriList.get(i);
            if (mediaUri == null) {
                continue;
            }
            if (!MediaUtils.isInMediaStore(mediaUri)) {
                // Do not download the file in async task. See
                // https://github.com/wordpress-mobile/WordPress-Android/issues/5818
                Uri fetchedUri = null;
                try {
                    fetchedUri = MediaUtils.downloadExternalMedia(EditPostActivity.this, mediaUri);
                } catch (IllegalStateException e) {
                    // Ref: https://github.com/wordpress-mobile/WordPress-Android/issues/5823
                    AppLog.e(AppLog.T.UTILS, "Can't download the image at: " + mediaUri.toString(), e);
                    CrashLoggingUtils
                            .logException(e, AppLog.T.MEDIA, "Can't download the image at: " + mediaUri.toString()
                                                             + " See issue #5823");
                    didAnyFail = true;
                }
                if (fetchedUri != null) {
                    fetchedUriList.add(fetchedUri);
                } else {
                    didAnyFail = true;
                }
            } else {
                fetchedUriList.add(mediaUri);
            }
        }

        if (didAnyFail) {
            ToastUtils.showToast(EditPostActivity.this, R.string.error_downloading_image, ToastUtils.Duration.SHORT);
        }

        return fetchedUriList;
    }

    private void handleMediaPickerResult(Intent data) {
        ArrayList<Long> ids = ListUtils.fromLongArray(data.getLongArrayExtra(MediaBrowserActivity.RESULT_IDS));
        if (ids == null || ids.size() == 0) {
            return;
        }

        boolean allAreImages = true;
        for (Long id : ids) {
            MediaModel media = mMediaStore.getSiteMediaWithId(mSite, id);
            if (media != null && !MediaUtils.isValidImage(media.getUrl())) {
                allAreImages = false;
                break;
            }
        }

        // if the user selected multiple items and they're all images, show the insert media
        // dialog so the user can choose whether to insert them individually or as a gallery
        if (ids.size() > 1 && allAreImages && !mShowGutenbergEditor) {
            showInsertMediaDialog(ids);
        } else {
            for (Long id : ids) {
                addExistingMediaToEditor(AddExistingdMediaSource.WP_MEDIA_LIBRARY, id);
            }
            savePostAsync(null);
        }
    }

    /*
     * called after user selects multiple photos from WP media library
     */
    private void showInsertMediaDialog(final ArrayList<Long> mediaIds) {
        InsertMediaCallback callback = new InsertMediaCallback() {
            @Override
            public void onCompleted(@NonNull InsertMediaDialog dialog) {
                switch (dialog.getInsertType()) {
                    case GALLERY:
                        MediaGallery gallery = new MediaGallery();
                        gallery.setType(dialog.getGalleryType().toString());
                        gallery.setNumColumns(dialog.getNumColumns());
                        gallery.setIds(mediaIds);
                        mEditorFragment.appendGallery(gallery);
                        break;
                    case INDIVIDUALLY:
                        for (Long id : mediaIds) {
                            addExistingMediaToEditor(AddExistingdMediaSource.WP_MEDIA_LIBRARY, id);
                        }
                        savePostAsync(null);
                        break;
                }
            }
        };
        InsertMediaDialog dialog = InsertMediaDialog.newInstance(callback, mSite);
        FragmentTransaction ft = getSupportFragmentManager().beginTransaction();
        ft.add(dialog, "insert_media");
        ft.commitAllowingStateLoss();
    }

    private void refreshBlogMedia() {
        if (NetworkUtils.isNetworkAvailable(this)) {
            FetchMediaListPayload payload = new FetchMediaListPayload(
                    mSite, MediaStore.DEFAULT_NUM_MEDIA_PER_FETCH, false);
            mDispatcher.dispatch(MediaActionBuilder.newFetchMediaListAction(payload));
        } else {
            ToastUtils.showToast(this, R.string.error_media_refresh_no_connection, ToastUtils.Duration.SHORT);
        }
    }

    @SuppressWarnings("unused")
    @Subscribe(threadMode = ThreadMode.MAIN)
    public void onAccountChanged(OnAccountChanged event) {
        if (event.causeOfChange == AccountAction.SEND_VERIFICATION_EMAIL) {
            if (!event.isError()) {
                ToastUtils.showToast(this, getString(R.string.toast_verification_email_sent));
            } else {
                ToastUtils.showToast(this, getString(R.string.toast_verification_email_send_error));
            }
        }
    }

    @SuppressWarnings("unused")
    @Subscribe(threadMode = ThreadMode.MAIN)
    public void onMediaChanged(OnMediaChanged event) {
        if (event.isError()) {
            final String errorMessage;
            switch (event.error.type) {
                case FS_READ_PERMISSION_DENIED:
                    errorMessage = getString(R.string.error_media_insufficient_fs_permissions);
                    break;
                case NOT_FOUND:
                    errorMessage = getString(R.string.error_media_not_found);
                    break;
                case AUTHORIZATION_REQUIRED:
                    errorMessage = getString(R.string.error_media_unauthorized);
                    break;
                case PARSE_ERROR:
                    errorMessage = getString(R.string.error_media_parse_error);
                    break;
                case MALFORMED_MEDIA_ARG:
                case NULL_MEDIA_ARG:
                case GENERIC_ERROR:
                default:
                    errorMessage = getString(R.string.error_refresh_media);
                    break;
            }
            if (!TextUtils.isEmpty(errorMessage)) {
                ToastUtils.showToast(EditPostActivity.this, errorMessage, ToastUtils.Duration.SHORT);
            }
        } else {
            if (mPendingVideoPressInfoRequests != null && !mPendingVideoPressInfoRequests.isEmpty()) {
                // If there are pending requests for video URLs from VideoPress ids, query the DB for
                // them again and notify the editor
                for (String videoId : mPendingVideoPressInfoRequests) {
                    String videoUrl = mMediaStore.
                                                         getUrlForSiteVideoWithVideoPressGuid(mSite, videoId);
                    String posterUrl = WPMediaUtils.getVideoPressVideoPosterFromURL(videoUrl);

                    mEditorFragment.setUrlForVideoPressId(videoId, videoUrl, posterUrl);
                }

                mPendingVideoPressInfoRequests.clear();
            }
        }
    }

    /**
     * Starts the upload service to upload selected media.
     */
    private void startUploadService(MediaModel media) {
        final ArrayList<MediaModel> mediaList = new ArrayList<>();
        mediaList.add(media);
        startUploadService(mediaList);
    }

    /**
     * Start the {@link UploadService} to upload the given {@code mediaModels}.
     *
     * Only {@link MediaModel} objects that have {@code MediaUploadState.QUEUED} statuses will be uploaded. .
     */
    private void startUploadService(@NonNull List<MediaModel> mediaModels) {
        // make sure we only pass items with the QUEUED state to the UploadService
        final ArrayList<MediaModel> queuedMediaModels = new ArrayList<>();
        for (MediaModel media : mediaModels) {
            if (MediaUploadState.QUEUED.toString().equals(media.getUploadState())) {
                queuedMediaModels.add(media);
            }
        }

        // before starting the service, we need to update the posts' contents so we are sure the service
        // can retrieve it from there on
        savePostAsync(new AfterSavePostListener() {
            @Override public void onPostSave() {
                UploadService.uploadMediaFromEditor(EditPostActivity.this, queuedMediaModels);
            }
        });
    }

    private String getVideoThumbnail(String videoPath) {
        String thumbnailPath = null;
        try {
            File outputFile = File.createTempFile("thumb", ".png", getCacheDir());
            FileOutputStream outputStream = new FileOutputStream(outputFile);
            Bitmap thumb = ImageUtils.getVideoFrameFromVideo(
                    videoPath,
                    EditorMediaUtils.getMaximumThumbnailSizeForEditor(this)
            );
            if (thumb != null) {
                thumb.compress(Bitmap.CompressFormat.PNG, 75, outputStream);
                thumbnailPath = outputFile.getAbsolutePath();
            }
        } catch (IOException e) {
            AppLog.i(T.MEDIA, "Can't create thumbnail for video: " + videoPath);
        }
        return thumbnailPath;
    }

    /**
     * Queues a media file for upload and starts the UploadService. Toasts will alert the user
     * if there are issues with the file.
     */
    private MediaModel queueFileForUpload(Uri uri, String mimeType) {
        return queueFileForUpload(uri, mimeType, MediaUploadState.QUEUED);
    }

    private MediaModel queueFileForUpload(Uri uri, String mimeType, MediaUploadState startingState) {
        String path = MediaUtils.getRealPathFromURI(this, uri);

        // Invalid file path
        if (TextUtils.isEmpty(path)) {
            ToastUtils.showToast(this, R.string.editor_toast_invalid_path, ToastUtils.Duration.SHORT);
            return null;
        }

        // File not found
        File file = new File(path);
        if (!file.exists()) {
            ToastUtils.showToast(this, R.string.file_not_found, ToastUtils.Duration.SHORT);
            return null;
        }

        // we need to update media with the local post Id
        MediaModel media = buildMediaModel(uri, mimeType, startingState);
        if (media == null) {
            ToastUtils.showToast(this, R.string.file_not_found, ToastUtils.Duration.SHORT);
            return null;
        }
        media.setLocalPostId(mPost.getId());
        mDispatcher.dispatch(MediaActionBuilder.newUpdateMediaAction(media));

        startUploadService(media);

        return media;
    }

    private MediaModel buildMediaModel(Uri uri, String mimeType, MediaUploadState startingState) {
        MediaModel media = FluxCUtils.mediaModelFromLocalUri(this, uri, mimeType, mMediaStore, mSite.getId());
        if (media == null) {
            return null;
        }
        if (org.wordpress.android.fluxc.utils.MediaUtils.isVideoMimeType(media.getMimeType())) {
            String path = MediaUtils.getRealPathFromURI(this, uri);
            media.setThumbnailUrl(getVideoThumbnail(path));
        }

        media.setUploadState(startingState);
        if (!mPost.isLocalDraft()) {
            media.setPostId(mPost.getRemotePostId());
        }

        return media;
    }

    @Override
    public void onEditPostPublishedSettingsClick() {
        mViewPager.setCurrentItem(PAGE_PUBLISH_SETTINGS);
    }

    /**
     * EditorFragmentListener methods
     */

    @Override
    public void onSettingsClicked() {
        mViewPager.setCurrentItem(PAGE_SETTINGS);
    }

    @Override
    public void onAddMediaClicked() {
        if (isPhotoPickerShowing()) {
            hidePhotoPicker();
         } else if (WPMediaUtils.currentUserCanUploadMedia(mSite)) {
            showPhotoPicker();
        } else {
            // show the WP media library instead of the photo picker if the user doesn't have upload permission
            ActivityLauncher.viewMediaPickerForResult(this, mSite, MediaBrowserType.EDITOR_PICKER);
        }
    }

    @Override
    public void onAddMediaImageClicked() {
        ActivityLauncher.viewMediaPickerForResult(this, mSite, MediaBrowserType.GUTENBERG_IMAGE_PICKER);
    }

    @Override
    public void onAddMediaVideoClicked() {
        ActivityLauncher.viewMediaPickerForResult(this, mSite, MediaBrowserType.GUTENBERG_VIDEO_PICKER);
    }

    @Override
    public void onAddPhotoClicked() {
        onPhotoPickerIconClicked(PhotoPickerIcon.ANDROID_CHOOSE_PHOTO);
    }

    @Override
    public void onCapturePhotoClicked() {
        onPhotoPickerIconClicked(PhotoPickerIcon.ANDROID_CAPTURE_PHOTO);
    }

    @Override
    public void onAddVideoClicked() {
        onPhotoPickerIconClicked(PhotoPickerIcon.ANDROID_CHOOSE_VIDEO);
    }

    @Override
    public void onCaptureVideoClicked() {
        onPhotoPickerIconClicked(PhotoPickerIcon.ANDROID_CAPTURE_VIDEO);
    }

    @Override
    public void onMediaDropped(final ArrayList<Uri> mediaUris) {
        mDroppedMediaUris = mediaUris;
        if (PermissionUtils
                .checkAndRequestStoragePermission(this, WPPermissionUtils.EDITOR_DRAG_DROP_PERMISSION_REQUEST_CODE)) {
            runOnUiThread(mFetchMediaRunnable);
        }
    }

    @Override
    public void onRequestDragAndDropPermissions(DragEvent dragEvent) {
        if (Build.VERSION.SDK_INT >= Build.VERSION_CODES.N) {
            requestTemporaryPermissions(dragEvent);
        }
    }

    @TargetApi(Build.VERSION_CODES.N)
    private void requestTemporaryPermissions(DragEvent dragEvent) {
        requestDragAndDropPermissions(dragEvent);
    }

    @Override
    public void onMediaRetryAllClicked(Set<String> failedMediaIds) {
        UploadService.cancelFinalNotification(this, mPost);
        UploadService.cancelFinalNotificationForMedia(this, mSite);

        ArrayList<MediaModel> failedMediaList = new ArrayList<>();
        for (String mediaId : failedMediaIds) {
            failedMediaList.add(mMediaStore.getMediaWithLocalId(Integer.valueOf(mediaId)));
        }

        if (!failedMediaList.isEmpty()) {
            for (MediaModel mediaModel : failedMediaList) {
                mediaModel.setUploadState(MediaUploadState.QUEUED);
                mDispatcher.dispatch(MediaActionBuilder.newUpdateMediaAction(mediaModel));
            }
            startUploadService(failedMediaList);
        }

        AnalyticsTracker.track(Stat.EDITOR_UPLOAD_MEDIA_RETRIED);
    }

    @Override
    public boolean onMediaRetryClicked(final String mediaId) {
        if (TextUtils.isEmpty(mediaId)) {
            AppLog.e(T.MEDIA, "Invalid media id passed to onMediaRetryClicked");
            return false;
        }
        MediaModel media = mMediaStore.getMediaWithLocalId(StringUtils.stringToInt(mediaId));
        if (media == null) {
            AppLog.e(T.MEDIA, "Can't find media with local id: " + mediaId);
            AlertDialog.Builder builder = new AlertDialog.Builder(
                    new ContextThemeWrapper(this, R.style.Calypso_Dialog));
            builder.setTitle(getString(R.string.cannot_retry_deleted_media_item));
            builder.setPositiveButton(R.string.yes, new DialogInterface.OnClickListener() {
                public void onClick(DialogInterface dialog, int id) {
                    runOnUiThread(new Runnable() {
                        @Override
                        public void run() {
                            mEditorFragment.removeMedia(mediaId);
                        }
                    });
                    dialog.dismiss();
                }
            });

            builder.setNegativeButton(getString(R.string.no), new DialogInterface.OnClickListener() {
                public void onClick(DialogInterface dialog, int id) {
                    dialog.dismiss();
                }
            });

            AlertDialog dialog = builder.create();
            dialog.show();

            return false;
        }

        if (media.getUrl() != null && media.getUploadState().equals(MediaUploadState.UPLOADED.toString())) {
            // Note: we should actually do this when the editor fragment starts instead of waiting for user input.
            // Notify the editor fragment upload was successful and it should replace the local url by the remote url.
            if (mEditorMediaUploadListener != null) {
                mEditorMediaUploadListener.onMediaUploadSucceeded(String.valueOf(media.getId()),
                        FluxCUtils.mediaFileFromMediaModel(media));
            }
        } else {
            UploadService.cancelFinalNotification(this, mPost);
            UploadService.cancelFinalNotificationForMedia(this, mSite);
            media.setUploadState(MediaUploadState.QUEUED);
            mDispatcher.dispatch(MediaActionBuilder.newUpdateMediaAction(media));
            startUploadService(media);
        }

        AnalyticsTracker.track(Stat.EDITOR_UPLOAD_MEDIA_RETRIED);
        return true;
    }

    @Override
    public void onMediaUploadCancelClicked(String localMediaId) {
        if (!TextUtils.isEmpty(localMediaId)) {
            cancelMediaUpload(StringUtils.stringToInt(localMediaId), true);
        } else {
            // Passed mediaId is incorrect: cancel all uploads for this post
            ToastUtils.showToast(this, getString(R.string.error_all_media_upload_canceled));
            EventBus.getDefault().post(new PostEvents.PostMediaCanceled(mPost));
        }
    }

    @Override
    public void onMediaDeleted(String localMediaId) {
        if (!TextUtils.isEmpty(localMediaId)) {
            if (mShowAztecEditor && !mShowGutenbergEditor) {
                setDeletedMediaIdOnUploadService(localMediaId);
                // passing false here as we need to keep the media item in case the user wants to undo
                cancelMediaUpload(StringUtils.stringToInt(localMediaId), false);
            } else if (mShowGutenbergEditor) {
                MediaModel mediaModel = mMediaStore.getMediaWithLocalId(StringUtils.stringToInt(localMediaId));
                if (mediaModel == null) {
                    return;
                }

                setDeletedMediaIdOnUploadService(localMediaId);

                // also make sure it's not being uploaded anywhere else (maybe on some other Post,
                // simultaneously)
                if (mediaModel.getUploadState() != null
                    && MediaUtils.isLocalFile(mediaModel.getUploadState().toLowerCase(Locale.ROOT))
                    && !UploadService.isPendingOrInProgressMediaUpload(mediaModel)) {
                    mDispatcher.dispatch(MediaActionBuilder.newRemoveMediaAction(mediaModel));
                }
            }
        }
    }

    private void setDeletedMediaIdOnUploadService(String localMediaId) {
        mAztecBackspaceDeletedOrGbBlockDeletedMediaItemIds.add(localMediaId);
        UploadService.setDeletedMediaItemIds(mAztecBackspaceDeletedOrGbBlockDeletedMediaItemIds);
    }

    private void cancelMediaUpload(int localMediaId, boolean delete) {
        MediaModel mediaModel = mMediaStore.getMediaWithLocalId(Integer.valueOf(localMediaId));
        if (mediaModel != null) {
            CancelMediaPayload payload = new CancelMediaPayload(mSite, mediaModel, delete);
            mDispatcher.dispatch(MediaActionBuilder.newCancelMediaUploadAction(payload));
        }
    }

    /*
    * When the user deletes a media item that was being uploaded at that moment, we only cancel the
    * upload but keep the media item in FluxC DB because the user might have deleted it accidentally,
    * and they can always UNDO the delete action in Aztec.
    * So, when the user exits then editor (and thus we lose the undo/redo history) we are safe to
    * physically delete from the FluxC DB those items that have been deleted by the user using backspace.
    * */
    private void definitelyDeleteBackspaceDeletedMediaItems() {
        for (String mediaId : mAztecBackspaceDeletedOrGbBlockDeletedMediaItemIds) {
            if (!TextUtils.isEmpty(mediaId)) {
                // make sure the MediaModel exists
                MediaModel mediaModel = mMediaStore.getMediaWithLocalId(StringUtils.stringToInt(mediaId));
                if (mediaModel == null) {
                    continue;
                }

                // also make sure it's not being uploaded anywhere else (maybe on some other Post,
                // simultaneously)
                if (mediaModel.getUploadState() != null
                    && MediaUtils.isLocalFile(mediaModel.getUploadState().toLowerCase(Locale.ROOT))
                    && !UploadService.isPendingOrInProgressMediaUpload(mediaModel)) {
                    mDispatcher.dispatch(MediaActionBuilder.newRemoveMediaAction(mediaModel));
                }
            }
        }
    }

    @Override
    public void onUndoMediaCheck(final String undoedContent) {
        // here we check which elements tagged UPLOADING are there in undoedContent,
        // and check for the ones that ARE NOT being uploaded or queued in the UploadService.
        // These are the CANCELED ONES, so mark them FAILED now to retry.

        List<MediaModel> currentlyUploadingMedia = UploadService.getPendingOrInProgressMediaUploadsForPost(mPost);
        List<String> mediaMarkedUploading =
                AztecEditorFragment.getMediaMarkedUploadingInPostContent(EditPostActivity.this, undoedContent);

        // go through the list of items marked UPLOADING within the Post content, and look in the UploadService
        // to see whether they're really being uploaded or not. If an item is not really being uploaded,
        // mark that item failed
        for (String mediaId : mediaMarkedUploading) {
            boolean found = false;
            for (MediaModel media : currentlyUploadingMedia) {
                if (StringUtils.stringToInt(mediaId) == media.getId()) {
                    found = true;
                    break;
                }
            }

            if (!found) {
                if (mEditorFragment instanceof AztecEditorFragment) {
                    mAztecBackspaceDeletedOrGbBlockDeletedMediaItemIds.remove(mediaId);
                    // update the mediaIds list in UploadService
                    UploadService.setDeletedMediaItemIds(mAztecBackspaceDeletedOrGbBlockDeletedMediaItemIds);
                    ((AztecEditorFragment) mEditorFragment).setMediaToFailed(mediaId);
                }
            }
        }
    }

    @Override
    public void onFeaturedImageChanged(long mediaId) {
        mPost.setFeaturedImageId(mediaId);
        mEditPostSettingsFragment.updateFeaturedImage(mediaId);
    }

    @Override
    public void onVideoPressInfoRequested(final String videoId) {
        String videoUrl = mMediaStore.
                                             getUrlForSiteVideoWithVideoPressGuid(mSite, videoId);

        if (videoUrl == null) {
            AppLog.w(T.EDITOR, "The editor wants more info about the following VideoPress code: " + videoId
                               + " but it's not available in the current site " + mSite.getUrl()
                               + " Maybe it's from another site?");
            return;
        }

        if (videoUrl.isEmpty()) {
            if (PermissionUtils.checkAndRequestCameraAndStoragePermissions(
                    this, WPPermissionUtils.EDITOR_MEDIA_PERMISSION_REQUEST_CODE)) {
                runOnUiThread(new Runnable() {
                    @Override
                    public void run() {
                        if (mPendingVideoPressInfoRequests == null) {
                            mPendingVideoPressInfoRequests = new ArrayList<>();
                        }
                        mPendingVideoPressInfoRequests.add(videoId);
                        refreshBlogMedia();
                    }
                });
            }
        }

        String posterUrl = WPMediaUtils.getVideoPressVideoPosterFromURL(videoUrl);

        mEditorFragment.setUrlForVideoPressId(videoId, videoUrl, posterUrl);
    }

    @Override
    public String onAuthHeaderRequested(String url) {
        String authHeader = "";
        String token = mAccountStore.getAccessToken();
        if (mSite.isPrivate() && WPUrlUtils.safeToAddWordPressComAuthToken(url)
            && !TextUtils.isEmpty(token)) {
            authHeader = "Bearer " + token;
        }
        return authHeader;
    }

    @Override
    public void onEditorFragmentInitialized() {
        boolean shouldFinishInit = true;
        // now that we have the Post object initialized,
        // check whether we have media items to insert from the WRITE POST with media functionality
        if (getIntent().hasExtra(EXTRA_INSERT_MEDIA)) {
            // Bump analytics
            AnalyticsTracker.track(Stat.NOTIFICATION_UPLOAD_MEDIA_SUCCESS_WRITE_POST);

            List<MediaModel> mediaList = (List<MediaModel>) getIntent().getSerializableExtra(EXTRA_INSERT_MEDIA);
            // removing this from the intent so it doesn't insert the media items again on each Acivity re-creation
            getIntent().removeExtra(EXTRA_INSERT_MEDIA);
            if (mediaList != null && !mediaList.isEmpty()) {
                shouldFinishInit = false;
                mMediaInsertedOnCreation = true;
                for (MediaModel media : mediaList) {
                    addExistingMediaToEditor(AddExistingdMediaSource.WP_MEDIA_LIBRARY, media.getMediaId());
                }
                savePostAsync(new AfterSavePostListener() {
                    @Override
                    public void onPostSave() {
                        runOnUiThread(new Runnable() {
                            @Override
                            public void run() {
                                onEditorFinalTouchesBeforeShowing();
                            }
                        });
                    }
                });
            }
        }

        if (shouldFinishInit) {
            onEditorFinalTouchesBeforeShowing();
        }
    }

    private void onEditorFinalTouchesBeforeShowing() {
        refreshEditorContent();
        // Set the error listener
        if (mEditorFragment instanceof EditorFragment) {
            mEditorFragment.setDebugModeEnabled(BuildConfig.DEBUG);
            ((EditorFragment) mEditorFragment).setWebViewErrorListener(new ErrorListener() {
                @Override
                public void onJavaScriptError(String sourceFile, int lineNumber, String message) {
                    CrashLoggingUtils.logException(new JavaScriptException(sourceFile, lineNumber, message),
                                                  T.EDITOR,
                                                  String.format(Locale.US, "%s:%d: %s", sourceFile, lineNumber,
                                                                message));
                }

                @Override
                public void onJavaScriptAlert(String url, String message) {
                    // no op
                }
            });
        }

        // probably here is best for Gutenberg to start interacting with
        if (mShowGutenbergEditor && mEditorFragment instanceof GutenbergEditorFragment) {
            List<MediaModel> failedMedia = mMediaStore.getMediaForPostWithState(mPost, MediaUploadState.FAILED);
            if (failedMedia != null && !failedMedia.isEmpty()) {
                HashSet<Integer> mediaIds = new HashSet<>();
                for (MediaModel media : failedMedia) {
                    // featured image isn't in the editor but in the Post Settings fragment, so we want to skip it
                    if (!media.getMarkedLocallyAsFeatured()) {
                        mediaIds.add(media.getId());
                    }
                }
                ((GutenbergEditorFragment) mEditorFragment).resetUploadingMediaToFailed(mediaIds);
            }
        } else if (mShowAztecEditor && mEditorFragment instanceof AztecEditorFragment) {
            mPostEditorAnalyticsSession.start(null);
        }
    }

    @Override
    public void onEditorFragmentContentReady(ArrayList<Object> unsupportedBlocksList) {
        mPostEditorAnalyticsSession.start(unsupportedBlocksList);
    }

    @Override
    public void saveMediaFile(MediaFile mediaFile) {
    }

    @Override
    public void onHtmlModeToggledInToolbar() {
        toggleHtmlModeOnMenu();
    }

    @Override
    public void onTrackableEvent(TrackableEvent event) {
        switch (event) {
            case BOLD_BUTTON_TAPPED:
                AnalyticsTracker.track(Stat.EDITOR_TAPPED_BOLD);
                break;
            case BLOCKQUOTE_BUTTON_TAPPED:
                AnalyticsTracker.track(Stat.EDITOR_TAPPED_BLOCKQUOTE);
                break;
            case ELLIPSIS_COLLAPSE_BUTTON_TAPPED:
                AnalyticsTracker.track(Stat.EDITOR_TAPPED_ELLIPSIS_COLLAPSE);
                AppPrefs.setAztecEditorToolbarExpanded(false);
                break;
            case ELLIPSIS_EXPAND_BUTTON_TAPPED:
                AnalyticsTracker.track(Stat.EDITOR_TAPPED_ELLIPSIS_EXPAND);
                AppPrefs.setAztecEditorToolbarExpanded(true);
                break;
            case HEADING_BUTTON_TAPPED:
                AnalyticsTracker.track(Stat.EDITOR_TAPPED_HEADING);
                break;
            case HEADING_1_BUTTON_TAPPED:
                AnalyticsTracker.track(Stat.EDITOR_TAPPED_HEADING_1);
                break;
            case HEADING_2_BUTTON_TAPPED:
                AnalyticsTracker.track(Stat.EDITOR_TAPPED_HEADING_2);
                break;
            case HEADING_3_BUTTON_TAPPED:
                AnalyticsTracker.track(Stat.EDITOR_TAPPED_HEADING_3);
                break;
            case HEADING_4_BUTTON_TAPPED:
                AnalyticsTracker.track(Stat.EDITOR_TAPPED_HEADING_4);
                break;
            case HEADING_5_BUTTON_TAPPED:
                AnalyticsTracker.track(Stat.EDITOR_TAPPED_HEADING_5);
                break;
            case HEADING_6_BUTTON_TAPPED:
                AnalyticsTracker.track(Stat.EDITOR_TAPPED_HEADING_6);
                break;
            case HORIZONTAL_RULE_BUTTON_TAPPED:
                AnalyticsTracker.track(Stat.EDITOR_TAPPED_HORIZONTAL_RULE);
                break;
            case HTML_BUTTON_TAPPED:
                AnalyticsTracker.track(Stat.EDITOR_TAPPED_HTML);
                hidePhotoPicker();
                break;
            case IMAGE_EDITED:
                AnalyticsTracker.track(Stat.EDITOR_EDITED_IMAGE);
                break;
            case ITALIC_BUTTON_TAPPED:
                AnalyticsTracker.track(Stat.EDITOR_TAPPED_ITALIC);
                break;
            case LINK_ADDED_BUTTON_TAPPED:
                AnalyticsTracker.track(Stat.EDITOR_TAPPED_LINK_ADDED);
                hidePhotoPicker();
                break;
            case LINK_REMOVED_BUTTON_TAPPED:
                AnalyticsTracker.track(Stat.EDITOR_TAPPED_LINK_REMOVED);
                break;
            case LIST_BUTTON_TAPPED:
                AnalyticsTracker.track(Stat.EDITOR_TAPPED_LIST);
                break;
            case LIST_ORDERED_BUTTON_TAPPED:
                AnalyticsTracker.track(Stat.EDITOR_TAPPED_LIST_ORDERED);
                break;
            case LIST_UNORDERED_BUTTON_TAPPED:
                AnalyticsTracker.track(Stat.EDITOR_TAPPED_LIST_UNORDERED);
                break;
            case MEDIA_BUTTON_TAPPED:
                AnalyticsTracker.track(Stat.EDITOR_TAPPED_IMAGE);
                break;
            case NEXT_PAGE_BUTTON_TAPPED:
                AnalyticsTracker.track(Stat.EDITOR_TAPPED_NEXT_PAGE);
                break;
            case PARAGRAPH_BUTTON_TAPPED:
                AnalyticsTracker.track(Stat.EDITOR_TAPPED_PARAGRAPH);
                break;
            case PREFORMAT_BUTTON_TAPPED:
                AnalyticsTracker.track(Stat.EDITOR_TAPPED_PREFORMAT);
                break;
            case READ_MORE_BUTTON_TAPPED:
                AnalyticsTracker.track(Stat.EDITOR_TAPPED_READ_MORE);
                break;
            case STRIKETHROUGH_BUTTON_TAPPED:
                AnalyticsTracker.track(Stat.EDITOR_TAPPED_STRIKETHROUGH);
                break;
            case UNDERLINE_BUTTON_TAPPED:
                AnalyticsTracker.track(Stat.EDITOR_TAPPED_UNDERLINE);
                break;
        }
    }

    // FluxC events

    @SuppressWarnings("unused")
    @Subscribe(threadMode = ThreadMode.MAIN)
    public void onMediaUploaded(OnMediaUploaded event) {
        if (isFinishing()) {
            return;
        }

        // event for unknown media, ignoring
        if (event.media == null) {
            AppLog.w(AppLog.T.MEDIA, "Media event carries null media object, not recognized");
            return;
        }

        if (event.isError()) {
            onUploadError(event.media, event.error);
        } else if (event.completed) {
            // if the remote url on completed is null, we consider this upload wasn't successful
            if (event.media.getUrl() == null) {
                MediaError error = new MediaError(MediaErrorType.GENERIC_ERROR);
                onUploadError(event.media, error);
            } else {
                onUploadSuccess(event.media);
            }
        } else {
            onUploadProgress(event.media, event.progress);
        }
    }

    // FluxC events

    @SuppressWarnings("unused")
    @Subscribe(threadMode = ThreadMode.MAIN)
    public void onPostChanged(OnPostChanged event) {
        if (event.causeOfChange instanceof CauseOfOnPostChanged.UpdatePost) {
            if (!event.isError()) {
                // here update the menu if it's not a draft anymore
                invalidateOptionsMenu();
            } else {
                updatePostLoadingAndDialogState(PostLoadingState.NONE);
                AppLog.e(AppLog.T.POSTS, "UPDATE_POST failed: " + event.error.type + " - " + event.error.message);
            }
        } else if (event.causeOfChange instanceof CauseOfOnPostChanged.RemoteAutoSavePost) {
            if (event.isError()) {
                AppLog.e(T.POSTS, "REMOTE_AUTO_SAVE_POST failed: " + event.error.type + " - " + event.error.message);
            }
            mPost = mPostStore.getPostByLocalPostId(mPost.getId());
            handleRemoteAutoSave(event.isError(), mPost);
        }
    }

    private boolean isRemotePreviewingFromEditor() {
        return mPostLoadingState == PostLoadingState.UPLOADING_FOR_PREVIEW
                || mPostLoadingState == PostLoadingState.REMOTE_AUTO_SAVING_FOR_PREVIEW
                || mPostLoadingState == PostLoadingState.PREVIEWING
                || mPostLoadingState == PostLoadingState.REMOTE_AUTO_SAVE_PREVIEW_ERROR;
    }

    private boolean isUploadingPostForPreview() {
        return mPostLoadingState == PostLoadingState.UPLOADING_FOR_PREVIEW
                || mPostLoadingState == PostLoadingState.REMOTE_AUTO_SAVING_FOR_PREVIEW;
    }

    private void updatePostOnSuccessfulUpload(PostModel post) {
        mPost = post;
        mIsNewPost = false;
        invalidateOptionsMenu();
    }

    private boolean isRemoteAutoSaveError() {
        return mPostLoadingState == PostLoadingState.REMOTE_AUTO_SAVE_PREVIEW_ERROR;
    }

    private void handleRemoteAutoSave(boolean isError, PostModel post) {
        // We are in the process of remote previewing a post from the editor
        if (!isError && isUploadingPostForPreview()) {
            // We were uploading post for preview and we got no error:
            // update post status and preview it in the internal browser
            updatePostOnSuccessfulUpload(post);
            ActivityLauncher.previewPostOrPageForResult(
                    EditPostActivity.this,
                    mSite,
                    post,
                    mPostLoadingState == PostLoadingState.UPLOADING_FOR_PREVIEW
                            ? RemotePreviewLogicHelper.RemotePreviewType.REMOTE_PREVIEW
                            : RemotePreviewLogicHelper.RemotePreviewType.REMOTE_PREVIEW_WITH_REMOTE_AUTO_SAVE
                                                       );
            updatePostLoadingAndDialogState(PostLoadingState.PREVIEWING, mPost);
        } else if (isError || isRemoteAutoSaveError()) {
            // We got an error from the uploading or from the remote auto save of a post: show snackbar error
            updatePostLoadingAndDialogState(PostLoadingState.NONE);
            UploadUtils.showSnackbarError(findViewById(R.id.editor_activity),
                    getString(R.string.remote_preview_operation_error));
        }
    }

    @SuppressWarnings("unused")
    @Subscribe(threadMode = ThreadMode.MAIN)
    public void onPostUploaded(OnPostUploaded event) {
        final PostModel post = event.post;
        if (post != null && post.getId() == mPost.getId()) {
            if (!isRemotePreviewingFromEditor()) {
                // We are not remote previewing a post: show snackbar and update post status if needed
                View snackbarAttachView = findViewById(R.id.editor_activity);
                UploadUtils.onPostUploadedSnackbarHandler(this, snackbarAttachView, event.isError(), post,
                        event.isError() ? event.error.message : null, getSite(), mDispatcher);
                if (!event.isError()) {
                    updatePostOnSuccessfulUpload(post);
                }
            } else {
                handleRemoteAutoSave(event.isError(), post);
            }
        }
    }

    @SuppressWarnings("unused")
    @Subscribe(threadMode = ThreadMode.MAIN)
    public void onEventMainThread(VideoOptimizer.ProgressEvent event) {
        if (!isFinishing()) {
            // use upload progress rather than optimizer progress since the former includes upload+optimization
            float progress = UploadService.getUploadProgressForMedia(event.media);
            onUploadProgress(event.media, progress);
        }
    }

    @SuppressWarnings("unused")
    @Subscribe(threadMode = ThreadMode.MAIN)
    public void onEventMainThread(UploadService.UploadMediaRetryEvent event) {
        if (!isFinishing()
            && event.mediaModelList != null
            && mEditorMediaUploadListener != null) {
            for (MediaModel media : event.mediaModelList) {
                String localMediaId = String.valueOf(media.getId());
                EditorFragmentAbstract.MediaType mediaType = media.isVideo()
                        ? EditorFragmentAbstract.MediaType.VIDEO : EditorFragmentAbstract.MediaType.IMAGE;
                mEditorMediaUploadListener.onMediaUploadRetry(localMediaId, mediaType);
            }
        }
    }

    private void showAsyncPromoDialog(boolean isPage, boolean isScheduled) {
        int title = isScheduled ? R.string.async_promo_title_schedule : R.string.async_promo_title_publish;
        int description = isScheduled
            ? (isPage ? R.string.async_promo_description_schedule_page : R.string.async_promo_description_schedule_post)
            : (isPage ? R.string.async_promo_description_publish_page : R.string.async_promo_description_publish_post);
        int button = isScheduled ? R.string.async_promo_schedule_now : R.string.async_promo_publish_now;

        final PromoDialog asyncPromoDialog = new PromoDialog();
        asyncPromoDialog.initialize(isScheduled ? ASYNC_PROMO_SCHEDULE_DIALOG_TAG : ASYNC_PROMO_PUBLISH_DIALOG_TAG,
                getString(title),
                getString(description),
                getString(button),
                R.drawable.img_illustration_hand_checkmark_button_124dp,
                getString(R.string.keep_editing),
                getString(R.string.async_promo_link));

        asyncPromoDialog.show(getSupportFragmentManager(),
                isScheduled ? ASYNC_PROMO_SCHEDULE_DIALOG_TAG : ASYNC_PROMO_PUBLISH_DIALOG_TAG);

        AppPrefs.setAsyncPromoRequired(false);
    }

    // EditPostActivityHook methods

    @Override
    public PostModel getPost() {
        return mPost;
    }

    @Override
    public SiteModel getSite() {
        return mSite;
    }


    // External Access to the Image Loader
    public AztecImageLoader getAztecImageLoader() {
        return mAztecImageLoader;
    }

    @Override
    public boolean onMenuOpened(int featureId, Menu menu) {
        // This is a workaround for bag discovered on Chromebooks, where Enter key will not work in the toolbar menu
        // Editor fragments are messing with window focus, which causes keyboard events to get ignored

        // this fixes issue with GB editor
        View editorFragmentView = mEditorFragment.getView();
        if (editorFragmentView != null) {
            editorFragmentView.requestFocus();
        }

        // this fixes issue with Aztec editor
        if (mEditorFragment instanceof AztecEditorFragment) {
            ((AztecEditorFragment) mEditorFragment).requestContentAreaFocus();
        }
        return super.onMenuOpened(featureId, menu);
    }
}<|MERGE_RESOLUTION|>--- conflicted
+++ resolved
@@ -2333,14 +2333,8 @@
 
                 if (shouldSave) {
                     boolean isNotRestarting = mRestartEditorOption == RestartEditorOptions.NO_RESTART;
-<<<<<<< HEAD
                     if (isPublishable && !hasFailedMedia() && NetworkUtils.isNetworkAvailable(getBaseContext())
-                            && isNotRestarting) {
-=======
-                    if ((status == PostStatus.DRAFT || status == PostStatus.PENDING) && isPublishable
-                            && !hasFailedMedia() && NetworkUtils.isNetworkAvailable(getBaseContext())
                             && isNotRestarting && mSite.isUsingWpComRestApi()) {
->>>>>>> da22bfc5
                         mPostEditorAnalyticsSession.setOutcome(Outcome.SAVE);
                         // this method will invoke remote-auto-save which isn't supported on self-hosted sites
                         savePostOnlineAndFinishAsync(isFirstTimePublish, doFinish);
