--- conflicted
+++ resolved
@@ -200,9 +200,8 @@
     // For opening the context menu after permissions have been granted
     private View mMenuView = null;
 
-<<<<<<< HEAD
     @Inject AccountStore mAccountStore;
-=======
+
     // for keeping the media uri while asking for permissions
     private ArrayList<Uri> mDroppedMediaUris;
 
@@ -217,7 +216,6 @@
             }
         }
     };
->>>>>>> cece245c
 
     @Override
     protected void onCreate(Bundle savedInstanceState) {
