--- conflicted
+++ resolved
@@ -1277,11 +1277,7 @@
         if (mPost != null) {
             if (!TextUtils.isEmpty(mPost.getContent()) && !mHasSetPostContent) {
                 mHasSetPostContent = true;
-<<<<<<< HEAD
-                if (mPost.isLocalDraft() && !mShowNewEditor) {
-=======
-                if (post.isLocalDraft() && !mShowNewEditor && !mShowAztecEditor) {
->>>>>>> 6793a7d7
+                if (mPost.isLocalDraft() && !mShowNewEditor && !mShowAztecEditor) {
                     // TODO: Unnecessary for new editor, as all images are uploaded right away, even for local drafts
                     // Load local post content in the background, as it may take time to generate images
                     new LoadPostContentTask().executeOnExecutor(AsyncTask.THREAD_POOL_EXECUTOR,
