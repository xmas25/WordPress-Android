--- conflicted
+++ resolved
@@ -244,13 +244,8 @@
 
     private static final int PAGE_CONTENT = 0;
     private static final int PAGE_SETTINGS = 1;
-<<<<<<< HEAD
-    private static final int PAGE_HISTORY = 2;
-=======
     private static final int PAGE_PUBLISH_SETTINGS = 2;
-    private static final int PAGE_PREVIEW = 3;
-    private static final int PAGE_HISTORY = 4;
->>>>>>> 3960b58c
+    private static final int PAGE_HISTORY = 3;
 
     private static final String PHOTO_PICKER_TAG = "photo_picker";
     private static final String ASYNC_PROMO_PUBLISH_DIALOG_TAG = "ASYNC_PROMO_PUBLISH_DIALOG_TAG";
@@ -629,30 +624,9 @@
                 } else if (position == PAGE_SETTINGS) {
                     setTitle(mPost.isPage() ? R.string.page_settings : R.string.post_settings);
                     hidePhotoPicker();
-<<<<<<< HEAD
-=======
                 } else if (position == PAGE_PUBLISH_SETTINGS) {
                     setTitle(R.string.publish_date);
                     hidePhotoPicker();
-                } else if (position == PAGE_PREVIEW) {
-                    setTitle(mPost.isPage() ? R.string.preview_page : R.string.preview_post);
-                    hidePhotoPicker();
-                    savePostAsync(new AfterSavePostListener() {
-                        @Override
-                        public void onPostSave() {
-                            if (mEditPostPreviewFragment != null) {
-                                runOnUiThread(new Runnable() {
-                                    @Override
-                                    public void run() {
-                                        if (mEditPostPreviewFragment != null) {
-                                            mEditPostPreviewFragment.loadPost();
-                                        }
-                                    }
-                                });
-                            }
-                        }
-                    });
->>>>>>> 3960b58c
                 } else if (position == PAGE_HISTORY) {
                     setTitle(R.string.history_title);
                     hidePhotoPicker();
@@ -2463,12 +2437,7 @@
      * one of the sections/tabs/pages.
      */
     public class SectionsPagerAdapter extends FragmentPagerAdapter {
-<<<<<<< HEAD
-        private static final int NUM_PAGES_EDITOR = 3;
-=======
-        private static final int NUM_PAGES_EDITOR = 5;
->>>>>>> 3960b58c
-
+        private static final int NUM_PAGES_EDITOR = 4;
         SectionsPagerAdapter(FragmentManager fm) {
             super(fm);
         }
@@ -2497,20 +2466,12 @@
                     }
                 case PAGE_SETTINGS:
                     return EditPostSettingsFragment.newInstance();
-<<<<<<< HEAD
-                case PAGE_HISTORY:
-                default:
-                    return HistoryListFragment.Companion.newInstance(mPost, mSite);
-=======
                 case PAGE_PUBLISH_SETTINGS:
                     return EditPostPublishSettingsFragment.Companion.newInstance();
                 case PAGE_HISTORY:
                     return HistoryListFragment.Companion.newInstance(mPost, mSite);
-                case PAGE_PREVIEW:
-                    return EditPostPreviewFragment.newInstance(mPost, mSite);
                 default:
                     throw new IllegalArgumentException("Unexpected page type");
->>>>>>> 3960b58c
             }
         }
 
@@ -2548,12 +2509,6 @@
                 case PAGE_SETTINGS:
                     mEditPostSettingsFragment = (EditPostSettingsFragment) fragment;
                     break;
-<<<<<<< HEAD
-=======
-                case PAGE_PREVIEW:
-                    mEditPostPreviewFragment = (EditPostPreviewFragment) fragment;
-                    break;
->>>>>>> 3960b58c
             }
             return fragment;
         }
