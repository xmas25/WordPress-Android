package org.wordpress.android.ui.posts;

import android.annotation.TargetApi;
import android.app.Activity;
import android.app.ProgressDialog;
import android.content.Intent;
import android.content.res.Configuration;
import android.graphics.drawable.Drawable;
import android.net.Uri;
import android.os.Build;
import android.os.Bundle;
import android.os.Handler;
import android.preference.PreferenceManager;
import android.text.TextUtils;
import android.view.DragEvent;
import android.view.Menu;
import android.view.MenuInflater;
import android.view.MenuItem;
import android.view.View;
import android.view.ViewGroup;
import android.webkit.MimeTypeMap;

import androidx.annotation.NonNull;
import androidx.annotation.Nullable;
import androidx.annotation.StringRes;
import androidx.appcompat.app.ActionBar;
import androidx.appcompat.app.AlertDialog;
import androidx.appcompat.widget.Toolbar;
import androidx.core.app.ActivityCompat.OnRequestPermissionsResultCallback;
import androidx.core.util.Consumer;
import androidx.fragment.app.Fragment;
import androidx.fragment.app.FragmentManager;
import androidx.fragment.app.FragmentPagerAdapter;
import androidx.fragment.app.FragmentStatePagerAdapter;
import androidx.fragment.app.FragmentTransaction;
import androidx.lifecycle.ViewModelProvider;
import androidx.lifecycle.ViewModelProviders;
import androidx.viewpager.widget.PagerAdapter;
import androidx.viewpager.widget.ViewPager;

import com.google.android.material.dialog.MaterialAlertDialogBuilder;
import com.google.android.material.snackbar.Snackbar;

import org.greenrobot.eventbus.EventBus;
import org.greenrobot.eventbus.Subscribe;
import org.greenrobot.eventbus.ThreadMode;
import org.jetbrains.annotations.NotNull;
import org.wordpress.android.BuildConfig;
import org.wordpress.android.R;
import org.wordpress.android.WordPress;
import org.wordpress.android.analytics.AnalyticsTracker;
import org.wordpress.android.analytics.AnalyticsTracker.Stat;
import org.wordpress.android.editor.AztecEditorFragment;
import org.wordpress.android.editor.EditorEditMediaListener;
import org.wordpress.android.editor.EditorFragmentAbstract;
import org.wordpress.android.editor.EditorFragmentAbstract.EditorDragAndDropListener;
import org.wordpress.android.editor.EditorFragmentAbstract.EditorFragmentListener;
import org.wordpress.android.editor.EditorFragmentAbstract.EditorFragmentNotAddedException;
import org.wordpress.android.editor.EditorFragmentAbstract.TrackableEvent;
import org.wordpress.android.editor.EditorFragmentActivity;
import org.wordpress.android.editor.EditorImageMetaData;
import org.wordpress.android.editor.EditorImagePreviewListener;
import org.wordpress.android.editor.EditorImageSettingsListener;
import org.wordpress.android.editor.EditorMediaUploadListener;
import org.wordpress.android.editor.EditorMediaUtils;
import org.wordpress.android.editor.GutenbergEditorFragment;
import org.wordpress.android.editor.ImageSettingsDialogFragment;
import org.wordpress.android.fluxc.Dispatcher;
import org.wordpress.android.fluxc.action.AccountAction;
import org.wordpress.android.fluxc.generated.AccountActionBuilder;
import org.wordpress.android.fluxc.generated.PostActionBuilder;
import org.wordpress.android.fluxc.generated.SiteActionBuilder;
import org.wordpress.android.fluxc.model.AccountModel;
import org.wordpress.android.fluxc.model.CauseOfOnPostChanged;
import org.wordpress.android.fluxc.model.CauseOfOnPostChanged.RemoteAutoSavePost;
import org.wordpress.android.fluxc.model.MediaModel;
import org.wordpress.android.fluxc.model.MediaModel.MediaUploadState;
import org.wordpress.android.fluxc.model.PostImmutableModel;
import org.wordpress.android.fluxc.model.PostModel;
import org.wordpress.android.fluxc.model.SiteModel;
import org.wordpress.android.fluxc.model.post.PostStatus;
import org.wordpress.android.fluxc.network.rest.wpcom.site.PrivateAtomicCookie;
import org.wordpress.android.fluxc.store.AccountStore;
import org.wordpress.android.fluxc.store.AccountStore.OnAccountChanged;
import org.wordpress.android.fluxc.store.EditorThemeStore;
import org.wordpress.android.fluxc.store.MediaStore;
import org.wordpress.android.fluxc.store.MediaStore.MediaError;
import org.wordpress.android.fluxc.store.MediaStore.MediaErrorType;
import org.wordpress.android.fluxc.store.MediaStore.OnMediaChanged;
import org.wordpress.android.fluxc.store.MediaStore.OnMediaUploaded;
import org.wordpress.android.fluxc.store.PostStore;
import org.wordpress.android.fluxc.store.PostStore.OnPostChanged;
import org.wordpress.android.fluxc.store.PostStore.OnPostUploaded;
import org.wordpress.android.fluxc.store.PostStore.RemotePostPayload;
import org.wordpress.android.fluxc.store.QuickStartStore;
import org.wordpress.android.fluxc.store.SiteStore;
import org.wordpress.android.fluxc.store.SiteStore.FetchPrivateAtomicCookiePayload;
import org.wordpress.android.fluxc.store.SiteStore.OnPrivateAtomicCookieFetched;
import org.wordpress.android.fluxc.store.UploadStore;
import org.wordpress.android.fluxc.tools.FluxCImageLoader;
import org.wordpress.android.imageeditor.preview.PreviewImageFragment.Companion.EditImageData;
import org.wordpress.android.ui.ActivityId;
import org.wordpress.android.ui.ActivityLauncher;
import org.wordpress.android.ui.LocaleAwareActivity;
import org.wordpress.android.ui.PagePostCreationSourcesDetail;
import org.wordpress.android.ui.PrivateAtCookieRefreshProgressDialog;
import org.wordpress.android.ui.PrivateAtCookieRefreshProgressDialog.PrivateAtCookieProgressDialogOnDismissListener;
import org.wordpress.android.ui.RequestCodes;
import org.wordpress.android.ui.Shortcut;
import org.wordpress.android.ui.SuggestUsersActivity;
import org.wordpress.android.ui.gif.GifPickerActivity;
import org.wordpress.android.ui.history.HistoryListItem.Revision;
import org.wordpress.android.ui.media.MediaBrowserActivity;
import org.wordpress.android.ui.media.MediaBrowserType;
import org.wordpress.android.ui.media.MediaPreviewActivity;
import org.wordpress.android.ui.media.MediaSettingsActivity;
import org.wordpress.android.ui.pages.SnackbarMessageHolder;
import org.wordpress.android.ui.photopicker.PhotoPickerActivity;
import org.wordpress.android.ui.photopicker.PhotoPickerFragment;
import org.wordpress.android.ui.photopicker.PhotoPickerFragment.PhotoPickerIcon;
import org.wordpress.android.ui.posts.EditPostRepository.UpdatePostResult;
import org.wordpress.android.ui.posts.EditPostSettingsFragment.EditPostSettingsCallback;
import org.wordpress.android.ui.posts.InsertMediaDialog.InsertMediaCallback;
import org.wordpress.android.ui.posts.PostEditorAnalyticsSession.Editor;
import org.wordpress.android.ui.posts.PostEditorAnalyticsSession.Outcome;
import org.wordpress.android.ui.posts.RemotePreviewLogicHelper.PreviewLogicOperationResult;
import org.wordpress.android.ui.posts.editor.EditorActionsProvider;
import org.wordpress.android.ui.posts.editor.EditorPhotoPicker;
import org.wordpress.android.ui.posts.editor.EditorPhotoPickerListener;
import org.wordpress.android.ui.posts.editor.EditorTracker;
import org.wordpress.android.ui.posts.editor.ImageEditorTracker;
import org.wordpress.android.ui.posts.editor.PostLoadingState;
import org.wordpress.android.ui.posts.editor.PrimaryEditorAction;
import org.wordpress.android.ui.posts.editor.SecondaryEditorAction;
import org.wordpress.android.ui.posts.editor.StorePostViewModel;
import org.wordpress.android.ui.posts.editor.StorePostViewModel.ActivityFinishState;
import org.wordpress.android.ui.posts.editor.StorePostViewModel.UpdateFromEditor;
import org.wordpress.android.ui.posts.editor.StorePostViewModel.UpdateFromEditor.PostFields;
import org.wordpress.android.ui.posts.editor.media.EditorMedia;
import org.wordpress.android.ui.posts.editor.media.EditorMedia.AddExistingMediaSource;
import org.wordpress.android.ui.posts.editor.media.EditorMediaListener;
import org.wordpress.android.ui.posts.reactnative.ReactNativeRequestHandler;
import org.wordpress.android.ui.posts.services.AztecImageLoader;
import org.wordpress.android.ui.posts.services.AztecVideoLoader;
import org.wordpress.android.ui.prefs.AppPrefs;
import org.wordpress.android.ui.reader.utils.ReaderUtilsWrapper;
import org.wordpress.android.ui.stockmedia.StockMediaPickerActivity;
import org.wordpress.android.ui.uploads.PostEvents;
import org.wordpress.android.ui.uploads.UploadService;
import org.wordpress.android.ui.uploads.UploadUtils;
import org.wordpress.android.ui.uploads.UploadUtilsWrapper;
import org.wordpress.android.ui.uploads.VideoOptimizer;
import org.wordpress.android.ui.utils.AuthenticationUtils;
import org.wordpress.android.ui.utils.UiHelpers;
import org.wordpress.android.util.ActivityUtils;
import org.wordpress.android.util.AniUtils;
import org.wordpress.android.util.AppLog;
import org.wordpress.android.util.AppLog.T;
import org.wordpress.android.util.AutolinkUtils;
import org.wordpress.android.util.CrashLoggingUtils;
import org.wordpress.android.util.DateTimeUtilsWrapper;
import org.wordpress.android.util.DisplayUtils;
import org.wordpress.android.util.FluxCUtils;
import org.wordpress.android.util.ListUtils;
import org.wordpress.android.util.LocaleManager;
import org.wordpress.android.util.LocaleManagerWrapper;
import org.wordpress.android.util.MediaUtils;
import org.wordpress.android.util.PermissionUtils;
import org.wordpress.android.util.ReblogUtils;
import org.wordpress.android.util.ShortcutUtils;
import org.wordpress.android.util.SiteUtils;
import org.wordpress.android.util.StringUtils;
import org.wordpress.android.util.ToastUtils;
import org.wordpress.android.util.ToastUtils.Duration;
import org.wordpress.android.util.UrlUtils;
import org.wordpress.android.util.WPMediaUtils;
import org.wordpress.android.util.WPPermissionUtils;
import org.wordpress.android.util.WPUrlUtils;
import org.wordpress.android.util.analytics.AnalyticsUtils;
import org.wordpress.android.util.analytics.AnalyticsUtils.BlockEditorEnabledSource;
import org.wordpress.android.util.helpers.MediaFile;
import org.wordpress.android.util.helpers.MediaGallery;
import org.wordpress.android.util.image.ImageManager;
import org.wordpress.android.viewmodel.helpers.ToastMessageHolder;
import org.wordpress.android.widgets.AppRatingDialog;
import org.wordpress.android.widgets.WPSnackbar;
import org.wordpress.android.widgets.WPViewPager;
import org.wordpress.aztec.exceptions.DynamicLayoutGetBlockIndexOutOfBoundsException;
import org.wordpress.aztec.util.AztecLog;

import java.io.File;
import java.util.ArrayList;
import java.util.Collections;
import java.util.HashMap;
import java.util.HashSet;
import java.util.List;
import java.util.Locale;
import java.util.Map;
import java.util.Objects;
import java.util.Set;
import java.util.regex.Matcher;
import java.util.regex.Pattern;

import javax.inject.Inject;

import static org.wordpress.android.analytics.AnalyticsTracker.Stat.APP_REVIEWS_EVENT_INCREMENTED_BY_PUBLISHING_POST_OR_PAGE;
import static org.wordpress.android.imageeditor.preview.PreviewImageFragment.PREVIEW_IMAGE_REDUCED_SIZE_FACTOR;
import static org.wordpress.android.ui.PagePostCreationSourcesDetail.CREATED_POST_SOURCE_DETAIL_KEY;
import static org.wordpress.android.ui.history.HistoryDetailContainerFragment.KEY_REVISION;

import kotlin.Unit;
import kotlin.jvm.functions.Function0;

public class EditPostActivity extends LocaleAwareActivity implements
        EditorFragmentActivity,
        EditorImageSettingsListener,
        EditorImagePreviewListener,
        EditorEditMediaListener,
        EditorDragAndDropListener,
        EditorFragmentListener,
        OnRequestPermissionsResultCallback,
        PhotoPickerFragment.PhotoPickerListener,
        EditorPhotoPickerListener,
        EditorMediaListener,
        EditPostSettingsFragment.EditPostActivityHook,
        BasicFragmentDialog.BasicDialogPositiveClickInterface,
        BasicFragmentDialog.BasicDialogNegativeClickInterface,
        PostSettingsListDialogFragment.OnPostSettingsDialogFragmentListener,
        HistoryListFragment.HistoryItemClickInterface,
        EditPostSettingsCallback,
        PrivateAtCookieProgressDialogOnDismissListener {
    public static final String ACTION_REBLOG = "reblogAction";
    public static final String EXTRA_POST_LOCAL_ID = "postModelLocalId";
    public static final String EXTRA_LOAD_AUTO_SAVE_REVISION = "loadAutosaveRevision";
    public static final String EXTRA_POST_REMOTE_ID = "postModelRemoteId";
    public static final String EXTRA_IS_PAGE = "isPage";
    public static final String EXTRA_IS_PROMO = "isPromo";
    public static final String EXTRA_IS_QUICKPRESS = "isQuickPress";
    public static final String EXTRA_QUICKPRESS_BLOG_ID = "quickPressBlogId";
    public static final String EXTRA_UPLOAD_NOT_STARTED = "savedAsLocalDraft";
    public static final String EXTRA_HAS_FAILED_MEDIA = "hasFailedMedia";
    public static final String EXTRA_HAS_CHANGES = "hasChanges";
    public static final String EXTRA_RESTART_EDITOR = "isSwitchingEditors";
    public static final String EXTRA_INSERT_MEDIA = "insertMedia";
    public static final String EXTRA_IS_NEW_POST = "isNewPost";
    public static final String EXTRA_CREATION_SOURCE_DETAIL = "creationSourceDetail";
    public static final String EXTRA_REBLOG_POST_TITLE = "reblogPostTitle";
    public static final String EXTRA_REBLOG_POST_IMAGE = "reblogPostImage";
    public static final String EXTRA_REBLOG_POST_QUOTE = "reblogPostQuote";
    public static final String EXTRA_REBLOG_POST_CITATION = "reblogPostCitation";
    private static final String STATE_KEY_EDITOR_FRAGMENT = "editorFragment";
    private static final String STATE_KEY_DROPPED_MEDIA_URIS = "stateKeyDroppedMediaUri";
    private static final String STATE_KEY_POST_LOCAL_ID = "stateKeyPostModelLocalId";
    private static final String STATE_KEY_POST_REMOTE_ID = "stateKeyPostModelRemoteId";
    private static final String STATE_KEY_POST_LOADING_STATE = "stateKeyPostLoadingState";
    private static final String STATE_KEY_IS_NEW_POST = "stateKeyIsNewPost";
    private static final String STATE_KEY_IS_PHOTO_PICKER_VISIBLE = "stateKeyPhotoPickerVisible";
    private static final String STATE_KEY_HTML_MODE_ON = "stateKeyHtmlModeOn";
    private static final String STATE_KEY_REVISION = "stateKeyRevision";
    private static final String STATE_KEY_EDITOR_SESSION_DATA = "stateKeyEditorSessionData";
    private static final String STATE_KEY_GUTENBERG_IS_SHOWN = "stateKeyGutenbergIsShown";
    private static final String TAG_PUBLISH_CONFIRMATION_DIALOG = "tag_publish_confirmation_dialog";
    private static final String TAG_UPDATE_CONFIRMATION_DIALOG = "tag_update_confirmation_dialog";
    private static final String TAG_GB_INFORMATIVE_DIALOG = "tag_gb_informative_dialog";
    private static final String TAG_GB_ROLLOUT_V2_INFORMATIVE_DIALOG = "tag_gb_rollout_v2_informative_dialog";

    private static final int PAGE_CONTENT = 0;
    private static final int PAGE_SETTINGS = 1;
    private static final int PAGE_PUBLISH_SETTINGS = 2;
    private static final int PAGE_HISTORY = 3;

    private AztecImageLoader mAztecImageLoader;

    enum RestartEditorOptions {
        NO_RESTART,
        RESTART_SUPPRESS_GUTENBERG,
        RESTART_DONT_SUPPRESS_GUTENBERG,
    }

    private RestartEditorOptions mRestartEditorOption = RestartEditorOptions.NO_RESTART;

    private boolean mShowAztecEditor;
    private boolean mShowGutenbergEditor;

    private List<String> mPendingVideoPressInfoRequests;

    private PostEditorAnalyticsSession mPostEditorAnalyticsSession;
    private boolean mIsConfigChange = false;

    /**
     * The {@link PagerAdapter} that will provide
     * fragments for each of the sections. We use a
     * {@link FragmentPagerAdapter} derivative, which will keep every
     * loaded fragment in memory. If this becomes too memory intensive, it
     * may be best to switch to a
     * {@link FragmentStatePagerAdapter}.
     */
    SectionsPagerAdapter mSectionsPagerAdapter;

    /**
     * The {@link ViewPager} that will host the section contents.
     */
    WPViewPager mViewPager;

    private Revision mRevision;

    private EditorFragmentAbstract mEditorFragment;
    private EditPostSettingsFragment mEditPostSettingsFragment;
    private EditorMediaUploadListener mEditorMediaUploadListener;
    private EditorPhotoPicker mEditorPhotoPicker;

    private ProgressDialog mProgressDialog;
    private ProgressDialog mAddingMediaToEditorProgressDialog;

    private boolean mIsNewPost;
    private boolean mIsPage;
    private boolean mHasSetPostContent;
    private PostLoadingState mPostLoadingState = PostLoadingState.NONE;

    @Nullable Consumer<String> mOnGetMentionResult;

    // For opening the context menu after permissions have been granted
    private View mMenuView = null;

    private boolean mHtmlModeMenuStateOn = false;

    @Inject Dispatcher mDispatcher;
    @Inject AccountStore mAccountStore;
    @Inject SiteStore mSiteStore;
    @Inject PostStore mPostStore;
    @Inject MediaStore mMediaStore;
    @Inject UploadStore mUploadStore;
    @Inject FluxCImageLoader mImageLoader;
    @Inject ShortcutUtils mShortcutUtils;
    @Inject QuickStartStore mQuickStartStore;
    @Inject ImageManager mImageManager;
    @Inject UiHelpers mUiHelpers;
    @Inject RemotePreviewLogicHelper mRemotePreviewLogicHelper;
    @Inject ProgressDialogHelper mProgressDialogHelper;
    @Inject FeaturedImageHelper mFeaturedImageHelper;
    @Inject ReactNativeRequestHandler mReactNativeRequestHandler;
    @Inject EditorMedia mEditorMedia;
    @Inject LocaleManagerWrapper mLocaleManagerWrapper;
    @Inject EditPostRepository mEditPostRepository;
    @Inject PostUtilsWrapper mPostUtils;
    @Inject EditorTracker mEditorTracker;
    @Inject UploadUtilsWrapper mUploadUtilsWrapper;
    @Inject EditorActionsProvider mEditorActionsProvider;
    @Inject DateTimeUtilsWrapper mDateTimeUtils;
    @Inject ViewModelProvider.Factory mViewModelFactory;
    @Inject ReaderUtilsWrapper mReaderUtilsWrapper;
    @Inject protected PrivateAtomicCookie mPrivateAtomicCookie;
    @Inject ImageEditorTracker mImageEditorTracker;
    @Inject ReblogUtils mReblogUtils;
    @Inject EditorThemeStore mEditorThemeStore;
    private StorePostViewModel mViewModel;

    private SiteModel mSite;

    public static boolean checkToRestart(@NonNull Intent data) {
        return data.hasExtra(EditPostActivity.EXTRA_RESTART_EDITOR)
               && RestartEditorOptions.valueOf(data.getStringExtra(EditPostActivity.EXTRA_RESTART_EDITOR))
                  != RestartEditorOptions.NO_RESTART;
    }

    private void newPostSetup() {
        mIsNewPost = true;

        if (mSite == null) {
            showErrorAndFinish(R.string.blog_not_found);
            return;
        }
        if (!mSite.isVisible()) {
            showErrorAndFinish(R.string.error_blog_hidden);
            return;
        }

        // Create a new post
        mEditPostRepository.set(() -> {
            PostModel post = mPostStore.instantiatePostModel(mSite, mIsPage, null, null);
            post.setStatus(PostStatus.DRAFT.toString());
            return post;
        });
        mEditPostRepository.savePostSnapshot();
        EventBus.getDefault().postSticky(
                new PostEvents.PostOpenedInEditor(mEditPostRepository.getLocalSiteId(), mEditPostRepository.getId()));
        mShortcutUtils.reportShortcutUsed(Shortcut.CREATE_NEW_POST);
    }

    private void createPostEditorAnalyticsSessionTracker(boolean showGutenbergEditor, PostImmutableModel post,
                                                         SiteModel site, boolean isNewPost) {
        if (mPostEditorAnalyticsSession == null) {
            mPostEditorAnalyticsSession = new PostEditorAnalyticsSession(
                    showGutenbergEditor ? Editor.GUTENBERG : Editor.CLASSIC,
                    post, site, isNewPost);
        }
    }

    @Override
    protected void onCreate(Bundle savedInstanceState) {
        super.onCreate(savedInstanceState);
        ((WordPress) getApplication()).component().inject(this);
        mDispatcher.register(this);
        mViewModel =
                ViewModelProviders.of(this, mViewModelFactory).get(StorePostViewModel.class);
        setContentView(R.layout.new_edit_post_activity);

        if (savedInstanceState == null) {
            mSite = (SiteModel) getIntent().getSerializableExtra(WordPress.SITE);
        } else {
            mSite = (SiteModel) savedInstanceState.getSerializable(WordPress.SITE);
        }

        // FIXME: Make sure to use the latest fresh info about the site we've in the DB
        // set only the editor setting for now.
        if (mSite != null) {
            SiteModel refreshedSite = mSiteStore.getSiteByLocalId(mSite.getId());
            if (refreshedSite != null) {
                mSite.setMobileEditor(refreshedSite.getMobileEditor());
            }
        }

        // Check whether to show the visual editor
        PreferenceManager.setDefaultValues(this, R.xml.account_settings, false);
        mShowAztecEditor = AppPrefs.isAztecEditorEnabled();
        mEditorPhotoPicker = new EditorPhotoPicker(this, this, this, mShowAztecEditor);

        // TODO when aztec is the only editor, remove this part and set the overlay bottom margin in xml
        if (mShowAztecEditor) {
            View overlay = findViewById(R.id.view_overlay);
            ViewGroup.MarginLayoutParams layoutParams = (ViewGroup.MarginLayoutParams) overlay.getLayoutParams();
            layoutParams.bottomMargin = getResources().getDimensionPixelOffset(R.dimen.aztec_format_bar_height);
            overlay.setLayoutParams(layoutParams);
        }

        // Set up the action bar.
        Toolbar toolbar = findViewById(R.id.toolbar_main);
        setSupportActionBar(toolbar);
        final ActionBar actionBar = getSupportActionBar();
        if (actionBar != null) {
            actionBar.setDisplayHomeAsUpEnabled(true);
        }

        FragmentManager fragmentManager = getSupportFragmentManager();
        Bundle extras = getIntent().getExtras();
        String action = getIntent().getAction();
        boolean isRestarting = !RestartEditorOptions.NO_RESTART.name().equals(extras.getString(EXTRA_RESTART_EDITOR));
        if (savedInstanceState == null) {
            if (!getIntent().hasExtra(EXTRA_POST_LOCAL_ID)
                || Intent.ACTION_SEND.equals(action)
                || Intent.ACTION_SEND_MULTIPLE.equals(action)
                || NEW_MEDIA_POST.equals(action)
                || getIntent().hasExtra(EXTRA_IS_QUICKPRESS)) {
                if (getIntent().hasExtra(EXTRA_QUICKPRESS_BLOG_ID)) {
                    // QuickPress might want to use a different blog than the current blog
                    int localSiteId = getIntent().getIntExtra(EXTRA_QUICKPRESS_BLOG_ID, -1);
                    mSite = mSiteStore.getSiteByLocalId(localSiteId);
                }

                mIsPage = extras.getBoolean(EXTRA_IS_PAGE);
                newPostSetup();
            } else {
                mEditPostRepository.loadPostByLocalPostId(extras.getInt(EXTRA_POST_LOCAL_ID));
                // Load post from extra)s

                if (mEditPostRepository.hasPost()) {
                    if (extras.getBoolean(EXTRA_LOAD_AUTO_SAVE_REVISION)) {
                        mEditPostRepository.update(postModel -> {
                            boolean updateTitle = !TextUtils.isEmpty(postModel.getAutoSaveTitle());
                            if (updateTitle) {
                                postModel.setTitle(postModel.getAutoSaveTitle());
                            }
                            boolean updateContent = !TextUtils.isEmpty(postModel.getAutoSaveContent());
                            if (updateContent) {
                                postModel.setContent(postModel.getAutoSaveContent());
                            }
                            boolean updateExcerpt = !TextUtils.isEmpty(postModel.getAutoSaveExcerpt());
                            if (updateExcerpt) {
                                postModel.setExcerpt(postModel.getAutoSaveExcerpt());
                            }
                            return updateTitle || updateContent || updateExcerpt;
                        });
                        mEditPostRepository.savePostSnapshot();
                    }

                    initializePostObject();
                } else if (isRestarting) {
                    newPostSetup();
                }
            }

            if (isRestarting && extras.getBoolean(EXTRA_IS_NEW_POST)) {
                // editor was on a new post before the switch so, keep that signal.
                // Fixes https://github.com/wordpress-mobile/gutenberg-mobile/issues/2072
                mIsNewPost = true;
            }

            // retrieve Editor session data if switched editors
            if (isRestarting && extras.getSerializable(STATE_KEY_EDITOR_SESSION_DATA) != null) {
                mPostEditorAnalyticsSession =
                        (PostEditorAnalyticsSession) extras.getSerializable(STATE_KEY_EDITOR_SESSION_DATA);
            }
        } else {
            mEditorMedia.setDroppedMediaUris(savedInstanceState.getParcelableArrayList(STATE_KEY_DROPPED_MEDIA_URIS));
            mIsNewPost = savedInstanceState.getBoolean(STATE_KEY_IS_NEW_POST, false);
            updatePostLoadingAndDialogState(PostLoadingState.fromInt(
                    savedInstanceState.getInt(STATE_KEY_POST_LOADING_STATE, 0)));
            mRevision = savedInstanceState.getParcelable(STATE_KEY_REVISION);
            mPostEditorAnalyticsSession =
                    (PostEditorAnalyticsSession) savedInstanceState.getSerializable(STATE_KEY_EDITOR_SESSION_DATA);

            // if we have a remote id saved, let's first try that, as the local Id might have changed after FETCH_POSTS
            if (savedInstanceState.containsKey(STATE_KEY_POST_REMOTE_ID)) {
                mEditPostRepository.loadPostByRemotePostId(savedInstanceState.getLong(STATE_KEY_POST_REMOTE_ID), mSite);
                initializePostObject();
            } else if (savedInstanceState.containsKey(STATE_KEY_POST_LOCAL_ID)) {
                mEditPostRepository.loadPostByLocalPostId(savedInstanceState.getInt(STATE_KEY_POST_LOCAL_ID));
                initializePostObject();
            }

            mEditorFragment =
                    (EditorFragmentAbstract) fragmentManager.getFragment(savedInstanceState, STATE_KEY_EDITOR_FRAGMENT);

            if (mEditorFragment instanceof EditorMediaUploadListener) {
                mEditorMediaUploadListener = (EditorMediaUploadListener) mEditorFragment;
            }
        }

        if (mSite == null) {
            ToastUtils.showToast(this, R.string.blog_not_found, ToastUtils.Duration.SHORT);
            finish();
            return;
        }

        // Ensure we have a valid post
        if (!mEditPostRepository.hasPost()) {
            showErrorAndFinish(R.string.post_not_found);
            return;
        }

        mEditorMedia.start(mSite, this);
        startObserving();

        if (mHasSetPostContent = mEditorFragment != null) {
            mEditorFragment.setImageLoader(mImageLoader);
        }

        // Ensure that this check happens when mPost is set
        if (savedInstanceState == null) {
            String restartEditorOptionName = getIntent().getStringExtra(EXTRA_RESTART_EDITOR);
            RestartEditorOptions restartEditorOption =
                    restartEditorOptionName == null ? RestartEditorOptions.RESTART_DONT_SUPPRESS_GUTENBERG
                            : RestartEditorOptions.valueOf(restartEditorOptionName);

            mShowGutenbergEditor =
                    PostUtils.shouldShowGutenbergEditor(mIsNewPost, mEditPostRepository.getContent(), mSite)
                    && restartEditorOption != RestartEditorOptions.RESTART_SUPPRESS_GUTENBERG;
        } else {
            mShowGutenbergEditor = savedInstanceState.getBoolean(STATE_KEY_GUTENBERG_IS_SHOWN);
        }

        // ok now we are sure to have both a valid Post and showGutenberg flag, let's start the editing session tracker
        createPostEditorAnalyticsSessionTracker(mShowGutenbergEditor, mEditPostRepository.getPost(), mSite, mIsNewPost);

        // Bump post created analytics only once, first time the editor is opened
        if (mIsNewPost && savedInstanceState == null && !isRestarting) {
            trackEditorCreatedPost(action, getIntent());
        }

        if (!mIsNewPost) {
            // if we are opening a Post for which an error notification exists, we need to remove it from the dashboard
            // to prevent the user from tapping RETRY on a Post that is being currently edited
            UploadService.cancelFinalNotification(this, mEditPostRepository.getPost());
            resetUploadingMediaToFailedIfPostHasNotMediaInProgressOrQueued();
        }

        setTitle(SiteUtils.getSiteNameOrHomeURL(mSite));
        mSectionsPagerAdapter = new SectionsPagerAdapter(fragmentManager);

        // we need to make sure AT cookie is available when trying to edit post on private AT site
        if (mSite.isPrivateWPComAtomic() && mPrivateAtomicCookie.isCookieRefreshRequired()) {
            PrivateAtCookieRefreshProgressDialog.Companion.showIfNecessary(fragmentManager);
            mDispatcher.dispatch(SiteActionBuilder.newFetchPrivateAtomicCookieAction(
                    new FetchPrivateAtomicCookiePayload(mSite.getSiteId())));
        } else {
            setupViewPager();
        }
        ActivityId.trackLastActivity(ActivityId.POST_EDITOR);
    }

    @SuppressWarnings("unused")
    @Subscribe(threadMode = ThreadMode.MAIN)
    public void onPrivateAtomicCookieFetched(OnPrivateAtomicCookieFetched event) {
        // if the dialog is not showing by the time cookie fetched it means that it was dismissed and content was loaded
        if (PrivateAtCookieRefreshProgressDialog.Companion.isShowing(getSupportFragmentManager())) {
            setupViewPager();
            PrivateAtCookieRefreshProgressDialog.Companion.dismissIfNecessary(getSupportFragmentManager());
        }
        if (event.isError()) {
            AppLog.e(AppLog.T.EDITOR,
                    "Failed to load private AT cookie. " + event.error.type + " - " + event.error.message);
            WPSnackbar.make(findViewById(R.id.editor_activity), R.string.media_accessing_failed, Snackbar.LENGTH_LONG)
                      .show();
        }
    }

    @Override
    public void onCookieProgressDialogCancelled() {
        WPSnackbar.make(findViewById(R.id.editor_activity), R.string.media_accessing_failed, Snackbar.LENGTH_LONG)
                  .show();
        setupViewPager();
    }

    private void setupViewPager() {
        // Set up the ViewPager with the sections adapter.
        mViewPager = findViewById(R.id.pager);
        mViewPager.setAdapter(mSectionsPagerAdapter);
        mViewPager.setOffscreenPageLimit(4);
        mViewPager.setPagingEnabled(false);

        // When swiping between different sections, select the corresponding tab. We can also use ActionBar.Tab#select()
        // to do this if we have a reference to the Tab.
        mViewPager.clearOnPageChangeListeners();
        mViewPager.addOnPageChangeListener(new ViewPager.SimpleOnPageChangeListener() {
            @Override
            public void onPageSelected(int position) {
                invalidateOptionsMenu();
                if (position == PAGE_CONTENT) {
                    setTitle(SiteUtils.getSiteNameOrHomeURL(mSite));
                } else if (position == PAGE_SETTINGS) {
                    setTitle(mEditPostRepository.isPage() ? R.string.page_settings : R.string.post_settings);
                    mEditorPhotoPicker.hidePhotoPicker();
                } else if (position == PAGE_PUBLISH_SETTINGS) {
                    setTitle(R.string.publish_date);
                    mEditorPhotoPicker.hidePhotoPicker();
                } else if (position == PAGE_HISTORY) {
                    setTitle(R.string.history_title);
                    mEditorPhotoPicker.hidePhotoPicker();
                }
            }
        });
    }

    private void startObserving() {
        mEditorMedia.getUiState().observe(this, uiState -> {
            if (uiState != null) {
                updateAddingMediaToEditorProgressDialogState(uiState.getProgressDialogUiState());
                if (uiState.getEditorOverlayVisibility()) {
                    showOverlay(false);
                } else {
                    hideOverlay();
                }
            }
        });
        mEditorMedia.getSnackBarMessage().observe(this, event -> {
            SnackbarMessageHolder messageHolder = event.getContentIfNotHandled();
            if (messageHolder != null) {
                WPSnackbar
                        .make(findViewById(R.id.editor_activity), messageHolder.getMessageRes(), Snackbar.LENGTH_SHORT)
                        .show();
            }
        });
        mEditorMedia.getToastMessage().observe(this, event -> {
            ToastMessageHolder contentIfNotHandled = event.getContentIfNotHandled();
            if (contentIfNotHandled != null) {
                contentIfNotHandled.show(this);
            }
        });
        mViewModel.getOnSavePostTriggered().observe(this, unitEvent -> unitEvent.applyIfNotHandled(unit -> {
            updateAndSavePostAsync();
            return null;
        }));
        mViewModel.getOnFinish().observe(this, finishEvent -> finishEvent.applyIfNotHandled(activityFinishState -> {
            switch (activityFinishState) {
                case SAVED_ONLINE:
                    saveResult(true, false);
                    break;
                case SAVED_LOCALLY:
                    saveResult(true, true);
                    break;
                case CANCELLED:
                    saveResult(false, true);
                    break;
            }
            removePostOpenInEditorStickyEvent();
            mEditorMedia.definitelyDeleteBackspaceDeletedMediaItemsAsync();
            finish();
            return null;
        }));
        mEditPostRepository.getPostChanged().observe(this, postEvent -> postEvent.applyIfNotHandled(post -> {
            mViewModel.savePostToDb(this, mEditPostRepository, mSite);
            return null;
        }));
    }

    private void initializePostObject() {
        if (mEditPostRepository.hasPost()) {
            mEditPostRepository.savePostSnapshotWhenEditorOpened();
            mEditPostRepository.replace(UploadService::updatePostWithCurrentlyCompletedUploads);
            mIsPage = mEditPostRepository.isPage();

            EventBus.getDefault().postSticky(new PostEvents.PostOpenedInEditor(mEditPostRepository.getLocalSiteId(),
                    mEditPostRepository.getId()));

            mEditorMedia.purgeMediaToPostAssociationsIfNotInPostAnymoreAsync();
        }
    }

    // this method aims at recovering the current state of media items if they're inconsistent within the PostModel.
    private void resetUploadingMediaToFailedIfPostHasNotMediaInProgressOrQueued() {
        boolean useAztec = AppPrefs.isAztecEditorEnabled();

        if (!useAztec || UploadService.hasPendingOrInProgressMediaUploadsForPost(mEditPostRepository.getPost())) {
            return;
        }
        mEditPostRepository.updateAsync(postModel -> {
            String oldContent = postModel.getContent();
            if (!AztecEditorFragment.hasMediaItemsMarkedUploading(EditPostActivity.this, oldContent)
                // we need to make sure items marked failed are still failed or not as well
                && !AztecEditorFragment.hasMediaItemsMarkedFailed(EditPostActivity.this, oldContent)) {
                return false;
            }

            String newContent = AztecEditorFragment.resetUploadingMediaToFailed(EditPostActivity.this, oldContent);

            if (!TextUtils.isEmpty(oldContent) && newContent != null && oldContent.compareTo(newContent) != 0) {
                postModel.setContent(newContent);
                return true;
            }
            return false;
        }, null);
    }

    @Override
    protected void onResume() {
        super.onResume();

        EventBus.getDefault().register(this);

        reattachUploadingMediaForAztec();

        // Bump editor opened event every time the activity is resumed, to match the EDITOR_CLOSED event onPause
        PostUtils.trackOpenEditorAnalytics(mEditPostRepository.getPost(), mSite);

        mIsConfigChange = false;
    }

    private void reattachUploadingMediaForAztec() {
        if (mEditorMediaUploadListener != null) {
            mEditorMedia.reattachUploadingMediaForAztec(
                    mEditPostRepository,
                    mEditorFragment instanceof AztecEditorFragment,
                    mEditorMediaUploadListener
            );
        }
    }

    @Override
    protected void onPause() {
        super.onPause();

        EventBus.getDefault().unregister(this);

        AnalyticsTracker.track(AnalyticsTracker.Stat.EDITOR_CLOSED);
    }

    @Override protected void onStop() {
        super.onStop();
        if (mAztecImageLoader != null && isFinishing()) {
            mAztecImageLoader.clearTargets();
            mAztecImageLoader = null;
        }
    }

    @Override
    protected void onDestroy() {
        if (!mIsConfigChange && (mRestartEditorOption == RestartEditorOptions.NO_RESTART)) {
            if (mPostEditorAnalyticsSession != null) {
                mPostEditorAnalyticsSession.end();
            }
        }

        mDispatcher.unregister(this);
        mEditorMedia.cancelAddMediaToEditorActions();
        removePostOpenInEditorStickyEvent();
        if (mEditorFragment instanceof AztecEditorFragment) {
            ((AztecEditorFragment) mEditorFragment).disableContentLogOnCrashes();
        }

        if (mReactNativeRequestHandler != null) {
            mReactNativeRequestHandler.destroy();
        }

        super.onDestroy();
    }

    private void removePostOpenInEditorStickyEvent() {
        PostEvents.PostOpenedInEditor stickyEvent =
                EventBus.getDefault().getStickyEvent(PostEvents.PostOpenedInEditor.class);
        if (stickyEvent != null) {
            // "Consume" the sticky event
            EventBus.getDefault().removeStickyEvent(stickyEvent);
        }
    }

    @Override
    protected void onSaveInstanceState(Bundle outState) {
        super.onSaveInstanceState(outState);
        // Saves both post objects so we can restore them in onCreate()
        updateAndSavePostAsync();
        outState.putInt(STATE_KEY_POST_LOCAL_ID, mEditPostRepository.getId());
        if (!mEditPostRepository.isLocalDraft()) {
            outState.putLong(STATE_KEY_POST_REMOTE_ID, mEditPostRepository.getRemotePostId());
        }
        outState.putInt(STATE_KEY_POST_LOADING_STATE, mPostLoadingState.getValue());
        outState.putBoolean(STATE_KEY_IS_NEW_POST, mIsNewPost);
        outState.putBoolean(STATE_KEY_IS_PHOTO_PICKER_VISIBLE, mEditorPhotoPicker.isPhotoPickerShowing());
        outState.putBoolean(STATE_KEY_HTML_MODE_ON, mHtmlModeMenuStateOn);
        outState.putSerializable(WordPress.SITE, mSite);
        outState.putParcelable(STATE_KEY_REVISION, mRevision);

        outState.putSerializable(STATE_KEY_EDITOR_SESSION_DATA, mPostEditorAnalyticsSession);
        mIsConfigChange = true; // don't call sessionData.end() in onDestroy() if this is an Android config change

        outState.putBoolean(STATE_KEY_GUTENBERG_IS_SHOWN, mShowGutenbergEditor);

        outState.putParcelableArrayList(STATE_KEY_DROPPED_MEDIA_URIS, mEditorMedia.getDroppedMediaUris());

        if (mEditorFragment != null) {
            getSupportFragmentManager().putFragment(outState, STATE_KEY_EDITOR_FRAGMENT, mEditorFragment);
        }
    }

    @Override
    protected void onRestoreInstanceState(Bundle savedInstanceState) {
        super.onRestoreInstanceState(savedInstanceState);

        mHtmlModeMenuStateOn = savedInstanceState.getBoolean(STATE_KEY_HTML_MODE_ON);
        if (savedInstanceState.getBoolean(STATE_KEY_IS_PHOTO_PICKER_VISIBLE, false)) {
            mEditorPhotoPicker.showPhotoPicker(mSite);
        }
    }

    @Override
    public void onConfigurationChanged(Configuration newConfig) {
        super.onConfigurationChanged(newConfig);

        mEditorPhotoPicker.onOrientationChanged(newConfig.orientation);
    }

    private PrimaryEditorAction getPrimaryAction() {
        return mEditorActionsProvider
                .getPrimaryAction(mEditPostRepository.getStatus(), UploadUtils.userCanPublish(mSite));
    }

    private String getPrimaryActionText() {
        return getString(getPrimaryAction().getTitleResource());
    }

    private SecondaryEditorAction getSecondaryAction() {
        return mEditorActionsProvider
                .getSecondaryAction(mEditPostRepository.getStatus(), UploadUtils.userCanPublish(mSite));
    }

    private @Nullable String getSecondaryActionText() {
        @StringRes Integer titleResource = getSecondaryAction().getTitleResource();
        return titleResource != null ? getString(titleResource) : null;
    }

    private boolean shouldSwitchToGutenbergBeVisible(
            EditorFragmentAbstract editorFragment,
            SiteModel site
    ) {
        // Some guard conditions
        if (!mEditPostRepository.hasPost()) {
            AppLog.w(T.EDITOR, "shouldSwitchToGutenbergBeVisible got a null post parameter.");
            return false;
        }

        if (editorFragment == null) {
            AppLog.w(T.EDITOR, "shouldSwitchToGutenbergBeVisible got a null editorFragment parameter.");
            return false;
        }

        // Check whether the content has blocks.
        boolean hasBlocks = false;
        boolean isEmpty = false;
        try {
            final String content = (String) editorFragment.getContent(mEditPostRepository.getContent());
            hasBlocks = PostUtils.contentContainsGutenbergBlocks(content);
            isEmpty = TextUtils.isEmpty(content);
        } catch (EditorFragmentNotAddedException e) {
            // legacy exception; just ignore.
        }

        // if content has blocks or empty, offer the switch to Gutenberg. The block editor doesn't have good
        //  "Classic Block" support yet so, don't offer a switch to it if content doesn't have blocks. If the post
        //  is empty but the user hasn't enabled "Use Gutenberg for new posts" in Site Setting,
        //  don't offer the switch.
        return hasBlocks || (SiteUtils.isBlockEditorDefaultForNewPost(site) && isEmpty);
    }

    /*
     * shows/hides the overlay which appears atop the editor, which effectively disables it
     */
    private void showOverlay(boolean animate) {
        View overlay = findViewById(R.id.view_overlay);
        if (animate) {
            AniUtils.fadeIn(overlay, AniUtils.Duration.MEDIUM);
        } else {
            overlay.setVisibility(View.VISIBLE);
        }
    }

    private void hideOverlay() {
        View overlay = findViewById(R.id.view_overlay);
        overlay.setVisibility(View.GONE);
    }

    @Override
    public void onPhotoPickerShown() {
        // animate in the editor overlay
        showOverlay(true);

        if (mEditorFragment instanceof AztecEditorFragment) {
            ((AztecEditorFragment) mEditorFragment).enableMediaMode(true);
        }
    }

    @Override
    public void onPhotoPickerHidden() {
        hideOverlay();

        if (mEditorFragment instanceof AztecEditorFragment) {
            ((AztecEditorFragment) mEditorFragment).enableMediaMode(false);
        }
    }

    /*
     * called by PhotoPickerFragment when media is selected - may be a single item or a list of items
     */
    @Override
    public void onPhotoPickerMediaChosen(@NonNull final List<Uri> uriList) {
        mEditorPhotoPicker.hidePhotoPicker();
        mEditorMedia.onPhotoPickerMediaChosen(uriList);
    }

    /*
     * called by PhotoPickerFragment when user clicks an icon to launch the camera, native
     * picker, or WP media picker
     */
    @Override
    public void onPhotoPickerIconClicked(@NonNull PhotoPickerIcon icon, boolean allowMultipleSelection) {
        mEditorPhotoPicker.hidePhotoPicker();
        if (!icon.requiresUploadPermission() || WPMediaUtils.currentUserCanUploadMedia(mSite)) {
            mEditorPhotoPicker.setAllowMultipleSelection(allowMultipleSelection);
            switch (icon) {
                case ANDROID_CAPTURE_PHOTO:
                    launchCamera();
                    break;
                case ANDROID_CAPTURE_VIDEO:
                    launchVideoCamera();
                    break;
                case ANDROID_CHOOSE_PHOTO_OR_VIDEO:
                    WPMediaUtils.launchMediaLibrary(this, allowMultipleSelection);
                    break;
                case ANDROID_CHOOSE_PHOTO:
                    launchPictureLibrary();
                    break;
                case ANDROID_CHOOSE_VIDEO:
                    launchVideoLibrary();
                    break;
                case WP_MEDIA:
                    ActivityLauncher.viewMediaPickerForResult(this, mSite, MediaBrowserType.EDITOR_PICKER);
                    break;
                case STOCK_MEDIA:
                    final int requestCode = allowMultipleSelection
                            ? RequestCodes.STOCK_MEDIA_PICKER_MULTI_SELECT
                            : RequestCodes.STOCK_MEDIA_PICKER_SINGLE_SELECT_FOR_GUTENBERG_BLOCK;
                    ActivityLauncher.showStockMediaPickerForResult(this, mSite, requestCode);
                    break;
                case GIF:
                    ActivityLauncher.showGifPickerForResult(this, mSite, RequestCodes.GIF_PICKER);
                    break;
            }
        } else {
            WPSnackbar.make(findViewById(R.id.editor_activity), R.string.media_error_no_permission_upload,
                    Snackbar.LENGTH_SHORT).show();
        }
    }

    @Override
    public boolean onCreateOptionsMenu(Menu menu) {
        super.onCreateOptionsMenu(menu);
        MenuInflater inflater = getMenuInflater();
        inflater.inflate(R.menu.edit_post, menu);
        return true;
    }

    @Override
    public boolean onPrepareOptionsMenu(Menu menu) {
        boolean showMenuItems = true;
        if (mViewPager != null && mViewPager.getCurrentItem() > PAGE_CONTENT) {
            showMenuItems = false;
        }

        MenuItem secondaryAction = menu.findItem(R.id.menu_secondary_action);
        MenuItem previewMenuItem = menu.findItem(R.id.menu_preview_post);
        MenuItem viewHtmlModeMenuItem = menu.findItem(R.id.menu_html_mode);
        MenuItem historyMenuItem = menu.findItem(R.id.menu_history);
        MenuItem settingsMenuItem = menu.findItem(R.id.menu_post_settings);

        if (secondaryAction != null && mEditPostRepository.hasPost()) {
            secondaryAction.setVisible(showMenuItems && getSecondaryAction().isVisible());
            secondaryAction.setTitle(getSecondaryActionText());
        }

        if (previewMenuItem != null) {
            previewMenuItem.setVisible(showMenuItems);
        }

        if (viewHtmlModeMenuItem != null) {
            viewHtmlModeMenuItem.setVisible(((mEditorFragment instanceof AztecEditorFragment)
                                             || (mEditorFragment instanceof GutenbergEditorFragment)) && showMenuItems);
            viewHtmlModeMenuItem.setTitle(mHtmlModeMenuStateOn ? R.string.menu_visual_mode : R.string.menu_html_mode);
        }

        if (historyMenuItem != null) {
            boolean hasHistory = !mIsNewPost && mSite.isUsingWpComRestApi();
            historyMenuItem.setVisible(showMenuItems && hasHistory);
        }

        if (settingsMenuItem != null) {
            settingsMenuItem.setTitle(mIsPage ? R.string.page_settings : R.string.post_settings);
            settingsMenuItem.setVisible(showMenuItems);
        }

        // Set text of the primary action button in the ActionBar
        if (mEditPostRepository.hasPost()) {
            MenuItem primaryAction = menu.findItem(R.id.menu_primary_action);
            if (primaryAction != null) {
                primaryAction.setTitle(getPrimaryActionText());
                primaryAction.setVisible(mViewPager != null && mViewPager.getCurrentItem() != PAGE_HISTORY
                                         && mViewPager.getCurrentItem() != PAGE_PUBLISH_SETTINGS);
            }
        }

        MenuItem switchToAztecMenuItem = menu.findItem(R.id.menu_switch_to_aztec);
        MenuItem switchToGutenbergMenuItem = menu.findItem(R.id.menu_switch_to_gutenberg);

        // The following null checks should basically be redundant but were added to manage
        // an odd behaviour recorded with Android 8.0.0
        // (see https://github.com/wordpress-mobile/WordPress-Android/issues/9748 for more information)
        if (switchToAztecMenuItem != null && switchToGutenbergMenuItem != null) {
            if (mShowGutenbergEditor) {
                // we're showing Gutenberg so, just offer the Aztec switch
                switchToAztecMenuItem.setVisible(true);
                switchToGutenbergMenuItem.setVisible(false);
            } else {
                // we're showing Aztec so, hide the "Switch to Aztec" menu
                switchToAztecMenuItem.setVisible(false);

                switchToGutenbergMenuItem.setVisible(
                        shouldSwitchToGutenbergBeVisible(mEditorFragment, mSite)
                );
            }
        }

        return super.onPrepareOptionsMenu(menu);
    }

    @Override
    public void onRequestPermissionsResult(int requestCode,
                                           @NonNull String[] permissions,
                                           @NonNull int[] grantResults) {
        super.onRequestPermissionsResult(requestCode, permissions, grantResults);
        boolean allGranted = WPPermissionUtils.setPermissionListAsked(
                this, requestCode, permissions, grantResults, true);

        if (allGranted) {
            switch (requestCode) {
                case WPPermissionUtils.EDITOR_MEDIA_PERMISSION_REQUEST_CODE:
                    if (mMenuView != null) {
                        super.openContextMenu(mMenuView);
                        mMenuView = null;
                    }
                    break;
                case WPPermissionUtils.EDITOR_DRAG_DROP_PERMISSION_REQUEST_CODE:
                    mEditorMedia.addNewMediaItemsToEditorAsync(mEditorMedia.getDroppedMediaUris(), false);
                    mEditorMedia.getDroppedMediaUris().clear();
                    break;
            }
        }
    }

    private boolean handleBackPressed() {
        Fragment fragment = getSupportFragmentManager().findFragmentByTag(
                ImageSettingsDialogFragment.IMAGE_SETTINGS_DIALOG_TAG);
        if (fragment != null && fragment.isVisible()) {
            if (fragment instanceof ImageSettingsDialogFragment) {
                ImageSettingsDialogFragment imFragment = (ImageSettingsDialogFragment) fragment;
                imFragment.dismissFragment();
            }

            return false;
        }

        if (mViewPager.getCurrentItem() == PAGE_PUBLISH_SETTINGS) {
            mViewPager.setCurrentItem(PAGE_SETTINGS);
            invalidateOptionsMenu();
        } else if (mViewPager.getCurrentItem() > PAGE_CONTENT) {
            if (mViewPager.getCurrentItem() == PAGE_SETTINGS) {
                mEditorFragment.setFeaturedImageId(mEditPostRepository.getFeaturedImageId());
            }

            mViewPager.setCurrentItem(PAGE_CONTENT);
            invalidateOptionsMenu();
        } else if (mEditorPhotoPicker.isPhotoPickerShowing()) {
            mEditorPhotoPicker.hidePhotoPicker();
        } else {
            savePostAndOptionallyFinish(true, false);
        }

        return true;
    }

    private RemotePreviewLogicHelper.RemotePreviewHelperFunctions getEditPostActivityStrategyFunctions() {
        return new RemotePreviewLogicHelper.RemotePreviewHelperFunctions() {
            @Override
            public boolean notifyUploadInProgress(@NotNull PostImmutableModel post) {
                if (UploadService.hasInProgressMediaUploadsForPost(post)) {
                    ToastUtils.showToast(EditPostActivity.this,
                            getString(R.string.editor_toast_uploading_please_wait), Duration.SHORT);
                    return true;
                } else {
                    return false;
                }
            }

            @Override
            public void notifyEmptyDraft() {
                ToastUtils.showToast(EditPostActivity.this,
                        getString(R.string.error_preview_empty_draft), Duration.SHORT);
            }

            @Override
            public void startUploading(boolean isRemoteAutoSave, @Nullable PostImmutableModel post) {
                if (isRemoteAutoSave) {
                    updatePostLoadingAndDialogState(PostLoadingState.REMOTE_AUTO_SAVING_FOR_PREVIEW, post);
                    savePostAndOptionallyFinish(false, true);
                } else {
                    updatePostLoadingAndDialogState(PostLoadingState.UPLOADING_FOR_PREVIEW, post);
                    savePostAndOptionallyFinish(false, false);
                }
            }

            @Override
            public void notifyEmptyPost() {
                String message =
                        getString(mIsPage ? R.string.error_preview_empty_page : R.string.error_preview_empty_post);
                ToastUtils.showToast(EditPostActivity.this, message, Duration.SHORT);
            }
        };
    }

    // Menu actions
    @Override
    public boolean onOptionsItemSelected(final MenuItem item) {
        int itemId = item.getItemId();

        if (itemId == android.R.id.home) {
            return handleBackPressed();
        }

        mEditorPhotoPicker.hidePhotoPicker();

        if (itemId == R.id.menu_primary_action) {
            performPrimaryAction();
        } else {
            // Disable other action bar buttons while a media upload is in progress
            // (unnecessary for Aztec since it supports progress reattachment)
            if (!(mShowAztecEditor || mShowGutenbergEditor)
                && (mEditorFragment.isUploadingMedia() || mEditorFragment.isActionInProgress())) {
                ToastUtils.showToast(this, R.string.editor_toast_uploading_please_wait, Duration.SHORT);
                return false;
            }

            if (itemId == R.id.menu_history) {
                AnalyticsTracker.track(Stat.REVISIONS_LIST_VIEWED);
                ActivityUtils.hideKeyboard(this);
                mViewPager.setCurrentItem(PAGE_HISTORY);
            } else if (itemId == R.id.menu_preview_post) {
                PreviewLogicOperationResult opResult = mRemotePreviewLogicHelper.runPostPreviewLogic(
                        this,
                        mSite,
                        Objects.requireNonNull(mEditPostRepository.getPost()),
                        getEditPostActivityStrategyFunctions());
                if (opResult == PreviewLogicOperationResult.MEDIA_UPLOAD_IN_PROGRESS
                    || opResult == PreviewLogicOperationResult.CANNOT_SAVE_EMPTY_DRAFT
                    || opResult == PreviewLogicOperationResult.CANNOT_REMOTE_AUTO_SAVE_EMPTY_POST
                ) {
                    return false;
                } else if (opResult == PreviewLogicOperationResult.OPENING_PREVIEW) {
                    updatePostLoadingAndDialogState(PostLoadingState.PREVIEWING, mEditPostRepository.getPost());
                }
            } else if (itemId == R.id.menu_post_settings) {
                if (mEditPostSettingsFragment != null) {
                    mEditPostSettingsFragment.refreshViews();
                }
                ActivityUtils.hideKeyboard(this);
                mViewPager.setCurrentItem(PAGE_SETTINGS);
            } else if (itemId == R.id.menu_secondary_action) {
                return performSecondaryAction();
            } else if (itemId == R.id.menu_html_mode) {
                // toggle HTML mode
                if (mEditorFragment instanceof AztecEditorFragment) {
                    ((AztecEditorFragment) mEditorFragment).onToolbarHtmlButtonClicked();
                    toggledHtmlModeSnackbar(view -> {
                        // switch back
                        ((AztecEditorFragment) mEditorFragment).onToolbarHtmlButtonClicked();
                    });
                } else if (mEditorFragment instanceof GutenbergEditorFragment) {
                    ((GutenbergEditorFragment) mEditorFragment).onToggleHtmlMode();
                    toggledHtmlModeSnackbar(view -> {
                        // switch back
                        ((GutenbergEditorFragment) mEditorFragment).onToggleHtmlMode();
                    });
                }
            } else if (itemId == R.id.menu_switch_to_aztec) {
                // The following boolean check should be always redundant but was added to manage
                // an odd behaviour recorded with Android 8.0.0
                // (see https://github.com/wordpress-mobile/WordPress-Android/issues/9748 for more information)
                if (mShowGutenbergEditor) {
                    // let's finish this editing instance and start again, but not letting Gutenberg be used
                    mRestartEditorOption = RestartEditorOptions.RESTART_SUPPRESS_GUTENBERG;
                    mPostEditorAnalyticsSession.switchEditor(Editor.CLASSIC);
                    mPostEditorAnalyticsSession.setOutcome(Outcome.SAVE);
                    mViewModel.finish(ActivityFinishState.SAVED_LOCALLY);
                } else {
                    logWrongMenuState("Wrong state in menu_switch_to_aztec: menu should not be visible.");
                }
            } else if (itemId == R.id.menu_switch_to_gutenberg) {
                // The following boolean check should be always redundant but was added to manage
                // an odd behaviour recorded with Android 8.0.0
                // (see https://github.com/wordpress-mobile/WordPress-Android/issues/9748 for more information)
                if (shouldSwitchToGutenbergBeVisible(mEditorFragment, mSite)) {
                    // let's finish this editing instance and start again, but let GB be used
                    mRestartEditorOption = RestartEditorOptions.RESTART_DONT_SUPPRESS_GUTENBERG;
                    mPostEditorAnalyticsSession.switchEditor(Editor.GUTENBERG);
                    mPostEditorAnalyticsSession.setOutcome(Outcome.SAVE);
                    mViewModel.finish(ActivityFinishState.SAVED_LOCALLY);
                } else {
                    logWrongMenuState("Wrong state in menu_switch_to_gutenberg: menu should not be visible.");
                }
            }
        }
        return false;
    }

    private void logWrongMenuState(String logMsg) {
        AppLog.w(T.EDITOR, logMsg);
        // Lets record this event in Sentry
        CrashLoggingUtils.logException(new IllegalStateException(logMsg), T.EDITOR);
    }

    private void showEmptyPostErrorForSecondaryAction() {
        String message = getString(mIsPage ? R.string.error_publish_empty_page : R.string.error_publish_empty_post);
        if (getSecondaryAction() == SecondaryEditorAction.SAVE_AS_DRAFT
            || getSecondaryAction() == SecondaryEditorAction.SAVE) {
            message = getString(R.string.error_save_empty_draft);
        }
        ToastUtils.showToast(EditPostActivity.this, message, Duration.SHORT);
    }

    private void saveAsDraft() {
        mEditPostSettingsFragment.updatePostStatus(PostStatus.DRAFT);
        ToastUtils.showToast(EditPostActivity.this,
                getString(R.string.editor_post_converted_back_to_draft), Duration.SHORT);
        mUploadUtilsWrapper.showSnackbar(
                findViewById(R.id.editor_activity),
                R.string.editor_uploading_post);
        savePostAndOptionallyFinish(false, false);
    }

    private boolean performSecondaryAction() {
        if (UploadService.hasInProgressMediaUploadsForPost(mEditPostRepository.getPost())) {
            ToastUtils.showToast(EditPostActivity.this,
                    getString(R.string.editor_toast_uploading_please_wait), Duration.SHORT);
            return false;
        }

        if (isDiscardable()) {
            showEmptyPostErrorForSecondaryAction();
            return false;
        }

        switch (getSecondaryAction()) {
            case SAVE_AS_DRAFT:
                // Force the new Draft status
                saveAsDraft();
                return true;
            case SAVE:
                uploadPost(false);
                return true;
            case PUBLISH_NOW:
                showPublishConfirmationDialogAndPublishPost();
                return true;
            case NONE:
                throw new IllegalStateException("Switch in `secondaryAction` shouldn't go through the NONE case");
        }
        return false;
    }

    private void toggledHtmlModeSnackbar(View.OnClickListener onUndoClickListener) {
        mUploadUtilsWrapper.showSnackbarSuccessActionOrange(findViewById(R.id.editor_activity),
                mHtmlModeMenuStateOn ? R.string.menu_html_mode_done_snackbar
                        : R.string.menu_visual_mode_done_snackbar,
                R.string.menu_undo_snackbar_action,
                onUndoClickListener);
    }

    private void refreshEditorContent() {
        mHasSetPostContent = false;
        fillContentEditorFields();
    }

    private void setPreviewingInEditorSticky(boolean enable, @Nullable PostImmutableModel post) {
        if (enable) {
            if (post != null) {
                EventBus.getDefault().postSticky(
                        new PostEvents.PostPreviewingInEditor(post.getLocalSiteId(), post.getId()));
            }
        } else {
            PostEvents.PostPreviewingInEditor stickyEvent =
                    EventBus.getDefault().getStickyEvent(PostEvents.PostPreviewingInEditor.class);
            if (stickyEvent != null) {
                EventBus.getDefault().removeStickyEvent(stickyEvent);
            }
        }
    }

    private void managePostLoadingStateTransitions(PostLoadingState postLoadingState,
                                                   @Nullable PostImmutableModel post) {
        switch (postLoadingState) {
            case NONE:
                setPreviewingInEditorSticky(false, post);
                break;
            case UPLOADING_FOR_PREVIEW:
            case REMOTE_AUTO_SAVING_FOR_PREVIEW:
            case PREVIEWING:
            case REMOTE_AUTO_SAVE_PREVIEW_ERROR:
                setPreviewingInEditorSticky(true, post);
                break;
            case LOADING_REVISION:
                // nothing to do
                break;
        }
    }

    private void updatePostLoadingAndDialogState(PostLoadingState postLoadingState) {
        updatePostLoadingAndDialogState(postLoadingState, null);
    }

    private void updatePostLoadingAndDialogState(PostLoadingState postLoadingState, @Nullable PostImmutableModel post) {
        // We need only transitions, so...
        if (mPostLoadingState == postLoadingState) return;

        AppLog.d(
                AppLog.T.POSTS,
                "Editor post loading state machine: transition from " + mPostLoadingState + " to " + postLoadingState
        );

        // update the state
        mPostLoadingState = postLoadingState;

        // take care of exit actions on state transition
        managePostLoadingStateTransitions(postLoadingState, post);

        // update the progress dialog state
        mProgressDialog = mProgressDialogHelper.updateProgressDialogState(
                this,
                mProgressDialog,
                mPostLoadingState.getProgressDialogUiState(),
                mUiHelpers);
    }

    private void toggleHtmlModeOnMenu() {
        mHtmlModeMenuStateOn = !mHtmlModeMenuStateOn;
        trackPostSessionEditorModeSwitch();
        invalidateOptionsMenu();
    }

    private void trackPostSessionEditorModeSwitch() {
        boolean isGutenberg = mEditorFragment instanceof GutenbergEditorFragment;
        mPostEditorAnalyticsSession.switchEditor(
                mHtmlModeMenuStateOn ? Editor.HTML : (isGutenberg ? Editor.GUTENBERG : Editor.CLASSIC));
    }

    private void showUpdateConfirmationDialogAndUploadPost() {
        showConfirmationDialogAndUploadPost(TAG_UPDATE_CONFIRMATION_DIALOG,
                getString(R.string.dialog_confirm_update_title),
                mEditPostRepository.isPage() ? getString(R.string.dialog_confirm_update_message_page)
                        : getString(R.string.dialog_confirm_update_message_post),
                getString(R.string.dialog_confirm_update_yes),
                getString(R.string.keep_editing));
    }

    private void showPublishConfirmationDialogAndPublishPost() {
        showConfirmationDialogAndUploadPost(TAG_PUBLISH_CONFIRMATION_DIALOG,
                getString(R.string.dialog_confirm_publish_title),
                mEditPostRepository.isPage() ? getString(R.string.dialog_confirm_publish_message_page)
                        : getString(R.string.dialog_confirm_publish_message_post),
                getString(R.string.dialog_confirm_publish_yes),
                getString(R.string.keep_editing));
    }

    private void showConfirmationDialogAndUploadPost(@NonNull String identifier, @NonNull String title,
                                                     @NonNull String description, @NonNull String positiveButton,
                                                     @NonNull String negativeButton) {
        BasicFragmentDialog publishConfirmationDialog = new BasicFragmentDialog();
        publishConfirmationDialog.initialize(identifier, title, description, positiveButton, negativeButton, null);
        publishConfirmationDialog.show(getSupportFragmentManager(), identifier);
    }

    private void performPrimaryAction() {
        switch (getPrimaryAction()) {
            case UPDATE:
                showUpdateConfirmationDialogAndUploadPost();
                return;
            case PUBLISH_NOW:
                showPublishConfirmationDialogAndPublishPost();
                return;
            // In other cases, we'll upload the post without changing its status
            case SCHEDULE:
            case SUBMIT_FOR_REVIEW:
            case SAVE:
                uploadPost(false);
                break;
        }
    }

    private void showGutenbergInformativeDialog() {
        // Show the GB informative dialog on editing GB posts
        final PromoDialog gbInformativeDialog = new PromoDialog();
        gbInformativeDialog.initialize(TAG_GB_INFORMATIVE_DIALOG,
                getString(R.string.dialog_gutenberg_informative_title),
                mEditPostRepository.isPage() ? getString(R.string.dialog_gutenberg_informative_description_page)
                        : getString(R.string.dialog_gutenberg_informative_description_post),
                getString(org.wordpress.android.editor.R.string.dialog_button_ok));

        gbInformativeDialog.show(getSupportFragmentManager(), TAG_GB_INFORMATIVE_DIALOG);
        AppPrefs.setGutenbergInfoPopupDisplayed(mSite.getUrl(), true);
    }

    private void showGutenbergRolloutV2InformativeDialog() {
        // Show the GB informative dialog on editing GB posts
        final PromoDialog gbInformativeDialog = new PromoDialog();
        gbInformativeDialog.initialize(TAG_GB_ROLLOUT_V2_INFORMATIVE_DIALOG,
                getString(R.string.dialog_gutenberg_informative_title),
                getString(R.string.dialog_gutenberg_informative_description_v2),
                getString(org.wordpress.android.editor.R.string.dialog_button_ok));

        gbInformativeDialog.show(getSupportFragmentManager(), TAG_GB_ROLLOUT_V2_INFORMATIVE_DIALOG);
        AppPrefs.setGutenbergInfoPopupDisplayed(mSite.getUrl(), true);
    }

    private void setGutenbergEnabledIfNeeded() {
        if (AppPrefs.isGutenbergInfoPopupDisplayed(mSite.getUrl())) {
            return;
        }

        boolean showPopup = AppPrefs.shouldShowGutenbergInfoPopupForTheNewPosts(mSite.getUrl());
        boolean showRolloutPopupPhase2 = AppPrefs.shouldShowGutenbergInfoPopupPhase2ForNewPosts(mSite.getUrl());

        if (TextUtils.isEmpty(mSite.getMobileEditor()) && !mIsNewPost) {
            SiteUtils.enableBlockEditor(mDispatcher, mSite);
            AnalyticsUtils.trackWithSiteDetails(Stat.EDITOR_GUTENBERG_ENABLED, mSite,
                    BlockEditorEnabledSource.ON_BLOCK_POST_OPENING.asPropertyMap());
        }

        if (showPopup) {
            showGutenbergInformativeDialog();
        } else if (showRolloutPopupPhase2) {
            showGutenbergRolloutV2InformativeDialog();
        }
    }

    private ActivityFinishState savePostOnline(boolean isFirstTimePublish) {
        return mViewModel.savePostOnline(isFirstTimePublish, this, mEditPostRepository, mSite);
    }

    private void onUploadSuccess(MediaModel media) {
        // TODO Should this statement check media.getLocalPostId() == mEditPostRepository.getId()?
        if (media != null && !media.getMarkedLocallyAsFeatured() && mEditorMediaUploadListener != null) {
            mEditorMediaUploadListener.onMediaUploadSucceeded(String.valueOf(media.getId()),
                    FluxCUtils.mediaFileFromMediaModel(media));
        } else if (media != null && media.getMarkedLocallyAsFeatured() && media.getLocalPostId() == mEditPostRepository
                .getId()) {
            setFeaturedImageId(media.getMediaId());
        }
    }

    private void onUploadError(MediaModel media, MediaError error) {
        String localMediaId = String.valueOf(media.getId());

        Map<String, Object> properties = null;
        MediaFile mf = FluxCUtils.mediaFileFromMediaModel(media);
        if (mf != null) {
            properties = AnalyticsUtils.getMediaProperties(this, mf.isVideo(), null, mf.getFilePath());
            properties.put("error_type", error.type.name());
        }
        AnalyticsTracker.track(Stat.EDITOR_UPLOAD_MEDIA_FAILED, properties);

        // Display custom error depending on error type
        String errorMessage = WPMediaUtils.getErrorMessage(this, media, error);
        if (errorMessage == null) {
            errorMessage = TextUtils.isEmpty(error.message) ? getString(R.string.tap_to_try_again) : error.message;
        }

        if (mEditorMediaUploadListener != null) {
            mEditorMediaUploadListener.onMediaUploadFailed(localMediaId,
                    EditorFragmentAbstract.getEditorMimeType(mf), errorMessage);
        }
    }

    private void onUploadProgress(MediaModel media, float progress) {
        String localMediaId = String.valueOf(media.getId());
        if (mEditorMediaUploadListener != null) {
            mEditorMediaUploadListener.onMediaUploadProgress(localMediaId, progress);
        }
    }

    private void launchPictureLibrary() {
        WPMediaUtils.launchPictureLibrary(this, mEditorPhotoPicker.getAllowMultipleSelection());
    }

    private void launchVideoLibrary() {
        WPMediaUtils.launchVideoLibrary(this, mEditorPhotoPicker.getAllowMultipleSelection());
    }

    private void launchVideoCamera() {
        WPMediaUtils.launchVideoCamera(this);
    }

    private void showErrorAndFinish(int errorMessageId) {
        ToastUtils.showToast(this, errorMessageId, ToastUtils.Duration.LONG);
        finish();
    }

    private void trackEditorCreatedPost(String action, Intent intent) {
        Map<String, Object> properties = new HashMap<>();
        // Post created from the post list (new post button).
        String normalizedSourceName = "post-list";

        if (Intent.ACTION_SEND.equals(action) || Intent.ACTION_SEND_MULTIPLE.equals(action)) {
            // Post created with share with WordPress
            normalizedSourceName = "shared-from-external-app";
        }
        if (EditPostActivity.NEW_MEDIA_POST.equals(
                action)) {
            // Post created from the media library
            normalizedSourceName = "media-library";
        }
        if (intent != null && intent.hasExtra(EXTRA_IS_QUICKPRESS)) {
            // Quick press
            normalizedSourceName = "quick-press";
        }
        PostUtils.addPostTypeToAnalyticsProperties(mEditPostRepository.getPost(), properties);
        properties.put("created_post_source", normalizedSourceName);

        if (intent != null
            && intent.hasExtra(EXTRA_CREATION_SOURCE_DETAIL)
            && normalizedSourceName == "post-list") {
            PagePostCreationSourcesDetail source =
                    (PagePostCreationSourcesDetail) intent.getSerializableExtra(EXTRA_CREATION_SOURCE_DETAIL);
            properties.put(
                    CREATED_POST_SOURCE_DETAIL_KEY,
                    source != null ? source.getLabel() : PagePostCreationSourcesDetail.NO_DETAIL.getLabel()
            );
        } else {
            properties.put(
                    CREATED_POST_SOURCE_DETAIL_KEY,
                    PagePostCreationSourcesDetail.NO_DETAIL.getLabel()
            );
        }

        AnalyticsUtils.trackWithSiteDetails(
                AnalyticsTracker.Stat.EDITOR_CREATED_POST,
                mSiteStore.getSiteByLocalId(mEditPostRepository.getLocalSiteId()),
                properties
        );
    }

    private void updateAndSavePostAsync() {
        mViewModel.updatePostObjectWithUIAsync(mEditPostRepository, this::updateFromEditor, null);
    }

    private void updateAndSavePostAsync(final OnPostUpdatedFromUIListener listener) {
        if (mEditorFragment == null) {
            AppLog.e(AppLog.T.POSTS, "Fragment not initialized");
            return;
        }
        mViewModel.updatePostObjectWithUIAsync(mEditPostRepository,
                this::updateFromEditor,
                (post, result) -> {
                    // Ignore the result as we want to invoke the listener even when the PostModel was up-to-date
                    if (listener != null) {
                        listener.onPostUpdatedFromUI();
                    }
                    return null;
                });
    }

    private UpdateFromEditor updateFromEditor(String oldContent) {
        try {
            String title = (String) mEditorFragment.getTitle();
            String content = (String) mEditorFragment.getContent(oldContent);
            return new PostFields(title, content);
        } catch (EditorFragmentNotAddedException e) {
            AppLog.e(T.EDITOR, "Impossible to save the post, we weren't able to update it.");
            return new UpdateFromEditor.Failed(e);
        }
    }

    @Override
    public void initializeEditorFragment() {
        if (mEditorFragment instanceof AztecEditorFragment) {
            AztecEditorFragment aztecEditorFragment = (AztecEditorFragment) mEditorFragment;
            aztecEditorFragment.setEditorImageSettingsListener(EditPostActivity.this);
            aztecEditorFragment.setMediaToolbarButtonClickListener(mEditorPhotoPicker);

            // Here we should set the max width for media, but the default size is already OK. No need
            // to customize it further

            Drawable loadingImagePlaceholder = EditorMediaUtils.getAztecPlaceholderDrawableFromResID(
                    this,
                    org.wordpress.android.editor.R.drawable.ic_gridicons_image,
                    aztecEditorFragment.getMaxMediaSize()
            );
            mAztecImageLoader = new AztecImageLoader(getBaseContext(), mImageManager, loadingImagePlaceholder);
            aztecEditorFragment.setAztecImageLoader(mAztecImageLoader);
            aztecEditorFragment.setLoadingImagePlaceholder(loadingImagePlaceholder);

            Drawable loadingVideoPlaceholder = EditorMediaUtils.getAztecPlaceholderDrawableFromResID(
                    this,
                    org.wordpress.android.editor.R.drawable.ic_gridicons_video_camera,
                    aztecEditorFragment.getMaxMediaSize()
            );
            aztecEditorFragment.setAztecVideoLoader(new AztecVideoLoader(getBaseContext(), loadingVideoPlaceholder));
            aztecEditorFragment.setLoadingVideoPlaceholder(loadingVideoPlaceholder);

            if (getSite() != null && getSite().isWPCom() && !getSite().isPrivate()) {
                // Add the content reporting for wpcom blogs that are not private
                aztecEditorFragment.enableContentLogOnCrashes(
                        throwable -> {
                            // Do not log private or password protected post
                            return mEditPostRepository.hasPost() && TextUtils.isEmpty(mEditPostRepository.getPassword())
                                   && !mEditPostRepository.hasStatus(PostStatus.PRIVATE);
                        }
                );
            }

            if (mEditPostRepository.hasPost() && AppPrefs
                    .isPostWithHWAccelerationOff(mEditPostRepository.getLocalSiteId(), mEditPostRepository.getId())) {
                // We need to disable HW Acc. on this post
                aztecEditorFragment.disableHWAcceleration();
            }
            aztecEditorFragment.setExternalLogger(new AztecLog.ExternalLogger() {
                // This method handles the custom Exception thrown by Aztec to notify the parent app of the error #8828
                // We don't need to log the error, since it was already logged by Aztec, instead we need to write the
                // prefs to disable HW acceleration for it.
                private boolean isError8828(@NotNull Throwable throwable) {
                    if (!(throwable instanceof DynamicLayoutGetBlockIndexOutOfBoundsException)) {
                        return false;
                    }
                    if (!mEditPostRepository.hasPost()) {
                        return false;
                    }
                    AppPrefs.addPostWithHWAccelerationOff(mEditPostRepository.getLocalSiteId(),
                            mEditPostRepository.getId());
                    return true;
                }

                @Override
                public void log(@NotNull String s) {
                    // For now, we're wrapping up the actual log into an exception to reduce possibility
                    // of information not travelling to our Crash Logging Service.
                    // For more info: http://bit.ly/2oJHMG7 and http://bit.ly/2oPOtFX
                    CrashLoggingUtils.logException(new AztecEditorFragment.AztecLoggingException(s), T.EDITOR);
                }

                @Override
                public void logException(@NotNull Throwable throwable) {
                    if (isError8828(throwable)) {
                        return;
                    }
                    CrashLoggingUtils.logException(new AztecEditorFragment.AztecLoggingException(throwable), T.EDITOR);
                }

                @Override
                public void logException(@NotNull Throwable throwable, String s) {
                    if (isError8828(throwable)) {
                        return;
                    }
                    CrashLoggingUtils.logException(
                            new AztecEditorFragment.AztecLoggingException(throwable), T.EDITOR, s);
                }
            });
        }
    }

    @Override
    public void onImageSettingsRequested(EditorImageMetaData editorImageMetaData) {
        MediaSettingsActivity.showForResult(this, mSite, editorImageMetaData);
    }


    @Override public void onImagePreviewRequested(String mediaUrl) {
        MediaPreviewActivity.showPreview(this, mSite, mediaUrl);
    }

    @Override public void onMediaEditorRequested(String mediaUrl) {
        String imageUrl = UrlUtils.removeQuery(StringUtils.notNullStr(mediaUrl));

        // We're using a separate cache in WPAndroid and RN's Gutenberg editor so we need to reload the image
        // in the preview screen using WPAndroid's image loader. We create a resized url using Photon service and
        // device's max width to display a smaller image that can load faster and act as a placeholder.
        int displayWidth = Math.max(DisplayUtils.getDisplayPixelWidth(getBaseContext()),
                DisplayUtils.getDisplayPixelHeight(getBaseContext()));

        int margin = getResources().getDimensionPixelSize(R.dimen.preview_image_view_margin);
        int maxWidth = displayWidth - (margin * 2);

        int reducedSizeWidth = (int) (maxWidth * PREVIEW_IMAGE_REDUCED_SIZE_FACTOR);
        String resizedImageUrl = mReaderUtilsWrapper.getResizedImageUrl(
                mediaUrl,
                reducedSizeWidth,
                0,
                !SiteUtils.isPhotonCapable(mSite),
                mSite.isWPComAtomic()
        );

        String outputFileExtension = MimeTypeMap.getFileExtensionFromUrl(imageUrl);

        ArrayList<EditImageData.InputData> inputData = new ArrayList<>(1);
        inputData.add(new EditImageData.InputData(
                imageUrl,
                StringUtils.notNullStr(resizedImageUrl),
                outputFileExtension
        ));
        ActivityLauncher.openImageEditor(this, inputData);
    }

    @Override
    public void onNegativeClicked(@NonNull String instanceTag) {
        switch (instanceTag) {
            case TAG_PUBLISH_CONFIRMATION_DIALOG:
            case TAG_UPDATE_CONFIRMATION_DIALOG:
                break;
            default:
                AppLog.e(T.EDITOR, "Dialog instanceTag is not recognized");
                throw new UnsupportedOperationException("Dialog instanceTag is not recognized");
        }
    }

    @Override
    public void onPositiveClicked(@NonNull String instanceTag) {
        switch (instanceTag) {
            case TAG_UPDATE_CONFIRMATION_DIALOG:
                uploadPost(false);
                break;
            case TAG_PUBLISH_CONFIRMATION_DIALOG:
                uploadPost(true);
                AppRatingDialog.INSTANCE
                        .incrementInteractions(APP_REVIEWS_EVENT_INCREMENTED_BY_PUBLISHING_POST_OR_PAGE);
                break;
            case TAG_GB_INFORMATIVE_DIALOG:
                // no op
                break;
            case TAG_GB_ROLLOUT_V2_INFORMATIVE_DIALOG:
                // no op
                break;
            default:
                AppLog.e(T.EDITOR, "Dialog instanceTag is not recognized");
                throw new UnsupportedOperationException("Dialog instanceTag is not recognized");
        }
    }

    /*
     * user clicked OK on a settings list dialog displayed from the settings fragment - pass the event
     * along to the settings fragment
     */
    @Override
    public void onPostSettingsFragmentPositiveButtonClicked(@NonNull PostSettingsListDialogFragment dialog) {
        if (mEditPostSettingsFragment != null) {
            mEditPostSettingsFragment.onPostSettingsFragmentPositiveButtonClicked(dialog);
        }
    }

    public interface OnPostUpdatedFromUIListener {
        void onPostUpdatedFromUI();
    }

    @Override
    public void onBackPressed() {
        handleBackPressed();
    }

    @Override
    public void onHistoryItemClicked(@NonNull Revision revision, @NonNull List<Revision> revisions) {
        AnalyticsTracker.track(Stat.REVISIONS_DETAIL_VIEWED_FROM_LIST);
        mRevision = revision;

        ActivityLauncher.viewHistoryDetailForResult(this, mRevision, revisions);
    }

    private void loadRevision() {
        updatePostLoadingAndDialogState(PostLoadingState.LOADING_REVISION);
        mEditPostRepository.saveForUndo();
        mEditPostRepository.updateAsync(postModel -> {
            postModel.setTitle(Objects.requireNonNull(mRevision.getPostTitle()));
            postModel.setContent(Objects.requireNonNull(mRevision.getPostContent()));
            return true;
        }, (postModel, result) -> {
            if (result == UpdatePostResult.Updated.INSTANCE) {
                refreshEditorContent();
                WPSnackbar.make(mViewPager, getString(R.string.history_loaded_revision), 4000)
                          .setAction(getString(R.string.undo), view -> {
                              AnalyticsTracker.track(Stat.REVISIONS_LOAD_UNDONE);
                              RemotePostPayload payload =
                                      new RemotePostPayload(mEditPostRepository.getPostForUndo(), mSite);
                              mDispatcher.dispatch(PostActionBuilder.newFetchPostAction(payload));
                              mEditPostRepository.undo();
                              refreshEditorContent();
                          })
                          .show();

                updatePostLoadingAndDialogState(PostLoadingState.NONE);
            }
            return null;
        });
    }

    private boolean isNewPost() {
        return mIsNewPost;
    }

    private void saveResult(boolean saved, boolean uploadNotStarted) {
        Intent i = getIntent();
        i.putExtra(EXTRA_UPLOAD_NOT_STARTED, uploadNotStarted);
        i.putExtra(EXTRA_HAS_FAILED_MEDIA, hasFailedMedia());
        i.putExtra(EXTRA_IS_PAGE, mIsPage);
        i.putExtra(EXTRA_HAS_CHANGES, saved);
        i.putExtra(EXTRA_POST_LOCAL_ID, mEditPostRepository.getId());
        i.putExtra(EXTRA_POST_REMOTE_ID, mEditPostRepository.getRemotePostId());
        i.putExtra(EXTRA_RESTART_EDITOR, mRestartEditorOption.name());
        i.putExtra(STATE_KEY_EDITOR_SESSION_DATA, mPostEditorAnalyticsSession);
        i.putExtra(EXTRA_IS_NEW_POST, mIsNewPost);
        setResult(RESULT_OK, i);
    }

    private void uploadPost(final boolean publishPost) {
        AccountModel account = mAccountStore.getAccount();
        // prompt user to verify e-mail before publishing
        if (!account.getEmailVerified()) {
            String message = TextUtils.isEmpty(account.getEmail())
                    ? getString(R.string.editor_confirm_email_prompt_message)
                    : String.format(getString(R.string.editor_confirm_email_prompt_message_with_email),
                            account.getEmail());

            AlertDialog.Builder builder = new MaterialAlertDialogBuilder(this);
            builder.setTitle(R.string.editor_confirm_email_prompt_title)
                   .setMessage(message)
                   .setPositiveButton(android.R.string.ok,
                           (dialog, id) -> {
                               ToastUtils.showToast(EditPostActivity.this,
                                       getString(R.string.toast_saving_post_as_draft));
                               savePostAndOptionallyFinish(true, false);
                           })
                   .setNegativeButton(R.string.editor_confirm_email_prompt_negative,
                           (dialog, id) -> mDispatcher
                                   .dispatch(AccountActionBuilder.newSendVerificationEmailAction()));
            builder.create().show();
            return;
        }
        if (!mPostUtils.isPublishable(mEditPostRepository.getPost())) {
            // TODO we don't want to show "publish" message when the user clicked on eg. save
            mEditPostRepository.updateStatusFromPostSnapshotWhenEditorOpened();
            EditPostActivity.this.runOnUiThread(() -> {
                String message = getString(
                        mIsPage ? R.string.error_publish_empty_page : R.string.error_publish_empty_post);
                ToastUtils.showToast(EditPostActivity.this, message, Duration.SHORT);
            });
            return;
        }

        // Loading the content from the GB HTML editor can take time on long posts.
        // Let's show a progress dialog for now. Ref: https://github.com/wordpress-mobile/gutenberg-mobile/issues/713
        mEditorFragment.showSavingProgressDialogIfNeeded();

        boolean isFirstTimePublish = isFirstTimePublish(publishPost);
        mEditPostRepository.updateAsync(postModel -> {
            if (publishPost) {
                // now set status to PUBLISHED - only do this AFTER we have run the isFirstTimePublish() check,
                // otherwise we'd have an incorrect value
                // also re-set the published date in case it was SCHEDULED and they want to publish NOW
                if (postModel.getStatus().equals(PostStatus.SCHEDULED.toString())) {
                    postModel.setDateCreated(mDateTimeUtils.currentTimeInIso8601());
                }
                postModel.setStatus(PostStatus.PUBLISHED.toString());
                mPostEditorAnalyticsSession.setOutcome(Outcome.PUBLISH);
            } else {
                mPostEditorAnalyticsSession.setOutcome(Outcome.SAVE);
            }

            AppLog.d(T.POSTS, "User explicitly confirmed changes. Post Title: " + postModel.getTitle());
            // the user explicitly confirmed an intention to upload the post
            postModel.setChangesConfirmedContentHashcode(postModel.contentHashcode());

            // Hide the progress dialog now
            mEditorFragment.hideSavingProgressDialog();
            return true;
        }, (postModel, result) -> {
            if (result == UpdatePostResult.Updated.INSTANCE) {
                ActivityFinishState activityFinishState = savePostOnline(isFirstTimePublish);
                mViewModel.finish(activityFinishState);
            }
            return null;
        });
    }

    private void savePostAndOptionallyFinish(final boolean doFinish, final boolean forceSave) {
        if (mEditorFragment == null || !mEditorFragment.isAdded()) {
            AppLog.e(AppLog.T.POSTS, "Fragment not initialized");
            return;
        }
        // check if the opened post had some unsaved local changes
        boolean isFirstTimePublish = isFirstTimePublish(false);

        // if post was modified during this editing session, save it
        boolean shouldSave = shouldSavePost() || forceSave;

        mPostEditorAnalyticsSession.setOutcome(Outcome.SAVE);
        ActivityFinishState activityFinishState = ActivityFinishState.CANCELLED;
        if (shouldSave) {
            /*
             * Remote-auto-save isn't supported on self-hosted sites. We can save the post online (as draft)
             * only when it doesn't exist in the remote yet. When it does exist in the remote, we can upload
             * it only when the user explicitly confirms the changes - eg. clicks on save/publish/submit. The
             * user didn't confirm the changes in this code path.
             */
            boolean isWpComOrIsLocalDraft = mSite.isUsingWpComRestApi() || mEditPostRepository.isLocalDraft();
            if (isWpComOrIsLocalDraft) {
                activityFinishState = savePostOnline(isFirstTimePublish);
            } else if (forceSave) {
                activityFinishState = savePostOnline(false);
            } else {
                activityFinishState = ActivityFinishState.SAVED_LOCALLY;
            }
        }
        // discard post if new & empty
        if (isDiscardable()) {
            mDispatcher.dispatch(PostActionBuilder.newRemovePostAction(mEditPostRepository.getEditablePost()));
            mPostEditorAnalyticsSession.setOutcome(Outcome.CANCEL);
            activityFinishState = ActivityFinishState.CANCELLED;
        }
        if (doFinish) {
            mViewModel.finish(activityFinishState);
        }
    }

    private boolean shouldSavePost() {
        boolean hasChanges = mEditPostRepository.postWasChangedInCurrentSession();
        boolean isPublishable = mEditPostRepository.isPostPublishable();

        boolean existingPostWithChanges = mEditPostRepository.hasPostSnapshotWhenEditorOpened() && hasChanges;
        // if post was modified during this editing session, save it
        return isPublishable && (existingPostWithChanges || isNewPost());
    }


    private boolean isDiscardable() {
        return !mEditPostRepository.isPostPublishable() && isNewPost();
    }

    private boolean isFirstTimePublish(final boolean publishPost) {
        final PostStatus originalStatus = mEditPostRepository.getStatus();
        return ((originalStatus == PostStatus.DRAFT || originalStatus == PostStatus.UNKNOWN) && publishPost)
               || (originalStatus == PostStatus.SCHEDULED && publishPost)
               || (originalStatus == PostStatus.PUBLISHED && mEditPostRepository.isLocalDraft())
               || (originalStatus == PostStatus.PUBLISHED && mEditPostRepository.getRemotePostId() == 0);
    }

    /**
     * Can be dropped and replaced by mEditorFragment.hasFailedMediaUploads() when we drop the visual editor.
     * mEditorFragment.isActionInProgress() was added to address a timing issue when adding media and immediately
     * publishing or exiting the visual editor. It's not safe to upload the post in this state.
     * See https://github.com/wordpress-mobile/WordPress-Editor-Android/issues/294
     */
    private boolean hasFailedMedia() {
        return mEditorFragment.hasFailedMediaUploads() || mEditorFragment.isActionInProgress();
    }

    /**
     * A {@link FragmentPagerAdapter} that returns a fragment corresponding to
     * one of the sections/tabs/pages.
     */
    public class SectionsPagerAdapter extends FragmentPagerAdapter {
        private static final int NUM_PAGES_EDITOR = 4;
        SectionsPagerAdapter(FragmentManager fm) {
            super(fm);
        }

        @Override
        public Fragment getItem(int position) {
            // getItem is called to instantiate the fragment for the given page.
            switch (position) {
                case PAGE_CONTENT:
                    if (mShowGutenbergEditor) {
                        // Enable gutenberg on the site & show the informative popup upon opening
                        // the GB editor the first time when the remote setting value is still null
                        setGutenbergEnabledIfNeeded();
                        String postType = mIsPage ? "page" : "post";
                        String languageString = LocaleManager.getLanguage(EditPostActivity.this);
                        String wpcomLocaleSlug = languageString.replace("_", "-").toLowerCase(Locale.ENGLISH);
                        boolean isSiteUsingWpComRestApi = mSite.isUsingWpComRestApi();
                        return GutenbergEditorFragment.newInstance(
                                "",
                                "",
                                postType,
                                mIsNewPost,
                                wpcomLocaleSlug,
<<<<<<< HEAD
                                supportsStockPhotos,
                                mEditorThemeStore.getEditorThemeForSite(mSite));
=======
                                isSiteUsingWpComRestApi);
>>>>>>> 5ed5d7fb
                    } else {
                        // If gutenberg editor is not selected, default to Aztec.
                        return AztecEditorFragment.newInstance("", "", AppPrefs.isAztecEditorToolbarExpanded());
                    }
                case PAGE_SETTINGS:
                    return EditPostSettingsFragment.newInstance();
                case PAGE_PUBLISH_SETTINGS:
                    return EditPostPublishSettingsFragment.Companion.newInstance();
                case PAGE_HISTORY:
                    return HistoryListFragment.Companion.newInstance(mEditPostRepository.getId(), mSite);
                default:
                    throw new IllegalArgumentException("Unexpected page type");
            }
        }

        @Override
        public @NotNull Object instantiateItem(@NotNull ViewGroup container, int position) {
            Fragment fragment = (Fragment) super.instantiateItem(container, position);
            switch (position) {
                case PAGE_CONTENT:
                    mEditorFragment = (EditorFragmentAbstract) fragment;
                    mEditorFragment.setImageLoader(mImageLoader);

                    mEditorFragment.getTitleOrContentChanged().observe(EditPostActivity.this, editable -> {
                        mViewModel.savePostWithDelay();
                    });

                    if (mEditorFragment instanceof EditorMediaUploadListener) {
                        mEditorMediaUploadListener = (EditorMediaUploadListener) mEditorFragment;

                        // Set up custom headers for the visual editor's internal WebView
                        mEditorFragment.setCustomHttpHeader("User-Agent", WordPress.getUserAgent());

                        reattachUploadingMediaForAztec();
                    }
                    break;
                case PAGE_SETTINGS:
                    mEditPostSettingsFragment = (EditPostSettingsFragment) fragment;
                    break;
            }
            return fragment;
        }

        @Override
        public int getCount() {
            return NUM_PAGES_EDITOR;
        }
    }

    // Moved from EditPostContentFragment
    public static final String NEW_MEDIA_POST = "NEW_MEDIA_POST";
    public static final String NEW_MEDIA_POST_EXTRA_IDS = "NEW_MEDIA_POST_EXTRA_IDS";
    private String mMediaCapturePath = "";

    private String getUploadErrorHtml(String mediaId, String path) {
        return String.format(Locale.US,
                "<span id=\"img_container_%s\" class=\"img_container failed\" data-failed=\"%s\">"
                + "<progress id=\"progress_%s\" value=\"0\" class=\"wp_media_indicator failed\" "
                + "contenteditable=\"false\"></progress>"
                + "<img data-wpid=\"%s\" src=\"%s\" alt=\"\" class=\"failed\"></span>",
                mediaId, getString(R.string.tap_to_try_again), mediaId, mediaId, path);
    }

    private String migrateLegacyDraft(String content) {
        if (content.contains("<img src=\"null\" android-uri=\"")) {
            // We must replace image tags specific to the legacy editor local drafts:
            // <img src="null" android-uri="file:///..." />
            // And trigger an upload action for the specific image / video
            Pattern pattern = Pattern.compile("<img src=\"null\" android-uri=\"([^\"]*)\".*>");
            Matcher matcher = pattern.matcher(content);
            StringBuffer stringBuffer = new StringBuffer();
            while (matcher.find()) {
                String stringUri = matcher.group(1);
                Uri uri = Uri.parse(stringUri);
                MediaFile mediaFile = FluxCUtils.mediaFileFromMediaModel(mEditorMedia
                        .updateMediaUploadStateBlocking(uri, MediaUploadState.FAILED));
                if (mediaFile == null) {
                    continue;
                }
                String replacement = getUploadErrorHtml(String.valueOf(mediaFile.getId()), mediaFile.getFilePath());
                matcher.appendReplacement(stringBuffer, replacement);
            }
            matcher.appendTail(stringBuffer);
            content = stringBuffer.toString();
        }
        if (content.contains("[caption")) {
            // Convert old legacy post caption formatting to new format, to avoid being stripped by the visual editor
            Pattern pattern = Pattern.compile("(\\[caption[^]]*caption=\"([^\"]*)\"[^]]*].+?)(\\[\\/caption])");
            Matcher matcher = pattern.matcher(content);
            StringBuffer stringBuffer = new StringBuffer();
            while (matcher.find()) {
                String replacement = matcher.group(1) + matcher.group(2) + matcher.group(3);
                matcher.appendReplacement(stringBuffer, replacement);
            }
            matcher.appendTail(stringBuffer);
            content = stringBuffer.toString();
        }
        return content;
    }

    private String migrateToGutenbergEditor(String content) {
        return "<!-- wp:paragraph --><p>" + content + "</p><!-- /wp:paragraph -->";
    }

    private void fillContentEditorFields() {
        // Needed blog settings needed by the editor
        mEditorFragment.setFeaturedImageSupported(mSite.isFeaturedImageSupported());

        // Special actions - these only make sense for empty posts that are going to be populated now
        if (TextUtils.isEmpty(mEditPostRepository.getContent())) {
            String action = getIntent().getAction();
            if (Intent.ACTION_SEND.equals(action) || Intent.ACTION_SEND_MULTIPLE.equals(action)) {
                setPostContentFromShareAction();
            } else if (NEW_MEDIA_POST.equals(action)) {
                mEditorMedia.addExistingMediaToEditorAsync(AddExistingMediaSource.WP_MEDIA_LIBRARY,
                        getIntent().getLongArrayExtra(NEW_MEDIA_POST_EXTRA_IDS));
            } else if (ACTION_REBLOG.equals(action)) {
                setPostContentFromReblogAction();
            }
        }

        // Set post title and content
        if (mEditPostRepository.hasPost()) {
            // don't avoid calling setContent() for GutenbergEditorFragment so RN gets initialized
            if ((!TextUtils.isEmpty(mEditPostRepository.getContent())
                 || mEditorFragment instanceof GutenbergEditorFragment)
                && !mHasSetPostContent) {
                mHasSetPostContent = true;
                // TODO: Might be able to drop .replaceAll() when legacy editor is removed
                String content = mEditPostRepository.getContent().replaceAll("\uFFFC", "");
                // Prepare eventual legacy editor local draft for the new editor
                content = migrateLegacyDraft(content);
                mEditorFragment.setContent(content);
            }
            if (!TextUtils.isEmpty(mEditPostRepository.getTitle())) {
                mEditorFragment.setTitle(mEditPostRepository.getTitle());
            } else if (mEditorFragment instanceof GutenbergEditorFragment) {
                // don't avoid calling setTitle() for GutenbergEditorFragment so RN gets initialized
                mEditorFragment.setTitle("");
            }

            // TODO: postSettingsButton.setText(post.isPage() ? R.string.page_settings : R.string.post_settings);
            mEditorFragment.setFeaturedImageId(mEditPostRepository.getFeaturedImageId());
        }
    }

    private void launchCamera() {
        WPMediaUtils.launchCamera(this, BuildConfig.APPLICATION_ID,
                mediaCapturePath -> mMediaCapturePath = mediaCapturePath);
    }

    protected void setPostContentFromShareAction() {
        Intent intent = getIntent();

        // Check for shared text
        final String text = intent.getStringExtra(Intent.EXTRA_TEXT);
        final String title = intent.getStringExtra(Intent.EXTRA_SUBJECT);
        if (text != null) {
            mHasSetPostContent = true;
            mEditPostRepository.updateAsync(postModel -> {
                if (title != null) {
                    postModel.setTitle(title);
                }
                // Create an <a href> element around links
                String updatedContent = AutolinkUtils.autoCreateLinks(text);

                // If editor is Gutenberg, add Gutenberg block around content
                if (mShowGutenbergEditor) {
                    updatedContent = migrateToGutenbergEditor(updatedContent);
                }

                // update PostModel
                postModel.setContent(updatedContent);
                mEditPostRepository.updatePublishDateIfShouldBePublishedImmediately(postModel);
                return true;
            }, (postModel, result) -> {
                if (result == UpdatePostResult.Updated.INSTANCE) {
                    mEditorFragment.setTitle(postModel.getTitle());
                    mEditorFragment.setContent(postModel.getContent());
                }
                return null;
            });
        }

        // Check for shared media
        if (intent.hasExtra(Intent.EXTRA_STREAM)) {
            String action = intent.getAction();
            String type = intent.getType();
            ArrayList<Uri> sharedUris;

            if (Intent.ACTION_SEND_MULTIPLE.equals(action)) {
                sharedUris = intent.getParcelableArrayListExtra((Intent.EXTRA_STREAM));
            } else {
                // For a single media share, we only allow images and video types
                if (type != null && (type.startsWith("image") || type.startsWith("video"))) {
                    sharedUris = new ArrayList<>();
                    sharedUris.add(intent.getParcelableExtra(Intent.EXTRA_STREAM));
                } else {
                    sharedUris = null;
                }
            }

            if (sharedUris != null) {
                // removing this from the intent so it doesn't insert the media items again on each Activity re-creation
                getIntent().removeExtra(Intent.EXTRA_STREAM);
                mEditorMedia.addNewMediaItemsToEditorAsync(sharedUris, false);
            }
        }
    }

    private void setFeaturedImageId(final long mediaId) {
        if (mEditPostSettingsFragment != null) {
            mEditPostSettingsFragment.updateFeaturedImage(mediaId);
        }
    }

    /**
     * Sets the content of the reblogged post
     */
    private void setPostContentFromReblogAction() {
        Intent intent = getIntent();
        final String title = intent.getStringExtra(EXTRA_REBLOG_POST_TITLE);
        final String quote = intent.getStringExtra(EXTRA_REBLOG_POST_QUOTE);
        final String citation = intent.getStringExtra(EXTRA_REBLOG_POST_CITATION);
        final String image = intent.getStringExtra(EXTRA_REBLOG_POST_IMAGE);
        if (title != null && quote != null) {
            mHasSetPostContent = true;
            mEditPostRepository.updateAsync(postModel -> {
                postModel.setTitle(title);
                String content = mReblogUtils.reblogContent(image, quote, title, citation, mShowGutenbergEditor);
                postModel.setContent(content);
                mEditPostRepository.updatePublishDateIfShouldBePublishedImmediately(postModel);
                return true;
            }, (postModel, result) -> {
                if (result == UpdatePostResult.Updated.INSTANCE) {
                    mEditorFragment.setTitle(postModel.getTitle());
                    mEditorFragment.setContent(postModel.getContent());
                }
                return null;
            });
        }
    }

    @Override
    public void onActivityResult(int requestCode, int resultCode, Intent data) {
        super.onActivityResult(requestCode, resultCode, data);

        // In case of Remote Preview we need to change state even if (resultCode != Activity.RESULT_OK)
        // so placing this here before the check
        if (requestCode == RequestCodes.REMOTE_PREVIEW_POST) {
            updatePostLoadingAndDialogState(PostLoadingState.NONE);
            return;
        }

        if (resultCode != Activity.RESULT_OK) {
            // for all media related intents, let editor fragment know about cancellation
            switch (requestCode) {
                case RequestCodes.MULTI_SELECT_MEDIA_PICKER:
                case RequestCodes.SINGLE_SELECT_MEDIA_PICKER:
                case RequestCodes.PHOTO_PICKER:
                case RequestCodes.STOCK_MEDIA_PICKER_SINGLE_SELECT:
                case RequestCodes.MEDIA_LIBRARY:
                case RequestCodes.PICTURE_LIBRARY:
                case RequestCodes.TAKE_PHOTO:
                case RequestCodes.VIDEO_LIBRARY:
                case RequestCodes.TAKE_VIDEO:
                case RequestCodes.STOCK_MEDIA_PICKER_MULTI_SELECT:
                case RequestCodes.STOCK_MEDIA_PICKER_SINGLE_SELECT_FOR_GUTENBERG_BLOCK:
                    mEditorFragment.mediaSelectionCancelled();
                    return;
                default:
                    // noop
                    return;
            }
        }

        if (data != null || ((requestCode == RequestCodes.TAKE_PHOTO || requestCode == RequestCodes.TAKE_VIDEO
                              || requestCode == RequestCodes.PHOTO_PICKER))) {
            switch (requestCode) {
                case RequestCodes.MULTI_SELECT_MEDIA_PICKER:
                case RequestCodes.SINGLE_SELECT_MEDIA_PICKER:
                    handleMediaPickerResult(data);
                    // No need to bump analytics here. Bumped later in
                    // handleMediaPickerResult -> addExistingMediaToEditorAndSave
                    break;
                case RequestCodes.PHOTO_PICKER:
                case RequestCodes.STOCK_MEDIA_PICKER_SINGLE_SELECT:
                    // user chose a featured image
                    if (data.hasExtra(PhotoPickerActivity.EXTRA_MEDIA_ID)) {
                        long mediaId = data.getLongExtra(PhotoPickerActivity.EXTRA_MEDIA_ID, 0);
                        setFeaturedImageId(mediaId);
                    } else if (data.hasExtra(PhotoPickerActivity.EXTRA_MEDIA_QUEUED)) {
                        if (mEditPostSettingsFragment != null) {
                            mEditPostSettingsFragment.refreshViews();
                        }
                    } else if (data.hasExtra(PhotoPickerActivity.EXTRA_MEDIA_URIS)) {
                        List<Uri> uris = convertStringArrayIntoUrisList(
                                data.getStringArrayExtra(PhotoPickerActivity.EXTRA_MEDIA_URIS));
                        mEditorMedia.addNewMediaItemsToEditorAsync(uris, false);
                    } else if (data.getIntExtra(PhotoPickerActivity.CHILD_REQUEST_CODE, -1)
                               == RequestCodes.TAKE_VIDEO) {
                        mEditorMedia.addFreshlyTakenVideoToEditor();
                    }
                    break;
                case RequestCodes.STOCK_MEDIA_PICKER_SINGLE_SELECT_FOR_GUTENBERG_BLOCK:
                    if (data.hasExtra(PhotoPickerActivity.EXTRA_MEDIA_ID)) {
                        // pass array with single item
                        long[] mediaIds = {data.getLongExtra(PhotoPickerActivity.EXTRA_MEDIA_ID, 0)};
                        mEditorMedia
                                .addExistingMediaToEditorAsync(AddExistingMediaSource.STOCK_PHOTO_LIBRARY, mediaIds);
                    }
                    break;
                case RequestCodes.MEDIA_LIBRARY:
                case RequestCodes.PICTURE_LIBRARY:
                    mEditorMedia.advertiseImageOptimisationAndAddMedia(WPMediaUtils.retrieveMediaUris(data));
                    break;
                case RequestCodes.TAKE_PHOTO:
                    if (WPMediaUtils.shouldAdvertiseImageOptimization(this)) {
                        WPMediaUtils.advertiseImageOptimization(this, this::addLastTakenPicture);
                    } else {
                        addLastTakenPicture();
                    }
                    break;
                case RequestCodes.VIDEO_LIBRARY:
                    mEditorMedia.addNewMediaItemsToEditorAsync(WPMediaUtils.retrieveMediaUris(data), false);
                    break;
                case RequestCodes.TAKE_VIDEO:
                    mEditorMedia.addFreshlyTakenVideoToEditor();
                    break;
                case RequestCodes.MEDIA_SETTINGS:
                    if (mEditorFragment instanceof AztecEditorFragment) {
                        mEditorFragment.onActivityResult(AztecEditorFragment.EDITOR_MEDIA_SETTINGS,
                                Activity.RESULT_OK, data);
                    }
                    break;
                case RequestCodes.STOCK_MEDIA_PICKER_MULTI_SELECT:
                    if (data.hasExtra(StockMediaPickerActivity.KEY_UPLOADED_MEDIA_IDS)) {
                        long[] mediaIds = data.getLongArrayExtra(StockMediaPickerActivity.KEY_UPLOADED_MEDIA_IDS);
                        mEditorMedia
                                .addExistingMediaToEditorAsync(AddExistingMediaSource.STOCK_PHOTO_LIBRARY, mediaIds);
                    }
                    break;
                case RequestCodes.GIF_PICKER:
                    if (data.hasExtra(GifPickerActivity.KEY_SAVED_MEDIA_MODEL_LOCAL_IDS)) {
                        int[] localIds = data.getIntArrayExtra(GifPickerActivity.KEY_SAVED_MEDIA_MODEL_LOCAL_IDS);
                        mEditorMedia.addGifMediaToPostAsync(localIds);
                    }
                    break;
                case RequestCodes.HISTORY_DETAIL:
                    if (data.hasExtra(KEY_REVISION)) {
                        mViewPager.setCurrentItem(PAGE_CONTENT);

                        mRevision = data.getParcelableExtra(KEY_REVISION);
                        new Handler().postDelayed(this::loadRevision,
                                getResources().getInteger(R.integer.full_screen_dialog_animation_duration));
                    }
                    break;
                case RequestCodes.IMAGE_EDITOR_EDIT_IMAGE:
                    List<Uri> uris = WPMediaUtils.retrieveImageEditorResult(data);
                    mImageEditorTracker.trackAddPhoto(uris);
                    for (Uri item : uris) {
                        mEditorMedia.addNewMediaToEditorAsync(item, false);
                    }
                    break;
                case RequestCodes.SELECTED_USER_MENTION:
                    if (mOnGetMentionResult != null) {
                        String selectedMention = data.getStringExtra(SuggestUsersActivity.SELECTED_USER_ID);
                        mOnGetMentionResult.accept(selectedMention);
                        // Clear the callback once we have gotten a result
                        mOnGetMentionResult = null;
                    }
                    break;
            }
        }
    }

    private List<Uri> convertStringArrayIntoUrisList(String[] stringArray) {
        List<Uri> uris = new ArrayList<>(stringArray.length);
        for (String stringUri : stringArray) {
            uris.add(Uri.parse(stringUri));
        }
        return uris;
    }

    private void addLastTakenPicture() {
        try {
            // TODO why do we scan the file twice? Also how come it can result in OOM?
            WPMediaUtils.scanMediaFile(this, mMediaCapturePath);
            File f = new File(mMediaCapturePath);
            Uri capturedImageUri = Uri.fromFile(f);
            if (capturedImageUri != null) {
                mEditorMedia.addNewMediaToEditorAsync(capturedImageUri, true);
                final Intent scanIntent = new Intent(Intent.ACTION_MEDIA_SCANNER_SCAN_FILE);
                scanIntent.setData(capturedImageUri);
                sendBroadcast(scanIntent);
            } else {
                ToastUtils.showToast(this, R.string.gallery_error, Duration.SHORT);
            }
        } catch (RuntimeException | OutOfMemoryError e) {
            AppLog.e(T.EDITOR, e);
        }
    }

    private void handleMediaPickerResult(Intent data) {
        // TODO move this to EditorMedia
        ArrayList<Long> ids = ListUtils.fromLongArray(data.getLongArrayExtra(MediaBrowserActivity.RESULT_IDS));
        if (ids == null || ids.size() == 0) {
            return;
        }

        boolean allAreImages = true;
        for (Long id : ids) {
            MediaModel media = mMediaStore.getSiteMediaWithId(mSite, id);
            if (media != null && !MediaUtils.isValidImage(media.getUrl())) {
                allAreImages = false;
                break;
            }
        }

        // if the user selected multiple items and they're all images, show the insert media
        // dialog so the user can choose whether to insert them individually or as a gallery
        if (ids.size() > 1 && allAreImages && !mShowGutenbergEditor) {
            showInsertMediaDialog(ids);
        } else {
            // if allowMultipleSelection and gutenberg editor, pass all ids to addExistingMediaToEditor at once
            mEditorMedia.addExistingMediaToEditorAsync(AddExistingMediaSource.WP_MEDIA_LIBRARY, ids);
            if (mShowGutenbergEditor && mEditorPhotoPicker.getAllowMultipleSelection()) {
                mEditorPhotoPicker.setAllowMultipleSelection(false);
            }
        }
    }

    /*
     * called after user selects multiple photos from WP media library
     */
    private void showInsertMediaDialog(final ArrayList<Long> mediaIds) {
        InsertMediaCallback callback = dialog -> {
            switch (dialog.getInsertType()) {
                case GALLERY:
                    MediaGallery gallery = new MediaGallery();
                    gallery.setType(dialog.getGalleryType().toString());
                    gallery.setNumColumns(dialog.getNumColumns());
                    gallery.setIds(mediaIds);
                    mEditorFragment.appendGallery(gallery);
                    break;
                case INDIVIDUALLY:
                    mEditorMedia.addExistingMediaToEditorAsync(AddExistingMediaSource.WP_MEDIA_LIBRARY, mediaIds);
                    break;
            }
        };
        InsertMediaDialog dialog = InsertMediaDialog.newInstance(callback, mSite);
        FragmentTransaction ft = getSupportFragmentManager().beginTransaction();
        ft.add(dialog, "insert_media");
        ft.commitAllowingStateLoss();
    }

    @SuppressWarnings("unused")
    @Subscribe(threadMode = ThreadMode.MAIN)
    public void onAccountChanged(OnAccountChanged event) {
        if (event.causeOfChange == AccountAction.SEND_VERIFICATION_EMAIL) {
            if (!event.isError()) {
                ToastUtils.showToast(this, getString(R.string.toast_verification_email_sent));
            } else {
                ToastUtils.showToast(this, getString(R.string.toast_verification_email_send_error));
            }
        }
    }

    @SuppressWarnings("unused")
    @Subscribe(threadMode = ThreadMode.MAIN)
    public void onMediaChanged(OnMediaChanged event) {
        if (event.isError()) {
            final String errorMessage;
            switch (event.error.type) {
                case FS_READ_PERMISSION_DENIED:
                    errorMessage = getString(R.string.error_media_insufficient_fs_permissions);
                    break;
                case NOT_FOUND:
                    errorMessage = getString(R.string.error_media_not_found);
                    break;
                case AUTHORIZATION_REQUIRED:
                    errorMessage = getString(R.string.error_media_unauthorized);
                    break;
                case PARSE_ERROR:
                    errorMessage = getString(R.string.error_media_parse_error);
                    break;
                case MALFORMED_MEDIA_ARG:
                case NULL_MEDIA_ARG:
                case GENERIC_ERROR:
                default:
                    errorMessage = getString(R.string.error_refresh_media);
                    break;
            }
            if (!TextUtils.isEmpty(errorMessage)) {
                ToastUtils.showToast(EditPostActivity.this, errorMessage, ToastUtils.Duration.SHORT);
            }
        } else {
            if (mPendingVideoPressInfoRequests != null && !mPendingVideoPressInfoRequests.isEmpty()) {
                // If there are pending requests for video URLs from VideoPress ids, query the DB for
                // them again and notify the editor
                for (String videoId : mPendingVideoPressInfoRequests) {
                    String videoUrl = mMediaStore.
                                                         getUrlForSiteVideoWithVideoPressGuid(mSite, videoId);
                    String posterUrl = WPMediaUtils.getVideoPressVideoPosterFromURL(videoUrl);

                    mEditorFragment.setUrlForVideoPressId(videoId, videoUrl, posterUrl);
                }

                mPendingVideoPressInfoRequests.clear();
            }
        }
    }

    @Override
    public void onEditPostPublishedSettingsClick() {
        mViewPager.setCurrentItem(PAGE_PUBLISH_SETTINGS);
    }

    /**
     * EditorFragmentListener methods
     */

    @Override
    public void onAddMediaClicked() {
        if (mEditorPhotoPicker.isPhotoPickerShowing()) {
            mEditorPhotoPicker.hidePhotoPicker();
        } else if (WPMediaUtils.currentUserCanUploadMedia(mSite)) {
            mEditorPhotoPicker.showPhotoPicker(mSite);
        } else {
            // show the WP media library instead of the photo picker if the user doesn't have upload permission
            ActivityLauncher.viewMediaPickerForResult(this, mSite, MediaBrowserType.EDITOR_PICKER);
        }
    }

    @Override
    public void onAddMediaImageClicked(boolean allowMultipleSelection) {
        mEditorPhotoPicker.setAllowMultipleSelection(allowMultipleSelection);
        ActivityLauncher.viewMediaPickerForResult(this, mSite, MediaBrowserType.GUTENBERG_IMAGE_PICKER);
    }

    @Override
    public void onAddMediaVideoClicked(boolean allowMultipleSelection) {
        mEditorPhotoPicker.setAllowMultipleSelection(allowMultipleSelection);
        ActivityLauncher.viewMediaPickerForResult(this, mSite, MediaBrowserType.GUTENBERG_VIDEO_PICKER);
    }

    @Override
    public void onAddLibraryMediaClicked(boolean allowMultipleSelection) {
        mEditorPhotoPicker.setAllowMultipleSelection(allowMultipleSelection);
        if (allowMultipleSelection) {
            ActivityLauncher.viewMediaPickerForResult(this, mSite, MediaBrowserType.EDITOR_PICKER);
        } else {
            ActivityLauncher.viewMediaPickerForResult(this, mSite, MediaBrowserType.GUTENBERG_SINGLE_MEDIA_PICKER);
        }
    }

    @Override
    public void onAddPhotoClicked(boolean allowMultipleSelection) {
        if (allowMultipleSelection) {
            ActivityLauncher.showPhotoPickerForResult(this, MediaBrowserType.GUTENBERG_IMAGE_PICKER, mSite,
                    mEditPostRepository.getId());
        } else {
            ActivityLauncher.showPhotoPickerForResult(this, MediaBrowserType.GUTENBERG_SINGLE_IMAGE_PICKER, mSite,
                    mEditPostRepository.getId());
        }
    }

    @Override
    public void onCapturePhotoClicked() {
        onPhotoPickerIconClicked(PhotoPickerIcon.ANDROID_CAPTURE_PHOTO, false);
    }

    @Override
    public void onAddVideoClicked(boolean allowMultipleSelection) {
        if (allowMultipleSelection) {
            ActivityLauncher.showPhotoPickerForResult(this, MediaBrowserType.GUTENBERG_VIDEO_PICKER, mSite,
                    mEditPostRepository.getId());
        } else {
            ActivityLauncher.showPhotoPickerForResult(this, MediaBrowserType.GUTENBERG_SINGLE_VIDEO_PICKER, mSite,
                    mEditPostRepository.getId());
        }
    }

    @Override
    public void onAddDeviceMediaClicked(boolean allowMultipleSelection) {
        if (allowMultipleSelection) {
            ActivityLauncher.showPhotoPickerForResult(this, MediaBrowserType.GUTENBERG_MEDIA_PICKER, mSite,
                    mEditPostRepository.getId());
        } else {
            ActivityLauncher.showPhotoPickerForResult(this, MediaBrowserType.GUTENBERG_SINGLE_MEDIA_PICKER, mSite,
                    mEditPostRepository.getId());
        }
    }

    @Override
    public void onAddStockMediaClicked(boolean allowMultipleSelection) {
        onPhotoPickerIconClicked(PhotoPickerIcon.STOCK_MEDIA, allowMultipleSelection);
    }

    @Override
    public void onPerformFetch(String path, Consumer<String> onResult, Consumer<Bundle> onError) {
        if (mSite != null) {
            mReactNativeRequestHandler.performGetRequest(path, mSite, onResult, onError);
        }
    }

    @Override
    public void onCaptureVideoClicked() {
        onPhotoPickerIconClicked(PhotoPickerIcon.ANDROID_CAPTURE_VIDEO, false);
    }

    @Override
    public void onMediaDropped(final ArrayList<Uri> mediaUris) {
        mEditorMedia.setDroppedMediaUris(mediaUris);
        if (PermissionUtils
                .checkAndRequestStoragePermission(this, WPPermissionUtils.EDITOR_DRAG_DROP_PERMISSION_REQUEST_CODE)) {
            mEditorMedia.addNewMediaItemsToEditorAsync(mEditorMedia.getDroppedMediaUris(), false);
            mEditorMedia.getDroppedMediaUris().clear();
        }
    }

    @Override
    public void onRequestDragAndDropPermissions(DragEvent dragEvent) {
        if (Build.VERSION.SDK_INT >= Build.VERSION_CODES.N) {
            requestTemporaryPermissions(dragEvent);
        }
    }

    @TargetApi(Build.VERSION_CODES.N)
    private void requestTemporaryPermissions(DragEvent dragEvent) {
        requestDragAndDropPermissions(dragEvent);
    }

    @Override
    public void onMediaRetryAllClicked(Set<String> failedMediaIds) {
        UploadService.cancelFinalNotification(this, mEditPostRepository.getPost());
        UploadService.cancelFinalNotificationForMedia(this, mSite);
        ArrayList<Integer> localMediaIds = new ArrayList<>();
        for (String idString : failedMediaIds) {
            localMediaIds.add(Integer.valueOf(idString));
        }
        mEditorMedia.retryFailedMediaAsync(localMediaIds);
    }

    @Override
    public boolean onMediaRetryClicked(final String mediaId) {
        if (TextUtils.isEmpty(mediaId)) {
            AppLog.e(T.MEDIA, "Invalid media id passed to onMediaRetryClicked");
            return false;
        }
        MediaModel media = mMediaStore.getMediaWithLocalId(StringUtils.stringToInt(mediaId));
        if (media == null) {
            AppLog.e(T.MEDIA, "Can't find media with local id: " + mediaId);
            AlertDialog.Builder builder = new MaterialAlertDialogBuilder(this);
            builder.setTitle(getString(R.string.cannot_retry_deleted_media_item));
            builder.setPositiveButton(R.string.yes, (dialog, id) -> {
                runOnUiThread(() -> mEditorFragment.removeMedia(mediaId));
                dialog.dismiss();
            });

            builder.setNegativeButton(getString(R.string.no), (dialog, id) -> dialog.dismiss());

            AlertDialog dialog = builder.create();
            dialog.show();

            return false;
        }

        if (media.getUrl() != null && media.getUploadState().equals(MediaUploadState.UPLOADED.toString())) {
            // Note: we should actually do this when the editor fragment starts instead of waiting for user input.
            // Notify the editor fragment upload was successful and it should replace the local url by the remote url.
            if (mEditorMediaUploadListener != null) {
                mEditorMediaUploadListener.onMediaUploadSucceeded(String.valueOf(media.getId()),
                        FluxCUtils.mediaFileFromMediaModel(media));
            }
        } else {
            UploadService.cancelFinalNotification(this, mEditPostRepository.getPost());
            UploadService.cancelFinalNotificationForMedia(this, mSite);
            mEditorMedia.retryFailedMediaAsync(Collections.singletonList(media.getId()));
        }

        AnalyticsTracker.track(Stat.EDITOR_UPLOAD_MEDIA_RETRIED);
        return true;
    }

    @Override
    public void onMediaUploadCancelClicked(String localMediaId) {
        if (!TextUtils.isEmpty(localMediaId)) {
            mEditorMedia.cancelMediaUploadAsync(StringUtils.stringToInt(localMediaId), true);
        } else {
            // Passed mediaId is incorrect: cancel all uploads for this post
            ToastUtils.showToast(this, getString(R.string.error_all_media_upload_canceled));
            EventBus.getDefault().post(new PostEvents.PostMediaCanceled(mEditPostRepository.getEditablePost()));
        }
    }

    @Override
    public void onMediaDeleted(String localMediaId) {
        if (!TextUtils.isEmpty(localMediaId)) {
            mEditorMedia.onMediaDeleted(mShowAztecEditor, mShowGutenbergEditor, localMediaId);
        }
    }

    @Override
    public void onUndoMediaCheck(final String undoedContent) {
        // here we check which elements tagged UPLOADING are there in undoedContent,
        // and check for the ones that ARE NOT being uploaded or queued in the UploadService.
        // These are the CANCELED ONES, so mark them FAILED now to retry.

        List<MediaModel> currentlyUploadingMedia =
                UploadService.getPendingOrInProgressMediaUploadsForPost(mEditPostRepository.getPost());
        List<String> mediaMarkedUploading =
                AztecEditorFragment.getMediaMarkedUploadingInPostContent(EditPostActivity.this, undoedContent);

        // go through the list of items marked UPLOADING within the Post content, and look in the UploadService
        // to see whether they're really being uploaded or not. If an item is not really being uploaded,
        // mark that item failed
        for (String mediaId : mediaMarkedUploading) {
            boolean found = false;
            for (MediaModel media : currentlyUploadingMedia) {
                if (StringUtils.stringToInt(mediaId) == media.getId()) {
                    found = true;
                    break;
                }
            }

            if (!found) {
                if (mEditorFragment instanceof AztecEditorFragment) {
                    mEditorMedia.updateDeletedMediaItemIds(mediaId);
                    ((AztecEditorFragment) mEditorFragment).setMediaToFailed(mediaId);
                }
            }
        }
    }

    @Override
    public void onVideoPressInfoRequested(final String videoId) {
        String videoUrl = mMediaStore.getUrlForSiteVideoWithVideoPressGuid(mSite, videoId);

        if (videoUrl == null) {
            AppLog.w(T.EDITOR, "The editor wants more info about the following VideoPress code: " + videoId
                               + " but it's not available in the current site " + mSite.getUrl()
                               + " Maybe it's from another site?");
            return;
        }

        if (videoUrl.isEmpty()) {
            if (PermissionUtils.checkAndRequestCameraAndStoragePermissions(
                    this, WPPermissionUtils.EDITOR_MEDIA_PERMISSION_REQUEST_CODE)) {
                runOnUiThread(() -> {
                    if (mPendingVideoPressInfoRequests == null) {
                        mPendingVideoPressInfoRequests = new ArrayList<>();
                    }
                    mPendingVideoPressInfoRequests.add(videoId);
                    mEditorMedia.refreshBlogMedia();
                });
            }
        }

        String posterUrl = WPMediaUtils.getVideoPressVideoPosterFromURL(videoUrl);

        mEditorFragment.setUrlForVideoPressId(videoId, videoUrl, posterUrl);
    }

    @Override
    public Map<String, String> onAuthHeaderRequested(String url) {
        Map<String, String> authHeaders = new HashMap<>();

        String token = mAccountStore.getAccessToken();
        if (mSite.isPrivate() && WPUrlUtils.safeToAddWordPressComAuthToken(url)
            && !TextUtils.isEmpty(token)) {
            authHeaders.put(AuthenticationUtils.AUTHORIZATION_HEADER_NAME, "Bearer " + token);
        }

        if (mSite.isPrivateWPComAtomic() && mPrivateAtomicCookie.exists() && WPUrlUtils
                .safeToAddPrivateAtCookie(url, mPrivateAtomicCookie.getDomain())) {
            authHeaders.put(AuthenticationUtils.COOKIE_HEADER_NAME, mPrivateAtomicCookie.getCookieContent());
        }
        return authHeaders;
    }

    @Override
    public void onEditorFragmentInitialized() {
        boolean shouldFinishInit = true;
        // now that we have the Post object initialized,
        // check whether we have media items to insert from the WRITE POST with media functionality
        if (getIntent().hasExtra(EXTRA_INSERT_MEDIA)) {
            // Bump analytics
            AnalyticsTracker.track(Stat.NOTIFICATION_UPLOAD_MEDIA_SUCCESS_WRITE_POST);

            List<MediaModel> mediaList = (List<MediaModel>) getIntent().getSerializableExtra(EXTRA_INSERT_MEDIA);
            // removing this from the intent so it doesn't insert the media items again on each Activity re-creation
            getIntent().removeExtra(EXTRA_INSERT_MEDIA);
            if (mediaList != null && !mediaList.isEmpty()) {
                mEditorMedia.addExistingMediaToEditorAsync(mediaList, AddExistingMediaSource.WP_MEDIA_LIBRARY);
            }
        }

        onEditorFinalTouchesBeforeShowing();
    }

    private void onEditorFinalTouchesBeforeShowing() {
        refreshEditorContent();
        // probably here is best for Gutenberg to start interacting with
        if (mShowGutenbergEditor && mEditorFragment instanceof GutenbergEditorFragment) {
            List<MediaModel> failedMedia =
                    mMediaStore.getMediaForPostWithState(mEditPostRepository.getPost(), MediaUploadState.FAILED);
            if (failedMedia != null && !failedMedia.isEmpty()) {
                HashSet<Integer> mediaIds = new HashSet<>();
                for (MediaModel media : failedMedia) {
                    // featured image isn't in the editor but in the Post Settings fragment, so we want to skip it
                    if (!media.getMarkedLocallyAsFeatured()) {
                        mediaIds.add(media.getId());
                    }
                }
                ((GutenbergEditorFragment) mEditorFragment).resetUploadingMediaToFailed(mediaIds);
            }
        } else if (mShowAztecEditor && mEditorFragment instanceof AztecEditorFragment) {
            mPostEditorAnalyticsSession.start(null);
        }
    }

    @Override
    public void onEditorFragmentContentReady(ArrayList<Object> unsupportedBlocksList) {
        // Note that this method is also used to track startup performance
        // It assumes this is being called when the editor has finished loading
        // If you need to refactor this, please ensure that the startup_time_ms property
        // is still reflecting the actual startup time of the editor
        mPostEditorAnalyticsSession.start(unsupportedBlocksList);
    }

    @Override public void onGutenbergEditorSessionTemplateApplyTracked(String template) {
        mPostEditorAnalyticsSession.applyTemplate(template);
    }

    @Override public void onGutenbergEditorSessionTemplatePreviewTracked(String template) {
        mPostEditorAnalyticsSession.previewTemplate(template);
    }

    @Override public void getMention(Consumer<String> onResult) {
        mOnGetMentionResult = onResult;
        ActivityLauncher.viewSuggestUsersForResult(this, mSite);
    }

    @Override
    public void onHtmlModeToggledInToolbar() {
        toggleHtmlModeOnMenu();
    }

    @Override
    public void onTrackableEvent(TrackableEvent event) throws IllegalArgumentException {
        mEditorTracker.trackEditorEvent(event, mEditorFragment.getEditorName());
        switch (event) {
            case ELLIPSIS_COLLAPSE_BUTTON_TAPPED:
                AppPrefs.setAztecEditorToolbarExpanded(false);
                break;
            case ELLIPSIS_EXPAND_BUTTON_TAPPED:
                AppPrefs.setAztecEditorToolbarExpanded(true);
                break;
            case HTML_BUTTON_TAPPED:
            case LINK_ADDED_BUTTON_TAPPED:
                mEditorPhotoPicker.hidePhotoPicker();
                break;
        }
    }

    // FluxC events

    @SuppressWarnings("unused")
    @Subscribe(threadMode = ThreadMode.MAIN)
    public void onMediaUploaded(OnMediaUploaded event) {
        if (isFinishing()) {
            return;
        }

        // event for unknown media, ignoring
        if (event.media == null) {
            AppLog.w(AppLog.T.MEDIA, "Media event carries null media object, not recognized");
            return;
        }

        if (event.isError()) {
            onUploadError(event.media, event.error);
        } else if (event.completed) {
            // if the remote url on completed is null, we consider this upload wasn't successful
            if (event.media.getUrl() == null) {
                MediaError error = new MediaError(MediaErrorType.GENERIC_ERROR);
                onUploadError(event.media, error);
            } else {
                onUploadSuccess(event.media);
            }
        } else {
            onUploadProgress(event.media, event.progress);
        }
    }

    // FluxC events

    @SuppressWarnings("unused")
    @Subscribe(threadMode = ThreadMode.MAIN)
    public void onPostChanged(OnPostChanged event) {
        if (event.causeOfChange instanceof CauseOfOnPostChanged.UpdatePost) {
            if (!event.isError()) {
                // here update the menu if it's not a draft anymore
                invalidateOptionsMenu();
            } else {
                updatePostLoadingAndDialogState(PostLoadingState.NONE);
                AppLog.e(AppLog.T.POSTS, "UPDATE_POST failed: " + event.error.type + " - " + event.error.message);
            }
        } else if (event.causeOfChange instanceof CauseOfOnPostChanged.RemoteAutoSavePost) {
            if (!mEditPostRepository.hasPost() || (mEditPostRepository.getId()
                                                   != ((RemoteAutoSavePost) event.causeOfChange).getLocalPostId())) {
                AppLog.e(T.POSTS,
                        "Ignoring REMOTE_AUTO_SAVE_POST in EditPostActivity as mPost is null or id of the opened post"
                        + " doesn't match the event.");
                return;
            }
            if (event.isError()) {
                AppLog.e(T.POSTS, "REMOTE_AUTO_SAVE_POST failed: " + event.error.type + " - " + event.error.message);
            }
            mEditPostRepository.loadPostByLocalPostId(mEditPostRepository.getId());
            mEditPostRepository.replace(postModel -> handleRemoteAutoSave(event.isError(), postModel));
        }
    }

    private boolean isRemotePreviewingFromEditor() {
        return mPostLoadingState == PostLoadingState.UPLOADING_FOR_PREVIEW
               || mPostLoadingState == PostLoadingState.REMOTE_AUTO_SAVING_FOR_PREVIEW
               || mPostLoadingState == PostLoadingState.PREVIEWING
               || mPostLoadingState == PostLoadingState.REMOTE_AUTO_SAVE_PREVIEW_ERROR;
    }

    private boolean isUploadingPostForPreview() {
        return mPostLoadingState == PostLoadingState.UPLOADING_FOR_PREVIEW
               || mPostLoadingState == PostLoadingState.REMOTE_AUTO_SAVING_FOR_PREVIEW;
    }

    private void updateOnSuccessfulUpload() {
        mIsNewPost = false;
        invalidateOptionsMenu();
    }

    private boolean isRemoteAutoSaveError() {
        return mPostLoadingState == PostLoadingState.REMOTE_AUTO_SAVE_PREVIEW_ERROR;
    }

    @Nullable
    private PostModel handleRemoteAutoSave(boolean isError, PostModel post) {
        // We are in the process of remote previewing a post from the editor
        if (!isError && isUploadingPostForPreview()) {
            // We were uploading post for preview and we got no error:
            // update post status and preview it in the internal browser
            updateOnSuccessfulUpload();
            ActivityLauncher.previewPostOrPageForResult(
                    EditPostActivity.this,
                    mSite,
                    post,
                    mPostLoadingState == PostLoadingState.UPLOADING_FOR_PREVIEW
                            ? RemotePreviewLogicHelper.RemotePreviewType.REMOTE_PREVIEW
                            : RemotePreviewLogicHelper.RemotePreviewType.REMOTE_PREVIEW_WITH_REMOTE_AUTO_SAVE
            );
            updatePostLoadingAndDialogState(PostLoadingState.PREVIEWING, post);
        } else if (isError || isRemoteAutoSaveError()) {
            // We got an error from the uploading or from the remote auto save of a post: show snackbar error
            updatePostLoadingAndDialogState(PostLoadingState.NONE);
            mUploadUtilsWrapper.showSnackbarError(findViewById(R.id.editor_activity),
                    getString(R.string.remote_preview_operation_error));
        }
        return post;
    }

    @SuppressWarnings("unused")
    @Subscribe(threadMode = ThreadMode.MAIN)
    public void onPostUploaded(OnPostUploaded event) {
        final PostModel post = event.post;
        if (post != null && post.getId() == mEditPostRepository.getId()) {
            if (!isRemotePreviewingFromEditor()) {
                // We are not remote previewing a post: show snackbar and update post status if needed
                View snackbarAttachView = findViewById(R.id.editor_activity);
                mUploadUtilsWrapper.onPostUploadedSnackbarHandler(this, snackbarAttachView, event.isError(), post,
                        event.isError() ? event.error.message : null, getSite());
                if (!event.isError()) {
                    mEditPostRepository.set(() -> {
                        updateOnSuccessfulUpload();
                        return post;
                    });
                }
            } else {
                mEditPostRepository.set(() -> handleRemoteAutoSave(event.isError(), post));
            }
        }
    }

    @SuppressWarnings("unused")
    @Subscribe(threadMode = ThreadMode.MAIN)
    public void onEventMainThread(VideoOptimizer.ProgressEvent event) {
        if (!isFinishing()) {
            // use upload progress rather than optimizer progress since the former includes upload+optimization
            float progress = UploadService.getUploadProgressForMedia(event.media);
            onUploadProgress(event.media, progress);
        }
    }

    @SuppressWarnings("unused")
    @Subscribe(threadMode = ThreadMode.MAIN)
    public void onEventMainThread(UploadService.UploadMediaRetryEvent event) {
        if (!isFinishing()
            && event.mediaModelList != null
            && mEditorMediaUploadListener != null) {
            for (MediaModel media : event.mediaModelList) {
                String localMediaId = String.valueOf(media.getId());
                EditorFragmentAbstract.MediaType mediaType = media.isVideo()
                        ? EditorFragmentAbstract.MediaType.VIDEO : EditorFragmentAbstract.MediaType.IMAGE;
                mEditorMediaUploadListener.onMediaUploadRetry(localMediaId, mediaType);
            }
        }
    }

    // EditPostActivityHook methods

    @Override
    public EditPostRepository getEditPostRepository() {
        return mEditPostRepository;
    }

    @Override
    public SiteModel getSite() {
        return mSite;
    }


    // External Access to the Image Loader
    public AztecImageLoader getAztecImageLoader() {
        return mAztecImageLoader;
    }

    @Override
    public boolean onMenuOpened(int featureId, Menu menu) {
        // This is a workaround for bag discovered on Chromebooks, where Enter key will not work in the toolbar menu
        // Editor fragments are messing with window focus, which causes keyboard events to get ignored

        // this fixes issue with GB editor
        View editorFragmentView = mEditorFragment.getView();
        if (editorFragmentView != null) {
            editorFragmentView.requestFocus();
        }

        // this fixes issue with Aztec editor
        if (mEditorFragment instanceof AztecEditorFragment) {
            ((AztecEditorFragment) mEditorFragment).requestContentAreaFocus();
        }
        return super.onMenuOpened(featureId, menu);
    }

    // EditorMediaListener
    @Override
    public void appendMediaFiles(@NotNull Map<String, ? extends MediaFile> mediaFiles) {
        mEditorFragment.appendMediaFiles((Map<String, MediaFile>) mediaFiles);
    }

    @NotNull @Override
    public PostImmutableModel getImmutablePost() {
        return Objects.requireNonNull(mEditPostRepository.getPost());
    }

    @Override
    public void syncPostObjectWithUiAndSaveIt(@Nullable OnPostUpdatedFromUIListener listener) {
        updateAndSavePostAsync(listener);
    }

    @Override public void advertiseImageOptimization(@NotNull Function0<Unit> listener) {
        WPMediaUtils.advertiseImageOptimization(this, listener::invoke);
    }

    private void updateAddingMediaToEditorProgressDialogState(ProgressDialogUiState uiState) {
        mAddingMediaToEditorProgressDialog = mProgressDialogHelper
                .updateProgressDialogState(this, mAddingMediaToEditorProgressDialog, uiState, mUiHelpers);
    }
}<|MERGE_RESOLUTION|>--- conflicted
+++ resolved
@@ -2030,12 +2030,8 @@
                                 postType,
                                 mIsNewPost,
                                 wpcomLocaleSlug,
-<<<<<<< HEAD
-                                supportsStockPhotos,
-                                mEditorThemeStore.getEditorThemeForSite(mSite));
-=======
-                                isSiteUsingWpComRestApi);
->>>>>>> 5ed5d7fb
+                                                                   isSiteUsingWpComRestApi,
+                                                                   mEditorThemeStore.getEditorThemeForSite(mSite));
                     } else {
                         // If gutenberg editor is not selected, default to Aztec.
                         return AztecEditorFragment.newInstance("", "", AppPrefs.isAztecEditorToolbarExpanded());
