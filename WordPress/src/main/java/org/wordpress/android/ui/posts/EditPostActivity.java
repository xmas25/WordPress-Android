--- conflicted
+++ resolved
@@ -471,6 +471,30 @@
         }
     }
 
+    private String getSaveButtonText() {
+        if (!mSite.getHasCapabilityPublishPosts()) {
+            return getString(R.string.submit_for_review);
+        }
+
+        switch (PostStatus.fromPost(mPost)) {
+            case SCHEDULED:
+                return getString(R.string.schedule_verb);
+            case PUBLISHED:
+            case UNKNOWN:
+                if (mPost.isLocalDraft()) {
+                    return getString(R.string.publish_post);
+                } else {
+                    return getString(R.string.update_verb);
+                }
+            default:
+                if (mPost.isLocalDraft()) {
+                    return getString(R.string.save);
+                } else {
+                    return getString(R.string.update_verb);
+                }
+        }
+    }
+
     private boolean isPhotoChooserShowing() {
         return mPhotoChooserContainer != null
                 && mPhotoChooserContainer.getVisibility() == View.VISIBLE;
@@ -1955,65 +1979,6 @@
         }
     }
 
-<<<<<<< HEAD
-    private ServiceConnection mMediaUploadConnection = new ServiceConnection() {
-        @Override
-        public void onServiceConnected(ComponentName name, IBinder service) {
-            mMediaUploadService = (MediaUploadService.MediaUploadBinder) service;
-            mMediaUploadService.setListener(EditPostActivity.this);
-            if (!mPendingUploads.isEmpty()) {
-                for (MediaModel media : mPendingUploads) {
-                    if (media.getUploadState().equals(UploadState.QUEUED.name())) {
-                        mMediaUploadService.addMediaToQueue(media);
-                    }
-                }
-            }
-        }
-
-        @Override
-        public void onServiceDisconnected(ComponentName name) {
-            mMediaUploadService = null;
-        }
-    };
-
-    private String getSaveButtonText() {
-        if (!mSite.getHasCapabilityPublishPosts()) {
-            return getString(R.string.submit_for_review);
-        }
-
-        switch (PostStatus.fromPost(mPost)) {
-            case SCHEDULED:
-                return getString(R.string.schedule_verb);
-            case PUBLISHED:
-            case UNKNOWN:
-                if (mPost.isLocalDraft()) {
-                    return getString(R.string.publish_post);
-                } else {
-                    return getString(R.string.update_verb);
-                }
-            default:
-                if (mPost.isLocalDraft()) {
-                    return getString(R.string.save);
-                } else {
-                    return getString(R.string.update_verb);
-                }
-        }
-    }
-
-    private void doBindUploadService(Intent intent) {
-        mMediaUploadServiceBound = bindService(intent, mMediaUploadConnection,
-                Context.BIND_AUTO_CREATE | Context.BIND_ABOVE_CLIENT);
-    }
-
-    private void doUnbindUploadService() {
-        if (mMediaUploadServiceBound) {
-            unbindService(mMediaUploadConnection);
-            mMediaUploadServiceBound = false;
-        }
-    }
-
-=======
->>>>>>> 85d62387
     /**
      * Starts the upload service to upload selected media.
      */
