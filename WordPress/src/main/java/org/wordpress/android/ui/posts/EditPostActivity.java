package org.wordpress.android.ui.posts;

import android.annotation.TargetApi;
import android.app.Activity;
import android.app.ProgressDialog;
import android.content.ClipData;
import android.content.Context;
import android.content.Intent;
import android.content.res.Configuration;
import android.graphics.drawable.Drawable;
import android.net.Uri;
import android.os.Build;
import android.os.Bundle;
import android.os.Handler;
import android.preference.PreferenceManager;
import android.text.TextUtils;
import android.util.Log;
import android.view.ContextThemeWrapper;
import android.view.DragEvent;
import android.view.Menu;
import android.view.MenuInflater;
import android.view.MenuItem;
import android.view.View;
import android.view.ViewGroup;
import android.widget.RelativeLayout;

import androidx.annotation.NonNull;
import androidx.annotation.Nullable;
import androidx.annotation.StringRes;
import androidx.appcompat.app.ActionBar;
import androidx.appcompat.app.AlertDialog;
import androidx.appcompat.app.AppCompatActivity;
import androidx.core.app.ActivityCompat.OnRequestPermissionsResultCallback;
import androidx.core.util.Consumer;
import androidx.fragment.app.Fragment;
import androidx.fragment.app.FragmentManager;
import androidx.fragment.app.FragmentPagerAdapter;
import androidx.fragment.app.FragmentStatePagerAdapter;
import androidx.fragment.app.FragmentTransaction;
import androidx.lifecycle.ViewModelProvider;
import androidx.lifecycle.ViewModelProviders;
import androidx.viewpager.widget.PagerAdapter;
import androidx.viewpager.widget.ViewPager;

import com.google.android.material.snackbar.Snackbar;

import org.greenrobot.eventbus.EventBus;
import org.greenrobot.eventbus.Subscribe;
import org.greenrobot.eventbus.ThreadMode;
import org.jetbrains.annotations.NotNull;
import org.wordpress.android.BuildConfig;
import org.wordpress.android.R;
import org.wordpress.android.WordPress;
import org.wordpress.android.analytics.AnalyticsTracker;
import org.wordpress.android.analytics.AnalyticsTracker.Stat;
import org.wordpress.android.editor.AztecEditorFragment;
import org.wordpress.android.editor.EditorFragmentAbstract;
import org.wordpress.android.editor.EditorFragmentAbstract.EditorDragAndDropListener;
import org.wordpress.android.editor.EditorFragmentAbstract.EditorFragmentListener;
import org.wordpress.android.editor.EditorFragmentAbstract.EditorFragmentNotAddedException;
import org.wordpress.android.editor.EditorFragmentAbstract.TrackableEvent;
import org.wordpress.android.editor.EditorFragmentActivity;
import org.wordpress.android.editor.EditorImageMetaData;
import org.wordpress.android.editor.EditorImagePreviewListener;
import org.wordpress.android.editor.EditorImageSettingsListener;
import org.wordpress.android.editor.EditorMediaUploadListener;
import org.wordpress.android.editor.EditorMediaUtils;
import org.wordpress.android.editor.GutenbergEditorFragment;
import org.wordpress.android.editor.ImageSettingsDialogFragment;
import org.wordpress.android.fluxc.Dispatcher;
import org.wordpress.android.fluxc.action.AccountAction;
import org.wordpress.android.fluxc.generated.AccountActionBuilder;
import org.wordpress.android.fluxc.generated.MediaActionBuilder;
import org.wordpress.android.fluxc.generated.PostActionBuilder;
import org.wordpress.android.fluxc.model.AccountModel;
import org.wordpress.android.fluxc.model.CauseOfOnPostChanged;
import org.wordpress.android.fluxc.model.CauseOfOnPostChanged.RemoteAutoSavePost;
import org.wordpress.android.fluxc.model.MediaModel;
import org.wordpress.android.fluxc.model.MediaModel.MediaUploadState;
import org.wordpress.android.fluxc.model.PostImmutableModel;
import org.wordpress.android.fluxc.model.PostModel;
import org.wordpress.android.fluxc.model.SiteModel;
import org.wordpress.android.fluxc.model.post.PostStatus;
import org.wordpress.android.fluxc.store.AccountStore;
import org.wordpress.android.fluxc.store.AccountStore.OnAccountChanged;
import org.wordpress.android.fluxc.store.MediaStore;
import org.wordpress.android.fluxc.store.MediaStore.MediaError;
import org.wordpress.android.fluxc.store.MediaStore.MediaErrorType;
import org.wordpress.android.fluxc.store.MediaStore.OnMediaChanged;
import org.wordpress.android.fluxc.store.MediaStore.OnMediaUploaded;
import org.wordpress.android.fluxc.store.PostStore;
import org.wordpress.android.fluxc.store.PostStore.OnPostChanged;
import org.wordpress.android.fluxc.store.PostStore.OnPostUploaded;
import org.wordpress.android.fluxc.store.PostStore.RemotePostPayload;
import org.wordpress.android.fluxc.store.QuickStartStore;
import org.wordpress.android.fluxc.store.QuickStartStore.QuickStartTask;
import org.wordpress.android.fluxc.store.SiteStore;
import org.wordpress.android.fluxc.store.UploadStore;
import org.wordpress.android.fluxc.tools.FluxCImageLoader;
import org.wordpress.android.ui.ActivityId;
import org.wordpress.android.ui.ActivityLauncher;
import org.wordpress.android.ui.PagePostCreationSourcesDetail;
import org.wordpress.android.ui.RequestCodes;
import org.wordpress.android.ui.Shortcut;
import org.wordpress.android.ui.history.HistoryListItem.Revision;
import org.wordpress.android.ui.media.MediaBrowserActivity;
import org.wordpress.android.ui.media.MediaBrowserType;
import org.wordpress.android.ui.media.MediaPreviewActivity;
import org.wordpress.android.ui.media.MediaSettingsActivity;
import org.wordpress.android.ui.pages.SnackbarMessageHolder;
import org.wordpress.android.ui.photopicker.PhotoPickerActivity;
import org.wordpress.android.ui.photopicker.PhotoPickerFragment;
import org.wordpress.android.ui.photopicker.PhotoPickerFragment.PhotoPickerIcon;
import org.wordpress.android.ui.posts.EditPostSettingsFragment.EditPostSettingsCallback;
import org.wordpress.android.ui.posts.EditPostViewModel.UpdateFromEditor;
import org.wordpress.android.ui.posts.EditPostViewModel.UpdateFromEditor.PostFields;
import org.wordpress.android.ui.posts.EditPostViewModel.UpdateResult;
import org.wordpress.android.ui.posts.InsertMediaDialog.InsertMediaCallback;
import org.wordpress.android.ui.posts.PostEditorAnalyticsSession.Editor;
import org.wordpress.android.ui.posts.PostEditorAnalyticsSession.Outcome;
import org.wordpress.android.ui.posts.RemotePreviewLogicHelper.PreviewLogicOperationResult;
import org.wordpress.android.ui.posts.editor.EditorPhotoPicker;
import org.wordpress.android.ui.posts.editor.EditorPhotoPickerListener;
import org.wordpress.android.ui.posts.editor.EditorTracker;
import org.wordpress.android.ui.posts.editor.PostLoadingState;
import org.wordpress.android.ui.posts.editor.PrimaryEditorAction;
import org.wordpress.android.ui.posts.editor.SecondaryEditorAction;
import org.wordpress.android.ui.posts.editor.media.EditorMedia;
import org.wordpress.android.ui.posts.editor.media.EditorMedia.AddExistingMediaSource;
import org.wordpress.android.ui.posts.editor.media.EditorMediaListener;
import org.wordpress.android.ui.posts.reactnative.ReactNativeRequestHandler;
import org.wordpress.android.ui.posts.services.AztecImageLoader;
import org.wordpress.android.ui.posts.services.AztecVideoLoader;
import org.wordpress.android.ui.prefs.AppPrefs;
import org.wordpress.android.ui.stockmedia.StockMediaPickerActivity;
import org.wordpress.android.ui.uploads.PostEvents;
import org.wordpress.android.ui.uploads.UploadService;
import org.wordpress.android.ui.uploads.UploadUtils;
import org.wordpress.android.ui.uploads.UploadUtilsWrapper;
import org.wordpress.android.ui.uploads.VideoOptimizer;
import org.wordpress.android.ui.utils.UiHelpers;
import org.wordpress.android.util.ActivityUtils;
import org.wordpress.android.util.AniUtils;
import org.wordpress.android.util.AppLog;
import org.wordpress.android.util.AppLog.T;
import org.wordpress.android.util.AutolinkUtils;
import org.wordpress.android.util.CrashLoggingUtils;
import org.wordpress.android.util.DateTimeUtilsWrapper;
import org.wordpress.android.util.FluxCUtils;
import org.wordpress.android.util.ListUtils;
import org.wordpress.android.util.LocaleManager;
import org.wordpress.android.util.LocaleManagerWrapper;
import org.wordpress.android.util.MediaUtils;
import org.wordpress.android.util.NetworkUtils;
import org.wordpress.android.util.PermissionUtils;
import org.wordpress.android.util.QuickStartUtils;
import org.wordpress.android.util.ShortcutUtils;
import org.wordpress.android.util.SiteUtils;
import org.wordpress.android.util.StringUtils;
import org.wordpress.android.util.ToastUtils;
import org.wordpress.android.util.ToastUtils.Duration;
import org.wordpress.android.util.WPMediaUtils;
import org.wordpress.android.util.WPPermissionUtils;
import org.wordpress.android.util.WPUrlUtils;
import org.wordpress.android.util.analytics.AnalyticsUtils;
import org.wordpress.android.util.analytics.AnalyticsUtils.BlockEditorEnabledSource;
import org.wordpress.android.util.helpers.MediaFile;
import org.wordpress.android.util.helpers.MediaGallery;
import org.wordpress.android.util.image.ImageManager;
import org.wordpress.android.viewmodel.helpers.ToastMessageHolder;
import org.wordpress.android.widgets.AppRatingDialog;
import org.wordpress.android.widgets.WPSnackbar;
import org.wordpress.android.widgets.WPViewPager;
import org.wordpress.aztec.exceptions.DynamicLayoutGetBlockIndexOutOfBoundsException;
import org.wordpress.aztec.util.AztecLog;

import java.io.File;
import java.util.ArrayList;
import java.util.Collections;
import java.util.HashMap;
import java.util.HashSet;
import java.util.List;
import java.util.Locale;
import java.util.Map;
import java.util.Objects;
import java.util.Set;
import java.util.concurrent.atomic.AtomicBoolean;
import java.util.regex.Matcher;
import java.util.regex.Pattern;

import javax.inject.Inject;

import static org.wordpress.android.analytics.AnalyticsTracker.Stat.APP_REVIEWS_EVENT_INCREMENTED_BY_PUBLISHING_POST_OR_PAGE;
import static org.wordpress.android.ui.PagePostCreationSourcesDetail.CREATED_POST_SOURCE_DETAIL_KEY;
import static org.wordpress.android.ui.history.HistoryDetailContainerFragment.KEY_REVISION;

import kotlin.Unit;
import kotlin.jvm.functions.Function0;

public class EditPostActivity extends AppCompatActivity implements
        EditorFragmentActivity,
        EditorImageSettingsListener,
        EditorImagePreviewListener,
        EditorDragAndDropListener,
        EditorFragmentListener,
        OnRequestPermissionsResultCallback,
        PhotoPickerFragment.PhotoPickerListener,
        EditorPhotoPickerListener,
        EditorMediaListener,
        EditPostSettingsFragment.EditPostActivityHook,
        BasicFragmentDialog.BasicDialogPositiveClickInterface,
        BasicFragmentDialog.BasicDialogNegativeClickInterface,
        PostSettingsListDialogFragment.OnPostSettingsDialogFragmentListener,
        HistoryListFragment.HistoryItemClickInterface,
        EditPostSettingsCallback {
    public static final String EXTRA_POST_LOCAL_ID = "postModelLocalId";
    public static final String EXTRA_LOAD_AUTO_SAVE_REVISION = "loadAutosaveRevision";
    public static final String EXTRA_POST_REMOTE_ID = "postModelRemoteId";
    public static final String EXTRA_IS_PAGE = "isPage";
    public static final String EXTRA_IS_PROMO = "isPromo";
    public static final String EXTRA_IS_QUICKPRESS = "isQuickPress";
    public static final String EXTRA_QUICKPRESS_BLOG_ID = "quickPressBlogId";
    public static final String EXTRA_SAVED_AS_LOCAL_DRAFT = "savedAsLocalDraft";
    public static final String EXTRA_HAS_FAILED_MEDIA = "hasFailedMedia";
    public static final String EXTRA_HAS_CHANGES = "hasChanges";
    public static final String EXTRA_RESTART_EDITOR = "isSwitchingEditors";
    public static final String EXTRA_INSERT_MEDIA = "insertMedia";
    public static final String EXTRA_IS_NEW_POST = "isNewPost";
    public static final String EXTRA_CREATION_SOURCE_DETAIL = "creationSourceDetail";
    private static final String STATE_KEY_EDITOR_FRAGMENT = "editorFragment";
    private static final String STATE_KEY_DROPPED_MEDIA_URIS = "stateKeyDroppedMediaUri";
    private static final String STATE_KEY_POST_LOCAL_ID = "stateKeyPostModelLocalId";
    private static final String STATE_KEY_POST_REMOTE_ID = "stateKeyPostModelRemoteId";
    private static final String STATE_KEY_POST_LOADING_STATE = "stateKeyPostLoadingState";
    private static final String STATE_KEY_IS_NEW_POST = "stateKeyIsNewPost";
    private static final String STATE_KEY_IS_PHOTO_PICKER_VISIBLE = "stateKeyPhotoPickerVisible";
    private static final String STATE_KEY_HTML_MODE_ON = "stateKeyHtmlModeOn";
    private static final String STATE_KEY_REVISION = "stateKeyRevision";
    private static final String STATE_KEY_EDITOR_SESSION_DATA = "stateKeyEditorSessionData";
    private static final String STATE_KEY_GUTENBERG_IS_SHOWN = "stateKeyGutenbergIsShown";
    private static final String TAG_PUBLISH_CONFIRMATION_DIALOG = "tag_publish_confirmation_dialog";
    private static final String TAG_UPDATE_CONFIRMATION_DIALOG = "tag_update_confirmation_dialog";
    private static final String TAG_FAILED_MEDIA_UPLOADS_DIALOG = "tag_remove_failed_uploads_dialog";
    private static final String TAG_GB_INFORMATIVE_DIALOG = "tag_gb_informative_dialog";

    private static final int PAGE_CONTENT = 0;
    private static final int PAGE_SETTINGS = 1;
    private static final int PAGE_PUBLISH_SETTINGS = 2;
    private static final int PAGE_HISTORY = 3;

    private AztecImageLoader mAztecImageLoader;

    enum RestartEditorOptions {
        NO_RESTART,
        RESTART_SUPPRESS_GUTENBERG,
        RESTART_DONT_SUPPRESS_GUTENBERG,
    }

    private RestartEditorOptions mRestartEditorOption = RestartEditorOptions.NO_RESTART;

    private boolean mShowAztecEditor;
    private boolean mShowGutenbergEditor;

    private List<String> mPendingVideoPressInfoRequests;

    private PostEditorAnalyticsSession mPostEditorAnalyticsSession;
    private boolean mIsConfigChange = false;

    /**
     * The {@link PagerAdapter} that will provide
     * fragments for each of the sections. We use a
     * {@link FragmentPagerAdapter} derivative, which will keep every
     * loaded fragment in memory. If this becomes too memory intensive, it
     * may be best to switch to a
     * {@link FragmentStatePagerAdapter}.
     */
    SectionsPagerAdapter mSectionsPagerAdapter;

    /**
     * The {@link ViewPager} that will host the section contents.
     */
    WPViewPager mViewPager;

    private Revision mRevision;

    private EditorFragmentAbstract mEditorFragment;
    private EditPostSettingsFragment mEditPostSettingsFragment;
    private EditorMediaUploadListener mEditorMediaUploadListener;
    private EditorPhotoPicker mEditorPhotoPicker;

    private ProgressDialog mProgressDialog;
    private ProgressDialog mAddingMediaToEditorProgressDialog;

    private boolean mIsNewPost;
    private boolean mIsPage;
    private boolean mHasSetPostContent;
    private PostLoadingState mPostLoadingState = PostLoadingState.NONE;

    // For opening the context menu after permissions have been granted
    private View mMenuView = null;

    private boolean mHtmlModeMenuStateOn = false;

    @Inject Dispatcher mDispatcher;
    @Inject AccountStore mAccountStore;
    @Inject SiteStore mSiteStore;
    @Inject PostStore mPostStore;
    @Inject MediaStore mMediaStore;
    @Inject UploadStore mUploadStore;
    @Inject FluxCImageLoader mImageLoader;
    @Inject ShortcutUtils mShortcutUtils;
    @Inject QuickStartStore mQuickStartStore;
    @Inject ImageManager mImageManager;
    @Inject UiHelpers mUiHelpers;
    @Inject RemotePreviewLogicHelper mRemotePreviewLogicHelper;
    @Inject ProgressDialogHelper mProgressDialogHelper;
    @Inject FeaturedImageHelper mFeaturedImageHelper;
    @Inject ReactNativeRequestHandler mReactNativeRequestHandler;
    @Inject EditorMedia mEditorMedia;
    @Inject LocaleManagerWrapper mLocaleManagerWrapper;
    @Inject EditPostRepository mEditPostRepository;
    @Inject PostUtilsWrapper mPostUtils;
    @Inject EditorTracker mEditorTracker;
    @Inject UploadUtilsWrapper mUploadUtilsWrapper;
    @Inject DateTimeUtilsWrapper mDateTimeUtils;
    @Inject ViewModelProvider.Factory mViewModelFactory;

    private EditPostViewModel mViewModel;

    private SiteModel mSite;

    public static boolean checkToRestart(@NonNull Intent data) {
        return data.hasExtra(EditPostActivity.EXTRA_RESTART_EDITOR)
               && RestartEditorOptions.valueOf(data.getStringExtra(EditPostActivity.EXTRA_RESTART_EDITOR))
                  != RestartEditorOptions.NO_RESTART;
    }

    @Override
    protected void attachBaseContext(Context newBase) {
        super.attachBaseContext(LocaleManager.setLocale(newBase));
    }

    private void newPostSetup() {
        mIsNewPost = true;

        if (mSite == null) {
            showErrorAndFinish(R.string.blog_not_found);
            return;
        }
        if (!mSite.isVisible()) {
            showErrorAndFinish(R.string.error_blog_hidden);
            return;
        }

        // Create a new post
        mEditPostRepository.set(() -> {
            PostModel post = mPostStore.instantiatePostModel(mSite, mIsPage, null, null);
            post.setStatus(PostStatus.DRAFT.toString());
            return post;
        });
        mEditPostRepository.saveDbSnapshot();
        EventBus.getDefault().postSticky(
                new PostEvents.PostOpenedInEditor(mEditPostRepository.getLocalSiteId(), mEditPostRepository.getId()));
        mShortcutUtils.reportShortcutUsed(Shortcut.CREATE_NEW_POST);
    }

    private void createPostEditorAnalyticsSessionTracker(boolean showGutenbergEditor, PostImmutableModel post,
                                                         SiteModel site, boolean isNewPost) {
        if (mPostEditorAnalyticsSession == null) {
            mPostEditorAnalyticsSession = new PostEditorAnalyticsSession(
                    showGutenbergEditor ? Editor.GUTENBERG : Editor.CLASSIC,
                    post, site, isNewPost);
        }
    }

    @Override
    protected void onCreate(Bundle savedInstanceState) {
        super.onCreate(savedInstanceState);
        ((WordPress) getApplication()).component().inject(this);
        mDispatcher.register(this);
        mViewModel =
                ViewModelProviders.of(this, mViewModelFactory).get(EditPostViewModel.class);
        setContentView(R.layout.new_edit_post_activity);

        if (savedInstanceState == null) {
            mSite = (SiteModel) getIntent().getSerializableExtra(WordPress.SITE);
        } else {
            mSite = (SiteModel) savedInstanceState.getSerializable(WordPress.SITE);
        }

        // FIXME: Make sure to use the latest fresh info about the site we've in the DB
        // set only the editor setting for now.
        if (mSite != null) {
            SiteModel refreshedSite = mSiteStore.getSiteByLocalId(mSite.getId());
            if (refreshedSite != null) {
                mSite.setMobileEditor(refreshedSite.getMobileEditor());
            }
        }

        // Check whether to show the visual editor
        PreferenceManager.setDefaultValues(this, R.xml.account_settings, false);
        mShowAztecEditor = AppPrefs.isAztecEditorEnabled();
        mEditorPhotoPicker = new EditorPhotoPicker(this, this, this, mShowAztecEditor);

        // TODO when aztec is the only editor, remove this part and set the overlay bottom margin in xml
        if (mShowAztecEditor) {
            View overlay = findViewById(R.id.view_overlay);
            RelativeLayout.LayoutParams layoutParams = (RelativeLayout.LayoutParams) overlay.getLayoutParams();
            layoutParams.bottomMargin = getResources().getDimensionPixelOffset(R.dimen.aztec_format_bar_height);
            overlay.setLayoutParams(layoutParams);
        }

        // Set up the action bar.
        final ActionBar actionBar = getSupportActionBar();
        if (actionBar != null) {
            actionBar.setDisplayHomeAsUpEnabled(true);
        }

        FragmentManager fragmentManager = getSupportFragmentManager();
        Bundle extras = getIntent().getExtras();
        String action = getIntent().getAction();
        boolean isRestarting = !RestartEditorOptions.NO_RESTART.name().equals(extras.getString(EXTRA_RESTART_EDITOR));
        if (savedInstanceState == null) {
            if (!getIntent().hasExtra(EXTRA_POST_LOCAL_ID)
                || Intent.ACTION_SEND.equals(action)
                || Intent.ACTION_SEND_MULTIPLE.equals(action)
                || NEW_MEDIA_POST.equals(action)
                || getIntent().hasExtra(EXTRA_IS_QUICKPRESS)) {
                if (getIntent().hasExtra(EXTRA_QUICKPRESS_BLOG_ID)) {
                    // QuickPress might want to use a different blog than the current blog
                    int localSiteId = getIntent().getIntExtra(EXTRA_QUICKPRESS_BLOG_ID, -1);
                    mSite = mSiteStore.getSiteByLocalId(localSiteId);
                }

                mIsPage = extras.getBoolean(EXTRA_IS_PAGE);
                newPostSetup();
            } else {
                mEditPostRepository.loadPostByLocalPostId(extras.getInt(EXTRA_POST_LOCAL_ID));
                // Load post from extra)s

                if (mEditPostRepository.hasPost()) {
                    if (extras.getBoolean(EXTRA_LOAD_AUTO_SAVE_REVISION)) {
<<<<<<< HEAD
                        Log.d("vojta", "org.wordpress.android.ui.posts.EditPostActivity.onCreate");
                        mEditPostRepository.updateInTransaction(postModel -> {
                            boolean updateTitle = !TextUtils.isEmpty(postModel.getAutoSaveTitle());
                            if (updateTitle) {
                                postModel.setTitle(postModel.getAutoSaveTitle());
                            }
                            boolean updateContent = !TextUtils.isEmpty(postModel.getAutoSaveContent());
                            if (updateContent) {
                                postModel.setContent(postModel.getAutoSaveContent());
                            }
                            boolean updateExcerpt = !TextUtils.isEmpty(postModel.getAutoSaveExcerpt());
                            if (updateExcerpt) {
                                postModel.setExcerpt(postModel.getAutoSaveExcerpt());
                            }
                            return updateTitle || updateContent || updateExcerpt;
=======
                        mEditPostRepository.update(postModel -> {
                            postModel.setTitle(
                                    TextUtils.isEmpty(postModel.getAutoSaveTitle()) ? postModel
                                            .getTitle()
                                            : postModel.getAutoSaveTitle());
                            postModel.setContent(
                                    TextUtils.isEmpty(postModel.getAutoSaveContent()) ? postModel
                                            .getContent()
                                            : postModel.getAutoSaveContent());
                            postModel.setExcerpt(
                                    TextUtils.isEmpty(postModel.getAutoSaveExcerpt()) ? postModel
                                            .getExcerpt()
                                            : postModel.getAutoSaveExcerpt());
                            return true;
>>>>>>> 8fed3240
                        });
                    }

                    initializePostObject();
                } else if (isRestarting) {
                    newPostSetup();
                }
            }

            // retrieve Editor session data if switched editors
            if (isRestarting && extras.getSerializable(STATE_KEY_EDITOR_SESSION_DATA) != null) {
                mPostEditorAnalyticsSession =
                        (PostEditorAnalyticsSession) extras.getSerializable(STATE_KEY_EDITOR_SESSION_DATA);
            }
        } else {
            mEditorMedia.setDroppedMediaUris(savedInstanceState.getParcelableArrayList(STATE_KEY_DROPPED_MEDIA_URIS));
            mIsNewPost = savedInstanceState.getBoolean(STATE_KEY_IS_NEW_POST, false);
            updatePostLoadingAndDialogState(PostLoadingState.fromInt(
                    savedInstanceState.getInt(STATE_KEY_POST_LOADING_STATE, 0)));
            mRevision = savedInstanceState.getParcelable(STATE_KEY_REVISION);
            mPostEditorAnalyticsSession =
                    (PostEditorAnalyticsSession) savedInstanceState.getSerializable(STATE_KEY_EDITOR_SESSION_DATA);

            // if we have a remote id saved, let's first try that, as the local Id might have changed after FETCH_POSTS
            if (savedInstanceState.containsKey(STATE_KEY_POST_REMOTE_ID)) {
                mEditPostRepository.loadPostByRemotePostId(savedInstanceState.getLong(STATE_KEY_POST_REMOTE_ID), mSite);
                initializePostObject();
            } else if (savedInstanceState.containsKey(STATE_KEY_POST_LOCAL_ID)) {
                mEditPostRepository.loadPostByLocalPostId(savedInstanceState.getInt(STATE_KEY_POST_LOCAL_ID));
                initializePostObject();
            }

            mEditorFragment =
                    (EditorFragmentAbstract) fragmentManager.getFragment(savedInstanceState, STATE_KEY_EDITOR_FRAGMENT);

            if (mEditorFragment instanceof EditorMediaUploadListener) {
                mEditorMediaUploadListener = (EditorMediaUploadListener) mEditorFragment;
            }
        }

        if (mSite == null) {
            ToastUtils.showToast(this, R.string.blog_not_found, ToastUtils.Duration.SHORT);
            finish();
            return;
        }

        // Ensure we have a valid post
        if (!mEditPostRepository.hasPost()) {
            showErrorAndFinish(R.string.post_not_found);
            return;
        }

        mEditorMedia.start(mSite, this);
        startObserving();

        QuickStartUtils.completeTaskAndRemindNextOne(mQuickStartStore, QuickStartTask.PUBLISH_POST,
                mDispatcher, mSite, this);

        if (mHasSetPostContent = mEditorFragment != null) {
            mEditorFragment.setImageLoader(mImageLoader);
        }

        // Ensure that this check happens when mPost is set
        if (savedInstanceState == null) {
            String restartEditorOptionName = getIntent().getStringExtra(EXTRA_RESTART_EDITOR);
            RestartEditorOptions restartEditorOption =
                    restartEditorOptionName == null ? RestartEditorOptions.RESTART_DONT_SUPPRESS_GUTENBERG
                            : RestartEditorOptions.valueOf(restartEditorOptionName);

            mShowGutenbergEditor =
                    PostUtils.shouldShowGutenbergEditor(mIsNewPost, mEditPostRepository.getContent(), mSite)
                    && restartEditorOption != RestartEditorOptions.RESTART_SUPPRESS_GUTENBERG;
        } else {
            mShowGutenbergEditor = savedInstanceState.getBoolean(STATE_KEY_GUTENBERG_IS_SHOWN);
        }

        // ok now we are sure to have both a valid Post and showGutenberg flag, let's start the editing session tracker
        createPostEditorAnalyticsSessionTracker(mShowGutenbergEditor, mEditPostRepository.getPost(), mSite, mIsNewPost);

        // Bump post created analytics only once, first time the editor is opened
        if (mIsNewPost && savedInstanceState == null) {
            trackEditorCreatedPost(action, getIntent());
        }

        if (!mIsNewPost) {
            // if we are opening a Post for which an error notification exists, we need to remove it from the dashboard
            // to prevent the user from tapping RETRY on a Post that is being currently edited
            UploadService.cancelFinalNotification(this, mEditPostRepository.getPost());
            resetUploadingMediaToFailedIfPostHasNotMediaInProgressOrQueued();
        }

        setTitle(SiteUtils.getSiteNameOrHomeURL(mSite));
        mSectionsPagerAdapter = new SectionsPagerAdapter(fragmentManager);

        // Set up the ViewPager with the sections adapter.
        mViewPager = findViewById(R.id.pager);
        mViewPager.setAdapter(mSectionsPagerAdapter);
        mViewPager.setOffscreenPageLimit(4);
        mViewPager.setPagingEnabled(false);

        // When swiping between different sections, select the corresponding tab. We can also use ActionBar.Tab#select()
        // to do this if we have a reference to the Tab.
        mViewPager.clearOnPageChangeListeners();
        mViewPager.addOnPageChangeListener(new ViewPager.SimpleOnPageChangeListener() {
            @Override
            public void onPageSelected(int position) {
                invalidateOptionsMenu();
                if (position == PAGE_CONTENT) {
                    setTitle(SiteUtils.getSiteNameOrHomeURL(mSite));
                } else if (position == PAGE_SETTINGS) {
                    setTitle(mEditPostRepository.isPage() ? R.string.page_settings : R.string.post_settings);
                    mEditorPhotoPicker.hidePhotoPicker();
                } else if (position == PAGE_PUBLISH_SETTINGS) {
                    setTitle(R.string.publish_date);
                    mEditorPhotoPicker.hidePhotoPicker();
                } else if (position == PAGE_HISTORY) {
                    setTitle(R.string.history_title);
                    mEditorPhotoPicker.hidePhotoPicker();
                }
            }
        });

        ActivityId.trackLastActivity(ActivityId.POST_EDITOR);
    }

    private void startObserving() {
        mEditorMedia.getUiState().observe(this, uiState -> {
            if (uiState != null) {
                updateAddingMediaToEditorProgressDialogState(uiState.getProgressDialogUiState());
                if (uiState.getEditorOverlayVisibility()) {
                    showOverlay(false);
                } else {
                    hideOverlay();
                }
            }
        });
        mEditorMedia.getSnackBarMessage().observe(this, event -> {
            SnackbarMessageHolder messageHolder = event.getContentIfNotHandled();
            if (messageHolder != null) {
                WPSnackbar
                        .make(findViewById(R.id.editor_activity), messageHolder.getMessageRes(), Snackbar.LENGTH_SHORT)
                        .show();
            }
        });
        mEditorMedia.getToastMessage().observe(this, event -> {
            ToastMessageHolder contentIfNotHandled = event.getContentIfNotHandled();
            if (contentIfNotHandled != null) {
                contentIfNotHandled.show(this);
            }
        });
        mViewModel.getOnSavePostTriggered().observe(this, unitEvent -> unitEvent.applyIfNotHandled(unit -> {
            updateAndSavePostAsync();
            return null;
        }));
        mViewModel.getOnFinish().observe(this, finishEvent -> finishEvent.applyIfNotHandled(isSavedOnline -> {
            saveResult(true, !isSavedOnline);
            removePostOpenInEditorStickyEvent();
            finish();
            return null;
        }));
        mEditPostRepository.getPostChanged().observe(this, postEvent -> postEvent.applyIfNotHandled(post -> {
            mViewModel.savePostToDb(this, mEditPostRepository, mSite);
            return null;
        }));
    }

    private void initializePostObject() {
        if (mEditPostRepository.hasPost()) {
            mEditPostRepository.savePostSnapshotWhenEditorOpened();
<<<<<<< HEAD
            mEditPostRepository.replaceInTransaction(UploadService::updatePostWithCurrentlyCompletedUploads);
=======
            mEditPostRepository.replace(UploadService::updatePostWithCurrentlyCompletedUploads);
            if (mShowAztecEditor) {
                try {
                    mViewModel.setMediaMarkedUploadingOnStartIds(AztecEditorFragment
                            .getMediaMarkedUploadingInPostContent(this, mEditPostRepository.getContent()));
                    mViewModel.sortMediaMarkedUploadingOnStartIds();
                } catch (NumberFormatException err) {
                    // see: https://github.com/wordpress-mobile/AztecEditor-Android/issues/805
                    if (getSite() != null && getSite().isWPCom() && !getSite().isPrivate()
                        && TextUtils.isEmpty(mEditPostRepository.getPassword())
                        && !PostStatus.PRIVATE.toString().equals(mEditPostRepository.getStatus())) {
                        AppLog.e(T.EDITOR, "There was an error initializing post object!");
                        AppLog.e(AppLog.T.EDITOR, "HTML content of the post before the crash:");
                        AppLog.e(AppLog.T.EDITOR, mEditPostRepository.getContent());
                        throw err;
                    }
                }
            }
>>>>>>> 8fed3240
            mIsPage = mEditPostRepository.isPage();

            EventBus.getDefault().postSticky(new PostEvents.PostOpenedInEditor(mEditPostRepository.getLocalSiteId(),
                    mEditPostRepository.getId()));

            mEditorMedia.purgeMediaToPostAssociationsIfNotInPostAnymoreAsync();
        }
    }

    // this method aims at recovering the current state of media items if they're inconsistent within the PostModel.
    private void resetUploadingMediaToFailedIfPostHasNotMediaInProgressOrQueued() {
        boolean useAztec = AppPrefs.isAztecEditorEnabled();

        if (!useAztec || UploadService.hasPendingOrInProgressMediaUploadsForPost(mEditPostRepository.getPost())) {
            return;
        }
<<<<<<< HEAD
        Log.d("vojta", "org.wordpress.android.ui.posts.EditPostActivity.resetUploadingMediaToFailedIfPostHasNotMediaInProgressOrQueued");
        mEditPostRepository.updatePostInTransactionAsync(postModel -> {
=======
        mEditPostRepository.update(postModel -> {
>>>>>>> 8fed3240
            String oldContent = postModel.getContent();
            if (!AztecEditorFragment.hasMediaItemsMarkedUploading(EditPostActivity.this, oldContent)
                // we need to make sure items marked failed are still failed or not as well
                && !AztecEditorFragment.hasMediaItemsMarkedFailed(EditPostActivity.this, oldContent)) {
                return false;
            }

            String newContent = AztecEditorFragment.resetUploadingMediaToFailed(EditPostActivity.this, oldContent);

            if (!TextUtils.isEmpty(oldContent) && newContent != null && oldContent.compareTo(newContent) != 0) {
                postModel.setContent(newContent);
                return true;
            }
            return false;
        }, null);
    }

    @Override
    protected void onResume() {
        super.onResume();

        EventBus.getDefault().register(this);

        reattachUploadingMediaForAztec();

        // Bump editor opened event every time the activity is resumed, to match the EDITOR_CLOSED event onPause
        PostUtils.trackOpenEditorAnalytics(mEditPostRepository.getPost(), mSite);

        mIsConfigChange = false;
    }

    private void reattachUploadingMediaForAztec() {
        if (mEditorFragment instanceof AztecEditorFragment && mEditorMediaUploadListener != null) {
            // UploadService.getPendingMediaForPost will be populated only when the user exits the editor
            // But if the user doesn't exit the editor and sends the app to the background, a reattachment
            // for the media within this Post is needed as soon as the app comes back to foreground,
            // so we get the list of progressing media for this Post from the UploadService
            Set<MediaModel> uploadingMediaInPost = mEditPostRepository.getPendingMediaForPost();
            List<MediaModel> allUploadingMediaInPost = new ArrayList<>(uploadingMediaInPost);
            // add them to the array only if they are not in there yet
            for (MediaModel media1 : mEditPostRepository.getPendingOrInProgressMediaUploadsForPost()) {
                boolean found = false;
                for (MediaModel media2 : uploadingMediaInPost) {
                    if (media1.getId() == media2.getId()) {
                        // if it exists, just break the loop and check for the next one
                        found = true;
                        break;
                    }
                }

                if (!found) {
                    // we haven't found it before, so let's add it to the list.
                    allUploadingMediaInPost.add(media1);
                }
            }

            // now do proper re-attachment of upload progress on each media item
            for (MediaModel media : allUploadingMediaInPost) {
                if (media != null) {
                    mEditorMediaUploadListener.onMediaUploadReattached(String.valueOf(media.getId()),
                            UploadService.getUploadProgressForMedia(media));
                }
            }
        }
    }

    @Override
    protected void onPause() {
        super.onPause();

        EventBus.getDefault().unregister(this);

        AnalyticsTracker.track(AnalyticsTracker.Stat.EDITOR_CLOSED);
    }

    @Override protected void onStop() {
        super.onStop();
        if (mAztecImageLoader != null && isFinishing()) {
            mAztecImageLoader.clearTargets();
            mAztecImageLoader = null;
        }
    }

    @Override
    protected void onDestroy() {
        if (!mIsConfigChange && (mRestartEditorOption == RestartEditorOptions.NO_RESTART)) {
            if (mPostEditorAnalyticsSession != null) {
                mPostEditorAnalyticsSession.end();
            }
        }

        mDispatcher.unregister(this);
        mEditorMedia.cancelAddMediaToEditorActions();
        removePostOpenInEditorStickyEvent();
        if (mEditorFragment instanceof AztecEditorFragment) {
            ((AztecEditorFragment) mEditorFragment).disableContentLogOnCrashes();
        }

        if (mReactNativeRequestHandler != null) {
            mReactNativeRequestHandler.destroy();
        }

        super.onDestroy();
    }

    private void removePostOpenInEditorStickyEvent() {
        PostEvents.PostOpenedInEditor stickyEvent =
                EventBus.getDefault().getStickyEvent(PostEvents.PostOpenedInEditor.class);
        if (stickyEvent != null) {
            // "Consume" the sticky event
            EventBus.getDefault().removeStickyEvent(stickyEvent);
        }
    }

    @Override
    protected void onSaveInstanceState(Bundle outState) {
        super.onSaveInstanceState(outState);
        // Saves both post objects so we can restore them in onCreate()
        updateAndSavePostAsync();
        outState.putInt(STATE_KEY_POST_LOCAL_ID, mEditPostRepository.getId());
        if (!mEditPostRepository.isLocalDraft()) {
            outState.putLong(STATE_KEY_POST_REMOTE_ID, mEditPostRepository.getRemotePostId());
        }
        outState.putInt(STATE_KEY_POST_LOADING_STATE, mPostLoadingState.getValue());
        outState.putBoolean(STATE_KEY_IS_NEW_POST, mIsNewPost);
        outState.putBoolean(STATE_KEY_IS_PHOTO_PICKER_VISIBLE, mEditorPhotoPicker.isPhotoPickerShowing());
        outState.putBoolean(STATE_KEY_HTML_MODE_ON, mHtmlModeMenuStateOn);
        outState.putSerializable(WordPress.SITE, mSite);
        outState.putParcelable(STATE_KEY_REVISION, mRevision);

        outState.putSerializable(STATE_KEY_EDITOR_SESSION_DATA, mPostEditorAnalyticsSession);
        mIsConfigChange = true; // don't call sessionData.end() in onDestroy() if this is an Android config change

        outState.putBoolean(STATE_KEY_GUTENBERG_IS_SHOWN, mShowGutenbergEditor);

        outState.putParcelableArrayList(STATE_KEY_DROPPED_MEDIA_URIS, mEditorMedia.getDroppedMediaUris());

        if (mEditorFragment != null) {
            getSupportFragmentManager().putFragment(outState, STATE_KEY_EDITOR_FRAGMENT, mEditorFragment);
        }
    }

    @Override
    protected void onRestoreInstanceState(Bundle savedInstanceState) {
        super.onRestoreInstanceState(savedInstanceState);

        mHtmlModeMenuStateOn = savedInstanceState.getBoolean(STATE_KEY_HTML_MODE_ON);
        if (savedInstanceState.getBoolean(STATE_KEY_IS_PHOTO_PICKER_VISIBLE, false)) {
            mEditorPhotoPicker.showPhotoPicker(mSite);
        }
    }

    @Override
    public void onConfigurationChanged(Configuration newConfig) {
        super.onConfigurationChanged(newConfig);

        mEditorPhotoPicker.onOrientationChanged(newConfig.orientation);
    }

    private PrimaryEditorAction getPrimaryAction() {
        return PrimaryEditorAction.getPrimaryAction(mEditPostRepository.getStatus(), UploadUtils.userCanPublish(mSite));
    }

    private String getPrimaryActionText() {
        return getString(getPrimaryAction().getTitleResource());
    }

    private SecondaryEditorAction getSecondaryAction() {
        return SecondaryEditorAction
                .getSecondaryAction(mEditPostRepository.getStatus(), UploadUtils.userCanPublish(mSite));
    }

    private @Nullable String getSecondaryActionText() {
        @StringRes Integer titleResource = getSecondaryAction().getTitleResource();
        return titleResource != null ? getString(titleResource) : null;
    }

    private boolean shouldSwitchToGutenbergBeVisible(
            EditorFragmentAbstract editorFragment,
            SiteModel site
    ) {
        // Some guard conditions
        if (!mEditPostRepository.hasPost()) {
            AppLog.w(T.EDITOR, "shouldSwitchToGutenbergBeVisible got a null post parameter.");
            return false;
        }

        if (editorFragment == null) {
            AppLog.w(T.EDITOR, "shouldSwitchToGutenbergBeVisible got a null editorFragment parameter.");
            return false;
        }

        // Check whether the content has blocks.
        boolean hasBlocks = false;
        boolean isEmpty = false;
        try {
            final String content = (String) editorFragment.getContent(mEditPostRepository.getContent());
            hasBlocks = PostUtils.contentContainsGutenbergBlocks(content);
            isEmpty = TextUtils.isEmpty(content);
        } catch (EditorFragmentNotAddedException e) {
            // legacy exception; just ignore.
        }

        // if content has blocks or empty, offer the switch to Gutenberg. The block editor doesn't have good
        //  "Classic Block" support yet so, don't offer a switch to it if content doesn't have blocks. If the post
        //  is empty but the user hasn't enabled "Use Gutenberg for new posts" in Site Setting,
        //  don't offer the switch.
        return hasBlocks || (SiteUtils.isBlockEditorDefaultForNewPost(site) && isEmpty);
    }

    /*
     * shows/hides the overlay which appears atop the editor, which effectively disables it
     */
    private void showOverlay(boolean animate) {
        View overlay = findViewById(R.id.view_overlay);
        if (animate) {
            AniUtils.fadeIn(overlay, AniUtils.Duration.MEDIUM);
        } else {
            overlay.setVisibility(View.VISIBLE);
        }
    }

    private void hideOverlay() {
        View overlay = findViewById(R.id.view_overlay);
        overlay.setVisibility(View.GONE);
    }

    @Override
    public void onPhotoPickerShown() {
        // animate in the editor overlay
        showOverlay(true);

        if (mEditorFragment instanceof AztecEditorFragment) {
            ((AztecEditorFragment) mEditorFragment).enableMediaMode(true);
        }
    }

    @Override
    public void onPhotoPickerHidden() {
        hideOverlay();

        if (mEditorFragment instanceof AztecEditorFragment) {
            ((AztecEditorFragment) mEditorFragment).enableMediaMode(false);
        }
    }

    /*
     * called by PhotoPickerFragment when media is selected - may be a single item or a list of items
     */
    @Override
    public void onPhotoPickerMediaChosen(@NonNull final List<Uri> uriList) {
        mEditorPhotoPicker.hidePhotoPicker();
        mEditorMedia.onPhotoPickerMediaChosen(uriList);
    }

    /*
     * called by PhotoPickerFragment when user clicks an icon to launch the camera, native
     * picker, or WP media picker
     */
    @Override
    public void onPhotoPickerIconClicked(@NonNull PhotoPickerIcon icon, boolean allowMultipleSelection) {
        mEditorPhotoPicker.hidePhotoPicker();
        if (!icon.requiresUploadPermission() || WPMediaUtils.currentUserCanUploadMedia(mSite)) {
            mEditorPhotoPicker.setAllowMultipleSelection(allowMultipleSelection);
            switch (icon) {
                case ANDROID_CAPTURE_PHOTO:
                    launchCamera();
                    break;
                case ANDROID_CAPTURE_VIDEO:
                    launchVideoCamera();
                    break;
                case ANDROID_CHOOSE_PHOTO_OR_VIDEO:
                    WPMediaUtils.launchMediaLibrary(this, allowMultipleSelection);
                    break;
                case ANDROID_CHOOSE_PHOTO:
                    launchPictureLibrary();
                    break;
                case ANDROID_CHOOSE_VIDEO:
                    launchVideoLibrary();
                    break;
                case WP_MEDIA:
                    ActivityLauncher.viewMediaPickerForResult(this, mSite, MediaBrowserType.EDITOR_PICKER);
                    break;
                case STOCK_MEDIA:
                    ActivityLauncher.showStockMediaPickerForResult(
                            this, mSite, RequestCodes.STOCK_MEDIA_PICKER_MULTI_SELECT);
                    break;
            }
        } else {
            WPSnackbar.make(findViewById(R.id.editor_activity), R.string.media_error_no_permission_upload,
                            Snackbar.LENGTH_SHORT).show();
        }
    }

    @Override
    public boolean onCreateOptionsMenu(Menu menu) {
        super.onCreateOptionsMenu(menu);
        MenuInflater inflater = getMenuInflater();
        inflater.inflate(R.menu.edit_post, menu);
        return true;
    }

    @Override
    public boolean onPrepareOptionsMenu(Menu menu) {
        boolean showMenuItems = true;
        if (mViewPager != null && mViewPager.getCurrentItem() > PAGE_CONTENT) {
            showMenuItems = false;
        }

        MenuItem secondaryAction = menu.findItem(R.id.menu_secondary_action);
        MenuItem previewMenuItem = menu.findItem(R.id.menu_preview_post);
        MenuItem viewHtmlModeMenuItem = menu.findItem(R.id.menu_html_mode);
        MenuItem historyMenuItem = menu.findItem(R.id.menu_history);
        MenuItem settingsMenuItem = menu.findItem(R.id.menu_post_settings);

        if (secondaryAction != null && mEditPostRepository.hasPost()) {
            secondaryAction.setVisible(showMenuItems && getSecondaryAction().isVisible());
            secondaryAction.setTitle(getSecondaryActionText());
        }

        if (previewMenuItem != null) {
            previewMenuItem.setVisible(showMenuItems);
        }

        if (viewHtmlModeMenuItem != null) {
            viewHtmlModeMenuItem.setVisible(((mEditorFragment instanceof AztecEditorFragment)
                                             || (mEditorFragment instanceof GutenbergEditorFragment)) && showMenuItems);
            viewHtmlModeMenuItem.setTitle(mHtmlModeMenuStateOn ? R.string.menu_visual_mode : R.string.menu_html_mode);
        }

        if (historyMenuItem != null) {
            boolean hasHistory = !mIsNewPost && (mSite.isWPCom() || mSite.isJetpackConnected());
            historyMenuItem.setVisible(showMenuItems && hasHistory);
        }

        if (settingsMenuItem != null) {
            settingsMenuItem.setTitle(mIsPage ? R.string.page_settings : R.string.post_settings);
            settingsMenuItem.setVisible(showMenuItems);
        }

        // Set text of the primary action button in the ActionBar
        if (mEditPostRepository.hasPost()) {
            MenuItem primaryAction = menu.findItem(R.id.menu_primary_action);
            if (primaryAction != null) {
                primaryAction.setTitle(getPrimaryActionText());
                primaryAction.setVisible(mViewPager != null && mViewPager.getCurrentItem() != PAGE_HISTORY
                                         && mViewPager.getCurrentItem() != PAGE_PUBLISH_SETTINGS);
            }
        }

        MenuItem switchToAztecMenuItem = menu.findItem(R.id.menu_switch_to_aztec);
        MenuItem switchToGutenbergMenuItem = menu.findItem(R.id.menu_switch_to_gutenberg);

        // The following null checks should basically be redundant but were added to manage
        // an odd behaviour recorded with Android 8.0.0
        // (see https://github.com/wordpress-mobile/WordPress-Android/issues/9748 for more information)
        if (switchToAztecMenuItem != null && switchToGutenbergMenuItem != null) {
            if (mShowGutenbergEditor) {
                // we're showing Gutenberg so, just offer the Aztec switch
                switchToAztecMenuItem.setVisible(true);
                switchToGutenbergMenuItem.setVisible(false);
            } else {
                // we're showing Aztec so, hide the "Switch to Aztec" menu
                switchToAztecMenuItem.setVisible(false);

                switchToGutenbergMenuItem.setVisible(
                        shouldSwitchToGutenbergBeVisible(mEditorFragment, mSite)
                );
            }
        }

        return super.onPrepareOptionsMenu(menu);
    }

    @Override
    public void onRequestPermissionsResult(int requestCode,
                                           @NonNull String[] permissions,
                                           @NonNull int[] grantResults) {
        super.onRequestPermissionsResult(requestCode, permissions, grantResults);
        boolean allGranted = WPPermissionUtils.setPermissionListAsked(
                this, requestCode, permissions, grantResults, true);

        if (allGranted) {
            switch (requestCode) {
                case WPPermissionUtils.EDITOR_MEDIA_PERMISSION_REQUEST_CODE:
                    if (mMenuView != null) {
                        super.openContextMenu(mMenuView);
                        mMenuView = null;
                    }
                    break;
                case WPPermissionUtils.EDITOR_DRAG_DROP_PERMISSION_REQUEST_CODE:
                    mEditorMedia.addNewMediaItemsToEditorAsync(mEditorMedia.getDroppedMediaUris(), false);
                    mEditorMedia.getDroppedMediaUris().clear();
                    break;
            }
        }
    }

    private boolean handleBackPressed() {
        Fragment fragment = getSupportFragmentManager().findFragmentByTag(
                ImageSettingsDialogFragment.IMAGE_SETTINGS_DIALOG_TAG);
        if (fragment != null && fragment.isVisible()) {
            if (fragment instanceof ImageSettingsDialogFragment) {
                ImageSettingsDialogFragment imFragment = (ImageSettingsDialogFragment) fragment;
                imFragment.dismissFragment();
            }

            return false;
        }

        if (mViewPager.getCurrentItem() == PAGE_PUBLISH_SETTINGS) {
            mViewPager.setCurrentItem(PAGE_SETTINGS);
            invalidateOptionsMenu();
        } else if (mViewPager.getCurrentItem() > PAGE_CONTENT) {
            if (mViewPager.getCurrentItem() == PAGE_SETTINGS) {
                mEditorFragment.setFeaturedImageId(mEditPostRepository.getFeaturedImageId());
            }

            mViewPager.setCurrentItem(PAGE_CONTENT);
            invalidateOptionsMenu();
        } else if (mEditorPhotoPicker.isPhotoPickerShowing()) {
            mEditorPhotoPicker.hidePhotoPicker();
        } else {
            mPostEditorAnalyticsSession.setOutcome(Outcome.SAVE);
            savePostAndOptionallyFinish(true, false);
        }

        return true;
    }

    private RemotePreviewLogicHelper.RemotePreviewHelperFunctions getEditPostActivityStrategyFunctions() {
        return new RemotePreviewLogicHelper.RemotePreviewHelperFunctions() {
            @Override
            public boolean notifyUploadInProgress(@NotNull PostImmutableModel post) {
                if (UploadService.hasInProgressMediaUploadsForPost(post)) {
                    ToastUtils.showToast(EditPostActivity.this,
                            getString(R.string.editor_toast_uploading_please_wait), Duration.SHORT);
                    return true;
                } else {
                    return false;
                }
            }

            @Override
            public void notifyEmptyDraft() {
                ToastUtils.showToast(EditPostActivity.this,
                        getString(R.string.error_preview_empty_draft), Duration.SHORT);
            }

            @Override
            public void startUploading(boolean isRemoteAutoSave, @Nullable PostImmutableModel post) {
                if (isRemoteAutoSave) {
                    updatePostLoadingAndDialogState(PostLoadingState.REMOTE_AUTO_SAVING_FOR_PREVIEW, post);
                    savePostAndOptionallyFinish(false, true);
                } else {
                    updatePostLoadingAndDialogState(PostLoadingState.UPLOADING_FOR_PREVIEW, post);
                    savePostAndOptionallyFinish(false, false);
                }
            }

            @Override
            public void notifyEmptyPost() {
                String message =
                        getString(mIsPage ? R.string.error_preview_empty_page : R.string.error_preview_empty_post);
                ToastUtils.showToast(EditPostActivity.this, message, Duration.SHORT);
            }
        };
    }

    // Menu actions
    @Override
    public boolean onOptionsItemSelected(final MenuItem item) {
        int itemId = item.getItemId();

        if (itemId == android.R.id.home) {
            return handleBackPressed();
        }

        mEditorPhotoPicker.hidePhotoPicker();

        if (itemId == R.id.menu_primary_action) {
            performPrimaryAction();
        } else {
            // Disable other action bar buttons while a media upload is in progress
            // (unnecessary for Aztec since it supports progress reattachment)
            if (!(mShowAztecEditor || mShowGutenbergEditor)
                && (mEditorFragment.isUploadingMedia() || mEditorFragment.isActionInProgress())) {
                ToastUtils.showToast(this, R.string.editor_toast_uploading_please_wait, Duration.SHORT);
                return false;
            }

            if (itemId == R.id.menu_history) {
                AnalyticsTracker.track(Stat.REVISIONS_LIST_VIEWED);
                ActivityUtils.hideKeyboard(this);
                mViewPager.setCurrentItem(PAGE_HISTORY);
            } else if (itemId == R.id.menu_preview_post) {
                PreviewLogicOperationResult opResult = mRemotePreviewLogicHelper.runPostPreviewLogic(
                        this,
                        mSite,
                        Objects.requireNonNull(mEditPostRepository.getPost()),
                        getEditPostActivityStrategyFunctions());
                if (opResult == PreviewLogicOperationResult.MEDIA_UPLOAD_IN_PROGRESS
                    || opResult == PreviewLogicOperationResult.CANNOT_SAVE_EMPTY_DRAFT
                    || opResult == PreviewLogicOperationResult.CANNOT_REMOTE_AUTO_SAVE_EMPTY_POST
                ) {
                    return false;
                } else if (opResult == PreviewLogicOperationResult.OPENING_PREVIEW) {
                    updatePostLoadingAndDialogState(PostLoadingState.PREVIEWING, mEditPostRepository.getPost());
                }
            } else if (itemId == R.id.menu_post_settings) {
                if (mEditPostSettingsFragment != null) {
                    mEditPostSettingsFragment.refreshViews();
                }
                ActivityUtils.hideKeyboard(this);
                mViewPager.setCurrentItem(PAGE_SETTINGS);
            } else if (itemId == R.id.menu_secondary_action) {
                return performSecondaryAction();
            } else if (itemId == R.id.menu_html_mode) {
                // toggle HTML mode
                if (mEditorFragment instanceof AztecEditorFragment) {
                    ((AztecEditorFragment) mEditorFragment).onToolbarHtmlButtonClicked();
                    toggledHtmlModeSnackbar(view -> {
                        // switch back
                        ((AztecEditorFragment) mEditorFragment).onToolbarHtmlButtonClicked();
                    });
                } else if (mEditorFragment instanceof GutenbergEditorFragment) {
                    ((GutenbergEditorFragment) mEditorFragment).onToggleHtmlMode();
                    toggledHtmlModeSnackbar(view -> {
                        // switch back
                        ((GutenbergEditorFragment) mEditorFragment).onToggleHtmlMode();
                    });
                }
            } else if (itemId == R.id.menu_switch_to_aztec) {
                // The following boolean check should be always redundant but was added to manage
                // an odd behaviour recorded with Android 8.0.0
                // (see https://github.com/wordpress-mobile/WordPress-Android/issues/9748 for more information)
                if (mShowGutenbergEditor) {
                    // let's finish this editing instance and start again, but not letting Gutenberg be used
                    mRestartEditorOption = RestartEditorOptions.RESTART_SUPPRESS_GUTENBERG;
                    mPostEditorAnalyticsSession.switchEditor(Editor.CLASSIC);
                    mPostEditorAnalyticsSession.setOutcome(Outcome.SAVE);
                    savePostAndOptionallyFinish(true, false);
                } else {
                    logWrongMenuState("Wrong state in menu_switch_to_aztec: menu should not be visible.");
                }
            } else if (itemId == R.id.menu_switch_to_gutenberg) {
                // The following boolean check should be always redundant but was added to manage
                // an odd behaviour recorded with Android 8.0.0
                // (see https://github.com/wordpress-mobile/WordPress-Android/issues/9748 for more information)
                if (shouldSwitchToGutenbergBeVisible(mEditorFragment, mSite)) {
                    // let's finish this editing instance and start again, but let GB be used
                    mRestartEditorOption = RestartEditorOptions.RESTART_DONT_SUPPRESS_GUTENBERG;
                    mPostEditorAnalyticsSession.switchEditor(Editor.GUTENBERG);
                    mPostEditorAnalyticsSession.setOutcome(Outcome.SAVE);
                    savePostAndOptionallyFinish(true, false);
                } else {
                    logWrongMenuState("Wrong state in menu_switch_to_gutenberg: menu should not be visible.");
                }
            }
        }
        return false;
    }

    private void logWrongMenuState(String logMsg) {
        AppLog.w(T.EDITOR, logMsg);
        // Lets record this event in Sentry
        CrashLoggingUtils.logException(new IllegalStateException(logMsg), T.EDITOR);
    }

    private void showEmptyPostErrorForSecondaryAction() {
        String message = getString(mIsPage ? R.string.error_publish_empty_page : R.string.error_publish_empty_post);
        if (getSecondaryAction() == SecondaryEditorAction.SAVE_AS_DRAFT
            || getSecondaryAction() == SecondaryEditorAction.SAVE) {
            message = getString(R.string.error_save_empty_draft);
        }
        ToastUtils.showToast(EditPostActivity.this, message, Duration.SHORT);
    }

    private void saveAsDraft() {
        mEditPostSettingsFragment.updatePostStatus(PostStatus.DRAFT);
        ToastUtils.showToast(EditPostActivity.this,
                getString(R.string.editor_post_converted_back_to_draft), Duration.SHORT);
        mUploadUtilsWrapper.showSnackbar(
                findViewById(R.id.editor_activity),
                R.string.editor_uploading_post);
        mPostEditorAnalyticsSession.setOutcome(Outcome.SAVE);
        savePostAndOptionallyFinish(false, false);
    }

    private boolean performSecondaryAction() {
        if (UploadService.hasInProgressMediaUploadsForPost(mEditPostRepository.getPost())) {
            ToastUtils.showToast(EditPostActivity.this,
                    getString(R.string.editor_toast_uploading_please_wait), Duration.SHORT);
            return false;
        }

        if (isDiscardable()) {
            showEmptyPostErrorForSecondaryAction();
            return false;
        }

        switch (getSecondaryAction()) {
            case SAVE_AS_DRAFT:
                // Force the new Draft status
                saveAsDraft();
                return true;
            case SAVE:
                uploadPost(false);
                return true;
            case PUBLISH_NOW:
                showPublishConfirmationDialogAndPublishPost();
                return true;
            case NONE:
                throw new IllegalStateException("Switch in `secondaryAction` shouldn't go through the NONE case");
        }
        return false;
    }

    private void toggledHtmlModeSnackbar(View.OnClickListener onUndoClickListener) {
        mUploadUtilsWrapper.showSnackbarSuccessActionOrange(findViewById(R.id.editor_activity),
                mHtmlModeMenuStateOn ? R.string.menu_html_mode_done_snackbar
                        : R.string.menu_visual_mode_done_snackbar,
                R.string.menu_undo_snackbar_action,
                onUndoClickListener);
    }

    private void refreshEditorContent() {
        mHasSetPostContent = false;
        fillContentEditorFields();
    }

    private void setPreviewingInEditorSticky(boolean enable, @Nullable PostImmutableModel post) {
        if (enable) {
            if (post != null) {
                EventBus.getDefault().postSticky(
                        new PostEvents.PostPreviewingInEditor(post.getLocalSiteId(), post.getId()));
            }
        } else {
            PostEvents.PostPreviewingInEditor stickyEvent =
                    EventBus.getDefault().getStickyEvent(PostEvents.PostPreviewingInEditor.class);
            if (stickyEvent != null) {
                EventBus.getDefault().removeStickyEvent(stickyEvent);
            }
        }
    }

    private void managePostLoadingStateTransitions(PostLoadingState postLoadingState,
                                                   @Nullable PostImmutableModel post) {
        switch (postLoadingState) {
            case NONE:
                setPreviewingInEditorSticky(false, post);
                break;
            case UPLOADING_FOR_PREVIEW:
            case REMOTE_AUTO_SAVING_FOR_PREVIEW:
            case PREVIEWING:
            case REMOTE_AUTO_SAVE_PREVIEW_ERROR:
                setPreviewingInEditorSticky(true, post);
                break;
            case LOADING_REVISION:
                // nothing to do
                break;
        }
    }

    private void updatePostLoadingAndDialogState(PostLoadingState postLoadingState) {
        updatePostLoadingAndDialogState(postLoadingState, null);
    }

    private void updatePostLoadingAndDialogState(PostLoadingState postLoadingState, @Nullable PostImmutableModel post) {
        // We need only transitions, so...
        if (mPostLoadingState == postLoadingState) return;

        AppLog.d(
                AppLog.T.POSTS,
                "Editor post loading state machine: transition from " + mPostLoadingState + " to " + postLoadingState
        );

        // update the state
        mPostLoadingState = postLoadingState;

        // take care of exit actions on state transition
        managePostLoadingStateTransitions(postLoadingState, post);

        // update the progress dialog state
        mProgressDialog = mProgressDialogHelper.updateProgressDialogState(
                this,
                mProgressDialog,
                mPostLoadingState.getProgressDialogUiState(),
                mUiHelpers);
    }

    private void toggleHtmlModeOnMenu() {
        mHtmlModeMenuStateOn = !mHtmlModeMenuStateOn;
        trackPostSessionEditorModeSwitch();
        invalidateOptionsMenu();
    }

    private void trackPostSessionEditorModeSwitch() {
        boolean isGutenberg = mEditorFragment instanceof GutenbergEditorFragment;
        mPostEditorAnalyticsSession.switchEditor(
                mHtmlModeMenuStateOn ? Editor.HTML : (isGutenberg ? Editor.GUTENBERG : Editor.CLASSIC));
    }

    private void showUpdateConfirmationDialogAndUploadPost() {
        showConfirmationDialogAndUploadPost(TAG_UPDATE_CONFIRMATION_DIALOG,
                getString(R.string.dialog_confirm_update_title),
                mEditPostRepository.isPage() ? getString(R.string.dialog_confirm_update_message_page)
                        : getString(R.string.dialog_confirm_update_message_post),
                getString(R.string.dialog_confirm_update_yes),
                getString(R.string.keep_editing));
    }

    private void showPublishConfirmationDialogAndPublishPost() {
        showConfirmationDialogAndUploadPost(TAG_PUBLISH_CONFIRMATION_DIALOG,
                getString(R.string.dialog_confirm_publish_title),
                mEditPostRepository.isPage() ? getString(R.string.dialog_confirm_publish_message_page)
                        : getString(R.string.dialog_confirm_publish_message_post),
                getString(R.string.dialog_confirm_publish_yes),
                getString(R.string.keep_editing));
    }

    private void showConfirmationDialogAndUploadPost(@NonNull String identifier, @NonNull String title,
                                                     @NonNull String description, @NonNull String positiveButton,
                                                     @NonNull String negativeButton) {
        BasicFragmentDialog publishConfirmationDialog = new BasicFragmentDialog();
        publishConfirmationDialog.initialize(identifier, title, description, positiveButton, negativeButton, null);
        publishConfirmationDialog.show(getSupportFragmentManager(), identifier);
    }

    private void performPrimaryAction() {
        switch (getPrimaryAction()) {
            case UPDATE:
                showUpdateConfirmationDialogAndUploadPost();
                return;
            case PUBLISH_NOW:
                showPublishConfirmationDialogAndPublishPost();
                return;
            // In other cases, we'll upload the post without changing its status
            case SCHEDULE:
            case SUBMIT_FOR_REVIEW:
            case SAVE:
                uploadPost(false);
                break;
        }
    }

    private void showGutenbergInformativeDialog() {
        // Show the GB informative dialog on editing GB posts
        final PromoDialog gbInformativeDialog = new PromoDialog();
        gbInformativeDialog.initialize(TAG_GB_INFORMATIVE_DIALOG,
                getString(R.string.dialog_gutenberg_informative_title),
                mEditPostRepository.isPage() ? getString(R.string.dialog_gutenberg_informative_description_page)
                        : getString(R.string.dialog_gutenberg_informative_description_post),
                getString(org.wordpress.android.editor.R.string.dialog_button_ok));

        gbInformativeDialog.show(getSupportFragmentManager(), TAG_GB_INFORMATIVE_DIALOG);
        AppPrefs.setGutenbergInfoPopupDisplayed(mSite.getUrl());
    }

    private void setGutenbergEnabledIfNeeded() {
        if (AppPrefs.isGutenbergInfoPopupDisplayed(mSite.getUrl())) {
            return;
        }

        boolean showPopup = AppPrefs.shouldShowGutenbergInfoPopupForTheNewPosts(mSite.getUrl());

        if (TextUtils.isEmpty(mSite.getMobileEditor()) && !mIsNewPost) {
            SiteUtils.enableBlockEditor(mDispatcher, mSite);
            AnalyticsUtils.trackWithSiteDetails(Stat.EDITOR_GUTENBERG_ENABLED, mSite,
                    BlockEditorEnabledSource.ON_BLOCK_POST_OPENING.asPropertyMap());
            showPopup = true;
        }

        if (showPopup) {
            showGutenbergInformativeDialog();
        }
    }

    private boolean savePostOnline(boolean isFirstTimePublish) {
        return mViewModel.savePostOnline(isFirstTimePublish, this, mEditPostRepository, mSite);
    }

    private void onUploadSuccess(MediaModel media) {
        // TODO Should this statement check media.getLocalPostId() == mEditPostRepository.getId()?
        if (media != null && !media.getMarkedLocallyAsFeatured() && mEditorMediaUploadListener != null) {
            mEditorMediaUploadListener.onMediaUploadSucceeded(String.valueOf(media.getId()),
                    FluxCUtils.mediaFileFromMediaModel(media));
        } else if (media != null && media.getMarkedLocallyAsFeatured() && media.getLocalPostId() == mEditPostRepository
                .getId()) {
            setFeaturedImageId(media.getMediaId());
        }
    }

    private void onUploadError(MediaModel media, MediaError error) {
        String localMediaId = String.valueOf(media.getId());

        Map<String, Object> properties = null;
        MediaFile mf = FluxCUtils.mediaFileFromMediaModel(media);
        if (mf != null) {
            properties = AnalyticsUtils.getMediaProperties(this, mf.isVideo(), null, mf.getFilePath());
            properties.put("error_type", error.type.name());
        }
        AnalyticsTracker.track(Stat.EDITOR_UPLOAD_MEDIA_FAILED, properties);

        // Display custom error depending on error type
        String errorMessage = WPMediaUtils.getErrorMessage(this, media, error);
        if (errorMessage == null) {
            errorMessage = TextUtils.isEmpty(error.message) ? getString(R.string.tap_to_try_again) : error.message;
        }

        if (mEditorMediaUploadListener != null) {
            mEditorMediaUploadListener.onMediaUploadFailed(localMediaId,
                    EditorFragmentAbstract.getEditorMimeType(mf), errorMessage);
        }
    }

    private void onUploadProgress(MediaModel media, float progress) {
        String localMediaId = String.valueOf(media.getId());
        if (mEditorMediaUploadListener != null) {
            mEditorMediaUploadListener.onMediaUploadProgress(localMediaId, progress);
        }
    }

    private void launchPictureLibrary() {
        WPMediaUtils.launchPictureLibrary(this, mEditorPhotoPicker.getAllowMultipleSelection());
    }

    private void launchVideoLibrary() {
        WPMediaUtils.launchVideoLibrary(this, mEditorPhotoPicker.getAllowMultipleSelection());
    }

    private void launchVideoCamera() {
        WPMediaUtils.launchVideoCamera(this);
    }

    private void showErrorAndFinish(int errorMessageId) {
        ToastUtils.showToast(this, errorMessageId, ToastUtils.Duration.LONG);
        finish();
    }

    private void trackEditorCreatedPost(String action, Intent intent) {
        Map<String, Object> properties = new HashMap<>();
        // Post created from the post list (new post button).
        String normalizedSourceName = "post-list";

        if (Intent.ACTION_SEND.equals(action) || Intent.ACTION_SEND_MULTIPLE.equals(action)) {
            // Post created with share with WordPress
            normalizedSourceName = "shared-from-external-app";
        }
        if (EditPostActivity.NEW_MEDIA_POST.equals(
                action)) {
            // Post created from the media library
            normalizedSourceName = "media-library";
        }
        if (intent != null && intent.hasExtra(EXTRA_IS_QUICKPRESS)) {
            // Quick press
            normalizedSourceName = "quick-press";
        }
        PostUtils.addPostTypeToAnalyticsProperties(mEditPostRepository.getPost(), properties);
        properties.put("created_post_source", normalizedSourceName);

        if (intent != null
            && intent.hasExtra(EXTRA_CREATION_SOURCE_DETAIL)
            && normalizedSourceName == "post-list") {
            PagePostCreationSourcesDetail source =
                    (PagePostCreationSourcesDetail) intent.getSerializableExtra(EXTRA_CREATION_SOURCE_DETAIL);
            properties.put(
                    CREATED_POST_SOURCE_DETAIL_KEY,
                    source != null ? source.getLabel() : PagePostCreationSourcesDetail.NO_DETAIL.getLabel()
            );
        } else {
            properties.put(
                    CREATED_POST_SOURCE_DETAIL_KEY,
                    PagePostCreationSourcesDetail.NO_DETAIL.getLabel()
            );
        }

        AnalyticsUtils.trackWithSiteDetails(
                AnalyticsTracker.Stat.EDITOR_CREATED_POST,
                mSiteStore.getSiteByLocalId(mEditPostRepository.getLocalSiteId()),
                properties
        );
    }

    private boolean updatePostObject() {
        if (mEditorFragment == null) {
            AppLog.e(AppLog.T.POSTS, "Fragment not initialized");
            return false;
        }
        UpdateResult updateResult = mViewModel
                .updatePostObjectWithUI(mEditPostRepository, this::updateFromEditor);
        return updateResult instanceof UpdateResult.Success;
    }

    private void updateAndSavePostAsync() {
        mViewModel.updatePostObjectWithUIAsync(mEditPostRepository, this::updateFromEditor, null);
    }

    private void updateAndSavePostAsync(final AfterSavePostListener listener) {
        if (mEditorFragment == null) {
            AppLog.e(AppLog.T.POSTS, "Fragment not initialized");
            return;
        }
        mViewModel.updatePostObjectWithUIAsync(mEditPostRepository,
                this::updateFromEditor,
                (post) -> {
                    if (listener != null) {
                        listener.onPostSave();
                    }
                    return null;
                });
    }

    private UpdateFromEditor updateFromEditor(String oldContent) {
        try {
            String title = (String) mEditorFragment.getTitle();
            String content = (String) mEditorFragment.getContent(oldContent);
            return new PostFields(title, content);
        } catch (EditorFragmentNotAddedException e) {
            AppLog.e(T.EDITOR, "Impossible to save the post, we weren't able to update it.");
            return new UpdateFromEditor.Failed(e);
        }
    }

    @Override
    public void initializeEditorFragment() {
        if (mEditorFragment instanceof AztecEditorFragment) {
            AztecEditorFragment aztecEditorFragment = (AztecEditorFragment) mEditorFragment;
            aztecEditorFragment.setEditorImageSettingsListener(EditPostActivity.this);
            aztecEditorFragment.setMediaToolbarButtonClickListener(mEditorPhotoPicker);

            // Here we should set the max width for media, but the default size is already OK. No need
            // to customize it further

            Drawable loadingImagePlaceholder = EditorMediaUtils.getAztecPlaceholderDrawableFromResID(
                    this,
                    org.wordpress.android.editor.R.drawable.ic_gridicons_image,
                    aztecEditorFragment.getMaxMediaSize()
            );
            mAztecImageLoader = new AztecImageLoader(getBaseContext(), mImageManager, loadingImagePlaceholder);
            aztecEditorFragment.setAztecImageLoader(mAztecImageLoader);
            aztecEditorFragment.setLoadingImagePlaceholder(loadingImagePlaceholder);

            Drawable loadingVideoPlaceholder = EditorMediaUtils.getAztecPlaceholderDrawableFromResID(
                    this,
                    org.wordpress.android.editor.R.drawable.ic_gridicons_video_camera,
                    aztecEditorFragment.getMaxMediaSize()
            );
            aztecEditorFragment.setAztecVideoLoader(new AztecVideoLoader(getBaseContext(), loadingVideoPlaceholder));
            aztecEditorFragment.setLoadingVideoPlaceholder(loadingVideoPlaceholder);

            if (getSite() != null && getSite().isWPCom() && !getSite().isPrivate()) {
                // Add the content reporting for wpcom blogs that are not private
                aztecEditorFragment.enableContentLogOnCrashes(
                        throwable -> {
                            // Do not log private or password protected post
                            return mEditPostRepository.hasPost() && TextUtils.isEmpty(mEditPostRepository.getPassword())
                                   && !mEditPostRepository.hasStatus(PostStatus.PRIVATE);
                        }
                );
            }

            if (mEditPostRepository.hasPost() && AppPrefs
                    .isPostWithHWAccelerationOff(mEditPostRepository.getLocalSiteId(), mEditPostRepository.getId())) {
                // We need to disable HW Acc. on this post
                aztecEditorFragment.disableHWAcceleration();
            }
            aztecEditorFragment.setExternalLogger(new AztecLog.ExternalLogger() {
                // This method handles the custom Exception thrown by Aztec to notify the parent app of the error #8828
                // We don't need to log the error, since it was already logged by Aztec, instead we need to write the
                // prefs to disable HW acceleration for it.
                private boolean isError8828(@NotNull Throwable throwable) {
                    if (!(throwable instanceof DynamicLayoutGetBlockIndexOutOfBoundsException)) {
                        return false;
                    }
                    if (!mEditPostRepository.hasPost()) {
                        return false;
                    }
                    AppPrefs.addPostWithHWAccelerationOff(mEditPostRepository.getLocalSiteId(),
                            mEditPostRepository.getId());
                    return true;
                }

                @Override
                public void log(@NotNull String s) {
                    // For now, we're wrapping up the actual log into an exception to reduce possibility
                    // of information not travelling to our Crash Logging Service.
                    // For more info: http://bit.ly/2oJHMG7 and http://bit.ly/2oPOtFX
                    CrashLoggingUtils.logException(new AztecEditorFragment.AztecLoggingException(s), T.EDITOR);
                }

                @Override
                public void logException(@NotNull Throwable throwable) {
                    if (isError8828(throwable)) {
                        return;
                    }
                    CrashLoggingUtils.logException(new AztecEditorFragment.AztecLoggingException(throwable), T.EDITOR);
                }

                @Override
                public void logException(@NotNull Throwable throwable, String s) {
                    if (isError8828(throwable)) {
                        return;
                    }
                    CrashLoggingUtils.logException(
                            new AztecEditorFragment.AztecLoggingException(throwable), T.EDITOR, s);
                }
            });
        }
    }

    @Override
    public void onImageSettingsRequested(EditorImageMetaData editorImageMetaData) {
        MediaSettingsActivity.showForResult(this, mSite, editorImageMetaData);
    }


    @Override public void onImagePreviewRequested(String mediaUrl) {
        MediaPreviewActivity.showPreview(this, null, mediaUrl);
    }

    @Override
    public void onNegativeClicked(@NonNull String instanceTag) {
        switch (instanceTag) {
            case TAG_FAILED_MEDIA_UPLOADS_DIALOG:
                // Clear failed uploads
                mFeaturedImageHelper.cancelFeaturedImageUpload(mSite, mEditPostRepository.getPost(), true);
                mEditorFragment.removeAllFailedMediaUploads();
                break;
            case TAG_PUBLISH_CONFIRMATION_DIALOG:
            case TAG_UPDATE_CONFIRMATION_DIALOG:
                break;
            default:
                AppLog.e(T.EDITOR, "Dialog instanceTag is not recognized");
                throw new UnsupportedOperationException("Dialog instanceTag is not recognized");
        }
    }

    @Override
    public void onPositiveClicked(@NonNull String instanceTag) {
        switch (instanceTag) {
            case TAG_UPDATE_CONFIRMATION_DIALOG:
                uploadPost(false);
                break;
            case TAG_PUBLISH_CONFIRMATION_DIALOG:
                uploadPost(true);
                AppRatingDialog.INSTANCE
                        .incrementInteractions(APP_REVIEWS_EVENT_INCREMENTED_BY_PUBLISHING_POST_OR_PAGE);
                break;
            case TAG_FAILED_MEDIA_UPLOADS_DIALOG:
                boolean isSavedOnline = mViewModel.retryUpload(isFirstTimePublish(false), this, mEditPostRepository);
                mViewModel.finish(isSavedOnline);
                break;
            case TAG_GB_INFORMATIVE_DIALOG:
                // no op
                break;
            default:
                AppLog.e(T.EDITOR, "Dialog instanceTag is not recognized");
                throw new UnsupportedOperationException("Dialog instanceTag is not recognized");
        }
    }

    /*
     * user clicked OK on a settings list dialog displayed from the settings fragment - pass the event
     * along to the settings fragment
     */
    @Override
    public void onPostSettingsFragmentPositiveButtonClicked(@NonNull PostSettingsListDialogFragment dialog) {
        if (mEditPostSettingsFragment != null) {
            mEditPostSettingsFragment.onPostSettingsFragmentPositiveButtonClicked(dialog);
        }
    }

    public interface AfterSavePostListener {
        void onPostSave();
    }

    @Override
    public void onBackPressed() {
        handleBackPressed();
    }

    @Override
    public void onHistoryItemClicked(@NonNull Revision revision, @NonNull List<Revision> revisions) {
        AnalyticsTracker.track(Stat.REVISIONS_DETAIL_VIEWED_FROM_LIST);
        mRevision = revision;

        ActivityLauncher.viewHistoryDetailForResult(this, mRevision, revisions);
    }

    private void loadRevision() {
        updatePostLoadingAndDialogState(PostLoadingState.LOADING_REVISION);
        mEditPostRepository.saveForUndo();
<<<<<<< HEAD
        Log.d("vojta", "EditPostActivity.loadRevision");
        mEditPostRepository.updatePostInTransactionAsync(postModel -> {
=======
        mEditPostRepository.update(postModel -> {
>>>>>>> 8fed3240
            postModel.setTitle(Objects.requireNonNull(mRevision.getPostTitle()));
            postModel.setContent(Objects.requireNonNull(mRevision.getPostContent()));
            return true;
        }, postModel -> {
            refreshEditorContent();
            WPSnackbar.make(mViewPager, getString(R.string.history_loaded_revision), 4000)
                      .setAction(getString(R.string.undo), view -> {
                          AnalyticsTracker.track(Stat.REVISIONS_LOAD_UNDONE);
                          RemotePostPayload payload =
                                  new RemotePostPayload(mEditPostRepository.getPostForUndo(), mSite);
                          mDispatcher.dispatch(PostActionBuilder.newFetchPostAction(payload));
                          mEditPostRepository.undo();
                          refreshEditorContent();
                      })
                      .show();

            updatePostLoadingAndDialogState(PostLoadingState.NONE);
            return null;
        });
    }

    private boolean isNewPost() {
        return mIsNewPost;
    }

    private void saveResult(boolean saved, boolean savedLocally) {
        Intent i = getIntent();
        i.putExtra(EXTRA_SAVED_AS_LOCAL_DRAFT, savedLocally);
        i.putExtra(EXTRA_HAS_FAILED_MEDIA, hasFailedMedia());
        i.putExtra(EXTRA_IS_PAGE, mIsPage);
        i.putExtra(EXTRA_HAS_CHANGES, saved);
        i.putExtra(EXTRA_POST_LOCAL_ID, mEditPostRepository.getId());
        i.putExtra(EXTRA_POST_REMOTE_ID, mEditPostRepository.getRemotePostId());
        i.putExtra(EXTRA_RESTART_EDITOR, mRestartEditorOption.name());
        i.putExtra(STATE_KEY_EDITOR_SESSION_DATA, mPostEditorAnalyticsSession);
        i.putExtra(EXTRA_IS_NEW_POST, mIsNewPost);
        setResult(RESULT_OK, i);
    }

    private void uploadPost(final boolean publishPost) {
        AccountModel account = mAccountStore.getAccount();
        // prompt user to verify e-mail before publishing
        if (!account.getEmailVerified()) {
            String message = TextUtils.isEmpty(account.getEmail())
                    ? getString(R.string.editor_confirm_email_prompt_message)
                    : String.format(getString(R.string.editor_confirm_email_prompt_message_with_email),
                                    account.getEmail());

            AlertDialog.Builder builder = new AlertDialog.Builder(
                    new ContextThemeWrapper(this, R.style.Calypso_Dialog));
            builder.setTitle(R.string.editor_confirm_email_prompt_title)
                   .setMessage(message)
                   .setPositiveButton(android.R.string.ok,
                           (dialog, id) -> {
                               ToastUtils.showToast(EditPostActivity.this,
                                                    getString(R.string.toast_saving_post_as_draft));
                               mPostEditorAnalyticsSession.setOutcome(Outcome.SAVE);
                               savePostAndOptionallyFinish(true, false);
                           })
                   .setNegativeButton(R.string.editor_confirm_email_prompt_negative,
                           (dialog, id) -> mDispatcher
                                   .dispatch(AccountActionBuilder.newSendVerificationEmailAction()));
            builder.create().show();
            return;
        }

        // Loading the content from the GB HTML editor can take time on long posts.
        // Let's show a progress dialog for now. Ref: https://github.com/wordpress-mobile/gutenberg-mobile/issues/713
        mEditorFragment.showSavingProgressDialogIfNeeded();

        // TODO it's safe to remove this thread
        new Thread(() -> {
<<<<<<< HEAD
            AtomicBoolean saveOnline = new AtomicBoolean(false);
            AtomicBoolean isFirstTimePublish = new AtomicBoolean(false);
            mEditPostRepository.updatePostInTransactionAsync(postModel -> {
                isFirstTimePublish.set(isFirstTimePublish(publishPost));
=======
            mEditPostRepository.update(postModel -> {
                boolean isFirstTimePublish = isFirstTimePublish(publishPost);
>>>>>>> 8fed3240
                if (publishPost) {
                    // now set status to PUBLISHED - only do this AFTER we have run the isFirstTimePublish() check,
                    // otherwise we'd have an incorrect value
                    // also re-set the published date in case it was SCHEDULED and they want to publish NOW
                    if (postModel.getStatus().equals(PostStatus.SCHEDULED.toString())) {
                        postModel.setDateCreated(mDateTimeUtils.currentTimeInIso8601UTC());
                    }
                    postModel.setStatus(PostStatus.PUBLISHED.toString());
                    mPostEditorAnalyticsSession.setOutcome(Outcome.PUBLISH);
                } else {
                    // particular case: if user is submitting for review (that is,
                    // can't publish posts directly to this site), update the status
                    if (!UploadUtils.userCanPublish(mSite)) {
                        postModel.setStatus(PostStatus.PENDING.toString());
                    }
                    mPostEditorAnalyticsSession.setOutcome(Outcome.SAVE);
                }

                boolean isPublishable = mPostUtils.isPublishable(postModel);

                AppLog.d(T.POSTS, "User explicitly confirmed changes. Post Title: " + postModel.getTitle());
                // the user explicitly confirmed an intention to upload the post
                postModel.setChangesConfirmedContentHashcode(postModel.contentHashcode());

                // if post was modified or has unsaved local changes and is publishable, save it
                saveResult(isPublishable, false);

                // Hide the progress dialog now
                mEditorFragment.hideSavingProgressDialog();
                if (isPublishable) {
                    boolean networkAvailable = NetworkUtils.isNetworkAvailable(getBaseContext());
                    boolean hasFailedUploads = mEditorFragment.hasFailedMediaUploads()
                                               || mFeaturedImageHelper.getFailedFeaturedImageUpload(postModel) != null;
                    if (networkAvailable && hasFailedUploads) {
                        // Show an Alert Dialog asking the user if they want to remove all failed media before upload
                        EditPostActivity.this.runOnUiThread(this::showRemoveFailedUploadsDialog);
                    } else {
                        saveOnline.set(true);
                    }
                } else {
                    mEditPostRepository.updateStatusFromPostSnapshotWhenEditorOpened(postModel);
                    EditPostActivity.this.runOnUiThread(() -> {
                        String message = getString(
                                mIsPage ? R.string.error_publish_empty_page : R.string.error_publish_empty_post);
                        ToastUtils.showToast(EditPostActivity.this, message, Duration.SHORT);
                    });
                }
                return true;
            }, postModel -> {
                if (saveOnline.get()) {
                    boolean savedOnline = savePostOnline(isFirstTimePublish.get());
                    mViewModel.finish(savedOnline);
                }
                return null;
            });
        }).start();
    }

    private void showRemoveFailedUploadsDialog() {
        BasicFragmentDialog removeFailedUploadsDialog = new BasicFragmentDialog();
        removeFailedUploadsDialog.initialize(
                TAG_FAILED_MEDIA_UPLOADS_DIALOG,
                "",
                getString(R.string.editor_toast_failed_uploads),
                getString(R.string.editor_retry_failed_uploads),
                getString(R.string.editor_remove_failed_uploads),
                null);
        removeFailedUploadsDialog.show(getSupportFragmentManager(), TAG_FAILED_MEDIA_UPLOADS_DIALOG);
    }

    private void savePostAndOptionallyFinish(final boolean doFinish, final boolean forceSave) {
        if (mEditorFragment == null || !mEditorFragment.isAdded()) {
            AppLog.e(AppLog.T.POSTS, "Fragment not initialized");
            return;
        }
        // check if the opened post had some unsaved local changes
        boolean isFirstTimePublish = isFirstTimePublish(false);

        boolean isPublishable = mEditPostRepository.isPostPublishable();

        // if post was modified during this editing session, save it
        boolean shouldSave = shouldSavePost() || forceSave;

        // if post is publishable or not new, sync it
        boolean shouldSync = isPublishable || !isNewPost();

        if (doFinish) {
            saveResult(shouldSave && shouldSync, false);
        }

        mEditorMedia.definitelyDeleteBackspaceDeletedMediaItemsAsync();

        if (shouldSave) {
            mPostEditorAnalyticsSession.setOutcome(Outcome.SAVE);
            boolean isNotRestarting = mRestartEditorOption == RestartEditorOptions.NO_RESTART;
            /*
             * Remote-auto-save isn't supported on self-hosted sites. We can save the post online (as draft)
             * only when it doesn't exist in the remote yet. When it does exist in the remote, we can upload
             * it only when the user explicitly confirms the changes - eg. clicks on save/publish/submit. The
             * user didn't confirm the changes in this code path.
             */
            boolean isWpComOrIsLocalDraft = mSite.isUsingWpComRestApi() || mEditPostRepository.isLocalDraft();
            boolean isSavedOnline = false;
            if (isPublishable && !hasFailedMedia() && NetworkUtils.isNetworkAvailable(getBaseContext())
                && isNotRestarting && isWpComOrIsLocalDraft) {
                isSavedOnline = savePostOnline(isFirstTimePublish);
            } else if (forceSave) {
                isSavedOnline = savePostOnline(false);
            }
            if (doFinish) {
                mViewModel.finish(isSavedOnline);
            }
        } else {
            // discard post if new & empty
            if (isDiscardable()) {
                mDispatcher.dispatch(PostActionBuilder.newRemovePostAction(mEditPostRepository.getEditablePost()));
            }
            removePostOpenInEditorStickyEvent();
            if (doFinish) {
                // if we shouldn't save and we should exit, set the session tracking outcome to CANCEL
                mPostEditorAnalyticsSession.setOutcome(Outcome.CANCEL);
                finish();
            }
        }
    }

    private boolean shouldSavePost() {
        boolean hasChanges = mEditPostRepository.postWasChangedInCurrentSession();
        boolean isPublishable = mEditPostRepository.isPostPublishable();

        // if post was modified during this editing session, save it
        return (mEditPostRepository.hasPostSnapshotWhenEditorOpened() && hasChanges) || (isPublishable && isNewPost());
    }


    private boolean isDiscardable() {
        return !mEditPostRepository.isPostPublishable() && isNewPost();
    }

    private boolean isFirstTimePublish(final boolean publishPost) {
        final PostStatus originalStatus = mEditPostRepository.getStatus();
        return ((originalStatus == PostStatus.DRAFT || originalStatus == PostStatus.UNKNOWN) && publishPost)
               || (originalStatus == PostStatus.SCHEDULED && publishPost)
               || (originalStatus == PostStatus.PUBLISHED && mEditPostRepository.isLocalDraft())
               || (originalStatus == PostStatus.PUBLISHED && mEditPostRepository.getRemotePostId() == 0);
    }

    /**
     * Can be dropped and replaced by mEditorFragment.hasFailedMediaUploads() when we drop the visual editor.
     * mEditorFragment.isActionInProgress() was added to address a timing issue when adding media and immediately
     * publishing or exiting the visual editor. It's not safe to upload the post in this state.
     * See https://github.com/wordpress-mobile/WordPress-Editor-Android/issues/294
     */
    private boolean hasFailedMedia() {
        return mEditorFragment.hasFailedMediaUploads() || mEditorFragment.isActionInProgress();
    }

    /**
     * A {@link FragmentPagerAdapter} that returns a fragment corresponding to
     * one of the sections/tabs/pages.
     */
    public class SectionsPagerAdapter extends FragmentPagerAdapter {
        private static final int NUM_PAGES_EDITOR = 4;
        SectionsPagerAdapter(FragmentManager fm) {
            super(fm);
        }

        @Override
        public Fragment getItem(int position) {
            // getItem is called to instantiate the fragment for the given page.
            switch (position) {
                case PAGE_CONTENT:
                    if (mShowGutenbergEditor) {
                        // Enable gutenberg on the site & show the informative popup upon opening
                        // the GB editor the first time when the remote setting value is still null
                        setGutenbergEnabledIfNeeded();
                        String languageString = LocaleManager.getLanguage(EditPostActivity.this);
                        String wpcomLocaleSlug = languageString.replace("_", "-").toLowerCase(Locale.ENGLISH);
                        boolean supportsStockPhotos = mSite.isUsingWpComRestApi();
                        return GutenbergEditorFragment.newInstance("",
                                "",
                                mIsNewPost,
                                wpcomLocaleSlug,
                                supportsStockPhotos);
                    } else {
                        // If gutenberg editor is not selected, default to Aztec.
                        return AztecEditorFragment.newInstance("", "", AppPrefs.isAztecEditorToolbarExpanded());
                    }
                case PAGE_SETTINGS:
                    return EditPostSettingsFragment.newInstance();
                case PAGE_PUBLISH_SETTINGS:
                    return EditPostPublishSettingsFragment.Companion.newInstance();
                case PAGE_HISTORY:
                    return HistoryListFragment.Companion.newInstance(mEditPostRepository.getId(), mSite);
                default:
                    throw new IllegalArgumentException("Unexpected page type");
            }
        }

        @Override
        public @NotNull Object instantiateItem(@NotNull ViewGroup container, int position) {
            Fragment fragment = (Fragment) super.instantiateItem(container, position);
            switch (position) {
                case PAGE_CONTENT:
                    mEditorFragment = (EditorFragmentAbstract) fragment;
                    mEditorFragment.setImageLoader(mImageLoader);

                    mEditorFragment.getTitleOrContentChanged().observe(EditPostActivity.this, editable -> {
                        mViewModel.savePostWithDelay();
                    });

                    if (mEditorFragment instanceof EditorMediaUploadListener) {
                        mEditorMediaUploadListener = (EditorMediaUploadListener) mEditorFragment;

                        // Set up custom headers for the visual editor's internal WebView
                        mEditorFragment.setCustomHttpHeader("User-Agent", WordPress.getUserAgent());

                        reattachUploadingMediaForAztec();
                    }
                    break;
                case PAGE_SETTINGS:
                    mEditPostSettingsFragment = (EditPostSettingsFragment) fragment;
                    break;
            }
            return fragment;
        }

        @Override
        public int getCount() {
            return NUM_PAGES_EDITOR;
        }
    }

    // Moved from EditPostContentFragment
    public static final String NEW_MEDIA_POST = "NEW_MEDIA_POST";
    public static final String NEW_MEDIA_POST_EXTRA_IDS = "NEW_MEDIA_POST_EXTRA_IDS";
    private String mMediaCapturePath = "";

    private String getUploadErrorHtml(String mediaId, String path) {
        return String.format(Locale.US,
                "<span id=\"img_container_%s\" class=\"img_container failed\" data-failed=\"%s\">"
                + "<progress id=\"progress_%s\" value=\"0\" class=\"wp_media_indicator failed\" "
                + "contenteditable=\"false\"></progress>"
                + "<img data-wpid=\"%s\" src=\"%s\" alt=\"\" class=\"failed\"></span>",
                mediaId, getString(R.string.tap_to_try_again), mediaId, mediaId, path);
    }

    private String migrateLegacyDraft(String content) {
        if (content.contains("<img src=\"null\" android-uri=\"")) {
            // We must replace image tags specific to the legacy editor local drafts:
            // <img src="null" android-uri="file:///..." />
            // And trigger an upload action for the specific image / video
            Pattern pattern = Pattern.compile("<img src=\"null\" android-uri=\"([^\"]*)\".*>");
            Matcher matcher = pattern.matcher(content);
            StringBuffer stringBuffer = new StringBuffer();
            while (matcher.find()) {
                String stringUri = matcher.group(1);
                Uri uri = Uri.parse(stringUri);
                MediaFile mediaFile = FluxCUtils.mediaFileFromMediaModel(mEditorMedia
                        .updateMediaUploadStateBlocking(uri, MediaUploadState.FAILED));
                if (mediaFile == null) {
                    continue;
                }
                String replacement = getUploadErrorHtml(String.valueOf(mediaFile.getId()), mediaFile.getFilePath());
                matcher.appendReplacement(stringBuffer, replacement);
            }
            matcher.appendTail(stringBuffer);
            content = stringBuffer.toString();
        }
        if (content.contains("[caption")) {
            // Convert old legacy post caption formatting to new format, to avoid being stripped by the visual editor
            Pattern pattern = Pattern.compile("(\\[caption[^]]*caption=\"([^\"]*)\"[^]]*].+?)(\\[\\/caption])");
            Matcher matcher = pattern.matcher(content);
            StringBuffer stringBuffer = new StringBuffer();
            while (matcher.find()) {
                String replacement = matcher.group(1) + matcher.group(2) + matcher.group(3);
                matcher.appendReplacement(stringBuffer, replacement);
            }
            matcher.appendTail(stringBuffer);
            content = stringBuffer.toString();
        }
        return content;
    }

    private void fillContentEditorFields() {
        // Needed blog settings needed by the editor
        mEditorFragment.setFeaturedImageSupported(mSite.isFeaturedImageSupported());

        // Set post title and content
        if (mEditPostRepository.hasPost()) {
            // don't avoid calling setContent() for GutenbergEditorFragment so RN gets initialized
            if ((!TextUtils.isEmpty(mEditPostRepository.getContent())
                 || mEditorFragment instanceof GutenbergEditorFragment)
                && !mHasSetPostContent) {
                mHasSetPostContent = true;
                // TODO: Might be able to drop .replaceAll() when legacy editor is removed
                String content = mEditPostRepository.getContent().replaceAll("\uFFFC", "");
                // Prepare eventual legacy editor local draft for the new editor
                content = migrateLegacyDraft(content);
                mEditorFragment.setContent(content);
            }
            if (!TextUtils.isEmpty(mEditPostRepository.getTitle())) {
                mEditorFragment.setTitle(mEditPostRepository.getTitle());
            } else if (mEditorFragment instanceof GutenbergEditorFragment) {
                // don't avoid calling setTitle() for GutenbergEditorFragment so RN gets initialized
                mEditorFragment.setTitle("");
            }

            // TODO: postSettingsButton.setText(post.isPage() ? R.string.page_settings : R.string.post_settings);
            mEditorFragment.setFeaturedImageId(mEditPostRepository.getFeaturedImageId());
        }

        // Special actions - these only make sense for empty posts that are going to be populated now
        if (TextUtils.isEmpty(mEditPostRepository.getContent())) {
            String action = getIntent().getAction();
            if (Intent.ACTION_SEND.equals(action) || Intent.ACTION_SEND_MULTIPLE.equals(action)) {
                setPostContentFromShareAction();
            } else if (NEW_MEDIA_POST.equals(action)) {
                mEditorMedia.addExistingMediaToEditorAsync(AddExistingMediaSource.WP_MEDIA_LIBRARY,
                        getIntent().getLongArrayExtra(NEW_MEDIA_POST_EXTRA_IDS));
            }
        }
    }

    private void launchCamera() {
        WPMediaUtils.launchCamera(this, BuildConfig.APPLICATION_ID,
                mediaCapturePath -> mMediaCapturePath = mediaCapturePath);
    }

    protected void setPostContentFromShareAction() {
        Intent intent = getIntent();

        // Check for shared text
        final String text = intent.getStringExtra(Intent.EXTRA_TEXT);
        final String title = intent.getStringExtra(Intent.EXTRA_SUBJECT);
        if (text != null) {
<<<<<<< HEAD
            Log.d("vojta", "EditPostActivity.setPostContentFromShareAction");
            mEditPostRepository.updatePostInTransactionAsync(postModel -> {
=======
            mEditPostRepository.update(postModel -> {
>>>>>>> 8fed3240
                if (title != null) {
                    postModel.setTitle(title);
                }
                // Create an <a href> element around links

                final String updatedContent = AutolinkUtils.autoCreateLinks(text);
                // update PostModel
                postModel.setContent(updatedContent);
                mEditPostRepository.updatePublishDateIfShouldBePublishedImmediately(postModel);
                return true;
            }, postModel -> {
                mEditorFragment.setTitle(postModel.getTitle());
                mEditorFragment.setContent(postModel.getContent());
                return null;
            });
        }

        // Check for shared media
        if (intent.hasExtra(Intent.EXTRA_STREAM)) {
            String action = intent.getAction();
            String type = intent.getType();
            ArrayList<Uri> sharedUris;

            if (Intent.ACTION_SEND_MULTIPLE.equals(action)) {
                sharedUris = intent.getParcelableArrayListExtra((Intent.EXTRA_STREAM));
            } else {
                // For a single media share, we only allow images and video types
                if (type != null && (type.startsWith("image") || type.startsWith("video"))) {
                    sharedUris = new ArrayList<>();
                    sharedUris.add(intent.getParcelableExtra(Intent.EXTRA_STREAM));
                } else {
                    sharedUris = null;
                }
            }

            if (sharedUris != null) {
                // removing this from the intent so it doesn't insert the media items again on each Activity re-creation
                getIntent().removeExtra(Intent.EXTRA_STREAM);
                mEditorMedia.addNewMediaItemsToEditorAsync(sharedUris, false);
            }
        }
    }

    private void setFeaturedImageId(final long mediaId) {
<<<<<<< HEAD
        if (mEditPostSettingsFragment != null) {
            mEditPostSettingsFragment.updateFeaturedImage(mediaId);
        }
=======
        mEditPostRepository.update(postModel -> {
            postModel.setFeaturedImageId(mediaId);
            postModel.setIsLocallyChanged(true);
            return true;
        });
        updateAndSavePostAsync(() -> {
            if (mEditPostSettingsFragment != null) {
                mEditPostSettingsFragment.updateFeaturedImage(mediaId);
            }
        });
>>>>>>> 8fed3240
    }

    @Override
    public void onActivityResult(int requestCode, int resultCode, Intent data) {
        super.onActivityResult(requestCode, resultCode, data);

        // In case of Remote Preview we need to change state even if (resultCode != Activity.RESULT_OK)
        // so placing this here before the check
        if (requestCode == RequestCodes.REMOTE_PREVIEW_POST) {
            updatePostLoadingAndDialogState(PostLoadingState.NONE);
            return;
        }

        if (resultCode != Activity.RESULT_OK) {
            // for all media related intents, let editor fragment know about cancellation
            switch (requestCode) {
                case RequestCodes.MULTI_SELECT_MEDIA_PICKER:
                case RequestCodes.SINGLE_SELECT_MEDIA_PICKER:
                case RequestCodes.PHOTO_PICKER:
                case RequestCodes.STOCK_MEDIA_PICKER_SINGLE_SELECT:
                case RequestCodes.MEDIA_LIBRARY:
                case RequestCodes.PICTURE_LIBRARY:
                case RequestCodes.TAKE_PHOTO:
                case RequestCodes.VIDEO_LIBRARY:
                case RequestCodes.TAKE_VIDEO:
                case RequestCodes.STOCK_MEDIA_PICKER_MULTI_SELECT:
                    mEditorFragment.mediaSelectionCancelled();
                    return;
                default:
                    // noop
                    return;
            }
        }

        if (data != null || ((requestCode == RequestCodes.TAKE_PHOTO || requestCode == RequestCodes.TAKE_VIDEO
                              || requestCode == RequestCodes.PHOTO_PICKER))) {
            switch (requestCode) {
                case RequestCodes.MULTI_SELECT_MEDIA_PICKER:
                case RequestCodes.SINGLE_SELECT_MEDIA_PICKER:
                    handleMediaPickerResult(data);
                    // No need to bump analytics here. Bumped later in
                    // handleMediaPickerResult -> addExistingMediaToEditorAndSave
                    break;
                case RequestCodes.PHOTO_PICKER:
                case RequestCodes.STOCK_MEDIA_PICKER_SINGLE_SELECT:
                    // user chose a featured image
                    if (data.hasExtra(PhotoPickerActivity.EXTRA_MEDIA_ID)) {
                        long mediaId = data.getLongExtra(PhotoPickerActivity.EXTRA_MEDIA_ID, 0);
                        setFeaturedImageId(mediaId);
                    } else if (data.hasExtra(PhotoPickerActivity.EXTRA_MEDIA_QUEUED)) {
                        if (mEditPostSettingsFragment != null) {
                            mEditPostSettingsFragment.refreshViews();
                        }
                    }
                    break;
                case RequestCodes.MEDIA_LIBRARY:
                case RequestCodes.PICTURE_LIBRARY:
                    mEditorMedia.advertiseImageOptimisationAndAddMedia(retrieveMediaUris(data));
                    break;
                case RequestCodes.TAKE_PHOTO:
                    if (WPMediaUtils.shouldAdvertiseImageOptimization(this)) {
                        WPMediaUtils.advertiseImageOptimization(this, this::addLastTakenPicture);
                    } else {
                        addLastTakenPicture();
                    }
                    break;
                case RequestCodes.VIDEO_LIBRARY:
                    mEditorMedia.addNewMediaItemsToEditorAsync(retrieveMediaUris(data), false);
                    break;
                case RequestCodes.TAKE_VIDEO:
                    mEditorMedia.addFreshlyTakenVideoToEditor();
                    break;
                case RequestCodes.MEDIA_SETTINGS:
                    if (mEditorFragment instanceof AztecEditorFragment) {
                        mEditorFragment.onActivityResult(AztecEditorFragment.EDITOR_MEDIA_SETTINGS,
                                                         Activity.RESULT_OK, data);
                    }
                    break;
                case RequestCodes.STOCK_MEDIA_PICKER_MULTI_SELECT:
                    if (data.hasExtra(StockMediaPickerActivity.KEY_UPLOADED_MEDIA_IDS)) {
                        long[] mediaIds = data.getLongArrayExtra(StockMediaPickerActivity.KEY_UPLOADED_MEDIA_IDS);
                        mEditorMedia
                                .addExistingMediaToEditorAsync(AddExistingMediaSource.STOCK_PHOTO_LIBRARY, mediaIds);
                    }
                    break;
                case RequestCodes.HISTORY_DETAIL:
                    if (data.hasExtra(KEY_REVISION)) {
                        mViewPager.setCurrentItem(PAGE_CONTENT);

                        mRevision = data.getParcelableExtra(KEY_REVISION);
                        new Handler().postDelayed(this::loadRevision,
                                getResources().getInteger(R.integer.full_screen_dialog_animation_duration));
                    }
                    break;
            }
        }
    }

    private List<Uri> retrieveMediaUris(Intent data) {
        ClipData clipData = data.getClipData();
        ArrayList<Uri> uriList = new ArrayList<>();
        if (clipData != null) {
            for (int i = 0; i < clipData.getItemCount(); i++) {
                ClipData.Item item = clipData.getItemAt(i);
                uriList.add(item.getUri());
            }
        } else {
            uriList.add(data.getData());
        }
        return uriList;
    }

    private void addLastTakenPicture() {
        try {
            // TODO why do we scan the file twice? Also how come it can result in OOM?
            WPMediaUtils.scanMediaFile(this, mMediaCapturePath);
            File f = new File(mMediaCapturePath);
            Uri capturedImageUri = Uri.fromFile(f);
            if (capturedImageUri != null) {
                mEditorMedia.addNewMediaToEditorAsync(capturedImageUri, true);
                final Intent scanIntent = new Intent(Intent.ACTION_MEDIA_SCANNER_SCAN_FILE);
                scanIntent.setData(capturedImageUri);
                sendBroadcast(scanIntent);
            } else {
                ToastUtils.showToast(this, R.string.gallery_error, Duration.SHORT);
            }
        } catch (RuntimeException | OutOfMemoryError e) {
            AppLog.e(T.EDITOR, e);
        }
    }

    private void handleMediaPickerResult(Intent data) {
        // TODO move this to EditorMedia
        ArrayList<Long> ids = ListUtils.fromLongArray(data.getLongArrayExtra(MediaBrowserActivity.RESULT_IDS));
        if (ids == null || ids.size() == 0) {
            return;
        }

        boolean allAreImages = true;
        for (Long id : ids) {
            MediaModel media = mMediaStore.getSiteMediaWithId(mSite, id);
            if (media != null && !MediaUtils.isValidImage(media.getUrl())) {
                allAreImages = false;
                break;
            }
        }

        // if the user selected multiple items and they're all images, show the insert media
        // dialog so the user can choose whether to insert them individually or as a gallery
        if (ids.size() > 1 && allAreImages && !mShowGutenbergEditor) {
            showInsertMediaDialog(ids);
        } else {
            // if allowMultipleSelection and gutenberg editor, pass all ids to addExistingMediaToEditor at once
            mEditorMedia.addExistingMediaToEditorAsync(AddExistingMediaSource.WP_MEDIA_LIBRARY, ids);
            if (mShowGutenbergEditor && mEditorPhotoPicker.getAllowMultipleSelection()) {
                mEditorPhotoPicker.setAllowMultipleSelection(false);
            }
        }
    }

    /*
     * called after user selects multiple photos from WP media library
     */
    private void showInsertMediaDialog(final ArrayList<Long> mediaIds) {
        InsertMediaCallback callback = dialog -> {
            switch (dialog.getInsertType()) {
                case GALLERY:
                    MediaGallery gallery = new MediaGallery();
                    gallery.setType(dialog.getGalleryType().toString());
                    gallery.setNumColumns(dialog.getNumColumns());
                    gallery.setIds(mediaIds);
                    mEditorFragment.appendGallery(gallery);
                    break;
                case INDIVIDUALLY:
                    mEditorMedia.addExistingMediaToEditorAsync(AddExistingMediaSource.WP_MEDIA_LIBRARY, mediaIds);
                    break;
            }
        };
        InsertMediaDialog dialog = InsertMediaDialog.newInstance(callback, mSite);
        FragmentTransaction ft = getSupportFragmentManager().beginTransaction();
        ft.add(dialog, "insert_media");
        ft.commitAllowingStateLoss();
    }

    @SuppressWarnings("unused")
    @Subscribe(threadMode = ThreadMode.MAIN)
    public void onAccountChanged(OnAccountChanged event) {
        if (event.causeOfChange == AccountAction.SEND_VERIFICATION_EMAIL) {
            if (!event.isError()) {
                ToastUtils.showToast(this, getString(R.string.toast_verification_email_sent));
            } else {
                ToastUtils.showToast(this, getString(R.string.toast_verification_email_send_error));
            }
        }
    }

    @SuppressWarnings("unused")
    @Subscribe(threadMode = ThreadMode.MAIN)
    public void onMediaChanged(OnMediaChanged event) {
        if (event.isError()) {
            final String errorMessage;
            switch (event.error.type) {
                case FS_READ_PERMISSION_DENIED:
                    errorMessage = getString(R.string.error_media_insufficient_fs_permissions);
                    break;
                case NOT_FOUND:
                    errorMessage = getString(R.string.error_media_not_found);
                    break;
                case AUTHORIZATION_REQUIRED:
                    errorMessage = getString(R.string.error_media_unauthorized);
                    break;
                case PARSE_ERROR:
                    errorMessage = getString(R.string.error_media_parse_error);
                    break;
                case MALFORMED_MEDIA_ARG:
                case NULL_MEDIA_ARG:
                case GENERIC_ERROR:
                default:
                    errorMessage = getString(R.string.error_refresh_media);
                    break;
            }
            if (!TextUtils.isEmpty(errorMessage)) {
                ToastUtils.showToast(EditPostActivity.this, errorMessage, ToastUtils.Duration.SHORT);
            }
        } else {
            if (mPendingVideoPressInfoRequests != null && !mPendingVideoPressInfoRequests.isEmpty()) {
                // If there are pending requests for video URLs from VideoPress ids, query the DB for
                // them again and notify the editor
                for (String videoId : mPendingVideoPressInfoRequests) {
                    String videoUrl = mMediaStore.
                                                         getUrlForSiteVideoWithVideoPressGuid(mSite, videoId);
                    String posterUrl = WPMediaUtils.getVideoPressVideoPosterFromURL(videoUrl);

                    mEditorFragment.setUrlForVideoPressId(videoId, videoUrl, posterUrl);
                }

                mPendingVideoPressInfoRequests.clear();
            }
        }
    }

    @Override
    public void onEditPostPublishedSettingsClick() {
        mViewPager.setCurrentItem(PAGE_PUBLISH_SETTINGS);
    }

    /**
     * EditorFragmentListener methods
     */

    @Override
    public void onAddMediaClicked() {
        if (mEditorPhotoPicker.isPhotoPickerShowing()) {
            mEditorPhotoPicker.hidePhotoPicker();
         } else if (WPMediaUtils.currentUserCanUploadMedia(mSite)) {
            mEditorPhotoPicker.showPhotoPicker(mSite);
        } else {
            // show the WP media library instead of the photo picker if the user doesn't have upload permission
            ActivityLauncher.viewMediaPickerForResult(this, mSite, MediaBrowserType.EDITOR_PICKER);
        }
    }

    @Override
    public void onAddMediaImageClicked(boolean allowMultipleSelection) {
        mEditorPhotoPicker.setAllowMultipleSelection(allowMultipleSelection);
        ActivityLauncher.viewMediaPickerForResult(this, mSite, MediaBrowserType.GUTENBERG_IMAGE_PICKER);
    }

    @Override
    public void onAddMediaVideoClicked(boolean allowMultipleSelection) {
        mEditorPhotoPicker.setAllowMultipleSelection(allowMultipleSelection);
        ActivityLauncher.viewMediaPickerForResult(this, mSite, MediaBrowserType.GUTENBERG_VIDEO_PICKER);
    }

    @Override
    public void onAddLibraryMediaClicked(boolean allowMultipleSelection) {
        mEditorPhotoPicker.setAllowMultipleSelection(allowMultipleSelection);
        if (allowMultipleSelection) {
            ActivityLauncher.viewMediaPickerForResult(this, mSite, MediaBrowserType.EDITOR_PICKER);
        } else {
            ActivityLauncher.viewMediaPickerForResult(this, mSite, MediaBrowserType.GUTENBERG_SINGLE_MEDIA_PICKER);
        }
    }

    @Override
    public void onAddPhotoClicked(boolean allowMultipleSelection) {
        onPhotoPickerIconClicked(PhotoPickerIcon.ANDROID_CHOOSE_PHOTO, allowMultipleSelection);
    }

    @Override
    public void onCapturePhotoClicked() {
        onPhotoPickerIconClicked(PhotoPickerIcon.ANDROID_CAPTURE_PHOTO, false);
    }

    @Override
    public void onAddVideoClicked(boolean allowMultipleSelection) {
        onPhotoPickerIconClicked(PhotoPickerIcon.ANDROID_CHOOSE_VIDEO, allowMultipleSelection);
    }

    @Override
    public void onAddDeviceMediaClicked(boolean allowMultipleSelection) {
        onPhotoPickerIconClicked(PhotoPickerIcon.ANDROID_CHOOSE_PHOTO_OR_VIDEO, allowMultipleSelection);
    }

    @Override
    public void onAddStockMediaClicked(boolean allowMultipleSelection) {
        onPhotoPickerIconClicked(PhotoPickerIcon.STOCK_MEDIA, allowMultipleSelection);
    }

    @Override
    public void onPerformFetch(String path, Consumer<String> onResult, Consumer<String> onError) {
        if (mSite != null) {
            mReactNativeRequestHandler.performGetRequest(path, mSite, onResult, onError);
        }
    }

    @Override
    public void onCaptureVideoClicked() {
        onPhotoPickerIconClicked(PhotoPickerIcon.ANDROID_CAPTURE_VIDEO, false);
    }

    @Override
    public void onMediaDropped(final ArrayList<Uri> mediaUris) {
        mEditorMedia.setDroppedMediaUris(mediaUris);
        if (PermissionUtils
                .checkAndRequestStoragePermission(this, WPPermissionUtils.EDITOR_DRAG_DROP_PERMISSION_REQUEST_CODE)) {
            mEditorMedia.addNewMediaItemsToEditorAsync(mEditorMedia.getDroppedMediaUris(), false);
            mEditorMedia.getDroppedMediaUris().clear();
        }
    }

    @Override
    public void onRequestDragAndDropPermissions(DragEvent dragEvent) {
        if (Build.VERSION.SDK_INT >= Build.VERSION_CODES.N) {
            requestTemporaryPermissions(dragEvent);
        }
    }

    @TargetApi(Build.VERSION_CODES.N)
    private void requestTemporaryPermissions(DragEvent dragEvent) {
        requestDragAndDropPermissions(dragEvent);
    }

    @Override
    public void onMediaRetryAllClicked(Set<String> failedMediaIds) {
        UploadService.cancelFinalNotification(this, mEditPostRepository.getPost());
        UploadService.cancelFinalNotificationForMedia(this, mSite);
        ArrayList<Integer> localMediaIds = new ArrayList<>();
        for (String idString : failedMediaIds) {
            localMediaIds.add(Integer.valueOf(idString));
        }
        mEditorMedia.retryFailedMediaAsync(localMediaIds);
    }

    @Override
    public boolean onMediaRetryClicked(final String mediaId) {
        if (TextUtils.isEmpty(mediaId)) {
            AppLog.e(T.MEDIA, "Invalid media id passed to onMediaRetryClicked");
            return false;
        }
        MediaModel media = mMediaStore.getMediaWithLocalId(StringUtils.stringToInt(mediaId));
        if (media == null) {
            AppLog.e(T.MEDIA, "Can't find media with local id: " + mediaId);
            AlertDialog.Builder builder = new AlertDialog.Builder(
                    new ContextThemeWrapper(this, R.style.Calypso_Dialog));
            builder.setTitle(getString(R.string.cannot_retry_deleted_media_item));
            builder.setPositiveButton(R.string.yes, (dialog, id) -> {
                runOnUiThread(() -> mEditorFragment.removeMedia(mediaId));
                dialog.dismiss();
            });

            builder.setNegativeButton(getString(R.string.no), (dialog, id) -> dialog.dismiss());

            AlertDialog dialog = builder.create();
            dialog.show();

            return false;
        }

        if (media.getUrl() != null && media.getUploadState().equals(MediaUploadState.UPLOADED.toString())) {
            // Note: we should actually do this when the editor fragment starts instead of waiting for user input.
            // Notify the editor fragment upload was successful and it should replace the local url by the remote url.
            if (mEditorMediaUploadListener != null) {
                mEditorMediaUploadListener.onMediaUploadSucceeded(String.valueOf(media.getId()),
                        FluxCUtils.mediaFileFromMediaModel(media));
            }
        } else {
            UploadService.cancelFinalNotification(this, mEditPostRepository.getPost());
            UploadService.cancelFinalNotificationForMedia(this, mSite);
            mEditorMedia.retryFailedMediaAsync(Collections.singletonList(media.getId()));
        }

        AnalyticsTracker.track(Stat.EDITOR_UPLOAD_MEDIA_RETRIED);
        return true;
    }

    @Override
    public void onMediaUploadCancelClicked(String localMediaId) {
        if (!TextUtils.isEmpty(localMediaId)) {
            mEditorMedia.cancelMediaUploadAsync(StringUtils.stringToInt(localMediaId), true);
        } else {
            // Passed mediaId is incorrect: cancel all uploads for this post
            ToastUtils.showToast(this, getString(R.string.error_all_media_upload_canceled));
            EventBus.getDefault().post(new PostEvents.PostMediaCanceled(mEditPostRepository.getEditablePost()));
        }
    }

    @Override
    public void onMediaDeleted(String localMediaId) {
        if (!TextUtils.isEmpty(localMediaId)) {
            if (mShowAztecEditor && !mShowGutenbergEditor) {
                setDeletedMediaIdOnUploadService(localMediaId);
                // passing false here as we need to keep the media item in case the user wants to undo
                mEditorMedia.cancelMediaUploadAsync(StringUtils.stringToInt(localMediaId), false);
            } else if (mShowGutenbergEditor) {
                MediaModel mediaModel = mMediaStore.getMediaWithLocalId(StringUtils.stringToInt(localMediaId));
                if (mediaModel == null) {
                    return;
                }

                setDeletedMediaIdOnUploadService(localMediaId);

                // also make sure it's not being uploaded anywhere else (maybe on some other Post,
                // simultaneously)
                if (mediaModel.getUploadState() != null
                    && MediaUtils.isLocalFile(mediaModel.getUploadState().toLowerCase(Locale.ROOT))
                    && !UploadService.isPendingOrInProgressMediaUpload(mediaModel)) {
                    mDispatcher.dispatch(MediaActionBuilder.newRemoveMediaAction(mediaModel));
                }
            }
        }
    }

    private void setDeletedMediaIdOnUploadService(String localMediaId) {
        mEditorMedia.removeMediaItem(localMediaId);
    }

    @Override
    public void onUndoMediaCheck(final String undoedContent) {
        // here we check which elements tagged UPLOADING are there in undoedContent,
        // and check for the ones that ARE NOT being uploaded or queued in the UploadService.
        // These are the CANCELED ONES, so mark them FAILED now to retry.

        List<MediaModel> currentlyUploadingMedia =
                UploadService.getPendingOrInProgressMediaUploadsForPost(mEditPostRepository.getPost());
        List<String> mediaMarkedUploading =
                AztecEditorFragment.getMediaMarkedUploadingInPostContent(EditPostActivity.this, undoedContent);

        // go through the list of items marked UPLOADING within the Post content, and look in the UploadService
        // to see whether they're really being uploaded or not. If an item is not really being uploaded,
        // mark that item failed
        for (String mediaId : mediaMarkedUploading) {
            boolean found = false;
            for (MediaModel media : currentlyUploadingMedia) {
                if (StringUtils.stringToInt(mediaId) == media.getId()) {
                    found = true;
                    break;
                }
            }

            if (!found) {
                if (mEditorFragment instanceof AztecEditorFragment) {
                    mEditorMedia.removeMediaItem(mediaId);
                    ((AztecEditorFragment) mEditorFragment).setMediaToFailed(mediaId);
                }
            }
        }
    }

    @Override
    public void onVideoPressInfoRequested(final String videoId) {
        String videoUrl = mMediaStore.getUrlForSiteVideoWithVideoPressGuid(mSite, videoId);

        if (videoUrl == null) {
            AppLog.w(T.EDITOR, "The editor wants more info about the following VideoPress code: " + videoId
                               + " but it's not available in the current site " + mSite.getUrl()
                               + " Maybe it's from another site?");
            return;
        }

        if (videoUrl.isEmpty()) {
            if (PermissionUtils.checkAndRequestCameraAndStoragePermissions(
                    this, WPPermissionUtils.EDITOR_MEDIA_PERMISSION_REQUEST_CODE)) {
                runOnUiThread(() -> {
                    if (mPendingVideoPressInfoRequests == null) {
                        mPendingVideoPressInfoRequests = new ArrayList<>();
                    }
                    mPendingVideoPressInfoRequests.add(videoId);
                    mEditorMedia.refreshBlogMedia();
                });
            }
        }

        String posterUrl = WPMediaUtils.getVideoPressVideoPosterFromURL(videoUrl);

        mEditorFragment.setUrlForVideoPressId(videoId, videoUrl, posterUrl);
    }

    @Override
    public String onAuthHeaderRequested(String url) {
        String authHeader = "";
        String token = mAccountStore.getAccessToken();
        if (mSite.isPrivate() && WPUrlUtils.safeToAddWordPressComAuthToken(url)
            && !TextUtils.isEmpty(token)) {
            authHeader = "Bearer " + token;
        }
        return authHeader;
    }

    @Override
    public void onEditorFragmentInitialized() {
        boolean shouldFinishInit = true;
        // now that we have the Post object initialized,
        // check whether we have media items to insert from the WRITE POST with media functionality
        if (getIntent().hasExtra(EXTRA_INSERT_MEDIA)) {
            // Bump analytics
            AnalyticsTracker.track(Stat.NOTIFICATION_UPLOAD_MEDIA_SUCCESS_WRITE_POST);

            List<MediaModel> mediaList = (List<MediaModel>) getIntent().getSerializableExtra(EXTRA_INSERT_MEDIA);
            // removing this from the intent so it doesn't insert the media items again on each Activity re-creation
            getIntent().removeExtra(EXTRA_INSERT_MEDIA);
            if (mediaList != null && !mediaList.isEmpty()) {
                mEditorMedia.addExistingMediaToEditorAsync(mediaList, AddExistingMediaSource.WP_MEDIA_LIBRARY);
            }
        }

        onEditorFinalTouchesBeforeShowing();
    }

    private void onEditorFinalTouchesBeforeShowing() {
        refreshEditorContent();
        // probably here is best for Gutenberg to start interacting with
        if (mShowGutenbergEditor && mEditorFragment instanceof GutenbergEditorFragment) {
            List<MediaModel> failedMedia =
                    mMediaStore.getMediaForPostWithState(mEditPostRepository.getPost(), MediaUploadState.FAILED);
            if (failedMedia != null && !failedMedia.isEmpty()) {
                HashSet<Integer> mediaIds = new HashSet<>();
                for (MediaModel media : failedMedia) {
                    // featured image isn't in the editor but in the Post Settings fragment, so we want to skip it
                    if (!media.getMarkedLocallyAsFeatured()) {
                        mediaIds.add(media.getId());
                    }
                }
                ((GutenbergEditorFragment) mEditorFragment).resetUploadingMediaToFailed(mediaIds);
            }
        } else if (mShowAztecEditor && mEditorFragment instanceof AztecEditorFragment) {
            mPostEditorAnalyticsSession.start(null);
        }
    }

    @Override
    public void onEditorFragmentContentReady(ArrayList<Object> unsupportedBlocksList) {
        mPostEditorAnalyticsSession.start(unsupportedBlocksList);
    }

    @Override
    public void onHtmlModeToggledInToolbar() {
        toggleHtmlModeOnMenu();
    }

    @Override
    public void onTrackableEvent(TrackableEvent event) throws IllegalArgumentException {
        mEditorTracker.trackEditorEvent(event, mEditorFragment.getEditorName());
        switch (event) {
            case ELLIPSIS_COLLAPSE_BUTTON_TAPPED:
                AppPrefs.setAztecEditorToolbarExpanded(false);
                break;
            case ELLIPSIS_EXPAND_BUTTON_TAPPED:
                AppPrefs.setAztecEditorToolbarExpanded(true);
                break;
            case HTML_BUTTON_TAPPED:
            case LINK_ADDED_BUTTON_TAPPED:
                mEditorPhotoPicker.hidePhotoPicker();
                break;
        }
    }

    // FluxC events

    @SuppressWarnings("unused")
    @Subscribe(threadMode = ThreadMode.MAIN)
    public void onMediaUploaded(OnMediaUploaded event) {
        if (isFinishing()) {
            return;
        }

        // event for unknown media, ignoring
        if (event.media == null) {
            AppLog.w(AppLog.T.MEDIA, "Media event carries null media object, not recognized");
            return;
        }

        if (event.isError()) {
            onUploadError(event.media, event.error);
        } else if (event.completed) {
            // if the remote url on completed is null, we consider this upload wasn't successful
            if (event.media.getUrl() == null) {
                MediaError error = new MediaError(MediaErrorType.GENERIC_ERROR);
                onUploadError(event.media, error);
            } else {
                onUploadSuccess(event.media);
            }
        } else {
            onUploadProgress(event.media, event.progress);
        }
    }

    // FluxC events

    @SuppressWarnings("unused")
    @Subscribe(threadMode = ThreadMode.MAIN)
    public void onPostChanged(OnPostChanged event) {
        if (event.causeOfChange instanceof CauseOfOnPostChanged.UpdatePost) {
            if (!event.isError()) {
                // here update the menu if it's not a draft anymore
                invalidateOptionsMenu();
            } else {
                updatePostLoadingAndDialogState(PostLoadingState.NONE);
                AppLog.e(AppLog.T.POSTS, "UPDATE_POST failed: " + event.error.type + " - " + event.error.message);
            }
        } else if (event.causeOfChange instanceof CauseOfOnPostChanged.RemoteAutoSavePost) {
            if (!mEditPostRepository.hasPost() || (mEditPostRepository.getId()
                                                   != ((RemoteAutoSavePost) event.causeOfChange).getLocalPostId())) {
                AppLog.e(T.POSTS,
                        "Ignoring REMOTE_AUTO_SAVE_POST in EditPostActivity as mPost is null or id of the opened post"
                        + " doesn't match the event.");
                return;
            }
            if (event.isError()) {
                AppLog.e(T.POSTS, "REMOTE_AUTO_SAVE_POST failed: " + event.error.type + " - " + event.error.message);
            }
            mEditPostRepository.loadPostByLocalPostId(mEditPostRepository.getId());
            mEditPostRepository.replace(postModel -> handleRemoteAutoSave(event.isError(), postModel));
        }
    }

    private boolean isRemotePreviewingFromEditor() {
        return mPostLoadingState == PostLoadingState.UPLOADING_FOR_PREVIEW
                || mPostLoadingState == PostLoadingState.REMOTE_AUTO_SAVING_FOR_PREVIEW
                || mPostLoadingState == PostLoadingState.PREVIEWING
                || mPostLoadingState == PostLoadingState.REMOTE_AUTO_SAVE_PREVIEW_ERROR;
    }

    private boolean isUploadingPostForPreview() {
        return mPostLoadingState == PostLoadingState.UPLOADING_FOR_PREVIEW
                || mPostLoadingState == PostLoadingState.REMOTE_AUTO_SAVING_FOR_PREVIEW;
    }

    private void updateOnSuccessfulUpload() {
        mIsNewPost = false;
        invalidateOptionsMenu();
    }

    private boolean isRemoteAutoSaveError() {
        return mPostLoadingState == PostLoadingState.REMOTE_AUTO_SAVE_PREVIEW_ERROR;
    }

    @Nullable
    private PostModel handleRemoteAutoSave(boolean isError, PostModel post) {
        // We are in the process of remote previewing a post from the editor
        if (!isError && isUploadingPostForPreview()) {
            // We were uploading post for preview and we got no error:
            // update post status and preview it in the internal browser
            updateOnSuccessfulUpload();
            ActivityLauncher.previewPostOrPageForResult(
                    EditPostActivity.this,
                    mSite,
                    post,
                    mPostLoadingState == PostLoadingState.UPLOADING_FOR_PREVIEW
                            ? RemotePreviewLogicHelper.RemotePreviewType.REMOTE_PREVIEW
                            : RemotePreviewLogicHelper.RemotePreviewType.REMOTE_PREVIEW_WITH_REMOTE_AUTO_SAVE
                                                       );
            updatePostLoadingAndDialogState(PostLoadingState.PREVIEWING, post);
        } else if (isError || isRemoteAutoSaveError()) {
            // We got an error from the uploading or from the remote auto save of a post: show snackbar error
            updatePostLoadingAndDialogState(PostLoadingState.NONE);
            mUploadUtilsWrapper.showSnackbarError(findViewById(R.id.editor_activity),
                    getString(R.string.remote_preview_operation_error));
        }
        return post;
    }

    @SuppressWarnings("unused")
    @Subscribe(threadMode = ThreadMode.MAIN)
    public void onPostUploaded(OnPostUploaded event) {
        final PostModel post = event.post;
        if (post != null && post.getId() == mEditPostRepository.getId()) {
            if (!isRemotePreviewingFromEditor()) {
                // We are not remote previewing a post: show snackbar and update post status if needed
                View snackbarAttachView = findViewById(R.id.editor_activity);
                mUploadUtilsWrapper.onPostUploadedSnackbarHandler(this, snackbarAttachView, event.isError(), post,
                        event.isError() ? event.error.message : null, getSite());
                if (!event.isError()) {
                    mEditPostRepository.set(() -> {
                        updateOnSuccessfulUpload();
                        return post;
                    });
                }
            } else {
                mEditPostRepository.set(() -> handleRemoteAutoSave(event.isError(), post));
            }
        }
    }

    @SuppressWarnings("unused")
    @Subscribe(threadMode = ThreadMode.MAIN)
    public void onEventMainThread(VideoOptimizer.ProgressEvent event) {
        if (!isFinishing()) {
            // use upload progress rather than optimizer progress since the former includes upload+optimization
            float progress = UploadService.getUploadProgressForMedia(event.media);
            onUploadProgress(event.media, progress);
        }
    }

    @SuppressWarnings("unused")
    @Subscribe(threadMode = ThreadMode.MAIN)
    public void onEventMainThread(UploadService.UploadMediaRetryEvent event) {
        if (!isFinishing()
            && event.mediaModelList != null
            && mEditorMediaUploadListener != null) {
            for (MediaModel media : event.mediaModelList) {
                String localMediaId = String.valueOf(media.getId());
                EditorFragmentAbstract.MediaType mediaType = media.isVideo()
                        ? EditorFragmentAbstract.MediaType.VIDEO : EditorFragmentAbstract.MediaType.IMAGE;
                mEditorMediaUploadListener.onMediaUploadRetry(localMediaId, mediaType);
            }
        }
    }

    // EditPostActivityHook methods

    @Override
    public EditPostRepository getEditPostRepository() {
        return mEditPostRepository;
    }

    @Override
    public SiteModel getSite() {
        return mSite;
    }


    // External Access to the Image Loader
    public AztecImageLoader getAztecImageLoader() {
        return mAztecImageLoader;
    }

    @Override
    public boolean onMenuOpened(int featureId, Menu menu) {
        // This is a workaround for bag discovered on Chromebooks, where Enter key will not work in the toolbar menu
        // Editor fragments are messing with window focus, which causes keyboard events to get ignored

        // this fixes issue with GB editor
        View editorFragmentView = mEditorFragment.getView();
        if (editorFragmentView != null) {
            editorFragmentView.requestFocus();
        }

        // this fixes issue with Aztec editor
        if (mEditorFragment instanceof AztecEditorFragment) {
            ((AztecEditorFragment) mEditorFragment).requestContentAreaFocus();
        }
        return super.onMenuOpened(featureId, menu);
    }

    // EditorMediaListener
    @Override
    public void appendMediaFiles(@NotNull Map<String, ? extends MediaFile> mediaFiles) {
        mEditorFragment.appendMediaFiles((Map<String, MediaFile>) mediaFiles);
    }

    @NotNull @Override
    public PostImmutableModel getImmutablePost() {
        return Objects.requireNonNull(mEditPostRepository.getPost());
    }

    @Override
    public void syncPostObjectWithUiAndSaveIt(@Nullable AfterSavePostListener listener) {
        updateAndSavePostAsync(listener);
    }

    @Override public void advertiseImageOptimization(@NotNull Function0<Unit> listener) {
        WPMediaUtils.advertiseImageOptimization(this, listener::invoke);
    }

    private void updateAddingMediaToEditorProgressDialogState(ProgressDialogUiState uiState) {
        mAddingMediaToEditorProgressDialog = mProgressDialogHelper
                .updateProgressDialogState(this, mAddingMediaToEditorProgressDialog, uiState, mUiHelpers);
    }
}<|MERGE_RESOLUTION|>--- conflicted
+++ resolved
@@ -440,9 +440,8 @@
 
                 if (mEditPostRepository.hasPost()) {
                     if (extras.getBoolean(EXTRA_LOAD_AUTO_SAVE_REVISION)) {
-<<<<<<< HEAD
                         Log.d("vojta", "org.wordpress.android.ui.posts.EditPostActivity.onCreate");
-                        mEditPostRepository.updateInTransaction(postModel -> {
+                        mEditPostRepository.update(postModel -> {
                             boolean updateTitle = !TextUtils.isEmpty(postModel.getAutoSaveTitle());
                             if (updateTitle) {
                                 postModel.setTitle(postModel.getAutoSaveTitle());
@@ -456,22 +455,6 @@
                                 postModel.setExcerpt(postModel.getAutoSaveExcerpt());
                             }
                             return updateTitle || updateContent || updateExcerpt;
-=======
-                        mEditPostRepository.update(postModel -> {
-                            postModel.setTitle(
-                                    TextUtils.isEmpty(postModel.getAutoSaveTitle()) ? postModel
-                                            .getTitle()
-                                            : postModel.getAutoSaveTitle());
-                            postModel.setContent(
-                                    TextUtils.isEmpty(postModel.getAutoSaveContent()) ? postModel
-                                            .getContent()
-                                            : postModel.getAutoSaveContent());
-                            postModel.setExcerpt(
-                                    TextUtils.isEmpty(postModel.getAutoSaveExcerpt()) ? postModel
-                                            .getExcerpt()
-                                            : postModel.getAutoSaveExcerpt());
-                            return true;
->>>>>>> 8fed3240
                         });
                     }
 
@@ -641,28 +624,7 @@
     private void initializePostObject() {
         if (mEditPostRepository.hasPost()) {
             mEditPostRepository.savePostSnapshotWhenEditorOpened();
-<<<<<<< HEAD
-            mEditPostRepository.replaceInTransaction(UploadService::updatePostWithCurrentlyCompletedUploads);
-=======
             mEditPostRepository.replace(UploadService::updatePostWithCurrentlyCompletedUploads);
-            if (mShowAztecEditor) {
-                try {
-                    mViewModel.setMediaMarkedUploadingOnStartIds(AztecEditorFragment
-                            .getMediaMarkedUploadingInPostContent(this, mEditPostRepository.getContent()));
-                    mViewModel.sortMediaMarkedUploadingOnStartIds();
-                } catch (NumberFormatException err) {
-                    // see: https://github.com/wordpress-mobile/AztecEditor-Android/issues/805
-                    if (getSite() != null && getSite().isWPCom() && !getSite().isPrivate()
-                        && TextUtils.isEmpty(mEditPostRepository.getPassword())
-                        && !PostStatus.PRIVATE.toString().equals(mEditPostRepository.getStatus())) {
-                        AppLog.e(T.EDITOR, "There was an error initializing post object!");
-                        AppLog.e(AppLog.T.EDITOR, "HTML content of the post before the crash:");
-                        AppLog.e(AppLog.T.EDITOR, mEditPostRepository.getContent());
-                        throw err;
-                    }
-                }
-            }
->>>>>>> 8fed3240
             mIsPage = mEditPostRepository.isPage();
 
             EventBus.getDefault().postSticky(new PostEvents.PostOpenedInEditor(mEditPostRepository.getLocalSiteId(),
@@ -679,12 +641,8 @@
         if (!useAztec || UploadService.hasPendingOrInProgressMediaUploadsForPost(mEditPostRepository.getPost())) {
             return;
         }
-<<<<<<< HEAD
         Log.d("vojta", "org.wordpress.android.ui.posts.EditPostActivity.resetUploadingMediaToFailedIfPostHasNotMediaInProgressOrQueued");
-        mEditPostRepository.updatePostInTransactionAsync(postModel -> {
-=======
-        mEditPostRepository.update(postModel -> {
->>>>>>> 8fed3240
+        mEditPostRepository.updateAsync(postModel -> {
             String oldContent = postModel.getContent();
             if (!AztecEditorFragment.hasMediaItemsMarkedUploading(EditPostActivity.this, oldContent)
                 // we need to make sure items marked failed are still failed or not as well
@@ -1778,12 +1736,8 @@
     private void loadRevision() {
         updatePostLoadingAndDialogState(PostLoadingState.LOADING_REVISION);
         mEditPostRepository.saveForUndo();
-<<<<<<< HEAD
         Log.d("vojta", "EditPostActivity.loadRevision");
-        mEditPostRepository.updatePostInTransactionAsync(postModel -> {
-=======
-        mEditPostRepository.update(postModel -> {
->>>>>>> 8fed3240
+        mEditPostRepository.updateAsync(postModel -> {
             postModel.setTitle(Objects.requireNonNull(mRevision.getPostTitle()));
             postModel.setContent(Objects.requireNonNull(mRevision.getPostContent()));
             return true;
@@ -1856,15 +1810,10 @@
 
         // TODO it's safe to remove this thread
         new Thread(() -> {
-<<<<<<< HEAD
             AtomicBoolean saveOnline = new AtomicBoolean(false);
             AtomicBoolean isFirstTimePublish = new AtomicBoolean(false);
-            mEditPostRepository.updatePostInTransactionAsync(postModel -> {
+            mEditPostRepository.updateAsync(postModel -> {
                 isFirstTimePublish.set(isFirstTimePublish(publishPost));
-=======
-            mEditPostRepository.update(postModel -> {
-                boolean isFirstTimePublish = isFirstTimePublish(publishPost);
->>>>>>> 8fed3240
                 if (publishPost) {
                     // now set status to PUBLISHED - only do this AFTER we have run the isFirstTimePublish() check,
                     // otherwise we'd have an incorrect value
@@ -2201,12 +2150,8 @@
         final String text = intent.getStringExtra(Intent.EXTRA_TEXT);
         final String title = intent.getStringExtra(Intent.EXTRA_SUBJECT);
         if (text != null) {
-<<<<<<< HEAD
             Log.d("vojta", "EditPostActivity.setPostContentFromShareAction");
-            mEditPostRepository.updatePostInTransactionAsync(postModel -> {
-=======
-            mEditPostRepository.update(postModel -> {
->>>>>>> 8fed3240
+            mEditPostRepository.updateAsync(postModel -> {
                 if (title != null) {
                     postModel.setTitle(title);
                 }
@@ -2251,22 +2196,9 @@
     }
 
     private void setFeaturedImageId(final long mediaId) {
-<<<<<<< HEAD
         if (mEditPostSettingsFragment != null) {
             mEditPostSettingsFragment.updateFeaturedImage(mediaId);
         }
-=======
-        mEditPostRepository.update(postModel -> {
-            postModel.setFeaturedImageId(mediaId);
-            postModel.setIsLocallyChanged(true);
-            return true;
-        });
-        updateAndSavePostAsync(() -> {
-            if (mEditPostSettingsFragment != null) {
-                mEditPostSettingsFragment.updateFeaturedImage(mediaId);
-            }
-        });
->>>>>>> 8fed3240
     }
 
     @Override
