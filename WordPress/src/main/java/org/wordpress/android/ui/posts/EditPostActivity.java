package org.wordpress.android.ui.posts;

import android.Manifest;
import android.annotation.TargetApi;
import android.app.Activity;
import android.app.Fragment;
import android.app.FragmentManager;
import android.content.BroadcastReceiver;
import android.content.ComponentName;
import android.content.Context;
import android.content.DialogInterface;
import android.content.Intent;
import android.content.IntentFilter;
import android.content.ServiceConnection;
import android.content.pm.PackageManager;
import android.database.Cursor;
import android.graphics.Bitmap;
import android.media.ThumbnailUtils;
import android.net.Uri;
import android.os.AsyncTask;
import android.os.Build;
import android.os.Bundle;
import android.os.Environment;
import android.os.Handler;
import android.os.IBinder;
import android.preference.PreferenceManager;
import android.support.annotation.NonNull;
import android.support.v13.app.FragmentPagerAdapter;
import android.support.v4.app.ActivityCompat;
import android.support.v4.content.CursorLoader;
import android.support.v4.view.ViewPager;
import android.support.v7.app.ActionBar;
import android.support.v7.app.AlertDialog;
import android.support.v7.app.AppCompatActivity;
import android.text.SpannableStringBuilder;
import android.text.Spanned;
import android.text.TextUtils;
import android.text.style.CharacterStyle;
import android.text.style.SuggestionSpan;
import android.view.ContextMenu;
import android.view.DragEvent;
import android.view.Menu;
import android.view.MenuInflater;
import android.view.MenuItem;
import android.view.View;
import android.view.ViewGroup;
import android.view.inputmethod.InputMethodManager;
import android.webkit.MimeTypeMap;
import android.widget.Toast;

import org.greenrobot.eventbus.Subscribe;
import org.greenrobot.eventbus.ThreadMode;
import org.wordpress.android.BuildConfig;
import org.wordpress.android.JavaScriptException;
import org.wordpress.android.R;
import org.wordpress.android.WordPress;
import org.wordpress.android.analytics.AnalyticsTracker;
import org.wordpress.android.analytics.AnalyticsTracker.Stat;
import org.wordpress.android.editor.AztecEditorFragment;
import org.wordpress.android.editor.EditorFragment;
import org.wordpress.android.editor.EditorFragment.IllegalEditorStateException;
import org.wordpress.android.editor.EditorFragmentAbstract;
import org.wordpress.android.editor.EditorFragmentAbstract.EditorDragAndDropListener;
import org.wordpress.android.editor.EditorFragmentAbstract.EditorFragmentListener;
import org.wordpress.android.editor.EditorFragmentAbstract.TrackableEvent;
import org.wordpress.android.editor.EditorMediaUploadListener;
import org.wordpress.android.editor.EditorWebViewAbstract.ErrorListener;
import org.wordpress.android.editor.EditorWebViewCompatibility;
import org.wordpress.android.editor.EditorWebViewCompatibility.ReflectionException;
import org.wordpress.android.editor.ImageSettingsDialogFragment;
import org.wordpress.android.editor.LegacyEditorFragment;
import org.wordpress.android.fluxc.Dispatcher;
import org.wordpress.android.fluxc.generated.MediaActionBuilder;
import org.wordpress.android.fluxc.generated.PostActionBuilder;
import org.wordpress.android.fluxc.model.MediaModel;
import org.wordpress.android.fluxc.model.MediaModel.UploadState;
import org.wordpress.android.fluxc.model.PostModel;
import org.wordpress.android.fluxc.model.SiteModel;
import org.wordpress.android.fluxc.model.post.PostStatus;
import org.wordpress.android.fluxc.store.AccountStore;
import org.wordpress.android.fluxc.store.MediaStore;
import org.wordpress.android.fluxc.store.MediaStore.FetchMediaListPayload;
import org.wordpress.android.fluxc.store.MediaStore.MediaPayload;
import org.wordpress.android.fluxc.store.PostStore;
import org.wordpress.android.fluxc.store.SiteStore;
import org.wordpress.android.ui.ActivityId;
import org.wordpress.android.ui.ActivityLauncher;
import org.wordpress.android.ui.RequestCodes;
import org.wordpress.android.ui.media.MediaGalleryActivity;
import org.wordpress.android.ui.media.MediaGalleryPickerActivity;
import org.wordpress.android.ui.media.WordPressMediaUtils;
import org.wordpress.android.ui.media.services.MediaUploadService;
import org.wordpress.android.ui.notifications.utils.PendingDraftsNotificationsUtils;
import org.wordpress.android.ui.posts.services.AztecImageLoader;
import org.wordpress.android.ui.posts.services.PostUploadService;
import org.wordpress.android.ui.prefs.AppPrefs;
import org.wordpress.android.ui.prefs.SiteSettingsInterface;
import org.wordpress.android.util.AnalyticsUtils;
import org.wordpress.android.util.AppLog;
import org.wordpress.android.util.AppLog.T;
import org.wordpress.android.util.AutolinkUtils;
import org.wordpress.android.util.CrashlyticsUtils;
import org.wordpress.android.util.CrashlyticsUtils.ExceptionType;
import org.wordpress.android.util.DateTimeUtils;
import org.wordpress.android.util.DeviceUtils;
import org.wordpress.android.util.FluxCUtils;
import org.wordpress.android.util.ImageUtils;
import org.wordpress.android.util.ListUtils;
import org.wordpress.android.util.MediaUtils;
import org.wordpress.android.util.NetworkUtils;
import org.wordpress.android.util.PermissionUtils;
import org.wordpress.android.util.SiteUtils;
import org.wordpress.android.util.SqlUtils;
import org.wordpress.android.util.StringUtils;
import org.wordpress.android.util.ToastUtils;
import org.wordpress.android.util.ToastUtils.Duration;
import org.wordpress.android.util.WPHtml;
import org.wordpress.android.util.WPUrlUtils;
import org.wordpress.android.util.helpers.MediaFile;
import org.wordpress.android.util.helpers.MediaGallery;
import org.wordpress.android.util.helpers.MediaGalleryImageSpan;
import org.wordpress.android.util.helpers.WPImageSpan;
import org.wordpress.android.widgets.WPViewPager;
import org.wordpress.passcodelock.AppLockManager;

import java.io.File;
import java.io.FileOutputStream;
import java.io.IOException;
import java.util.ArrayList;
import java.util.Arrays;
import java.util.HashMap;
import java.util.List;
import java.util.Locale;
import java.util.Map;
import java.util.regex.Matcher;
import java.util.regex.Pattern;

import javax.inject.Inject;

public class EditPostActivity extends AppCompatActivity implements EditorFragmentListener, EditorDragAndDropListener,
        ActivityCompat.OnRequestPermissionsResultCallback, EditorWebViewCompatibility.ReflectionFailureListener,
        MediaUploadService.MediaUploadListener {
    public static final String EXTRA_POST = "postModel";
    public static final String EXTRA_IS_PAGE = "isPage";
    public static final String EXTRA_IS_QUICKPRESS = "isQuickPress";
    public static final String EXTRA_QUICKPRESS_BLOG_ID = "quickPressBlogId";
    public static final String EXTRA_SAVED_AS_LOCAL_DRAFT = "savedAsLocalDraft";
    public static final String STATE_KEY_CURRENT_POST = "stateKeyCurrentPost";
    public static final String STATE_KEY_ORIGINAL_POST = "stateKeyOriginalPost";
    public static final String STATE_KEY_EDITOR_FRAGMENT = "editorFragment";
    public static final String STATE_KEY_DROPPED_MEDIA_URIS = "stateKeyDroppedMediaUri";

    // Context menu positioning
    private static final int SELECT_PHOTO_MENU_POSITION = 0;
    private static final int CAPTURE_PHOTO_MENU_POSITION = 1;
    private static final int SELECT_VIDEO_MENU_POSITION = 2;
    private static final int CAPTURE_VIDEO_MENU_POSITION = 3;
    private static final int ADD_GALLERY_MENU_POSITION = 4;
    private static final int SELECT_LIBRARY_MENU_POSITION = 5;

    public static final int MEDIA_PERMISSION_REQUEST_CODE = 1;
    public static final int LOCATION_PERMISSION_REQUEST_CODE = 2;
    public static final int DRAG_AND_DROP_MEDIA_PERMISSION_REQUEST_CODE = 3;

    private static int PAGE_CONTENT = 0;
    private static int PAGE_SETTINGS = 1;
    private static int PAGE_PREVIEW = 2;

    private static final int AUTOSAVE_INTERVAL_MILLIS = 60000;

    private Handler mHandler;
    private boolean mShowAztecEditor;
    private boolean mShowNewEditor;

    private List<String> mPendingVideoPressInfoRequests;

    /**
     * The {@link android.support.v4.view.PagerAdapter} that will provide
     * fragments for each of the sections. We use a
     * {@link FragmentPagerAdapter} derivative, which will keep every
     * loaded fragment in memory. If this becomes too memory intensive, it
     * may be best to switch to a
     * {@link android.support.v13.app.FragmentStatePagerAdapter}.
     */
    SectionsPagerAdapter mSectionsPagerAdapter;

    /**
     * The {@link ViewPager} that will host the section contents.
     */
    WPViewPager mViewPager;

    private PostModel mPost;
    private PostModel mOriginalPost;

    private AztecEditorFragment mAztecEditorFragment;
    private EditorFragmentAbstract mEditorFragment;
    private EditPostSettingsFragment mEditPostSettingsFragment;
    private EditPostPreviewFragment mEditPostPreviewFragment;

    private EditorMediaUploadListener mEditorMediaUploadListener;

    private boolean mIsNewPost;
    private boolean mIsPage;
    private boolean mHasSetPostContent;

    // For opening the context menu after permissions have been granted
    private View mMenuView = null;

    @Inject Dispatcher mDispatcher;
    @Inject AccountStore mAccountStore;
    @Inject SiteStore mSiteStore;
    @Inject PostStore mPostStore;
    @Inject MediaStore mMediaStore;

    // Upload service
    private MediaUploadService.MediaUploadBinder mMediaUploadService;
    private boolean mMediaUploadServiceBound;

    private SiteModel mSite;

    // for keeping the media uri while asking for permissions
    private ArrayList<Uri> mDroppedMediaUris;

    private Runnable mFetchMediaRunnable = new Runnable() {
        @Override
        public void run() {
            if (mDroppedMediaUris != null) {
                final List<Uri> mediaUris = mDroppedMediaUris;
                mDroppedMediaUris = null;
                EditPostActivity.this.fetchMedia(mediaUris);
            }
        }
    };

    @Override
    protected void onCreate(Bundle savedInstanceState) {
        super.onCreate(savedInstanceState);
        ((WordPress) getApplication()).component().inject(this);
        mDispatcher.register(this);
        setContentView(R.layout.new_edit_post_activity);

        if (savedInstanceState == null) {
            mSite = (SiteModel) getIntent().getSerializableExtra(WordPress.SITE);
        } else {
            mSite = (SiteModel) savedInstanceState.getSerializable(WordPress.SITE);
        }

        // Check whether to show the visual editor
        PreferenceManager.setDefaultValues(this, R.xml.account_settings, false);
        mShowAztecEditor = AppPrefs.isAztecEditorEnabled();
        mShowNewEditor = AppPrefs.isVisualEditorEnabled();

        // Set up the action bar.
        final ActionBar actionBar = getSupportActionBar();
        if (actionBar != null) {
            actionBar.setDisplayHomeAsUpEnabled(true);
        }

        FragmentManager fragmentManager = getFragmentManager();
        Bundle extras = getIntent().getExtras();
        String action = getIntent().getAction();
        if (savedInstanceState == null) {
            if (!getIntent().hasExtra(EXTRA_POST)
                    ||Intent.ACTION_SEND.equals(action) || Intent.ACTION_SEND_MULTIPLE.equals(action)
                    || NEW_MEDIA_GALLERY.equals(action)
                    || NEW_MEDIA_POST.equals(action)
                    || getIntent().hasExtra(EXTRA_IS_QUICKPRESS)
                    || (extras != null && extras.getInt("quick-media", -1) > -1)) {
                if (getIntent().hasExtra(EXTRA_QUICKPRESS_BLOG_ID)) {
                    // QuickPress might want to use a different blog than the current blog
                    int localSiteId = getIntent().getIntExtra(EXTRA_QUICKPRESS_BLOG_ID, -1);
                    SiteModel site = mSiteStore.getSiteByLocalId(localSiteId);
                    if (site == null) {
                        showErrorAndFinish(R.string.blog_not_found);
                        return;
                    }
                    if (!site.isVisible()) {
                        showErrorAndFinish(R.string.error_blog_hidden);
                        return;
                    }
                    mSite = site;
                }

                mIsPage = extras.getBoolean(EXTRA_IS_PAGE);
                mIsNewPost = true;

                // Create a new post
                List<Long> categories = new ArrayList<>();
                categories.add((long) SiteSettingsInterface.getDefaultCategory(WordPress.getContext()));
                String postFormat = SiteSettingsInterface.getDefaultFormat(WordPress.getContext());
                mPost = mPostStore.instantiatePostModel(mSite, mIsPage, categories, postFormat);
            } else if (extras != null) {
                // Load post passed in extras
                mPost = (PostModel) extras.getSerializable(EXTRA_POST);
                if (mPost != null) {
                    mOriginalPost = mPost.clone();
                    mIsPage = mPost.isPage();
                }
            } else {
                // A postId extra must be passed to this activity
                showErrorAndFinish(R.string.post_not_found);
                return;
            }
        } else {
            mDroppedMediaUris = savedInstanceState.getParcelable(STATE_KEY_DROPPED_MEDIA_URIS);

            if (savedInstanceState.containsKey(STATE_KEY_ORIGINAL_POST)) {
                try {
                    mPost = (PostModel) savedInstanceState.getSerializable(STATE_KEY_CURRENT_POST);
                    mOriginalPost = (PostModel) savedInstanceState.getSerializable(STATE_KEY_ORIGINAL_POST);
                } catch (ClassCastException e) {
                    mPost = null;
                }
            }
            mEditorFragment = (EditorFragmentAbstract) fragmentManager.getFragment(savedInstanceState, STATE_KEY_EDITOR_FRAGMENT);

            if (mEditorFragment instanceof EditorMediaUploadListener) {
                mEditorMediaUploadListener = (EditorMediaUploadListener) mEditorFragment;
            }
        }

        if (mSite == null) {
            ToastUtils.showToast(this, R.string.blog_not_found, ToastUtils.Duration.SHORT);
            finish();
            return;
        }

        if (mHasSetPostContent = mEditorFragment != null) {
            mEditorFragment.setImageLoader(WordPress.sImageLoader);
        }

        // Ensure we have a valid post
        if (mPost == null) {
            showErrorAndFinish(R.string.post_not_found);
            return;
        }

        if (mIsNewPost) {
            trackEditorCreatedPost(action, getIntent());
        }

        setTitle(StringUtils.unescapeHTML(SiteUtils.getSiteNameOrHomeURL(mSite)));
        mSectionsPagerAdapter = new SectionsPagerAdapter(fragmentManager);

        // Set up the ViewPager with the sections adapter.
        mViewPager = (WPViewPager) findViewById(R.id.pager);
        mViewPager.setAdapter(mSectionsPagerAdapter);
        mViewPager.setOffscreenPageLimit(2);
        mViewPager.setPagingEnabled(false);

        // When swiping between different sections, select the corresponding
        // tab. We can also use ActionBar.Tab#select() to do this if we have
        // a reference to the Tab.
        mViewPager.setOnPageChangeListener(new ViewPager.SimpleOnPageChangeListener() {
            @Override
            public void onPageSelected(int position) {
                invalidateOptionsMenu();
                if (position == PAGE_CONTENT) {
                    setTitle(StringUtils.unescapeHTML(SiteUtils.getSiteNameOrHomeURL(mSite)));
                } else if (position == PAGE_SETTINGS) {
                    setTitle(mPost.isPage() ? R.string.page_settings : R.string.post_settings);
                } else if (position == PAGE_PREVIEW) {
                    setTitle(mPost.isPage() ? R.string.preview_page : R.string.preview_post);
                    savePostAsync(new AfterSavePostListener() {
                        @Override
                        public void onPostSave() {
                            if (mEditPostPreviewFragment != null) {
                                runOnUiThread(new Runnable() {
                                    @Override
                                    public void run() {
                                        if (mEditPostPreviewFragment != null) {
                                            mEditPostPreviewFragment.loadPost();
                                        }
                                    }
                                });
                            }
                        }
                    });
                }
            }
        });

        ActivityId.trackLastActivity(ActivityId.POST_EDITOR);
    }

    private Runnable mAutoSave = new Runnable() {
        @Override
        public void run() {
            new Thread(new Runnable() {
                @Override
                public void run() {
                    try {
                        updatePostObject(true);
                    } catch (IllegalEditorStateException e) {
                        AppLog.e(T.EDITOR, "Impossible to save the post, we weren't able to update it.");
                        return;
                    }
                    savePostToDb();
                    if (mHandler != null) {
                        mHandler.postDelayed(mAutoSave, AUTOSAVE_INTERVAL_MILLIS);
                    }
                }
            }).start();
        }
    };

    @Override
    protected void onResume() {
        super.onResume();
        mHandler = new Handler();
        mHandler.postDelayed(mAutoSave, AUTOSAVE_INTERVAL_MILLIS);
    }

    @Override
    protected void onPause() {
        super.onPause();

        try {
            unregisterReceiver(mGalleryReceiver);
        } catch (IllegalArgumentException e) {
            AppLog.d(T.EDITOR, "Illegal state! Can't unregister receiver that was no registered");
        }

        mHandler.removeCallbacks(mAutoSave);
        mHandler = null;
    }

    @Override
    protected void onDestroy() {
        AnalyticsTracker.track(AnalyticsTracker.Stat.EDITOR_CLOSED);
        mDispatcher.unregister(this);
        doUnbindUploadService();
        super.onDestroy();
    }

    @Override
    protected void onSaveInstanceState(Bundle outState) {
        super.onSaveInstanceState(outState);
        // Saves both post objects so we can restore them in onCreate()
        savePostAsync(null);
        outState.putSerializable(STATE_KEY_CURRENT_POST, mPost);
        outState.putSerializable(STATE_KEY_ORIGINAL_POST, mOriginalPost);
        outState.putSerializable(WordPress.SITE, mSite);

        outState.putParcelableArrayList(STATE_KEY_DROPPED_MEDIA_URIS, mDroppedMediaUris);

        if (mEditorFragment != null) {
            getFragmentManager().putFragment(outState, STATE_KEY_EDITOR_FRAGMENT, mEditorFragment);
        }
    }

    @Override
    public boolean onCreateOptionsMenu(Menu menu) {
        super.onCreateOptionsMenu(menu);
        MenuInflater inflater = getMenuInflater();
        if (mShowNewEditor || mShowAztecEditor) {
            inflater.inflate(R.menu.edit_post, menu);
        } else {
            inflater.inflate(R.menu.edit_post_legacy, menu);
        }

        return true;
    }

    @Override
    public boolean onPrepareOptionsMenu(Menu menu) {
        boolean showMenuItems = true;
        if (mViewPager != null && mViewPager.getCurrentItem() > PAGE_CONTENT) {
            showMenuItems = false;
        }

        MenuItem previewMenuItem = menu.findItem(R.id.menu_preview_post);
        MenuItem settingsMenuItem = menu.findItem(R.id.menu_post_settings);

        if (previewMenuItem != null) {
            previewMenuItem.setVisible(showMenuItems);
        }

        if (settingsMenuItem != null) {
            settingsMenuItem.setVisible(showMenuItems);
        }

        // Set text of the save button in the ActionBar
        if (mPost != null) {
            MenuItem saveMenuItem = menu.findItem(R.id.menu_save_post);
            if (saveMenuItem != null) {
                switch (PostStatus.fromPost(mPost)) {
                    case SCHEDULED:
                        saveMenuItem.setTitle(getString(R.string.schedule_verb));
                        break;
                    case PUBLISHED:
                    case UNKNOWN:
                        if (mPost.isLocalDraft()) {
                            saveMenuItem.setTitle(R.string.publish_post);
                        } else {
                            saveMenuItem.setTitle(R.string.update_verb);
                        }
                        break;
                    default:
                        if (mPost.isLocalDraft()) {
                            saveMenuItem.setTitle(R.string.save);
                        } else {
                            saveMenuItem.setTitle(R.string.update_verb);
                        }
                }
            }
        }

        return super.onPrepareOptionsMenu(menu);
    }

    @Override
    public void onRequestPermissionsResult(int requestCode,
                                           @NonNull String permissions[],
                                           @NonNull int[] grantResults) {
        switch (requestCode) {
            case LOCATION_PERMISSION_REQUEST_CODE:
                boolean shouldShowLocation = false;
                // Check if at least one of the location permission (coarse or fine) is granted
                for (int grantResult : grantResults) {
                    if (grantResult == PackageManager.PERMISSION_GRANTED) {
                        shouldShowLocation = true;
                    }
                }
                if (shouldShowLocation) {
                    // Permission request was granted, show Location buttons in Settings
                    mEditPostSettingsFragment.showLocationSearch();

                    // After permission request was granted add GeoTag to the new post (if GeoTagging is enabled)
                    if (SiteSettingsInterface.getGeotagging(this) && isNewPost()) {
                        mEditPostSettingsFragment.searchLocation();
                    }

                    return;
                }
                // Location permission denied
                ToastUtils.showToast(this, getString(R.string.add_location_permission_required));
                break;
            case MEDIA_PERMISSION_REQUEST_CODE:
                boolean shouldShowContextMenu = true;
                for (int i = 0; i < grantResults.length; ++i) {
                    switch (permissions[i]) {
                        case Manifest.permission.CAMERA:
                            if (grantResults[i] == PackageManager.PERMISSION_DENIED) {
                                shouldShowContextMenu = false;
                            }
                            break;
                        case Manifest.permission.WRITE_EXTERNAL_STORAGE:
                            if (grantResults[i] == PackageManager.PERMISSION_DENIED) {
                                shouldShowContextMenu = false;
                            } else {
                                registerReceiver(mGalleryReceiver,
                                        new IntentFilter(LegacyEditorFragment.ACTION_MEDIA_GALLERY_TOUCHED));
                                refreshBlogMedia();
                            }
                            break;
                    }
                }
                if (shouldShowContextMenu) {
                    if (mMenuView != null) {
                        super.openContextMenu(mMenuView);
                        mMenuView = null;
                    }
                } else {
                    ToastUtils.showToast(this, getString(R.string.access_media_permission_required));
                }
                break;
            case DRAG_AND_DROP_MEDIA_PERMISSION_REQUEST_CODE:
                boolean mediaAccessGranted = false;
                for (int i = 0; i < grantResults.length; ++i) {
                    switch (permissions[i]) {
                        case Manifest.permission.WRITE_EXTERNAL_STORAGE:
                            if (grantResults[i] == PackageManager.PERMISSION_GRANTED) {
                                mediaAccessGranted = true;
                            }
                            break;
                    }
                }
                if (mediaAccessGranted) {
                    runOnUiThread(mFetchMediaRunnable);
                } else {
                    ToastUtils.showToast(this, getString(R.string.access_media_permission_required));
                }
            default:
                break;
        }
    }

    // Menu actions
    @Override
    public boolean onOptionsItemSelected(final MenuItem item) {
        int itemId = item.getItemId();

        if (itemId == android.R.id.home) {
            Fragment fragment = getFragmentManager().findFragmentByTag(
                    ImageSettingsDialogFragment.IMAGE_SETTINGS_DIALOG_TAG);
            if (fragment != null && fragment.isVisible()) {
                return false;
            }
            if (mViewPager.getCurrentItem() > PAGE_CONTENT) {
                if (mViewPager.getCurrentItem() == PAGE_SETTINGS) {
                    mPost.setFeaturedImageId(mEditPostSettingsFragment.getFeaturedImageId());
                    mEditorFragment.setFeaturedImageId(mPost.getFeaturedImageId());
                }
                mViewPager.setCurrentItem(PAGE_CONTENT);
                invalidateOptionsMenu();
            } else {
                saveAndFinish();
            }
            return true;
        }

        // Disable format bar buttons while a media upload is in progress
        if (mEditorFragment.isUploadingMedia() || mEditorFragment.isActionInProgress()) {
            ToastUtils.showToast(this, R.string.editor_toast_uploading_please_wait, Duration.SHORT);
            return false;
        }

        if (itemId == R.id.menu_save_post) {
            return publishPost();
        } else if (itemId == R.id.menu_preview_post) {
            mViewPager.setCurrentItem(PAGE_PREVIEW);
        } else if (itemId == R.id.menu_post_settings) {
            InputMethodManager imm = ((InputMethodManager) getSystemService(Context.INPUT_METHOD_SERVICE));
            imm.hideSoftInputFromWindow(getWindow().getDecorView().getWindowToken(), 0);
            if (mShowNewEditor || mShowAztecEditor) {
                mEditPostSettingsFragment.updateFeaturedImage(mPost.getFeaturedImageId());
            }
            mViewPager.setCurrentItem(PAGE_SETTINGS);
        }
        return false;
    }

    private boolean publishPost() {
        if (!NetworkUtils.isNetworkAvailable(this)) {
            ToastUtils.showToast(this, R.string.error_publish_no_network, Duration.SHORT);
            return false;
        }

        // Show an Alert Dialog asking the user if he wants to remove all failed media before upload
        if (mEditorFragment.hasFailedMediaUploads()) {
            AlertDialog.Builder builder = new AlertDialog.Builder(this);
            builder.setMessage(R.string.editor_toast_failed_uploads)
                    .setPositiveButton(R.string.editor_remove_failed_uploads, new DialogInterface.OnClickListener() {
                        public void onClick(DialogInterface dialog, int id) {
                            // Clear failed uploads
                            mEditorFragment.removeAllFailedMediaUploads();
                        }
                    }).setNegativeButton(android.R.string.cancel, null);
            builder.create().show();
            return true;
        }

        // Update post, save to db and publish in its own Thread, because 1. update can be pretty slow with a lot of
        // text 2. better not to call `updatePostObject()` from the UI thread due to weird thread blocking behavior
        // on API 16 with the visual editor.
        new Thread(new Runnable() {
            @Override
            public void run() {
                boolean isFirstTimePublish = false;
                if (PostStatus.fromPost(mPost) == PostStatus.PUBLISHED &&
                        (mPost.isLocalDraft() || PostStatus.fromPost(mOriginalPost) == PostStatus.DRAFT)) {
                    isFirstTimePublish = true;
                }
                try {
                    updatePostObject(false);
                } catch (IllegalEditorStateException e) {
                    AppLog.e(T.EDITOR, "Impossible to save and publish the post, we weren't able to update it.");
                    return;
                }

                savePostToDb();

                // If the post is empty, don't publish
                if (!PostUtils.isPublishable(mPost)) {
                    mHandler.post(new Runnable() {
                        @Override
                        public void run() {
                            ToastUtils.showToast(EditPostActivity.this, R.string.error_publish_empty_post, Duration.SHORT);
                        }
                    });
                    return;
                }

                PostUtils.trackSavePostAnalytics(mPost, mSiteStore.getSiteByLocalId(mPost.getLocalSiteId()));

<<<<<<< HEAD
                if (isFirstTimePublish) {
                    PostUploadService.addPostToUploadAndTrackAnalytics(mPost);
                } else {
                    PostUploadService.addPostToUpload(mPost);
                }
                PostUploadService.setLegacyMode(!mShowNewEditor);
=======
                PostUploadService.addPostToUpload(mPost);
                PostUploadService.setLegacyMode(!mShowNewEditor && !mShowAztecEditor);
>>>>>>> 86b71453
                startService(new Intent(EditPostActivity.this, PostUploadService.class));
                PendingDraftsNotificationsUtils.cancelPendingDraftAlarms(EditPostActivity.this, mPost.getId());
                setResult(RESULT_OK);
                finish();
            }
        }).start();
        return true;
    }

    @Override
    public void openContextMenu(View view) {
        if (PermissionUtils.checkAndRequestCameraAndStoragePermissions(this, MEDIA_PERMISSION_REQUEST_CODE)) {
            super.openContextMenu(view);
        } else {
            AppLockManager.getInstance().setExtendedTimeout();
            mMenuView = view;
        }
    }

    @Override
    public void onCreateContextMenu(ContextMenu menu, View v, ContextMenu.ContextMenuInfo menuInfo) {
        menu.add(0, SELECT_PHOTO_MENU_POSITION, 0, getResources().getText(R.string.select_photo));
        if (DeviceUtils.getInstance().hasCamera(this)) {
            menu.add(0, CAPTURE_PHOTO_MENU_POSITION, 0, getResources().getText(R.string.media_add_popup_capture_photo));
        }
        menu.add(0, SELECT_VIDEO_MENU_POSITION, 0, getResources().getText(R.string.select_video));
        if (DeviceUtils.getInstance().hasCamera(this)) {
            menu.add(0, CAPTURE_VIDEO_MENU_POSITION, 0, getResources().getText(R.string.media_add_popup_capture_video));
        }

        menu.add(0, ADD_GALLERY_MENU_POSITION, 0, getResources().getText(R.string.media_add_new_media_gallery));
        menu.add(0, SELECT_LIBRARY_MENU_POSITION, 0, getResources().getText(R.string.select_from_media_library));
    }

    @Override
    public boolean onContextItemSelected(MenuItem item) {
        switch (item.getItemId()) {
            case SELECT_PHOTO_MENU_POSITION:
                launchPictureLibrary();
                return true;
            case CAPTURE_PHOTO_MENU_POSITION:
                launchCamera();
                return true;
            case SELECT_VIDEO_MENU_POSITION:
                launchVideoLibrary();
                return true;
            case CAPTURE_VIDEO_MENU_POSITION:
                launchVideoCamera();
                return true;
            case ADD_GALLERY_MENU_POSITION:
                startMediaGalleryActivity(null);
                return true;
            case SELECT_LIBRARY_MENU_POSITION:
                startMediaGalleryAddActivity();
                return true;
            default:
                return false;
        }
    }

    @Override
    public void onUploadBegin(MediaModel media) {
    }

    @Override
    public void onUploadSuccess(MediaModel media) {
        if (mEditorMediaUploadListener != null && media != null) {
            mEditorMediaUploadListener.onMediaUploadSucceeded(String.valueOf(media.getId()),
                    FluxCUtils.fromMediaModel(media));
        }
        removeMediaFromPendingList(media);
    }

    @Override
    public void onUploadCanceled(MediaModel media) {
        removeMediaFromPendingList(media);
    }

    @Override
    public void onUploadError(MediaModel media, MediaStore.MediaError error) {
        AnalyticsTracker.track(Stat.EDITOR_UPLOAD_MEDIA_FAILED);
        String localMediaId = String.valueOf(media.getId());

        // Display custom error depending on error type
        String errorMessage;
        switch (error.type) {
            case AUTHORIZATION_REQUIRED:
                errorMessage = getString(R.string.media_error_no_permission_upload);
                break;
            case GENERIC_ERROR:
            default:
                errorMessage = TextUtils.isEmpty(error.message) ? getString(R.string.tap_to_try_again) : error.message;
        }
        mEditorMediaUploadListener.onMediaUploadFailed(localMediaId, errorMessage);

        removeMediaFromPendingList(media);
    }

    @Override
    public void onUploadProgress(MediaModel media, float progress) {
        String localMediaId = String.valueOf(media.getId());
        mEditorMediaUploadListener.onMediaUploadProgress(localMediaId, progress);
    }

    private void removeMediaFromPendingList(MediaModel mediaToClear) {
        if (mediaToClear == null) {
            return;
        }
        for (MediaModel pendingUpload : mPendingUploads) {
            if (pendingUpload.getId() == mediaToClear.getId()) {
                mPendingUploads.remove(pendingUpload);
                break;
            }
        }
    }

    private void launchPictureLibrary() {
        WordPressMediaUtils.launchPictureLibrary(this);
        AppLockManager.getInstance().setExtendedTimeout();
    }

    private void launchVideoLibrary() {
        WordPressMediaUtils.launchVideoLibrary(this);
        AppLockManager.getInstance().setExtendedTimeout();
    }

    private void launchVideoCamera() {
        WordPressMediaUtils.launchVideoCamera(this);
        AppLockManager.getInstance().setExtendedTimeout();
    }

    private void showErrorAndFinish(int errorMessageId) {
        Toast.makeText(this, getResources().getText(errorMessageId), Toast.LENGTH_LONG).show();
        finish();
    }

    private void trackEditorCreatedPost(String action, Intent intent) {
        Map<String, Object> properties = new HashMap<>();
        // Post created from the post list (new post button).
        String normalizedSourceName = "post-list";
        if (Intent.ACTION_SEND.equals(action) || Intent.ACTION_SEND_MULTIPLE.equals(action)) {
            // Post created with share with WordPress
            normalizedSourceName = "shared-from-external-app";
        }
        if (EditPostActivity.NEW_MEDIA_GALLERY.equals(action) || EditPostActivity.NEW_MEDIA_POST.equals(
                action)) {
            // Post created from the media library
            normalizedSourceName = "media-library";
        }
        if (intent != null && intent.hasExtra(EXTRA_IS_QUICKPRESS)) {
            // Quick press
            normalizedSourceName = "quick-press";
        }
        if (intent != null && intent.getIntExtra("quick-media", -1) > -1) {
            // Quick photo or quick video
            normalizedSourceName = "quick-media";
        }
        properties.put("created_post_source", normalizedSourceName);
        AnalyticsUtils.trackWithSiteDetails(
                AnalyticsTracker.Stat.EDITOR_CREATED_POST,
                mSiteStore.getSiteByLocalId(mPost.getLocalSiteId()),
                properties
        );
    }

    private synchronized void updatePostObject(boolean isAutosave) throws IllegalEditorStateException {
        if (mPost == null) {
            AppLog.e(AppLog.T.POSTS, "Attempted to save an invalid Post.");
            return;
        }

        // Update post object from fragment fields
        if (mEditorFragment != null) {
            if (mShowNewEditor || mShowAztecEditor) {
                updatePostContentNewEditor(isAutosave, (String) mEditorFragment.getTitle(),
                        (String) mEditorFragment.getContent());
            } else {
                // TODO: Remove when legacy editor is dropped
                updatePostContent(isAutosave);
            }
        }

        if (mEditPostSettingsFragment != null) {
            mEditPostSettingsFragment.updatePostSettings(mPost);
        }

        mPost.setDateLocallyChanged(DateTimeUtils.iso8601FromTimestamp(System.currentTimeMillis() / 1000));
    }

    private void savePostAsync(final AfterSavePostListener listener) {
        new Thread(new Runnable() {
            @Override
            public void run() {
                try {
                    updatePostObject(false);
                } catch (IllegalEditorStateException e) {
                    AppLog.e(T.EDITOR, "Impossible to save the post, we weren't able to update it.");
                    return;
                }
                savePostToDb();
                if (listener != null) {
                    listener.onPostSave();
                }
            }
        }).start();
    }

    private interface AfterSavePostListener {
        void onPostSave();
    }

    private synchronized void savePostToDb() {
        mDispatcher.dispatch(PostActionBuilder.newUpdatePostAction(mPost));
    }

    @Override
    public void onBackPressed() {
        Fragment imageSettingsFragment = getFragmentManager().findFragmentByTag(
                ImageSettingsDialogFragment.IMAGE_SETTINGS_DIALOG_TAG);
        if (imageSettingsFragment != null && imageSettingsFragment.isVisible()) {
            ((ImageSettingsDialogFragment) imageSettingsFragment).dismissFragment();
            return;
        }

        if (mViewPager.getCurrentItem() > PAGE_CONTENT) {
            if (mViewPager.getCurrentItem() == PAGE_SETTINGS) {
                mPost.setFeaturedImageId(mEditPostSettingsFragment.getFeaturedImageId());
                mEditorFragment.setFeaturedImageId(mPost.getFeaturedImageId());
            }
            mViewPager.setCurrentItem(PAGE_CONTENT);
            invalidateOptionsMenu();
            return;
        }

        if (mEditorFragment != null && !mEditorFragment.onBackPressed()) {
            saveAndFinish();
        }
    }

    public boolean isNewPost() {
        return mIsNewPost;
    }

    private class SaveAndFinishTask extends AsyncTask<Void, Void, Boolean> {

        @Override
        protected Boolean doInBackground(Void... params) {
            // Fetch post title and content from editor fields and update the Post object
            try {
                updatePostObject(false);
            } catch (IllegalEditorStateException e) {
                AppLog.e(T.EDITOR, "Impossible to save the post, we weren't able to update it.");
                return false;
            }

            if (mEditorFragment != null && PostUtils.hasEmptyContentFields(mPost)) {
                // New and empty post? delete it
                if (mIsNewPost) {
                    mDispatcher.dispatch(PostActionBuilder.newRemovePostAction(mPost));
                    return false;
                }
            } else if (mOriginalPost != null && !PostUtils.postHasEdits(mOriginalPost, mPost)) {
                // If no changes have been made to the post, set it back to the original - don't save it
                mDispatcher.dispatch(PostActionBuilder.newUpdatePostAction(mOriginalPost));
                return false;
            } else {
                // Changes have been made - save the post and ask for the post list to refresh
                // We consider this being "manual save", it will replace some Android "spans" by an html
                // or a shortcode replacement (for instance for images and galleries)
                if (mShowNewEditor || mShowAztecEditor) {
                    // Update the post object directly, without re-fetching the fields from the EditorFragment
                    updatePostContentNewEditor(false, mPost.getTitle(), mPost.getContent());
                    savePostToDb();
                } else {
                    try {
                        updatePostObject(false);
                    } catch (IllegalEditorStateException e) {
                        AppLog.e(T.EDITOR, "Impossible to save the post, we weren't able to update it.");
                        return false;
                    }
                    savePostToDb();
                }

                // now set the pending notification alarm to be triggered in the next day, week, and month
                PendingDraftsNotificationsUtils.scheduleNextNotifications(EditPostActivity.this, mPost);
            }

            return true;
        }

        @Override
        protected void onPostExecute(Boolean saved) {
            if (saved) {
                Intent i = new Intent();
                i.putExtra(EXTRA_SAVED_AS_LOCAL_DRAFT, true);
                i.putExtra(EXTRA_IS_PAGE, mIsPage);
                setResult(RESULT_OK, i);
                ToastUtils.showToast(EditPostActivity.this, R.string.editor_toast_changes_saved);
            }
            finish();
        }
    }

    private void saveAndFinish() {
        if (mShowAztecEditor && mAztecEditorFragment != null) {
            mAztecEditorFragment.saveContentFromSource();
        }

        new SaveAndFinishTask().executeOnExecutor(AsyncTask.THREAD_POOL_EXECUTOR);
    }

    /**
     * Disable visual editor mode and log the exception if we get a Reflection failure when the webview is being
     * initialized.
     */
    @Override
    public void onReflectionFailure(ReflectionException e) {
        CrashlyticsUtils.logException(e, ExceptionType.SPECIFIC, T.EDITOR, "Reflection Failure on Visual Editor init");
        // Disable visual editor and show an error message
        AppPrefs.setVisualEditorEnabled(false);
        ToastUtils.showToast(this, R.string.new_editor_reflection_error, Duration.LONG);
        // Restart the activity (will start the legacy editor)
        finish();
        startActivity(getIntent());
    }

    /**
     * A {@link FragmentPagerAdapter} that returns a fragment corresponding to
     * one of the sections/tabs/pages.
     */
    public class SectionsPagerAdapter extends FragmentPagerAdapter {
        // Show two pages for the visual editor, and add a third page for the EditPostPreviewFragment for legacy
        private static final int NUM_PAGES_VISUAL_EDITOR = 2;
        private static final int NUM_PAGES_LEGACY_EDITOR = 3;

        public SectionsPagerAdapter(FragmentManager fm) {
            super(fm);
        }

        @Override
        public Fragment getItem(int position) {
            // getItem is called to instantiate the fragment for the given page.
            switch (position) {
                case 0:
                    // TODO: Remove editor options after testing.
                    if (mShowAztecEditor) {
                        mAztecEditorFragment = AztecEditorFragment.newInstance("", "");
                        mAztecEditorFragment.setImageLoader(new AztecImageLoader(getBaseContext()));
                        return mAztecEditorFragment;
                    } else if (mShowNewEditor) {
                        EditorWebViewCompatibility.setReflectionFailureListener(EditPostActivity.this);
                        return new EditorFragment();
                    } else {
                        return new LegacyEditorFragment();
                    }
                case 1:
                    return EditPostSettingsFragment.newInstance(mSite, mPost);
                default:
                    return EditPostPreviewFragment.newInstance(mSite, mPost);
            }
        }

        @Override
        public Object instantiateItem(ViewGroup container, int position) {
            Fragment fragment = (Fragment) super.instantiateItem(container, position);
            switch (position) {
                case 0:
                    mEditorFragment = (EditorFragmentAbstract) fragment;
                    if (mEditorFragment instanceof EditorMediaUploadListener) {
                        mEditorMediaUploadListener = (EditorMediaUploadListener) mEditorFragment;

                        // Set up custom headers for the visual editor's internal WebView
                        mEditorFragment.setCustomHttpHeader("User-Agent", WordPress.getUserAgent());
                    }
                    break;
                case 1:
                    mEditPostSettingsFragment = (EditPostSettingsFragment) fragment;
                    break;
                case 2:
                    mEditPostPreviewFragment = (EditPostPreviewFragment) fragment;
                    break;
            }
            return fragment;
        }

        @Override
        public int getCount() {
            return ((mShowNewEditor || mShowAztecEditor) ? NUM_PAGES_VISUAL_EDITOR : NUM_PAGES_LEGACY_EDITOR);
        }
    }

    // Moved from EditPostContentFragment
    public static final String NEW_MEDIA_GALLERY = "NEW_MEDIA_GALLERY";
    public static final String NEW_MEDIA_GALLERY_EXTRA_IDS = "NEW_MEDIA_GALLERY_EXTRA_IDS";
    public static final String NEW_MEDIA_POST = "NEW_MEDIA_POST";
    public static final String NEW_MEDIA_POST_EXTRA = "NEW_MEDIA_POST_ID";
    private String mMediaCapturePath = "";
    private int mMaxThumbWidth = 0;

    private int getMaximumThumbnailWidthForEditor() {
        if (mMaxThumbWidth == 0) {
            mMaxThumbWidth = ImageUtils.getMaximumThumbnailWidthForEditor(this);
        }
        return mMaxThumbWidth;
    }

    private void addExistingMediaToEditor(long mediaId) {
        MediaModel media = mMediaStore.getSiteMediaWithId(mSite, mediaId);
        if (media != null) {
            MediaFile mediaFile = FluxCUtils.fromMediaModel(media);
            trackAddMediaFromWPLibraryEvents(mediaFile.isVideo(), media.getMediaId());
            mEditorFragment.appendMediaFile(mediaFile, media.getUrl(), WordPress.sImageLoader);
        }
    }

    private class LoadPostContentTask extends AsyncTask<String, Spanned, Spanned> {
        @Override
        protected Spanned doInBackground(String... params) {
            if (params.length < 1 || mPost == null) {
                return null;
            }

            String content = StringUtils.notNullStr(params[0]);
            return WPHtml.fromHtml(content, EditPostActivity.this, mPost, getMaximumThumbnailWidthForEditor());
        }

        @Override
        protected void onPostExecute(Spanned spanned) {
            if (spanned != null) {
                mEditorFragment.setContent(spanned);
            }
        }
    }

    private String getUploadErrorHtml(String mediaId, String path) {
        String replacement;
        if (Build.VERSION.SDK_INT >= 19) {
            replacement = String.format(Locale.US,
                    "<span id=\"img_container_%s\" class=\"img_container failed\" data-failed=\"%s\"><progress " +
                            "id=\"progress_%s\" value=\"0\" class=\"wp_media_indicator failed\" contenteditable=\"false\">" +
                            "</progress><img data-wpid=\"%s\" src=\"%s\" alt=\"\" class=\"failed\"></span>",
                    mediaId, getString(R.string.tap_to_try_again), mediaId, mediaId, path);
        } else {
            // Before API 19, the WebView didn't support progress tags. Use an upload overlay instead of a progress bar
            replacement = String.format(Locale.US,
                    "<span id=\"img_container_%s\" class=\"img_container compat failed\" contenteditable=\"false\" " +
                            "data-failed=\"%s\"><span class=\"upload-overlay failed\" " +
                            "contenteditable=\"false\">Uploading…</span><span class=\"upload-overlay-bg\"></span>" +
                            "<img data-wpid=\"%s\" src=\"%s\" alt=\"\" class=\"failed\"></span>",
                    mediaId, getString(R.string.tap_to_try_again), mediaId, path);
        }
        return replacement;
    }

    private String migrateLegacyDraft(String content) {
        if (content.contains("<img src=\"null\" android-uri=\"")) {
            // We must replace image tags specific to the legacy editor local drafts:
            // <img src="null" android-uri="file:///..." />
            // And trigger an upload action for the specific image / video
            Pattern pattern = Pattern.compile("<img src=\"null\" android-uri=\"([^\"]*)\".*>");
            Matcher matcher = pattern.matcher(content);
            StringBuffer stringBuffer = new StringBuffer();
            while (matcher.find()) {
                String stringUri = matcher.group(1);
                Uri uri = Uri.parse(stringUri);
                MediaFile mediaFile = FluxCUtils.fromMediaModel(queueFileForUpload(uri,
                        getContentResolver().getType(uri), UploadState.FAILED));
                if (mediaFile == null) {
                    continue;
                }
                String replacement = getUploadErrorHtml(mediaFile.getMediaId(), mediaFile.getFilePath());
                matcher.appendReplacement(stringBuffer, replacement);
            }
            matcher.appendTail(stringBuffer);
            content = stringBuffer.toString();
        }
        if (content.contains("[caption")) {
            // Convert old legacy post caption formatting to new format, to avoid being stripped by the visual editor
            Pattern pattern = Pattern.compile("(\\[caption[^]]*caption=\"([^\"]*)\"[^]]*].+?)(\\[\\/caption])");
            Matcher matcher = pattern.matcher(content);
            StringBuffer stringBuffer = new StringBuffer();
            while (matcher.find()) {
                String replacement = matcher.group(1) + matcher.group(2) + matcher.group(3);
                matcher.appendReplacement(stringBuffer, replacement);
            }
            matcher.appendTail(stringBuffer);
            content = stringBuffer.toString();
        }
        return content;
    }

    private void fillContentEditorFields() {
        // Needed blog settings needed by the editor
        mEditorFragment.setFeaturedImageSupported(mSite.isFeaturedImageSupported());

        // Set up the placeholder text
        mEditorFragment.setContentPlaceholder(getString(R.string.editor_content_placeholder));
        mEditorFragment.setTitlePlaceholder(getString(mIsPage ? R.string.editor_page_title_placeholder :
                R.string.editor_post_title_placeholder));

        // Set post title and content
        if (mPost != null) {
            if (!TextUtils.isEmpty(mPost.getContent()) && !mHasSetPostContent) {
                mHasSetPostContent = true;
                if (mPost.isLocalDraft() && !mShowNewEditor && !mShowAztecEditor) {
                    // TODO: Unnecessary for new editor, as all images are uploaded right away, even for local drafts
                    // Load local post content in the background, as it may take time to generate images
                    new LoadPostContentTask().executeOnExecutor(AsyncTask.THREAD_POOL_EXECUTOR,
                            mPost.getContent().replaceAll("\uFFFC", ""));
                } else {
                    // TODO: Might be able to drop .replaceAll() when legacy editor is removed
                    String content = mPost.getContent().replaceAll("\uFFFC", "");
                    // Prepare eventual legacy editor local draft for the new editor
                    content = migrateLegacyDraft(content);
                    mEditorFragment.setContent(content);
                }
            }
            if (!TextUtils.isEmpty(mPost.getTitle())) {
                mEditorFragment.setTitle(mPost.getTitle());
            }
            // TODO: postSettingsButton.setText(post.isPage() ? R.string.page_settings : R.string.post_settings);
            mEditorFragment.setLocalDraft(mPost.isLocalDraft());

            mEditorFragment.setFeaturedImageId(mPost.getFeaturedImageId());
        }

        // Special actions
        String action = getIntent().getAction();
        if (Intent.ACTION_SEND.equals(action) || Intent.ACTION_SEND_MULTIPLE.equals(action)) {
            setPostContentFromShareAction();
        } else if (NEW_MEDIA_GALLERY.equals(action)) {
            prepareMediaGallery();
        } else if (NEW_MEDIA_POST.equals(action)) {
            prepareMediaPost();
        }
    }

    private void launchCamera() {
        WordPressMediaUtils.launchCamera(this, BuildConfig.APPLICATION_ID,
                new WordPressMediaUtils.LaunchCameraCallback() {
                    @Override
                    public void onMediaCapturePathReady(String mediaCapturePath) {
                        mMediaCapturePath = mediaCapturePath;
                        AppLockManager.getInstance().setExtendedTimeout();
                    }
                });
    }

    protected void setPostContentFromShareAction() {
        Intent intent = getIntent();

        // Check for shared text
        String text = intent.getStringExtra(Intent.EXTRA_TEXT);
        String title = intent.getStringExtra(Intent.EXTRA_SUBJECT);
        if (text != null) {
            if (title != null) {
                mEditorFragment.setTitle(title);
            }
            // Create an <a href> element around links
            text = AutolinkUtils.autoCreateLinks(text);
<<<<<<< HEAD
            if (mEditorFragment instanceof EditorFragment) {
                mEditorFragment.setContent(text);
            } else {
                mEditorFragment.setContent(WPHtml.fromHtml(StringUtils.addPTags(text), this, mPost,
=======
            if (mEditorFragment instanceof LegacyEditorFragment) {
                mEditorFragment.setContent(WPHtml.fromHtml(StringUtils.addPTags(text), this, getPost(),
>>>>>>> 86b71453
                        getMaximumThumbnailWidthForEditor()));
            } else {
                mEditorFragment.setContent(text);
            }
        }

        // Check for shared media
        if (intent.hasExtra(Intent.EXTRA_STREAM)) {
            String action = intent.getAction();
            String type = intent.getType();
            ArrayList<Uri> sharedUris;

            if (Intent.ACTION_SEND_MULTIPLE.equals(action)) {
                sharedUris = intent.getParcelableArrayListExtra((Intent.EXTRA_STREAM));
            } else {
                // For a single media share, we only allow images and video types
                if (type != null && (type.startsWith("image") || type.startsWith("video"))) {
                    sharedUris = new ArrayList<Uri>();
                    sharedUris.add((Uri) intent.getParcelableExtra(Intent.EXTRA_STREAM));
                } else {
                    return;
                }
            }

            if (sharedUris != null) {
                for (Uri uri : sharedUris) {
                    addMedia(uri);
                }
            }
        }
    }

    private void startMediaGalleryActivity(MediaGallery mediaGallery) {
        ActivityLauncher.viewMediaGalleryForSiteAndGallery(this, mSite, mediaGallery);
    }

    private void prepareMediaGallery() {
        MediaGallery mediaGallery = new MediaGallery();
        long[] idsArray = getIntent().getLongArrayExtra(NEW_MEDIA_GALLERY_EXTRA_IDS);
        ArrayList<Long> idsList = ListUtils.fromLongArray(idsArray);
        mediaGallery.setIds(idsList);
        startMediaGalleryActivity(mediaGallery);
    }

    private void prepareMediaPost() {
        long mediaId = getIntent().getLongExtra(NEW_MEDIA_POST_EXTRA, 0);
        addExistingMediaToEditor(mediaId);
    }

    // TODO: Replace with contents of the updatePostContentNewEditor() method when legacy editor is dropped
    /**
     * Updates post object with content of this fragment
     */
    public void updatePostContent(boolean isAutoSave) throws IllegalEditorStateException {
        if (mPost == null) {
            return;
        }
        String title = StringUtils.notNullStr((String) mEditorFragment.getTitle());
        SpannableStringBuilder postContent;
        if (mEditorFragment.getSpannedContent() != null) {
            // needed by the legacy editor to save local drafts
            try {
                postContent = new SpannableStringBuilder(mEditorFragment.getSpannedContent());
            } catch (IndexOutOfBoundsException e) {
                // A core android bug might cause an out of bounds exception, if so we'll just use the current editable
                // See https://code.google.com/p/android/issues/detail?id=5164
                postContent = new SpannableStringBuilder(StringUtils.notNullStr((String) mEditorFragment.getContent()));
            }
        } else {
            postContent = new SpannableStringBuilder(StringUtils.notNullStr((String) mEditorFragment.getContent()));
        }

        String content;
        if (mPost.isLocalDraft()) {
            // remove suggestion spans, they cause craziness in WPHtml.toHTML().
            CharacterStyle[] characterStyles = postContent.getSpans(0, postContent.length(), CharacterStyle.class);
            for (CharacterStyle characterStyle : characterStyles) {
                if (characterStyle instanceof SuggestionSpan) {
                    postContent.removeSpan(characterStyle);
                }
            }
            content = WPHtml.toHtml(postContent);
            // replace duplicate <p> tags so there's not duplicates, trac #86
            content = content.replace("<p><p>", "<p>");
            content = content.replace("</p></p>", "</p>");
            content = content.replace("<br><br>", "<br>");
            // sometimes the editor creates extra tags
            content = content.replace("</strong><strong>", "").replace("</em><em>", "").replace("</u><u>", "")
                    .replace("</strike><strike>", "").replace("</blockquote><blockquote>", "");
        } else {
            if (!isAutoSave) {
                // Add gallery shortcode
                MediaGalleryImageSpan[] gallerySpans = postContent.getSpans(0, postContent.length(),
                        MediaGalleryImageSpan.class);
                for (MediaGalleryImageSpan gallerySpan : gallerySpans) {
                    int start = postContent.getSpanStart(gallerySpan);
                    postContent.removeSpan(gallerySpan);
                    postContent.insert(start, WPHtml.getGalleryShortcode(gallerySpan));
                }
            }

            WPImageSpan[] imageSpans = postContent.getSpans(0, postContent.length(), WPImageSpan.class);
            if (imageSpans.length != 0) {
                for (WPImageSpan wpIS : imageSpans) {
                    MediaFile mediaFile = wpIS.getMediaFile();
                    if (mediaFile == null)
                        continue;
                    if (mediaFile.getMediaId() != null) {
                        updateMediaFileOnServer(mediaFile);
                    } else {
                        mediaFile.setFileName(wpIS.getImageSource().toString());
                        mediaFile.setFilePath(wpIS.getImageSource().toString());
                        updateMediaFileOnServer(mediaFile);
                    }

                    int tagStart = postContent.getSpanStart(wpIS);
                    if (!isAutoSave) {
                        postContent.removeSpan(wpIS);

                        // network image has a mediaId
                        if (mediaFile.getMediaId() != null && mediaFile.getMediaId().length() > 0) {
                            postContent.insert(tagStart, WPHtml.getContent(wpIS));
                        } else {
                            // local image for upload
                            postContent.insert(tagStart,
                                    "<img android-uri=\"" + wpIS.getImageSource().toString() + "\" />");
                        }
                    }
                }
            }
            content = postContent.toString();
        }

        mPost.setTitle(title);
        mPost.setContent(content);

        if (!mPost.isLocalDraft()) {
            mPost.setIsLocallyChanged(true);
        }
    }

    /**
     * Updates post object with given title and content
     */
    public void updatePostContentNewEditor(boolean isAutoSave, String title, String content) {
        if (mPost == null) {
            return;
        }

        if (!isAutoSave) {
            // TODO: Shortcode handling, media handling
        }

        mPost.setTitle(title);
        mPost.setContent(content);

        if (!mPost.isLocalDraft()) {
            mPost.setIsLocallyChanged(true);
        }

        mPost.setDateLocallyChanged(DateTimeUtils.iso8601FromTimestamp(System.currentTimeMillis() / 1000));
    }

    /**
     * Media
     */

    private void fetchMedia(List<Uri> mediaUris) {
        for (Uri mediaUri : mediaUris) {
            if (mediaUri == null) {
                Toast.makeText(EditPostActivity.this, getString(R.string.gallery_error), Toast.LENGTH_SHORT).show();
                continue;
            }

            if (!addMedia(mediaUri)) {
                Toast.makeText(EditPostActivity.this, getResources().getText(R.string.gallery_error),
                        Toast.LENGTH_SHORT).show();
            }
        }
    }

    private void updateMediaFileOnServer(MediaFile mediaFile) {
        if (mediaFile == null) {
            return;
        }

        MediaPayload payload = new MediaPayload(mSite, FluxCUtils.fromMediaFile(mediaFile));
        mDispatcher.dispatch(MediaActionBuilder.newPushMediaAction(payload));
    }

    /**
     * Analytics about new media
     *
     * @param isVideo Whether is a video or not
     * @param uri The URI of the media on the device, or null
     * @param path The path of the media on the device, or null
     */
    private void trackAddMediaFromDeviceEvents(boolean isVideo, Uri uri, String path) {
        if (TextUtils.isEmpty(path) && uri == null) {
            AppLog.e(T.MEDIA, "Cannot track new media events if both path and mediaURI are null!!");
            return;
        }

        Map<String, Object> properties = AnalyticsUtils.getMediaProperties(this, isVideo, uri, path);

        if (isVideo) {
            AnalyticsTracker.track(Stat.EDITOR_ADDED_VIDEO_VIA_LOCAL_LIBRARY, properties);
        } else {
            AnalyticsTracker.track(Stat.EDITOR_ADDED_PHOTO_VIA_LOCAL_LIBRARY, properties);
        }
    }

    /**
     * Analytics about media already available in the blog's library.
     *
     * @param isVideo Whether is a video or not
     * @param mediaId The ID of the media in the WP blog's library, or null if device media.
     */
    private void trackAddMediaFromWPLibraryEvents(boolean isVideo, long mediaId) {
        if (mediaId == 0) {
            AppLog.e(T.MEDIA, "Cannot track media events if mediaId is 0");
            return;
        }

        if (isVideo) {
            AnalyticsTracker.track(Stat.EDITOR_ADDED_VIDEO_VIA_WP_MEDIA_LIBRARY);
        } else {
            AnalyticsTracker.track(Stat.EDITOR_ADDED_PHOTO_VIA_WP_MEDIA_LIBRARY);
        }
    }

    private boolean addMedia(Uri mediaUri) {
        if (mediaUri != null && !MediaUtils.isInMediaStore(mediaUri) && !mediaUri.toString().startsWith("/")
            && !mediaUri.toString().startsWith("file://") ) {
            mediaUri = MediaUtils.downloadExternalMedia(this, mediaUri);
        }

        if (mediaUri == null) {
            return false;
        }

        boolean isVideo = MediaUtils.isVideo(mediaUri.toString());

        if (mShowNewEditor || mShowAztecEditor) {
            return addMediaVisualEditor(mediaUri, isVideo);
        } else {
            return addMediaLegacyEditor(mediaUri, isVideo);
        }
    }

    private String getPathFromContentUri(Uri imageUri) {
        String path = null;
        String[] projection = new String[]{android.provider.MediaStore.Images.Media.DATA};
        Cursor cur = getContentResolver().query(imageUri, projection, null, null, null);
        if (cur != null && cur.moveToFirst()) {
            int dataColumn = cur.getColumnIndex(android.provider.MediaStore.Images.Media.DATA);
            path = cur.getString(dataColumn);
        }
        SqlUtils.closeCursor(cur);
        return path;
    }

    private boolean addMediaVisualEditor(Uri uri, boolean isVideo) {
        String path;
        if (uri.toString().contains("content:")) {
            path = getPathFromContentUri(uri);
        } else {
            // File is not in media library
            path = uri.toString().replace("file://", "");
        }

        if (path == null) {
            ToastUtils.showToast(this, R.string.file_not_found, Duration.SHORT);
            return false;
        }

        MediaModel media = queueFileForUpload(uri, getContentResolver().getType(uri));
        MediaFile mediaFile = FluxCUtils.fromMediaModel(media);
        trackAddMediaFromDeviceEvents(isVideo, null, path);
        if (media != null) {
            mEditorFragment.appendMediaFile(mediaFile, path, WordPress.sImageLoader);
        }

        return true;
    }

    private boolean addMediaLegacyEditor(Uri mediaUri, boolean isVideo) {
        trackAddMediaFromDeviceEvents(isVideo, mediaUri, null);
        String mediaTitle;
        if (isVideo) {
            mediaTitle = getResources().getString(R.string.video);
        } else {
            mediaTitle = ImageUtils.getTitleForWPImageSpan(this, mediaUri.getEncodedPath());
        }

        MediaFile mediaFile = new MediaFile();
        mediaFile.setPostID(mPost.getId());
        mediaFile.setTitle(mediaTitle);
        mediaFile.setFilePath(mediaUri.toString());
        if (mediaUri.getEncodedPath() != null) {
            mediaFile.setVideo(isVideo);
        }
        mEditorFragment.appendMediaFile(mediaFile, mediaFile.getFilePath(), WordPress.sImageLoader);
        return true;
    }

    @Override
    public void onActivityResult(int requestCode, int resultCode, Intent data) {
        super.onActivityResult(requestCode, resultCode, data);

        if (data != null || ((requestCode == RequestCodes.TAKE_PHOTO || requestCode == RequestCodes.TAKE_VIDEO))) {
            switch (requestCode) {
                case MediaGalleryActivity.REQUEST_CODE:
                    if (resultCode == Activity.RESULT_OK) {
                        handleMediaGalleryResult(data);
                    }
                    break;
                case MediaGalleryPickerActivity.REQUEST_CODE:
                    if (resultCode == Activity.RESULT_OK) {
                        handleMediaGalleryPickerResult(data);
                    }
                    break;
                case RequestCodes.PICTURE_LIBRARY:
                    Uri imageUri = data.getData();
                    String mimeType = getContentResolver().getType(imageUri);
                    fetchMedia(imageUri, mimeType);
                    break;
                case RequestCodes.TAKE_PHOTO:
                    if (resultCode == Activity.RESULT_OK) {
                        try {
                            File f = new File(mMediaCapturePath);
                            Uri capturedImageUri = Uri.fromFile(f);
                            if (!addMedia(capturedImageUri)) {
                                ToastUtils.showToast(this, R.string.gallery_error, Duration.SHORT);
                            }
                            this.sendBroadcast(new Intent(Intent.ACTION_MEDIA_MOUNTED, Uri.parse("file://"
                                    + Environment.getExternalStorageDirectory())));
                        } catch (RuntimeException e) {
                            AppLog.e(T.POSTS, e);
                        } catch (OutOfMemoryError e) {
                            AppLog.e(T.POSTS, e);
                        }
                    }
                    break;
                case RequestCodes.VIDEO_LIBRARY:
                    Uri videoUri = data.getData();
                    fetchMedia(Arrays.asList(videoUri));
                    break;
                case RequestCodes.TAKE_VIDEO:
                    if (resultCode == Activity.RESULT_OK) {
                        Uri capturedVideoUri = MediaUtils.getLastRecordedVideoUri(this);
                        if (!addMedia(capturedVideoUri)) {
                            ToastUtils.showToast(this, R.string.gallery_error, Duration.SHORT);
                        }
                    }
                    break;
            }
        }
    }

    private ArrayList<MediaModel> mPendingUploads = new ArrayList<>();

    private void fetchMedia(Uri mediaUri, final String mimeType) {
        if (!MediaUtils.isInMediaStore(mediaUri)) {
            // Create an AsyncTask to download the file
            new AsyncTask<Uri, Integer, Uri>() {
                @Override
                protected Uri doInBackground(Uri... uris) {
                    Uri imageUri = uris[0];
                    return MediaUtils.downloadExternalMedia(EditPostActivity.this, imageUri);
                }

                protected void onPostExecute(Uri uri) {
                    if (uri != null) {
                        addMedia(uri);
                    } else {
                        Toast.makeText(EditPostActivity.this, getString(R.string.error_downloading_image),
                                Toast.LENGTH_SHORT).show();
                    }
                }
            }.executeOnExecutor(AsyncTask.THREAD_POOL_EXECUTOR, mediaUri);
        } else {
            queueFileForUpload(mediaUri, getContentResolver().getType(mediaUri));
        }
    }

    private String getRealPathFromURI(Uri uri) {
        String path;
        if ("content".equals(uri.getScheme())) {
            path = getRealPathFromContentURI(uri);
        } else if ("file".equals(uri.getScheme())) {
            path = uri.getPath();
        } else {
            path = uri.toString();
        }
        return path;
    }

    private String getRealPathFromContentURI(Uri contentUri) {
        if (contentUri == null)
            return null;

        String[] proj = { android.provider.MediaStore.Images.Media.DATA };
        CursorLoader loader = new CursorLoader(this, contentUri, proj, null, null, null);
        Cursor cursor = loader.loadInBackground();

        if (cursor == null)
            return null;

        int column_index = cursor.getColumnIndex(proj[0]);
        if (column_index == -1) {
            cursor.close();
            return null;
        }

        String path;
        if (cursor.moveToFirst()) {
            path = cursor.getString(column_index);
        } else {
            path = null;
        }

        cursor.close();
        return path;
    }

    private void startMediaGalleryAddActivity() {
        ActivityLauncher.viewMediaGalleryPickerForSite(this, mSite);
    }

    private void handleMediaGalleryPickerResult(Intent data) {
        ArrayList<Long> ids = ListUtils.fromLongArray(data.getLongArrayExtra(MediaGalleryPickerActivity.RESULT_IDS));
        if (ids == null || ids.size() == 0) {
            return;
        }

        long mediaId = ids.get(0);
        addExistingMediaToEditor(mediaId);
    }

    private void handleMediaGalleryResult(Intent data) {
        MediaGallery gallery = (MediaGallery) data.getSerializableExtra(MediaGalleryActivity.RESULT_MEDIA_GALLERY);

        // if blank gallery returned, don't add to span
        if (gallery == null || gallery.getIds().size() == 0) {
            return;
        }
        mEditorFragment.appendGallery(gallery);
    }

    private BroadcastReceiver mGalleryReceiver = new BroadcastReceiver() {
        @Override
        public void onReceive(Context context, Intent intent) {
            if (LegacyEditorFragment.ACTION_MEDIA_GALLERY_TOUCHED.equals(intent.getAction())) {
                startMediaGalleryActivity((MediaGallery)intent.getSerializableExtra(LegacyEditorFragment.EXTRA_MEDIA_GALLERY));
            }
        }
    };

    private void refreshBlogMedia() {
        if (NetworkUtils.isNetworkAvailable(this)) {
            FetchMediaListPayload payload = new FetchMediaListPayload(mSite, false);
            mDispatcher.dispatch(MediaActionBuilder.newFetchMediaListAction(payload));
        } else {
            ToastUtils.showToast(this, R.string.error_media_refresh_no_connection, ToastUtils.Duration.SHORT);
        }
    }

    @SuppressWarnings("unused")
    @Subscribe(threadMode = ThreadMode.MAIN)
    public void onMediaChanged(MediaStore.OnMediaChanged event) {
        if (event.isError()) {
            final String errorMessage;
            switch (event.error.type) {
                case FS_READ_PERMISSION_DENIED:
                    errorMessage = getString(R.string.error_media_insufficient_fs_permissions);
                    break;
                case NOT_FOUND:
                    errorMessage = getString(R.string.error_media_not_found);
                    break;
                case AUTHORIZATION_REQUIRED:
                    errorMessage = getString(R.string.error_media_unauthorized);
                    break;
                case PARSE_ERROR:
                    String errorFormat = getString(R.string.error_media_parse_format);
                    errorMessage = String.format(errorFormat, event.cause.toString());
                    break;
                case MALFORMED_MEDIA_ARG:
                case NULL_MEDIA_ARG:
                case GENERIC_ERROR:
                default:
                    errorMessage = getString(R.string.error_refresh_media);
                    break;
            }
            if (!TextUtils.isEmpty(errorMessage)) {
                ToastUtils.showToast(EditPostActivity.this, errorMessage, ToastUtils.Duration.SHORT);
            }
        } else {
            if (mPendingVideoPressInfoRequests != null && !mPendingVideoPressInfoRequests.isEmpty()) {
                // If there are pending requests for video URLs from VideoPress ids, query the DB for
                // them again and notify the editor
                for (String videoId : mPendingVideoPressInfoRequests) {
                    String videoUrl = mMediaStore.
                            getUrlForSiteVideoWithVideoPressGuid(mSite, videoId);
                    String posterUrl = WordPressMediaUtils.getVideoPressVideoPosterFromURL(videoUrl);

                    mEditorFragment.setUrlForVideoPressId(videoId, videoUrl, posterUrl);
                }

                mPendingVideoPressInfoRequests.clear();
            }
        }
    }

    private ServiceConnection mMediaUploadConnection = new ServiceConnection() {
        @Override
        public void onServiceConnected(ComponentName name, IBinder service) {
            mMediaUploadService = (MediaUploadService.MediaUploadBinder) service;
            mMediaUploadService.setListener(EditPostActivity.this);
            if (!mPendingUploads.isEmpty()) {
                for (MediaModel media : mPendingUploads) {
                    if (media.getUploadState().equals(UploadState.QUEUED.name())) {
                        mMediaUploadService.addMediaToQueue(media);
                    }
                }
            }
        }

        @Override
        public void onServiceDisconnected(ComponentName name) {
            mMediaUploadService = null;
        }
    };


    private void doBindUploadService(Intent intent) {
        mMediaUploadServiceBound = bindService(intent, mMediaUploadConnection,
                Context.BIND_AUTO_CREATE | Context.BIND_ABOVE_CLIENT);
    }

    private void doUnbindUploadService() {
        if (mMediaUploadServiceBound) {
            unbindService(mMediaUploadConnection);
            mMediaUploadServiceBound = false;
        }
    }

    /**
     * Starts the upload service to upload selected media.
     */
    private void startMediaUploadService() {
        if (mMediaUploadService == null) {
            Intent intent = new Intent(this, MediaUploadService.class);
            intent.putExtra(MediaUploadService.SITE_KEY, mSite);
            doBindUploadService(intent);
            startService(intent);
        } else if (mPendingUploads != null && !mPendingUploads.isEmpty()) {
            for (MediaModel media : mPendingUploads) {
                if (media.getUploadState().equals(UploadState.QUEUED.name())) {
                    mMediaUploadService.addMediaToQueue(media);
                }
            }
        }
    }

    private String getVideoThumbnail(String videoPath) {
        String thumbnailPath = null;
        try {
            File outputFile = File.createTempFile("thumb", ".png", getCacheDir());
            FileOutputStream outputStream = new FileOutputStream(outputFile);
            Bitmap thumb = ThumbnailUtils.createVideoThumbnail(videoPath,
                    android.provider.MediaStore.Images.Thumbnails.MINI_KIND);
            if (thumb != null) {
                thumb.compress(Bitmap.CompressFormat.PNG, 100, outputStream);
                thumbnailPath = outputFile.getAbsolutePath();
            }
        } catch (IOException e) {
            AppLog.i(T.MEDIA, "Can't create thumbnail for video: " + videoPath);
        }
        return thumbnailPath;
    }

    /**
     * Queues a media file for upload and starts the MediaUploadService. Toasts will alert the user
     * if there are issues with the file.
     */
    private MediaModel queueFileForUpload(Uri uri, String mimeType) {
        return queueFileForUpload(uri, mimeType, UploadState.QUEUED);
    }

    private MediaModel queueFileForUpload(Uri uri, String mimeType, UploadState startingState) {
        String path = getRealPathFromURI(uri);

        // Invalid file path
        if (TextUtils.isEmpty(path)) {
            Toast.makeText(this, R.string.editor_toast_invalid_path, Toast.LENGTH_SHORT).show();
            return null;
        }

        // File not found
        File file = new File(path);
        if (!file.exists()) {
            Toast.makeText(this, R.string.file_not_found, Toast.LENGTH_SHORT).show();
            return null;
        }

        MediaModel media = mMediaStore.instantiateMediaModel();
        AppLog.i(T.MEDIA, "New media instantiated localId=" + media.getId());
        String filename = org.wordpress.android.fluxc.utils.MediaUtils.getFileName(path);
        String fileExtension = org.wordpress.android.fluxc.utils.MediaUtils.getExtension(path);

        // Try to get mimetype if none was passed to this method
        if (mimeType == null) {
            mimeType = getContentResolver().getType(uri);
            if (mimeType == null) {
                mimeType = MimeTypeMap.getSingleton().getMimeTypeFromExtension(fileExtension);
            }
            if (mimeType == null) {
                // Default to image jpeg
                mimeType = "image/jpeg";
            }
        }
        // If file extension is null, upload won't work on wordpress.com
        if (fileExtension == null) {
            fileExtension = MimeTypeMap.getSingleton().getExtensionFromMimeType(mimeType);
            filename += "." + fileExtension;
        }

        if (org.wordpress.android.fluxc.utils.MediaUtils.isVideoMimeType(mimeType)) {
            media.setThumbnailUrl(getVideoThumbnail(path));
        }

        media.setFileName(filename);
        media.setFilePath(path);
        media.setLocalSiteId(mSite.getId());
        media.setFileExtension(fileExtension);
        media.setMimeType(mimeType);
        media.setUploadState(startingState.name());
        media.setUploadDate(DateTimeUtils.iso8601UTCFromTimestamp(System.currentTimeMillis() / 1000));

        mDispatcher.dispatch(MediaActionBuilder.newUpdateMediaAction(media));
        mPendingUploads.add(media);
        startMediaUploadService();

        return media;
    }

    /**
     * EditorFragmentListener methods
     */

    @Override
    public void onSettingsClicked() {
        mViewPager.setCurrentItem(PAGE_SETTINGS);
    }

    @Override
    public void onAddMediaClicked() {
        // no op
    }

    @Override
    public void onMediaDropped(final ArrayList<Uri> mediaUris) {
        mDroppedMediaUris = mediaUris;

        if (PermissionUtils.checkAndRequestStoragePermission(this, DRAG_AND_DROP_MEDIA_PERMISSION_REQUEST_CODE)) {
            runOnUiThread(mFetchMediaRunnable);
        }
    }

    @Override
    public void onRequestDragAndDropPermissions(DragEvent dragEvent) {
        if (Build.VERSION.SDK_INT >= Build.VERSION_CODES.N) {
            requestTemporaryPermissions(dragEvent);
        }
    }

    @TargetApi(Build.VERSION_CODES.N)
    private void requestTemporaryPermissions(DragEvent dragEvent) {
        requestDragAndDropPermissions(dragEvent);
    }

    @Override
    public void onMediaRetryClicked(String mediaId) {
        MediaModel media = null;

        List<MediaModel> localMediaList = mMediaStore.getLocalSiteMedia(mSite);
        for (MediaModel localMedia : localMediaList) {
            if (String.valueOf(localMedia.getId()).equals(mediaId)) {
                media = localMedia;
                break;
            }
        }

        if (media != null) {
            media.setUploadState(UploadState.QUEUED.name());
            mDispatcher.dispatch(MediaActionBuilder.newUpdateMediaAction(media));
            mPendingUploads.add(media);
            startMediaUploadService();
        }

        AnalyticsTracker.track(Stat.EDITOR_UPLOAD_MEDIA_RETRIED);
    }

    @Override
    public void onMediaUploadCancelClicked(String mediaId, boolean delete) {
        MediaModel media = new MediaModel();
        media.setMediaId(Long.valueOf(mediaId));
        MediaPayload payload = new MediaPayload(mSite, media);
        mDispatcher.dispatch(MediaActionBuilder.newCancelMediaUploadAction(payload));
    }

    @Override
    public void onFeaturedImageChanged(long mediaId) {
        mPost.setFeaturedImageId(mediaId);
        mEditPostSettingsFragment.updateFeaturedImage(mediaId);
    }

    @Override
    public void onVideoPressInfoRequested(final String videoId) {
        String videoUrl = mMediaStore.
                getUrlForSiteVideoWithVideoPressGuid(mSite, videoId);

        if (videoUrl.isEmpty()) {
            if (PermissionUtils.checkAndRequestCameraAndStoragePermissions(this, MEDIA_PERMISSION_REQUEST_CODE)) {
                runOnUiThread(new Runnable() {
                    @Override
                    public void run() {
                        if (mPendingVideoPressInfoRequests == null) {
                            mPendingVideoPressInfoRequests = new ArrayList<>();
                        }
                        mPendingVideoPressInfoRequests.add(videoId);
                        refreshBlogMedia();
                    }
                });
            } else {
                AppLockManager.getInstance().setExtendedTimeout();
            }
        }

        String posterUrl = WordPressMediaUtils.getVideoPressVideoPosterFromURL(videoUrl);

        mEditorFragment.setUrlForVideoPressId(videoId, videoUrl, posterUrl);
    }

    @Override
    public String onAuthHeaderRequested(String url) {
        String authHeader = "";
        String token = mAccountStore.getAccessToken();
        if (mSite.isPrivate() && WPUrlUtils.safeToAddWordPressComAuthToken(url)
                && !TextUtils.isEmpty(token)) {
            authHeader = "Bearer " + token;
        }
        return authHeader;
    }

    @Override
    public void onEditorFragmentInitialized() {
        fillContentEditorFields();
        // Set the error listener
        if (mEditorFragment instanceof EditorFragment) {
            mEditorFragment.setDebugModeEnabled(BuildConfig.DEBUG);
            ((EditorFragment) mEditorFragment).setWebViewErrorListener(new ErrorListener() {
                @Override
                public void onJavaScriptError(String sourceFile, int lineNumber, String message) {
                    CrashlyticsUtils.logException(new JavaScriptException(sourceFile, lineNumber, message),
                            ExceptionType.SPECIFIC, T.EDITOR,
                            String.format(Locale.US, "%s:%d: %s", sourceFile, lineNumber, message));
                }

                @Override
                public void onJavaScriptAlert(String url, String message) {
                    // no op
                }
            });
        }
    }

    @Override
    public void saveMediaFile(MediaFile mediaFile) {
    }

    @Override
    public void onTrackableEvent(TrackableEvent event) {
        switch (event) {
            case HTML_BUTTON_TAPPED:
                AnalyticsTracker.track(Stat.EDITOR_TAPPED_HTML);
                break;
            case MEDIA_BUTTON_TAPPED:
                AnalyticsTracker.track(Stat.EDITOR_TAPPED_IMAGE);
                break;
            case UNLINK_BUTTON_TAPPED:
                AnalyticsTracker.track(Stat.EDITOR_TAPPED_UNLINK);
                break;
            case LINK_BUTTON_TAPPED:
                AnalyticsTracker.track(Stat.EDITOR_TAPPED_LINK);
                break;
            case IMAGE_EDITED:
                AnalyticsTracker.track(Stat.EDITOR_EDITED_IMAGE);
                break;
            case BOLD_BUTTON_TAPPED:
                AnalyticsTracker.track(Stat.EDITOR_TAPPED_BOLD);
                break;
            case ITALIC_BUTTON_TAPPED:
                AnalyticsTracker.track(Stat.EDITOR_TAPPED_ITALIC);
                break;
            case OL_BUTTON_TAPPED:
                AnalyticsTracker.track(Stat.EDITOR_TAPPED_ORDERED_LIST);
                break;
            case UL_BUTTON_TAPPED:
                AnalyticsTracker.track(Stat.EDITOR_TAPPED_UNORDERED_LIST);
                break;
            case BLOCKQUOTE_BUTTON_TAPPED:
                AnalyticsTracker.track(Stat.EDITOR_TAPPED_BLOCKQUOTE);
                break;
            case STRIKETHROUGH_BUTTON_TAPPED:
                AnalyticsTracker.track(Stat.EDITOR_TAPPED_STRIKETHROUGH);
                break;
            case UNDERLINE_BUTTON_TAPPED:
                AnalyticsTracker.track(Stat.EDITOR_TAPPED_UNDERLINE);
                break;
            case MORE_BUTTON_TAPPED:
                AnalyticsTracker.track(Stat.EDITOR_TAPPED_MORE);
                break;
        }
    }
}<|MERGE_RESOLUTION|>--- conflicted
+++ resolved
@@ -684,17 +684,12 @@
 
                 PostUtils.trackSavePostAnalytics(mPost, mSiteStore.getSiteByLocalId(mPost.getLocalSiteId()));
 
-<<<<<<< HEAD
                 if (isFirstTimePublish) {
                     PostUploadService.addPostToUploadAndTrackAnalytics(mPost);
                 } else {
                     PostUploadService.addPostToUpload(mPost);
                 }
-                PostUploadService.setLegacyMode(!mShowNewEditor);
-=======
-                PostUploadService.addPostToUpload(mPost);
                 PostUploadService.setLegacyMode(!mShowNewEditor && !mShowAztecEditor);
->>>>>>> 86b71453
                 startService(new Intent(EditPostActivity.this, PostUploadService.class));
                 PendingDraftsNotificationsUtils.cancelPendingDraftAlarms(EditPostActivity.this, mPost.getId());
                 setResult(RESULT_OK);
@@ -1255,15 +1250,8 @@
             }
             // Create an <a href> element around links
             text = AutolinkUtils.autoCreateLinks(text);
-<<<<<<< HEAD
-            if (mEditorFragment instanceof EditorFragment) {
-                mEditorFragment.setContent(text);
-            } else {
+            if (mEditorFragment instanceof LegacyEditorFragment) {
                 mEditorFragment.setContent(WPHtml.fromHtml(StringUtils.addPTags(text), this, mPost,
-=======
-            if (mEditorFragment instanceof LegacyEditorFragment) {
-                mEditorFragment.setContent(WPHtml.fromHtml(StringUtils.addPTags(text), this, getPost(),
->>>>>>> 86b71453
                         getMaximumThumbnailWidthForEditor()));
             } else {
                 mEditorFragment.setContent(text);
