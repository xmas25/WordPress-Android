--- conflicted
+++ resolved
@@ -392,13 +392,10 @@
     @Inject QuickStartStore mQuickStartStore;
     @Inject ZendeskHelper mZendeskHelper;
     @Inject ImageManager mImageManager;
-<<<<<<< HEAD
     @Inject UiHelpers mUiHelpers;
     @Inject RemotePreviewLogicHelper mRemotePreviewLogicHelper;
     @Inject ProgressDialogHelper mProgressDialogHelper;
-=======
     @Inject FeaturedImageHelper mFeaturedImageHelper;
->>>>>>> 4e4b57f8
 
     private SiteModel mSite;
 
