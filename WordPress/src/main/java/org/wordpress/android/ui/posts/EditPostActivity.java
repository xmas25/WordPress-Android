--- conflicted
+++ resolved
@@ -17,12 +17,8 @@
 import android.os.AsyncTask;
 import android.os.Bundle;
 import android.os.Environment;
-<<<<<<< HEAD
 import android.preference.PreferenceManager;
 import android.provider.MediaStore;
-=======
-import android.provider.MediaStore.Audio.Media;
->>>>>>> 7ce2894e
 import android.support.annotation.NonNull;
 import android.support.v13.app.FragmentPagerAdapter;
 import android.support.v4.app.ActivityCompat;
@@ -51,10 +47,7 @@
 import org.wordpress.android.WordPress;
 import org.wordpress.android.analytics.AnalyticsTracker;
 import org.wordpress.android.analytics.AnalyticsTracker.Stat;
-<<<<<<< HEAD
 import org.wordpress.android.editor.EditorFragment;
-=======
->>>>>>> 7ce2894e
 import org.wordpress.android.editor.EditorFragmentAbstract;
 import org.wordpress.android.editor.EditorFragmentAbstract.EditorFragmentListener;
 import org.wordpress.android.editor.EditorMediaUploadListener;
@@ -801,17 +794,10 @@
         }
     }
 
-<<<<<<< HEAD
-=======
     public boolean isNewPost() {
         return mIsNewPost;
     }
 
-    private boolean hasEmptyContentFields() {
-        return TextUtils.isEmpty(mEditorFragment.getTitle()) && TextUtils.isEmpty(mEditorFragment.getContent());
-    }
-
->>>>>>> 7ce2894e
     private void saveAndFinish() {
         // Fetch post title and content from editor fields and update the Post object
         savePost(true);
