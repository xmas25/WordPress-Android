--- conflicted
+++ resolved
@@ -1707,24 +1707,6 @@
             return false;
         }
 
-<<<<<<< HEAD
-        if (!isVideo && SiteSettingsInterface.getInterface(this, mSite, null).init(false).getOptimizedImage() &&
-                !NetworkUtils.isWiFiConnected(this)) {
-            // Not on WiFi and optimize image is set to ON
-            // Max picture size will be 3000px wide. That's the maximum resolution you can set in the current picker.
-            String optimizedPath = ImageUtils.optimizeImage(this, path, 3000, 85);
-
-            if (optimizedPath == null) {
-                AppLog.e(T.EDITOR, "Optimized picture was null!");
-                // TODO: track analytics here
-                // AnalyticsTracker.track(Stat.EDITOR_RESIZED_PHOTO_ERROR);
-            } else {
-                // TODO: track analytics here
-                // AnalyticsTracker.track(Stat.EDITOR_RESIZED_PHOTO);
-                Uri optimizedImageUri = Uri.parse(optimizedPath);
-                if (optimizedImageUri != null) {
-                    uri = optimizedImageUri;
-=======
         if (!NetworkUtils.isWiFiConnected(this) && !isVideo) {
             SiteSettingsInterface siteSettings = SiteSettingsInterface.getInterface(this, mSite, null);
             // Site Settings are implemented on .com/Jetpack sites only
@@ -1744,7 +1726,6 @@
                     if (optimizedImageUri != null) {
                         uri = optimizedImageUri;
                     }
->>>>>>> fba992df
                 }
             }
         }
