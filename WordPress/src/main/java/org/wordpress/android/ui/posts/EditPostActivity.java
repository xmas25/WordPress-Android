package org.wordpress.android.ui.posts;

import android.Manifest;
import android.annotation.TargetApi;
import android.app.Activity;
import android.app.Fragment;
import android.app.FragmentManager;
import android.content.BroadcastReceiver;
import android.content.Context;
import android.content.DialogInterface;
import android.content.Intent;
import android.content.IntentFilter;
import android.content.pm.PackageManager;
import android.content.res.Configuration;
import android.database.Cursor;
import android.graphics.Bitmap;
import android.media.ThumbnailUtils;
import android.net.Uri;
import android.os.AsyncTask;
import android.os.Build;
import android.os.Bundle;
import android.os.Environment;
import android.os.Handler;
import android.preference.PreferenceManager;
import android.support.annotation.NonNull;
import android.support.v13.app.FragmentPagerAdapter;
import android.support.v4.app.ActivityCompat;
import android.support.v4.content.CursorLoader;
import android.support.v4.view.ViewPager;
import android.support.v7.app.ActionBar;
import android.support.v7.app.AlertDialog;
import android.support.v7.app.AppCompatActivity;
import android.text.SpannableStringBuilder;
import android.text.Spanned;
import android.text.TextUtils;
import android.text.style.CharacterStyle;
import android.text.style.SuggestionSpan;
import android.view.ContextMenu;
import android.view.DragEvent;
import android.view.Menu;
import android.view.MenuInflater;
import android.view.MenuItem;
import android.view.View;
import android.view.ViewGroup;
import android.view.inputmethod.InputMethodManager;
import android.webkit.MimeTypeMap;
import android.widget.Toast;

import org.greenrobot.eventbus.Subscribe;
import org.greenrobot.eventbus.ThreadMode;
import org.wordpress.android.BuildConfig;
import org.wordpress.android.JavaScriptException;
import org.wordpress.android.R;
import org.wordpress.android.WordPress;
import org.wordpress.android.analytics.AnalyticsTracker;
import org.wordpress.android.analytics.AnalyticsTracker.Stat;
import org.wordpress.android.editor.AztecEditorFragment;
import org.wordpress.android.editor.EditorFragment;
import org.wordpress.android.editor.EditorFragment.IllegalEditorStateException;
import org.wordpress.android.editor.EditorFragmentAbstract;
import org.wordpress.android.editor.EditorFragmentAbstract.EditorDragAndDropListener;
import org.wordpress.android.editor.EditorFragmentAbstract.EditorFragmentListener;
import org.wordpress.android.editor.EditorFragmentAbstract.TrackableEvent;
import org.wordpress.android.editor.EditorMediaUploadListener;
import org.wordpress.android.editor.EditorWebViewAbstract.ErrorListener;
import org.wordpress.android.editor.EditorWebViewCompatibility;
import org.wordpress.android.editor.EditorWebViewCompatibility.ReflectionException;
import org.wordpress.android.editor.ImageSettingsDialogFragment;
import org.wordpress.android.editor.LegacyEditorFragment;
import org.wordpress.android.fluxc.Dispatcher;
import org.wordpress.android.fluxc.action.AccountAction;
import org.wordpress.android.fluxc.generated.AccountActionBuilder;
import org.wordpress.android.fluxc.generated.MediaActionBuilder;
import org.wordpress.android.fluxc.generated.PostActionBuilder;
import org.wordpress.android.fluxc.model.AccountModel;
import org.wordpress.android.fluxc.model.MediaModel;
import org.wordpress.android.fluxc.model.MediaModel.UploadState;
import org.wordpress.android.fluxc.model.PostModel;
import org.wordpress.android.fluxc.model.SiteModel;
import org.wordpress.android.fluxc.model.post.PostStatus;
import org.wordpress.android.fluxc.store.AccountStore;
import org.wordpress.android.fluxc.store.AccountStore.OnAccountChanged;
import org.wordpress.android.fluxc.store.MediaStore;
import org.wordpress.android.fluxc.store.MediaStore.FetchMediaListPayload;
import org.wordpress.android.fluxc.store.MediaStore.MediaPayload;
import org.wordpress.android.fluxc.store.MediaStore.OnMediaChanged;
import org.wordpress.android.fluxc.store.PostStore;
import org.wordpress.android.fluxc.store.SiteStore;
import org.wordpress.android.fluxc.tools.FluxCImageLoader;
import org.wordpress.android.ui.ActivityId;
import org.wordpress.android.ui.ActivityLauncher;
import org.wordpress.android.ui.RequestCodes;
import org.wordpress.android.ui.media.MediaGalleryActivity;
import org.wordpress.android.ui.media.MediaGalleryPickerActivity;
import org.wordpress.android.ui.media.WordPressMediaUtils;
import org.wordpress.android.ui.media.services.MediaUploadService;
import org.wordpress.android.ui.notifications.utils.PendingDraftsNotificationsUtils;
import org.wordpress.android.ui.photopicker.PhotoPickerFragment;
import org.wordpress.android.ui.photopicker.PhotoPickerFragment.PhotoPickerIcon;
import org.wordpress.android.ui.photopicker.PhotoPickerFragment.PhotoPickerOption;
import org.wordpress.android.ui.posts.services.AztecImageLoader;
import org.wordpress.android.ui.posts.services.PostEvents;
import org.wordpress.android.ui.posts.services.PostUploadService;
import org.wordpress.android.ui.prefs.AppPrefs;
import org.wordpress.android.ui.prefs.SiteSettingsInterface;
import org.wordpress.android.util.AnalyticsUtils;
import org.wordpress.android.util.AniUtils;
import org.wordpress.android.util.AppLog;
import org.wordpress.android.util.AppLog.T;
import org.wordpress.android.util.AutolinkUtils;
import org.wordpress.android.util.CrashlyticsUtils;
import org.wordpress.android.util.DateTimeUtils;
import org.wordpress.android.util.DeviceUtils;
import org.wordpress.android.util.DisplayUtils;
import org.wordpress.android.util.FluxCUtils;
import org.wordpress.android.util.ImageUtils;
import org.wordpress.android.util.ListUtils;
import org.wordpress.android.util.MediaUtils;
import org.wordpress.android.util.NetworkUtils;
import org.wordpress.android.util.PermissionUtils;
import org.wordpress.android.util.SiteUtils;
import org.wordpress.android.util.StringUtils;
import org.wordpress.android.util.ToastUtils;
import org.wordpress.android.util.ToastUtils.Duration;
import org.wordpress.android.util.WPHtml;
import org.wordpress.android.util.WPMediaUtils;
import org.wordpress.android.util.WPUrlUtils;
import org.wordpress.android.util.helpers.MediaFile;
import org.wordpress.android.util.helpers.MediaGallery;
import org.wordpress.android.util.helpers.MediaGalleryImageSpan;
import org.wordpress.android.util.helpers.WPImageSpan;
import org.wordpress.android.widgets.WPViewPager;
import org.wordpress.passcodelock.AppLockManager;

import java.io.File;
import java.io.FileOutputStream;
import java.io.IOException;
import java.util.ArrayList;
import java.util.Arrays;
import java.util.EnumSet;
import java.util.HashMap;
import java.util.List;
import java.util.Locale;
import java.util.Map;
import java.util.regex.Matcher;
import java.util.regex.Pattern;

import javax.inject.Inject;

import de.greenrobot.event.EventBus;

public class EditPostActivity extends AppCompatActivity implements EditorFragmentListener, EditorDragAndDropListener,
        ActivityCompat.OnRequestPermissionsResultCallback, EditorWebViewCompatibility.ReflectionFailureListener,
        PhotoPickerFragment.PhotoPickerListener {
    public static final String EXTRA_POST = "postModel";
    public static final String EXTRA_IS_PAGE = "isPage";
    public static final String EXTRA_IS_QUICKPRESS = "isQuickPress";
    public static final String EXTRA_QUICKPRESS_BLOG_ID = "quickPressBlogId";
    public static final String EXTRA_SAVED_AS_LOCAL_DRAFT = "savedAsLocalDraft";
    public static final String EXTRA_HAS_UNFINISHED_MEDIA = "hasUnfinishedMedia";
    public static final String EXTRA_HAS_CHANGES = "hasChanges";
    public static final String STATE_KEY_CURRENT_POST = "stateKeyCurrentPost";
    public static final String STATE_KEY_ORIGINAL_POST = "stateKeyOriginalPost";
    public static final String STATE_KEY_EDITOR_FRAGMENT = "editorFragment";
    public static final String STATE_KEY_DROPPED_MEDIA_URIS = "stateKeyDroppedMediaUri";

    // Context menu positioning
    private static final int SELECT_PHOTO_MENU_POSITION = 0;
    private static final int CAPTURE_PHOTO_MENU_POSITION = 1;
    private static final int SELECT_VIDEO_MENU_POSITION = 2;
    private static final int CAPTURE_VIDEO_MENU_POSITION = 3;
    private static final int ADD_GALLERY_MENU_POSITION = 4;
    private static final int SELECT_LIBRARY_MENU_POSITION = 5;

    public static final int MEDIA_PERMISSION_REQUEST_CODE = 1;
    public static final int LOCATION_PERMISSION_REQUEST_CODE = 2;
    public static final int DRAG_AND_DROP_MEDIA_PERMISSION_REQUEST_CODE = 3;
    public static final int PHOTO_PICKER_PERMISSION_REQUEST_CODE = 4;

    private static int PAGE_CONTENT = 0;
    private static int PAGE_SETTINGS = 1;
    private static int PAGE_PREVIEW = 2;

    private static final int AUTOSAVE_INTERVAL_MILLIS = 60000;

    private static final String PHOTO_PICKER_TAG = "photo_picker";

    private Handler mHandler;
    private boolean mShowAztecEditor;
    private boolean mShowNewEditor;

    private List<String> mPendingVideoPressInfoRequests;

    /**
     * The {@link android.support.v4.view.PagerAdapter} that will provide
     * fragments for each of the sections. We use a
     * {@link FragmentPagerAdapter} derivative, which will keep every
     * loaded fragment in memory. If this becomes too memory intensive, it
     * may be best to switch to a
     * {@link android.support.v13.app.FragmentStatePagerAdapter}.
     */
    SectionsPagerAdapter mSectionsPagerAdapter;

    /**
     * The {@link ViewPager} that will host the section contents.
     */
    WPViewPager mViewPager;

    private PostModel mPost;
    private PostModel mOriginalPost;

    private AztecEditorFragment mAztecEditorFragment;
    private EditorFragmentAbstract mEditorFragment;
    private EditPostSettingsFragment mEditPostSettingsFragment;
    private EditPostPreviewFragment mEditPostPreviewFragment;

    private EditorMediaUploadListener mEditorMediaUploadListener;

    private boolean mIsNewPost;
    private boolean mIsPage;
    private boolean mHasSetPostContent;

    private View mPhotoPickerContainer;
    private PhotoPickerFragment mPhotoPickerFragment;
    private int mPhotoPickerOrientation = Configuration.ORIENTATION_UNDEFINED;

    // For opening the context menu after permissions have been granted
    private View mMenuView = null;

    @Inject Dispatcher mDispatcher;
    @Inject AccountStore mAccountStore;
    @Inject SiteStore mSiteStore;
    @Inject PostStore mPostStore;
    @Inject MediaStore mMediaStore;
    @Inject FluxCImageLoader mImageLoader;

    private SiteModel mSite;

    // for keeping the media uri while asking for permissions
    private ArrayList<Uri> mDroppedMediaUris;

    private Runnable mFetchMediaRunnable = new Runnable() {
        @Override
        public void run() {
            if (mDroppedMediaUris != null) {
                final List<Uri> mediaUris = mDroppedMediaUris;
                mDroppedMediaUris = null;
                EditPostActivity.this.addAllMedia(mediaUris);
            }
        }
    };

    @Override
    protected void onCreate(Bundle savedInstanceState) {
        super.onCreate(savedInstanceState);
        ((WordPress) getApplication()).component().inject(this);
        mDispatcher.register(this);
        setContentView(R.layout.new_edit_post_activity);

        if (savedInstanceState == null) {
            mSite = (SiteModel) getIntent().getSerializableExtra(WordPress.SITE);
        } else {
            mSite = (SiteModel) savedInstanceState.getSerializable(WordPress.SITE);
        }

        // Check whether to show the visual editor
        PreferenceManager.setDefaultValues(this, R.xml.account_settings, false);
        //AppPrefs.setAztecEditorAvailable(true);
        //AppPrefs.setAztecEditorEnabled(true);
        mShowAztecEditor = AppPrefs.isAztecEditorEnabled();
        mShowNewEditor = AppPrefs.isVisualEditorEnabled();

        // Set up the action bar.
        final ActionBar actionBar = getSupportActionBar();
        if (actionBar != null) {
            actionBar.setDisplayHomeAsUpEnabled(true);
        }

        FragmentManager fragmentManager = getFragmentManager();
        Bundle extras = getIntent().getExtras();
        String action = getIntent().getAction();
        if (savedInstanceState == null) {
            if (!getIntent().hasExtra(EXTRA_POST)
                    || Intent.ACTION_SEND.equals(action)
                    || Intent.ACTION_SEND_MULTIPLE.equals(action)
                    || NEW_MEDIA_POST.equals(action)
                    || getIntent().hasExtra(EXTRA_IS_QUICKPRESS)) {
                if (getIntent().hasExtra(EXTRA_QUICKPRESS_BLOG_ID)) {
                    // QuickPress might want to use a different blog than the current blog
                    int localSiteId = getIntent().getIntExtra(EXTRA_QUICKPRESS_BLOG_ID, -1);
                    mSite = mSiteStore.getSiteByLocalId(localSiteId);
                }

                if (extras != null) {
                    mIsPage = extras.getBoolean(EXTRA_IS_PAGE);
                }
                mIsNewPost = true;

                if (mSite == null) {
                    showErrorAndFinish(R.string.blog_not_found);
                    return;
                }
                if (!mSite.isVisible()) {
                    showErrorAndFinish(R.string.error_blog_hidden);
                    return;
                }

                // Create a new post
                List<Long> categories = new ArrayList<>();
                String postFormat = "";
                if (mSite.isWPCom() || mSite.isJetpackConnected()) {
                    // TODO: replace SiteSettingsInterface.getX by calls to mSite.getDefaultCategory
                    // and mSite.getDefaultFormat. We can get these from /me/sites endpoint for .com/jetpack sites.
                    // There might be a way to get that information from a XMLRPC request as well.
                    categories.add((long) SiteSettingsInterface.getDefaultCategory(WordPress.getContext()));
                    postFormat = SiteSettingsInterface.getDefaultFormat(WordPress.getContext());
                }
                mPost = mPostStore.instantiatePostModel(mSite, mIsPage, categories, postFormat);
            } else if (extras != null) {
                // Load post passed in extras
                mPost = (PostModel) extras.getSerializable(EXTRA_POST);
                if (mPost != null) {
                    mOriginalPost = mPost.clone();
                    mIsPage = mPost.isPage();
                }
            } else {
                // A postId extra must be passed to this activity
                showErrorAndFinish(R.string.post_not_found);
                return;
            }
        } else {
            mDroppedMediaUris = savedInstanceState.getParcelable(STATE_KEY_DROPPED_MEDIA_URIS);

            if (savedInstanceState.containsKey(STATE_KEY_ORIGINAL_POST)) {
                try {
                    mPost = (PostModel) savedInstanceState.getSerializable(STATE_KEY_CURRENT_POST);
                    mOriginalPost = (PostModel) savedInstanceState.getSerializable(STATE_KEY_ORIGINAL_POST);
                } catch (ClassCastException e) {
                    mPost = null;
                }
            }
            mEditorFragment = (EditorFragmentAbstract) fragmentManager.getFragment(savedInstanceState, STATE_KEY_EDITOR_FRAGMENT);

            if (mEditorFragment instanceof EditorMediaUploadListener) {
                mEditorMediaUploadListener = (EditorMediaUploadListener) mEditorFragment;
            }
        }

        if (mSite == null) {
            ToastUtils.showToast(this, R.string.blog_not_found, ToastUtils.Duration.SHORT);
            finish();
            return;
        }

        if (mHasSetPostContent = mEditorFragment != null) {
            mEditorFragment.setImageLoader(mImageLoader);
        }

        // Ensure we have a valid post
        if (mPost == null) {
            showErrorAndFinish(R.string.post_not_found);
            return;
        }

        if (mIsNewPost) {
            trackEditorCreatedPost(action, getIntent());
        }

        setTitle(StringUtils.unescapeHTML(SiteUtils.getSiteNameOrHomeURL(mSite)));
        mSectionsPagerAdapter = new SectionsPagerAdapter(fragmentManager);

        // Set up the ViewPager with the sections adapter.
        mViewPager = (WPViewPager) findViewById(R.id.pager);
        mViewPager.setAdapter(mSectionsPagerAdapter);
        mViewPager.setOffscreenPageLimit(2);
        mViewPager.setPagingEnabled(false);

        // When swiping between different sections, select the corresponding
        // tab. We can also use ActionBar.Tab#select() to do this if we have
        // a reference to the Tab.
        mViewPager.setOnPageChangeListener(new ViewPager.SimpleOnPageChangeListener() {
            @Override
            public void onPageSelected(int position) {
                invalidateOptionsMenu();
                if (position == PAGE_CONTENT) {
                    setTitle(StringUtils.unescapeHTML(SiteUtils.getSiteNameOrHomeURL(mSite)));
                } else if (position == PAGE_SETTINGS) {
                    setTitle(mPost.isPage() ? R.string.page_settings : R.string.post_settings);
                    hidePhotoPicker();
                } else if (position == PAGE_PREVIEW) {
                    setTitle(mPost.isPage() ? R.string.preview_page : R.string.preview_post);
                    hidePhotoPicker();
                    savePostAsync(new AfterSavePostListener() {
                        @Override
                        public void onPostSave() {
                            if (mEditPostPreviewFragment != null) {
                                runOnUiThread(new Runnable() {
                                    @Override
                                    public void run() {
                                        if (mEditPostPreviewFragment != null) {
                                            mEditPostPreviewFragment.loadPost();
                                        }
                                    }
                                });
                            }
                        }
                    });
                }
            }
        });

        ActivityId.trackLastActivity(ActivityId.POST_EDITOR);
    }

    private Runnable mAutoSave = new Runnable() {
        @Override
        public void run() {
            new Thread(new Runnable() {
                @Override
                public void run() {
                    try {
                        updatePostObject(true);
                    } catch (IllegalEditorStateException e) {
                        AppLog.e(T.EDITOR, "Impossible to save the post, we weren't able to update it.");
                        return;
                    }
                    savePostToDb();
                    if (mHandler != null) {
                        mHandler.postDelayed(mAutoSave, AUTOSAVE_INTERVAL_MILLIS);
                    }
                }
            }).start();
        }
    };

    @Override
    protected void onResume() {
        super.onResume();
        mHandler = new Handler();
        mHandler.postDelayed(mAutoSave, AUTOSAVE_INTERVAL_MILLIS);
    }

    @Override
    protected void onPause() {
        super.onPause();

        try {
            unregisterReceiver(mGalleryReceiver);
        } catch (IllegalArgumentException e) {
            AppLog.d(T.EDITOR, "Illegal state! Can't unregister receiver that was no registered");
        }

        mHandler.removeCallbacks(mAutoSave);
        mHandler = null;
    }

    @Override
    protected void onDestroy() {
        AnalyticsTracker.track(AnalyticsTracker.Stat.EDITOR_CLOSED);
        mDispatcher.unregister(this);
        super.onDestroy();
    }

    @Override
    protected void onSaveInstanceState(Bundle outState) {
        super.onSaveInstanceState(outState);
        // Saves both post objects so we can restore them in onCreate()
        savePostAsync(null);
        outState.putSerializable(STATE_KEY_CURRENT_POST, mPost);
        outState.putSerializable(STATE_KEY_ORIGINAL_POST, mOriginalPost);
        outState.putSerializable(WordPress.SITE, mSite);

        outState.putParcelableArrayList(STATE_KEY_DROPPED_MEDIA_URIS, mDroppedMediaUris);

        if (mEditorFragment != null) {
            getFragmentManager().putFragment(outState, STATE_KEY_EDITOR_FRAGMENT, mEditorFragment);
        }
    }

    @Override
    public void onConfigurationChanged(Configuration newConfig) {
        super.onConfigurationChanged(newConfig);

        // resize the photo picker if the user rotated the device
        int orientation = newConfig.orientation;
        if (orientation != mPhotoPickerOrientation) {
            resizePhotoPicker();
        }
    }

    private String getSaveButtonText() {
        if (!mSite.getHasCapabilityPublishPosts()) {
            return getString(R.string.submit_for_review);
        }

        switch (PostStatus.fromPost(mPost)) {
            case SCHEDULED:
                return getString(R.string.schedule_verb);
            case PUBLISHED:
            case UNKNOWN:
                if (mPost.isLocalDraft()) {
                    return getString(R.string.publish_post);
                } else {
                    return getString(R.string.update_verb);
                }
            default:
                if (mPost.isLocalDraft()) {
                    return getString(R.string.save);
                } else {
                    return getString(R.string.update_verb);
                }
        }
    }

    private boolean isPhotoPickerShowing() {
        return mPhotoPickerContainer != null
                && mPhotoPickerContainer.getVisibility() == View.VISIBLE;
    }

    /*
     * native photo picker is only enabled for the Aztec editor
     */
    private boolean enablePhotoPicker() {
        return mShowAztecEditor;
    }

    /*
     * resizes the photo picker based on device orientation - full height in landscape, half
     * height in portrait
     */
    private void resizePhotoPicker() {
        if (mPhotoPickerContainer == null) return;

        if (DisplayUtils.isLandscape(this)) {
            mPhotoPickerOrientation = Configuration.ORIENTATION_LANDSCAPE;
            mPhotoPickerContainer.getLayoutParams().height = ViewGroup.LayoutParams.MATCH_PARENT;
        } else {
            mPhotoPickerOrientation = Configuration.ORIENTATION_PORTRAIT;
            int displayHeight = DisplayUtils.getDisplayPixelHeight(this);
            int containerHeight = (int) (displayHeight * 0.5f);
            mPhotoPickerContainer.getLayoutParams().height = containerHeight;
        }

        if (mPhotoPickerFragment != null) {
            mPhotoPickerFragment.reload();
        }
    }

    /*
     * loads the photo picker fragment, which is hidden until the user taps the media icon
     */
    private void initPhotoPicker() {
        mPhotoPickerContainer = findViewById(R.id.photo_fragment_container);

        // size the picker before creating the fragment to avoid having it load media now
        resizePhotoPicker();

        EnumSet<PhotoPickerOption> options =
                EnumSet.of(PhotoPickerOption.ALLOW_MULTI_SELECT);
        mPhotoPickerFragment = PhotoPickerFragment.newInstance(this, options);

        getFragmentManager()
                .beginTransaction()
                .add(R.id.photo_fragment_container, mPhotoPickerFragment, PHOTO_PICKER_TAG)
                .commit();
    }

    /*
     * user has requested to show the photo picker
     */
    void showPhotoPicker() {
        // request permissions if we don't already have them
        if (!PermissionUtils.checkAndRequestCameraAndStoragePermissions(this, PHOTO_PICKER_PERMISSION_REQUEST_CODE)) {
            return;
        }

        // make sure we initialized the photo picker
        if (mPhotoPickerFragment == null) {
            initPhotoPicker();
        }

        // hide soft keyboard
        View view = getCurrentFocus();
        if (view != null) {
            InputMethodManager imm = (InputMethodManager)getSystemService(Context.INPUT_METHOD_SERVICE);
            imm.hideSoftInputFromWindow(view.getWindowToken(), 0);
        }

        // slide in the photo picker
        if (!isPhotoPickerShowing()) {
            AniUtils.animateBottomBar(mPhotoPickerContainer, true, AniUtils.Duration.MEDIUM);
            mPhotoPickerFragment.refresh();
        }

        // fade in the overlay atop the editor, which effectively disables the editor
        // until the picker is closed
        View overlay = findViewById(R.id.view_overlay);
        if (overlay.getVisibility() != View.VISIBLE) {
            AniUtils.fadeIn(overlay, AniUtils.Duration.MEDIUM);
        }

        if (mAztecEditorFragment != null) {
            mAztecEditorFragment.enableMediaMode(true);
        }
    }

    public void hidePhotoPicker() {
        if (isPhotoPickerShowing()) {
            mPhotoPickerFragment.finishActionMode();
            AniUtils.animateBottomBar(mPhotoPickerContainer, false);
        }

        View overlay = findViewById(R.id.view_overlay);
        if (overlay.getVisibility() == View.VISIBLE) {
            AniUtils.fadeOut(overlay, AniUtils.Duration.MEDIUM);
        }

        if (mAztecEditorFragment != null) {
            mAztecEditorFragment.enableMediaMode(false);
        }
    }

    /*
     * called by PhotoPickerFragment when media is selected - may be a single item or a list of items
     */
    @Override
    public void onPhotoPickerMediaChosen(@NonNull List<Uri> uriList) {
        hidePhotoPicker();
        for (Uri uri: uriList) {
            addMedia(uri);
        }
    }

    /*
     * called by PhotoPickerFragment when user clicks an icon to launch the camera, native
     * picker, or WP media picker
     */
    @Override
    public void onPhotoPickerIconClicked(@NonNull PhotoPickerIcon icon) {
        hidePhotoPicker();
        switch (icon) {
            case ANDROID_CAMERA:
                launchCamera();
                break;
            case ANDROID_PICKER:
                launchPictureLibrary();
                break;
            case WP_MEDIA:
                startMediaGalleryAddActivity();
                break;
        }
    }

    @Override
    public boolean onCreateOptionsMenu(Menu menu) {
        super.onCreateOptionsMenu(menu);
        MenuInflater inflater = getMenuInflater();
        if (mShowNewEditor || mShowAztecEditor) {
            inflater.inflate(R.menu.edit_post, menu);
        } else {
            inflater.inflate(R.menu.edit_post_legacy, menu);
        }

        return true;
    }

    @Override
    public boolean onPrepareOptionsMenu(Menu menu) {
        boolean showMenuItems = true;
        if (mViewPager != null && mViewPager.getCurrentItem() > PAGE_CONTENT) {
            showMenuItems = false;
        }

        MenuItem previewMenuItem = menu.findItem(R.id.menu_preview_post);
        MenuItem settingsMenuItem = menu.findItem(R.id.menu_post_settings);

        if (previewMenuItem != null) {
            previewMenuItem.setVisible(showMenuItems);
        }

        if (settingsMenuItem != null) {
            settingsMenuItem.setVisible(showMenuItems);
        }

        // Set text of the save button in the ActionBar
        if (mPost != null) {
            MenuItem saveMenuItem = menu.findItem(R.id.menu_save_post);
            if (saveMenuItem != null) {
                saveMenuItem.setTitle(getSaveButtonText());
            }
        }

        return super.onPrepareOptionsMenu(menu);
    }

    @Override
    public void onRequestPermissionsResult(int requestCode,
                                           @NonNull String permissions[],
                                           @NonNull int[] grantResults) {
        switch (requestCode) {
            case LOCATION_PERMISSION_REQUEST_CODE:
                boolean shouldShowLocation = false;
                // Check if at least one of the location permission (coarse or fine) is granted
                for (int grantResult : grantResults) {
                    if (grantResult == PackageManager.PERMISSION_GRANTED) {
                        shouldShowLocation = true;
                    }
                }
                if (shouldShowLocation) {
                    // Permission request was granted, show Location buttons in Settings
                    mEditPostSettingsFragment.showLocationSearch();

                    // After permission request was granted add GeoTag to the new post (if GeoTagging is enabled)
                    mEditPostSettingsFragment.searchLocation();

                    return;
                }
                // Location permission denied
                ToastUtils.showToast(this, getString(R.string.add_location_permission_required));
                break;
            case MEDIA_PERMISSION_REQUEST_CODE:
                boolean shouldShowContextMenu = true;
                for (int i = 0; i < grantResults.length; ++i) {
                    switch (permissions[i]) {
                        case Manifest.permission.CAMERA:
                            if (grantResults[i] == PackageManager.PERMISSION_DENIED) {
                                shouldShowContextMenu = false;
                            }
                            break;
                        case Manifest.permission.WRITE_EXTERNAL_STORAGE:
                            if (grantResults[i] == PackageManager.PERMISSION_DENIED) {
                                shouldShowContextMenu = false;
                            } else {
                                registerReceiver(mGalleryReceiver,
                                        new IntentFilter(LegacyEditorFragment.ACTION_MEDIA_GALLERY_TOUCHED));
                                refreshBlogMedia();
                            }
                            break;
                    }
                }
                if (shouldShowContextMenu) {
                    if (mMenuView != null) {
                        super.openContextMenu(mMenuView);
                        mMenuView = null;
                    }
                } else {
                    ToastUtils.showToast(this, getString(R.string.access_media_permission_required));
                }
                break;
            case PHOTO_PICKER_PERMISSION_REQUEST_CODE:
                boolean canShowPhotoPicker = true;
                for (int i = 0; i < grantResults.length; ++i) {
                    switch (permissions[i]) {
                        case Manifest.permission.CAMERA:
                            if (grantResults[i] == PackageManager.PERMISSION_DENIED) {
                                canShowPhotoPicker = false;
                            }
                            break;
                        case Manifest.permission.WRITE_EXTERNAL_STORAGE:
                            if (grantResults[i] == PackageManager.PERMISSION_DENIED) {
                                canShowPhotoPicker = false;
                            }
                            break;
                    }
                }
                if (canShowPhotoPicker) {
                    showPhotoPicker();
                } else {
                    ToastUtils.showToast(this, getString(R.string.access_media_permission_required));
                }
                break;
            case DRAG_AND_DROP_MEDIA_PERMISSION_REQUEST_CODE:
                boolean mediaAccessGranted = false;
                for (int i = 0; i < grantResults.length; ++i) {
                    switch (permissions[i]) {
                        case Manifest.permission.WRITE_EXTERNAL_STORAGE:
                            if (grantResults[i] == PackageManager.PERMISSION_GRANTED) {
                                mediaAccessGranted = true;
                            }
                            break;
                    }
                }
                if (mediaAccessGranted) {
                    runOnUiThread(mFetchMediaRunnable);
                } else {
                    ToastUtils.showToast(this, getString(R.string.access_media_permission_required));
                }
            default:
                break;
        }
    }

    // Menu actions
    @Override
    public boolean onOptionsItemSelected(final MenuItem item) {
        int itemId = item.getItemId();

        if (itemId == android.R.id.home) {
            Fragment fragment = getFragmentManager().findFragmentByTag(
                    ImageSettingsDialogFragment.IMAGE_SETTINGS_DIALOG_TAG);
            if (fragment != null && fragment.isVisible()) {
                return false;
            }
            if (mViewPager.getCurrentItem() > PAGE_CONTENT) {
                if (mViewPager.getCurrentItem() == PAGE_SETTINGS) {
                    mPost.setFeaturedImageId(mEditPostSettingsFragment.getFeaturedImageId());
                    mEditorFragment.setFeaturedImageId(mPost.getFeaturedImageId());
                }
                mViewPager.setCurrentItem(PAGE_CONTENT);
                invalidateOptionsMenu();
            } else {
                savePostAndFinish();
            }
            return true;
        }

        // Disable format bar buttons while a media upload is in progress
        if (mEditorFragment.isUploadingMedia() || mEditorFragment.isActionInProgress()) {
            ToastUtils.showToast(this, R.string.editor_toast_uploading_please_wait, Duration.SHORT);
            return false;
        }

        if (itemId == R.id.menu_save_post) {
            publishPost();
        } else if (itemId == R.id.menu_preview_post) {
            mViewPager.setCurrentItem(PAGE_PREVIEW);
        } else if (itemId == R.id.menu_post_settings) {
            InputMethodManager imm = ((InputMethodManager) getSystemService(Context.INPUT_METHOD_SERVICE));
            imm.hideSoftInputFromWindow(getWindow().getDecorView().getWindowToken(), 0);
            if (mShowNewEditor || mShowAztecEditor) {
                mEditPostSettingsFragment.updateFeaturedImage(mPost.getFeaturedImageId());
            }
            mViewPager.setCurrentItem(PAGE_SETTINGS);
        }
        return false;
    }

    private void savePostOnlineAndFinishAsync(boolean isFirstTimePublish) {
        new SavePostOnlineAndFinishTask(isFirstTimePublish).executeOnExecutor(AsyncTask.THREAD_POOL_EXECUTOR);
    }

    private boolean hasFailedMedia() {
        // Show an Alert Dialog asking the user if he wants to remove all failed media before upload
        if (mEditorFragment.hasFailedMediaUploads()) {
            AlertDialog.Builder builder = new AlertDialog.Builder(this);
            builder.setMessage(R.string.editor_toast_failed_uploads)
                    .setPositiveButton(R.string.editor_remove_failed_uploads, new DialogInterface.OnClickListener() {
                        public void onClick(DialogInterface dialog, int id) {
                            // Clear failed uploads
                            mEditorFragment.removeAllFailedMediaUploads();
                        }
                    }).setNegativeButton(android.R.string.cancel, null);
            builder.create().show();
            return true;
        }
        return false;
    }

    @Override
    public void openContextMenu(View view) {
        // if we're using the native photo picker, ignore the request - if we're not using
        // the photo picker, then this will show the "seven item menu monstrosity"
        if (enablePhotoPicker()) {
            return;
        }
        if (PermissionUtils.checkAndRequestCameraAndStoragePermissions(this, MEDIA_PERMISSION_REQUEST_CODE)) {
            super.openContextMenu(view);
        } else {
            AppLockManager.getInstance().setExtendedTimeout();
            mMenuView = view;
        }
    }

    @Override
    public void onCreateContextMenu(ContextMenu menu, View v, ContextMenu.ContextMenuInfo menuInfo) {
        menu.add(0, SELECT_PHOTO_MENU_POSITION, 0, getResources().getText(R.string.select_photo));
        if (DeviceUtils.getInstance().hasCamera(this)) {
            menu.add(0, CAPTURE_PHOTO_MENU_POSITION, 0, getResources().getText(R.string.media_add_popup_capture_photo));
        }
        menu.add(0, SELECT_VIDEO_MENU_POSITION, 0, getResources().getText(R.string.select_video));
        if (DeviceUtils.getInstance().hasCamera(this)) {
            menu.add(0, CAPTURE_VIDEO_MENU_POSITION, 0, getResources().getText(R.string.media_add_popup_capture_video));
        }

        menu.add(0, ADD_GALLERY_MENU_POSITION, 0, getResources().getText(R.string.media_add_new_media_gallery));
        menu.add(0, SELECT_LIBRARY_MENU_POSITION, 0, getResources().getText(R.string.select_from_media_library));
    }

    @Override
    public boolean onContextItemSelected(MenuItem item) {
        switch (item.getItemId()) {
            case SELECT_PHOTO_MENU_POSITION:
                launchPictureLibrary();
                return true;
            case CAPTURE_PHOTO_MENU_POSITION:
                launchCamera();
                return true;
            case SELECT_VIDEO_MENU_POSITION:
                launchVideoLibrary();
                return true;
            case CAPTURE_VIDEO_MENU_POSITION:
                launchVideoCamera();
                return true;
            case ADD_GALLERY_MENU_POSITION:
                startMediaGalleryActivity(null);
                return true;
            case SELECT_LIBRARY_MENU_POSITION:
                startMediaGalleryAddActivity();
                return true;
            default:
                return false;
        }
    }

    private void onUploadSuccess(MediaModel media) {
        if (mEditorMediaUploadListener != null && media != null) {
            mEditorMediaUploadListener.onMediaUploadSucceeded(String.valueOf(media.getId()),
                    getEditorMimeType(media.isVideo()),
                    FluxCUtils.mediaFileFromMediaModel(media));
        }
        removeMediaFromPendingList(media);
    }

    private EditorFragmentAbstract.MediaType getEditorMimeType(boolean isVideo) {
        return isVideo ? EditorFragmentAbstract.MediaType.VIDEO :
                EditorFragmentAbstract.MediaType.IMAGE;
    }

    private void onUploadCanceled(MediaModel media) {
        removeMediaFromPendingList(media);
    }

    private void onUploadError(MediaModel media, MediaStore.MediaError error) {
        String localMediaId = String.valueOf(media.getId());

        Map<String, Object> properties = null;
        MediaFile mf = FluxCUtils.mediaFileFromMediaModel(media);
        if (mf != null) {
            properties = AnalyticsUtils.getMediaProperties(this, mf.isVideo(), null, mf.getFilePath());
            properties.put("error_type", error.type.name());
        }
        AnalyticsTracker.track(Stat.EDITOR_UPLOAD_MEDIA_FAILED, properties);

        // Display custom error depending on error type
        String errorMessage;
        switch (error.type) {
            case AUTHORIZATION_REQUIRED:
                errorMessage = getString(R.string.media_error_no_permission_upload);
                break;
            case REQUEST_TOO_LARGE:
                errorMessage = getString(R.string.media_error_too_large_upload);
                break;
            case GENERIC_ERROR:
            default:
                errorMessage = TextUtils.isEmpty(error.message) ? getString(R.string.tap_to_try_again) : error.message;
        }

        if (mEditorMediaUploadListener != null) {
            mEditorMediaUploadListener.onMediaUploadFailed(localMediaId,
                    getEditorMimeType(media.isVideo()), errorMessage);
        }

        removeMediaFromPendingList(media);
    }

    private void onUploadProgress(MediaModel media, float progress) {
        String localMediaId = String.valueOf(media.getId());
        if (mEditorMediaUploadListener != null) {
            mEditorMediaUploadListener.onMediaUploadProgress(localMediaId, progress);
        }
    }

    private void removeMediaFromPendingList(MediaModel mediaToClear) {
        if (mediaToClear == null) {
            return;
        }
        for (MediaModel pendingUpload : mPendingUploads) {
            if (pendingUpload.getId() == mediaToClear.getId()) {
                mPendingUploads.remove(pendingUpload);
                break;
            }
        }
    }

    private void launchPictureLibrary() {
        WordPressMediaUtils.launchPictureLibrary(this);
        AppLockManager.getInstance().setExtendedTimeout();
    }

    private void launchVideoLibrary() {
        WordPressMediaUtils.launchVideoLibrary(this);
        AppLockManager.getInstance().setExtendedTimeout();
    }

    private void launchVideoCamera() {
        WordPressMediaUtils.launchVideoCamera(this);
        AppLockManager.getInstance().setExtendedTimeout();
    }

    private void showErrorAndFinish(int errorMessageId) {
        Toast.makeText(this, getResources().getText(errorMessageId), Toast.LENGTH_LONG).show();
        finish();
    }

    private void trackEditorCreatedPost(String action, Intent intent) {
        Map<String, Object> properties = new HashMap<>();
        // Post created from the post list (new post button).
        String normalizedSourceName = "post-list";
        if (Intent.ACTION_SEND.equals(action) || Intent.ACTION_SEND_MULTIPLE.equals(action)) {
            // Post created with share with WordPress
            normalizedSourceName = "shared-from-external-app";
        }
        if (EditPostActivity.NEW_MEDIA_POST.equals(
                action)) {
            // Post created from the media library
            normalizedSourceName = "media-library";
        }
        if (intent != null && intent.hasExtra(EXTRA_IS_QUICKPRESS)) {
            // Quick press
            normalizedSourceName = "quick-press";
        }
        properties.put("created_post_source", normalizedSourceName);
        AnalyticsUtils.trackWithSiteDetails(
                AnalyticsTracker.Stat.EDITOR_CREATED_POST,
                mSiteStore.getSiteByLocalId(mPost.getLocalSiteId()),
                properties
        );
    }

    private synchronized void updatePostObject(boolean isAutosave) throws IllegalEditorStateException {
        if (mPost == null) {
            AppLog.e(AppLog.T.POSTS, "Attempted to save an invalid Post.");
            return;
        }

        // Update post object from fragment fields
        if (mEditorFragment != null) {
            if (mShowNewEditor || mShowAztecEditor) {
                updatePostContentNewEditor(isAutosave, (String) mEditorFragment.getTitle(),
                        (String) mEditorFragment.getContent());
            } else {
                // TODO: Remove when legacy editor is dropped
                updatePostContent(isAutosave);
            }
        }

        if (mEditPostSettingsFragment != null) {
            mEditPostSettingsFragment.updatePostSettings(mPost);
        }

        mPost.setDateLocallyChanged(DateTimeUtils.iso8601FromTimestamp(System.currentTimeMillis() / 1000));
    }

    private void savePostAsync(final AfterSavePostListener listener) {
        new Thread(new Runnable() {
            @Override
            public void run() {
                try {
                    updatePostObject(false);
                } catch (IllegalEditorStateException e) {
                    AppLog.e(T.EDITOR, "Impossible to save the post, we weren't able to update it.");
                    return;
                }
                savePostToDb();
                if (listener != null) {
                    listener.onPostSave();
                }
            }
        }).start();
    }

    private interface AfterSavePostListener {
        void onPostSave();
    }

    private synchronized void savePostToDb() {
        mDispatcher.dispatch(PostActionBuilder.newUpdatePostAction(mPost));

        // update the original post object, so we'll know of new changes
        mOriginalPost = mPost.clone();
    }

    @Override
    public void onBackPressed() {
        if (isPhotoPickerShowing()) {
            hidePhotoPicker();
            return;
        }

        Fragment imageSettingsFragment = getFragmentManager().findFragmentByTag(
                ImageSettingsDialogFragment.IMAGE_SETTINGS_DIALOG_TAG);
        if (imageSettingsFragment != null && imageSettingsFragment.isVisible()) {
            ((ImageSettingsDialogFragment) imageSettingsFragment).dismissFragment();
            return;
        }

        if (mViewPager.getCurrentItem() > PAGE_CONTENT) {
            if (mViewPager.getCurrentItem() == PAGE_SETTINGS) {
                mPost.setFeaturedImageId(mEditPostSettingsFragment.getFeaturedImageId());
                mEditorFragment.setFeaturedImageId(mPost.getFeaturedImageId());
            }
            mViewPager.setCurrentItem(PAGE_CONTENT);
            invalidateOptionsMenu();
            return;
        }

        if (mEditorFragment != null && !mEditorFragment.onBackPressed()) {
            savePostAndFinish();
        }
    }

    public boolean isNewPost() {
        return mIsNewPost;
    }

    private class SavePostOnlineAndFinishTask extends AsyncTask<Void, Void, Void> {

        boolean isFirstTimePublish;

        SavePostOnlineAndFinishTask(boolean isFirstTimePublish) {
            this.isFirstTimePublish = isFirstTimePublish;
        }

        @Override
        protected Void doInBackground(Void... params) {

            PostUtils.trackSavePostAnalytics(mPost, mSiteStore.getSiteByLocalId(mPost.getLocalSiteId()));

            if (isFirstTimePublish) {
                PostUploadService.addPostToUploadAndTrackAnalytics(mPost);
            } else {
                PostUploadService.addPostToUpload(mPost);
            }
            PostUploadService.setLegacyMode(!mShowNewEditor && !mShowAztecEditor);
            startService(new Intent(EditPostActivity.this, PostUploadService.class));
            PendingDraftsNotificationsUtils.cancelPendingDraftAlarms(EditPostActivity.this, mPost.getId());

            return null;
        }

        @Override
        protected void onPostExecute(Void saved) {
            saveResult(true, false);
            finish();
        }
    }

    private class SavePostLocallyAndFinishTask extends AsyncTask<Void, Void, Boolean> {

        @Override
        protected Boolean doInBackground(Void... params) {

            if (mOriginalPost != null && !PostUtils.postHasEdits(mOriginalPost, mPost)) {
                // If no changes have been made to the post, set it back to the original - don't save it
                mDispatcher.dispatch(PostActionBuilder.newUpdatePostAction(mOriginalPost));
                return false;
            } else {
                // Changes have been made - save the post and ask for the post list to refresh
                // We consider this being "manual save", it will replace some Android "spans" by an html
                // or a shortcode replacement (for instance for images and galleries)
                if (mShowNewEditor || mShowAztecEditor) {
                    // Update the post object directly, without re-fetching the fields from the EditorFragment
                    updatePostContentNewEditor(false, mPost.getTitle(), mPost.getContent());
                }

                savePostToDb();

                // now set the pending notification alarm to be triggered in the next day, week, and month
                PendingDraftsNotificationsUtils.scheduleNextNotifications(EditPostActivity.this, mPost);
            }

            return true;
        }

        @Override
        protected void onPostExecute(Boolean saved) {
            saveResult(saved, true);
            finish();
        }
    }

    private void saveResult(boolean saved, boolean savedLocally) {
        Intent i = getIntent();
        i.putExtra(EXTRA_SAVED_AS_LOCAL_DRAFT, savedLocally);
        i.putExtra(EXTRA_HAS_UNFINISHED_MEDIA, hasUnfinishedMedia());
        i.putExtra(EXTRA_IS_PAGE, mIsPage);
        i.putExtra(EXTRA_HAS_CHANGES, saved);
        i.putExtra(EXTRA_POST, mPost);
        setResult(RESULT_OK, i);
    }

    private void publishPost() {
        AccountModel account = mAccountStore.getAccount();
        // prompt user to verify e-mail before publishing
        if (!account.getEmailVerified()) {
            String message = TextUtils.isEmpty(account.getEmail())
                    ? getString(R.string.editor_confirm_email_prompt_message)
                    : String.format(getString(R.string.editor_confirm_email_prompt_message_with_email), account.getEmail());

            AlertDialog.Builder builder = new AlertDialog.Builder(this);
            builder.setTitle(R.string.editor_confirm_email_prompt_title)
                    .setMessage(message)
                    .setPositiveButton(android.R.string.ok,
                            new DialogInterface.OnClickListener() {
                                public void onClick(DialogInterface dialog, int id) {
                                    ToastUtils.showToast(EditPostActivity.this, getString(R.string.toast_saving_post_as_draft));
                                    savePostAndFinish();
                                }
                            })
                    .setNegativeButton(R.string.editor_confirm_email_prompt_negative,
                            new DialogInterface.OnClickListener() {
                                public void onClick(DialogInterface dialog, int id) {
                                    mDispatcher.dispatch(AccountActionBuilder.newSendVerificationEmailAction());
                                }
                            });
            builder.create().show();
            return;
        }

        boolean isFirstTimePublish = isFirstTimePublish();
        boolean postUpdateSuccessful = updatePostObject();
        if (!postUpdateSuccessful) {
            // just return, since the only case updatePostObject() can fail is when the editor
            // fragment is not added to the activity
            return;
        }

        boolean isPublishable = PostUtils.isPublishable(mPost);

        // if post was modified or has unsaved local changes and is publishable, save it
        saveResult(isPublishable, false);

        if (isPublishable) {
            if (NetworkUtils.isNetworkAvailable(this)) {
                if (!hasFailedMedia()) {
                    savePostOnlineAndFinishAsync(isFirstTimePublish);
                }
            } else {
                savePostLocallyAndFinishAsync();
            }
        } else {
            ToastUtils.showToast(EditPostActivity.this, R.string.error_publish_empty_post, Duration.SHORT);
        }
    }

    private void savePostAndFinish() {

        // check if the opened post had some unsaved local changes
        boolean hasLocalChanges = mPost.isLocallyChanged() || mPost.isLocalDraft();
        boolean isFirstTimePublish = isFirstTimePublish();

        boolean postUpdateSuccessful = updatePostObject();
        if (!postUpdateSuccessful) {
            // just return, since the only case updatePostObject() can fail is when the editor
            // fragment is not added to the activity
            return;
        }

        boolean hasChanges = PostUtils.postHasEdits(mOriginalPost, mPost);
        boolean isPublishable = PostUtils.isPublishable(mPost);
        boolean hasUnpublishedLocalDraftChanges = PostStatus.fromPost(mPost) == PostStatus.DRAFT &&
                isPublishable && hasLocalChanges;

        // if post was modified or has unsaved local changes and is publishable, save it
        boolean shouldSave = (hasChanges || hasUnpublishedLocalDraftChanges) && (isPublishable || !isNewPost());
        saveResult(shouldSave, false);

        if (shouldSave) {
            if (isNewPost()) {
                // new post - user just left the editor without publishing, they probably want
                // to keep the post as a draft
                mPost.setStatus(PostStatus.DRAFT.toString());
                if (mEditPostSettingsFragment != null) {
                    mEditPostSettingsFragment.updateStatusSpinner();
                }
            }

<<<<<<< HEAD
            boolean hasUploadingOrFailedMedia = mEditorFragment.isUploadingMedia() ||
                    mEditorFragment.isActionInProgress() || mEditorFragment.hasFailedMediaUploads();
            if (PostStatus.fromPost(mPost) == PostStatus.DRAFT && isPublishable && !hasUploadingOrFailedMedia
                    && NetworkUtils.isNetworkAvailable(this)) {
                if (!hasFailedMedia()) {
                    savePostOnlineAndFinishAsync(isFirstTimePublish);
                }
=======
            if (PostStatus.fromPost(mPost) == PostStatus.DRAFT && isPublishable && !hasUnfinishedMedia()
                    && NetworkUtils.isNetworkAvailable(this)) {
                savePostOnlineAndFinishAsync(isFirstTimePublish);
>>>>>>> 54cbc3d7
            } else {
                savePostLocallyAndFinishAsync();
            }
        } else {
            // discard post if new & empty
            if (!isPublishable && isNewPost()) {
                mDispatcher.dispatch(PostActionBuilder.newRemovePostAction(mPost));
            }
            finish();
        }
    }

    private boolean isFirstTimePublish() {
        return PostStatus.fromPost(mPost) == PostStatus.PUBLISHED &&
                (mPost.isLocalDraft() || PostStatus.fromPost(mOriginalPost) == PostStatus.DRAFT);
    }

    private boolean hasUnfinishedMedia() {
        return mEditorFragment.isUploadingMedia() || mEditorFragment.isActionInProgress() ||
                mEditorFragment.hasFailedMediaUploads();
    }

    private boolean updatePostObject() {
        try {
            updatePostObject(false);
        } catch (IllegalEditorStateException e) {
            AppLog.e(T.EDITOR, "Impossible to save and publish the post, we weren't able to update it.");
            return false;
        }

        return true;
    }

    private void savePostLocallyAndFinishAsync() {
        new SavePostLocallyAndFinishTask().executeOnExecutor(AsyncTask.THREAD_POOL_EXECUTOR);
    }

    /**
     * Disable visual editor mode and log the exception if we get a Reflection failure when the webview is being
     * initialized.
     */
    @Override
    public void onReflectionFailure(ReflectionException e) {
        CrashlyticsUtils.logException(e, T.EDITOR, "Reflection Failure on Visual Editor init");
        // Disable visual editor and show an error message
        AppPrefs.setVisualEditorEnabled(false);
        ToastUtils.showToast(this, R.string.new_editor_reflection_error, Duration.LONG);
        // Restart the activity (will start the legacy editor)
        finish();
        startActivity(getIntent());
    }

    /**
     * A {@link FragmentPagerAdapter} that returns a fragment corresponding to
     * one of the sections/tabs/pages.
     */
    public class SectionsPagerAdapter extends FragmentPagerAdapter {
        // Show two pages for the visual editor, and add a third page for the EditPostPreviewFragment for legacy
        private static final int NUM_PAGES_VISUAL_EDITOR = 2;
        private static final int NUM_PAGES_LEGACY_EDITOR = 3;

        public SectionsPagerAdapter(FragmentManager fm) {
            super(fm);
        }

        @Override
        public Fragment getItem(int position) {
            // getItem is called to instantiate the fragment for the given page.
            switch (position) {
                case 0:
                    // TODO: Remove editor options after testing.
                    if (mShowAztecEditor) {
                        mAztecEditorFragment = AztecEditorFragment.newInstance("", "");
                        mAztecEditorFragment.setImageLoader(new AztecImageLoader(getBaseContext()));
                        return mAztecEditorFragment;
                    } else if (mShowNewEditor) {
                        EditorWebViewCompatibility.setReflectionFailureListener(EditPostActivity.this);
                        return new EditorFragment();
                    } else {
                        return new LegacyEditorFragment();
                    }
                case 1:
                    return EditPostSettingsFragment.newInstance(mSite, mPost);
                default:
                    return EditPostPreviewFragment.newInstance(mSite, mPost);
            }
        }

        @Override
        public Object instantiateItem(ViewGroup container, int position) {
            Fragment fragment = (Fragment) super.instantiateItem(container, position);
            switch (position) {
                case 0:
                    mEditorFragment = (EditorFragmentAbstract) fragment;
                    if (mEditorFragment instanceof EditorMediaUploadListener) {
                        mEditorMediaUploadListener = (EditorMediaUploadListener) mEditorFragment;

                        // Set up custom headers for the visual editor's internal WebView
                        mEditorFragment.setCustomHttpHeader("User-Agent", WordPress.getUserAgent());
                    }
                    break;
                case 1:
                    mEditPostSettingsFragment = (EditPostSettingsFragment) fragment;
                    break;
                case 2:
                    mEditPostPreviewFragment = (EditPostPreviewFragment) fragment;
                    break;
            }
            return fragment;
        }

        @Override
        public int getCount() {
            return ((mShowNewEditor || mShowAztecEditor) ? NUM_PAGES_VISUAL_EDITOR : NUM_PAGES_LEGACY_EDITOR);
        }
    }

    // Moved from EditPostContentFragment
    public static final String NEW_MEDIA_POST = "NEW_MEDIA_POST";
    public static final String NEW_MEDIA_POST_EXTRA_IDS = "NEW_MEDIA_POST_EXTRA_IDS";
    private String mMediaCapturePath = "";
    private int mMaxThumbWidth = 0;

    private int getMaximumThumbnailWidthForEditor() {
        if (mMaxThumbWidth == 0) {
            mMaxThumbWidth = ImageUtils.getMaximumThumbnailWidthForEditor(this);
        }
        return mMaxThumbWidth;
    }

    private void addExistingMediaToEditor(long mediaId) {
        MediaModel media = mMediaStore.getSiteMediaWithId(mSite, mediaId);
        if (media != null) {
            MediaFile mediaFile = FluxCUtils.mediaFileFromMediaModel(media);
            trackAddMediaFromWPLibraryEvents(mediaFile.isVideo(), media.getMediaId());
            String urlToUse = TextUtils.isEmpty(media.getUrl()) ? media.getFilePath() : media.getUrl();
            mEditorFragment.appendMediaFile(mediaFile, urlToUse, mImageLoader);
        }
    }

    private class LoadPostContentTask extends AsyncTask<String, Spanned, Spanned> {
        @Override
        protected Spanned doInBackground(String... params) {
            if (params.length < 1 || mPost == null) {
                return null;
            }

            String content = StringUtils.notNullStr(params[0]);
            return WPHtml.fromHtml(content, EditPostActivity.this, mPost, getMaximumThumbnailWidthForEditor());
        }

        @Override
        protected void onPostExecute(Spanned spanned) {
            if (spanned != null) {
                mEditorFragment.setContent(spanned);
            }
        }
    }

    private String getUploadErrorHtml(String mediaId, String path) {
        String replacement;
        if (Build.VERSION.SDK_INT >= 19) {
            replacement = String.format(Locale.US,
                    "<span id=\"img_container_%s\" class=\"img_container failed\" data-failed=\"%s\"><progress " +
                            "id=\"progress_%s\" value=\"0\" class=\"wp_media_indicator failed\" contenteditable=\"false\">" +
                            "</progress><img data-wpid=\"%s\" src=\"%s\" alt=\"\" class=\"failed\"></span>",
                    mediaId, getString(R.string.tap_to_try_again), mediaId, mediaId, path);
        } else {
            // Before API 19, the WebView didn't support progress tags. Use an upload overlay instead of a progress bar
            replacement = String.format(Locale.US,
                    "<span id=\"img_container_%s\" class=\"img_container compat failed\" contenteditable=\"false\" " +
                            "data-failed=\"%s\"><span class=\"upload-overlay failed\" " +
                            "contenteditable=\"false\">Uploading…</span><span class=\"upload-overlay-bg\"></span>" +
                            "<img data-wpid=\"%s\" src=\"%s\" alt=\"\" class=\"failed\"></span>",
                    mediaId, getString(R.string.tap_to_try_again), mediaId, path);
        }
        return replacement;
    }

    private String migrateLegacyDraft(String content) {
        if (content.contains("<img src=\"null\" android-uri=\"")) {
            // We must replace image tags specific to the legacy editor local drafts:
            // <img src="null" android-uri="file:///..." />
            // And trigger an upload action for the specific image / video
            Pattern pattern = Pattern.compile("<img src=\"null\" android-uri=\"([^\"]*)\".*>");
            Matcher matcher = pattern.matcher(content);
            StringBuffer stringBuffer = new StringBuffer();
            while (matcher.find()) {
                String stringUri = matcher.group(1);
                Uri uri = Uri.parse(stringUri);
                MediaFile mediaFile = FluxCUtils.mediaFileFromMediaModel(queueFileForUpload(uri,
                        getContentResolver().getType(uri), UploadState.FAILED));
                if (mediaFile == null) {
                    continue;
                }
                String replacement = getUploadErrorHtml(mediaFile.getMediaId(), mediaFile.getFilePath());
                matcher.appendReplacement(stringBuffer, replacement);
            }
            matcher.appendTail(stringBuffer);
            content = stringBuffer.toString();
        }
        if (content.contains("[caption")) {
            // Convert old legacy post caption formatting to new format, to avoid being stripped by the visual editor
            Pattern pattern = Pattern.compile("(\\[caption[^]]*caption=\"([^\"]*)\"[^]]*].+?)(\\[\\/caption])");
            Matcher matcher = pattern.matcher(content);
            StringBuffer stringBuffer = new StringBuffer();
            while (matcher.find()) {
                String replacement = matcher.group(1) + matcher.group(2) + matcher.group(3);
                matcher.appendReplacement(stringBuffer, replacement);
            }
            matcher.appendTail(stringBuffer);
            content = stringBuffer.toString();
        }
        return content;
    }

    private void fillContentEditorFields() {
        // Needed blog settings needed by the editor
        mEditorFragment.setFeaturedImageSupported(mSite.isFeaturedImageSupported());

        // Set up the placeholder text
        mEditorFragment.setContentPlaceholder(getString(R.string.editor_content_placeholder));
        mEditorFragment.setTitlePlaceholder(getString(mIsPage ? R.string.editor_page_title_placeholder :
                R.string.editor_post_title_placeholder));

        // Set post title and content
        if (mPost != null) {
            if (!TextUtils.isEmpty(mPost.getContent()) && !mHasSetPostContent) {
                mHasSetPostContent = true;
                if (mPost.isLocalDraft() && !mShowNewEditor && !mShowAztecEditor) {
                    // TODO: Unnecessary for new editor, as all images are uploaded right away, even for local drafts
                    // Load local post content in the background, as it may take time to generate images
                    new LoadPostContentTask().executeOnExecutor(AsyncTask.THREAD_POOL_EXECUTOR,
                            mPost.getContent().replaceAll("\uFFFC", ""));
                } else {
                    // TODO: Might be able to drop .replaceAll() when legacy editor is removed
                    String content = mPost.getContent().replaceAll("\uFFFC", "");
                    // Prepare eventual legacy editor local draft for the new editor
                    content = migrateLegacyDraft(content);
                    mEditorFragment.setContent(content);
                }
            }
            if (!TextUtils.isEmpty(mPost.getTitle())) {
                mEditorFragment.setTitle(mPost.getTitle());
            }
            // TODO: postSettingsButton.setText(post.isPage() ? R.string.page_settings : R.string.post_settings);
            mEditorFragment.setLocalDraft(mPost.isLocalDraft());

            mEditorFragment.setFeaturedImageId(mPost.getFeaturedImageId());
        }

        // Special actions
        String action = getIntent().getAction();
        if (Intent.ACTION_SEND.equals(action) || Intent.ACTION_SEND_MULTIPLE.equals(action)) {
            setPostContentFromShareAction();
        } else if (NEW_MEDIA_POST.equals(action)) {
            prepareMediaPost();
        }
    }

    private void launchCamera() {
        WordPressMediaUtils.launchCamera(this, BuildConfig.APPLICATION_ID,
                new WordPressMediaUtils.LaunchCameraCallback() {
                    @Override
                    public void onMediaCapturePathReady(String mediaCapturePath) {
                        mMediaCapturePath = mediaCapturePath;
                        AppLockManager.getInstance().setExtendedTimeout();
                    }
                });
    }

    protected void setPostContentFromShareAction() {
        Intent intent = getIntent();

        // Check for shared text
        String text = intent.getStringExtra(Intent.EXTRA_TEXT);
        String title = intent.getStringExtra(Intent.EXTRA_SUBJECT);
        if (text != null) {
            if (title != null) {
                mEditorFragment.setTitle(title);
            }
            // Create an <a href> element around links
            text = AutolinkUtils.autoCreateLinks(text);
            if (mEditorFragment instanceof LegacyEditorFragment) {
                mEditorFragment.setContent(WPHtml.fromHtml(StringUtils.addPTags(text), this, mPost,
                        getMaximumThumbnailWidthForEditor()));
            } else {
                mEditorFragment.setContent(text);
            }
        }

        // Check for shared media
        if (intent.hasExtra(Intent.EXTRA_STREAM)) {
            String action = intent.getAction();
            String type = intent.getType();
            ArrayList<Uri> sharedUris;

            if (Intent.ACTION_SEND_MULTIPLE.equals(action)) {
                sharedUris = intent.getParcelableArrayListExtra((Intent.EXTRA_STREAM));
            } else {
                // For a single media share, we only allow images and video types
                if (type != null && (type.startsWith("image") || type.startsWith("video"))) {
                    sharedUris = new ArrayList<Uri>();
                    sharedUris.add((Uri) intent.getParcelableExtra(Intent.EXTRA_STREAM));
                } else {
                    return;
                }
            }

            if (sharedUris != null) {
                for (Uri uri : sharedUris) {
                    addMedia(uri);
                }
            }
        }
    }

    private void startMediaGalleryActivity(MediaGallery mediaGallery) {
        ActivityLauncher.viewMediaGalleryForSiteAndGallery(this, mSite, mediaGallery);
    }

    private void prepareMediaPost() {
        long[] idsArray = getIntent().getLongArrayExtra(NEW_MEDIA_POST_EXTRA_IDS);
        ArrayList<Long> idsList = ListUtils.fromLongArray(idsArray);
        for (Long id: idsList) {
            addExistingMediaToEditor(id);
        }
    }

    // TODO: Replace with contents of the updatePostContentNewEditor() method when legacy editor is dropped
    /**
     * Updates post object with content of this fragment
     */
    public void updatePostContent(boolean isAutoSave) throws IllegalEditorStateException {
        if (mPost == null) {
            return;
        }
        String title = StringUtils.notNullStr((String) mEditorFragment.getTitle());
        SpannableStringBuilder postContent;
        if (mEditorFragment.getSpannedContent() != null) {
            // needed by the legacy editor to save local drafts
            try {
                postContent = new SpannableStringBuilder(mEditorFragment.getSpannedContent());
            } catch (IndexOutOfBoundsException e) {
                // A core android bug might cause an out of bounds exception, if so we'll just use the current editable
                // See https://code.google.com/p/android/issues/detail?id=5164
                postContent = new SpannableStringBuilder(StringUtils.notNullStr((String) mEditorFragment.getContent()));
            }
        } else {
            postContent = new SpannableStringBuilder(StringUtils.notNullStr((String) mEditorFragment.getContent()));
        }

        String content;
        if (mPost.isLocalDraft()) {
            // remove suggestion spans, they cause craziness in WPHtml.toHTML().
            CharacterStyle[] characterStyles = postContent.getSpans(0, postContent.length(), CharacterStyle.class);
            for (CharacterStyle characterStyle : characterStyles) {
                if (characterStyle instanceof SuggestionSpan) {
                    postContent.removeSpan(characterStyle);
                }
            }
            content = WPHtml.toHtml(postContent);
            // replace duplicate <p> tags so there's not duplicates, trac #86
            content = content.replace("<p><p>", "<p>");
            content = content.replace("</p></p>", "</p>");
            content = content.replace("<br><br>", "<br>");
            // sometimes the editor creates extra tags
            content = content.replace("</strong><strong>", "").replace("</em><em>", "").replace("</u><u>", "")
                    .replace("</strike><strike>", "").replace("</blockquote><blockquote>", "");
        } else {
            if (!isAutoSave) {
                // Add gallery shortcode
                MediaGalleryImageSpan[] gallerySpans = postContent.getSpans(0, postContent.length(),
                        MediaGalleryImageSpan.class);
                for (MediaGalleryImageSpan gallerySpan : gallerySpans) {
                    int start = postContent.getSpanStart(gallerySpan);
                    postContent.removeSpan(gallerySpan);
                    postContent.insert(start, WPHtml.getGalleryShortcode(gallerySpan));
                }
            }

            WPImageSpan[] imageSpans = postContent.getSpans(0, postContent.length(), WPImageSpan.class);
            if (imageSpans.length != 0) {
                for (WPImageSpan wpIS : imageSpans) {
                    MediaFile mediaFile = wpIS.getMediaFile();
                    if (mediaFile == null) {
                        continue;
                    }

                    if (mediaFile.getMediaId() != null) {
                        updateMediaFileOnServer(mediaFile);
                    } else {
                        mediaFile.setFileName(wpIS.getImageSource().toString());
                        mediaFile.setFilePath(wpIS.getImageSource().toString());
                    }

                    int tagStart = postContent.getSpanStart(wpIS);
                    if (!isAutoSave) {
                        postContent.removeSpan(wpIS);

                        // network image has a mediaId
                        if (mediaFile.getMediaId() != null && mediaFile.getMediaId().length() > 0) {
                            postContent.insert(tagStart, WPHtml.getContent(wpIS));
                        } else {
                            // local image for upload
                            postContent.insert(tagStart,
                                    "<img android-uri=\"" + wpIS.getImageSource().toString() + "\" />");
                        }
                    }
                }
            }
            content = postContent.toString();
        }

        mPost.setTitle(title);
        mPost.setContent(content);

        if (!mPost.isLocalDraft()) {
            mPost.setIsLocallyChanged(true);
        }
    }

    /**
     * Updates post object with given title and content
     */
    public void updatePostContentNewEditor(boolean isAutoSave, String title, String content) {
        if (mPost == null) {
            return;
        }

        if (!isAutoSave) {
            // TODO: Shortcode handling, media handling
        }

        mPost.setTitle(title);
        mPost.setContent(content);

        if (!mPost.isLocalDraft()) {
            mPost.setIsLocallyChanged(true);
        }

        mPost.setDateLocallyChanged(DateTimeUtils.iso8601FromTimestamp(System.currentTimeMillis() / 1000));
    }

    private void updateMediaFileOnServer(MediaFile mediaFile) {
        if (mediaFile == null) {
            return;
        }

        MediaPayload payload = new MediaPayload(mSite, FluxCUtils.mediaModelFromMediaFile(mediaFile));
        mDispatcher.dispatch(MediaActionBuilder.newPushMediaAction(payload));
    }

    /**
     * Analytics about media from device
     *
     * @param isNew Whether is a fresh media
     * @param isVideo Whether is a video or not
     * @param uri The URI of the media on the device, or null
     */
    private void trackAddMediaFromDeviceEvents(boolean isNew, boolean isVideo, Uri uri) {
        if (uri == null) {
            AppLog.e(T.MEDIA, "Cannot track new media events if both path and mediaURI are null!!");
            return;
        }

        Map<String, Object> properties = AnalyticsUtils.getMediaProperties(this, isVideo, uri, null);
        Stat currentStat;
        if (isVideo) {
            if (isNew) {
                currentStat = Stat.EDITOR_ADDED_VIDEO_NEW;
            } else {
                currentStat = Stat.EDITOR_ADDED_VIDEO_VIA_DEVICE_LIBRARY;
            }
        } else {
            if (isNew) {
                currentStat = Stat.EDITOR_ADDED_PHOTO_NEW;
            } else {
                currentStat = Stat.EDITOR_ADDED_PHOTO_VIA_DEVICE_LIBRARY;
            }
        }

        AnalyticsTracker.track(currentStat, properties);
    }

    /**
     * Analytics about media already available in the blog's library.
     *
     * @param isVideo Whether is a video or not
     * @param mediaId The ID of the media in the WP blog's library, or null if device media.
     */
    private void trackAddMediaFromWPLibraryEvents(boolean isVideo, long mediaId) {
        if (mediaId == 0) {
            AppLog.e(T.MEDIA, "Cannot track media events if mediaId is 0");
            return;
        }

        if (isVideo) {
            AnalyticsTracker.track(Stat.EDITOR_ADDED_VIDEO_VIA_WP_MEDIA_LIBRARY);
        } else {
            AnalyticsTracker.track(Stat.EDITOR_ADDED_PHOTO_VIA_WP_MEDIA_LIBRARY);
        }
    }

    public boolean addMedia(Uri mediaUri) {
        if (mediaUri != null && !MediaUtils.isInMediaStore(mediaUri) && !mediaUri.toString().startsWith("/")
                && !mediaUri.toString().startsWith("file://") ) {
            mediaUri = MediaUtils.downloadExternalMedia(this, mediaUri);
        }

        if (mediaUri == null) {
            return false;
        }

        boolean isVideo = MediaUtils.isVideo(mediaUri.toString());

        if (mShowNewEditor || mShowAztecEditor) {
            return addMediaVisualEditor(mediaUri, isVideo);
        } else {
            return addMediaLegacyEditor(mediaUri, isVideo);
        }
    }

    private boolean addMediaVisualEditor(Uri uri, boolean isVideo) {
        String path;
        if (uri.toString().contains("content:")) {
            path = MediaUtils.getPath(this, uri);
        } else {
            // File is not in media library
            path = uri.toString().replace("file://", "");
        }

        if (path == null) {
            ToastUtils.showToast(this, R.string.file_not_found, Duration.SHORT);
            return false;
        }

        Uri optimizedMedia = WPMediaUtils.getOptimizedMedia(this, mSite, path, isVideo);
        if (optimizedMedia != null) {
            uri = optimizedMedia;
        }

        MediaModel media = queueFileForUpload(uri, getContentResolver().getType(uri));
        MediaFile mediaFile = FluxCUtils.mediaFileFromMediaModel(media);
        if (media != null) {
            mEditorFragment.appendMediaFile(mediaFile, path, mImageLoader);
        }

        return true;
    }

    private boolean addMediaLegacyEditor(Uri mediaUri, boolean isVideo) {
        MediaModel mediaModel = buildMediaModel(mediaUri, getContentResolver().getType(mediaUri), UploadState.QUEUED);
        if (isVideo) {
            mediaModel.setTitle(getResources().getString(R.string.video));
        } else {
            mediaModel.setTitle(ImageUtils.getTitleForWPImageSpan(this, mediaUri.getEncodedPath()));
        }
        mediaModel.setPostId(mPost.getId());

        mDispatcher.dispatch(MediaActionBuilder.newUpdateMediaAction(mediaModel));

        MediaFile mediaFile = FluxCUtils.mediaFileFromMediaModel(mediaModel);
        mEditorFragment.appendMediaFile(mediaFile, mediaFile.getFilePath(), mImageLoader);
        return true;
    }

    @Override
    public void onActivityResult(int requestCode, int resultCode, Intent data) {
        super.onActivityResult(requestCode, resultCode, data);

        if (resultCode != Activity.RESULT_OK) {
            return;
        }

        if (data != null || ((requestCode == RequestCodes.TAKE_PHOTO || requestCode == RequestCodes.TAKE_VIDEO))) {
            switch (requestCode) {
                case MediaGalleryActivity.REQUEST_CODE:
                    handleMediaGalleryResult(data);
                    // TODO: No analytics here?
                    break;
                case MediaGalleryPickerActivity.REQUEST_CODE:
                    handleMediaGalleryPickerResult(data);
                    // No need to bump analytics here. Bumped later in handleMediaGalleryPickerResult-> addExistingMediaToEditor
                    break;
                case RequestCodes.PICTURE_LIBRARY:
                    Uri imageUri = data.getData();
                    fetchMedia(imageUri);
                    trackAddMediaFromDeviceEvents(false, false, imageUri);
                    break;
                case RequestCodes.TAKE_PHOTO:
                    try {
                        File f = new File(mMediaCapturePath);
                        Uri capturedImageUri = Uri.fromFile(f);
                        if (!addMedia(capturedImageUri)) {
                            ToastUtils.showToast(this, R.string.gallery_error, Duration.SHORT);
                        } else {
                            trackAddMediaFromDeviceEvents(true, false, capturedImageUri);
                        }
                        this.sendBroadcast(new Intent(Intent.ACTION_MEDIA_MOUNTED, Uri.parse("file://"
                                + Environment.getExternalStorageDirectory())));
                    } catch (RuntimeException e) {
                        AppLog.e(T.POSTS, e);
                    } catch (OutOfMemoryError e) {
                        AppLog.e(T.POSTS, e);
                    }
                    break;
                case RequestCodes.VIDEO_LIBRARY:
                    Uri videoUri = data.getData();
                    List<Uri> mediaUris = Arrays.asList(videoUri);
                    for (Uri mediaUri : mediaUris) {
                        trackAddMediaFromDeviceEvents(false, true, mediaUri);
                    }
                    addAllMedia(mediaUris);
                    break;
                case RequestCodes.TAKE_VIDEO:
                    Uri capturedVideoUri = MediaUtils.getLastRecordedVideoUri(this);
                    if (!addMedia(capturedVideoUri)) {
                        ToastUtils.showToast(this, R.string.gallery_error, Duration.SHORT);
                    } else {
                        AnalyticsTracker.track(Stat.EDITOR_ADDED_VIDEO_NEW);
                        trackAddMediaFromDeviceEvents(true, true, capturedVideoUri);
                    }
                    break;
            }
        }
    }

    private ArrayList<MediaModel> mPendingUploads = new ArrayList<>();

    private void fetchMedia(Uri mediaUri) {
        if (!MediaUtils.isInMediaStore(mediaUri)) {
            // Create an AsyncTask to download the file
            new AsyncTask<Uri, Integer, Uri>() {
                @Override
                protected Uri doInBackground(Uri... uris) {
                    Uri imageUri = uris[0];
                    return MediaUtils.downloadExternalMedia(EditPostActivity.this, imageUri);
                }

                protected void onPostExecute(Uri uri) {
                    if (uri != null) {
                        addMedia(uri);
                    } else {
                        Toast.makeText(EditPostActivity.this, getString(R.string.error_downloading_image),
                                Toast.LENGTH_SHORT).show();
                    }
                }
            }.executeOnExecutor(AsyncTask.THREAD_POOL_EXECUTOR, mediaUri);
        } else {
            addMedia(mediaUri);
        }
    }

    /**
     * Media
     */
    private void addAllMedia(List<Uri> mediaUris) {
        boolean isErrorAddingMedia = false;
        for (Uri mediaUri : mediaUris) {
            if (mediaUri == null || !addMedia(mediaUri)) {
                isErrorAddingMedia = true;
            }
        }
        if (isErrorAddingMedia) {
            Toast.makeText(EditPostActivity.this, getResources().getText(R.string.gallery_error),
                    Toast.LENGTH_SHORT).show();
        }
    }

    private String getRealPathFromURI(Uri uri) {
        String path;
        if ("content".equals(uri.getScheme())) {
            path = getRealPathFromContentURI(uri);
        } else if ("file".equals(uri.getScheme())) {
            path = uri.getPath();
        } else {
            path = uri.toString();
        }
        return path;
    }

    private String getRealPathFromContentURI(Uri contentUri) {
        if (contentUri == null)
            return null;

        String[] proj = { android.provider.MediaStore.Images.Media.DATA };
        CursorLoader loader = new CursorLoader(this, contentUri, proj, null, null, null);
        Cursor cursor = loader.loadInBackground();

        if (cursor == null)
            return null;

        int column_index = cursor.getColumnIndex(proj[0]);
        if (column_index == -1) {
            cursor.close();
            return null;
        }

        String path;
        if (cursor.moveToFirst()) {
            path = cursor.getString(column_index);
        } else {
            path = null;
        }

        cursor.close();
        return path;
    }

    private void startMediaGalleryAddActivity() {
        ActivityLauncher.viewMediaGalleryPickerForSite(this, mSite);
    }

    private void handleMediaGalleryPickerResult(Intent data) {
        ArrayList<Long> ids = ListUtils.fromLongArray(data.getLongArrayExtra(MediaGalleryPickerActivity.RESULT_IDS));
        if (ids == null || ids.size() == 0) {
            return;
        }

        // if only one item was chosen insert it as a media object, otherwise create a gallery
        // from the selected items
        if (ids.size() == 1) {
            long mediaId = ids.get(0);
            addExistingMediaToEditor(mediaId);
        } else {
            MediaGallery gallery = new MediaGallery();
            gallery.setIds(ids);
            mEditorFragment.appendGallery(gallery);
        }
    }

    private void handleMediaGalleryResult(Intent data) {
        MediaGallery gallery = (MediaGallery) data.getSerializableExtra(MediaGalleryActivity.RESULT_MEDIA_GALLERY);

        // if blank gallery returned, don't add to span
        if (gallery == null || gallery.getIds().size() == 0) {
            return;
        }
        mEditorFragment.appendGallery(gallery);
    }

    private BroadcastReceiver mGalleryReceiver = new BroadcastReceiver() {
        @Override
        public void onReceive(Context context, Intent intent) {
            if (LegacyEditorFragment.ACTION_MEDIA_GALLERY_TOUCHED.equals(intent.getAction())) {
                startMediaGalleryActivity((MediaGallery)intent.getSerializableExtra(LegacyEditorFragment.EXTRA_MEDIA_GALLERY));
            }
        }
    };

    private void refreshBlogMedia() {
        if (NetworkUtils.isNetworkAvailable(this)) {
            FetchMediaListPayload payload = new FetchMediaListPayload(mSite, false);
            mDispatcher.dispatch(MediaActionBuilder.newFetchMediaListAction(payload));
        } else {
            ToastUtils.showToast(this, R.string.error_media_refresh_no_connection, ToastUtils.Duration.SHORT);
        }
    }

    @SuppressWarnings("unused")
    @Subscribe(threadMode = ThreadMode.MAIN)
    public void onAccountChanged(OnAccountChanged event) {
        if (event.causeOfChange == AccountAction.SEND_VERIFICATION_EMAIL) {
            if (!event.isError()) {
                ToastUtils.showToast(this, getString(R.string.toast_verification_email_sent));
            } else {
                ToastUtils.showToast(this, getString(R.string.toast_verification_email_send_error));
            }
        }
    }

    @SuppressWarnings("unused")
    @Subscribe(threadMode = ThreadMode.MAIN)
    public void onMediaChanged(OnMediaChanged event) {
        if (event.isError()) {
            final String errorMessage;
            switch (event.error.type) {
                case FS_READ_PERMISSION_DENIED:
                    errorMessage = getString(R.string.error_media_insufficient_fs_permissions);
                    break;
                case NOT_FOUND:
                    errorMessage = getString(R.string.error_media_not_found);
                    break;
                case AUTHORIZATION_REQUIRED:
                    errorMessage = getString(R.string.error_media_unauthorized);
                    break;
                case PARSE_ERROR:
                    errorMessage = getString(R.string.error_media_parse_error);
                    break;
                case MALFORMED_MEDIA_ARG:
                case NULL_MEDIA_ARG:
                case GENERIC_ERROR:
                default:
                    errorMessage = getString(R.string.error_refresh_media);
                    break;
            }
            if (!TextUtils.isEmpty(errorMessage)) {
                ToastUtils.showToast(EditPostActivity.this, errorMessage, ToastUtils.Duration.SHORT);
            }
        } else {
            if (mPendingVideoPressInfoRequests != null && !mPendingVideoPressInfoRequests.isEmpty()) {
                // If there are pending requests for video URLs from VideoPress ids, query the DB for
                // them again and notify the editor
                for (String videoId : mPendingVideoPressInfoRequests) {
                    String videoUrl = mMediaStore.
                            getUrlForSiteVideoWithVideoPressGuid(mSite, videoId);
                    String posterUrl = WordPressMediaUtils.getVideoPressVideoPosterFromURL(videoUrl);

                    mEditorFragment.setUrlForVideoPressId(videoId, videoUrl, posterUrl);
                }

                mPendingVideoPressInfoRequests.clear();
            }
        }
    }

    /**
     * Starts the upload service to upload selected media.
     */
    private void startMediaUploadService() {
        if (mPendingUploads != null && !mPendingUploads.isEmpty()) {
            final ArrayList<MediaModel> mediaList = new ArrayList<>();
            for (MediaModel media : mPendingUploads) {
                if (UploadState.QUEUED.name().equals(media.getUploadState())) {
                    mediaList.add(media);
                }
            }

            if (!mediaList.isEmpty()) {
                // before starting the service, we need to update the posts' contents so we are sure the service
                // can retrieve it from there on
                hidePhotoPicker();
                savePostAsync(new AfterSavePostListener() {
                    @Override
                    public void onPostSave() {
                        MediaUploadService.startService(EditPostActivity.this, mediaList);
                    }
                });

            }
        }
    }

    private String getVideoThumbnail(String videoPath) {
        String thumbnailPath = null;
        try {
            File outputFile = File.createTempFile("thumb", ".png", getCacheDir());
            FileOutputStream outputStream = new FileOutputStream(outputFile);
            Bitmap thumb = ThumbnailUtils.createVideoThumbnail(videoPath,
                    android.provider.MediaStore.Images.Thumbnails.MINI_KIND);
            if (thumb != null) {
                thumb.compress(Bitmap.CompressFormat.PNG, 75, outputStream);
                thumbnailPath = outputFile.getAbsolutePath();
            }
        } catch (IOException e) {
            AppLog.i(T.MEDIA, "Can't create thumbnail for video: " + videoPath);
        }
        return thumbnailPath;
    }

    /**
     * Queues a media file for upload and starts the MediaUploadService. Toasts will alert the user
     * if there are issues with the file.
     */
    private MediaModel queueFileForUpload(Uri uri, String mimeType) {
        return queueFileForUpload(uri, mimeType, UploadState.QUEUED);
    }

    private MediaModel queueFileForUpload(Uri uri, String mimeType, UploadState startingState) {
        String path = getRealPathFromURI(uri);

        // Invalid file path
        if (TextUtils.isEmpty(path)) {
            Toast.makeText(this, R.string.editor_toast_invalid_path, Toast.LENGTH_SHORT).show();
            return null;
        }

        // File not found
        File file = new File(path);
        if (!file.exists()) {
            Toast.makeText(this, R.string.file_not_found, Toast.LENGTH_SHORT).show();
            return null;
        }

        // we need to update media with the post Id
        MediaModel media = buildMediaModel(uri, mimeType, startingState);
        media.setPostId(mPost.getId());
        mDispatcher.dispatch(MediaActionBuilder.newUpdateMediaAction(media));

        // add this item to the queue - we keep it for visual aid atm
        mPendingUploads.add(media);

        startMediaUploadService();

        return media;
    }

    private MediaModel buildMediaModel(Uri uri, String mimeType, UploadState startingState) {
        String path = getRealPathFromURI(uri);

        MediaModel media = mMediaStore.instantiateMediaModel();
        AppLog.i(T.MEDIA, "New media instantiated localId=" + media.getId());
        String filename = org.wordpress.android.fluxc.utils.MediaUtils.getFileName(path);
        String fileExtension = org.wordpress.android.fluxc.utils.MediaUtils.getExtension(path);

        // Try to get mimetype if none was passed to this method
        if (mimeType == null) {
            mimeType = getContentResolver().getType(uri);
            if (mimeType == null) {
                mimeType = MimeTypeMap.getSingleton().getMimeTypeFromExtension(fileExtension);
            }
            if (mimeType == null) {
                // Default to image jpeg
                mimeType = "image/jpeg";
            }
        }
        // If file extension is null, upload won't work on wordpress.com
        if (fileExtension == null) {
            fileExtension = MimeTypeMap.getSingleton().getExtensionFromMimeType(mimeType);
            filename += "." + fileExtension;
        }

        if (org.wordpress.android.fluxc.utils.MediaUtils.isVideoMimeType(mimeType)) {
            media.setThumbnailUrl(getVideoThumbnail(path));
        }

        media.setFileName(filename);
        media.setFilePath(path);
        media.setLocalSiteId(mSite.getId());
        media.setFileExtension(fileExtension);
        media.setMimeType(mimeType);
        media.setUploadState(startingState.name());
        media.setUploadDate(DateTimeUtils.iso8601UTCFromTimestamp(System.currentTimeMillis() / 1000));

        return media;
    }

    /**
     * EditorFragmentListener methods
     */

    @Override
    public void onSettingsClicked() {
        mViewPager.setCurrentItem(PAGE_SETTINGS);
    }

    @Override
    public void onAddMediaClicked() {
        if (enablePhotoPicker()) {
            if (!isPhotoPickerShowing()) {
                showPhotoPicker();
            } else {
                hidePhotoPicker();
            }
        }
    }

    @Override
    public void onMediaDropped(final ArrayList<Uri> mediaUris) {
        mDroppedMediaUris = mediaUris;

        if (PermissionUtils.checkAndRequestStoragePermission(this, DRAG_AND_DROP_MEDIA_PERMISSION_REQUEST_CODE)) {
            runOnUiThread(mFetchMediaRunnable);
        }
    }

    @Override
    public void onRequestDragAndDropPermissions(DragEvent dragEvent) {
        if (Build.VERSION.SDK_INT >= Build.VERSION_CODES.N) {
            requestTemporaryPermissions(dragEvent);
        }
    }

    @TargetApi(Build.VERSION_CODES.N)
    private void requestTemporaryPermissions(DragEvent dragEvent) {
        requestDragAndDropPermissions(dragEvent);
    }

    @Override
    public void onMediaRetryClicked(String mediaId) {
        if (TextUtils.isEmpty(mediaId)) {
            AppLog.e(T.MEDIA, "Invalid media id passed to onMediaRetryClicked");
            return;
        }
        MediaModel media = mMediaStore.getMediaWithLocalId(Integer.valueOf(mediaId));
        if (media == null) {
            AppLog.e(T.MEDIA, "Can't find media with local id: " + mediaId);
            return;
        }

        if (UploadState.valueOf(media.getUploadState()) == UploadState.UPLOADED) {
            // Note: we should actually do this when the editor fragment starts instead of waiting for user input.
            // Notify the editor fragment upload was successful and it should replace the local url by the remote url.
            if (mEditorMediaUploadListener != null) {
                mEditorMediaUploadListener.onMediaUploadSucceeded(String.valueOf(media.getId()),
                        getEditorMimeType(media.isVideo()),
                        FluxCUtils.mediaFileFromMediaModel(media));
            }
        } else {
            media.setUploadState(UploadState.QUEUED.name());
            mDispatcher.dispatch(MediaActionBuilder.newUpdateMediaAction(media));
            mPendingUploads.add(media);
            startMediaUploadService();
        }

        AnalyticsTracker.track(Stat.EDITOR_UPLOAD_MEDIA_RETRIED);
    }

    @Override
    public void onMediaUploadCancelClicked(String mediaId, boolean delete) {
        if (!TextUtils.isEmpty(mediaId)) {
            int localMediaId = Integer.valueOf(mediaId);
            EventBus.getDefault().post(new PostEvents.PostMediaCanceled(localMediaId));
        } else {
            // Passed mediaId is incorrect: cancel all uploads
            ToastUtils.showToast(this, getString(R.string.error_all_media_upload_canceled));
            EventBus.getDefault().post(new PostEvents.PostMediaCanceled(true));
        }
    }

    @Override
    public void onFeaturedImageChanged(long mediaId) {
        mPost.setFeaturedImageId(mediaId);
        mEditPostSettingsFragment.updateFeaturedImage(mediaId);
    }

    @Override
    public void onVideoPressInfoRequested(final String videoId) {
        String videoUrl = mMediaStore.
                getUrlForSiteVideoWithVideoPressGuid(mSite, videoId);

        if (videoUrl.isEmpty()) {
            if (PermissionUtils.checkAndRequestCameraAndStoragePermissions(this, MEDIA_PERMISSION_REQUEST_CODE)) {
                runOnUiThread(new Runnable() {
                    @Override
                    public void run() {
                        if (mPendingVideoPressInfoRequests == null) {
                            mPendingVideoPressInfoRequests = new ArrayList<>();
                        }
                        mPendingVideoPressInfoRequests.add(videoId);
                        refreshBlogMedia();
                    }
                });
            } else {
                AppLockManager.getInstance().setExtendedTimeout();
            }
        }

        String posterUrl = WordPressMediaUtils.getVideoPressVideoPosterFromURL(videoUrl);

        mEditorFragment.setUrlForVideoPressId(videoId, videoUrl, posterUrl);
    }

    @Override
    public String onAuthHeaderRequested(String url) {
        String authHeader = "";
        String token = mAccountStore.getAccessToken();
        if (mSite.isPrivate() && WPUrlUtils.safeToAddWordPressComAuthToken(url)
                && !TextUtils.isEmpty(token)) {
            authHeader = "Bearer " + token;
        }
        return authHeader;
    }

    @Override
    public void onEditorFragmentInitialized() {
        fillContentEditorFields();
        // Set the error listener
        if (mEditorFragment instanceof EditorFragment) {
            mEditorFragment.setDebugModeEnabled(BuildConfig.DEBUG);
            ((EditorFragment) mEditorFragment).setWebViewErrorListener(new ErrorListener() {
                @Override
                public void onJavaScriptError(String sourceFile, int lineNumber, String message) {
                    CrashlyticsUtils.logException(new JavaScriptException(sourceFile, lineNumber, message),
                            T.EDITOR,
                            String.format(Locale.US, "%s:%d: %s", sourceFile, lineNumber, message));
                }

                @Override
                public void onJavaScriptAlert(String url, String message) {
                    // no op
                }
            });
        }
    }

    @Override
    public void saveMediaFile(MediaFile mediaFile) {
    }

    @Override
    public void onTrackableEvent(TrackableEvent event) {
        switch (event) {
            case HTML_BUTTON_TAPPED:
                AnalyticsTracker.track(Stat.EDITOR_TAPPED_HTML);
                break;
            case MEDIA_BUTTON_TAPPED:
                AnalyticsTracker.track(Stat.EDITOR_TAPPED_IMAGE);
                break;
            case UNLINK_BUTTON_TAPPED:
                AnalyticsTracker.track(Stat.EDITOR_TAPPED_UNLINK);
                break;
            case LINK_BUTTON_TAPPED:
                AnalyticsTracker.track(Stat.EDITOR_TAPPED_LINK);
                break;
            case IMAGE_EDITED:
                AnalyticsTracker.track(Stat.EDITOR_EDITED_IMAGE);
                break;
            case BOLD_BUTTON_TAPPED:
                AnalyticsTracker.track(Stat.EDITOR_TAPPED_BOLD);
                break;
            case ITALIC_BUTTON_TAPPED:
                AnalyticsTracker.track(Stat.EDITOR_TAPPED_ITALIC);
                break;
            case OL_BUTTON_TAPPED:
                AnalyticsTracker.track(Stat.EDITOR_TAPPED_ORDERED_LIST);
                break;
            case UL_BUTTON_TAPPED:
                AnalyticsTracker.track(Stat.EDITOR_TAPPED_UNORDERED_LIST);
                break;
            case BLOCKQUOTE_BUTTON_TAPPED:
                AnalyticsTracker.track(Stat.EDITOR_TAPPED_BLOCKQUOTE);
                break;
            case STRIKETHROUGH_BUTTON_TAPPED:
                AnalyticsTracker.track(Stat.EDITOR_TAPPED_STRIKETHROUGH);
                break;
            case UNDERLINE_BUTTON_TAPPED:
                AnalyticsTracker.track(Stat.EDITOR_TAPPED_UNDERLINE);
                break;
            case MORE_BUTTON_TAPPED:
                AnalyticsTracker.track(Stat.EDITOR_TAPPED_MORE);
                break;
        }
    }

    // FluxC events

    @SuppressWarnings("unused")
    @Subscribe(threadMode = ThreadMode.MAIN)
    public void onMediaUploaded(MediaStore.OnMediaUploaded event) {
        if (isFinishing()) return;

        // event for unknown media, ignoring
        if (event.media == null) {
            AppLog.w(AppLog.T.MEDIA, "Media event not recognized: " + event.media);
            return;
        }

        if (event.isError()) {
            onUploadError(event.media, event.error);
        }
        else
        if (event.canceled) {
            onUploadCanceled(event.media);
        }
        else
        if (event.completed) {
            onUploadSuccess(event.media);
        }
        else {
            AppLog.w(AppLog.T.MEDIA, "EDITPOSTACTIVITY: " + event.media.getId() + " - " + event.progress);
            onUploadProgress(event.media, event.progress);
        }
    }
}<|MERGE_RESOLUTION|>--- conflicted
+++ resolved
@@ -1275,19 +1275,9 @@
                 }
             }
 
-<<<<<<< HEAD
-            boolean hasUploadingOrFailedMedia = mEditorFragment.isUploadingMedia() ||
-                    mEditorFragment.isActionInProgress() || mEditorFragment.hasFailedMediaUploads();
-            if (PostStatus.fromPost(mPost) == PostStatus.DRAFT && isPublishable && !hasUploadingOrFailedMedia
-                    && NetworkUtils.isNetworkAvailable(this)) {
-                if (!hasFailedMedia()) {
-                    savePostOnlineAndFinishAsync(isFirstTimePublish);
-                }
-=======
             if (PostStatus.fromPost(mPost) == PostStatus.DRAFT && isPublishable && !hasUnfinishedMedia()
                     && NetworkUtils.isNetworkAvailable(this)) {
                 savePostOnlineAndFinishAsync(isFirstTimePublish);
->>>>>>> 54cbc3d7
             } else {
                 savePostLocallyAndFinishAsync();
             }
