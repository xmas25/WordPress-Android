package org.wordpress.android.ui.posts;

import android.annotation.TargetApi;
import android.app.Activity;
import android.app.Fragment;
import android.app.FragmentManager;
import android.app.ProgressDialog;
import android.content.Context;
import android.content.DialogInterface;
import android.content.Intent;
import android.content.res.Configuration;
import android.database.Cursor;
import android.graphics.Bitmap;
import android.media.ThumbnailUtils;
import android.net.Uri;
import android.os.AsyncTask;
import android.os.Build;
import android.os.Bundle;
import android.os.Environment;
import android.os.Handler;
import android.preference.PreferenceManager;
import android.support.annotation.NonNull;
import android.support.v13.app.FragmentPagerAdapter;
import android.support.v4.app.ActivityCompat;
import android.support.v4.app.FragmentTransaction;
import android.support.v4.content.CursorLoader;
import android.support.v4.view.ViewPager;
import android.support.v7.app.ActionBar;
import android.support.v7.app.AlertDialog;
import android.support.v7.app.AppCompatActivity;
import android.text.SpannableStringBuilder;
import android.text.Spanned;
import android.text.TextUtils;
import android.text.style.CharacterStyle;
import android.text.style.SuggestionSpan;
import android.view.DragEvent;
import android.view.Menu;
import android.view.MenuInflater;
import android.view.MenuItem;
import android.view.View;
import android.view.ViewGroup;
import android.view.inputmethod.InputMethodManager;
import android.webkit.MimeTypeMap;
import android.widget.Toast;

import org.greenrobot.eventbus.Subscribe;
import org.greenrobot.eventbus.ThreadMode;
import org.m4m.MediaComposer;
import org.wordpress.android.BuildConfig;
import org.wordpress.android.JavaScriptException;
import org.wordpress.android.R;
import org.wordpress.android.WordPress;
import org.wordpress.android.analytics.AnalyticsTracker;
import org.wordpress.android.analytics.AnalyticsTracker.Stat;
import org.wordpress.android.editor.AztecEditorFragment;
import org.wordpress.android.editor.EditorFragment;
import org.wordpress.android.editor.EditorFragment.IllegalEditorStateException;
import org.wordpress.android.editor.EditorFragmentAbstract;
import org.wordpress.android.editor.EditorFragmentAbstract.EditorDragAndDropListener;
import org.wordpress.android.editor.EditorFragmentAbstract.EditorFragmentListener;
import org.wordpress.android.editor.EditorFragmentAbstract.TrackableEvent;
import org.wordpress.android.editor.EditorMediaUploadListener;
import org.wordpress.android.editor.EditorWebViewAbstract.ErrorListener;
import org.wordpress.android.editor.EditorWebViewCompatibility;
import org.wordpress.android.editor.EditorWebViewCompatibility.ReflectionException;
import org.wordpress.android.editor.ImageSettingsDialogFragment;
import org.wordpress.android.editor.LegacyEditorFragment;
import org.wordpress.android.fluxc.Dispatcher;
import org.wordpress.android.fluxc.action.AccountAction;
import org.wordpress.android.fluxc.generated.AccountActionBuilder;
import org.wordpress.android.fluxc.generated.MediaActionBuilder;
import org.wordpress.android.fluxc.generated.PostActionBuilder;
import org.wordpress.android.fluxc.model.AccountModel;
import org.wordpress.android.fluxc.model.MediaModel;
import org.wordpress.android.fluxc.model.MediaModel.UploadState;
import org.wordpress.android.fluxc.model.PostModel;
import org.wordpress.android.fluxc.model.SiteModel;
import org.wordpress.android.fluxc.model.post.PostStatus;
import org.wordpress.android.fluxc.store.AccountStore;
import org.wordpress.android.fluxc.store.AccountStore.OnAccountChanged;
import org.wordpress.android.fluxc.store.MediaStore;
import org.wordpress.android.fluxc.store.MediaStore.FetchMediaListPayload;
import org.wordpress.android.fluxc.store.MediaStore.MediaPayload;
import org.wordpress.android.fluxc.store.MediaStore.OnMediaChanged;
import org.wordpress.android.fluxc.store.PostStore;
import org.wordpress.android.fluxc.store.SiteStore;
import org.wordpress.android.fluxc.tools.FluxCImageLoader;
import org.wordpress.android.ui.ActivityId;
import org.wordpress.android.ui.ActivityLauncher;
import org.wordpress.android.ui.RequestCodes;
import org.wordpress.android.ui.media.MediaBrowserActivity;
import org.wordpress.android.ui.media.WordPressMediaUtils;
import org.wordpress.android.ui.media.services.MediaUploadService;
import org.wordpress.android.ui.notifications.utils.PendingDraftsNotificationsUtils;
import org.wordpress.android.ui.photopicker.PhotoPickerFragment;
import org.wordpress.android.ui.photopicker.PhotoPickerFragment.PhotoPickerIcon;
import org.wordpress.android.ui.photopicker.PhotoPickerFragment.PhotoPickerOption;
import org.wordpress.android.ui.posts.InsertMediaDialog.InsertMediaCallback;
import org.wordpress.android.ui.posts.services.AztecImageLoader;
import org.wordpress.android.ui.posts.services.PostEvents;
import org.wordpress.android.ui.posts.services.PostUploadService;
import org.wordpress.android.ui.prefs.AppPrefs;
import org.wordpress.android.ui.prefs.SiteSettingsInterface;
import org.wordpress.android.util.AnalyticsUtils;
import org.wordpress.android.util.AniUtils;
import org.wordpress.android.util.AppLog;
import org.wordpress.android.util.AppLog.T;
import org.wordpress.android.util.AutolinkUtils;
import org.wordpress.android.util.CrashlyticsUtils;
import org.wordpress.android.util.DateTimeUtils;
import org.wordpress.android.util.DisplayUtils;
import org.wordpress.android.util.FileUtils;
import org.wordpress.android.util.FluxCUtils;
import org.wordpress.android.util.ImageUtils;
import org.wordpress.android.util.ListUtils;
import org.wordpress.android.util.MediaUtils;
import org.wordpress.android.util.NetworkUtils;
import org.wordpress.android.util.PermissionUtils;
import org.wordpress.android.util.SiteUtils;
import org.wordpress.android.util.StringUtils;
import org.wordpress.android.util.ToastUtils;
import org.wordpress.android.util.ToastUtils.Duration;
import org.wordpress.android.util.WPHtml;
import org.wordpress.android.util.WPMediaUtils;
import org.wordpress.android.util.WPPermissionUtils;
import org.wordpress.android.util.WPUrlUtils;
import org.wordpress.android.util.WPVideoUtils;
import org.wordpress.android.util.helpers.MediaFile;
import org.wordpress.android.util.helpers.MediaGallery;
import org.wordpress.android.util.helpers.MediaGalleryImageSpan;
import org.wordpress.android.util.helpers.WPImageSpan;
import org.wordpress.android.widgets.WPViewPager;
import org.wordpress.passcodelock.AppLockManager;

import java.io.File;
import java.io.FileOutputStream;
import java.io.IOException;
import java.lang.ref.WeakReference;
import java.util.ArrayList;
import java.util.Arrays;
import java.util.EnumSet;
import java.util.HashMap;
import java.util.List;
import java.util.Locale;
import java.util.Map;
import java.util.regex.Matcher;
import java.util.regex.Pattern;

import javax.inject.Inject;

import de.greenrobot.event.EventBus;

public class EditPostActivity extends AppCompatActivity implements EditorFragmentListener, EditorDragAndDropListener,
        ActivityCompat.OnRequestPermissionsResultCallback, EditorWebViewCompatibility.ReflectionFailureListener,
        PhotoPickerFragment.PhotoPickerListener {
    public static final String EXTRA_POST_LOCAL_ID = "postModelLocalId";
    public static final String EXTRA_IS_PAGE = "isPage";
    public static final String EXTRA_IS_QUICKPRESS = "isQuickPress";
    public static final String EXTRA_QUICKPRESS_BLOG_ID = "quickPressBlogId";
    public static final String EXTRA_SAVED_AS_LOCAL_DRAFT = "savedAsLocalDraft";
    public static final String EXTRA_HAS_UNFINISHED_MEDIA = "hasUnfinishedMedia";
    public static final String EXTRA_HAS_CHANGES = "hasChanges";
    public static final String STATE_KEY_CURRENT_POST = "stateKeyCurrentPost";
    public static final String STATE_KEY_ORIGINAL_POST = "stateKeyOriginalPost";
    public static final String STATE_KEY_EDITOR_FRAGMENT = "editorFragment";
    public static final String STATE_KEY_DROPPED_MEDIA_URIS = "stateKeyDroppedMediaUri";

    private static int PAGE_CONTENT = 0;
    private static int PAGE_SETTINGS = 1;
    private static int PAGE_PREVIEW = 2;

    private static final int AUTOSAVE_INTERVAL_MILLIS = 60000;

    private static final String PHOTO_PICKER_TAG = "photo_picker";

    private Handler mHandler;
    private boolean mShowAztecEditor;
    private boolean mShowNewEditor;

    private List<String> mPendingVideoPressInfoRequests;

    /**
     * The {@link android.support.v4.view.PagerAdapter} that will provide
     * fragments for each of the sections. We use a
     * {@link FragmentPagerAdapter} derivative, which will keep every
     * loaded fragment in memory. If this becomes too memory intensive, it
     * may be best to switch to a
     * {@link android.support.v13.app.FragmentStatePagerAdapter}.
     */
    SectionsPagerAdapter mSectionsPagerAdapter;

    /**
     * The {@link ViewPager} that will host the section contents.
     */
    WPViewPager mViewPager;

    private PostModel mPost;
    private PostModel mOriginalPost;

    private AztecEditorFragment mAztecEditorFragment;
    private EditorFragmentAbstract mEditorFragment;
    private EditPostSettingsFragment mEditPostSettingsFragment;
    private EditPostPreviewFragment mEditPostPreviewFragment;

    private EditorMediaUploadListener mEditorMediaUploadListener;

    private boolean mIsNewPost;
    private boolean mIsPage;
    private boolean mHasSetPostContent;

    private View mPhotoPickerContainer;
    private PhotoPickerFragment mPhotoPickerFragment;
    private int mPhotoPickerOrientation = Configuration.ORIENTATION_UNDEFINED;

    // For opening the context menu after permissions have been granted
    private View mMenuView = null;

    @Inject Dispatcher mDispatcher;
    @Inject AccountStore mAccountStore;
    @Inject SiteStore mSiteStore;
    @Inject PostStore mPostStore;
    @Inject MediaStore mMediaStore;
    @Inject FluxCImageLoader mImageLoader;

    private SiteModel mSite;

    // for keeping the media uri while asking for permissions
    private ArrayList<Uri> mDroppedMediaUris;

    private Runnable mFetchMediaRunnable = new Runnable() {
        @Override
        public void run() {
            if (mDroppedMediaUris != null) {
                final List<Uri> mediaUris = mDroppedMediaUris;
                mDroppedMediaUris = null;
                EditPostActivity.this.addAllMedia(mediaUris);
            }
        }
    };

    @Override
    protected void onCreate(Bundle savedInstanceState) {
        super.onCreate(savedInstanceState);
        ((WordPress) getApplication()).component().inject(this);
        mDispatcher.register(this);
        setContentView(R.layout.new_edit_post_activity);

        if (savedInstanceState == null) {
            mSite = (SiteModel) getIntent().getSerializableExtra(WordPress.SITE);
        } else {
            mSite = (SiteModel) savedInstanceState.getSerializable(WordPress.SITE);
        }

        // Check whether to show the visual editor
        PreferenceManager.setDefaultValues(this, R.xml.account_settings, false);
        //AppPrefs.setAztecEditorAvailable(true);
        //AppPrefs.setAztecEditorEnabled(true);
        mShowAztecEditor = AppPrefs.isAztecEditorEnabled();
        mShowNewEditor = AppPrefs.isVisualEditorEnabled();

        // Set up the action bar.
        final ActionBar actionBar = getSupportActionBar();
        if (actionBar != null) {
            actionBar.setDisplayHomeAsUpEnabled(true);
        }

        FragmentManager fragmentManager = getFragmentManager();
        Bundle extras = getIntent().getExtras();
        String action = getIntent().getAction();
        if (savedInstanceState == null) {
            if (!getIntent().hasExtra(EXTRA_POST_LOCAL_ID)
                    || Intent.ACTION_SEND.equals(action)
                    || Intent.ACTION_SEND_MULTIPLE.equals(action)
                    || NEW_MEDIA_POST.equals(action)
                    || getIntent().hasExtra(EXTRA_IS_QUICKPRESS)) {
                if (getIntent().hasExtra(EXTRA_QUICKPRESS_BLOG_ID)) {
                    // QuickPress might want to use a different blog than the current blog
                    int localSiteId = getIntent().getIntExtra(EXTRA_QUICKPRESS_BLOG_ID, -1);
                    mSite = mSiteStore.getSiteByLocalId(localSiteId);
                }

                if (extras != null) {
                    mIsPage = extras.getBoolean(EXTRA_IS_PAGE);
                }
                mIsNewPost = true;

                if (mSite == null) {
                    showErrorAndFinish(R.string.blog_not_found);
                    return;
                }
                if (!mSite.isVisible()) {
                    showErrorAndFinish(R.string.error_blog_hidden);
                    return;
                }

                // Create a new post
                List<Long> categories = new ArrayList<>();
                String postFormat = "";
                if (mSite.isWPCom() || mSite.isJetpackConnected()) {
                    // TODO: replace SiteSettingsInterface.getX by calls to mSite.getDefaultCategory
                    // and mSite.getDefaultFormat. We can get these from /me/sites endpoint for .com/jetpack sites.
                    // There might be a way to get that information from a XMLRPC request as well.
                    categories.add((long) SiteSettingsInterface.getDefaultCategory(WordPress.getContext()));
                    postFormat = SiteSettingsInterface.getDefaultFormat(WordPress.getContext());
                }
                mPost = mPostStore.instantiatePostModel(mSite, mIsPage, categories, postFormat);
            } else if (extras != null) {
                // Load post passed in extras
                mPost = mPostStore.getPostByLocalPostId(extras.getInt(EXTRA_POST_LOCAL_ID));
                if (mPost != null) {
                    mOriginalPost = mPost.clone();
                    mIsPage = mPost.isPage();
                }
            }
        } else {
            mDroppedMediaUris = savedInstanceState.getParcelable(STATE_KEY_DROPPED_MEDIA_URIS);

            if (savedInstanceState.containsKey(STATE_KEY_ORIGINAL_POST)) {
                try {
                    mPost = (PostModel) savedInstanceState.getSerializable(STATE_KEY_CURRENT_POST);
                    mOriginalPost = (PostModel) savedInstanceState.getSerializable(STATE_KEY_ORIGINAL_POST);
                } catch (ClassCastException e) {
                    mPost = null;
                }
            }
            mEditorFragment = (EditorFragmentAbstract) fragmentManager.getFragment(savedInstanceState, STATE_KEY_EDITOR_FRAGMENT);

            if (mEditorFragment instanceof EditorMediaUploadListener) {
                mEditorMediaUploadListener = (EditorMediaUploadListener) mEditorFragment;
            }
        }

        if (mSite == null) {
            ToastUtils.showToast(this, R.string.blog_not_found, ToastUtils.Duration.SHORT);
            finish();
            return;
        }

        if (mHasSetPostContent = mEditorFragment != null) {
            mEditorFragment.setImageLoader(mImageLoader);
        }

        // Ensure we have a valid post
        if (mPost == null) {
            showErrorAndFinish(R.string.post_not_found);
            return;
        }

        if (mIsNewPost) {
            trackEditorCreatedPost(action, getIntent());
        }

        setTitle(StringUtils.unescapeHTML(SiteUtils.getSiteNameOrHomeURL(mSite)));
        mSectionsPagerAdapter = new SectionsPagerAdapter(fragmentManager);

        // Set up the ViewPager with the sections adapter.
        mViewPager = (WPViewPager) findViewById(R.id.pager);
        mViewPager.setAdapter(mSectionsPagerAdapter);
        mViewPager.setOffscreenPageLimit(2);
        mViewPager.setPagingEnabled(false);

        // When swiping between different sections, select the corresponding
        // tab. We can also use ActionBar.Tab#select() to do this if we have
        // a reference to the Tab.
        mViewPager.setOnPageChangeListener(new ViewPager.SimpleOnPageChangeListener() {
            @Override
            public void onPageSelected(int position) {
                invalidateOptionsMenu();
                if (position == PAGE_CONTENT) {
                    setTitle(StringUtils.unescapeHTML(SiteUtils.getSiteNameOrHomeURL(mSite)));
                } else if (position == PAGE_SETTINGS) {
                    setTitle(mPost.isPage() ? R.string.page_settings : R.string.post_settings);
                    hidePhotoPicker();
                } else if (position == PAGE_PREVIEW) {
                    setTitle(mPost.isPage() ? R.string.preview_page : R.string.preview_post);
                    hidePhotoPicker();
                    savePostAsync(new AfterSavePostListener() {
                        @Override
                        public void onPostSave() {
                            if (mEditPostPreviewFragment != null) {
                                runOnUiThread(new Runnable() {
                                    @Override
                                    public void run() {
                                        if (mEditPostPreviewFragment != null) {
                                            mEditPostPreviewFragment.loadPost(mPost);
                                        }
                                    }
                                });
                            }
                        }
                    });
                }
            }
        });

        ActivityId.trackLastActivity(ActivityId.POST_EDITOR);
    }

    private Runnable mAutoSave = new Runnable() {
        @Override
        public void run() {
            new Thread(new Runnable() {
                @Override
                public void run() {
                    try {
                        updatePostObject(true);
                    } catch (IllegalEditorStateException e) {
                        AppLog.e(T.EDITOR, "Impossible to save the post, we weren't able to update it.");
                        return;
                    }
                    savePostToDb();
                    if (mHandler != null) {
                        mHandler.postDelayed(mAutoSave, AUTOSAVE_INTERVAL_MILLIS);
                    }
                }
            }).start();
        }
    };

    @Override
    protected void onResume() {
        super.onResume();
        mHandler = new Handler();
        mHandler.postDelayed(mAutoSave, AUTOSAVE_INTERVAL_MILLIS);
    }

    @Override
    protected void onPause() {
        super.onPause();

        mHandler.removeCallbacks(mAutoSave);
        mHandler = null;
    }

    @Override
    protected void onDestroy() {
        AnalyticsTracker.track(AnalyticsTracker.Stat.EDITOR_CLOSED);
        mDispatcher.unregister(this);
        super.onDestroy();
    }

    @Override
    protected void onSaveInstanceState(Bundle outState) {
        super.onSaveInstanceState(outState);
        // Saves both post objects so we can restore them in onCreate()
        savePostAsync(null);
        outState.putSerializable(STATE_KEY_CURRENT_POST, mPost);
        outState.putSerializable(STATE_KEY_ORIGINAL_POST, mOriginalPost);
        outState.putSerializable(WordPress.SITE, mSite);

        outState.putParcelableArrayList(STATE_KEY_DROPPED_MEDIA_URIS, mDroppedMediaUris);

        if (mEditorFragment != null) {
            getFragmentManager().putFragment(outState, STATE_KEY_EDITOR_FRAGMENT, mEditorFragment);
        }
    }

    @Override
    public void onConfigurationChanged(Configuration newConfig) {
        super.onConfigurationChanged(newConfig);

        // resize the photo picker if the user rotated the device
        int orientation = newConfig.orientation;
        if (orientation != mPhotoPickerOrientation) {
            resizePhotoPicker();
        }
    }

    private String getSaveButtonText() {
        if (!userCanPublishPosts()) {
            return getString(R.string.submit_for_review);
        }

        switch (PostStatus.fromPost(mPost)) {
            case SCHEDULED:
                return getString(R.string.schedule_verb);
            case PUBLISHED:
            case UNKNOWN:
                if (mPost.isLocalDraft()) {
                    return getString(R.string.post_status_publish_post);
                } else {
                    return getString(R.string.update_verb);
                }
            default:
                if (mPost.isLocalDraft()) {
                    return getString(R.string.save);
                } else {
                    return getString(R.string.update_verb);
                }
        }
    }

    private boolean isPhotoPickerShowing() {
        return mPhotoPickerContainer != null
                && mPhotoPickerContainer.getVisibility() == View.VISIBLE;
    }

    /*
     * resizes the photo picker based on device orientation - full height in landscape, half
     * height in portrait
     */
    private void resizePhotoPicker() {
        if (mPhotoPickerContainer == null) return;

        if (DisplayUtils.isLandscape(this)) {
            mPhotoPickerOrientation = Configuration.ORIENTATION_LANDSCAPE;
            mPhotoPickerContainer.getLayoutParams().height = ViewGroup.LayoutParams.MATCH_PARENT;
        } else {
            mPhotoPickerOrientation = Configuration.ORIENTATION_PORTRAIT;
            int displayHeight = DisplayUtils.getDisplayPixelHeight(this);
            int containerHeight = (int) (displayHeight * 0.5f);
            mPhotoPickerContainer.getLayoutParams().height = containerHeight;
        }

        if (mPhotoPickerFragment != null) {
            mPhotoPickerFragment.reload();
        }
    }

    /*
     * loads the photo picker fragment, which is hidden until the user taps the media icon
     */
    private void initPhotoPicker() {
        mPhotoPickerContainer = findViewById(R.id.photo_fragment_container);

        // size the picker before creating the fragment to avoid having it load media now
        resizePhotoPicker();

        EnumSet<PhotoPickerOption> options =
                EnumSet.of(PhotoPickerOption.ALLOW_MULTI_SELECT);
        mPhotoPickerFragment = PhotoPickerFragment.newInstance(this, options);

        getFragmentManager()
                .beginTransaction()
                .add(R.id.photo_fragment_container, mPhotoPickerFragment, PHOTO_PICKER_TAG)
                .commit();
    }

    /*
     * user has requested to show the photo picker
     */
    void showPhotoPicker() {
        // make sure we initialized the photo picker
        if (mPhotoPickerFragment == null) {
            initPhotoPicker();
        }

        // hide soft keyboard
        View view = getCurrentFocus();
        if (view != null) {
            InputMethodManager imm = (InputMethodManager)getSystemService(Context.INPUT_METHOD_SERVICE);
            imm.hideSoftInputFromWindow(view.getWindowToken(), 0);
        }

        // slide in the photo picker
        if (!isPhotoPickerShowing()) {
            AniUtils.animateBottomBar(mPhotoPickerContainer, true, AniUtils.Duration.MEDIUM);
            mPhotoPickerFragment.refresh();
        }

        // fade in the overlay atop the editor, which effectively disables the editor
        // until the picker is closed
        View overlay = findViewById(R.id.view_overlay);
        if (overlay.getVisibility() != View.VISIBLE) {
            AniUtils.fadeIn(overlay, AniUtils.Duration.MEDIUM);
        }

        if (mAztecEditorFragment != null) {
            mAztecEditorFragment.enableMediaMode(true);
        }
    }

    public void hidePhotoPicker() {
        if (isPhotoPickerShowing()) {
            mPhotoPickerFragment.finishActionMode();
            AniUtils.animateBottomBar(mPhotoPickerContainer, false);
        }

        View overlay = findViewById(R.id.view_overlay);
        if (overlay.getVisibility() == View.VISIBLE) {
            AniUtils.fadeOut(overlay, AniUtils.Duration.MEDIUM);
        }

        if (mAztecEditorFragment != null) {
            mAztecEditorFragment.enableMediaMode(false);
        }
    }

    /*
     * called by PhotoPickerFragment when media is selected - may be a single item or a list of items
     */
    @Override
    public void onPhotoPickerMediaChosen(@NonNull List<Uri> uriList) {
        hidePhotoPicker();
        for (Uri uri: uriList) {
            if (addMedia(uri)) {
                boolean isVideo = MediaUtils.isVideo(uri.toString());
                trackAddMediaFromDeviceEvents(false, isVideo, uri);
            }
        }
    }

    /*
     * called by PhotoPickerFragment when user clicks an icon to launch the camera, native
     * picker, or WP media picker
     */
    @Override
    public void onPhotoPickerIconClicked(@NonNull PhotoPickerIcon icon) {
        hidePhotoPicker();
        switch (icon) {
            case ANDROID_CAPTURE_PHOTO:
                launchCamera();
                break;
            case ANDROID_CAPTURE_VIDEO:
                launchVideoCamera();
                break;
            case ANDROID_CHOOSE_PHOTO:
                launchPictureLibrary();
                break;
            case ANDROID_CHOOSE_VIDEO:
                launchVideoLibrary();
                break;
            case WP_MEDIA:
                ActivityLauncher.viewMediaPickerForResult(this, mSite);
                break;
        }
    }

    @Override
    public boolean onCreateOptionsMenu(Menu menu) {
        super.onCreateOptionsMenu(menu);
        MenuInflater inflater = getMenuInflater();
        if (mShowNewEditor || mShowAztecEditor) {
            inflater.inflate(R.menu.edit_post, menu);
        } else {
            inflater.inflate(R.menu.edit_post_legacy, menu);
        }

        return true;
    }

    @Override
    public boolean onPrepareOptionsMenu(Menu menu) {
        boolean showMenuItems = true;
        if (mViewPager != null && mViewPager.getCurrentItem() > PAGE_CONTENT) {
            showMenuItems = false;
        }

        MenuItem previewMenuItem = menu.findItem(R.id.menu_preview_post);
        MenuItem settingsMenuItem = menu.findItem(R.id.menu_post_settings);

        if (previewMenuItem != null) {
            previewMenuItem.setVisible(showMenuItems);
        }

        if (settingsMenuItem != null) {
            settingsMenuItem.setVisible(showMenuItems);
        }

        // Set text of the save button in the ActionBar
        if (mPost != null) {
            MenuItem saveMenuItem = menu.findItem(R.id.menu_save_post);
            if (saveMenuItem != null) {
                saveMenuItem.setTitle(getSaveButtonText());
            }
        }

        return super.onPrepareOptionsMenu(menu);
    }

    @Override
    public void onRequestPermissionsResult(int requestCode,
                                           @NonNull String permissions[],
                                           @NonNull int[] grantResults) {
<<<<<<< HEAD
        WPPermissionUtils.setPermissionListAsked(permissions);

        switch (requestCode) {
            case LOCATION_PERMISSION_REQUEST_CODE:
                boolean shouldShowLocation = false;
                // Check if at least one of the location permission (coarse or fine) is granted
                for (int grantResult : grantResults) {
                    if (grantResult == PackageManager.PERMISSION_GRANTED) {
                        shouldShowLocation = true;
                    }
                }
                if (!shouldShowLocation) {
                    // Location permission denied
                    ToastUtils.showToast(this, getString(R.string.post_settings_add_location_permission_required));
                }
                break;
            case MEDIA_PERMISSION_REQUEST_CODE:
                boolean shouldShowContextMenu = true;
                for (int i = 0; i < grantResults.length; ++i) {
                    switch (permissions[i]) {
                        case Manifest.permission.CAMERA:
                            if (grantResults[i] == PackageManager.PERMISSION_DENIED) {
                                shouldShowContextMenu = false;
                            }
                            break;
                        case Manifest.permission.WRITE_EXTERNAL_STORAGE:
                            if (grantResults[i] == PackageManager.PERMISSION_DENIED) {
                                shouldShowContextMenu = false;
                            } else {
                                refreshBlogMedia();
                            }
                            break;
                    }
                }
                if (shouldShowContextMenu) {
=======
        boolean allGranted = WPPermissionUtils.setPermissionListAsked(
                this, requestCode, permissions, grantResults, true);

        if (allGranted) {
            switch (requestCode) {
                case WPPermissionUtils.EDITOR_LOCATION_PERMISSION_REQUEST_CODE:
                    // Permission request was granted, show Location buttons in Settings
                    mEditPostSettingsFragment.showLocationSearch();

                    // After permission request was granted add GeoTag to the new post (if GeoTagging is enabled)
                    mEditPostSettingsFragment.searchLocation();
                    break;
                case WPPermissionUtils.EDITOR_MEDIA_PERMISSION_REQUEST_CODE:
>>>>>>> 9280ab49
                    if (mMenuView != null) {
                        super.openContextMenu(mMenuView);
                        mMenuView = null;
                    }
                    break;
                case WPPermissionUtils.EDITOR_DRAG_DROP_PERMISSION_REQUEST_CODE:
                    runOnUiThread(mFetchMediaRunnable);
                    break;
            }
        }
    }

    // Menu actions
    @Override
    public boolean onOptionsItemSelected(final MenuItem item) {
        hidePhotoPicker();

        int itemId = item.getItemId();

        if (itemId == android.R.id.home) {
            Fragment fragment = getFragmentManager().findFragmentByTag(
                    ImageSettingsDialogFragment.IMAGE_SETTINGS_DIALOG_TAG);
            if (fragment != null && fragment.isVisible()) {
                return false;
            }
            if (mViewPager.getCurrentItem() > PAGE_CONTENT) {
                if (mViewPager.getCurrentItem() == PAGE_SETTINGS) {
                    mEditorFragment.setFeaturedImageId(mPost.getFeaturedImageId());
                }
                mViewPager.setCurrentItem(PAGE_CONTENT);
                invalidateOptionsMenu();
            } else {
                savePostAndFinish();
            }
            return true;
        }

        // Disable format bar buttons while a media upload is in progress
        if (mEditorFragment.isUploadingMedia() || mEditorFragment.isActionInProgress()) {
            ToastUtils.showToast(this, R.string.editor_toast_uploading_please_wait, Duration.SHORT);
            return false;
        }

        if (itemId == R.id.menu_save_post) {
            publishPost();
        } else if (itemId == R.id.menu_preview_post) {
            mViewPager.setCurrentItem(PAGE_PREVIEW);
        } else if (itemId == R.id.menu_post_settings) {
            InputMethodManager imm = ((InputMethodManager) getSystemService(Context.INPUT_METHOD_SERVICE));
            imm.hideSoftInputFromWindow(getWindow().getDecorView().getWindowToken(), 0);
            mViewPager.setCurrentItem(PAGE_SETTINGS);
        }
        return false;
    }

    private void savePostOnlineAndFinishAsync(boolean isFirstTimePublish) {
        new SavePostOnlineAndFinishTask(isFirstTimePublish).executeOnExecutor(AsyncTask.THREAD_POOL_EXECUTOR);
    }

    private void onUploadSuccess(MediaModel media) {
        if (mEditorMediaUploadListener != null && media != null) {
            mEditorMediaUploadListener.onMediaUploadSucceeded(String.valueOf(media.getId()),
                    FluxCUtils.mediaFileFromMediaModel(media));
        }
        removeMediaFromPendingList(media);
    }

    private void onUploadCanceled(MediaModel media) {
        removeMediaFromPendingList(media);
    }

    private void onUploadError(MediaModel media, MediaStore.MediaError error) {
        String localMediaId = String.valueOf(media.getId());

        Map<String, Object> properties = null;
        MediaFile mf = FluxCUtils.mediaFileFromMediaModel(media);
        if (mf != null) {
            properties = AnalyticsUtils.getMediaProperties(this, mf.isVideo(), null, mf.getFilePath());
            properties.put("error_type", error.type.name());
        }
        AnalyticsTracker.track(Stat.EDITOR_UPLOAD_MEDIA_FAILED, properties);

        // Display custom error depending on error type
        String errorMessage;
        switch (error.type) {
            case AUTHORIZATION_REQUIRED:
                errorMessage = getString(R.string.media_error_no_permission_upload);
                break;
            case REQUEST_TOO_LARGE:
                errorMessage = getString(R.string.media_error_too_large_upload);
                break;
            case SERVER_ERROR:
                errorMessage = getString(R.string.media_error_internal_server_error);
                break;
            case TIMEOUT:
                errorMessage = getString(R.string.media_error_timeout);
                break;
            case GENERIC_ERROR:
            default:
                errorMessage = TextUtils.isEmpty(error.message) ? getString(R.string.tap_to_try_again) : error.message;
        }
        if (mEditorMediaUploadListener != null) {
            mEditorMediaUploadListener.onMediaUploadFailed(localMediaId, errorMessage);
        }

        removeMediaFromPendingList(media);
    }

    private void onUploadProgress(MediaModel media, float progress) {
        String localMediaId = String.valueOf(media.getId());
        if (mEditorMediaUploadListener != null) {
            mEditorMediaUploadListener.onMediaUploadProgress(localMediaId, progress);
        }
    }

    private void removeMediaFromPendingList(MediaModel mediaToClear) {
        if (mediaToClear == null) {
            return;
        }
        for (MediaModel pendingUpload : mPendingUploads) {
            if (pendingUpload.getId() == mediaToClear.getId()) {
                mPendingUploads.remove(pendingUpload);
                break;
            }
        }
    }

    private void launchPictureLibrary() {
        WordPressMediaUtils.launchPictureLibrary(this);
        AppLockManager.getInstance().setExtendedTimeout();
    }

    private void launchVideoLibrary() {
        WordPressMediaUtils.launchVideoLibrary(this);
        AppLockManager.getInstance().setExtendedTimeout();
    }

    private void launchVideoCamera() {
        WordPressMediaUtils.launchVideoCamera(this);
        AppLockManager.getInstance().setExtendedTimeout();
    }

    private void showErrorAndFinish(int errorMessageId) {
        Toast.makeText(this, getResources().getText(errorMessageId), Toast.LENGTH_LONG).show();
        finish();
    }

    private void trackEditorCreatedPost(String action, Intent intent) {
        Map<String, Object> properties = new HashMap<>();
        // Post created from the post list (new post button).
        String normalizedSourceName = "post-list";
        if (Intent.ACTION_SEND.equals(action) || Intent.ACTION_SEND_MULTIPLE.equals(action)) {
            // Post created with share with WordPress
            normalizedSourceName = "shared-from-external-app";
        }
        if (EditPostActivity.NEW_MEDIA_POST.equals(
                action)) {
            // Post created from the media library
            normalizedSourceName = "media-library";
        }
        if (intent != null && intent.hasExtra(EXTRA_IS_QUICKPRESS)) {
            // Quick press
            normalizedSourceName = "quick-press";
        }
        properties.put("created_post_source", normalizedSourceName);
        AnalyticsUtils.trackWithSiteDetails(
                AnalyticsTracker.Stat.EDITOR_CREATED_POST,
                mSiteStore.getSiteByLocalId(mPost.getLocalSiteId()),
                properties
        );
    }

    private synchronized void updatePostObject(boolean isAutosave) throws IllegalEditorStateException {
        if (mPost == null) {
            AppLog.e(AppLog.T.POSTS, "Attempted to save an invalid Post.");
            return;
        }

        // Update post object from fragment fields
        if (mEditorFragment != null) {
            if (mShowNewEditor || mShowAztecEditor) {
                updatePostContentNewEditor(isAutosave, (String) mEditorFragment.getTitle(),
                        (String) mEditorFragment.getContent());
            } else {
                // TODO: Remove when legacy editor is dropped
                updatePostContent(isAutosave);
            }
        }

        if (mEditPostSettingsFragment != null) {
            mEditPostSettingsFragment.updatePostSettings(mPost);
        }

        mPost.setDateLocallyChanged(DateTimeUtils.iso8601FromTimestamp(System.currentTimeMillis() / 1000));
    }

    private void savePostAsync(final AfterSavePostListener listener) {
        new Thread(new Runnable() {
            @Override
            public void run() {
                try {
                    updatePostObject(false);
                } catch (IllegalEditorStateException e) {
                    AppLog.e(T.EDITOR, "Impossible to save the post, we weren't able to update it.");
                    return;
                }
                savePostToDb();
                if (listener != null) {
                    listener.onPostSave();
                }
            }
        }).start();
    }

    private interface AfterSavePostListener {
        void onPostSave();
    }

    private synchronized void savePostToDb() {
        mDispatcher.dispatch(PostActionBuilder.newUpdatePostAction(mPost));

        // update the original post object, so we'll know of new changes
        mOriginalPost = mPost.clone();
    }

    @Override
    public void onBackPressed() {
        if (isPhotoPickerShowing()) {
            hidePhotoPicker();
            return;
        }

        Fragment imageSettingsFragment = getFragmentManager().findFragmentByTag(
                ImageSettingsDialogFragment.IMAGE_SETTINGS_DIALOG_TAG);
        if (imageSettingsFragment != null && imageSettingsFragment.isVisible()) {
            ((ImageSettingsDialogFragment) imageSettingsFragment).dismissFragment();
            return;
        }

        if (mViewPager.getCurrentItem() > PAGE_CONTENT) {
            if (mViewPager.getCurrentItem() == PAGE_SETTINGS) {
                mEditorFragment.setFeaturedImageId(mPost.getFeaturedImageId());
            }
            mViewPager.setCurrentItem(PAGE_CONTENT);
            invalidateOptionsMenu();
            return;
        }

        if (mEditorFragment != null && !mEditorFragment.onBackPressed()) {
            savePostAndFinish();
        }
    }

    public boolean isNewPost() {
        return mIsNewPost;
    }

    /*
     * returns true if the user has permission to publish the post - assumed to be true for
     * dot.org sites because we can't retrieve their capabilities
     */
    private boolean userCanPublishPosts() {
        if (SiteUtils.isAccessedViaWPComRest(mSite)) {
            return mSite.getHasCapabilityPublishPosts();
        } else {
            return true;
        }
    }

    private class SavePostOnlineAndFinishTask extends AsyncTask<Void, Void, Void> {

        boolean isFirstTimePublish;

        SavePostOnlineAndFinishTask(boolean isFirstTimePublish) {
            this.isFirstTimePublish = isFirstTimePublish;
        }

        @Override
        protected Void doInBackground(Void... params) {
            // mark as pending if the user doesn't have publishing rights
            if (!userCanPublishPosts()) {
               if (PostStatus.fromPost(mPost) != PostStatus.DRAFT && PostStatus.fromPost(mPost) != PostStatus.PENDING) {
                   mPost.setStatus(PostStatus.PENDING.toString());
               }
            }

            PostUtils.trackSavePostAnalytics(mPost, mSiteStore.getSiteByLocalId(mPost.getLocalSiteId()));

            if (isFirstTimePublish) {
                PostUploadService.addPostToUploadAndTrackAnalytics(mPost);
            } else {
                PostUploadService.addPostToUpload(mPost);
            }
            PostUploadService.setLegacyMode(!mShowNewEditor && !mShowAztecEditor);
            startService(new Intent(EditPostActivity.this, PostUploadService.class));
            PendingDraftsNotificationsUtils.cancelPendingDraftAlarms(EditPostActivity.this, mPost.getId());

            return null;
        }

        @Override
        protected void onPostExecute(Void saved) {
            saveResult(true, false);
            finish();
        }
    }

    private class SavePostLocallyAndFinishTask extends AsyncTask<Void, Void, Boolean> {

        @Override
        protected Boolean doInBackground(Void... params) {

            if (mOriginalPost != null && !PostUtils.postHasEdits(mOriginalPost, mPost)) {
                // If no changes have been made to the post, set it back to the original - don't save it
                mDispatcher.dispatch(PostActionBuilder.newUpdatePostAction(mOriginalPost));
                return false;
            } else {
                // Changes have been made - save the post and ask for the post list to refresh
                // We consider this being "manual save", it will replace some Android "spans" by an html
                // or a shortcode replacement (for instance for images and galleries)
                if (mShowNewEditor || mShowAztecEditor) {
                    // Update the post object directly, without re-fetching the fields from the EditorFragment
                    updatePostContentNewEditor(false, mPost.getTitle(), mPost.getContent());
                }

                savePostToDb();

                // now set the pending notification alarm to be triggered in the next day, week, and month
                PendingDraftsNotificationsUtils.scheduleNextNotifications(EditPostActivity.this, mPost);
            }

            return true;
        }

        @Override
        protected void onPostExecute(Boolean saved) {
            saveResult(saved, true);
            finish();
        }
    }

    private void saveResult(boolean saved, boolean savedLocally) {
        Intent i = getIntent();
        i.putExtra(EXTRA_SAVED_AS_LOCAL_DRAFT, savedLocally);
        i.putExtra(EXTRA_HAS_UNFINISHED_MEDIA, hasUnfinishedMedia());
        i.putExtra(EXTRA_IS_PAGE, mIsPage);
        i.putExtra(EXTRA_HAS_CHANGES, saved);
        i.putExtra(EXTRA_POST_LOCAL_ID, mPost.getId());
        setResult(RESULT_OK, i);
    }

    private void publishPost() {
        AccountModel account = mAccountStore.getAccount();
        // prompt user to verify e-mail before publishing
        if (!account.getEmailVerified()) {
            String message = TextUtils.isEmpty(account.getEmail())
                    ? getString(R.string.editor_confirm_email_prompt_message)
                    : String.format(getString(R.string.editor_confirm_email_prompt_message_with_email), account.getEmail());

            AlertDialog.Builder builder = new AlertDialog.Builder(this);
            builder.setTitle(R.string.editor_confirm_email_prompt_title)
                    .setMessage(message)
                    .setPositiveButton(android.R.string.ok,
                            new DialogInterface.OnClickListener() {
                                public void onClick(DialogInterface dialog, int id) {
                                    ToastUtils.showToast(EditPostActivity.this, getString(R.string.toast_saving_post_as_draft));
                                    savePostAndFinish();
                                }
                            })
                    .setNegativeButton(R.string.editor_confirm_email_prompt_negative,
                            new DialogInterface.OnClickListener() {
                                public void onClick(DialogInterface dialog, int id) {
                                    mDispatcher.dispatch(AccountActionBuilder.newSendVerificationEmailAction());
                                }
                            });
            builder.create().show();
            return;
        }

        boolean isFirstTimePublish = isFirstTimePublish();
        boolean postUpdateSuccessful = updatePostObject();
        if (!postUpdateSuccessful) {
            // just return, since the only case updatePostObject() can fail is when the editor
            // fragment is not added to the activity
            return;
        }

        // Update post, save to db and publish in its own Thread, because 1. update can be pretty slow with a lot of
        // text 2. better not to call `updatePostObject()` from the UI thread due to weird thread blocking behavior
        // on API 16 (and 21) with the visual editor.
        new Thread(new Runnable() {
            @Override
            public void run() {
                boolean isFirstTimePublish = isFirstTimePublish();

                boolean postUpdateSuccessful = updatePostObject();
                if (!postUpdateSuccessful) {
                    // just return, since the only case updatePostObject() can fail is when the editor
                    // fragment is not added to the activity
                    return;
                }

                boolean isPublishable = PostUtils.isPublishable(mPost);

                // if post was modified or has unsaved local changes and is publishable, save it
                saveResult(isPublishable, false);

                if (isPublishable) {
                    if (NetworkUtils.isNetworkAvailable(getBaseContext())) {
                        // Show an Alert Dialog asking the user if they want to remove all failed media before upload
                        if (mEditorFragment.hasFailedMediaUploads()) {
                            EditPostActivity.this.runOnUiThread(new Runnable() {
                                @Override
                                public void run() {
                                    showRemoveFailedUploadsDialog();
                                }
                            });
                        } else {
                            savePostOnlineAndFinishAsync(isFirstTimePublish);
                        }
                    } else {
                        savePostLocallyAndFinishAsync();
                    }
                } else {
                    EditPostActivity.this.runOnUiThread(new Runnable() {
                        @Override
                        public void run() {
                            ToastUtils.showToast(EditPostActivity.this, R.string.error_publish_empty_post, Duration.SHORT);
                        }
                    });
                }
            }
        }).start();
    }

    private void showRemoveFailedUploadsDialog() {
        AlertDialog.Builder builder = new AlertDialog.Builder(this);
        builder.setMessage(R.string.editor_toast_failed_uploads)
                .setPositiveButton(R.string.editor_remove_failed_uploads, new DialogInterface.OnClickListener() {
                    public void onClick(DialogInterface dialog, int id) {
                        // Clear failed uploads
                        mEditorFragment.removeAllFailedMediaUploads();
                    }
                }).setNegativeButton(android.R.string.cancel, null);
        builder.create().show();
    }

    private void savePostAndFinish() {
        // Update post, save to db and post online in its own Thread, because 1. update can be pretty slow with a lot of
        // text 2. better not to call `updatePostObject()` from the UI thread due to weird thread blocking behavior
        // on API 16 (and 21) with the visual editor.
        new Thread(new Runnable() {
            @Override
            public void run() {
                // check if the opened post had some unsaved local changes
                boolean hasLocalChanges = mPost.isLocallyChanged() || mPost.isLocalDraft();
                boolean isFirstTimePublish = isFirstTimePublish();

                boolean postUpdateSuccessful = updatePostObject();
                if (!postUpdateSuccessful) {
                    // just return, since the only case updatePostObject() can fail is when the editor
                    // fragment is not added to the activity
                    return;
                }

                boolean hasChanges = PostUtils.postHasEdits(mOriginalPost, mPost);
                boolean isPublishable = PostUtils.isPublishable(mPost);
                boolean hasUnpublishedLocalDraftChanges = PostStatus.fromPost(mPost) == PostStatus.DRAFT &&
                        isPublishable && hasLocalChanges;

                // if post was modified or has unpublished local changes, save it
                boolean shouldSave = hasChanges || hasUnpublishedLocalDraftChanges;
                // if post is publishable or not new, sync it
                boolean shouldSync = isPublishable || !isNewPost();

                saveResult(shouldSave && shouldSync, false);

                if (shouldSave) {
                    if (isNewPost()) {
                        // new post - user just left the editor without publishing, they probably want
                        // to keep the post as a draft
                        mPost.setStatus(PostStatus.DRAFT.toString());
                        if (mEditPostSettingsFragment != null) {
                            runOnUiThread(new Runnable() {
                                @Override
                                public void run() {
                                    mEditPostSettingsFragment.updateStatusTextView();
                                }
                            });
                        }
                    }

                    if (PostStatus.fromPost(mPost) == PostStatus.DRAFT && isPublishable && !hasUnfinishedMedia()
                            && NetworkUtils.isNetworkAvailable(getBaseContext())) {
                        savePostOnlineAndFinishAsync(isFirstTimePublish);
                    } else {
                        savePostLocallyAndFinishAsync();
                    }
                } else {
                    // discard post if new & empty
                    if (!isPublishable && isNewPost()) {
                        mDispatcher.dispatch(PostActionBuilder.newRemovePostAction(mPost));
                    }
                    finish();
                }
            }
        }).start();
    }

    private boolean isFirstTimePublish() {
        return PostStatus.fromPost(mPost) == PostStatus.PUBLISHED &&
                (mPost.isLocalDraft() || PostStatus.fromPost(mOriginalPost) == PostStatus.DRAFT);
    }

    private boolean hasUnfinishedMedia() {
        return mEditorFragment.isUploadingMedia() || mEditorFragment.isActionInProgress() ||
                mEditorFragment.hasFailedMediaUploads();
    }

    private boolean updatePostObject() {
        try {
            updatePostObject(false);
        } catch (IllegalEditorStateException e) {
            AppLog.e(T.EDITOR, "Impossible to save and publish the post, we weren't able to update it.");
            return false;
        }

        return true;
    }

    private void savePostLocallyAndFinishAsync() {
        new SavePostLocallyAndFinishTask().executeOnExecutor(AsyncTask.THREAD_POOL_EXECUTOR);
    }

    /**
     * Disable visual editor mode and log the exception if we get a Reflection failure when the webview is being
     * initialized.
     */
    @Override
    public void onReflectionFailure(ReflectionException e) {
        CrashlyticsUtils.logException(e, T.EDITOR, "Reflection Failure on Visual Editor init");
        // Disable visual editor and show an error message
        AppPrefs.setVisualEditorEnabled(false);
        ToastUtils.showToast(this, R.string.new_editor_reflection_error, Duration.LONG);
        // Restart the activity (will start the legacy editor)
        finish();
        startActivity(getIntent());
    }

    /**
     * A {@link FragmentPagerAdapter} that returns a fragment corresponding to
     * one of the sections/tabs/pages.
     */
    public class SectionsPagerAdapter extends FragmentPagerAdapter {
        // Show two pages for the visual editor, and add a third page for the EditPostPreviewFragment for legacy
        private static final int NUM_PAGES_VISUAL_EDITOR = 2;
        private static final int NUM_PAGES_LEGACY_EDITOR = 3;

        public SectionsPagerAdapter(FragmentManager fm) {
            super(fm);
        }

        @Override
        public Fragment getItem(int position) {
            // getItem is called to instantiate the fragment for the given page.
            switch (position) {
                case 0:
                    // TODO: Remove editor options after testing.
                    if (mShowAztecEditor) {
                        mAztecEditorFragment = AztecEditorFragment.newInstance("", "");
                        mAztecEditorFragment.setImageLoader(new AztecImageLoader(getBaseContext()));
                        return mAztecEditorFragment;
                    } else if (mShowNewEditor) {
                        EditorWebViewCompatibility.setReflectionFailureListener(EditPostActivity.this);
                        return new EditorFragment();
                    } else {
                        return new LegacyEditorFragment();
                    }
                case 1:
                    return EditPostSettingsFragment.newInstance(mSite, mPost.getId());
                default:
                    return EditPostPreviewFragment.newInstance(mSite);
            }
        }

        @Override
        public Object instantiateItem(ViewGroup container, int position) {
            Fragment fragment = (Fragment) super.instantiateItem(container, position);
            switch (position) {
                case 0:
                    mEditorFragment = (EditorFragmentAbstract) fragment;
                    mEditorFragment.setImageLoader(mImageLoader);

                    if (mEditorFragment instanceof EditorMediaUploadListener) {
                        mEditorMediaUploadListener = (EditorMediaUploadListener) mEditorFragment;

                        // Set up custom headers for the visual editor's internal WebView
                        mEditorFragment.setCustomHttpHeader("User-Agent", WordPress.getUserAgent());
                    }
                    break;
                case 1:
                    mEditPostSettingsFragment = (EditPostSettingsFragment) fragment;
                    break;
                case 2:
                    mEditPostPreviewFragment = (EditPostPreviewFragment) fragment;
                    break;
            }
            return fragment;
        }

        @Override
        public int getCount() {
            return ((mShowNewEditor || mShowAztecEditor) ? NUM_PAGES_VISUAL_EDITOR : NUM_PAGES_LEGACY_EDITOR);
        }
    }

    // Moved from EditPostContentFragment
    public static final String NEW_MEDIA_POST = "NEW_MEDIA_POST";
    public static final String NEW_MEDIA_POST_EXTRA_IDS = "NEW_MEDIA_POST_EXTRA_IDS";
    private String mMediaCapturePath = "";
    private int mMaxThumbWidth = 0;

    private int getMaximumThumbnailWidthForEditor() {
        if (mMaxThumbWidth == 0) {
            mMaxThumbWidth = ImageUtils.getMaximumThumbnailWidthForEditor(this);
        }
        return mMaxThumbWidth;
    }

    private void addExistingMediaToEditor(long mediaId) {
        MediaModel media = mMediaStore.getSiteMediaWithId(mSite, mediaId);
        if (media != null) {
            MediaFile mediaFile = FluxCUtils.mediaFileFromMediaModel(media);
            trackAddMediaFromWPLibraryEvents(mediaFile.isVideo(), media.getMediaId());
            String urlToUse = TextUtils.isEmpty(media.getUrl()) ? media.getFilePath() : media.getUrl();
            mEditorFragment.appendMediaFile(mediaFile, urlToUse, mImageLoader);
        }
    }

    private class LoadPostContentTask extends AsyncTask<String, Spanned, Spanned> {
        @Override
        protected Spanned doInBackground(String... params) {
            if (params.length < 1 || mPost == null) {
                return null;
            }

            String content = StringUtils.notNullStr(params[0]);
            return WPHtml.fromHtml(content, EditPostActivity.this, mPost, getMaximumThumbnailWidthForEditor());
        }

        @Override
        protected void onPostExecute(Spanned spanned) {
            if (spanned != null) {
                mEditorFragment.setContent(spanned);
            }
        }
    }

    private String getUploadErrorHtml(String mediaId, String path) {
        String replacement;
        if (Build.VERSION.SDK_INT >= 19) {
            replacement = String.format(Locale.US,
                    "<span id=\"img_container_%s\" class=\"img_container failed\" data-failed=\"%s\"><progress " +
                            "id=\"progress_%s\" value=\"0\" class=\"wp_media_indicator failed\" contenteditable=\"false\">" +
                            "</progress><img data-wpid=\"%s\" src=\"%s\" alt=\"\" class=\"failed\"></span>",
                    mediaId, getString(R.string.tap_to_try_again), mediaId, mediaId, path);
        } else {
            // Before API 19, the WebView didn't support progress tags. Use an upload overlay instead of a progress bar
            replacement = String.format(Locale.US,
                    "<span id=\"img_container_%s\" class=\"img_container compat failed\" contenteditable=\"false\" " +
                            "data-failed=\"%s\"><span class=\"upload-overlay failed\" " +
                            "contenteditable=\"false\">Uploading…</span><span class=\"upload-overlay-bg\"></span>" +
                            "<img data-wpid=\"%s\" src=\"%s\" alt=\"\" class=\"failed\"></span>",
                    mediaId, getString(R.string.tap_to_try_again), mediaId, path);
        }
        return replacement;
    }

    private String migrateLegacyDraft(String content) {
        if (content.contains("<img src=\"null\" android-uri=\"")) {
            // We must replace image tags specific to the legacy editor local drafts:
            // <img src="null" android-uri="file:///..." />
            // And trigger an upload action for the specific image / video
            Pattern pattern = Pattern.compile("<img src=\"null\" android-uri=\"([^\"]*)\".*>");
            Matcher matcher = pattern.matcher(content);
            StringBuffer stringBuffer = new StringBuffer();
            while (matcher.find()) {
                String stringUri = matcher.group(1);
                Uri uri = Uri.parse(stringUri);
                MediaFile mediaFile = FluxCUtils.mediaFileFromMediaModel(queueFileForUpload(uri,
                        getContentResolver().getType(uri), UploadState.FAILED));
                if (mediaFile == null) {
                    continue;
                }
                String replacement = getUploadErrorHtml(String.valueOf(mediaFile.getId()), mediaFile.getFilePath());
                matcher.appendReplacement(stringBuffer, replacement);
            }
            matcher.appendTail(stringBuffer);
            content = stringBuffer.toString();
        }
        if (content.contains("[caption")) {
            // Convert old legacy post caption formatting to new format, to avoid being stripped by the visual editor
            Pattern pattern = Pattern.compile("(\\[caption[^]]*caption=\"([^\"]*)\"[^]]*].+?)(\\[\\/caption])");
            Matcher matcher = pattern.matcher(content);
            StringBuffer stringBuffer = new StringBuffer();
            while (matcher.find()) {
                String replacement = matcher.group(1) + matcher.group(2) + matcher.group(3);
                matcher.appendReplacement(stringBuffer, replacement);
            }
            matcher.appendTail(stringBuffer);
            content = stringBuffer.toString();
        }
        return content;
    }

    private void fillContentEditorFields() {
        // Needed blog settings needed by the editor
        mEditorFragment.setFeaturedImageSupported(mSite.isFeaturedImageSupported());

        // Set up the placeholder text
        mEditorFragment.setContentPlaceholder(getString(R.string.editor_content_placeholder));
        mEditorFragment.setTitlePlaceholder(getString(mIsPage ? R.string.editor_page_title_placeholder :
                R.string.editor_post_title_placeholder));

        // Set post title and content
        if (mPost != null) {
            if (!TextUtils.isEmpty(mPost.getContent()) && !mHasSetPostContent) {
                mHasSetPostContent = true;
                if (mPost.isLocalDraft() && !mShowNewEditor && !mShowAztecEditor) {
                    // TODO: Unnecessary for new editor, as all images are uploaded right away, even for local drafts
                    // Load local post content in the background, as it may take time to generate images
                    new LoadPostContentTask().executeOnExecutor(AsyncTask.THREAD_POOL_EXECUTOR,
                            mPost.getContent().replaceAll("\uFFFC", ""));
                } else {
                    // TODO: Might be able to drop .replaceAll() when legacy editor is removed
                    String content = mPost.getContent().replaceAll("\uFFFC", "");
                    // Prepare eventual legacy editor local draft for the new editor
                    content = migrateLegacyDraft(content);
                    mEditorFragment.setContent(content);
                }
            }
            if (!TextUtils.isEmpty(mPost.getTitle())) {
                mEditorFragment.setTitle(mPost.getTitle());
            }
            // TODO: postSettingsButton.setText(post.isPage() ? R.string.page_settings : R.string.post_settings);
            mEditorFragment.setLocalDraft(mPost.isLocalDraft());

            mEditorFragment.setFeaturedImageId(mPost.getFeaturedImageId());
        }

        // Special actions
        String action = getIntent().getAction();
        if (Intent.ACTION_SEND.equals(action) || Intent.ACTION_SEND_MULTIPLE.equals(action)) {
            setPostContentFromShareAction();
        } else if (NEW_MEDIA_POST.equals(action)) {
            prepareMediaPost();
        }
    }

    private void launchCamera() {
        WordPressMediaUtils.launchCamera(this, BuildConfig.APPLICATION_ID,
                new WordPressMediaUtils.LaunchCameraCallback() {
                    @Override
                    public void onMediaCapturePathReady(String mediaCapturePath) {
                        mMediaCapturePath = mediaCapturePath;
                        AppLockManager.getInstance().setExtendedTimeout();
                    }
                });
    }

    protected void setPostContentFromShareAction() {
        Intent intent = getIntent();

        // Check for shared text
        String text = intent.getStringExtra(Intent.EXTRA_TEXT);
        String title = intent.getStringExtra(Intent.EXTRA_SUBJECT);
        if (text != null) {
            if (title != null) {
                mEditorFragment.setTitle(title);
            }
            // Create an <a href> element around links
            text = AutolinkUtils.autoCreateLinks(text);
            if (mEditorFragment instanceof LegacyEditorFragment) {
                mEditorFragment.setContent(WPHtml.fromHtml(StringUtils.addPTags(text), this, mPost,
                        getMaximumThumbnailWidthForEditor()));
            } else {
                mEditorFragment.setContent(text);
            }
        }

        // Check for shared media
        if (intent.hasExtra(Intent.EXTRA_STREAM)) {
            String action = intent.getAction();
            String type = intent.getType();
            ArrayList<Uri> sharedUris;

            if (Intent.ACTION_SEND_MULTIPLE.equals(action)) {
                sharedUris = intent.getParcelableArrayListExtra((Intent.EXTRA_STREAM));
            } else {
                // For a single media share, we only allow images and video types
                if (type != null && (type.startsWith("image") || type.startsWith("video"))) {
                    sharedUris = new ArrayList<Uri>();
                    sharedUris.add((Uri) intent.getParcelableExtra(Intent.EXTRA_STREAM));
                } else {
                    return;
                }
            }

            if (sharedUris != null) {
                for (Uri uri : sharedUris) {
                    addMedia(uri);
                }
            }
        }
    }

    private void prepareMediaPost() {
        long[] idsArray = getIntent().getLongArrayExtra(NEW_MEDIA_POST_EXTRA_IDS);
        ArrayList<Long> idsList = ListUtils.fromLongArray(idsArray);
        for (Long id: idsList) {
            addExistingMediaToEditor(id);
        }
    }

    // TODO: Replace with contents of the updatePostContentNewEditor() method when legacy editor is dropped
    /**
     * Updates post object with content of this fragment
     */
    public void updatePostContent(boolean isAutoSave) throws IllegalEditorStateException {
        if (mPost == null) {
            return;
        }
        String title = StringUtils.notNullStr((String) mEditorFragment.getTitle());
        SpannableStringBuilder postContent;
        if (mEditorFragment.getSpannedContent() != null) {
            // needed by the legacy editor to save local drafts
            try {
                postContent = new SpannableStringBuilder(mEditorFragment.getSpannedContent());
            } catch (RuntimeException e) {
                // A core android bug might cause an out of bounds exception, if so we'll just use the current editable
                // See https://code.google.com/p/android/issues/detail?id=5164
                postContent = new SpannableStringBuilder(StringUtils.notNullStr((String) mEditorFragment.getContent()));
            }
        } else {
            postContent = new SpannableStringBuilder(StringUtils.notNullStr((String) mEditorFragment.getContent()));
        }

        String content;
        if (mPost.isLocalDraft()) {
            // remove suggestion spans, they cause craziness in WPHtml.toHTML().
            CharacterStyle[] characterStyles = postContent.getSpans(0, postContent.length(), CharacterStyle.class);
            for (CharacterStyle characterStyle : characterStyles) {
                if (characterStyle instanceof SuggestionSpan) {
                    postContent.removeSpan(characterStyle);
                }
            }
            content = WPHtml.toHtml(postContent);
            // replace duplicate <p> tags so there's not duplicates, trac #86
            content = content.replace("<p><p>", "<p>");
            content = content.replace("</p></p>", "</p>");
            content = content.replace("<br><br>", "<br>");
            // sometimes the editor creates extra tags
            content = content.replace("</strong><strong>", "").replace("</em><em>", "").replace("</u><u>", "")
                    .replace("</strike><strike>", "").replace("</blockquote><blockquote>", "");
        } else {
            if (!isAutoSave) {
                // Add gallery shortcode
                MediaGalleryImageSpan[] gallerySpans = postContent.getSpans(0, postContent.length(),
                        MediaGalleryImageSpan.class);
                for (MediaGalleryImageSpan gallerySpan : gallerySpans) {
                    int start = postContent.getSpanStart(gallerySpan);
                    postContent.removeSpan(gallerySpan);
                    postContent.insert(start, WPHtml.getGalleryShortcode(gallerySpan));
                }
            }

            WPImageSpan[] imageSpans = postContent.getSpans(0, postContent.length(), WPImageSpan.class);
            if (imageSpans.length != 0) {
                for (WPImageSpan wpIS : imageSpans) {
                    MediaFile mediaFile = wpIS.getMediaFile();
                    if (mediaFile == null) {
                        continue;
                    }

                    if (mediaFile.getMediaId() != null) {
                        updateMediaFileOnServer(mediaFile);
                    } else {
                        mediaFile.setFileName(wpIS.getImageSource().toString());
                        mediaFile.setFilePath(wpIS.getImageSource().toString());
                    }

                    int tagStart = postContent.getSpanStart(wpIS);
                    if (!isAutoSave) {
                        postContent.removeSpan(wpIS);

                        // network image has a mediaId
                        if (mediaFile.getMediaId() != null && mediaFile.getMediaId().length() > 0) {
                            postContent.insert(tagStart, WPHtml.getContent(wpIS));
                        } else {
                            // local image for upload
                            postContent.insert(tagStart,
                                    "<img android-uri=\"" + wpIS.getImageSource().toString() + "\" />");
                        }
                    }
                }
            }
            content = postContent.toString();
        }

        mPost.setTitle(title);
        mPost.setContent(content);

        if (!mPost.isLocalDraft()) {
            mPost.setIsLocallyChanged(true);
        }
    }

    /**
     * Updates post object with given title and content
     */
    public void updatePostContentNewEditor(boolean isAutoSave, String title, String content) {
        if (mPost == null) {
            return;
        }

        if (!isAutoSave) {
            // TODO: Shortcode handling, media handling
        }

        mPost.setTitle(title);
        mPost.setContent(content);

        if (!mPost.isLocalDraft()) {
            mPost.setIsLocallyChanged(true);
        }

        mPost.setDateLocallyChanged(DateTimeUtils.iso8601FromTimestamp(System.currentTimeMillis() / 1000));
    }

    private void updateMediaFileOnServer(MediaFile mediaFile) {
        if (mediaFile == null) {
            return;
        }

        MediaPayload payload = new MediaPayload(mSite, FluxCUtils.mediaModelFromMediaFile(mediaFile));
        mDispatcher.dispatch(MediaActionBuilder.newPushMediaAction(payload));
    }

    /**
     * Analytics about media from device
     *
     * @param isNew Whether is a fresh media
     * @param isVideo Whether is a video or not
     * @param uri The URI of the media on the device, or null
     */
    private void trackAddMediaFromDeviceEvents(boolean isNew, boolean isVideo, Uri uri) {
        if (uri == null) {
            AppLog.e(T.MEDIA, "Cannot track new media events if both path and mediaURI are null!!");
            return;
        }

        Map<String, Object> properties = AnalyticsUtils.getMediaProperties(this, isVideo, uri, null);
        Stat currentStat;
        if (isVideo) {
            if (isNew) {
                currentStat = Stat.EDITOR_ADDED_VIDEO_NEW;
            } else {
                currentStat = Stat.EDITOR_ADDED_VIDEO_VIA_DEVICE_LIBRARY;
            }
        } else {
            if (isNew) {
                currentStat = Stat.EDITOR_ADDED_PHOTO_NEW;
            } else {
                currentStat = Stat.EDITOR_ADDED_PHOTO_VIA_DEVICE_LIBRARY;
            }
        }

        AnalyticsUtils.trackWithSiteDetails(currentStat, mSite, properties);
    }

    /**
     * Analytics about media already available in the blog's library.
     *
     * @param isVideo Whether is a video or not
     * @param mediaId The ID of the media in the WP blog's library, or null if device media.
     */
    private void trackAddMediaFromWPLibraryEvents(boolean isVideo, long mediaId) {
        if (mediaId == 0) {
            AppLog.e(T.MEDIA, "Cannot track media events if mediaId is 0");
            return;
        }

        if (isVideo) {
            AnalyticsUtils.trackWithSiteDetails(Stat.EDITOR_ADDED_VIDEO_VIA_WP_MEDIA_LIBRARY, mSite,  null);
        } else {
            AnalyticsUtils.trackWithSiteDetails(Stat.EDITOR_ADDED_PHOTO_VIA_WP_MEDIA_LIBRARY, mSite,  null);
        }
    }

    public boolean addMedia(Uri mediaUri) {
        if (mediaUri != null && !MediaUtils.isInMediaStore(mediaUri) && !mediaUri.toString().startsWith("/")
                && !mediaUri.toString().startsWith("file://") ) {
            mediaUri = MediaUtils.downloadExternalMedia(this, mediaUri);
        }

        if (mediaUri == null) {
            return false;
        }

        boolean isVideo = MediaUtils.isVideo(mediaUri.toString());

        if (mShowNewEditor || mShowAztecEditor) {
            return addMediaVisualEditor(mediaUri, isVideo);
        } else {
            return addMediaLegacyEditor(mediaUri, isVideo);
        }
    }

    private boolean addMediaVisualEditor(Uri uri, boolean isVideo) {
        String path = MediaUtils.getRealPathFromURI(this, uri);

        if (path == null) {
            ToastUtils.showToast(this, R.string.file_not_found, Duration.SHORT);
            return false;
        }

        // Video optimization -> API18 or higher
        if (isVideo && WPMediaUtils.isVideoOptimizationAvailable()) {
            // Setting up the lister that's called when the video optimization finishes
            EditPostActivityVideoHelper.IVideoOptimizationListener listener = new EditPostActivityVideoHelper.IVideoOptimizationListener() {
                @Override
                public void done(String path) {
                    android.net.Uri uri = android.net.Uri.parse(path);
                    MediaModel media = queueFileForUpload(uri, getContentResolver().getType(uri));
                    MediaFile mediaFile = FluxCUtils.mediaFileFromMediaModel(media);
                    if (media != null) {
                        mEditorFragment.appendMediaFile(mediaFile, path, mImageLoader);
                    }
                }
            };
            EditPostActivityVideoHelper vHelper = new EditPostActivityVideoHelper(this, listener, path);
            boolean videoOptimizationStarted = vHelper.startVideoOptimization();
            // This is true only when video optimization can be started. In this case we just need to wait until it finishes
            if (videoOptimizationStarted) {
                return true;
            }
        }
        Uri optimizedMedia = WPMediaUtils.getOptimizedMedia(this, mSite, path, isVideo);
        if (optimizedMedia != null) {
            uri = optimizedMedia;
            path = MediaUtils.getRealPathFromURI(this, uri);
        } else {
            // Fix for the rotation issue https://github.com/wordpress-mobile/WordPress-Android/issues/5737
            if (!mSite.isWPCom()) {
                // If it's not wpcom we must rotate the picture locally
                Uri rotatedMedia = WPMediaUtils.fixOrientationIssue(this, path, isVideo);
                if (rotatedMedia != null) {
                    uri = rotatedMedia;
                    path = MediaUtils.getRealPathFromURI(this, uri);
                }
            } else {
                // It's a wpcom site. Just create a version of the picture rotated for the old visual editor
                // All the other editors read EXIF data
                if (mShowNewEditor) {
                    Uri rotatedMedia = WPMediaUtils.fixOrientationIssue(this, path, isVideo);
                    if (rotatedMedia != null) {
                        // The uri variable should remain the same since wpcom rotates the picture server side
                        path = MediaUtils.getRealPathFromURI(this, rotatedMedia);
                    }
                }
            }
        }

        MediaModel media = queueFileForUpload(uri, getContentResolver().getType(uri));
        MediaFile mediaFile = FluxCUtils.mediaFileFromMediaModel(media);
        if (media != null) {
            mEditorFragment.appendMediaFile(mediaFile, path, mImageLoader);
        }

        return true;
    }

    private boolean addMediaLegacyEditor(Uri mediaUri, boolean isVideo) {
        MediaModel mediaModel = buildMediaModel(mediaUri, getContentResolver().getType(mediaUri), UploadState.QUEUED);
        if (isVideo) {
            mediaModel.setTitle(getResources().getString(R.string.video));
        } else {
            mediaModel.setTitle(ImageUtils.getTitleForWPImageSpan(this, mediaUri.getEncodedPath()));
        }
        mediaModel.setLocalPostId(mPost.getId());

        mDispatcher.dispatch(MediaActionBuilder.newUpdateMediaAction(mediaModel));

        MediaFile mediaFile = FluxCUtils.mediaFileFromMediaModel(mediaModel);
        mEditorFragment.appendMediaFile(mediaFile, mediaFile.getFilePath(), mImageLoader);
        return true;
    }

    @Override
    public void onActivityResult(int requestCode, int resultCode, Intent data) {
        super.onActivityResult(requestCode, resultCode, data);

        if (resultCode != Activity.RESULT_OK) {
            return;
        }

        if (data != null || ((requestCode == RequestCodes.TAKE_PHOTO || requestCode == RequestCodes.TAKE_VIDEO))) {
            switch (requestCode) {
                case RequestCodes.MULTI_SELECT_MEDIA_PICKER:
                    handleMediaPickerResult(data);
                    // No need to bump analytics here. Bumped later in handleMediaPickerResult-> addExistingMediaToEditor
                    break;
                case RequestCodes.PICTURE_LIBRARY:
                    Uri imageUri = data.getData();
                    fetchMedia(imageUri);
                    trackAddMediaFromDeviceEvents(false, false, imageUri);
                    break;
                case RequestCodes.TAKE_PHOTO:
                    try {
                        WordPressMediaUtils.scanMediaFile(this, mMediaCapturePath);
                        File f = new File(mMediaCapturePath);
                        Uri capturedImageUri = Uri.fromFile(f);
                        if (!addMedia(capturedImageUri)) {
                            ToastUtils.showToast(this, R.string.gallery_error, Duration.SHORT);
                        } else {
                            trackAddMediaFromDeviceEvents(true, false, capturedImageUri);
                        }
                        this.sendBroadcast(new Intent(Intent.ACTION_MEDIA_MOUNTED, Uri.parse("file://"
                                + Environment.getExternalStorageDirectory())));
                    } catch (RuntimeException e) {
                        AppLog.e(T.POSTS, e);
                    } catch (OutOfMemoryError e) {
                        AppLog.e(T.POSTS, e);
                    }
                    break;
                case RequestCodes.VIDEO_LIBRARY:
                    Uri videoUri = data.getData();
                    List<Uri> mediaUris = Arrays.asList(videoUri);
                    for (Uri mediaUri : mediaUris) {
                        trackAddMediaFromDeviceEvents(false, true, mediaUri);
                    }
                    addAllMedia(mediaUris);
                    break;
                case RequestCodes.TAKE_VIDEO:
                    Uri capturedVideoUri = MediaUtils.getLastRecordedVideoUri(this);
                    if (!addMedia(capturedVideoUri)) {
                        ToastUtils.showToast(this, R.string.gallery_error, Duration.SHORT);
                    } else {
                        AnalyticsTracker.track(Stat.EDITOR_ADDED_VIDEO_NEW);
                        trackAddMediaFromDeviceEvents(true, true, capturedVideoUri);
                    }
                    break;
            }
        }
    }

    private ArrayList<MediaModel> mPendingUploads = new ArrayList<>();

    private void fetchMedia(Uri mediaUri) {
        if (!MediaUtils.isInMediaStore(mediaUri)) {
            // Do not download the file in async task. See https://github.com/wordpress-mobile/WordPress-Android/issues/5818
            Uri downloadedUri = null;
            try {
                downloadedUri = MediaUtils.downloadExternalMedia(EditPostActivity.this, mediaUri);
            } catch (IllegalStateException e) {
                // Ref: https://github.com/wordpress-mobile/WordPress-Android/issues/5823
                AppLog.e(AppLog.T.UTILS, "Can't download the image at: " + mediaUri.toString(), e);
                CrashlyticsUtils.logException(e, AppLog.T.MEDIA, "Can't download the image at: " + mediaUri.toString() +
                        " See issue #5823");
            }
            if (downloadedUri != null) {
                addMedia(downloadedUri);
            } else {
                Toast.makeText(EditPostActivity.this, getString(R.string.error_downloading_image),
                        Toast.LENGTH_SHORT).show();
            }
        } else {
            addMedia(mediaUri);
        }
    }

    /**
     * Media
     */
    private void addAllMedia(List<Uri> mediaUris) {
        boolean isErrorAddingMedia = false;
        for (Uri mediaUri : mediaUris) {
            if (mediaUri == null || !addMedia(mediaUri)) {
                isErrorAddingMedia = true;
            }
        }
        if (isErrorAddingMedia) {
            Toast.makeText(EditPostActivity.this, getResources().getText(R.string.gallery_error),
                    Toast.LENGTH_SHORT).show();
        }
    }

    private String getRealPathFromURI(Uri uri) {
        String path;
        if ("content".equals(uri.getScheme())) {
            path = getRealPathFromContentURI(uri);
        } else if ("file".equals(uri.getScheme())) {
            path = uri.getPath();
        } else {
            path = uri.toString();
        }
        return path;
    }

    private String getRealPathFromContentURI(Uri contentUri) {
        if (contentUri == null)
            return null;

        String[] proj = { android.provider.MediaStore.Images.Media.DATA };
        CursorLoader loader = new CursorLoader(this, contentUri, proj, null, null, null);
        Cursor cursor = loader.loadInBackground();

        if (cursor == null)
            return null;

        int column_index = cursor.getColumnIndex(proj[0]);
        if (column_index == -1) {
            cursor.close();
            return null;
        }

        String path;
        if (cursor.moveToFirst()) {
            path = cursor.getString(column_index);
        } else {
            path = null;
        }

        cursor.close();
        return path;
    }

    private void handleMediaPickerResult(Intent data) {
        ArrayList<Long> ids = ListUtils.fromLongArray(data.getLongArrayExtra(MediaBrowserActivity.RESULT_IDS));
        if (ids == null || ids.size() == 0) {
            return;
        }

        // if only one item was chosen insert it as a media object, otherwise show the insert
        // media dialog so the user can choose how to insert the items
        if (ids.size() == 1) {
            long mediaId = ids.get(0);
            addExistingMediaToEditor(mediaId);
        } else {
            showInsertMediaDialog(ids);
        }
    }

    /*
     * called after user selects multiple photos from WP media library
     */
    private void showInsertMediaDialog(final ArrayList<Long> mediaIds) {
        InsertMediaCallback callback = new InsertMediaCallback() {
            @Override
            public void onCompleted(@NonNull InsertMediaDialog dialog) {
                switch (dialog.getInsertType()) {
                    case GALLERY:
                        MediaGallery gallery = new MediaGallery();
                        gallery.setType(dialog.getGalleryType().toString());
                        gallery.setNumColumns(dialog.getNumColumns());
                        gallery.setIds(mediaIds);
                        mEditorFragment.appendGallery(gallery);
                        break;
                    case INDIVIDUALLY:
                        for (Long id: mediaIds) {
                            addExistingMediaToEditor(id);
                        }
                        break;
                }
            }
        };
        InsertMediaDialog dialog = InsertMediaDialog.newInstance(callback, mSite);
        FragmentTransaction ft = getSupportFragmentManager().beginTransaction();
        ft.add(dialog, "insert_media");
        ft.commitAllowingStateLoss();
    }

    private void refreshBlogMedia() {
        if (NetworkUtils.isNetworkAvailable(this)) {
            FetchMediaListPayload payload = new FetchMediaListPayload(mSite, false);
            mDispatcher.dispatch(MediaActionBuilder.newFetchMediaListAction(payload));
        } else {
            ToastUtils.showToast(this, R.string.error_media_refresh_no_connection, ToastUtils.Duration.SHORT);
        }
    }

    @SuppressWarnings("unused")
    @Subscribe(threadMode = ThreadMode.MAIN)
    public void onAccountChanged(OnAccountChanged event) {
        if (event.causeOfChange == AccountAction.SEND_VERIFICATION_EMAIL) {
            if (!event.isError()) {
                ToastUtils.showToast(this, getString(R.string.toast_verification_email_sent));
            } else {
                ToastUtils.showToast(this, getString(R.string.toast_verification_email_send_error));
            }
        }
    }

    @SuppressWarnings("unused")
    @Subscribe(threadMode = ThreadMode.MAIN)
    public void onMediaChanged(OnMediaChanged event) {
        if (event.isError()) {
            final String errorMessage;
            switch (event.error.type) {
                case FS_READ_PERMISSION_DENIED:
                    errorMessage = getString(R.string.error_media_insufficient_fs_permissions);
                    break;
                case NOT_FOUND:
                    errorMessage = getString(R.string.error_media_not_found);
                    break;
                case AUTHORIZATION_REQUIRED:
                    errorMessage = getString(R.string.error_media_unauthorized);
                    break;
                case PARSE_ERROR:
                    errorMessage = getString(R.string.error_media_parse_error);
                    break;
                case MALFORMED_MEDIA_ARG:
                case NULL_MEDIA_ARG:
                case GENERIC_ERROR:
                default:
                    errorMessage = getString(R.string.error_refresh_media);
                    break;
            }
            if (!TextUtils.isEmpty(errorMessage)) {
                ToastUtils.showToast(EditPostActivity.this, errorMessage, ToastUtils.Duration.SHORT);
            }
        } else {
            if (mPendingVideoPressInfoRequests != null && !mPendingVideoPressInfoRequests.isEmpty()) {
                // If there are pending requests for video URLs from VideoPress ids, query the DB for
                // them again and notify the editor
                for (String videoId : mPendingVideoPressInfoRequests) {
                    String videoUrl = mMediaStore.
                            getUrlForSiteVideoWithVideoPressGuid(mSite, videoId);
                    String posterUrl = WordPressMediaUtils.getVideoPressVideoPosterFromURL(videoUrl);

                    mEditorFragment.setUrlForVideoPressId(videoId, videoUrl, posterUrl);
                }

                mPendingVideoPressInfoRequests.clear();
            }
        }
    }

    /**
     * Starts the upload service to upload selected media.
     */
    private void startMediaUploadService() {
        if (mPendingUploads != null && !mPendingUploads.isEmpty()) {
            ArrayList<MediaModel> mediaList = new ArrayList<>();
            for (MediaModel media : mPendingUploads) {
                if (UploadState.QUEUED.name().equals(media.getUploadState())) {
                    mediaList.add(media);
                }
            }
            MediaUploadService.startService(this, mSite, mediaList);
        }
    }

    private String getVideoThumbnail(String videoPath) {
        String thumbnailPath = null;
        try {
            File outputFile = File.createTempFile("thumb", ".png", getCacheDir());
            FileOutputStream outputStream = new FileOutputStream(outputFile);
            Bitmap thumb = ThumbnailUtils.createVideoThumbnail(videoPath,
                    android.provider.MediaStore.Images.Thumbnails.MINI_KIND);
            if (thumb != null) {
                thumb.compress(Bitmap.CompressFormat.PNG, 75, outputStream);
                thumbnailPath = outputFile.getAbsolutePath();
            }
        } catch (IOException e) {
            AppLog.i(T.MEDIA, "Can't create thumbnail for video: " + videoPath);
        }
        return thumbnailPath;
    }

    /**
     * Queues a media file for upload and starts the MediaUploadService. Toasts will alert the user
     * if there are issues with the file.
     */
    private MediaModel queueFileForUpload(Uri uri, String mimeType) {
        return queueFileForUpload(uri, mimeType, UploadState.QUEUED);
    }

    private MediaModel queueFileForUpload(Uri uri, String mimeType, UploadState startingState) {
        String path = getRealPathFromURI(uri);

        // Invalid file path
        if (TextUtils.isEmpty(path)) {
            Toast.makeText(this, R.string.editor_toast_invalid_path, Toast.LENGTH_SHORT).show();
            return null;
        }

        // File not found
        File file = new File(path);
        if (!file.exists()) {
            Toast.makeText(this, R.string.file_not_found, Toast.LENGTH_SHORT).show();
            return null;
        }

        MediaModel media = buildMediaModel(uri, mimeType, startingState);
        mDispatcher.dispatch(MediaActionBuilder.newUpdateMediaAction(media));
        mPendingUploads.add(media);
        startMediaUploadService();

        return media;
    }

    private MediaModel buildMediaModel(Uri uri, String mimeType, UploadState startingState) {
        String path = getRealPathFromURI(uri);

        MediaModel media = mMediaStore.instantiateMediaModel();
        AppLog.i(T.MEDIA, "New media instantiated localId=" + media.getId());
        String filename = org.wordpress.android.fluxc.utils.MediaUtils.getFileName(path);
        String fileExtension = org.wordpress.android.fluxc.utils.MediaUtils.getExtension(path);

        // Try to get mimetype if none was passed to this method
        if (mimeType == null) {
            mimeType = getContentResolver().getType(uri);
            if (mimeType == null) {
                mimeType = MimeTypeMap.getSingleton().getMimeTypeFromExtension(fileExtension);
            }
            if (mimeType == null) {
                // Default to image jpeg
                mimeType = "image/jpeg";
            }
        }
        // If file extension is null, upload won't work on wordpress.com
        if (fileExtension == null) {
            fileExtension = MimeTypeMap.getSingleton().getExtensionFromMimeType(mimeType);
            filename += "." + fileExtension;
        }

        if (org.wordpress.android.fluxc.utils.MediaUtils.isVideoMimeType(mimeType)) {
            media.setThumbnailUrl(getVideoThumbnail(path));
        }

        media.setFileName(filename);
        media.setFilePath(path);
        media.setLocalSiteId(mSite.getId());
        media.setFileExtension(fileExtension);
        media.setMimeType(mimeType);
        media.setUploadState(startingState.name());
        media.setUploadDate(DateTimeUtils.iso8601UTCFromTimestamp(System.currentTimeMillis() / 1000));
        if (!mPost.isLocalDraft()) {
            media.setPostId(mPost.getRemotePostId());
        }

        return media;
    }

    /**
     * EditorFragmentListener methods
     */

    @Override
    public void onSettingsClicked() {
        mViewPager.setCurrentItem(PAGE_SETTINGS);
    }

    @Override
    public void onAddMediaClicked() {
        if (!isPhotoPickerShowing()) {
            showPhotoPicker();
        } else {
            hidePhotoPicker();
        }
    }

    @Override
    public void onMediaDropped(final ArrayList<Uri> mediaUris) {
        mDroppedMediaUris = mediaUris;
        if (PermissionUtils.checkAndRequestStoragePermission(this, WPPermissionUtils.EDITOR_DRAG_DROP_PERMISSION_REQUEST_CODE)) {
            runOnUiThread(mFetchMediaRunnable);
        }
    }

    @Override
    public void onRequestDragAndDropPermissions(DragEvent dragEvent) {
        if (Build.VERSION.SDK_INT >= Build.VERSION_CODES.N) {
            requestTemporaryPermissions(dragEvent);
        }
    }

    @TargetApi(Build.VERSION_CODES.N)
    private void requestTemporaryPermissions(DragEvent dragEvent) {
        requestDragAndDropPermissions(dragEvent);
    }

    @Override
    public void onMediaRetryClicked(String mediaId) {
        if (TextUtils.isEmpty(mediaId)) {
            AppLog.e(T.MEDIA, "Invalid media id passed to onMediaRetryClicked");
            return;
        }
        MediaModel media = mMediaStore.getMediaWithLocalId(StringUtils.stringToInt(mediaId));
        if (media == null) {
            AppLog.e(T.MEDIA, "Can't find media with local id: " + mediaId);
            return;
        }

        if (UploadState.valueOf(media.getUploadState()) == UploadState.UPLOADED) {
            // Note: we should actually do this when the editor fragment starts instead of waiting for user input.
            // Notify the editor fragment upload was successful and it should replace the local url by the remote url.
            if (mEditorMediaUploadListener != null) {
                mEditorMediaUploadListener.onMediaUploadSucceeded(String.valueOf(media.getId()),
                        FluxCUtils.mediaFileFromMediaModel(media));
            }
        } else {
            media.setUploadState(UploadState.QUEUED.name());
            mDispatcher.dispatch(MediaActionBuilder.newUpdateMediaAction(media));
            mPendingUploads.add(media);
            startMediaUploadService();
        }

        AnalyticsTracker.track(Stat.EDITOR_UPLOAD_MEDIA_RETRIED);
    }

    @Override
    public void onMediaUploadCancelClicked(String mediaId, boolean delete) {
        if (!TextUtils.isEmpty(mediaId)) {
            int localMediaId = Integer.valueOf(mediaId);
            EventBus.getDefault().post(new PostEvents.PostMediaCanceled(localMediaId, delete));
        } else {
            // Passed mediaId is incorrect: cancel all uploads
            ToastUtils.showToast(this, getString(R.string.error_all_media_upload_canceled));
            EventBus.getDefault().post(new PostEvents.PostMediaCanceled(true));
        }
    }

    @Override
    public void onFeaturedImageChanged(long mediaId) {
        mPost.setFeaturedImageId(mediaId);
        mEditPostSettingsFragment.updateFeaturedImage(mediaId);
    }

    @Override
    public void onVideoPressInfoRequested(final String videoId) {
        String videoUrl = mMediaStore.
                getUrlForSiteVideoWithVideoPressGuid(mSite, videoId);

        if (videoUrl.isEmpty()) {
            if (PermissionUtils.checkAndRequestCameraAndStoragePermissions(this, WPPermissionUtils.EDITOR_MEDIA_PERMISSION_REQUEST_CODE)) {
                runOnUiThread(new Runnable() {
                    @Override
                    public void run() {
                        if (mPendingVideoPressInfoRequests == null) {
                            mPendingVideoPressInfoRequests = new ArrayList<>();
                        }
                        mPendingVideoPressInfoRequests.add(videoId);
                        refreshBlogMedia();
                    }
                });
            } else {
                AppLockManager.getInstance().setExtendedTimeout();
            }
        }

        String posterUrl = WordPressMediaUtils.getVideoPressVideoPosterFromURL(videoUrl);

        mEditorFragment.setUrlForVideoPressId(videoId, videoUrl, posterUrl);
    }

    @Override
    public String onAuthHeaderRequested(String url) {
        String authHeader = "";
        String token = mAccountStore.getAccessToken();
        if (mSite.isPrivate() && WPUrlUtils.safeToAddWordPressComAuthToken(url)
                && !TextUtils.isEmpty(token)) {
            authHeader = "Bearer " + token;
        }
        return authHeader;
    }

    @Override
    public void onEditorFragmentInitialized() {
        fillContentEditorFields();
        // Set the error listener
        if (mEditorFragment instanceof EditorFragment) {
            mEditorFragment.setDebugModeEnabled(BuildConfig.DEBUG);
            ((EditorFragment) mEditorFragment).setWebViewErrorListener(new ErrorListener() {
                @Override
                public void onJavaScriptError(String sourceFile, int lineNumber, String message) {
                    CrashlyticsUtils.logException(new JavaScriptException(sourceFile, lineNumber, message),
                            T.EDITOR,
                            String.format(Locale.US, "%s:%d: %s", sourceFile, lineNumber, message));
                }

                @Override
                public void onJavaScriptAlert(String url, String message) {
                    // no op
                }
            });
        }
    }

    @Override
    public void saveMediaFile(MediaFile mediaFile) {
    }

    @Override
    public void onTrackableEvent(TrackableEvent event) {
        switch (event) {
            case HTML_BUTTON_TAPPED:
                AnalyticsTracker.track(Stat.EDITOR_TAPPED_HTML);
                hidePhotoPicker();
                break;
            case MEDIA_BUTTON_TAPPED:
                AnalyticsTracker.track(Stat.EDITOR_TAPPED_IMAGE);
                break;
            case UNLINK_BUTTON_TAPPED:
                AnalyticsTracker.track(Stat.EDITOR_TAPPED_UNLINK);
                break;
            case LINK_BUTTON_TAPPED:
                AnalyticsTracker.track(Stat.EDITOR_TAPPED_LINK);
                hidePhotoPicker();
                break;
            case IMAGE_EDITED:
                AnalyticsTracker.track(Stat.EDITOR_EDITED_IMAGE);
                break;
            case BOLD_BUTTON_TAPPED:
                AnalyticsTracker.track(Stat.EDITOR_TAPPED_BOLD);
                break;
            case ITALIC_BUTTON_TAPPED:
                AnalyticsTracker.track(Stat.EDITOR_TAPPED_ITALIC);
                break;
            case OL_BUTTON_TAPPED:
                AnalyticsTracker.track(Stat.EDITOR_TAPPED_ORDERED_LIST);
                break;
            case UL_BUTTON_TAPPED:
                AnalyticsTracker.track(Stat.EDITOR_TAPPED_UNORDERED_LIST);
                break;
            case BLOCKQUOTE_BUTTON_TAPPED:
                AnalyticsTracker.track(Stat.EDITOR_TAPPED_BLOCKQUOTE);
                break;
            case STRIKETHROUGH_BUTTON_TAPPED:
                AnalyticsTracker.track(Stat.EDITOR_TAPPED_STRIKETHROUGH);
                break;
            case UNDERLINE_BUTTON_TAPPED:
                AnalyticsTracker.track(Stat.EDITOR_TAPPED_UNDERLINE);
                break;
            case MORE_BUTTON_TAPPED:
                AnalyticsTracker.track(Stat.EDITOR_TAPPED_MORE);
                break;
        }
    }

    // FluxC events

    @SuppressWarnings("unused")
    @Subscribe(threadMode = ThreadMode.MAIN)
    public void onMediaUploaded(MediaStore.OnMediaUploaded event) {
        if (isFinishing()) return;
        // event for unknown media, ignoring
        if (event.media == null) {
            AppLog.w(AppLog.T.MEDIA, "Media event not recognized: " + event.media);
            return;
        }

        if (event.isError()) {
            onUploadError(event.media, event.error);
        }
        else
        if (event.canceled) {
            onUploadCanceled(event.media);
        }
        else
        if (event.completed) {
            onUploadSuccess(event.media);
        }
        else {
            onUploadProgress(event.media, event.progress);
        }
    }
}<|MERGE_RESOLUTION|>--- conflicted
+++ resolved
@@ -672,57 +672,12 @@
     public void onRequestPermissionsResult(int requestCode,
                                            @NonNull String permissions[],
                                            @NonNull int[] grantResults) {
-<<<<<<< HEAD
-        WPPermissionUtils.setPermissionListAsked(permissions);
-
-        switch (requestCode) {
-            case LOCATION_PERMISSION_REQUEST_CODE:
-                boolean shouldShowLocation = false;
-                // Check if at least one of the location permission (coarse or fine) is granted
-                for (int grantResult : grantResults) {
-                    if (grantResult == PackageManager.PERMISSION_GRANTED) {
-                        shouldShowLocation = true;
-                    }
-                }
-                if (!shouldShowLocation) {
-                    // Location permission denied
-                    ToastUtils.showToast(this, getString(R.string.post_settings_add_location_permission_required));
-                }
-                break;
-            case MEDIA_PERMISSION_REQUEST_CODE:
-                boolean shouldShowContextMenu = true;
-                for (int i = 0; i < grantResults.length; ++i) {
-                    switch (permissions[i]) {
-                        case Manifest.permission.CAMERA:
-                            if (grantResults[i] == PackageManager.PERMISSION_DENIED) {
-                                shouldShowContextMenu = false;
-                            }
-                            break;
-                        case Manifest.permission.WRITE_EXTERNAL_STORAGE:
-                            if (grantResults[i] == PackageManager.PERMISSION_DENIED) {
-                                shouldShowContextMenu = false;
-                            } else {
-                                refreshBlogMedia();
-                            }
-                            break;
-                    }
-                }
-                if (shouldShowContextMenu) {
-=======
         boolean allGranted = WPPermissionUtils.setPermissionListAsked(
                 this, requestCode, permissions, grantResults, true);
 
         if (allGranted) {
             switch (requestCode) {
-                case WPPermissionUtils.EDITOR_LOCATION_PERMISSION_REQUEST_CODE:
-                    // Permission request was granted, show Location buttons in Settings
-                    mEditPostSettingsFragment.showLocationSearch();
-
-                    // After permission request was granted add GeoTag to the new post (if GeoTagging is enabled)
-                    mEditPostSettingsFragment.searchLocation();
-                    break;
                 case WPPermissionUtils.EDITOR_MEDIA_PERMISSION_REQUEST_CODE:
->>>>>>> 9280ab49
                     if (mMenuView != null) {
                         super.openContextMenu(mMenuView);
                         mMenuView = null;
