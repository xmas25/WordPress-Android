package org.wordpress.android.ui.mysite

import androidx.core.text.HtmlCompat
import androidx.lifecycle.LiveData
import androidx.lifecycle.MutableLiveData
import androidx.lifecycle.asFlow
import kotlinx.coroutines.CoroutineDispatcher
import kotlinx.coroutines.CoroutineScope
import kotlinx.coroutines.Job
import kotlinx.coroutines.flow.collect
import kotlinx.coroutines.flow.combine
import kotlinx.coroutines.flow.flow
import kotlinx.coroutines.flow.map
import kotlinx.coroutines.flow.onStart
import org.wordpress.android.R
import org.wordpress.android.analytics.AnalyticsTracker.Stat
import org.wordpress.android.fluxc.Dispatcher
import org.wordpress.android.fluxc.generated.SiteActionBuilder
import org.wordpress.android.fluxc.store.QuickStartStore
import org.wordpress.android.fluxc.store.QuickStartStore.QuickStartTask
import org.wordpress.android.fluxc.store.QuickStartStore.QuickStartTask.CREATE_SITE
import org.wordpress.android.fluxc.store.QuickStartStore.QuickStartTask.UPDATE_SITE_TITLE
import org.wordpress.android.fluxc.store.QuickStartStore.QuickStartTaskType
import org.wordpress.android.fluxc.store.QuickStartStore.QuickStartTaskType.CUSTOMIZE
import org.wordpress.android.fluxc.store.QuickStartStore.QuickStartTaskType.GROW
import org.wordpress.android.fluxc.store.SiteStore.CompleteQuickStartPayload
import org.wordpress.android.fluxc.store.SiteStore.CompleteQuickStartVariant.NEXT_STEPS
import org.wordpress.android.modules.BG_THREAD
import org.wordpress.android.ui.mysite.MySiteUiState.PartialState.QuickStartUpdate
import org.wordpress.android.ui.mysite.QuickStartRepository.QuickStartModel.QuickStartCategory
import org.wordpress.android.ui.pages.SnackbarMessageHolder
import org.wordpress.android.ui.quickstart.QuickStartEvent
import org.wordpress.android.ui.quickstart.QuickStartMySitePrompts
import org.wordpress.android.ui.quickstart.QuickStartTaskDetails
import org.wordpress.android.ui.utils.UiString.UiStringText
import org.wordpress.android.util.EventBusWrapper
import org.wordpress.android.util.QuickStartUtilsWrapper
import org.wordpress.android.util.SiteUtils
import org.wordpress.android.util.analytics.AnalyticsTrackerWrapper
import org.wordpress.android.viewmodel.Event
import org.wordpress.android.viewmodel.ResourceProvider
import javax.inject.Inject
import javax.inject.Named
import kotlin.coroutines.CoroutineContext

class QuickStartRepository
@Inject constructor(
    @Named(BG_THREAD) private val bgDispatcher: CoroutineDispatcher,
    private val quickStartStore: QuickStartStore,
    private val quickStartUtils: QuickStartUtilsWrapper,
    private val selectedSiteRepository: SelectedSiteRepository,
    private val resourceProvider: ResourceProvider,
    private val analyticsTrackerWrapper: AnalyticsTrackerWrapper,
<<<<<<< HEAD
    private val dispatcher: Dispatcher
) : CoroutineScope, MySiteSource<QuickStartUpdate> {
=======
    private val dispatcher: Dispatcher,
    private val eventBus: EventBusWrapper
) : CoroutineScope {
>>>>>>> 607cf810
    private val job: Job = Job()
    override val coroutineContext: CoroutineContext
        get() = bgDispatcher + job

    private val detailsMap: Map<QuickStartTask, QuickStartTaskDetails> = QuickStartTaskDetails.values()
            .associateBy { it.task }
    private val refresh = MutableLiveData<Boolean?>()
    private val activeTask = MutableLiveData<QuickStartTask?>()
    private val _onSnackbar = MutableLiveData<Event<SnackbarMessageHolder>>()
    val onSnackbar = _onSnackbar as LiveData<Event<SnackbarMessageHolder>>

    private fun buildQuickStartCategory(siteId: Int, quickStartTaskType: QuickStartTaskType) = QuickStartCategory(
            quickStartTaskType,
            uncompletedTasks = quickStartStore.getUncompletedTasksByType(siteId.toLong(), quickStartTaskType)
                    .mapNotNull { detailsMap[it] },
            completedTasks = quickStartStore.getCompletedTasksByType(siteId.toLong(), quickStartTaskType)
                    .mapNotNull { detailsMap[it] })

    override fun buildSource(siteId: Int) = flow {
        emit(QuickStartUpdate(QuickStartModel()))
        refresh.asFlow().map {
            if (quickStartUtils.isQuickStartInProgress(siteId)) {
                val customizeCategory = buildQuickStartCategory(siteId, CUSTOMIZE)
                val growCategory = buildQuickStartCategory(siteId, GROW)
                listOfNotNull(customizeCategory, growCategory)
            } else {
                listOf()
            }
        }.combine(activeTask.asFlow().onStart { emit(null) }) { categories, activeTask ->
            QuickStartUpdate(QuickStartModel(activeTask, categories))
        }.collect { emit(it) }
    }

    fun startQuickStart() {
        selectedSiteRepository.getSelectedSite()?.let { site ->
            quickStartStore.setDoneTask(site.id.toLong(), CREATE_SITE, true)
            refresh.postValue(false)
        }
    }

    fun refreshIfNecessary() {
        refresh.postValue(false)
    }

    fun setActiveTask(task: QuickStartTask) {
        activeTask.postValue(task)
        val shortQuickStartMessage =
                if (task == UPDATE_SITE_TITLE) {
                    HtmlCompat.fromHtml(
                            resourceProvider.getString(
                                    R.string.quick_start_dialog_update_site_title_message_short,
                                    SiteUtils.getSiteNameOrHomeURL(selectedSiteRepository.getSelectedSite())
                            ), HtmlCompat.FROM_HTML_MODE_COMPACT
                    )
                } else {
                    val activeTutorialPrompt = QuickStartMySitePrompts.getPromptDetailsForTask(task)
                    quickStartUtils.stylizeQuickStartPrompt(
                            activeTutorialPrompt!!.shortMessagePrompt,
                            activeTutorialPrompt.iconId
                    )
                }
        _onSnackbar.postValue(Event(SnackbarMessageHolder(UiStringText(shortQuickStartMessage))))
    }

    fun completeTask(task: QuickStartTask) {
        selectedSiteRepository.getSelectedSite()?.let { site ->
            // TODO Remove this before the feature is done
            // Uncomment this code to mark a task as not completed for testing purposes
//            if (quickStartStore.hasDoneTask(site.id.toLong(), task)) {
//                quickStartStore.setDoneTask(site.id.toLong(), task, false)
//                refresh.value = false
//                return
//            }
            if (task != activeTask.value) return
            activeTask.value = null
            if (quickStartStore.hasDoneTask(site.id.toLong(), task)) return
            // If we want notice and reminders, we should call QuickStartUtils.completeTaskAndRemindNextOne here
            quickStartStore.setDoneTask(site.id.toLong(), task, true)
            analyticsTrackerWrapper.track(quickStartUtils.getTaskCompletedTracker(task))
            refresh.value = false
            if (quickStartUtils.isEveryQuickStartTaskDone(site.id)) {
                analyticsTrackerWrapper.track(Stat.QUICK_START_ALL_TASKS_COMPLETED)
                val payload = CompleteQuickStartPayload(site, NEXT_STEPS.toString())
                dispatcher.dispatch(SiteActionBuilder.newCompleteQuickStartAction(payload))
            }
        }
    }

    fun requestNextStepOfTask(task: QuickStartTask) {
        if (task != activeTask.value) return
        activeTask.value = null
        eventBus.postSticky(QuickStartEvent(task))
    }

    fun clear() {
        job.cancel()
    }

    data class QuickStartModel(
        val activeTask: QuickStartTask? = null,
        val categories: List<QuickStartCategory> = listOf()
    ) {
        data class QuickStartCategory(
            val taskType: QuickStartTaskType,
            val uncompletedTasks: List<QuickStartTaskDetails>,
            val completedTasks: List<QuickStartTaskDetails>
        )
    }
}<|MERGE_RESOLUTION|>--- conflicted
+++ resolved
@@ -51,14 +51,9 @@
     private val selectedSiteRepository: SelectedSiteRepository,
     private val resourceProvider: ResourceProvider,
     private val analyticsTrackerWrapper: AnalyticsTrackerWrapper,
-<<<<<<< HEAD
-    private val dispatcher: Dispatcher
-) : CoroutineScope, MySiteSource<QuickStartUpdate> {
-=======
     private val dispatcher: Dispatcher,
     private val eventBus: EventBusWrapper
-) : CoroutineScope {
->>>>>>> 607cf810
+) : CoroutineScope, MySiteSource<QuickStartUpdate> {
     private val job: Job = Job()
     override val coroutineContext: CoroutineContext
         get() = bgDispatcher + job
