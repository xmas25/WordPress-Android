--- conflicted
+++ resolved
@@ -12,12 +12,8 @@
 import org.wordpress.android.fluxc.store.QuickStartStore.QuickStartTaskType
 import org.wordpress.android.fluxc.store.QuickStartStore.QuickStartTaskType.CUSTOMIZE
 import org.wordpress.android.fluxc.store.QuickStartStore.QuickStartTaskType.GROW
-<<<<<<< HEAD
-import org.wordpress.android.ui.mysite.QuickStartRepository.QuickStartModel.QuickStartCategory
-=======
+import org.wordpress.android.ui.quickstart.QuickStartTaskDetails
 import org.wordpress.android.modules.BG_THREAD
->>>>>>> 582f7220
-import org.wordpress.android.ui.quickstart.QuickStartTaskDetails
 import org.wordpress.android.util.QuickStartUtilsWrapper
 import org.wordpress.android.util.mergeAsyncNotNull
 import javax.inject.Inject
@@ -37,27 +33,17 @@
 
     private val detailsMap: Map<QuickStartTask, QuickStartTaskDetails> = QuickStartTaskDetails.values()
             .associateBy { it.task }
-<<<<<<< HEAD
-    private val customizeTasks = MutableLiveData<QuickStartCategory>()
-    private val growTasks = MutableLiveData<QuickStartCategory>()
+    private val refresh = MutableLiveData<Boolean>()
     private val activeTask = MutableLiveData<QuickStartTask>()
-    val quickStartModel: LiveData<QuickStartModel> = merge(
-            customizeTasks,
-            growTasks,
-            activeTask
-    ) { customizeCategory, growCategory, activeTask ->
-        QuickStartModel(activeTask, listOfNotNull(customizeCategory, growCategory))
-=======
-    private val refresh = MutableLiveData<Boolean>()
-    val quickStartModel: LiveData<List<QuickStartCategory>> = mergeAsyncNotNull(
+    val quickStartModel: LiveData<QuickStartModel> = mergeAsyncNotNull(
             this,
             refresh,
+            activeTask,
             selectedSiteRepository.selectedSiteChange
-    ) { _, site ->
+    ) { _, activeTask, site ->
         val customizeCategory = buildQuickStartCategory(site, CUSTOMIZE)
         val growCategory = buildQuickStartCategory(site, GROW)
-        listOfNotNull(customizeCategory, growCategory)
->>>>>>> 582f7220
+        QuickStartModel(activeTask, listOfNotNull(customizeCategory, growCategory))
     }
 
     private fun buildQuickStartCategory(site: SiteModel, quickStartTaskType: QuickStartTaskType) = QuickStartCategory(
@@ -75,58 +61,6 @@
     }
 
     fun refreshIfNecessary() {
-<<<<<<< HEAD
-        if (!quickStartUtils.isQuickStartInProgress()) {
-            return
-        }
-        if (customizeTasks.value == null) {
-            refreshCustomizeTasks()
-        }
-        if (growTasks.value == null) {
-            refreshGrowTasks()
-        }
-    }
-
-    private fun refreshCustomizeTasks() {
-        selectedSiteRepository.getSelectedSite()?.let { site ->
-            customizeTasks.postValue(
-                    QuickStartCategory(
-                            CUSTOMIZE,
-                            uncompletedTasks = quickStartStore.getUncompletedTasksByType(site.id.toLong(), CUSTOMIZE)
-                                    .mapNotNull { detailsMap[it] },
-                            completedTasks = quickStartStore.getCompletedTasksByType(site.id.toLong(), CUSTOMIZE)
-                                    .mapNotNull { detailsMap[it] })
-            )
-        }
-    }
-
-    private fun refreshGrowTasks() {
-        selectedSiteRepository.getSelectedSite()?.let { site ->
-            growTasks.postValue(
-                    QuickStartCategory(
-                            GROW,
-                            uncompletedTasks = quickStartStore.getUncompletedTasksByType(site.id.toLong(), GROW)
-                                    .mapNotNull { detailsMap[it] },
-                            completedTasks = quickStartStore.getCompletedTasksByType(site.id.toLong(), GROW)
-                                    .mapNotNull { detailsMap[it] })
-            )
-        }
-    }
-
-    fun setActiveTask(task: QuickStartTask) {
-        activeTask.postValue(task)
-    }
-
-    data class QuickStartModel(
-        val activeTask: QuickStartTask? = null,
-        val categories: List<QuickStartCategory> = listOf()
-    ) {
-        data class QuickStartCategory(
-            val taskType: QuickStartTaskType,
-            val uncompletedTasks: List<QuickStartTaskDetails>,
-            val completedTasks: List<QuickStartTaskDetails>
-        )
-=======
         if (quickStartModel.value == null && quickStartUtils.isQuickStartInProgress()) {
             refresh.postValue(false)
         }
@@ -140,6 +74,16 @@
 
     fun clear() {
         job.cancel()
->>>>>>> 582f7220
+    }
+
+    data class QuickStartModel(
+        val activeTask: QuickStartTask? = null,
+        val categories: List<QuickStartCategory> = listOf()
+    ) {
+        data class QuickStartCategory(
+            val taskType: QuickStartTaskType,
+            val uncompletedTasks: List<QuickStartTaskDetails>,
+            val completedTasks: List<QuickStartTaskDetails>
+        )
     }
 }