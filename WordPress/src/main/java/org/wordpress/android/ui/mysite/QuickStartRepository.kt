--- conflicted
+++ resolved
@@ -74,7 +74,7 @@
                     .mapNotNull { detailsMap[it] })
 
     override fun buildSource(siteId: Int): Flow<QuickStartUpdate> {
-        activeTask.value = null
+        _activeTask.value = null
         if (selectedSiteRepository.getSelectedSite()?.showOnFront == ShowOnFront.POSTS.value &&
                 !quickStartStore.hasDoneTask(siteId.toLong(), EDIT_HOMEPAGE)) {
             quickStartStore.setDoneTask(siteId.toLong(), EDIT_HOMEPAGE, true)
@@ -88,10 +88,6 @@
             } else {
                 listOf()
             }
-<<<<<<< HEAD
-=======
-        }.combine(_activeTask.asFlow().onStart { emit(null) }) { categories, activeTask ->
->>>>>>> d55e1edf
             QuickStartUpdate(activeTask, categories)
         }.asFlow()
     }
