--- conflicted
+++ resolved
@@ -78,26 +78,16 @@
             completedTasks = quickStartStore.getCompletedTasksByType(siteId.toLong(), quickStartTaskType)
                     .mapNotNull { detailsMap[it] })
 
-<<<<<<< HEAD
-    override fun buildSource(siteId: Int) = flow {
-        emit(QuickStartUpdate())
-        quickStartTaskTypes.asFlow().map { types ->
-            if (quickStartUtils.isQuickStartInProgress(siteId)) {
-                types.map { buildQuickStartCategory(siteId, it) }
-=======
     override fun buildSource(siteId: Int): Flow<QuickStartUpdate> {
         _activeTask.value = null
         if (selectedSiteRepository.getSelectedSite()?.showOnFront == ShowOnFront.POSTS.value &&
                 !quickStartStore.hasDoneTask(siteId.toLong(), EDIT_HOMEPAGE)) {
             quickStartStore.setDoneTask(siteId.toLong(), EDIT_HOMEPAGE, true)
-            refresh.postValue(true)
+            refresh()
         }
-        return merge(refresh, activeTask) { _, activeTask ->
+        return merge(quickStartTaskTypes, activeTask) { types, activeTask ->
             val categories = if (quickStartUtils.isQuickStartInProgress(siteId)) {
-                val customizeCategory = buildQuickStartCategory(siteId, CUSTOMIZE)
-                val growCategory = buildQuickStartCategory(siteId, GROW)
-                listOfNotNull(customizeCategory, growCategory)
->>>>>>> aa1f3f0d
+                types?.map { buildQuickStartCategory(siteId, it) } ?: listOf()
             } else {
                 listOf()
             }
