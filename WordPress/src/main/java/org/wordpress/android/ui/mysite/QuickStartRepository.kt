package org.wordpress.android.ui.mysite

import androidx.core.text.HtmlCompat
import androidx.lifecycle.LiveData
import androidx.lifecycle.MutableLiveData
import kotlinx.coroutines.CoroutineDispatcher
import kotlinx.coroutines.CoroutineScope
import kotlinx.coroutines.Job
import org.wordpress.android.R
import org.wordpress.android.analytics.AnalyticsTracker.Stat
import org.wordpress.android.fluxc.Dispatcher
import org.wordpress.android.fluxc.generated.SiteActionBuilder
import org.wordpress.android.fluxc.model.SiteHomepageSettings.ShowOnFront
import org.wordpress.android.fluxc.store.QuickStartStore
import org.wordpress.android.fluxc.store.QuickStartStore.QuickStartTask
import org.wordpress.android.fluxc.store.QuickStartStore.QuickStartTask.CREATE_SITE
import org.wordpress.android.fluxc.store.QuickStartStore.QuickStartTask.EDIT_HOMEPAGE
import org.wordpress.android.fluxc.store.QuickStartStore.QuickStartTask.UPDATE_SITE_TITLE
import org.wordpress.android.fluxc.store.QuickStartStore.QuickStartTaskType
import org.wordpress.android.fluxc.store.QuickStartStore.QuickStartTaskType.CUSTOMIZE
import org.wordpress.android.fluxc.store.QuickStartStore.QuickStartTaskType.GROW
import org.wordpress.android.fluxc.store.SiteStore.CompleteQuickStartPayload
import org.wordpress.android.fluxc.store.SiteStore.CompleteQuickStartVariant.NEXT_STEPS
import org.wordpress.android.modules.BG_THREAD
import org.wordpress.android.ui.mysite.dynamiccards.DynamicCardType
import org.wordpress.android.ui.mysite.dynamiccards.DynamicCardType.CUSTOMIZE_QUICK_START
import org.wordpress.android.ui.mysite.dynamiccards.DynamicCardType.GROW_QUICK_START
import org.wordpress.android.ui.mysite.MySiteUiState.PartialState.QuickStartUpdate
import org.wordpress.android.ui.pages.SnackbarMessageHolder
import org.wordpress.android.ui.prefs.AppPrefsWrapper
import org.wordpress.android.ui.quickstart.QuickStartEvent
import org.wordpress.android.ui.quickstart.QuickStartMySitePrompts
import org.wordpress.android.ui.quickstart.QuickStartTaskDetails
import org.wordpress.android.ui.utils.UiString.UiStringText
import org.wordpress.android.util.EventBusWrapper
import org.wordpress.android.util.QuickStartUtilsWrapper
import org.wordpress.android.util.SiteUtils
import org.wordpress.android.util.analytics.AnalyticsTrackerWrapper
import org.wordpress.android.util.merge
import org.wordpress.android.viewmodel.Event
import org.wordpress.android.viewmodel.ResourceProvider
import javax.inject.Inject
import javax.inject.Named
import javax.inject.Singleton
import kotlin.coroutines.CoroutineContext

@Singleton
class QuickStartRepository
@Inject constructor(
    @Named(BG_THREAD) private val bgDispatcher: CoroutineDispatcher,
    private val quickStartStore: QuickStartStore,
    private val quickStartUtils: QuickStartUtilsWrapper,
    private val selectedSiteRepository: SelectedSiteRepository,
    private val resourceProvider: ResourceProvider,
    private val analyticsTrackerWrapper: AnalyticsTrackerWrapper,
    private val dispatcher: Dispatcher,
    private val eventBus: EventBusWrapper,
    private val appPrefsWrapper: AppPrefsWrapper
) : CoroutineScope, MySiteSource<QuickStartUpdate> {
    private val job: Job = Job()
    override val coroutineContext: CoroutineContext
        get() = bgDispatcher + job

    private val detailsMap: Map<QuickStartTask, QuickStartTaskDetails> = QuickStartTaskDetails.values()
            .associateBy { it.task }
    private val quickStartTaskTypes = MutableLiveData<Set<QuickStartTaskType>>()
    private val _activeTask = MutableLiveData<QuickStartTask?>()
    private val _onSnackbar = MutableLiveData<Event<SnackbarMessageHolder>>()
    private val _onQuickStartMySitePrompts = MutableLiveData<Event<QuickStartMySitePrompts>>()
    val onSnackbar = _onSnackbar as LiveData<Event<SnackbarMessageHolder>>
    val onQuickStartMySitePrompts = _onQuickStartMySitePrompts as LiveData<Event<QuickStartMySitePrompts>>
    val activeTask = _activeTask as LiveData<QuickStartTask?>

    private var pendingTask: QuickStartTask? = null

    init {
        quickStartTaskTypes.value = setOf(CUSTOMIZE, GROW)
                .filter { !appPrefsWrapper.isQuickStartTaskTypeRemoved(it) }
                .toSet()
    }

    private fun buildQuickStartCategory(siteId: Int, quickStartTaskType: QuickStartTaskType) = QuickStartCategory(
            quickStartTaskType,
            uncompletedTasks = quickStartStore.getUncompletedTasksByType(siteId.toLong(), quickStartTaskType)
                    .mapNotNull { detailsMap[it] },
            completedTasks = quickStartStore.getCompletedTasksByType(siteId.toLong(), quickStartTaskType)
                    .mapNotNull { detailsMap[it] })

    override fun buildSource(coroutineScope: CoroutineScope, siteId: Int): LiveData<QuickStartUpdate> {
        _activeTask.value = null
        pendingTask = null
        if (selectedSiteRepository.getSelectedSite()?.showOnFront == ShowOnFront.POSTS.value &&
                !quickStartStore.hasDoneTask(siteId.toLong(), EDIT_HOMEPAGE)) {
            quickStartStore.setDoneTask(siteId.toLong(), EDIT_HOMEPAGE, true)
            refresh()
        }
        return merge(quickStartTaskTypes, activeTask) { types, activeTask ->
            val categories = if (quickStartUtils.isQuickStartInProgress(siteId)) {
                types?.map { buildQuickStartCategory(siteId, it) } ?: listOf()
            } else {
                listOf()
            }
            QuickStartUpdate(activeTask, categories)
        }
    }

    fun startQuickStart() {
        selectedSiteRepository.getSelectedSite()?.let { site ->
            quickStartStore.setDoneTask(site.id.toLong(), CREATE_SITE, true)
            refresh()
        }
    }

    fun refresh() {
        quickStartTaskTypes.postValue(quickStartTaskTypes.value)
    }

    fun setActiveTask(task: QuickStartTask) {
        _activeTask.postValue(task)
<<<<<<< HEAD
        pendingTask = null
        val shortQuickStartMessage =
                if (task == UPDATE_SITE_TITLE) {
                    HtmlCompat.fromHtml(
                            resourceProvider.getString(
                                    R.string.quick_start_dialog_update_site_title_message_short,
                                    SiteUtils.getSiteNameOrHomeURL(selectedSiteRepository.getSelectedSite())
                            ), HtmlCompat.FROM_HTML_MODE_COMPACT
                    )
                } else {
                    val activeTutorialPrompt = QuickStartMySitePrompts.getPromptDetailsForTask(task)
                    quickStartUtils.stylizeQuickStartPrompt(
                            activeTutorialPrompt!!.shortMessagePrompt,
                            activeTutorialPrompt.iconId
                    )
                }
        _onSnackbar.postValue(Event(SnackbarMessageHolder(UiStringText(shortQuickStartMessage))))
=======
        if (task == UPDATE_SITE_TITLE) {
            val shortQuickStartMessage = HtmlCompat.fromHtml(
                    resourceProvider.getString(
                            R.string.quick_start_dialog_update_site_title_message_short,
                            SiteUtils.getSiteNameOrHomeURL(selectedSiteRepository.getSelectedSite())
                    ), HtmlCompat.FROM_HTML_MODE_COMPACT
            )
            _onSnackbar.postValue(Event(SnackbarMessageHolder(UiStringText(shortQuickStartMessage))))
        } else {
            QuickStartMySitePrompts.getPromptDetailsForTask(task)?.let { activeTutorialPrompt ->
                _onQuickStartMySitePrompts.postValue(Event(activeTutorialPrompt))
            }
        }
>>>>>>> f2398150
    }

    fun clearActiveTask() {
        _activeTask.value = null
    }

    fun completeTask(task: QuickStartTask) {
        selectedSiteRepository.getSelectedSite()?.let { site ->
            // TODO Remove this before the feature is done
            // Uncomment this code to mark a task as not completed for testing purposes
//            if (quickStartStore.hasDoneTask(site.id.toLong(), task)) {
//                quickStartStore.setDoneTask(site.id.toLong(), task, false)
//                refresh.value = false
//                return
//            }
            if (task != activeTask.value && task != pendingTask) return
            _activeTask.value = null
            pendingTask = null
            if (quickStartStore.hasDoneTask(site.id.toLong(), task)) return
            // If we want notice and reminders, we should call QuickStartUtils.completeTaskAndRemindNextOne here
            quickStartStore.setDoneTask(site.id.toLong(), task, true)
            analyticsTrackerWrapper.track(quickStartUtils.getTaskCompletedTracker(task))
            refresh()
            if (quickStartUtils.isEveryQuickStartTaskDone(site.id)) {
                analyticsTrackerWrapper.track(Stat.QUICK_START_ALL_TASKS_COMPLETED)
                val payload = CompleteQuickStartPayload(site, NEXT_STEPS.toString())
                dispatcher.dispatch(SiteActionBuilder.newCompleteQuickStartAction(payload))
            }
        }
    }

    fun requestNextStepOfTask(task: QuickStartTask) {
        if (task != activeTask.value) return
        _activeTask.value = null
        pendingTask = task
        eventBus.postSticky(QuickStartEvent(task))
    }

    fun clear() {
        job.cancel()
    }

    fun hideCategory(dynamicCardType: DynamicCardType) {
        val hiddenCategory = dynamicCardType.toQuickStartTaskType()
        hideQuickStartType(hiddenCategory)
    }

    fun removeCategory(dynamicCardType: DynamicCardType) {
        val removedQuickStartTaskType = dynamicCardType.toQuickStartTaskType()
        appPrefsWrapper.removeQuickStartTaskType(removedQuickStartTaskType)
        hideQuickStartType(removedQuickStartTaskType)
    }

    private fun DynamicCardType.toQuickStartTaskType(): QuickStartTaskType {
        return when (this) {
            CUSTOMIZE_QUICK_START -> CUSTOMIZE
            GROW_QUICK_START -> GROW
        }
    }

    private fun hideQuickStartType(hiddenCategory: QuickStartTaskType) {
        val currentCategories = (quickStartTaskTypes.value ?: setOf()).toMutableSet()
        currentCategories.remove(hiddenCategory)
        quickStartTaskTypes.value = currentCategories
    }

    data class QuickStartCategory(
        val taskType: QuickStartTaskType,
        val uncompletedTasks: List<QuickStartTaskDetails>,
        val completedTasks: List<QuickStartTaskDetails>
    )
}<|MERGE_RESOLUTION|>--- conflicted
+++ resolved
@@ -117,25 +117,7 @@
 
     fun setActiveTask(task: QuickStartTask) {
         _activeTask.postValue(task)
-<<<<<<< HEAD
         pendingTask = null
-        val shortQuickStartMessage =
-                if (task == UPDATE_SITE_TITLE) {
-                    HtmlCompat.fromHtml(
-                            resourceProvider.getString(
-                                    R.string.quick_start_dialog_update_site_title_message_short,
-                                    SiteUtils.getSiteNameOrHomeURL(selectedSiteRepository.getSelectedSite())
-                            ), HtmlCompat.FROM_HTML_MODE_COMPACT
-                    )
-                } else {
-                    val activeTutorialPrompt = QuickStartMySitePrompts.getPromptDetailsForTask(task)
-                    quickStartUtils.stylizeQuickStartPrompt(
-                            activeTutorialPrompt!!.shortMessagePrompt,
-                            activeTutorialPrompt.iconId
-                    )
-                }
-        _onSnackbar.postValue(Event(SnackbarMessageHolder(UiStringText(shortQuickStartMessage))))
-=======
         if (task == UPDATE_SITE_TITLE) {
             val shortQuickStartMessage = HtmlCompat.fromHtml(
                     resourceProvider.getString(
@@ -149,7 +131,6 @@
                 _onQuickStartMySitePrompts.postValue(Event(activeTutorialPrompt))
             }
         }
->>>>>>> f2398150
     }
 
     fun clearActiveTask() {
