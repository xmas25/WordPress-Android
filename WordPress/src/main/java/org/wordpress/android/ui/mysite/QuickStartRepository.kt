package org.wordpress.android.ui.mysite

import androidx.core.text.HtmlCompat
import androidx.lifecycle.LiveData
import androidx.lifecycle.MutableLiveData
import androidx.lifecycle.asFlow
import kotlinx.coroutines.CoroutineDispatcher
import kotlinx.coroutines.CoroutineScope
import kotlinx.coroutines.Job
import kotlinx.coroutines.flow.Flow
import org.wordpress.android.R
import org.wordpress.android.analytics.AnalyticsTracker.Stat
import org.wordpress.android.fluxc.Dispatcher
import org.wordpress.android.fluxc.generated.SiteActionBuilder
import org.wordpress.android.fluxc.model.SiteHomepageSettings.ShowOnFront
import org.wordpress.android.fluxc.store.QuickStartStore
import org.wordpress.android.fluxc.store.QuickStartStore.QuickStartTask
import org.wordpress.android.fluxc.store.QuickStartStore.QuickStartTask.CREATE_SITE
import org.wordpress.android.fluxc.store.QuickStartStore.QuickStartTask.EDIT_HOMEPAGE
import org.wordpress.android.fluxc.store.QuickStartStore.QuickStartTask.UPDATE_SITE_TITLE
import org.wordpress.android.fluxc.store.QuickStartStore.QuickStartTaskType
import org.wordpress.android.fluxc.store.QuickStartStore.QuickStartTaskType.CUSTOMIZE
import org.wordpress.android.fluxc.store.QuickStartStore.QuickStartTaskType.GROW
import org.wordpress.android.fluxc.store.SiteStore.CompleteQuickStartPayload
import org.wordpress.android.fluxc.store.SiteStore.CompleteQuickStartVariant.NEXT_STEPS
import org.wordpress.android.modules.BG_THREAD
import org.wordpress.android.ui.mysite.dynamiccards.DynamicCardType
import org.wordpress.android.ui.mysite.dynamiccards.DynamicCardType.CUSTOMIZE_QUICK_START
import org.wordpress.android.ui.mysite.dynamiccards.DynamicCardType.GROW_QUICK_START
import org.wordpress.android.ui.mysite.MySiteUiState.PartialState.QuickStartUpdate
import org.wordpress.android.ui.pages.SnackbarMessageHolder
import org.wordpress.android.ui.prefs.AppPrefsWrapper
import org.wordpress.android.ui.quickstart.QuickStartEvent
import org.wordpress.android.ui.quickstart.QuickStartMySitePrompts
import org.wordpress.android.ui.quickstart.QuickStartTaskDetails
import org.wordpress.android.ui.utils.UiString.UiStringText
import org.wordpress.android.util.EventBusWrapper
import org.wordpress.android.util.QuickStartUtilsWrapper
import org.wordpress.android.util.SiteUtils
import org.wordpress.android.util.analytics.AnalyticsTrackerWrapper
import org.wordpress.android.util.merge
import org.wordpress.android.viewmodel.Event
import org.wordpress.android.viewmodel.ResourceProvider
import javax.inject.Inject
import javax.inject.Named
import javax.inject.Singleton
import kotlin.coroutines.CoroutineContext

@Singleton
class QuickStartRepository
@Inject constructor(
    @Named(BG_THREAD) private val bgDispatcher: CoroutineDispatcher,
    private val quickStartStore: QuickStartStore,
    private val quickStartUtils: QuickStartUtilsWrapper,
    private val selectedSiteRepository: SelectedSiteRepository,
    private val resourceProvider: ResourceProvider,
    private val analyticsTrackerWrapper: AnalyticsTrackerWrapper,
    private val dispatcher: Dispatcher,
    private val eventBus: EventBusWrapper,
    private val appPrefsWrapper: AppPrefsWrapper
) : CoroutineScope, MySiteSource<QuickStartUpdate> {
    private val job: Job = Job()
    override val coroutineContext: CoroutineContext
        get() = bgDispatcher + job

    private val detailsMap: Map<QuickStartTask, QuickStartTaskDetails> = QuickStartTaskDetails.values()
            .associateBy { it.task }
    private val quickStartTaskTypes = MutableLiveData<Set<QuickStartTaskType>>()
    private val _activeTask = MutableLiveData<QuickStartTask?>()
    private val _onSnackbar = MutableLiveData<Event<SnackbarMessageHolder>>()
    val onSnackbar = _onSnackbar as LiveData<Event<SnackbarMessageHolder>>
    val activeTask = _activeTask as LiveData<QuickStartTask?>

    init {
        quickStartTaskTypes.value = setOf(CUSTOMIZE, GROW)
                .filter { !appPrefsWrapper.isQuickStartTaskTypeRemoved(it) }
                .toSet()
    }

    private fun buildQuickStartCategory(siteId: Int, quickStartTaskType: QuickStartTaskType) = QuickStartCategory(
            quickStartTaskType,
            uncompletedTasks = quickStartStore.getUncompletedTasksByType(siteId.toLong(), quickStartTaskType)
                    .mapNotNull { detailsMap[it] },
            completedTasks = quickStartStore.getCompletedTasksByType(siteId.toLong(), quickStartTaskType)
                    .mapNotNull { detailsMap[it] })

<<<<<<< HEAD
    override fun buildSource(siteId: Int) = flow {
        quickStartTaskTypes.asFlow().map { types ->
            if (quickStartUtils.isQuickStartInProgress(siteId) || true) {
                types.map { buildQuickStartCategory(siteId, it) }
=======
    override fun buildSource(siteId: Int): Flow<QuickStartUpdate> {
        _activeTask.value = null
        if (selectedSiteRepository.getSelectedSite()?.showOnFront == ShowOnFront.POSTS.value &&
                !quickStartStore.hasDoneTask(siteId.toLong(), EDIT_HOMEPAGE)) {
            quickStartStore.setDoneTask(siteId.toLong(), EDIT_HOMEPAGE, true)
            refresh()
        }
        return merge(quickStartTaskTypes, activeTask) { types, activeTask ->
            val categories = if (quickStartUtils.isQuickStartInProgress(siteId)) {
                types?.map { buildQuickStartCategory(siteId, it) } ?: listOf()
>>>>>>> 6a19bd29
            } else {
                listOf()
            }
            QuickStartUpdate(activeTask, categories)
        }.asFlow()
    }

    fun startQuickStart() {
        selectedSiteRepository.getSelectedSite()?.let { site ->
            quickStartStore.setDoneTask(site.id.toLong(), CREATE_SITE, true)
            refresh()
        }
    }

    fun refresh() {
        quickStartTaskTypes.postValue(quickStartTaskTypes.value)
    }

    fun setActiveTask(task: QuickStartTask) {
        _activeTask.postValue(task)
        val shortQuickStartMessage =
                if (task == UPDATE_SITE_TITLE) {
                    HtmlCompat.fromHtml(
                            resourceProvider.getString(
                                    R.string.quick_start_dialog_update_site_title_message_short,
                                    SiteUtils.getSiteNameOrHomeURL(selectedSiteRepository.getSelectedSite())
                            ), HtmlCompat.FROM_HTML_MODE_COMPACT
                    )
                } else {
                    val activeTutorialPrompt = QuickStartMySitePrompts.getPromptDetailsForTask(task)
                    quickStartUtils.stylizeQuickStartPrompt(
                            activeTutorialPrompt!!.shortMessagePrompt,
                            activeTutorialPrompt.iconId
                    )
                }
        _onSnackbar.postValue(Event(SnackbarMessageHolder(UiStringText(shortQuickStartMessage))))
    }

    fun completeTask(task: QuickStartTask) {
        selectedSiteRepository.getSelectedSite()?.let { site ->
            // TODO Remove this before the feature is done
            // Uncomment this code to mark a task as not completed for testing purposes
//            if (quickStartStore.hasDoneTask(site.id.toLong(), task)) {
//                quickStartStore.setDoneTask(site.id.toLong(), task, false)
//                refresh.value = false
//                return
//            }
            if (task != activeTask.value) return
            _activeTask.value = null
            if (quickStartStore.hasDoneTask(site.id.toLong(), task)) return
            // If we want notice and reminders, we should call QuickStartUtils.completeTaskAndRemindNextOne here
            quickStartStore.setDoneTask(site.id.toLong(), task, true)
            analyticsTrackerWrapper.track(quickStartUtils.getTaskCompletedTracker(task))
            refresh()
            if (quickStartUtils.isEveryQuickStartTaskDone(site.id)) {
                analyticsTrackerWrapper.track(Stat.QUICK_START_ALL_TASKS_COMPLETED)
                val payload = CompleteQuickStartPayload(site, NEXT_STEPS.toString())
                dispatcher.dispatch(SiteActionBuilder.newCompleteQuickStartAction(payload))
            }
        }
    }

    fun requestNextStepOfTask(task: QuickStartTask) {
        if (task != activeTask.value) return
        _activeTask.value = null
        eventBus.postSticky(QuickStartEvent(task))
    }

    fun clear() {
        job.cancel()
    }

    fun hideCategory(dynamicCardType: DynamicCardType) {
        val hiddenCategory = dynamicCardType.toQuickStartTaskType()
        hideQuickStartType(hiddenCategory)
    }

    fun removeCategory(dynamicCardType: DynamicCardType) {
        val removedQuickStartTaskType = dynamicCardType.toQuickStartTaskType()
        appPrefsWrapper.removeQuickStartTaskType(removedQuickStartTaskType)
        hideQuickStartType(removedQuickStartTaskType)
    }

    private fun DynamicCardType.toQuickStartTaskType(): QuickStartTaskType {
        return when(this) {
            CUSTOMIZE_QUICK_START -> CUSTOMIZE
            GROW_QUICK_START -> GROW
        }
    }

    private fun hideQuickStartType(hiddenCategory: QuickStartTaskType) {
        val currentCategories = (quickStartTaskTypes.value ?: setOf()).toMutableSet()
        currentCategories.remove(hiddenCategory)
        quickStartTaskTypes.value = currentCategories
    }

    data class QuickStartCategory(
        val taskType: QuickStartTaskType,
        val uncompletedTasks: List<QuickStartTaskDetails>,
        val completedTasks: List<QuickStartTaskDetails>
    )
}<|MERGE_RESOLUTION|>--- conflicted
+++ resolved
@@ -84,12 +84,6 @@
             completedTasks = quickStartStore.getCompletedTasksByType(siteId.toLong(), quickStartTaskType)
                     .mapNotNull { detailsMap[it] })
 
-<<<<<<< HEAD
-    override fun buildSource(siteId: Int) = flow {
-        quickStartTaskTypes.asFlow().map { types ->
-            if (quickStartUtils.isQuickStartInProgress(siteId) || true) {
-                types.map { buildQuickStartCategory(siteId, it) }
-=======
     override fun buildSource(siteId: Int): Flow<QuickStartUpdate> {
         _activeTask.value = null
         if (selectedSiteRepository.getSelectedSite()?.showOnFront == ShowOnFront.POSTS.value &&
@@ -100,7 +94,6 @@
         return merge(quickStartTaskTypes, activeTask) { types, activeTask ->
             val categories = if (quickStartUtils.isQuickStartInProgress(siteId)) {
                 types?.map { buildQuickStartCategory(siteId, it) } ?: listOf()
->>>>>>> 6a19bd29
             } else {
                 listOf()
             }
