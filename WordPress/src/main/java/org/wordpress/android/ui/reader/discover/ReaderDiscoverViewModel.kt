--- conflicted
+++ resolved
@@ -13,13 +13,9 @@
 import org.wordpress.android.models.ReaderTagType.FOLLOWED
 import org.wordpress.android.models.discover.ReaderDiscoverCard.InterestsYouMayLikeCard
 import org.wordpress.android.models.discover.ReaderDiscoverCard.ReaderPostCard
-<<<<<<< HEAD
+import org.wordpress.android.models.discover.ReaderDiscoverCard.WelcomeBannerCard
 import org.wordpress.android.models.discover.ReaderDiscoverCards
 import org.wordpress.android.modules.IO_THREAD
-=======
-import org.wordpress.android.models.discover.ReaderDiscoverCard.WelcomeBannerCard
-import org.wordpress.android.modules.BG_THREAD
->>>>>>> cdf9b7b9
 import org.wordpress.android.modules.UI_THREAD
 import org.wordpress.android.ui.pages.SnackbarMessageHolder
 import org.wordpress.android.ui.prefs.AppPrefsWrapper
@@ -101,52 +97,17 @@
 
         // Listen to changes to the discover feed
         _uiState.addSource(readerDiscoverDataProvider.discoverFeed) { posts ->
-<<<<<<< HEAD
             launch {
                 if (posts != null && posts.cards.isNotEmpty()) {
-                    _uiState.value = ContentUiState(
-                            convertCardsToUiStates(posts),
-=======
-            if (posts != null && posts.cards.isNotEmpty()) {
-                val discoverFeedContainsOnlyWelcomeCard = posts.cards.size == 1 &&
-                        posts.cards.filterIsInstance<WelcomeBannerCard>().isNotEmpty()
-
-                if (!discoverFeedContainsOnlyWelcomeCard) {
-                    _uiState.value = ContentUiState(
-                            posts.cards.map {
-                                when (it) {
-                                    is WelcomeBannerCard -> ReaderWelcomeBannerCardUiState(
-                                            titleRes = R.string.reader_welcome_banner
-                                    )
-                                    is ReaderPostCard -> postUiStateBuilder.mapPostToUiState(
-                                            post = it.post,
-                                            isDiscover = true,
-                                            photonWidth = photonWidth,
-                                            photonHeight = photonHeight,
-                                            isBookmarkList = false,
-                                            onButtonClicked = this::onButtonClicked,
-                                            onItemClicked = this::onPostItemClicked,
-                                            onItemRendered = this::onItemRendered,
-                                            onDiscoverSectionClicked = this::onDiscoverClicked,
-                                            onMoreButtonClicked = this::onMoreButtonClicked,
-                                            onMoreDismissed = this::onMoreMenuDismissed,
-                                            onVideoOverlayClicked = this::onVideoOverlayClicked,
-                                            onPostHeaderViewClicked = this::onPostHeaderClicked,
-                                            onTagItemClicked = this::onTagItemClicked,
-                                            postListType = TAG_FOLLOWED
-                                    )
-                                    is InterestsYouMayLikeCard -> {
-                                        postUiStateBuilder.mapTagListToReaderInterestUiState(
-                                                it.interests,
-                                                this::onReaderTagClicked
-                                        )
-                                    }
-                                }
-                            },
->>>>>>> cdf9b7b9
-                            reloadProgressVisibility = false,
-                            loadMoreProgressVisibility = false
-                    )
+                    val discoverFeedContainsOnlyWelcomeCard = posts.cards.size == 1 &&
+                            posts.cards.filterIsInstance<WelcomeBannerCard>().isNotEmpty()
+                    if (!discoverFeedContainsOnlyWelcomeCard) {
+                        _uiState.value = ContentUiState(
+                                convertCardsToUiStates(posts),
+                                reloadProgressVisibility = false,
+                                loadMoreProgressVisibility = false
+                        )
+                    }
                 }
             }
         }
@@ -222,6 +183,9 @@
     private suspend fun convertCardsToUiStates(posts: ReaderDiscoverCards): List<ReaderCardUiState> {
         return posts.cards.map {
             when (it) {
+                is WelcomeBannerCard -> ReaderWelcomeBannerCardUiState(
+                        titleRes = R.string.reader_welcome_banner
+                )
                 is ReaderPostCard -> postUiStateBuilder.mapPostToUiState(
                         post = it.post,
                         isDiscover = true,
