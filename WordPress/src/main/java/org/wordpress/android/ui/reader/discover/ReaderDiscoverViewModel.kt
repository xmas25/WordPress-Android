--- conflicted
+++ resolved
@@ -329,17 +329,7 @@
     }
 
     fun onReblogSiteSelected(siteLocalId: Int) {
-<<<<<<< HEAD
-        val state = reblogUseCase.onReblogSiteSelected(siteLocalId, pendingReblogPost)
-        val navigationTarget = reblogUseCase.convertReblogStateToNavigationEvent(state)
-        if (navigationTarget != null) {
-            _navigationEvents.postValue(Event(navigationTarget))
-        } else {
-            _snackbarEvents.postValue(Event(SnackbarMessageHolder(UiStringRes(R.string.reader_reblog_error))))
-=======
-        launch {
-            // TODO malinjir almost identical to ReaderPostCardActionsHandler.handleReblogClicked.
-            //  Consider refactoring when ReaderPostCardActionType is transformed into a sealed class.
+        launch {
             val state = reblogUseCase.onReblogSiteSelected(siteLocalId, pendingReblogPost)
             val navigationTarget = reblogUseCase.convertReblogStateToNavigationEvent(state)
             if (navigationTarget != null) {
@@ -348,7 +338,6 @@
                 _snackbarEvents.value = Event(SnackbarMessageHolder(UiStringRes(R.string.reader_reblog_error)))
             }
             pendingReblogPost = null
->>>>>>> 456e0c49
         }
     }
 
