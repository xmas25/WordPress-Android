package org.wordpress.android.ui.reader.discover

import androidx.lifecycle.LiveData
import androidx.lifecycle.MediatorLiveData
import kotlinx.coroutines.CoroutineDispatcher
import kotlinx.coroutines.launch
import org.wordpress.android.R
import org.wordpress.android.models.ReaderPost
import org.wordpress.android.models.ReaderTagType.FOLLOWED
import org.wordpress.android.models.discover.ReaderDiscoverCard.InterestsYouMayLikeCard
import org.wordpress.android.models.discover.ReaderDiscoverCard.ReaderPostCard
import org.wordpress.android.models.discover.ReaderDiscoverCard.WelcomeBannerCard
import org.wordpress.android.modules.BG_THREAD
import org.wordpress.android.modules.UI_THREAD
import org.wordpress.android.ui.pages.SnackbarMessageHolder
import org.wordpress.android.ui.prefs.AppPrefsWrapper
import org.wordpress.android.ui.reader.ReaderTypes.ReaderPostListType.TAG_FOLLOWED
<<<<<<< HEAD
import org.wordpress.android.ui.reader.discover.ReaderCardUiState.ReaderWelcomeBannerCardUiState
=======
import org.wordpress.android.ui.reader.discover.ReaderCardUiState.ReaderPostUiState
>>>>>>> 80528e4d
import org.wordpress.android.ui.reader.discover.ReaderDiscoverViewModel.DiscoverUiState.ContentUiState
import org.wordpress.android.ui.reader.discover.ReaderDiscoverViewModel.DiscoverUiState.LoadingUiState
import org.wordpress.android.ui.reader.discover.ReaderNavigationEvents.ShowPostsByTag
import org.wordpress.android.ui.reader.discover.ReaderNavigationEvents.ShowSitePickerForResult
import org.wordpress.android.ui.reader.reblog.ReblogUseCase
import org.wordpress.android.ui.reader.repository.ReaderDiscoverDataProvider
import org.wordpress.android.ui.reader.usecases.PreLoadPostContent
import org.wordpress.android.ui.reader.utils.ReaderUtilsWrapper
import org.wordpress.android.ui.utils.UiString.UiStringRes
import org.wordpress.android.util.AppLog
import org.wordpress.android.util.AppLog.T
import org.wordpress.android.viewmodel.Event
import org.wordpress.android.viewmodel.ScopedViewModel
import javax.inject.Inject
import javax.inject.Named

const val INITIATE_LOAD_MORE_OFFSET = 3

class ReaderDiscoverViewModel @Inject constructor(
    private val postUiStateBuilder: ReaderPostUiStateBuilder,
    private val readerPostMoreButtonUiStateBuilder: ReaderPostMoreButtonUiStateBuilder,
    private val readerPostCardActionsHandler: ReaderPostCardActionsHandler,
    private val readerDiscoverDataProvider: ReaderDiscoverDataProvider,
    private val reblogUseCase: ReblogUseCase,
    private val readerUtilsWrapper: ReaderUtilsWrapper,
    private val appPrefsWrapper: AppPrefsWrapper,
    @Named(UI_THREAD) private val mainDispatcher: CoroutineDispatcher,
    @Named(BG_THREAD) private val bgDispatcher: CoroutineDispatcher
) : ScopedViewModel(mainDispatcher) {
    private var isStarted = false

    private val _uiState = MediatorLiveData<DiscoverUiState>()
    val uiState: LiveData<DiscoverUiState> = _uiState

    private val _navigationEvents = MediatorLiveData<Event<ReaderNavigationEvents>>()
    val navigationEvents: LiveData<Event<ReaderNavigationEvents>> = _navigationEvents

    private val _snackbarEvents = MediatorLiveData<Event<SnackbarMessageHolder>>()
    val snackbarEvents: LiveData<Event<SnackbarMessageHolder>> = _snackbarEvents

    private val _preloadPostEvents = MediatorLiveData<Event<PreLoadPostContent>>()
    val preloadPostEvents = _preloadPostEvents

    /**
     * Post which is about to be reblogged after the user selects a target site.
     */
    private var pendingReblogPost: ReaderPost? = null

    /* TODO malinjir calculate photon dimensions - check if DisplayUtils.getDisplayPixelWidth
        returns result based on device orientation */
    private val photonWidth: Int = 500
    private val photonHeight: Int = 500

    fun start() {
        if (isStarted) return
        isStarted = true

        init()
    }

    private fun init() {
        // Start with loading state
        _uiState.value = LoadingUiState

        // Get the correct repository
        readerDiscoverDataProvider.start()

        // Listen to changes to the discover feed
        _uiState.addSource(readerDiscoverDataProvider.discoverFeed) { posts ->
<<<<<<< HEAD
            val discoverFeedContainsOnlyWelcomeCard = posts.cards.size == 1 &&
                    posts.cards.filterIsInstance<WelcomeBannerCard>().isNotEmpty()

            if (!discoverFeedContainsOnlyWelcomeCard) {
                _uiState.value = ContentUiState(
                        posts.cards.map {
                            when (it) {
                                is WelcomeBannerCard -> ReaderWelcomeBannerCardUiState(
                                        titleRes = R.string.reader_welcome_banner
=======
            _uiState.value = ContentUiState(
                    posts.cards.map {
                        when (it) {
                            is ReaderPostCard -> postUiStateBuilder.mapPostToUiState(
                                    post = it.post,
                                    isDiscover = true,
                                    photonWidth = photonWidth,
                                    photonHeight = photonHeight,
                                    isBookmarkList = false,
                                    onButtonClicked = this::onButtonClicked,
                                    onItemClicked = this::onPostItemClicked,
                                    onItemRendered = this::onItemRendered,
                                    onDiscoverSectionClicked = this::onDiscoverClicked,
                                    onMoreButtonClicked = this::onMoreButtonClicked,
                                    onMoreDismissed = this::onMoreMenuDismissed,
                                    onVideoOverlayClicked = this::onVideoOverlayClicked,
                                    onPostHeaderViewClicked = this::onPostHeaderClicked,
                                    onTagItemClicked = this::onTagItemClicked,
                                    postListType = TAG_FOLLOWED
                            )
                            is InterestsYouMayLikeCard -> {
                                postUiStateBuilder.mapTagListToReaderInterestUiState(
                                        it.interests,
                                        this::onReaderTagClicked
>>>>>>> 80528e4d
                                )
                                is ReaderPostCard -> postUiStateBuilder.mapPostToUiState(
                                        post = it.post,
                                        isDiscover = true,
                                        photonWidth = photonWidth,
                                        photonHeight = photonHeight,
                                        isBookmarkList = false,
                                        onButtonClicked = this::onButtonClicked,
                                        onItemClicked = this::onPostItemClicked,
                                        onItemRendered = this::onItemRendered,
                                        onDiscoverSectionClicked = this::onDiscoverClicked,
                                        onMoreButtonClicked = this::onMoreButtonClicked,
                                        onVideoOverlayClicked = this::onVideoOverlayClicked,
                                        onPostHeaderViewClicked = this::onPostHeaderClicked,
                                        onTagItemClicked = this::onTagItemClicked,
                                        postListType = TAG_FOLLOWED
                                )
                                is InterestsYouMayLikeCard -> {
                                    postUiStateBuilder.mapTagListToReaderInterestUiState(
                                            it.interests,
                                            this::onReaderTagClicked
                                    )
                                }
                            }
                        },
                        swipeToRefreshIsRefreshing = false
                )
            }
        }

        readerDiscoverDataProvider.communicationChannel.observeForever { data ->
            data?.let {
                // TODO listen for communications from the reeaderPostRepository, but not 4ever!
            }
        }

        _navigationEvents.addSource(readerPostCardActionsHandler.navigationEvents) { event ->
            val target = event.peekContent()
            if (target is ShowSitePickerForResult) {
                pendingReblogPost = target.post
            }
            _navigationEvents.value = event
        }

        _snackbarEvents.addSource(readerPostCardActionsHandler.snackbarEvents) { event ->
            _snackbarEvents.value = event
        }

        _preloadPostEvents.addSource(readerPostCardActionsHandler.preloadPostEvents) { event ->
            _preloadPostEvents.value = event
        }
    }

    private fun onReaderTagClicked(tag: String) {
        val readerTag = readerUtilsWrapper.getTagFromTagName(tag, FOLLOWED)
        _navigationEvents.postValue(Event(ShowPostsByTag(readerTag)))
    }

    private fun onButtonClicked(postId: Long, blogId: Long, type: ReaderPostCardActionType) {
        launch {
            findPost(postId, blogId)?.let {
                readerPostCardActionsHandler.onAction(it, type, isBookmarkList = false)
            }
        }
    }

    private fun onVideoOverlayClicked(postId: Long, blogId: Long) {
        launch {
            findPost(postId, blogId)?.let {
                readerPostCardActionsHandler.handleVideoOverlayClicked(it.featuredVideo)
            }
        }
    }

    private fun onPostHeaderClicked(postId: Long, blogId: Long) {
        launch {
            findPost(postId, blogId)?.let {
                readerPostCardActionsHandler.handleHeaderClicked(it.blogId, it.feedId)
            }
        }
    }

    private fun onTagItemClicked(tagSlug: String) {
        val readerTag = readerUtilsWrapper.getTagFromTagName(tagSlug, FOLLOWED)
        _navigationEvents.postValue(Event(ShowPostsByTag(readerTag)))
    }

    private fun onPostItemClicked(postId: Long, blogId: Long) {
        launch {
            findPost(postId, blogId)?.let {
                readerPostCardActionsHandler.handleOnItemClicked(it)
            }
        }
    }

    private fun onItemRendered(itemUiState: ReaderCardUiState) {
        initiateLoadMoreIfNecessary(itemUiState)
    }

    private fun findPost(postId: Long, blogId: Long): ReaderPost? {
        return readerDiscoverDataProvider.discoverFeed.value?.cards?.let {
            it.filterIsInstance<ReaderPostCard>()
                    .find { card -> card.post.postId == postId && card.post.blogId == blogId }
                    ?.post
        }
    }

    private fun initiateLoadMoreIfNecessary(item: ReaderCardUiState) {
        (uiState.value as? ContentUiState)?.cards?.let {
            val closeToEndIndex = it.size - INITIATE_LOAD_MORE_OFFSET
            if (closeToEndIndex > 0) {
                val isCardCloseToEnd: Boolean = it.getOrNull(closeToEndIndex) == item
                // TODO malinjir we might want to show some kind of progress indicator when the request is in progress
                if (isCardCloseToEnd) launch(bgDispatcher) { readerDiscoverDataProvider.loadMoreCards() }
            }
        }
    }

    private fun onDiscoverClicked(postId: Long, blogId: Long) {
        AppLog.d(T.READER, "OnDiscoverClicked")
    }

    // TODO malinjir get rid of the view reference
    private fun onMoreButtonClicked(postUiState: ReaderPostUiState) {
        AppLog.d(T.READER, "OnMoreButtonClicked")
        changeMoreMenuVisibility(postUiState, true)
    }

    private fun onMoreMenuDismissed(postUiState: ReaderPostUiState) {
        changeMoreMenuVisibility(postUiState, false)
    }

    private fun changeMoreMenuVisibility(currentUiState: ReaderPostUiState, show: Boolean) {
        findPost(currentUiState.postId, currentUiState.blogId)?.let { post ->
            val updatedUiState = currentUiState.copy(
                    moreMenuItems = if (show) readerPostMoreButtonUiStateBuilder.buildMoreMenuItems(
                            post,
                            TAG_FOLLOWED,
                            this::onButtonClicked
                    )
                    else null
            )

            replaceUiStateItem(currentUiState, updatedUiState)
        }
    }

    private fun replaceUiStateItem(before: ReaderPostUiState, after: ReaderPostUiState) {
        (_uiState.value as? ContentUiState)?.let {
            val updatedList = it.cards.toMutableList()
            val index = it.cards.indexOf(before)
            if (index != -1) {
                updatedList[index] = after
                _uiState.value = it.copy(cards = updatedList)
            }
        }
    }

    fun onReblogSiteSelected(siteLocalId: Int) {
        // TODO malinjir almost identical to ReaderPostCardActionsHandler.handleReblogClicked.
        //  Consider refactoring when ReaderPostCardActionType is transformed into a sealed class.
        val state = reblogUseCase.onReblogSiteSelected(siteLocalId, pendingReblogPost)
        val navigationTarget = reblogUseCase.convertReblogStateToNavigationEvent(state)
        if (navigationTarget != null) {
            _navigationEvents.postValue(Event(navigationTarget))
        } else {
            _snackbarEvents.postValue(Event(SnackbarMessageHolder(UiStringRes(R.string.reader_reblog_error))))
        }
        pendingReblogPost = null
    }

    override fun onCleared() {
        super.onCleared()
        readerDiscoverDataProvider.stop()
<<<<<<< HEAD

        appPrefsWrapper.readerDiscoverWelcomeBannerShown = true
=======
        readerPostCardActionsHandler.onCleared()
>>>>>>> 80528e4d
    }

    fun swipeToRefresh() {
        launch {
            (uiState.value as ContentUiState).copy(swipeToRefreshIsRefreshing = true)
            readerDiscoverDataProvider.refreshCards()

            appPrefsWrapper.readerDiscoverWelcomeBannerShown = true
        }
    }

    sealed class DiscoverUiState(
        val contentVisiblity: Boolean = false,
        val progressVisibility: Boolean = false,
        val swipeToRefreshEnabled: Boolean = false
    ) {
        open val swipeToRefreshIsRefreshing: Boolean = false

        data class ContentUiState(
            val cards: List<ReaderCardUiState>,
            override val swipeToRefreshIsRefreshing: Boolean
        ) : DiscoverUiState(contentVisiblity = true, swipeToRefreshEnabled = true)

        object LoadingUiState : DiscoverUiState(progressVisibility = true)
        object ErrorUiState : DiscoverUiState()
    }
}<|MERGE_RESOLUTION|>--- conflicted
+++ resolved
@@ -15,11 +15,8 @@
 import org.wordpress.android.ui.pages.SnackbarMessageHolder
 import org.wordpress.android.ui.prefs.AppPrefsWrapper
 import org.wordpress.android.ui.reader.ReaderTypes.ReaderPostListType.TAG_FOLLOWED
-<<<<<<< HEAD
 import org.wordpress.android.ui.reader.discover.ReaderCardUiState.ReaderWelcomeBannerCardUiState
-=======
 import org.wordpress.android.ui.reader.discover.ReaderCardUiState.ReaderPostUiState
->>>>>>> 80528e4d
 import org.wordpress.android.ui.reader.discover.ReaderDiscoverViewModel.DiscoverUiState.ContentUiState
 import org.wordpress.android.ui.reader.discover.ReaderDiscoverViewModel.DiscoverUiState.LoadingUiState
 import org.wordpress.android.ui.reader.discover.ReaderNavigationEvents.ShowPostsByTag
@@ -89,7 +86,6 @@
 
         // Listen to changes to the discover feed
         _uiState.addSource(readerDiscoverDataProvider.discoverFeed) { posts ->
-<<<<<<< HEAD
             val discoverFeedContainsOnlyWelcomeCard = posts.cards.size == 1 &&
                     posts.cards.filterIsInstance<WelcomeBannerCard>().isNotEmpty()
 
@@ -99,32 +95,6 @@
                             when (it) {
                                 is WelcomeBannerCard -> ReaderWelcomeBannerCardUiState(
                                         titleRes = R.string.reader_welcome_banner
-=======
-            _uiState.value = ContentUiState(
-                    posts.cards.map {
-                        when (it) {
-                            is ReaderPostCard -> postUiStateBuilder.mapPostToUiState(
-                                    post = it.post,
-                                    isDiscover = true,
-                                    photonWidth = photonWidth,
-                                    photonHeight = photonHeight,
-                                    isBookmarkList = false,
-                                    onButtonClicked = this::onButtonClicked,
-                                    onItemClicked = this::onPostItemClicked,
-                                    onItemRendered = this::onItemRendered,
-                                    onDiscoverSectionClicked = this::onDiscoverClicked,
-                                    onMoreButtonClicked = this::onMoreButtonClicked,
-                                    onMoreDismissed = this::onMoreMenuDismissed,
-                                    onVideoOverlayClicked = this::onVideoOverlayClicked,
-                                    onPostHeaderViewClicked = this::onPostHeaderClicked,
-                                    onTagItemClicked = this::onTagItemClicked,
-                                    postListType = TAG_FOLLOWED
-                            )
-                            is InterestsYouMayLikeCard -> {
-                                postUiStateBuilder.mapTagListToReaderInterestUiState(
-                                        it.interests,
-                                        this::onReaderTagClicked
->>>>>>> 80528e4d
                                 )
                                 is ReaderPostCard -> postUiStateBuilder.mapPostToUiState(
                                         post = it.post,
@@ -137,6 +107,7 @@
                                         onItemRendered = this::onItemRendered,
                                         onDiscoverSectionClicked = this::onDiscoverClicked,
                                         onMoreButtonClicked = this::onMoreButtonClicked,
+                                        onMoreDismissed = this::onMoreMenuDismissed,
                                         onVideoOverlayClicked = this::onVideoOverlayClicked,
                                         onPostHeaderViewClicked = this::onPostHeaderClicked,
                                         onTagItemClicked = this::onTagItemClicked,
@@ -299,12 +270,9 @@
     override fun onCleared() {
         super.onCleared()
         readerDiscoverDataProvider.stop()
-<<<<<<< HEAD
+        readerPostCardActionsHandler.onCleared()
 
         appPrefsWrapper.readerDiscoverWelcomeBannerShown = true
-=======
-        readerPostCardActionsHandler.onCleared()
->>>>>>> 80528e4d
     }
 
     fun swipeToRefresh() {
