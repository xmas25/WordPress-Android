package org.wordpress.android.ui.reader.discover

import androidx.lifecycle.LiveData
import androidx.lifecycle.MediatorLiveData
import kotlinx.coroutines.CoroutineDispatcher
import kotlinx.coroutines.launch
import org.wordpress.android.R
import org.wordpress.android.analytics.AnalyticsTracker.Stat
import org.wordpress.android.analytics.AnalyticsTracker.Stat.READER_DISCOVER_PAGINATED
import org.wordpress.android.analytics.AnalyticsTracker.Stat.READER_DISCOVER_TOPIC_TAPPED
import org.wordpress.android.analytics.AnalyticsTracker.Stat.READER_PULL_TO_REFRESH
import org.wordpress.android.models.ReaderPost
import org.wordpress.android.models.ReaderTagType.FOLLOWED
import org.wordpress.android.models.discover.ReaderDiscoverCard.InterestsYouMayLikeCard
import org.wordpress.android.models.discover.ReaderDiscoverCard.ReaderPostCard
import org.wordpress.android.models.discover.ReaderDiscoverCards
import org.wordpress.android.modules.IO_THREAD
import org.wordpress.android.modules.UI_THREAD
import org.wordpress.android.ui.pages.SnackbarMessageHolder
import org.wordpress.android.ui.reader.ReaderTypes.ReaderPostListType.TAG_FOLLOWED
import org.wordpress.android.ui.reader.discover.ReaderCardUiState.ReaderPostUiState
import org.wordpress.android.ui.reader.discover.ReaderDiscoverViewModel.DiscoverUiState.ContentUiState
import org.wordpress.android.ui.reader.discover.ReaderDiscoverViewModel.DiscoverUiState.ErrorUiState.RequestFailedErrorUiState
import org.wordpress.android.ui.reader.discover.ReaderDiscoverViewModel.DiscoverUiState.LoadingUiState
import org.wordpress.android.ui.reader.discover.ReaderNavigationEvents.ShowPostsByTag
import org.wordpress.android.ui.reader.discover.ReaderNavigationEvents.ShowSitePickerForResult
import org.wordpress.android.ui.reader.reblog.ReblogUseCase
import org.wordpress.android.ui.reader.repository.ReaderDiscoverCommunication.Error
import org.wordpress.android.ui.reader.repository.ReaderDiscoverCommunication.Started
import org.wordpress.android.ui.reader.repository.ReaderDiscoverCommunication.Success
import org.wordpress.android.ui.reader.repository.ReaderDiscoverDataProvider
import org.wordpress.android.ui.reader.services.discover.ReaderDiscoverLogic.DiscoverTasks.REQUEST_FIRST_PAGE
import org.wordpress.android.ui.reader.services.discover.ReaderDiscoverLogic.DiscoverTasks.REQUEST_MORE
import org.wordpress.android.ui.reader.usecases.PreLoadPostContent
import org.wordpress.android.ui.reader.utils.ReaderUtilsWrapper
import org.wordpress.android.ui.utils.UiString.UiStringRes
<<<<<<< HEAD
=======
import org.wordpress.android.util.AppLog
import org.wordpress.android.util.AppLog.T
import org.wordpress.android.util.analytics.AnalyticsTrackerWrapper
>>>>>>> 73e0142a
import org.wordpress.android.viewmodel.Event
import org.wordpress.android.viewmodel.ScopedViewModel
import javax.inject.Inject
import javax.inject.Named

const val INITIATE_LOAD_MORE_OFFSET = 3

class ReaderDiscoverViewModel @Inject constructor(
    private val postUiStateBuilder: ReaderPostUiStateBuilder,
    private val readerPostMoreButtonUiStateBuilder: ReaderPostMoreButtonUiStateBuilder,
    private val readerPostCardActionsHandler: ReaderPostCardActionsHandler,
    private val readerDiscoverDataProvider: ReaderDiscoverDataProvider,
    private val reblogUseCase: ReblogUseCase,
    private val readerUtilsWrapper: ReaderUtilsWrapper,
    private val analyticsTrackerWrapper: AnalyticsTrackerWrapper,
    @Named(UI_THREAD) private val mainDispatcher: CoroutineDispatcher,
    @Named(IO_THREAD) private val ioDispatcher: CoroutineDispatcher
) : ScopedViewModel(mainDispatcher) {
    private var isStarted = false

    private val _uiState = MediatorLiveData<DiscoverUiState>()
    val uiState: LiveData<DiscoverUiState> = _uiState

    private val _navigationEvents = MediatorLiveData<Event<ReaderNavigationEvents>>()
    val navigationEvents: LiveData<Event<ReaderNavigationEvents>> = _navigationEvents

    private val _snackbarEvents = MediatorLiveData<Event<SnackbarMessageHolder>>()
    val snackbarEvents: LiveData<Event<SnackbarMessageHolder>> = _snackbarEvents

    private val _preloadPostEvents = MediatorLiveData<Event<PreLoadPostContent>>()
    val preloadPostEvents = _preloadPostEvents

    /**
     * Post which is about to be reblogged after the user selects a target site.
     */
    private var pendingReblogPost: ReaderPost? = null

    /* TODO malinjir calculate photon dimensions - check if DisplayUtils.getDisplayPixelWidth
        returns result based on device orientation */
    private val photonWidth: Int = 500
    private val photonHeight: Int = 500

    fun start() {
        if (isStarted) return
        isStarted = true
        analyticsTrackerWrapper.track(Stat.READER_DISCOVER_SHOWN)
        init()
    }

    private fun init() {
        // Start with loading state
        _uiState.value = LoadingUiState

        // Get the correct repository
        readerDiscoverDataProvider.start()

        // Listen to changes to the discover feed
        _uiState.addSource(readerDiscoverDataProvider.discoverFeed) { posts ->
            launch {
                if (posts != null && posts.cards.isNotEmpty()) {
                    _uiState.value = ContentUiState(
                            convertCardsToUiStates(posts),
                            reloadProgressVisibility = false,
                            loadMoreProgressVisibility = false
                    )
                }
            }
        }

        readerDiscoverDataProvider.communicationChannel.observeForever { data ->
            data?.let {
                // TODO reader improvements: Consider using Channel/Flow
                data.getContentIfNotHandled()?.let {
                    when (it) {
                        is Started -> {
                            uiState.value.let { state ->
                                if (state is ContentUiState) {
                                    when (it.task) {
                                        REQUEST_FIRST_PAGE -> {
                                            _uiState.value = state.copy(reloadProgressVisibility = true)
                                        }
                                        REQUEST_MORE -> {
                                            _uiState.value = state.copy(loadMoreProgressVisibility = true)
                                        }
                                    }
                                } else {
                                    _uiState.value = LoadingUiState
                                }
                            }
                        }
                        is Success -> {
                        } // no op
                        is Error ->
                            _uiState.value?.let { uiState ->
                                when (uiState) {
                                    is LoadingUiState -> {
                                        // show fullscreen error
                                        _uiState.value = RequestFailedErrorUiState
                                    }
                                    is ContentUiState -> {
                                        _uiState.value = uiState.copy(
                                                reloadProgressVisibility = false,
                                                loadMoreProgressVisibility = false
                                        )
                                        // show snackbar
                                        _snackbarEvents.postValue(
                                                Event(
                                                        SnackbarMessageHolder(
                                                                UiStringRes(R.string.reader_error_request_failed_title)
                                                        )
                                                )
                                        )
                                    }
                                }
                            }
                    }
                }
            }
        }

        _navigationEvents.addSource(readerPostCardActionsHandler.navigationEvents) { event ->
            val target = event.peekContent()
            if (target is ShowSitePickerForResult) {
                pendingReblogPost = target.post
            }
            _navigationEvents.value = event
        }

        _snackbarEvents.addSource(readerPostCardActionsHandler.snackbarEvents) { event ->
            _snackbarEvents.value = event
        }

        _preloadPostEvents.addSource(readerPostCardActionsHandler.preloadPostEvents) { event ->
            _preloadPostEvents.value = event
        }
    }

    private suspend fun convertCardsToUiStates(posts: ReaderDiscoverCards): List<ReaderCardUiState> {
        return posts.cards.map {
            when (it) {
                is ReaderPostCard -> postUiStateBuilder.mapPostToUiState(
                        post = it.post,
                        isDiscover = true,
                        photonWidth = photonWidth,
                        photonHeight = photonHeight,
                        isBookmarkList = false,
                        onButtonClicked = this@ReaderDiscoverViewModel::onButtonClicked,
                        onItemClicked = this@ReaderDiscoverViewModel::onPostItemClicked,
                        onItemRendered = this@ReaderDiscoverViewModel::onItemRendered,
                        onDiscoverSectionClicked = this@ReaderDiscoverViewModel::onDiscoverClicked,
                        onMoreButtonClicked = this@ReaderDiscoverViewModel::onMoreButtonClicked,
                        onMoreDismissed = this@ReaderDiscoverViewModel::onMoreMenuDismissed,
                        onVideoOverlayClicked = this@ReaderDiscoverViewModel::onVideoOverlayClicked,
                        onPostHeaderViewClicked = this@ReaderDiscoverViewModel::onPostHeaderClicked,
                        onTagItemClicked = this@ReaderDiscoverViewModel::onTagItemClicked,
                        postListType = TAG_FOLLOWED
                )
                is InterestsYouMayLikeCard -> {
                    postUiStateBuilder.mapTagListToReaderInterestUiState(
                            it.interests,
                            this@ReaderDiscoverViewModel::onReaderTagClicked
                    )
                }
            }
        }
    }

    private fun onReaderTagClicked(tag: String) {
<<<<<<< HEAD
        launch(ioDispatcher) {
            val readerTag = readerUtilsWrapper.getTagFromTagName(tag, FOLLOWED)
            _navigationEvents.postValue(Event(ShowPostsByTag(readerTag)))
        }
=======
        analyticsTrackerWrapper.track(READER_DISCOVER_TOPIC_TAPPED)
        val readerTag = readerUtilsWrapper.getTagFromTagName(tag, FOLLOWED)
        _navigationEvents.postValue(Event(ShowPostsByTag(readerTag)))
>>>>>>> 73e0142a
    }

    private fun onButtonClicked(postId: Long, blogId: Long, type: ReaderPostCardActionType) {
        launch {
            findPost(postId, blogId)?.let {
                readerPostCardActionsHandler.onAction(it, type, isBookmarkList = false)
            }
        }
    }

    private fun onVideoOverlayClicked(postId: Long, blogId: Long) {
        launch {
            findPost(postId, blogId)?.let {
                readerPostCardActionsHandler.handleVideoOverlayClicked(it.featuredVideo)
            }
        }
    }

    private fun onPostHeaderClicked(postId: Long, blogId: Long) {
        launch {
            findPost(postId, blogId)?.let {
                readerPostCardActionsHandler.handleHeaderClicked(it.blogId, it.feedId)
            }
        }
    }

    private fun onTagItemClicked(tagSlug: String) {
        launch(ioDispatcher) {
            val readerTag = readerUtilsWrapper.getTagFromTagName(tagSlug, FOLLOWED)
            _navigationEvents.postValue(Event(ShowPostsByTag(readerTag)))
        }
    }

    private fun onPostItemClicked(postId: Long, blogId: Long) {
        launch {
            findPost(postId, blogId)?.let {
                readerPostCardActionsHandler.handleOnItemClicked(it)
            }
        }
    }

    private fun onItemRendered(itemUiState: ReaderCardUiState) {
        initiateLoadMoreIfNecessary(itemUiState)
    }

    private fun findPost(postId: Long, blogId: Long): ReaderPost? {
        return readerDiscoverDataProvider.discoverFeed.value?.cards?.let {
            it.filterIsInstance<ReaderPostCard>()
                    .find { card -> card.post.postId == postId && card.post.blogId == blogId }
                    ?.post
        }
    }

    private fun initiateLoadMoreIfNecessary(item: ReaderCardUiState) {
        (uiState.value as? ContentUiState)?.cards?.let {
            val closeToEndIndex = it.size - INITIATE_LOAD_MORE_OFFSET
            if (closeToEndIndex > 0) {
                val isCardCloseToEnd: Boolean = it.getOrNull(closeToEndIndex) == item
<<<<<<< HEAD
                if (isCardCloseToEnd) launch(ioDispatcher) { readerDiscoverDataProvider.loadMoreCards() }
=======
                if (isCardCloseToEnd) {
                    analyticsTrackerWrapper.track(READER_DISCOVER_PAGINATED)
                    launch(bgDispatcher) { readerDiscoverDataProvider.loadMoreCards() }
                }
>>>>>>> 73e0142a
            }
        }
    }

    private fun onDiscoverClicked(postId: Long, blogId: Long) {
        // TODO malinjir: add on discover clicked listener
    }

    private fun onMoreButtonClicked(postUiState: ReaderPostUiState) {
        changeMoreMenuVisibility(postUiState, true)
    }

    private fun onMoreMenuDismissed(postUiState: ReaderPostUiState) {
        changeMoreMenuVisibility(postUiState, false)
    }

    private fun changeMoreMenuVisibility(currentUiState: ReaderPostUiState, show: Boolean) {
        launch {
            findPost(currentUiState.postId, currentUiState.blogId)?.let { post ->
                val moreMenuItems = if (show) {
                    readerPostMoreButtonUiStateBuilder.buildMoreMenuItems(
                            post, TAG_FOLLOWED, this@ReaderDiscoverViewModel::onButtonClicked
                    )
                } else {
                    null
                }

                replaceUiStateItem(currentUiState, currentUiState.copy(moreMenuItems = moreMenuItems))
            }
        }
    }

    private fun replaceUiStateItem(before: ReaderPostUiState, after: ReaderPostUiState) {
        (_uiState.value as? ContentUiState)?.let {
            val updatedList = it.cards.toMutableList()
            val index = it.cards.indexOf(before)
            if (index != -1) {
                updatedList[index] = after
                _uiState.value = it.copy(cards = updatedList)
            }
        }
    }

    fun onReblogSiteSelected(siteLocalId: Int) {
        launch {
            // TODO malinjir almost identical to ReaderPostCardActionsHandler.handleReblogClicked.
            //  Consider refactoring when ReaderPostCardActionType is transformed into a sealed class.
            val state = reblogUseCase.onReblogSiteSelected(siteLocalId, pendingReblogPost)
            val navigationTarget = reblogUseCase.convertReblogStateToNavigationEvent(state)
            if (navigationTarget != null) {
                _navigationEvents.value = Event(navigationTarget)
            } else {
                _snackbarEvents.value = Event(SnackbarMessageHolder(UiStringRes(R.string.reader_reblog_error)))
            }
            pendingReblogPost = null
        }
    }

    override fun onCleared() {
        super.onCleared()
        readerDiscoverDataProvider.stop()
        readerPostCardActionsHandler.onCleared()
    }

    fun swipeToRefresh() {
        analyticsTrackerWrapper.track(READER_PULL_TO_REFRESH)
        launch {
            readerDiscoverDataProvider.refreshCards()
        }
    }

    fun onRetryButtonClick() {
        launch {
            readerDiscoverDataProvider.refreshCards()
        }
    }

    sealed class DiscoverUiState(
        val contentVisiblity: Boolean = false,
        val fullscreenProgressVisibility: Boolean = false,
        open val fullscreenErrorVisibility: Boolean = false,
        val swipeToRefreshEnabled: Boolean = false
    ) {
        open val reloadProgressVisibility: Boolean = false
        open val loadMoreProgressVisibility: Boolean = false

        data class ContentUiState(
            val cards: List<ReaderCardUiState>,
            override val reloadProgressVisibility: Boolean,
            override val loadMoreProgressVisibility: Boolean
        ) : DiscoverUiState(contentVisiblity = true, swipeToRefreshEnabled = true)

        object LoadingUiState : DiscoverUiState(fullscreenProgressVisibility = true)
        sealed class ErrorUiState constructor(val titleResId: Int) : DiscoverUiState(fullscreenErrorVisibility = true) {
            object RequestFailedErrorUiState : ErrorUiState(
                    titleResId = R.string.reader_error_request_failed_title
            )
        }
    }
}<|MERGE_RESOLUTION|>--- conflicted
+++ resolved
@@ -34,12 +34,7 @@
 import org.wordpress.android.ui.reader.usecases.PreLoadPostContent
 import org.wordpress.android.ui.reader.utils.ReaderUtilsWrapper
 import org.wordpress.android.ui.utils.UiString.UiStringRes
-<<<<<<< HEAD
-=======
-import org.wordpress.android.util.AppLog
-import org.wordpress.android.util.AppLog.T
 import org.wordpress.android.util.analytics.AnalyticsTrackerWrapper
->>>>>>> 73e0142a
 import org.wordpress.android.viewmodel.Event
 import org.wordpress.android.viewmodel.ScopedViewModel
 import javax.inject.Inject
@@ -208,16 +203,11 @@
     }
 
     private fun onReaderTagClicked(tag: String) {
-<<<<<<< HEAD
         launch(ioDispatcher) {
+            bgDispatcher
             val readerTag = readerUtilsWrapper.getTagFromTagName(tag, FOLLOWED)
             _navigationEvents.postValue(Event(ShowPostsByTag(readerTag)))
         }
-=======
-        analyticsTrackerWrapper.track(READER_DISCOVER_TOPIC_TAPPED)
-        val readerTag = readerUtilsWrapper.getTagFromTagName(tag, FOLLOWED)
-        _navigationEvents.postValue(Event(ShowPostsByTag(readerTag)))
->>>>>>> 73e0142a
     }
 
     private fun onButtonClicked(postId: Long, blogId: Long, type: ReaderPostCardActionType) {
@@ -276,14 +266,10 @@
             val closeToEndIndex = it.size - INITIATE_LOAD_MORE_OFFSET
             if (closeToEndIndex > 0) {
                 val isCardCloseToEnd: Boolean = it.getOrNull(closeToEndIndex) == item
-<<<<<<< HEAD
-                if (isCardCloseToEnd) launch(ioDispatcher) { readerDiscoverDataProvider.loadMoreCards() }
-=======
                 if (isCardCloseToEnd) {
                     analyticsTrackerWrapper.track(READER_DISCOVER_PAGINATED)
-                    launch(bgDispatcher) { readerDiscoverDataProvider.loadMoreCards() }
-                }
->>>>>>> 73e0142a
+                    launch(ioDispatcher) { readerDiscoverDataProvider.loadMoreCards() }
+                }
             }
         }
     }
