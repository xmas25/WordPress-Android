package org.wordpress.android.ui.reader.discover

import androidx.lifecycle.LiveData
import androidx.lifecycle.MediatorLiveData
import kotlinx.coroutines.CoroutineDispatcher
import kotlinx.coroutines.launch
import org.wordpress.android.R
import org.wordpress.android.models.ReaderPost
import org.wordpress.android.models.ReaderTagType.FOLLOWED
import org.wordpress.android.models.discover.ReaderDiscoverCard.InterestsYouMayLikeCard
import org.wordpress.android.models.discover.ReaderDiscoverCard.ReaderPostCard
import org.wordpress.android.modules.BG_THREAD
import org.wordpress.android.modules.UI_THREAD
import org.wordpress.android.ui.pages.SnackbarMessageHolder
import org.wordpress.android.ui.reader.ReaderTypes.ReaderPostListType.TAG_FOLLOWED
import org.wordpress.android.ui.reader.discover.ReaderCardUiState.ReaderPostUiState
import org.wordpress.android.ui.reader.discover.ReaderDiscoverViewModel.DiscoverUiState.ContentUiState
import org.wordpress.android.ui.reader.discover.ReaderDiscoverViewModel.DiscoverUiState.ErrorUiState.RequestFailedErrorUiState
import org.wordpress.android.ui.reader.discover.ReaderDiscoverViewModel.DiscoverUiState.LoadingUiState
import org.wordpress.android.ui.reader.discover.ReaderNavigationEvents.ShowPostsByTag
import org.wordpress.android.ui.reader.discover.ReaderNavigationEvents.ShowSitePickerForResult
import org.wordpress.android.ui.reader.reblog.ReblogUseCase
import org.wordpress.android.ui.reader.repository.ReaderDiscoverCommunication.Error
import org.wordpress.android.ui.reader.repository.ReaderDiscoverCommunication.Started
import org.wordpress.android.ui.reader.repository.ReaderDiscoverCommunication.Success
import org.wordpress.android.ui.reader.repository.ReaderDiscoverDataProvider
import org.wordpress.android.ui.reader.services.discover.ReaderDiscoverLogic.DiscoverTasks.REQUEST_FIRST_PAGE
import org.wordpress.android.ui.reader.services.discover.ReaderDiscoverLogic.DiscoverTasks.REQUEST_MORE
import org.wordpress.android.ui.reader.usecases.PreLoadPostContent
import org.wordpress.android.ui.reader.utils.ReaderUtilsWrapper
import org.wordpress.android.ui.utils.UiString.UiStringRes
import org.wordpress.android.util.AppLog
import org.wordpress.android.util.AppLog.T
import org.wordpress.android.viewmodel.Event
import org.wordpress.android.viewmodel.ScopedViewModel
import javax.inject.Inject
import javax.inject.Named

const val INITIATE_LOAD_MORE_OFFSET = 3

class ReaderDiscoverViewModel @Inject constructor(
    private val postUiStateBuilder: ReaderPostUiStateBuilder,
    private val readerPostMoreButtonUiStateBuilder: ReaderPostMoreButtonUiStateBuilder,
    private val readerPostCardActionsHandler: ReaderPostCardActionsHandler,
    private val readerDiscoverDataProvider: ReaderDiscoverDataProvider,
    private val reblogUseCase: ReblogUseCase,
    private val readerUtilsWrapper: ReaderUtilsWrapper,
    @Named(UI_THREAD) private val mainDispatcher: CoroutineDispatcher,
    @Named(BG_THREAD) private val bgDispatcher: CoroutineDispatcher
) : ScopedViewModel(mainDispatcher) {
    private var isStarted = false

    private val _uiState = MediatorLiveData<DiscoverUiState>()
    val uiState: LiveData<DiscoverUiState> = _uiState

    private val _navigationEvents = MediatorLiveData<Event<ReaderNavigationEvents>>()
    val navigationEvents: LiveData<Event<ReaderNavigationEvents>> = _navigationEvents

    private val _snackbarEvents = MediatorLiveData<Event<SnackbarMessageHolder>>()
    val snackbarEvents: LiveData<Event<SnackbarMessageHolder>> = _snackbarEvents

    private val _preloadPostEvents = MediatorLiveData<Event<PreLoadPostContent>>()
    val preloadPostEvents = _preloadPostEvents

    /**
     * Post which is about to be reblogged after the user selects a target site.
     */
    private var pendingReblogPost: ReaderPost? = null

    /* TODO malinjir calculate photon dimensions - check if DisplayUtils.getDisplayPixelWidth
        returns result based on device orientation */
    private val photonWidth: Int = 500
    private val photonHeight: Int = 500

    fun start() {
        if (isStarted) return
        isStarted = true

        init()
    }

    private fun init() {
        // Start with loading state
        _uiState.value = LoadingUiState

        // Get the correct repository
        readerDiscoverDataProvider.start()

        // Listen to changes to the discover feed
        _uiState.addSource(readerDiscoverDataProvider.discoverFeed) { posts ->
<<<<<<< HEAD
            if (posts != null && posts.cards.isNotEmpty()) {
                _uiState.value = ContentUiState(
                        posts.cards.map {
                            when (it) {
                                is ReaderPostCard -> postUiStateBuilder.mapPostToUiState(
                                        post = it.post,
                                        isDiscover = true,
                                        photonWidth = photonWidth,
                                        photonHeight = photonHeight,
                                        isBookmarkList = false,
                                        onButtonClicked = this::onButtonClicked,
                                        onItemClicked = this::onPostItemClicked,
                                        onItemRendered = this::onItemRendered,
                                        onDiscoverSectionClicked = this::onDiscoverClicked,
                                        onMoreButtonClicked = this::onMoreButtonClicked,
                                        onVideoOverlayClicked = this::onVideoOverlayClicked,
                                        onPostHeaderViewClicked = this::onPostHeaderClicked,
                                        onTagItemClicked = this::onTagItemClicked,
                                        postListType = TAG_FOLLOWED
=======
            _uiState.value = ContentUiState(
                    posts.cards.map {
                        when (it) {
                            is ReaderPostCard -> postUiStateBuilder.mapPostToUiState(
                                    post = it.post,
                                    isDiscover = true,
                                    photonWidth = photonWidth,
                                    photonHeight = photonHeight,
                                    isBookmarkList = false,
                                    onButtonClicked = this::onButtonClicked,
                                    onItemClicked = this::onPostItemClicked,
                                    onItemRendered = this::onItemRendered,
                                    onDiscoverSectionClicked = this::onDiscoverClicked,
                                    onMoreButtonClicked = this::onMoreButtonClicked,
                                    onMoreDismissed = this::onMoreMenuDismissed,
                                    onVideoOverlayClicked = this::onVideoOverlayClicked,
                                    onPostHeaderViewClicked = this::onPostHeaderClicked,
                                    onTagItemClicked = this::onTagItemClicked,
                                    postListType = TAG_FOLLOWED
                            )
                            is InterestsYouMayLikeCard -> {
                                postUiStateBuilder.mapTagListToReaderInterestUiState(
                                        it.interests,
                                        this::onReaderTagClicked
>>>>>>> 80528e4d
                                )
                                is InterestsYouMayLikeCard -> {
                                    postUiStateBuilder.mapTagListToReaderInterestUiState(
                                            it.interests,
                                            this::onReaderTagClicked
                                    )
                                }
                            }
                        },
                        reloadProgressVisibility = false,
                        loadMoreProgressVisibility = false
                )
            }
        }

        readerDiscoverDataProvider.communicationChannel.observeForever { data ->
            data?.let {
                // TODO reader improvements: Consider using Channel/Flow
                data.getContentIfNotHandled()?.let {
                    when (it) {
                        is Started -> {
                            uiState.value.let { state ->
                                if (state is ContentUiState) {
                                    when (it.task) {
                                        REQUEST_FIRST_PAGE -> {
                                            _uiState.value = state.copy(reloadProgressVisibility = true)
                                        }
                                        REQUEST_MORE -> {
                                            _uiState.value = state.copy(loadMoreProgressVisibility = true)
                                        }
                                    }
                                } else {
                                    _uiState.value = LoadingUiState
                                }
                            }
                        }
                        is Success -> {
                        } // no op
                        is Error ->
                            _uiState.value?.let { uiState ->
                                when (uiState) {
                                    is LoadingUiState -> {
                                        // show fullscreen error
                                        _uiState.value = RequestFailedErrorUiState
                                    }
                                    is ContentUiState -> {
                                        _uiState.value = uiState.copy(
                                                reloadProgressVisibility = false,
                                                loadMoreProgressVisibility = false
                                        )
                                        // show snackbar
                                        _snackbarEvents.postValue(
                                                Event(SnackbarMessageHolder(R.string.reader_error_request_failed_title))
                                        )
                                    }
                                }
                            }
                    }
                }
            }
        }

        _navigationEvents.addSource(readerPostCardActionsHandler.navigationEvents) { event ->
            val target = event.peekContent()
            if (target is ShowSitePickerForResult) {
                pendingReblogPost = target.post
            }
            _navigationEvents.value = event
        }

        _snackbarEvents.addSource(readerPostCardActionsHandler.snackbarEvents) { event ->
            _snackbarEvents.value = event
        }

        _preloadPostEvents.addSource(readerPostCardActionsHandler.preloadPostEvents) { event ->
            _preloadPostEvents.value = event
        }
    }

    private fun onReaderTagClicked(tag: String) {
        val readerTag = readerUtilsWrapper.getTagFromTagName(tag, FOLLOWED)
        _navigationEvents.postValue(Event(ShowPostsByTag(readerTag)))
    }

    private fun onButtonClicked(postId: Long, blogId: Long, type: ReaderPostCardActionType) {
        launch {
            findPost(postId, blogId)?.let {
                readerPostCardActionsHandler.onAction(it, type, isBookmarkList = false)
            }
        }
    }

    private fun onVideoOverlayClicked(postId: Long, blogId: Long) {
        launch {
            findPost(postId, blogId)?.let {
                readerPostCardActionsHandler.handleVideoOverlayClicked(it.featuredVideo)
            }
        }
    }

    private fun onPostHeaderClicked(postId: Long, blogId: Long) {
        launch {
            findPost(postId, blogId)?.let {
                readerPostCardActionsHandler.handleHeaderClicked(it.blogId, it.feedId)
            }
        }
    }

    private fun onTagItemClicked(tagSlug: String) {
        val readerTag = readerUtilsWrapper.getTagFromTagName(tagSlug, FOLLOWED)
        _navigationEvents.postValue(Event(ShowPostsByTag(readerTag)))
    }

    private fun onPostItemClicked(postId: Long, blogId: Long) {
        launch {
            findPost(postId, blogId)?.let {
                readerPostCardActionsHandler.handleOnItemClicked(it)
            }
        }
    }

    private fun onItemRendered(itemUiState: ReaderCardUiState) {
        initiateLoadMoreIfNecessary(itemUiState)
    }

    private fun findPost(postId: Long, blogId: Long): ReaderPost? {
        return readerDiscoverDataProvider.discoverFeed.value?.cards?.let {
            it.filterIsInstance<ReaderPostCard>()
                    .find { card -> card.post.postId == postId && card.post.blogId == blogId }
                    ?.post
        }
    }

    private fun initiateLoadMoreIfNecessary(item: ReaderCardUiState) {
        (uiState.value as? ContentUiState)?.cards?.let {
            val closeToEndIndex = it.size - INITIATE_LOAD_MORE_OFFSET
            if (closeToEndIndex > 0) {
                val isCardCloseToEnd: Boolean = it.getOrNull(closeToEndIndex) == item
                if (isCardCloseToEnd) launch(bgDispatcher) { readerDiscoverDataProvider.loadMoreCards() }
            }
        }
    }

    private fun onDiscoverClicked(postId: Long, blogId: Long) {
        AppLog.d(T.READER, "OnDiscoverClicked")
    }

    // TODO malinjir get rid of the view reference
    private fun onMoreButtonClicked(postUiState: ReaderPostUiState) {
        AppLog.d(T.READER, "OnMoreButtonClicked")
        changeMoreMenuVisibility(postUiState, true)
    }

    private fun onMoreMenuDismissed(postUiState: ReaderPostUiState) {
        changeMoreMenuVisibility(postUiState, false)
    }

    private fun changeMoreMenuVisibility(currentUiState: ReaderPostUiState, show: Boolean) {
        findPost(currentUiState.postId, currentUiState.blogId)?.let { post ->
            val updatedUiState = currentUiState.copy(
                    moreMenuItems = if (show) readerPostMoreButtonUiStateBuilder.buildMoreMenuItems(
                            post,
                            TAG_FOLLOWED,
                            this::onButtonClicked
                    )
                    else null
            )

            replaceUiStateItem(currentUiState, updatedUiState)
        }
    }

    private fun replaceUiStateItem(before: ReaderPostUiState, after: ReaderPostUiState) {
        (_uiState.value as? ContentUiState)?.let {
            val updatedList = it.cards.toMutableList()
            val index = it.cards.indexOf(before)
            if (index != -1) {
                updatedList[index] = after
                _uiState.value = it.copy(cards = updatedList)
            }
        }
    }

    fun onReblogSiteSelected(siteLocalId: Int) {
        // TODO malinjir almost identical to ReaderPostCardActionsHandler.handleReblogClicked.
        //  Consider refactoring when ReaderPostCardActionType is transformed into a sealed class.
        val state = reblogUseCase.onReblogSiteSelected(siteLocalId, pendingReblogPost)
        val navigationTarget = reblogUseCase.convertReblogStateToNavigationEvent(state)
        if (navigationTarget != null) {
            _navigationEvents.postValue(Event(navigationTarget))
        } else {
            _snackbarEvents.postValue(Event(SnackbarMessageHolder(UiStringRes(R.string.reader_reblog_error))))
        }
        pendingReblogPost = null
    }

    override fun onCleared() {
        super.onCleared()
        readerDiscoverDataProvider.stop()
        readerPostCardActionsHandler.onCleared()
    }

    fun swipeToRefresh() {
        launch {
            readerDiscoverDataProvider.refreshCards()
        }
    }

    fun onRetryButtonClick() {
        launch {
            readerDiscoverDataProvider.refreshCards()
        }
    }

    sealed class DiscoverUiState(
        val contentVisiblity: Boolean = false,
        val fullscreenProgressVisibility: Boolean = false,
        open val fullscreenErrorVisibility: Boolean = false,
        val swipeToRefreshEnabled: Boolean = false
    ) {
        open val reloadProgressVisibility: Boolean = false
        open val loadMoreProgressVisibility: Boolean = false

        data class ContentUiState(
            val cards: List<ReaderCardUiState>,
            override val reloadProgressVisibility: Boolean,
            override val loadMoreProgressVisibility: Boolean
        ) : DiscoverUiState(contentVisiblity = true, swipeToRefreshEnabled = true)

        object LoadingUiState : DiscoverUiState(fullscreenProgressVisibility = true)
        sealed class ErrorUiState constructor(val titleResId: Int) : DiscoverUiState(fullscreenErrorVisibility = true) {
            object RequestFailedErrorUiState : ErrorUiState(
                    titleResId = R.string.reader_error_request_failed_title
            )
        }
    }
}<|MERGE_RESOLUTION|>--- conflicted
+++ resolved
@@ -88,7 +88,6 @@
 
         // Listen to changes to the discover feed
         _uiState.addSource(readerDiscoverDataProvider.discoverFeed) { posts ->
-<<<<<<< HEAD
             if (posts != null && posts.cards.isNotEmpty()) {
                 _uiState.value = ContentUiState(
                         posts.cards.map {
@@ -104,36 +103,11 @@
                                         onItemRendered = this::onItemRendered,
                                         onDiscoverSectionClicked = this::onDiscoverClicked,
                                         onMoreButtonClicked = this::onMoreButtonClicked,
+                                        onMoreDismissed = this::onMoreMenuDismissed,
                                         onVideoOverlayClicked = this::onVideoOverlayClicked,
                                         onPostHeaderViewClicked = this::onPostHeaderClicked,
                                         onTagItemClicked = this::onTagItemClicked,
                                         postListType = TAG_FOLLOWED
-=======
-            _uiState.value = ContentUiState(
-                    posts.cards.map {
-                        when (it) {
-                            is ReaderPostCard -> postUiStateBuilder.mapPostToUiState(
-                                    post = it.post,
-                                    isDiscover = true,
-                                    photonWidth = photonWidth,
-                                    photonHeight = photonHeight,
-                                    isBookmarkList = false,
-                                    onButtonClicked = this::onButtonClicked,
-                                    onItemClicked = this::onPostItemClicked,
-                                    onItemRendered = this::onItemRendered,
-                                    onDiscoverSectionClicked = this::onDiscoverClicked,
-                                    onMoreButtonClicked = this::onMoreButtonClicked,
-                                    onMoreDismissed = this::onMoreMenuDismissed,
-                                    onVideoOverlayClicked = this::onVideoOverlayClicked,
-                                    onPostHeaderViewClicked = this::onPostHeaderClicked,
-                                    onTagItemClicked = this::onTagItemClicked,
-                                    postListType = TAG_FOLLOWED
-                            )
-                            is InterestsYouMayLikeCard -> {
-                                postUiStateBuilder.mapTagListToReaderInterestUiState(
-                                        it.interests,
-                                        this::onReaderTagClicked
->>>>>>> 80528e4d
                                 )
                                 is InterestsYouMayLikeCard -> {
                                     postUiStateBuilder.mapTagListToReaderInterestUiState(
