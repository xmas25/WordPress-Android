package org.wordpress.android.ui.reader.discover

import android.text.Spanned
import androidx.lifecycle.LiveData
import androidx.lifecycle.MediatorLiveData
import kotlinx.coroutines.CoroutineDispatcher
import kotlinx.coroutines.launch
import org.wordpress.android.modules.BG_THREAD
import org.wordpress.android.modules.UI_THREAD
import org.wordpress.android.ui.reader.discover.ReaderDiscoverViewModel.DiscoverUiState.ContentUiState
import org.wordpress.android.ui.reader.discover.ReaderDiscoverViewModel.DiscoverUiState.LoadingUiState
import org.wordpress.android.ui.reader.repository.ReaderPostRepository
import org.wordpress.android.ui.utils.UiString
import org.wordpress.android.util.image.ImageType
import org.wordpress.android.viewmodel.ScopedViewModel
import javax.inject.Inject
import javax.inject.Named

class ReaderDiscoverViewModel @Inject constructor(
    private val readerPostRepository: ReaderPostRepository,
    private val postUiStateBuilder: ReaderPostUiStateBuilder,
    @Named(UI_THREAD) private val mainDispatcher: CoroutineDispatcher,
    @Named(BG_THREAD) private val bgDispatcher: CoroutineDispatcher
) : ScopedViewModel(mainDispatcher) {
    private var isStarted = false

    private val _uiState = MediatorLiveData<DiscoverUiState>()
    val uiState: LiveData<DiscoverUiState> = _uiState

    /* TODO malinjir calculate photon dimensions - check if DisplayUtils.getDisplayPixelWidth
        returns result based on device orientation */
    private val photonWidth: Int = 500
    private val photonHeight: Int = 500

    fun start() {
        if (isStarted) return
        isStarted = true

        init()
        loadPosts()
    }

    private fun init() {
        // Start with loading state
        _uiState.value = LoadingUiState

        // Listen to changes to the discover feed
        _uiState.addSource(readerPostRepository.discoveryFeed) { posts ->
            _uiState.value = ContentUiState(
                    posts.map {
                        postUiStateBuilder.mapPostToUiState(it, photonWidth, photonHeight)
                    }
            )
        }
    }

    private fun loadPosts() {
        // TODO malinjir we'll remove this method when the repositories start managing the requests automatically
        launch(bgDispatcher) {
            readerPostRepository.getDiscoveryFeed()
        }
    }

    sealed class DiscoverUiState(
        val contentVisiblity: Boolean = false,
        val progressVisibility: Boolean = false
    ) {
        data class ContentUiState(val cards: List<ReaderCardUiState>) : DiscoverUiState(contentVisiblity = true)
        object LoadingUiState : DiscoverUiState(progressVisibility = true)
        object ErrorUiState : DiscoverUiState()
    }

    sealed class ReaderCardUiState {
        data class ReaderPostUiState(
            val postId: Long,
            val blogId: Long,
            val dateLine: String,
            val title: String?,
            val blogName: String?,
            val excerpt: String?, // mTxtText
            val blogUrl: String?,
            val photoTitle: String?,
            val featuredImageUrl: String?,
            val videoThumbnailUrl: String?,
            val avatarOrBlavatarUrl: String?,
            val thumbnailStripUrls: List<String>?,
            val discoverSection: DiscoverLayoutUiState?,
<<<<<<< HEAD
            val videoOverlayVisbility: Boolean,
            val moreMenuVisbility: Boolean,
            val photoFrameVisibility: Boolean,
            val actionUiState: ActionUiState
=======
            val videoOverlayVisibility: Boolean,
            val moreMenuVisibility: Boolean,
            val photoFrameVisibility: Boolean
>>>>>>> 8f5a23a7
        ) : ReaderCardUiState() {
            val dotSeparatorVisibility: Boolean = blogUrl != null

            data class DiscoverLayoutUiState(
                val discoverText: Spanned,
                val discoverAvatarUrl: String,
                val imageType: ImageType
            )

            data class ActionUiState(
                val isEnabled: Boolean,
                val isSelected: Boolean,
                val contentDescription: UiString,
                val count: String? = null,
                val onClicked: (Long, Boolean) -> Unit
            )
        }
    }
}<|MERGE_RESOLUTION|>--- conflicted
+++ resolved
@@ -85,16 +85,10 @@
             val avatarOrBlavatarUrl: String?,
             val thumbnailStripUrls: List<String>?,
             val discoverSection: DiscoverLayoutUiState?,
-<<<<<<< HEAD
-            val videoOverlayVisbility: Boolean,
-            val moreMenuVisbility: Boolean,
+            val videoOverlayVisibility: Boolean,
+            val moreMenuVisibility: Boolean,
             val photoFrameVisibility: Boolean,
             val actionUiState: ActionUiState
-=======
-            val videoOverlayVisibility: Boolean,
-            val moreMenuVisibility: Boolean,
-            val photoFrameVisibility: Boolean
->>>>>>> 8f5a23a7
         ) : ReaderCardUiState() {
             val dotSeparatorVisibility: Boolean = blogUrl != null
 
