package org.wordpress.android.ui.accounts;

import android.app.Fragment;
import android.app.FragmentTransaction;
import android.content.Context;
import android.net.ConnectivityManager;
import android.os.Bundle;
import android.text.method.PasswordTransformationMethod;
import android.view.KeyEvent;
import android.view.View;
import android.view.View.OnClickListener;
import android.view.inputmethod.EditorInfo;
import android.view.inputmethod.InputMethodManager;
import android.widget.EditText;
import android.widget.ImageView;

import com.android.volley.RequestQueue;
import com.android.volley.VolleyError;
import com.android.volley.toolbox.Volley;
import com.wordpress.rest.RestRequest;

import org.json.JSONException;
import org.json.JSONObject;
import org.wordpress.android.R;
import org.wordpress.android.networking.RestClientUtils;
import org.wordpress.android.util.AppLog;
import org.wordpress.android.util.AppLog.T;

/**
 * A fragment representing a single step in a wizard. The fragment shows a dummy title indicating
 * the page number, along with some dummy text.
 */
public abstract class NewAccountAbstractPageFragment extends Fragment {
    protected static RequestQueue requestQueue;
    protected static RestClientUtils mRestClientUtils;
    protected ConnectivityManager mSystemService;
    protected boolean mPasswordVisible;

    @Override
    public void onCreate(Bundle savedInstanceState) {
        super.onCreate(savedInstanceState);
        AppLog.v(T.NUX, "NewAccountAbstractOage.onCreate()");
        mSystemService = (ConnectivityManager) getActivity().getApplicationContext().
                getSystemService(Context.CONNECTIVITY_SERVICE);
        if (requestQueue == null) {
            requestQueue = Volley.newRequestQueue(getActivity());
        }
    }

    protected RestClientUtils getRestClientUtils() {
        if (mRestClientUtils == null) {
            mRestClientUtils = new RestClientUtils(requestQueue, null);
        }
        return mRestClientUtils;
    }

    protected void startProgress(String message) {
    }

    protected void updateProgress(String message) {
    }

    protected void endProgress() {
    }

    protected abstract void onDoneAction();

    protected abstract boolean isUserDataValid();

    protected boolean onDoneEvent(int actionId, KeyEvent event) {
        if (actionId == EditorInfo.IME_ACTION_DONE || event != null && (event.getAction() == KeyEvent.ACTION_DOWN
                && event.getKeyCode() == KeyEvent.KEYCODE_ENTER)) {
            if (!isUserDataValid()) {
                return true;
            }

            // hide keyboard before calling the done action
            InputMethodManager inputManager = (InputMethodManager) getActivity().getSystemService(
                    Context.INPUT_METHOD_SERVICE);
            View view = getActivity().getCurrentFocus();
            if (view != null) {
                inputManager.hideSoftInputFromWindow(view.getWindowToken(), InputMethodManager.HIDE_NOT_ALWAYS);
            }

            // call child action
            onDoneAction();
            return true;
        }
        return false;
    }

    protected void initPasswordVisibilityButton(View rootView, final EditText passwordEditText) {
        final ImageView passwordVisibility = (ImageView) rootView.findViewById(R.id.password_visibility);
        if (passwordVisibility == null) {
            return;
        }
        passwordVisibility.setOnClickListener(new OnClickListener() {
            @Override
            public void onClick(View v) {
                mPasswordVisible = !mPasswordVisible;
                if (mPasswordVisible) {
                    passwordVisibility.setImageResource(R.drawable.dashicon_eye_open);
                    passwordVisibility.setColorFilter(v.getContext().getResources().getColor(R.color.nux_eye_icon_color_open));
                    passwordEditText.setTransformationMethod(null);
                } else {
                    passwordVisibility.setImageResource(R.drawable.dashicon_eye_closed);
                    passwordVisibility.setColorFilter(v.getContext().getResources().getColor(R.color.nux_eye_icon_color_closed));
                    passwordEditText.setTransformationMethod(PasswordTransformationMethod.getInstance());
                }
                passwordEditText.setSelection(passwordEditText.length());
            }
        });
    }

    protected boolean specificShowError(int messageId) {
        return false;
    }

    protected void showError(int messageId) {
        if (!isAdded()) {
            return;
        }
        if (specificShowError(messageId)) {
            return;
        }
        // Failback if it's not a specific error
        showError(getString(messageId));
    }

    protected void showError(String message) {
        FragmentTransaction ft = getFragmentManager().beginTransaction();
<<<<<<< HEAD
        NUXDialogFragment nuxAlert = NUXDialogFragment.newInstance(getString(R.string.error), message,
                R.drawable.nux_icon_alert, getString(R.string.nux_tap_continue));
=======
        NUXDialogFragment nuxAlert = NUXDialogFragment.newInstance(getString(R.string.error), message, getString(
                R.string.nux_tap_continue), R.drawable.noticon_alert_big);
>>>>>>> bb4093f1
        ft.add(nuxAlert, "alert");
        ft.commitAllowingStateLoss();
    }

    protected ErrorType getErrorType(int messageId) {
        switch (messageId) {
            case R.string.username_only_lowercase_letters_and_numbers:
            case R.string.username_required:
            case R.string.username_not_allowed:
            case R.string.username_must_be_at_least_four_characters:
            case R.string.username_contains_invalid_characters:
            case R.string.username_must_include_letters:
            case R.string.username_exists:
            case R.string.username_reserved_but_may_be_available:
            case R.string.username_invalid:
                return ErrorType.USERNAME;
            case R.string.password_invalid:
                return ErrorType.PASSWORD;
            case R.string.email_cant_be_used_to_signup:
            case R.string.email_invalid:
            case R.string.email_not_allowed:
            case R.string.email_exists:
            case R.string.email_reserved:
                return ErrorType.EMAIL;
            case R.string.blog_name_required:
            case R.string.blog_name_not_allowed:
            case R.string.blog_name_must_be_at_least_four_characters:
            case R.string.blog_name_must_be_less_than_sixty_four_characters:
            case R.string.blog_name_contains_invalid_characters:
            case R.string.blog_name_cant_be_used:
            case R.string.blog_name_only_lowercase_letters_and_numbers:
            case R.string.blog_name_must_include_letters:
            case R.string.blog_name_exists:
            case R.string.blog_name_reserved:
            case R.string.blog_name_reserved_but_may_be_available:
            case R.string.blog_name_invalid:
                return ErrorType.SITE_URL;
            case R.string.blog_title_invalid:
                return ErrorType.TITLE;
        }
        return ErrorType.UNDEFINED;
    }

    protected int getErrorMessageForErrorCode(String errorCode) {
        if (errorCode.equals("username_only_lowercase_letters_and_numbers")) {
            return R.string.username_only_lowercase_letters_and_numbers;
        }
        if (errorCode.equals("username_required")) {
            return R.string.username_required;
        }
        if (errorCode.equals("username_not_allowed")) {
            return R.string.username_not_allowed;
        }
        if (errorCode.equals("email_cant_be_used_to_signup")) {
            return R.string.email_cant_be_used_to_signup;
        }
        if (errorCode.equals("username_must_be_at_least_four_characters")) {
            return R.string.username_must_be_at_least_four_characters;
        }
        if (errorCode.equals("username_contains_invalid_characters")) {
            return R.string.username_contains_invalid_characters;
        }
        if (errorCode.equals("username_must_include_letters")) {
            return R.string.username_must_include_letters;
        }
        if (errorCode.equals("email_invalid")) {
            return R.string.email_invalid;
        }
        if (errorCode.equals("email_not_allowed")) {
            return R.string.email_not_allowed;
        }
        if (errorCode.equals("username_exists")) {
            return R.string.username_exists;
        }
        if (errorCode.equals("email_exists")) {
            return R.string.email_exists;
        }
        if (errorCode.equals("username_reserved_but_may_be_available")) {
            return R.string.username_reserved_but_may_be_available;
        }
        if (errorCode.equals("email_reserved")) {
            return R.string.email_reserved;
        }
        if (errorCode.equals("blog_name_required")) {
            return R.string.blog_name_required;
        }
        if (errorCode.equals("blog_name_not_allowed")) {
            return R.string.blog_name_not_allowed;
        }
        if (errorCode.equals("blog_name_must_be_at_least_four_characters")) {
            return R.string.blog_name_must_be_at_least_four_characters;
        }
        if (errorCode.equals("blog_name_must_be_less_than_sixty_four_characters")) {
            return R.string.blog_name_must_be_less_than_sixty_four_characters;
        }
        if (errorCode.equals("blog_name_contains_invalid_characters")) {
            return R.string.blog_name_contains_invalid_characters;
        }
        if (errorCode.equals("blog_name_cant_be_used")) {
            return R.string.blog_name_cant_be_used;
        }
        if (errorCode.equals("blog_name_only_lowercase_letters_and_numbers")) {
            return R.string.blog_name_only_lowercase_letters_and_numbers;
        }
        if (errorCode.equals("blog_name_must_include_letters")) {
            return R.string.blog_name_must_include_letters;
        }
        if (errorCode.equals("blog_name_exists")) {
            return R.string.blog_name_exists;
        }
        if (errorCode.equals("blog_name_reserved")) {
            return R.string.blog_name_reserved;
        }
        if (errorCode.equals("blog_name_reserved_but_may_be_available")) {
            return R.string.blog_name_reserved_but_may_be_available;
        }
        if (errorCode.equals("password_invalid")) {
            return R.string.password_invalid;
        }
        if (errorCode.equals("blog_name_invalid")) {
            return R.string.blog_name_invalid;
        }
        if (errorCode.equals("blog_title_invalid")) {
            return R.string.blog_title_invalid;
        }
        if (errorCode.equals("username_invalid")) {
            return R.string.username_invalid;
        }
        return 0;
    }

    protected enum ErrorType {USERNAME, PASSWORD, SITE_URL, EMAIL, TITLE, UNDEFINED}

    protected class ErrorListener implements RestRequest.ErrorListener {
        @Override
        public void onErrorResponse(VolleyError error) {
            String message = null;
            int messageId;
            AppLog.e(T.NUX, error);
            if (error.networkResponse != null && error.networkResponse.data != null) {
                AppLog.e(T.NUX, String.format("Error message: %s", new String(error.networkResponse.data)));
                String jsonString = new String(error.networkResponse.data);
                try {
                    JSONObject errorObj = new JSONObject(jsonString);
                    messageId = getErrorMessageForErrorCode((String) errorObj.get("error"));
                    if (messageId == 0) {
                        // Not one of our common errors. Show the error message from the server.
                        message = (String) errorObj.get("message");
                    }
                } catch (JSONException e) {
                    AppLog.e(T.NUX, e);
                    messageId = R.string.error_generic;
                }
            } else {
                if (error.getMessage() != null) {
                    if (error.getMessage().contains("Limit reached")) {
                        messageId = R.string.limit_reached;
                    } else {
                        messageId = R.string.error_generic;
                    }
                } else {
                    messageId = R.string.error_generic;
                }
            }
            endProgress();
            if (messageId == 0) {
                showError(message);
            } else {
                showError(messageId);
            }
        }
    }
}<|MERGE_RESOLUTION|>--- conflicted
+++ resolved
@@ -129,13 +129,8 @@
 
     protected void showError(String message) {
         FragmentTransaction ft = getFragmentManager().beginTransaction();
-<<<<<<< HEAD
         NUXDialogFragment nuxAlert = NUXDialogFragment.newInstance(getString(R.string.error), message,
-                R.drawable.nux_icon_alert, getString(R.string.nux_tap_continue));
-=======
-        NUXDialogFragment nuxAlert = NUXDialogFragment.newInstance(getString(R.string.error), message, getString(
-                R.string.nux_tap_continue), R.drawable.noticon_alert_big);
->>>>>>> bb4093f1
+                R.drawable.noticon_alert_big, getString(R.string.nux_tap_continue));
         ft.add(nuxAlert, "alert");
         ft.commitAllowingStateLoss();
     }
