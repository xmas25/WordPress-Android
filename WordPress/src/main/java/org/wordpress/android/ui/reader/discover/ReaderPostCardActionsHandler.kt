package org.wordpress.android.ui.reader.discover

import android.content.ActivityNotFoundException
import androidx.lifecycle.LiveData
import androidx.lifecycle.MediatorLiveData
import kotlinx.coroutines.CoroutineDispatcher
import kotlinx.coroutines.withContext
import org.wordpress.android.R
import org.wordpress.android.analytics.AnalyticsTracker.Stat.APP_REVIEWS_EVENT_INCREMENTED_BY_OPENING_READER_POST
import org.wordpress.android.analytics.AnalyticsTracker.Stat.READER_ARTICLE_VISITED
import org.wordpress.android.analytics.AnalyticsTracker.Stat.READER_SAVED_POST_OPENED_FROM_OTHER_POST_LIST
import org.wordpress.android.analytics.AnalyticsTracker.Stat.SHARED_ITEM_READER
import org.wordpress.android.fluxc.Dispatcher
import org.wordpress.android.models.ReaderPost
import org.wordpress.android.modules.BG_THREAD
import org.wordpress.android.ui.pages.SnackbarMessageHolder
import org.wordpress.android.ui.reader.discover.ReaderNavigationEvents.OpenPost
import org.wordpress.android.ui.reader.discover.ReaderNavigationEvents.SharePost
import org.wordpress.android.ui.reader.discover.ReaderNavigationEvents.ShowBlogPreview
import org.wordpress.android.ui.reader.discover.ReaderNavigationEvents.ShowPostDetail
import org.wordpress.android.ui.reader.discover.ReaderNavigationEvents.ShowReaderComments
import org.wordpress.android.ui.reader.discover.ReaderNavigationEvents.ShowVideoViewer
import org.wordpress.android.ui.reader.discover.ReaderPostCardActionType.BLOCK_SITE
import org.wordpress.android.ui.reader.discover.ReaderPostCardActionType.BOOKMARK
import org.wordpress.android.ui.reader.discover.ReaderPostCardActionType.COMMENTS
import org.wordpress.android.ui.reader.discover.ReaderPostCardActionType.FOLLOW
import org.wordpress.android.ui.reader.discover.ReaderPostCardActionType.LIKE
import org.wordpress.android.ui.reader.discover.ReaderPostCardActionType.REBLOG
import org.wordpress.android.ui.reader.discover.ReaderPostCardActionType.SHARE
import org.wordpress.android.ui.reader.discover.ReaderPostCardActionType.SITE_NOTIFICATIONS
import org.wordpress.android.ui.reader.discover.ReaderPostCardActionType.VISIT_SITE
import org.wordpress.android.ui.reader.reblog.ReblogUseCase
import org.wordpress.android.ui.reader.repository.ReaderRepositoryCommunication
import org.wordpress.android.ui.reader.repository.ReaderRepositoryCommunication.Error.NetworkUnavailable
import org.wordpress.android.ui.reader.repository.ReaderRepositoryCommunication.Error.RemoteRequestFailure
import org.wordpress.android.ui.reader.repository.ReaderRepositoryCommunication.Started
import org.wordpress.android.ui.reader.repository.ReaderRepositoryCommunication.SuccessWithData
import org.wordpress.android.ui.reader.repository.usecases.PostLikeUseCase
import org.wordpress.android.ui.reader.usecases.PreLoadPostContent
import org.wordpress.android.ui.reader.usecases.ReaderPostBookmarkUseCase
import org.wordpress.android.ui.reader.usecases.ReaderSiteNotificationsUseCase
<<<<<<< HEAD
=======
import org.wordpress.android.ui.reader.usecases.ReaderSiteNotificationsUseCase.SiteNotificationState
>>>>>>> 695a3daf
import org.wordpress.android.ui.reader.usecases.ReaderSiteNotificationsUseCase.SiteNotificationState.Failed.AlreadyRunning
import org.wordpress.android.ui.reader.usecases.ReaderSiteNotificationsUseCase.SiteNotificationState.Failed.NoNetwork
import org.wordpress.android.ui.reader.usecases.ReaderSiteNotificationsUseCase.SiteNotificationState.Failed.RequestFailed
import org.wordpress.android.ui.utils.UiString.UiStringRes
import org.wordpress.android.util.AppLog
import org.wordpress.android.util.analytics.AnalyticsTrackerWrapper
import org.wordpress.android.viewmodel.Event
import org.wordpress.android.widgets.AppRatingDialog.incrementInteractions
import javax.inject.Inject
import javax.inject.Named

// TODO malinjir start using this class in legacy ReaderPostAdapter and ReaderPostListFragment
class ReaderPostCardActionsHandler @Inject constructor(
    private val analyticsTrackerWrapper: AnalyticsTrackerWrapper,
    private val reblogUseCase: ReblogUseCase,
    private val bookmarkUseCase: ReaderPostBookmarkUseCase,
    private val likeUseCase: PostLikeUseCase,
    private val siteNotificationsUseCase: ReaderSiteNotificationsUseCase,
    private val dispatcher: Dispatcher,
    @Named(BG_THREAD) private val bgDispatcher: CoroutineDispatcher
) {
    private val _navigationEvents = MediatorLiveData<Event<ReaderNavigationEvents>>()
    val navigationEvents: LiveData<Event<ReaderNavigationEvents>> = _navigationEvents

    private val _snackbarEvents = MediatorLiveData<Event<SnackbarMessageHolder>>()
    val snackbarEvents: LiveData<Event<SnackbarMessageHolder>> = _snackbarEvents

    private val _preloadPostEvents = MediatorLiveData<Event<PreLoadPostContent>>()
    val preloadPostEvents = _preloadPostEvents

    init {
        dispatcher.register(siteNotificationsUseCase)

        _navigationEvents.addSource(bookmarkUseCase.navigationEvents) { event ->
            _navigationEvents.value = event
        }

        _snackbarEvents.addSource(bookmarkUseCase.snackbarEvents) { event ->
            _snackbarEvents.value = event
        }

        _preloadPostEvents.addSource(bookmarkUseCase.preloadPostEvents) { event ->
            _preloadPostEvents.value = event
        }
    }

<<<<<<< HEAD
    suspend fun onAction(post: ReaderPost, type: ReaderPostCardActionType, isBookmarkList: Boolean) {
        withContext(bgDispatcher) {
            when (type) {
                FOLLOW -> handleFollowClicked(post)
                SITE_NOTIFICATIONS -> handleSiteNotificationsClicked(post.blogId)
                SHARE -> handleShareClicked(post)
                VISIT_SITE -> handleVisitSiteClicked(post)
                BLOCK_SITE -> handleBlockSiteClicked(post.postId, post.blogId)
                LIKE -> handleLikeClicked(post.postId, post.blogId)
                BOOKMARK -> handleBookmarkClicked(post.postId, post.blogId, isBookmarkList)
                REBLOG -> handleReblogClicked(post)
                COMMENTS -> handleCommentsClicked(post.postId, post.blogId)
            }
=======
    fun onAction(post: ReaderPost, type: ReaderPostCardActionType, isBookmarkList: Boolean) {
        when (type) {
            FOLLOW -> handleFollowClicked(post)
            SITE_NOTIFICATIONS -> handleSiteNotificationsClicked(post.blogId)
            SHARE -> handleShareClicked(post)
            VISIT_SITE -> handleVisitSiteClicked(post)
            BLOCK_SITE -> handleBlockSiteClicked(post.postId, post.blogId)
            LIKE -> handleLikeClicked(post)
            BOOKMARK -> handleBookmarkClicked(post.postId, post.blogId, isBookmarkList)
            REBLOG -> handleReblogClicked(post)
            COMMENTS -> handleCommentsClicked(post.postId, post.blogId)
>>>>>>> 695a3daf
        }
    }

    suspend fun handleOnItemClicked(post: ReaderPost) {
        withContext(bgDispatcher) {
            incrementInteractions(APP_REVIEWS_EVENT_INCREMENTED_BY_OPENING_READER_POST)

            if (post.isBookmarked) {
                analyticsTrackerWrapper.track(READER_SAVED_POST_OPENED_FROM_OTHER_POST_LIST)
            }
            _navigationEvents.postValue(Event(ShowPostDetail(post)))
        }
    }

    suspend fun handleVideoOverlayClicked(videoUrl: String) {
        withContext(bgDispatcher) {
            _navigationEvents.postValue(Event(ShowVideoViewer(videoUrl)))
        }
    }

    suspend fun handleHeaderClicked(siteId: Long, feedId: Long) {
        withContext(bgDispatcher) {
            _navigationEvents.postValue(Event(ShowBlogPreview(siteId, feedId)))
        }
    }

    private fun handleFollowClicked(post: ReaderPost) {
        AppLog.d(AppLog.T.READER, "Follow not implemented")
    }

<<<<<<< HEAD
    private suspend fun handleSiteNotificationsClicked(blogId: Long) {
        when (siteNotificationsUseCase.toggleNotification(blogId)) {
            is Success, AlreadyRunning -> { // Do Nothing
            }
            is NoNetwork -> {
                _snackbarEvents.postValue(
                        Event(SnackbarMessageHolder((UiStringRes(R.string.error_network_connection))))
                )
            }
            is RequestFailed -> {
                _snackbarEvents.postValue(
                        Event(SnackbarMessageHolder((UiStringRes(R.string.reader_error_request_failed_title))))
                )
=======
    private fun handleSiteNotificationsClicked(blogId: Long) {
        defaultScope.launch {
            when (siteNotificationsUseCase.toggleNotification(blogId)) {
                is SiteNotificationState.Success, AlreadyRunning -> { // Do Nothing
                }
                is NoNetwork -> {
                    _snackbarEvents.postValue(
                            Event(SnackbarMessageHolder((UiStringRes(R.string.error_network_connection))))
                    )
                }
                is RequestFailed -> {
                    _snackbarEvents.postValue(
                            Event(SnackbarMessageHolder((UiStringRes(R.string.reader_error_request_failed_title))))
                    )
                }
>>>>>>> 695a3daf
            }
        }
    }

    private fun handleShareClicked(post: ReaderPost) {
        analyticsTrackerWrapper.track(SHARED_ITEM_READER, post.blogId)
        try {
            _navigationEvents.postValue(Event(SharePost(post)))
        } catch (ex: ActivityNotFoundException) {
            _snackbarEvents.postValue(Event(SnackbarMessageHolder(UiStringRes(R.string.reader_toast_err_share_intent))))
        }
    }

    private fun handleVisitSiteClicked(post: ReaderPost) {
        analyticsTrackerWrapper.track(READER_ARTICLE_VISITED)
        _navigationEvents.postValue(Event(OpenPost(post)))
    }

    private fun handleBlockSiteClicked(postId: Long, blogId: Long) {
        AppLog.d(AppLog.T.READER, "Block site not implemented")
    }

    private fun handleLikeClicked(post: ReaderPost) {
        defaultScope.launch {
            when (likeUseCase.perform(post, !post.isLikedByCurrentUser)) {
                is Started, is ReaderRepositoryCommunication.Success, is SuccessWithData<*> -> {}
                is NetworkUnavailable -> {
                    _snackbarEvents.postValue(
                            Event(SnackbarMessageHolder(UiStringRes(R.string.no_network_message))))
                }
                is RemoteRequestFailure -> {
                    _snackbarEvents.postValue(
                            Event(SnackbarMessageHolder(UiStringRes(R.string.reader_error_request_failed_title))))
                }
            }
        }
    }

    private suspend fun handleBookmarkClicked(postId: Long, blogId: Long, isBookmarkList: Boolean) {
        bookmarkUseCase.toggleBookmark(blogId, postId, isBookmarkList)
    }

    private suspend fun handleReblogClicked(post: ReaderPost) {
        val state = reblogUseCase.onReblogButtonClicked(post)
        val navigationTarget = reblogUseCase.convertReblogStateToNavigationEvent(state)
        if (navigationTarget != null) {
            _navigationEvents.postValue(Event(navigationTarget))
        } else {
            _snackbarEvents.postValue(Event(SnackbarMessageHolder(UiStringRes(R.string.reader_reblog_error))))
        }
    }

    private fun handleCommentsClicked(postId: Long, blogId: Long) {
        _navigationEvents.postValue(Event(ShowReaderComments(blogId, postId)))
    }

    fun onCleared() {
        dispatcher.unregister(siteNotificationsUseCase)
    }
}<|MERGE_RESOLUTION|>--- conflicted
+++ resolved
@@ -39,13 +39,7 @@
 import org.wordpress.android.ui.reader.usecases.PreLoadPostContent
 import org.wordpress.android.ui.reader.usecases.ReaderPostBookmarkUseCase
 import org.wordpress.android.ui.reader.usecases.ReaderSiteNotificationsUseCase
-<<<<<<< HEAD
-=======
 import org.wordpress.android.ui.reader.usecases.ReaderSiteNotificationsUseCase.SiteNotificationState
->>>>>>> 695a3daf
-import org.wordpress.android.ui.reader.usecases.ReaderSiteNotificationsUseCase.SiteNotificationState.Failed.AlreadyRunning
-import org.wordpress.android.ui.reader.usecases.ReaderSiteNotificationsUseCase.SiteNotificationState.Failed.NoNetwork
-import org.wordpress.android.ui.reader.usecases.ReaderSiteNotificationsUseCase.SiteNotificationState.Failed.RequestFailed
 import org.wordpress.android.ui.utils.UiString.UiStringRes
 import org.wordpress.android.util.AppLog
 import org.wordpress.android.util.analytics.AnalyticsTrackerWrapper
@@ -89,8 +83,7 @@
         }
     }
 
-<<<<<<< HEAD
-    suspend fun onAction(post: ReaderPost, type: ReaderPostCardActionType, isBookmarkList: Boolean) {
+    fun onAction(post: ReaderPost, type: ReaderPostCardActionType, isBookmarkList: Boolean) {
         withContext(bgDispatcher) {
             when (type) {
                 FOLLOW -> handleFollowClicked(post)
@@ -98,24 +91,11 @@
                 SHARE -> handleShareClicked(post)
                 VISIT_SITE -> handleVisitSiteClicked(post)
                 BLOCK_SITE -> handleBlockSiteClicked(post.postId, post.blogId)
-                LIKE -> handleLikeClicked(post.postId, post.blogId)
+                LIKE -> handleLikeClicked(post)
                 BOOKMARK -> handleBookmarkClicked(post.postId, post.blogId, isBookmarkList)
                 REBLOG -> handleReblogClicked(post)
                 COMMENTS -> handleCommentsClicked(post.postId, post.blogId)
             }
-=======
-    fun onAction(post: ReaderPost, type: ReaderPostCardActionType, isBookmarkList: Boolean) {
-        when (type) {
-            FOLLOW -> handleFollowClicked(post)
-            SITE_NOTIFICATIONS -> handleSiteNotificationsClicked(post.blogId)
-            SHARE -> handleShareClicked(post)
-            VISIT_SITE -> handleVisitSiteClicked(post)
-            BLOCK_SITE -> handleBlockSiteClicked(post.postId, post.blogId)
-            LIKE -> handleLikeClicked(post)
-            BOOKMARK -> handleBookmarkClicked(post.postId, post.blogId, isBookmarkList)
-            REBLOG -> handleReblogClicked(post)
-            COMMENTS -> handleCommentsClicked(post.postId, post.blogId)
->>>>>>> 695a3daf
         }
     }
 
@@ -146,37 +126,19 @@
         AppLog.d(AppLog.T.READER, "Follow not implemented")
     }
 
-<<<<<<< HEAD
     private suspend fun handleSiteNotificationsClicked(blogId: Long) {
         when (siteNotificationsUseCase.toggleNotification(blogId)) {
-            is Success, AlreadyRunning -> { // Do Nothing
-            }
-            is NoNetwork -> {
+            is SiteNotificationState.Success, SiteNotificationState.Failed.AlreadyRunning -> { // Do Nothing
+            }
+            is SiteNotificationState.Failed.NoNetwork -> {
                 _snackbarEvents.postValue(
                         Event(SnackbarMessageHolder((UiStringRes(R.string.error_network_connection))))
                 )
             }
-            is RequestFailed -> {
+            is SiteNotificationState.Failed.RequestFailed -> {
                 _snackbarEvents.postValue(
                         Event(SnackbarMessageHolder((UiStringRes(R.string.reader_error_request_failed_title))))
                 )
-=======
-    private fun handleSiteNotificationsClicked(blogId: Long) {
-        defaultScope.launch {
-            when (siteNotificationsUseCase.toggleNotification(blogId)) {
-                is SiteNotificationState.Success, AlreadyRunning -> { // Do Nothing
-                }
-                is NoNetwork -> {
-                    _snackbarEvents.postValue(
-                            Event(SnackbarMessageHolder((UiStringRes(R.string.error_network_connection))))
-                    )
-                }
-                is RequestFailed -> {
-                    _snackbarEvents.postValue(
-                            Event(SnackbarMessageHolder((UiStringRes(R.string.reader_error_request_failed_title))))
-                    )
-                }
->>>>>>> 695a3daf
             }
         }
     }
