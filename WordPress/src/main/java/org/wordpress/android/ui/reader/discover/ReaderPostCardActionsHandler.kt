package org.wordpress.android.ui.reader.discover

import android.content.ActivityNotFoundException
import androidx.lifecycle.LiveData
import androidx.lifecycle.MediatorLiveData
import kotlinx.coroutines.CoroutineScope
import kotlinx.coroutines.launch
import org.wordpress.android.R
import org.wordpress.android.analytics.AnalyticsTracker.Stat.APP_REVIEWS_EVENT_INCREMENTED_BY_OPENING_READER_POST
import org.wordpress.android.analytics.AnalyticsTracker.Stat.READER_ARTICLE_VISITED
import org.wordpress.android.analytics.AnalyticsTracker.Stat.READER_SAVED_POST_OPENED_FROM_OTHER_POST_LIST
import org.wordpress.android.analytics.AnalyticsTracker.Stat.SHARED_ITEM_READER
import org.wordpress.android.fluxc.Dispatcher
import org.wordpress.android.models.ReaderPost
import org.wordpress.android.modules.DEFAULT_SCOPE
import org.wordpress.android.ui.pages.SnackbarMessageHolder
import org.wordpress.android.ui.reader.discover.ReaderNavigationEvents.OpenPost
import org.wordpress.android.ui.reader.discover.ReaderNavigationEvents.SharePost
import org.wordpress.android.ui.reader.discover.ReaderNavigationEvents.ShowBlogPreview
import org.wordpress.android.ui.reader.discover.ReaderNavigationEvents.ShowPostDetail
import org.wordpress.android.ui.reader.discover.ReaderNavigationEvents.ShowReaderComments
import org.wordpress.android.ui.reader.discover.ReaderNavigationEvents.ShowVideoViewer
import org.wordpress.android.ui.reader.discover.ReaderPostCardActionType.BLOCK_SITE
import org.wordpress.android.ui.reader.discover.ReaderPostCardActionType.BOOKMARK
import org.wordpress.android.ui.reader.discover.ReaderPostCardActionType.COMMENTS
import org.wordpress.android.ui.reader.discover.ReaderPostCardActionType.FOLLOW
import org.wordpress.android.ui.reader.discover.ReaderPostCardActionType.LIKE
import org.wordpress.android.ui.reader.discover.ReaderPostCardActionType.REBLOG
import org.wordpress.android.ui.reader.discover.ReaderPostCardActionType.SHARE
import org.wordpress.android.ui.reader.discover.ReaderPostCardActionType.SITE_NOTIFICATIONS
import org.wordpress.android.ui.reader.discover.ReaderPostCardActionType.VISIT_SITE
import org.wordpress.android.ui.reader.reblog.ReblogUseCase
import org.wordpress.android.ui.reader.usecases.PreLoadPostContent
import org.wordpress.android.ui.reader.usecases.ReaderSiteNotificationsUseCase
import org.wordpress.android.ui.reader.usecases.ReaderPostBookmarkUseCase
<<<<<<< HEAD
import org.wordpress.android.ui.reader.usecases.ReaderPostFollowUseCase
import org.wordpress.android.ui.reader.usecases.ReaderPostFollowUseCase.ReaderPostData
=======
import org.wordpress.android.ui.reader.usecases.ReaderSiteNotificationsUseCase.SiteNotificationState.Failed.NoNetwork
import org.wordpress.android.ui.reader.usecases.ReaderSiteNotificationsUseCase.SiteNotificationState.Failed.RequestFailed
>>>>>>> 9782f21d
import org.wordpress.android.ui.utils.UiString.UiStringRes
import org.wordpress.android.util.AppLog
import org.wordpress.android.util.analytics.AnalyticsTrackerWrapper
import org.wordpress.android.viewmodel.Event
import org.wordpress.android.widgets.AppRatingDialog.incrementInteractions
import javax.inject.Inject
import javax.inject.Named

// TODO malinjir start using this class in legacy ReaderPostAdapter and ReaderPostListFragment
class ReaderPostCardActionsHandler @Inject constructor(
    private val analyticsTrackerWrapper: AnalyticsTrackerWrapper,
    private val reblogUseCase: ReblogUseCase,
    private val bookmarkUseCase: ReaderPostBookmarkUseCase,
<<<<<<< HEAD
    private val followUseCase: ReaderPostFollowUseCase,
    private val dispatcher: Dispatcher,
    @Named(UI_SCOPE) private val uiScope: CoroutineScope
=======
    private val siteNotificationsUseCase: ReaderSiteNotificationsUseCase,
    private val dispatcher: Dispatcher,
    @Named(DEFAULT_SCOPE) private val defaultScope: CoroutineScope
>>>>>>> 9782f21d
) {
    private val _navigationEvents = MediatorLiveData<Event<ReaderNavigationEvents>>()
    val navigationEvents: LiveData<Event<ReaderNavigationEvents>> = _navigationEvents

    private val _snackbarEvents = MediatorLiveData<Event<SnackbarMessageHolder>>()
    val snackbarEvents: LiveData<Event<SnackbarMessageHolder>> = _snackbarEvents

    private val _preloadPostEvents = MediatorLiveData<Event<PreLoadPostContent>>()
    val preloadPostEvents: LiveData<Event<PreLoadPostContent>> = _preloadPostEvents

    private val _refreshPost = MediatorLiveData<ReaderPostData>()
    val refreshPost: LiveData<ReaderPostData> = _refreshPost

    init {
<<<<<<< HEAD
        dispatcher.register(followUseCase)
=======
        dispatcher.register(siteNotificationsUseCase)
>>>>>>> 9782f21d

        _navigationEvents.addSource(bookmarkUseCase.navigationEvents) { event ->
            _navigationEvents.value = event
        }

        _snackbarEvents.addSource(bookmarkUseCase.snackbarEvents) { event ->
            _snackbarEvents.value = event
        }

        _snackbarEvents.addSource(followUseCase.snackbarEvents) { event ->
            _snackbarEvents.value = event
        }

        _preloadPostEvents.addSource(bookmarkUseCase.preloadPostEvents) { event ->
            _preloadPostEvents.value = event
        }

        _refreshPost.addSource(followUseCase.refreshPost) { event ->
            _refreshPost.value = event
        }
    }

    fun onAction(post: ReaderPost, type: ReaderPostCardActionType, isBookmarkList: Boolean) {
        when (type) {
            FOLLOW -> handleFollowClicked(post)
            SITE_NOTIFICATIONS -> handleSiteNotificationsClicked(post.blogId)
            SHARE -> handleShareClicked(post)
            VISIT_SITE -> handleVisitSiteClicked(post)
            BLOCK_SITE -> handleBlockSiteClicked(post.postId, post.blogId)
            LIKE -> handleLikeClicked(post.postId, post.blogId)
            BOOKMARK -> handleBookmarkClicked(post.postId, post.blogId, isBookmarkList)
            REBLOG -> handleReblogClicked(post)
            COMMENTS -> handleCommentsClicked(post.postId, post.blogId)
        }
    }

    fun handleOnItemClicked(post: ReaderPost) {
        incrementInteractions(APP_REVIEWS_EVENT_INCREMENTED_BY_OPENING_READER_POST)

        if (post.isBookmarked) {
            analyticsTrackerWrapper.track(READER_SAVED_POST_OPENED_FROM_OTHER_POST_LIST)
        }
        _navigationEvents.postValue(Event(ShowPostDetail(post)))
    }

    fun handleVideoOverlayClicked(videoUrl: String) {
        _navigationEvents.postValue(Event(ShowVideoViewer(videoUrl)))
    }

    fun handleHeaderClicked(siteId: Long, feedId: Long) {
        _navigationEvents.postValue(Event(ShowBlogPreview(siteId, feedId)))
    }

    private fun handleFollowClicked(post: ReaderPost) {
        uiScope.launch {
            followUseCase.toggleFollow(post)
        }
    }

    private fun handleSiteNotificationsClicked(blogId: Long) {
        defaultScope.launch {
            val result = siteNotificationsUseCase.toggleNotification(blogId)
            result?.let {
                when (it) {
                    is NoNetwork -> {
                        _snackbarEvents.postValue(
                                Event(SnackbarMessageHolder((UiStringRes(R.string.error_network_connection))))
                        )
                    }
                    is RequestFailed -> {
                        _snackbarEvents.postValue(
                                Event(SnackbarMessageHolder((UiStringRes(R.string.reader_error_request_failed_title))))
                        )
                    }
                }
            }
        }
    }

    private fun handleShareClicked(post: ReaderPost) {
        analyticsTrackerWrapper.track(SHARED_ITEM_READER, post.blogId)
        try {
            _navigationEvents.postValue(Event(SharePost(post)))
        } catch (ex: ActivityNotFoundException) {
            _snackbarEvents.postValue(Event(SnackbarMessageHolder(UiStringRes(R.string.reader_toast_err_share_intent))))
        }
    }

    private fun handleVisitSiteClicked(post: ReaderPost) {
        analyticsTrackerWrapper.track(READER_ARTICLE_VISITED)
        _navigationEvents.postValue(Event(OpenPost(post)))
    }

    private fun handleBlockSiteClicked(postId: Long, blogId: Long) {
        AppLog.d(AppLog.T.READER, "Block site not implemented")
    }

    private fun handleLikeClicked(postId: Long, blogId: Long) {
        AppLog.d(AppLog.T.READER, "Like not implemented")
    }

    private fun handleBookmarkClicked(postId: Long, blogId: Long, isBookmarkList: Boolean) {
        defaultScope.launch {
            bookmarkUseCase.toggleBookmark(blogId, postId, isBookmarkList)
        }
    }

    private fun handleReblogClicked(post: ReaderPost) {
        val state = reblogUseCase.onReblogButtonClicked(post)
        val navigationTarget = reblogUseCase.convertReblogStateToNavigationEvent(state)
        if (navigationTarget != null) {
            _navigationEvents.postValue(Event(navigationTarget))
        } else {
            _snackbarEvents.postValue(Event(SnackbarMessageHolder(UiStringRes(R.string.reader_reblog_error))))
        }
    }

    private fun handleCommentsClicked(postId: Long, blogId: Long) {
        _navigationEvents.postValue(Event(ShowReaderComments(blogId, postId)))
    }

    fun onCleared() {
<<<<<<< HEAD
        dispatcher.unregister(followUseCase)
=======
        dispatcher.unregister(siteNotificationsUseCase)
>>>>>>> 9782f21d
    }
}<|MERGE_RESOLUTION|>--- conflicted
+++ resolved
@@ -33,13 +33,10 @@
 import org.wordpress.android.ui.reader.usecases.PreLoadPostContent
 import org.wordpress.android.ui.reader.usecases.ReaderSiteNotificationsUseCase
 import org.wordpress.android.ui.reader.usecases.ReaderPostBookmarkUseCase
-<<<<<<< HEAD
 import org.wordpress.android.ui.reader.usecases.ReaderPostFollowUseCase
 import org.wordpress.android.ui.reader.usecases.ReaderPostFollowUseCase.ReaderPostData
-=======
 import org.wordpress.android.ui.reader.usecases.ReaderSiteNotificationsUseCase.SiteNotificationState.Failed.NoNetwork
 import org.wordpress.android.ui.reader.usecases.ReaderSiteNotificationsUseCase.SiteNotificationState.Failed.RequestFailed
->>>>>>> 9782f21d
 import org.wordpress.android.ui.utils.UiString.UiStringRes
 import org.wordpress.android.util.AppLog
 import org.wordpress.android.util.analytics.AnalyticsTrackerWrapper
@@ -53,15 +50,10 @@
     private val analyticsTrackerWrapper: AnalyticsTrackerWrapper,
     private val reblogUseCase: ReblogUseCase,
     private val bookmarkUseCase: ReaderPostBookmarkUseCase,
-<<<<<<< HEAD
     private val followUseCase: ReaderPostFollowUseCase,
-    private val dispatcher: Dispatcher,
-    @Named(UI_SCOPE) private val uiScope: CoroutineScope
-=======
     private val siteNotificationsUseCase: ReaderSiteNotificationsUseCase,
     private val dispatcher: Dispatcher,
     @Named(DEFAULT_SCOPE) private val defaultScope: CoroutineScope
->>>>>>> 9782f21d
 ) {
     private val _navigationEvents = MediatorLiveData<Event<ReaderNavigationEvents>>()
     val navigationEvents: LiveData<Event<ReaderNavigationEvents>> = _navigationEvents
@@ -76,11 +68,8 @@
     val refreshPost: LiveData<ReaderPostData> = _refreshPost
 
     init {
-<<<<<<< HEAD
         dispatcher.register(followUseCase)
-=======
         dispatcher.register(siteNotificationsUseCase)
->>>>>>> 9782f21d
 
         _navigationEvents.addSource(bookmarkUseCase.navigationEvents) { event ->
             _navigationEvents.value = event
@@ -203,10 +192,7 @@
     }
 
     fun onCleared() {
-<<<<<<< HEAD
         dispatcher.unregister(followUseCase)
-=======
         dispatcher.unregister(siteNotificationsUseCase)
->>>>>>> 9782f21d
     }
 }