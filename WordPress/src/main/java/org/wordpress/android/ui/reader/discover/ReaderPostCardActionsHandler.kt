--- conflicted
+++ resolved
@@ -3,14 +3,10 @@
 import android.content.ActivityNotFoundException
 import androidx.lifecycle.LiveData
 import androidx.lifecycle.MediatorLiveData
-<<<<<<< HEAD
 import kotlinx.coroutines.CoroutineDispatcher
 import kotlinx.coroutines.withContext
-=======
-import kotlinx.coroutines.CoroutineScope
 import kotlinx.coroutines.flow.collect
 import kotlinx.coroutines.launch
->>>>>>> cdf9b7b9
 import org.wordpress.android.R
 import org.wordpress.android.analytics.AnalyticsTracker.Stat.APP_REVIEWS_EVENT_INCREMENTED_BY_OPENING_READER_POST
 import org.wordpress.android.analytics.AnalyticsTracker.Stat.READER_ARTICLE_VISITED
@@ -98,7 +94,6 @@
         }
     }
 
-<<<<<<< HEAD
     suspend fun onAction(post: ReaderPost, type: ReaderPostCardActionType, isBookmarkList: Boolean) {
         withContext(bgDispatcher) {
             when (type) {
@@ -106,25 +101,12 @@
                 SITE_NOTIFICATIONS -> handleSiteNotificationsClicked(post.blogId)
                 SHARE -> handleShareClicked(post)
                 VISIT_SITE -> handleVisitSiteClicked(post)
-                BLOCK_SITE -> handleBlockSiteClicked(post.postId, post.blogId)
+                BLOCK_SITE -> handleBlockSiteClicked(post.blogId)
                 LIKE -> handleLikeClicked(post)
                 BOOKMARK -> handleBookmarkClicked(post.postId, post.blogId, isBookmarkList)
                 REBLOG -> handleReblogClicked(post)
                 COMMENTS -> handleCommentsClicked(post.postId, post.blogId)
             }
-=======
-    fun onAction(post: ReaderPost, type: ReaderPostCardActionType, isBookmarkList: Boolean) {
-        when (type) {
-            FOLLOW -> handleFollowClicked(post)
-            SITE_NOTIFICATIONS -> handleSiteNotificationsClicked(post.blogId)
-            SHARE -> handleShareClicked(post)
-            VISIT_SITE -> handleVisitSiteClicked(post)
-            BLOCK_SITE -> handleBlockSiteClicked(post.blogId)
-            LIKE -> handleLikeClicked(post)
-            BOOKMARK -> handleBookmarkClicked(post.postId, post.blogId, isBookmarkList)
-            REBLOG -> handleReblogClicked(post)
-            COMMENTS -> handleCommentsClicked(post.postId, post.blogId)
->>>>>>> cdf9b7b9
         }
     }
 
@@ -157,7 +139,6 @@
     }
 
     // todo: Annmarie add tracking dependent upon implementation
-<<<<<<< HEAD
     private suspend fun handleSiteNotificationsClicked(blogId: Long) {
         when (siteNotificationsUseCase.toggleNotification(blogId)) {
             is SiteNotificationState.Success, SiteNotificationState.Failed.AlreadyRunning -> { // Do Nothing
@@ -171,23 +152,6 @@
                 _snackbarEvents.postValue(
                         Event(SnackbarMessageHolder((UiStringRes(R.string.reader_error_request_failed_title))))
                 )
-=======
-    private fun handleSiteNotificationsClicked(blogId: Long) {
-        defaultScope.launch {
-            when (siteNotificationsUseCase.toggleNotification(blogId)) {
-                is SiteNotificationState.Success, SiteNotificationState.Failed.AlreadyRunning -> { // Do Nothing
-                }
-                is SiteNotificationState.Failed.NoNetwork -> {
-                    _snackbarEvents.postValue(
-                            Event(SnackbarMessageHolder((UiStringRes(R.string.error_network_connection))))
-                    )
-                }
-                is SiteNotificationState.Failed.RequestFailed -> {
-                    _snackbarEvents.postValue(
-                            Event(SnackbarMessageHolder((UiStringRes(R.string.reader_error_request_failed_title))))
-                    )
-                }
->>>>>>> cdf9b7b9
             }
         }
     }
