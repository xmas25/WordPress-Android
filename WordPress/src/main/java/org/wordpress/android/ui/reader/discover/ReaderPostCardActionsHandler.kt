package org.wordpress.android.ui.reader.discover

import android.content.ActivityNotFoundException
import androidx.lifecycle.LiveData
import androidx.lifecycle.MediatorLiveData
import kotlinx.coroutines.CoroutineScope
import kotlinx.coroutines.launch
import org.wordpress.android.R
import org.wordpress.android.analytics.AnalyticsTracker.Stat.APP_REVIEWS_EVENT_INCREMENTED_BY_OPENING_READER_POST
import org.wordpress.android.analytics.AnalyticsTracker.Stat.READER_ARTICLE_VISITED
import org.wordpress.android.analytics.AnalyticsTracker.Stat.READER_SAVED_POST_OPENED_FROM_OTHER_POST_LIST
import org.wordpress.android.analytics.AnalyticsTracker.Stat.SHARED_ITEM_READER
import org.wordpress.android.models.ReaderPost
import org.wordpress.android.modules.UI_SCOPE
import org.wordpress.android.ui.pages.SnackbarMessageHolder
import org.wordpress.android.ui.reader.discover.ReaderNavigationEvents.OpenPost
import org.wordpress.android.ui.reader.discover.ReaderNavigationEvents.SharePost
import org.wordpress.android.ui.reader.discover.ReaderNavigationEvents.ShowPostDetail
import org.wordpress.android.ui.reader.discover.ReaderNavigationEvents.ShowReaderComments
import org.wordpress.android.ui.reader.discover.ReaderNavigationEvents.ShowVideoViewer
import org.wordpress.android.ui.reader.discover.ReaderPostCardActionType.BLOCK_SITE
import org.wordpress.android.ui.reader.discover.ReaderPostCardActionType.BOOKMARK
import org.wordpress.android.ui.reader.discover.ReaderPostCardActionType.COMMENTS
import org.wordpress.android.ui.reader.discover.ReaderPostCardActionType.FOLLOW
import org.wordpress.android.ui.reader.discover.ReaderPostCardActionType.ITEM_CLICK
import org.wordpress.android.ui.reader.discover.ReaderPostCardActionType.LIKE
import org.wordpress.android.ui.reader.discover.ReaderPostCardActionType.REBLOG
import org.wordpress.android.ui.reader.discover.ReaderPostCardActionType.SHARE
import org.wordpress.android.ui.reader.discover.ReaderPostCardActionType.SITE_NOTIFICATIONS
import org.wordpress.android.ui.reader.discover.ReaderPostCardActionType.VISIT_SITE
import org.wordpress.android.ui.reader.reblog.ReblogUseCase
import org.wordpress.android.ui.reader.usecases.PreLoadPostContent
import org.wordpress.android.ui.reader.usecases.ReaderPostBookmarkUseCase
import org.wordpress.android.util.AppLog
import org.wordpress.android.util.analytics.AnalyticsTrackerWrapper
import org.wordpress.android.viewmodel.Event
import org.wordpress.android.widgets.AppRatingDialog.incrementInteractions
import javax.inject.Inject
import javax.inject.Named

// TODO malinjir start using this class in legacy ReaderPostAdapter and ReaderPostListFragment
class ReaderPostCardActionsHandler @Inject constructor(
    private val analyticsTrackerWrapper: AnalyticsTrackerWrapper,
    private val reblogUseCase: ReblogUseCase,
    private val bookmarkUseCase: ReaderPostBookmarkUseCase,
    @Named(UI_SCOPE) private val uiScope: CoroutineScope
) {
    private val _navigationEvents = MediatorLiveData<Event<ReaderNavigationEvents>>()
    val navigationEvents: LiveData<Event<ReaderNavigationEvents>> = _navigationEvents

    private val _snackbarEvents = MediatorLiveData<Event<SnackbarMessageHolder>>()
    val snackbarEvents: LiveData<Event<SnackbarMessageHolder>> = _snackbarEvents

    private val _preloadPostEvents = MediatorLiveData<Event<PreLoadPostContent>>()
    val preloadPostEvents = _preloadPostEvents

    init {
        _navigationEvents.addSource(bookmarkUseCase.navigationEvents) { event ->
            _navigationEvents.value = event
        }

        _snackbarEvents.addSource(bookmarkUseCase.snackbarEvents) { event ->
            _snackbarEvents.value = event
        }

        _preloadPostEvents.addSource(bookmarkUseCase.preloadPostEvents) { event ->
            _preloadPostEvents.value = event
        }
    }

    fun onAction(post: ReaderPost, type: ReaderPostCardActionType, isBookmarkList: Boolean) {
        when (type) {
            FOLLOW -> handleFollowClicked(post)
            SITE_NOTIFICATIONS -> handleSiteNotificationsClicked(post.postId, post.blogId)
            SHARE -> handleShareClicked(post)
            VISIT_SITE -> handleVisitSiteClicked(post)
            BLOCK_SITE -> handleBlockSiteClicked(post.postId, post.blogId)
            LIKE -> handleLikeClicked(post.postId, post.blogId)
            BOOKMARK -> handleBookmarkClicked(post.postId, post.blogId, isBookmarkList)
            REBLOG -> handleReblogClicked(post)
            COMMENTS -> handleCommentsClicked(post.postId, post.blogId)
            ITEM_CLICK -> handleOnItemClicked(post)
        }
    }

<<<<<<< HEAD
    private fun handleOnItemClicked(post: ReaderPost) {
        incrementInteractions(APP_REVIEWS_EVENT_INCREMENTED_BY_OPENING_READER_POST)

        if (post.isBookmarked) {
            analyticsTrackerWrapper.track(READER_SAVED_POST_OPENED_FROM_OTHER_POST_LIST)
        }
        _navigationEvents.postValue(Event(ShowPostDetail(post)))
=======
    fun handleVideoOverlayClicked(videoUrl: String) {
        _navigationEvents.postValue(Event(ShowVideoViewer(videoUrl)))
>>>>>>> 510ff30d
    }

    private fun handleFollowClicked(post: ReaderPost) {
        AppLog.d(AppLog.T.READER, "Follow not implemented")
    }

    private fun handleSiteNotificationsClicked(postId: Long, blogId: Long) {
        AppLog.d(AppLog.T.READER, "SiteNotifications not implemented")
    }

    private fun handleShareClicked(post: ReaderPost) {
        analyticsTrackerWrapper.track(SHARED_ITEM_READER, post.blogId)
        try {
            _navigationEvents.postValue(Event(SharePost(post)))
        } catch (ex: ActivityNotFoundException) {
            _snackbarEvents.postValue(Event(SnackbarMessageHolder(R.string.reader_toast_err_share_intent)))
        }
    }

    private fun handleVisitSiteClicked(post: ReaderPost) {
        analyticsTrackerWrapper.track(READER_ARTICLE_VISITED)
        _navigationEvents.postValue(Event(OpenPost(post)))
    }

    private fun handleBlockSiteClicked(postId: Long, blogId: Long) {
        AppLog.d(AppLog.T.READER, "Block site not implemented")
    }

    private fun handleLikeClicked(postId: Long, blogId: Long) {
        AppLog.d(AppLog.T.READER, "Like not implemented")
    }

    private fun handleBookmarkClicked(postId: Long, blogId: Long, isBookmarkList: Boolean) {
        uiScope.launch {
            bookmarkUseCase.toggleBookmark(blogId, postId, isBookmarkList)
        }
    }

    private fun handleReblogClicked(post: ReaderPost) {
        val state = reblogUseCase.onReblogButtonClicked(post)
        val navigationTarget = reblogUseCase.convertReblogStateToNavigationEvent(state)
        if (navigationTarget != null) {
            _navigationEvents.postValue(Event(navigationTarget))
        } else {
            _snackbarEvents.postValue(Event(SnackbarMessageHolder(R.string.reader_reblog_error)))
        }
    }

    private fun handleCommentsClicked(postId: Long, blogId: Long) {
        _navigationEvents.postValue(Event(ShowReaderComments(blogId, postId)))
    }
}<|MERGE_RESOLUTION|>--- conflicted
+++ resolved
@@ -83,7 +83,6 @@
         }
     }
 
-<<<<<<< HEAD
     private fun handleOnItemClicked(post: ReaderPost) {
         incrementInteractions(APP_REVIEWS_EVENT_INCREMENTED_BY_OPENING_READER_POST)
 
@@ -91,10 +90,10 @@
             analyticsTrackerWrapper.track(READER_SAVED_POST_OPENED_FROM_OTHER_POST_LIST)
         }
         _navigationEvents.postValue(Event(ShowPostDetail(post)))
-=======
+    }
+
     fun handleVideoOverlayClicked(videoUrl: String) {
         _navigationEvents.postValue(Event(ShowVideoViewer(videoUrl)))
->>>>>>> 510ff30d
     }
 
     private fun handleFollowClicked(post: ReaderPost) {
