--- conflicted
+++ resolved
@@ -56,14 +56,10 @@
     private val analyticsTrackerWrapper: AnalyticsTrackerWrapper,
     private val reblogUseCase: ReblogUseCase,
     private val bookmarkUseCase: ReaderPostBookmarkUseCase,
-<<<<<<< HEAD
     private val likeUseCase: PostLikeUseCase,
-    @Named(UI_SCOPE) private val uiScope: CoroutineScope
-=======
     private val siteNotificationsUseCase: ReaderSiteNotificationsUseCase,
     private val dispatcher: Dispatcher,
     @Named(DEFAULT_SCOPE) private val defaultScope: CoroutineScope
->>>>>>> 80528e4d
 ) {
     private val _navigationEvents = MediatorLiveData<Event<ReaderNavigationEvents>>()
     val navigationEvents: LiveData<Event<ReaderNavigationEvents>> = _navigationEvents
