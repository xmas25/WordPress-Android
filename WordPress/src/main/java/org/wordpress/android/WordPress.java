--- conflicted
+++ resolved
@@ -125,15 +125,11 @@
      */
     public static RateLimitedTask sAvailablePlans = new RateLimitedTask(SECONDS_BETWEEN_PLANS_UPDATE) {
         protected boolean run() {
-<<<<<<< HEAD
-            return PlansUtils.downloadGlobalPlans(WordPress.getContext(), null, null);
-=======
             if (NetworkUtils.isNetworkAvailable(getContext())) {
                 return PlansUtils.downloadGlobalPlans();
             } else {
                 return false;
             }
->>>>>>> f36747b6
         }
     };
 
