--- conflicted
+++ resolved
@@ -15,10 +15,6 @@
 import android.os.SystemClock;
 import android.text.TextUtils;
 import android.util.AndroidRuntimeException;
-<<<<<<< HEAD
-import android.webkit.WebSettings;
-=======
->>>>>>> e3d9dcdf
 import android.webkit.WebView;
 
 import com.android.volley.RequestQueue;
@@ -578,22 +574,11 @@
     private static String mDefaultUserAgent;
     public static String getDefaultUserAgent() {
         if (mDefaultUserAgent == null) {
-<<<<<<< HEAD
-            try {
-                // Catch AndroidRuntimeException that could be raised by the WebView() constructor.
-                // See https://github.com/wordpress-mobile/WordPress-Android/issues/3594
-                if (Build.VERSION.SDK_INT >= Build.VERSION_CODES.JELLY_BEAN_MR1) {
-                    mDefaultUserAgent = WebSettings.getDefaultUserAgent(getContext());
-                } else {
-                    mDefaultUserAgent = new WebView(getContext()).getSettings().getUserAgentString();
-                }
-=======
             // TODO: use WebSettings.getDefaultUserAgent() after upgrade to API level 17+
             try {
                 // Catch AndroidRuntimeException that could be raised by the WebView() constructor.
                 // See https://github.com/wordpress-mobile/WordPress-Android/issues/3594
                 mDefaultUserAgent = new WebView(getContext()).getSettings().getUserAgentString();
->>>>>>> e3d9dcdf
             } catch (AndroidRuntimeException e) {
                 // init with the empty string, it's a rare issue
                 mDefaultUserAgent = "";
