package org.wordpress.android.analytics;

import android.app.Notification;
import android.app.NotificationManager;
import android.app.PendingIntent;
import android.content.Context;
import android.content.SharedPreferences;
import android.os.Build;
import android.preference.PreferenceManager;
import android.text.TextUtils;

import com.android.volley.VolleyError;
import com.mixpanel.android.mpmetrics.MixpanelAPI;
import com.wordpress.rest.RestRequest;

import org.json.JSONException;
import org.json.JSONObject;
import org.wordpress.android.BuildConfig;
import org.wordpress.android.WordPress;
import org.wordpress.android.util.AppLog;
<<<<<<< HEAD
import org.wordpress.android.util.AppLog.T;
=======
import org.wordpress.android.util.PackageUtils;
>>>>>>> af36a476

import java.util.EnumMap;
import java.util.Iterator;
import java.util.Map;

public class AnalyticsTrackerMixpanel implements AnalyticsTracker.Tracker {
    private MixpanelAPI mMixpanel;
    private EnumMap<AnalyticsTracker.Stat, JSONObject> mAggregatedProperties;
    private static final String SESSION_COUNT = "sessionCount";
    private static final String MIXPANEL_PLATFORM = "platform";
    private static final String MIXPANEL_SESSION_COUNT = "session_count";
    private static final String DOTCOM_USER = "dotcom_user";
    private static final String JETPACK_USER = "jetpack_user";
    private static final String MIXPANEL_NUMBER_OF_BLOGS = "number_of_blogs";
<<<<<<< HEAD
    private static final String EMAIL_ADDRESS_RETRIEVED_KEY = "mixpanel-email-set-key";
=======
    private static final String VERSION_CODE = "version_code";

>>>>>>> af36a476


    public AnalyticsTrackerMixpanel() {
        mAggregatedProperties = new EnumMap<AnalyticsTracker.Stat, JSONObject>(AnalyticsTracker.Stat.class);
        mMixpanel = MixpanelAPI.getInstance(WordPress.getContext(), BuildConfig.MIXPANEL_TOKEN);
    }

    @SuppressWarnings("deprecation")
    public static void showNotification(Context context, PendingIntent intent, int notificationIcon, CharSequence title,
                                        CharSequence message) {
        final NotificationManager nm = (NotificationManager) context.getSystemService(Context.NOTIFICATION_SERVICE);
        final Notification.Builder builder = new Notification.Builder(context).setSmallIcon(notificationIcon)
                .setTicker(message).setWhen(System.currentTimeMillis()).setContentTitle(title).setContentText(message)
                .setContentIntent(intent);
        Notification notification;
        if (Build.VERSION.SDK_INT < 16) {
            notification = builder.getNotification();
        } else {
            notification = builder.build();
        }
        notification.flags |= Notification.FLAG_AUTO_CANCEL;
        nm.notify(0, notification);
    }

    public static void resetEmailRetrievalCheck() {
        SharedPreferences preferences = PreferenceManager.getDefaultSharedPreferences(WordPress.getContext());
        SharedPreferences.Editor editor = preferences.edit();
        editor.remove(EMAIL_ADDRESS_RETRIEVED_KEY);
        editor.apply();
    }

    @Override
    public void track(AnalyticsTracker.Stat stat) {
        track(stat, null);
    }

    @Override
    public void track(AnalyticsTracker.Stat stat, Map<String, ?> properties) {
        AnalyticsTrackerMixpanelInstructionsForStat instructions = instructionsForStat(stat);

        if (instructions == null) {
            return;
        }

        trackMixpanelDataForInstructions(instructions, properties);
    }

    private void retrieveAndRegisterEmailAddressIfApplicable() {
        // Once the email address is bound to a mixpanel profile, we don't need to set (and get it) a second time.
        final SharedPreferences preferences = PreferenceManager.getDefaultSharedPreferences(WordPress.getContext());
        if (preferences.getBoolean(EMAIL_ADDRESS_RETRIEVED_KEY, false)) {
            return;
        }
        RestRequest.Listener listener = new RestRequest.Listener() {
            @Override
            public void onResponse(JSONObject jsonObject) {
                try {
                    if (jsonObject != null && !TextUtils.isEmpty(jsonObject.getString("email"))) {
                        String email = jsonObject.getString("email");
                        setValueForPeopleProperty("$email", email);
                        SharedPreferences.Editor editor = preferences.edit();
                        editor.putBoolean(EMAIL_ADDRESS_RETRIEVED_KEY, true);
                        editor.apply();
                    }
                } catch (JSONException e) {
                    AppLog.e(T.UTILS, "Can't get email field from json response: " + jsonObject);
                }
            }
        };
        RestRequest.ErrorListener errorListener = new RestRequest.ErrorListener() {
            @Override
            public void onErrorResponse(VolleyError volleyError) {
                AppLog.e(T.UTILS, volleyError);
            }
        };

        String path = "/me";
        WordPress.getRestClientUtils().get(path, listener, errorListener);
    }

    private void trackMixpanelDataForInstructions(AnalyticsTrackerMixpanelInstructionsForStat instructions,
                                                  Map<String, ?> properties) {
        if (instructions.getDisableForSelfHosted()) {
            return;
        }

        trackMixpanelEventForInstructions(instructions, properties);
        trackMixpanelPropertiesForInstructions(instructions);
    }

    private void trackMixpanelPropertiesForInstructions(AnalyticsTrackerMixpanelInstructionsForStat instructions) {
        if (instructions.getPeoplePropertyToIncrement() != null && !instructions.getPeoplePropertyToIncrement()
                                                                                .isEmpty()) {
            incrementPeopleProperty(instructions.getPeoplePropertyToIncrement());
        }

        if (instructions.getSuperPropertyToIncrement() != null && !instructions.getSuperPropertyToIncrement()
                                                                               .isEmpty()) {
            incrementSuperProperty(instructions.getSuperPropertyToIncrement());
        }

        if (instructions.getPropertyToIncrement() != null && !instructions.getPropertyToIncrement().isEmpty()) {
            incrementProperty(instructions.getPropertyToIncrement(), instructions.getStatToAttachProperty());
        }

        if (instructions.getSuperPropertiesToFlag() != null && instructions.getSuperPropertiesToFlag().size() > 0) {
            for (String superPropertyToFlag : instructions.getSuperPropertiesToFlag()) {
                flagSuperProperty(superPropertyToFlag);
            }
        }

        if  (instructions.getPeoplePropertiesToAssign() != null
                && instructions.getPeoplePropertiesToAssign().size() > 0) {
            for (Map.Entry<String, Object> entry: instructions.getPeoplePropertiesToAssign().entrySet()) {
                setValueForPeopleProperty(entry.getKey(), entry.getValue());
            }
        }
    }

    private void setValueForPeopleProperty(String peopleProperty, Object value) {
        mMixpanel.getPeople().set(peopleProperty, value);
    }

    private void trackMixpanelEventForInstructions(AnalyticsTrackerMixpanelInstructionsForStat instructions,
                                                   Map<String, ?> properties) {
        String eventName = instructions.getMixpanelEventName();
        if (eventName != null && !eventName.isEmpty()) {
            JSONObject savedPropertiesForStat = propertiesForStat(instructions.getStat());
            if (savedPropertiesForStat == null) {
                savedPropertiesForStat = new JSONObject();
            }

            // Retrieve properties user has already passed in and combine them with the saved properties
            if (properties != null) {
                Iterator iter = properties.entrySet().iterator();
                while (iter.hasNext()) {
                    Map.Entry pairs = (Map.Entry) iter.next();
                    String key = (String) pairs.getKey();
                    try {
                        Object value = pairs.getValue();
                        savedPropertiesForStat.put(key, value);
                    } catch (JSONException e) {
                        AppLog.e(AppLog.T.UTILS, e);
                    }
                }
            }
            mMixpanel.track(eventName, savedPropertiesForStat);
            removePropertiesForStat(instructions.getStat());
        }
    }

    @Override
    public void beginSession() {
        refreshMetadata();
    }

    @Override
    public void registerPushNotificationToken(String regId) {
        mMixpanel.getPeople().setPushRegistrationId(regId);
    }

    @Override
    public void endSession() {
        mAggregatedProperties.clear();
        mMixpanel.flush();
    }

    @Override
    public void refreshMetadata() {
        // Register super properties
        SharedPreferences preferences = PreferenceManager.getDefaultSharedPreferences(WordPress.getContext());
        int sessionCount = preferences.getInt(SESSION_COUNT, 0);
        boolean connected = WordPress.hasValidWPComCredentials(WordPress.getContext());
        boolean jetpackUser = WordPress.wpDB.hasAnyJetpackBlogs();
        int numBlogs = WordPress.wpDB.getVisibleAccounts().size();
        try {
            JSONObject properties = new JSONObject();
            properties.put(MIXPANEL_PLATFORM, "Android");
            properties.put(MIXPANEL_SESSION_COUNT, sessionCount);
            properties.put(DOTCOM_USER, connected);
            properties.put(JETPACK_USER, jetpackUser);
            properties.put(MIXPANEL_NUMBER_OF_BLOGS, numBlogs);
            properties.put(VERSION_CODE, PackageUtils.getVersionCode(WordPress.getContext()));
            mMixpanel.registerSuperProperties(properties);
        } catch (JSONException e) {
            AppLog.e(AppLog.T.UTILS, e);
        }

        // Application opened and start.
        if (connected) {
            String username = preferences.getString(WordPress.WPCOM_USERNAME_PREFERENCE, null);
            mMixpanel.identify(username);
            mMixpanel.getPeople().identify(username);
            try {
                JSONObject jsonObj = new JSONObject();
                jsonObj.put("$username", username);
                jsonObj.put("$first_name", username);
                mMixpanel.getPeople().set(jsonObj);
            } catch (JSONException e) {
                AppLog.e(AppLog.T.UTILS, e);
            }
            retrieveAndRegisterEmailAddressIfApplicable();
        }
    }

    @Override
    public void clearAllData() {
        mMixpanel.clearSuperProperties();
        mMixpanel.getPeople().clearPushRegistrationId();
    }

    private AnalyticsTrackerMixpanelInstructionsForStat instructionsForStat(
            AnalyticsTracker.Stat stat) {
        AnalyticsTrackerMixpanelInstructionsForStat instructions = null;
        switch (stat) {
            case APPLICATION_STARTED:
                instructions = AnalyticsTrackerMixpanelInstructionsForStat.
                        mixpanelInstructionsForEventName("Application Started");
                instructions.setSuperPropertyToIncrement("Application Started");
                break;
            case APPLICATION_OPENED:
                instructions = AnalyticsTrackerMixpanelInstructionsForStat.
                        mixpanelInstructionsForEventName("Application Opened");
                instructions.setSuperPropertyToIncrement("Application Opened");
                incrementSessionCount();
                break;
            case APPLICATION_CLOSED:
                instructions = AnalyticsTrackerMixpanelInstructionsForStat.
                        mixpanelInstructionsForEventName("Application Closed");
                break;
            case THEMES_ACCESSED_THEMES_BROWSER:
                instructions = AnalyticsTrackerMixpanelInstructionsForStat.
                        mixpanelInstructionsForEventName("Themes - Accessed Theme Browser");
                instructions.setSuperPropertyAndPeoplePropertyToIncrement("number_of_times_accessed_theme_browser");
                instructions.setCurrentDateForPeopleProperty("last_time_accessed_theme_browser");
                break;
            case THEMES_CHANGED_THEME:
                instructions = AnalyticsTrackerMixpanelInstructionsForStat.
                        mixpanelInstructionsForEventName("Themes - Changed Theme");
                instructions.setSuperPropertyAndPeoplePropertyToIncrement("number_of_times_changed_theme");
                instructions.setCurrentDateForPeopleProperty("last_time_changed_theme");
                break;
            case THEMES_PREVIEWED_SITE:
                instructions = AnalyticsTrackerMixpanelInstructionsForStat.
                        mixpanelInstructionsForEventName("Themes - Previewed Theme for Site");
                instructions.setSuperPropertyAndPeoplePropertyToIncrement("number_of_times_previewed_a_theme");
                instructions.setCurrentDateForPeopleProperty("last_time_previewed_a_theme");
                break;
            case READER_ACCESSED:
                instructions = AnalyticsTrackerMixpanelInstructionsForStat.
                        mixpanelInstructionsForEventName("Reader - Accessed");
                instructions.setSuperPropertyAndPeoplePropertyToIncrement("number_of_times_accessed_reader");
                instructions.setCurrentDateForPeopleProperty("last_time_accessed_reader");
                break;
            case READER_OPENED_ARTICLE:
                instructions = AnalyticsTrackerMixpanelInstructionsForStat.
                        mixpanelInstructionsForEventName("Reader - Opened Article");
                instructions.setSuperPropertyAndPeoplePropertyToIncrement("number_of_times_opened_article");
                instructions.setCurrentDateForPeopleProperty("last_time_opened_reader_article");
                break;
            case READER_LIKED_ARTICLE:
                instructions = AnalyticsTrackerMixpanelInstructionsForStat.
                        mixpanelInstructionsForEventName("Reader - Liked Article");
                instructions.setSuperPropertyAndPeoplePropertyToIncrement("number_of_times_liked_article");
                instructions.setCurrentDateForPeopleProperty("last_time_liked_reader_article");
                break;
            case READER_REBLOGGED_ARTICLE:
                instructions = AnalyticsTrackerMixpanelInstructionsForStat.
                        mixpanelInstructionsForEventName("Reader - Reblogged Article");
                instructions.setSuperPropertyAndPeoplePropertyToIncrement("number_of_times_reblogged_article");
                instructions.setCurrentDateForPeopleProperty("last_time_reblogged_article");
                break;
            case READER_INFINITE_SCROLL:
                instructions = AnalyticsTrackerMixpanelInstructionsForStat.
                        mixpanelInstructionsForEventName("Reader - Infinite Scroll");
                instructions.setSuperPropertyAndPeoplePropertyToIncrement(
                        "number_of_times_reader_performed_infinite_scroll");
                instructions.setCurrentDateForPeopleProperty("last_time_performed_reader_infinite_scroll");
                break;
            case READER_FOLLOWED_READER_TAG:
                instructions = AnalyticsTrackerMixpanelInstructionsForStat.
                        mixpanelInstructionsForEventName("Reader - Followed Reader Tag");
                instructions.setSuperPropertyAndPeoplePropertyToIncrement("number_of_times_followed_reader_tag");
                instructions.setCurrentDateForPeopleProperty("last_time_followed_reader_tag");
                break;
            case READER_UNFOLLOWED_READER_TAG:
                instructions = AnalyticsTrackerMixpanelInstructionsForStat.
                        mixpanelInstructionsForEventName("Reader - Unfollowed Reader Tag");
                instructions.setSuperPropertyAndPeoplePropertyToIncrement("number_of_times_unfollowed_reader_tag");
                break;
            case READER_LOADED_TAG:
                instructions = AnalyticsTrackerMixpanelInstructionsForStat.
                        mixpanelInstructionsForEventName("Reader - Loaded Tag");
                break;
            case READER_LOADED_FRESHLY_PRESSED:
                instructions = AnalyticsTrackerMixpanelInstructionsForStat.
                        mixpanelInstructionsForEventName("Reader - Loaded Freshly Pressed");
                instructions.setSuperPropertyAndPeoplePropertyToIncrement("number_of_times_loaded_freshly_pressed");
                instructions.setCurrentDateForPeopleProperty("last_time_loaded_freshly_pressed");
                break;
            case READER_COMMENTED_ON_ARTICLE:
                instructions = AnalyticsTrackerMixpanelInstructionsForStat.
                        mixpanelInstructionsForEventName("Reader - Commented on Article");
                instructions.setSuperPropertyAndPeoplePropertyToIncrement(
                        "number_of_times_commented_on_reader_article");
                instructions.setCurrentDateForPeopleProperty("last_time_commented_on_article");
                break;
            case READER_FOLLOWED_SITE:
                instructions = AnalyticsTrackerMixpanelInstructionsForStat.
                        mixpanelInstructionsForEventName("Reader - Followed Site");
                instructions.setSuperPropertyAndPeoplePropertyToIncrement("number_of_times_followed_site");
                instructions.setCurrentDateForPeopleProperty("last_time_followed_site");
                break;
            case READER_BLOCKED_BLOG:
                instructions = AnalyticsTrackerMixpanelInstructionsForStat.
                        mixpanelInstructionsForEventName("Reader - Blocked Blog");
                instructions.setSuperPropertyAndPeoplePropertyToIncrement("number_of_times_blocked_a_blog");
                instructions.setCurrentDateForPeopleProperty("last_time_blocked_a_blog");
                break;
            case EDITOR_CREATED_POST:
                instructions = AnalyticsTrackerMixpanelInstructionsForStat.
                        mixpanelInstructionsForEventName("Editor - Created Post");
                instructions.setSuperPropertyAndPeoplePropertyToIncrement("number_of_times_editor_created_post");
                instructions.setCurrentDateForPeopleProperty("last_time_created_post_in_editor");
                break;
            case EDITOR_SAVED_DRAFT:
                instructions = AnalyticsTrackerMixpanelInstructionsForStat.
                        mixpanelInstructionsForEventName("Editor - Saved Draft");
                instructions.setSuperPropertyAndPeoplePropertyToIncrement("number_of_times_editor_saved_draft");
                instructions.setCurrentDateForPeopleProperty("last_time_saved_draft");
                break;
            case EDITOR_CLOSED_POST:
                instructions = AnalyticsTrackerMixpanelInstructionsForStat.
                        mixpanelInstructionsForEventName("Editor - Closed");
                instructions.setSuperPropertyAndPeoplePropertyToIncrement("number_of_times_editor_closed");
                break;
            case EDITOR_ADDED_PHOTO_VIA_LOCAL_LIBRARY:
                instructions = AnalyticsTrackerMixpanelInstructionsForStat.
                        mixpanelInstructionsForEventName("Editor - Added Photo via Local Library");
                instructions.
                        setSuperPropertyAndPeoplePropertyToIncrement("number_of_times_added_photo_via_local_library");
                instructions.setCurrentDateForPeopleProperty("last_time_added_photo_via_local_library_to_post");
                break;
            case EDITOR_ADDED_PHOTO_VIA_WP_MEDIA_LIBRARY:
                instructions = AnalyticsTrackerMixpanelInstructionsForStat.
                        mixpanelInstructionsForEventName("Editor - Added Photo via WP Media Library");
                instructions.setSuperPropertyAndPeoplePropertyToIncrement(
                        "number_of_times_added_photo_via_wp_media_library");
                instructions.setCurrentDateForPeopleProperty("last_time_added_photo_via_wp_media_library_to_post");
                break;
            case EDITOR_PUBLISHED_POST:
                instructions = AnalyticsTrackerMixpanelInstructionsForStat.
                        mixpanelInstructionsForEventName("Editor - Published Post");
                instructions.setSuperPropertyAndPeoplePropertyToIncrement("number_of_times_editor_published_post");
                instructions.setCurrentDateForPeopleProperty("last_time_published_post");
                break;
            case EDITOR_UPDATED_POST:
                instructions = AnalyticsTrackerMixpanelInstructionsForStat.
                        mixpanelInstructionsForEventName("Editor - Updated Post");
                instructions.setSuperPropertyAndPeoplePropertyToIncrement("number_of_times_editor_updated_post");
                instructions.setCurrentDateForPeopleProperty("last_time_updated_post");
                break;
            case EDITOR_SCHEDULED_POST:
                instructions = AnalyticsTrackerMixpanelInstructionsForStat.
                        mixpanelInstructionsForEventName("Editor - Scheduled Post");
                instructions.setSuperPropertyAndPeoplePropertyToIncrement("number_of_times_editor_scheduled_post");
                instructions.setCurrentDateForPeopleProperty("last_time_scheduled_post");
                break;
            case EDITOR_PUBLISHED_POST_WITH_PHOTO:
                instructions = AnalyticsTrackerMixpanelInstructionsForStat.
                        mixpanelInstructionsWithSuperPropertyAndPeoplePropertyIncrementor(
                                "number_of_posts_published_with_photos");
                instructions.setCurrentDateForPeopleProperty("last_time_published_post_with_photo");
                break;
            case EDITOR_PUBLISHED_POST_WITH_VIDEO:
                instructions = AnalyticsTrackerMixpanelInstructionsForStat.
                        mixpanelInstructionsWithSuperPropertyAndPeoplePropertyIncrementor(
                                "number_of_posts_published_with_videos");
                instructions.setCurrentDateForPeopleProperty("last_time_published_post_with_video");
              break;
            case EDITOR_PUBLISHED_POST_WITH_CATEGORIES:
                instructions = AnalyticsTrackerMixpanelInstructionsForStat.
                        mixpanelInstructionsWithSuperPropertyAndPeoplePropertyIncrementor(
                                "number_of_posts_published_with_categories");
                instructions.setCurrentDateForPeopleProperty("last_time_published_post_with_categories");
                break;
            case EDITOR_PUBLISHED_POST_WITH_TAGS:
                instructions = AnalyticsTrackerMixpanelInstructionsForStat.
                      mixpanelInstructionsWithSuperPropertyAndPeoplePropertyIncrementor(
                              "number_of_posts_published_with_tags");
                instructions.setCurrentDateForPeopleProperty("last_time_published_post_with_tags");
                break;
            case NOTIFICATIONS_ACCESSED:
                instructions = AnalyticsTrackerMixpanelInstructionsForStat.
                        mixpanelInstructionsForEventName("Notifications - Accessed");
                instructions.setSuperPropertyAndPeoplePropertyToIncrement("number_of_times_accessed_notifications");
                instructions.setCurrentDateForPeopleProperty("last_time_accessed_notifications");
                break;
            case NOTIFICATIONS_OPENED_NOTIFICATION_DETAILS:
                instructions = AnalyticsTrackerMixpanelInstructionsForStat.
                        mixpanelInstructionsForEventName("Notifications - Opened Notification Details");
                instructions.
                        setSuperPropertyAndPeoplePropertyToIncrement("number_of_times_opened_notification_details");
                instructions.setCurrentDateForPeopleProperty("last_time_opened_notification_details");
                break;
            case NOTIFICATION_APPROVED:
                instructions = AnalyticsTrackerMixpanelInstructionsForStat.
                        mixpanelInstructionsWithSuperPropertyAndPeoplePropertyIncrementor(
                                "number_of_times_notifications_approved");
                break;
            case NOTIFICATION_REPLIED_TO:
                instructions = AnalyticsTrackerMixpanelInstructionsForStat.
                        mixpanelInstructionsWithSuperPropertyAndPeoplePropertyIncrementor(
                                "number_of_times_notifications_replied_to");
                break;
            case NOTIFICATION_TRASHED:
                instructions = AnalyticsTrackerMixpanelInstructionsForStat.
                        mixpanelInstructionsWithSuperPropertyAndPeoplePropertyIncrementor(
                                "number_of_times_notifications_trashed");
                break;
            case NOTIFICATION_FLAGGED_AS_SPAM:
                instructions = AnalyticsTrackerMixpanelInstructionsForStat.
                        mixpanelInstructionsWithSuperPropertyAndPeoplePropertyIncrementor(
                                "number_of_times_notifications_flagged_as_spam");
                break;
            case OPENED_POSTS:
                instructions = AnalyticsTrackerMixpanelInstructionsForStat.
                        mixpanelInstructionsWithPropertyIncrementor(
                                "number_of_times_opened_posts", AnalyticsTracker.Stat.APPLICATION_CLOSED);
                break;
            case OPENED_PAGES:
                instructions = AnalyticsTrackerMixpanelInstructionsForStat.
                        mixpanelInstructionsWithPropertyIncrementor(
                                "number_of_times_opened_pages", AnalyticsTracker.Stat.APPLICATION_CLOSED);
                break;
            case OPENED_COMMENTS:
                instructions = AnalyticsTrackerMixpanelInstructionsForStat.
                        mixpanelInstructionsWithPropertyIncrementor(
                                "number_of_times_opened_comments", AnalyticsTracker.Stat.APPLICATION_CLOSED);
                break;
            case OPENED_VIEW_SITE:
                instructions = AnalyticsTrackerMixpanelInstructionsForStat.
                        mixpanelInstructionsWithPropertyIncrementor(
                                "number_of_times_opened_view_site", AnalyticsTracker.Stat.APPLICATION_CLOSED);
                break;
            case OPENED_VIEW_ADMIN:
                instructions = AnalyticsTrackerMixpanelInstructionsForStat.
                        mixpanelInstructionsWithPropertyIncrementor(
                                "number_of_times_opened_view_admin", AnalyticsTracker.Stat.APPLICATION_CLOSED);
                instructions.
                        setSuperPropertyAndPeoplePropertyToIncrement("number_of_times_opened_view_admin");
                break;
            case OPENED_MEDIA_LIBRARY:
                instructions = AnalyticsTrackerMixpanelInstructionsForStat.
                        mixpanelInstructionsWithPropertyIncrementor(
                                "number_of_times_opened_media_library", AnalyticsTracker.Stat.APPLICATION_CLOSED);
                break;
            case OPENED_SETTINGS:
                instructions = AnalyticsTrackerMixpanelInstructionsForStat.
                        mixpanelInstructionsWithPropertyIncrementor(
                                "number_of_times_opened_settings", AnalyticsTracker.Stat.APPLICATION_CLOSED);
                break;
            case CREATED_ACCOUNT:
                instructions = AnalyticsTrackerMixpanelInstructionsForStat.
                        mixpanelInstructionsForEventName("Created Account");
                instructions.setCurrentDateForPeopleProperty("$created");
                instructions.addSuperPropertyToFlag("created_account_on_mobile");
                break;
            case SHARED_ITEM:
                instructions = AnalyticsTrackerMixpanelInstructionsForStat.
                        mixpanelInstructionsWithSuperPropertyAndPeoplePropertyIncrementor("number_of_items_shared");
                break;
            case ADDED_SELF_HOSTED_SITE:
                instructions = AnalyticsTrackerMixpanelInstructionsForStat.
                        mixpanelInstructionsForEventName("Added Self Hosted Site");
                instructions.setCurrentDateForPeopleProperty("last_time_added_self_hosted_site");
                break;
            case SIGNED_IN:
                instructions = AnalyticsTrackerMixpanelInstructionsForStat.
                        mixpanelInstructionsForEventName("Signed In");
                break;
            case SIGNED_INTO_JETPACK:
                instructions = AnalyticsTrackerMixpanelInstructionsForStat.
                        mixpanelInstructionsForEventName("Signed into Jetpack");
                instructions.addSuperPropertyToFlag("jetpack_user");
                instructions.addSuperPropertyToFlag("dotcom_user");
                break;
            case PERFORMED_JETPACK_SIGN_IN_FROM_STATS_SCREEN:
                instructions = AnalyticsTrackerMixpanelInstructionsForStat.
                        mixpanelInstructionsForEventName("Signed into Jetpack from Stats Screen");
                break;
            case STATS_ACCESSED:
                instructions = AnalyticsTrackerMixpanelInstructionsForStat.
                        mixpanelInstructionsForEventName("Stats - Accessed");
                instructions.setSuperPropertyAndPeoplePropertyToIncrement("number_of_times_accessed_stats");
                instructions.setCurrentDateForPeopleProperty("last_time_accessed_stats");
                break;
            case STATS_OPENED_WEB_VERSION:
                instructions = AnalyticsTrackerMixpanelInstructionsForStat.
                        mixpanelInstructionsForEventName("Stats - Opened Web Version");
                instructions.setSuperPropertyAndPeoplePropertyToIncrement("number_of_times_accessed_web_version_of_stats");
                instructions.setCurrentDateForPeopleProperty("last_time_accessed_web_version_of_stats");
                break;
            case STATS_TAPPED_BAR_CHART:
                instructions = AnalyticsTrackerMixpanelInstructionsForStat.
                        mixpanelInstructionsForEventName("Stats - Tapped Bar Chart");
                instructions.setSuperPropertyAndPeoplePropertyToIncrement("number_of_times_tapped_stats_bar_chart");
                instructions.setCurrentDateForPeopleProperty("last_time_tapped_stats_bar_chart");
                break;
            case STATS_SCROLLED_TO_BOTTOM:
                instructions = AnalyticsTrackerMixpanelInstructionsForStat.
                        mixpanelInstructionsForEventName("Stats - Scrolled to Bottom");
                instructions.setSuperPropertyAndPeoplePropertyToIncrement("number_of_times_scrolled_to_bottom_of_stats");
                instructions.setCurrentDateForPeopleProperty("last_time_scrolled_to_bottom_of_stats");
                break;
            case STATS_SELECTED_INSTALL_JETPACK:
                instructions = AnalyticsTrackerMixpanelInstructionsForStat.
                        mixpanelInstructionsForEventName("Selected Install Jetpack");
                break;
            case MEMORY_TRIMMED_COMPLETE:
                instructions = AnalyticsTrackerMixpanelInstructionsForStat.
                        mixpanelInstructionsForEventName("Memory Trimmed Complete");
                break;
            case PUSH_NOTIFICATION_RECEIVED:
                instructions = AnalyticsTrackerMixpanelInstructionsForStat.
                        mixpanelInstructionsForEventName("Push Notification Received");
                break;
            default:
                instructions = null;
                break;
        }
        return instructions;
    }

    private void incrementPeopleProperty(String property) {
        mMixpanel.getPeople().increment(property, 1);
    }

    private void incrementSuperProperty(String property) {
        SharedPreferences preferences = PreferenceManager.getDefaultSharedPreferences(WordPress.getContext());
        int propertyCount = preferences.getInt(property, 0);
        propertyCount++;
        SharedPreferences.Editor editor = preferences.edit();
        editor.putInt(property, propertyCount);
        editor.commit();

        try {
            JSONObject superProperties = mMixpanel.getSuperProperties();
            superProperties.put(property, propertyCount);
            mMixpanel.registerSuperProperties(superProperties);
        } catch (JSONException e) {
            AppLog.e(AppLog.T.UTILS, e);
        }
    }

    private void flagSuperProperty(String property) {
        try {
            JSONObject superProperties = mMixpanel.getSuperProperties();
            superProperties.put(property, true);
            mMixpanel.registerSuperProperties(superProperties);
        } catch (JSONException e) {
            AppLog.e(AppLog.T.UTILS, e);
        }
    }

    private void savePropertyValueForStat(String property, Object value, AnalyticsTracker.Stat stat) {
        JSONObject properties = mAggregatedProperties.get(stat);
        if (properties == null) {
            properties = new JSONObject();
            mAggregatedProperties.put(stat, properties);
        }

        try {
            properties.put(property, value);
        } catch (JSONException e) {
            AppLog.e(AppLog.T.UTILS, e);
        }
    }

    private JSONObject propertiesForStat(AnalyticsTracker.Stat stat) {
        return mAggregatedProperties.get(stat);
    }

    private void removePropertiesForStat(AnalyticsTracker.Stat stat) {
        mAggregatedProperties.remove(stat);
    }

    private Object propertyForStat(String property, AnalyticsTracker.Stat stat) {
        JSONObject properties = mAggregatedProperties.get(stat);
        if (properties == null) {
            return null;
        }

        try {
            Object valueForProperty = properties.get(property);
            return valueForProperty;
        } catch (JSONException e) {
            // We are okay with swallowing this exception as the next line will just return a null value
        }

        return null;
    }

    private void incrementProperty(String property, AnalyticsTracker.Stat stat) {
        Object currentValueObj = propertyForStat(property, stat);
        int currentValue = 1;
        if (currentValueObj != null) {
            currentValue = Integer.valueOf(currentValueObj.toString());
            currentValue++;
        }

        savePropertyValueForStat(property, Integer.toString(currentValue), stat);
    }

    private void incrementSessionCount() {
        // Tracking session count will help us isolate users who just installed the app
        SharedPreferences preferences = PreferenceManager.getDefaultSharedPreferences(WordPress.getContext());
        int sessionCount = preferences.getInt(SESSION_COUNT, 0);
        sessionCount++;
        SharedPreferences.Editor editor = preferences.edit();
        editor.putInt(SESSION_COUNT, sessionCount);
        editor.commit();
    }
}
<|MERGE_RESOLUTION|>--- conflicted
+++ resolved
@@ -18,11 +18,8 @@
 import org.wordpress.android.BuildConfig;
 import org.wordpress.android.WordPress;
 import org.wordpress.android.util.AppLog;
-<<<<<<< HEAD
 import org.wordpress.android.util.AppLog.T;
-=======
 import org.wordpress.android.util.PackageUtils;
->>>>>>> af36a476
 
 import java.util.EnumMap;
 import java.util.Iterator;
@@ -37,13 +34,8 @@
     private static final String DOTCOM_USER = "dotcom_user";
     private static final String JETPACK_USER = "jetpack_user";
     private static final String MIXPANEL_NUMBER_OF_BLOGS = "number_of_blogs";
-<<<<<<< HEAD
     private static final String EMAIL_ADDRESS_RETRIEVED_KEY = "mixpanel-email-set-key";
-=======
     private static final String VERSION_CODE = "version_code";
-
->>>>>>> af36a476
-
 
     public AnalyticsTrackerMixpanel() {
         mAggregatedProperties = new EnumMap<AnalyticsTracker.Stat, JSONObject>(AnalyticsTracker.Stat.class);
