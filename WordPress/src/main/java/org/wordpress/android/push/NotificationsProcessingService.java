--- conflicted
+++ resolved
@@ -31,7 +31,6 @@
 import org.wordpress.android.util.AppLog;
 
 import java.util.HashMap;
-import java.util.Map;
 
 import static org.wordpress.android.push.GCMMessageService.ACTIONS_RESULT_NOTIFICATION_ID;
 import static org.wordpress.android.push.GCMMessageService.AUTH_PUSH_NOTIFICATION_ID;
@@ -215,6 +214,17 @@
 
         }
 
+        //TODO: Duplicate of     private boolean buildNoteObjectFromPNPayloadAndSaveIt(Bundle data)
+        private void getNoteFromBundleIfExists() {
+            if (mIntent.hasExtra(ARG_NOTE_BUNDLE)) {
+                Bundle payload = mIntent.getBundleExtra(ARG_NOTE_BUNDLE);
+                if (payload.containsKey(PUSH_ARG_NOTE_FULL_DATA)) {
+                    String base64FullData = payload.getString(PUSH_ARG_NOTE_FULL_DATA);
+                    mNote = Note.buildFromBase64EncodedData(mNoteId, base64FullData);
+                }
+            }
+        }
+
         private void getDataFromIntent() {
             // get all needed data from intent
             mNoteId = mIntent.getStringExtra(ARG_NOTE_ID);
@@ -235,9 +245,8 @@
                     obtainReplyTextFromRemoteInputBundle(remoteInput);
                 }
             }
-        }
-
-<<<<<<< HEAD
+
+
             if (mActionType != null) {
 
                 if (Build.VERSION.SDK_INT >= Build.VERSION_CODES.N && mActionType.equals(ARG_ACTION_REPLY)) {
@@ -247,7 +256,6 @@
                 } else {
                     showIntermediateMessageToUser(getProcessingTitleForAction(mActionType));
                 }
-
 
                 //we probably have the note in the PN payload and such it's passed in the intent extras
                 // bundle. If we have it, no need to go fetch it through REST API.
@@ -289,14 +297,7 @@
                 } else {
                     //we have a Note! just go ahead and perform the requested action
                     performRequestedAction();
-=======
-        private void getNoteFromBundleIfExists() {
-            if (mIntent.hasExtra(ARG_NOTE_BUNDLE)) {
-                Bundle payload = mIntent.getBundleExtra(ARG_NOTE_BUNDLE);
-                if (payload.containsKey(PUSH_ARG_NOTE_FULL_DATA)) {
-                    String base64FullData = payload.getString(PUSH_ARG_NOTE_FULL_DATA);
-                    mNote = new Note.Schema().buildFromBase64EncodedData(mNoteId, base64FullData);
->>>>>>> 519e2030
+
                 }
             }
         }
