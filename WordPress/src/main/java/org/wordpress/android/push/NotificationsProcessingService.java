package org.wordpress.android.push;

import android.app.Service;
import android.content.Context;
import android.content.Intent;
import android.os.Build;
import android.os.Bundle;
import android.os.Handler;
import android.os.IBinder;
import android.support.v4.app.RemoteInput;
import android.text.TextUtils;

import com.android.volley.VolleyError;
import com.wordpress.rest.RestRequest;

import org.greenrobot.eventbus.Subscribe;
import org.greenrobot.eventbus.ThreadMode;
import org.json.JSONArray;
import org.json.JSONException;
import org.json.JSONObject;
import org.wordpress.android.R;
import org.wordpress.android.WordPress;
import org.wordpress.android.analytics.AnalyticsTracker;
import org.wordpress.android.fluxc.Dispatcher;
import org.wordpress.android.fluxc.action.CommentAction;
import org.wordpress.android.fluxc.generated.CommentActionBuilder;
import org.wordpress.android.fluxc.model.CommentModel;
import org.wordpress.android.fluxc.model.CommentStatus;
import org.wordpress.android.fluxc.model.SiteModel;
import org.wordpress.android.fluxc.store.CommentStore;
import org.wordpress.android.fluxc.store.CommentStore.OnCommentChanged;
import org.wordpress.android.fluxc.store.CommentStore.RemoteCommentPayload;
import org.wordpress.android.fluxc.store.CommentStore.RemoteCreateCommentPayload;
import org.wordpress.android.fluxc.store.CommentStore.RemoteLikeCommentPayload;
import org.wordpress.android.fluxc.store.SiteStore;
import org.wordpress.android.models.Note;
import org.wordpress.android.ui.main.WPMainActivity;
import org.wordpress.android.ui.notifications.NotificationsListFragment;
import org.wordpress.android.ui.notifications.receivers.NotificationsPendingDraftsReceiver;
import org.wordpress.android.ui.notifications.utils.NotificationsActions;
import org.wordpress.android.ui.notifications.utils.NotificationsUtils;
import org.wordpress.android.ui.notifications.utils.PendingDraftsNotificationsUtils;
import org.wordpress.android.util.AppLog;
import org.wordpress.android.util.AppLog.T;

<<<<<<< HEAD
import java.util.ArrayList;
import java.util.HashMap;

import javax.inject.Inject;

import static org.wordpress.android.push.GCMMessageService.ACTIONS_PROGRESS_NOTIFICATION_ID;
import static org.wordpress.android.push.GCMMessageService.ACTIONS_RESULT_NOTIFICATION_ID;
import static org.wordpress.android.push.GCMMessageService.AUTH_PUSH_NOTIFICATION_ID;
import static org.wordpress.android.push.GCMMessageService.EXTRA_VOICE_OR_INLINE_REPLY;
import static org.wordpress.android.push.GCMMessageService.GROUP_NOTIFICATION_ID;
import static org.wordpress.android.ui.notifications.NotificationsListFragment.NOTE_INSTANT_REPLY_EXTRA;
import static org.wordpress.android.ui.notifications.services.NotificationsPendingDraftsService.GROUPED_POST_ID_LIST_EXTRA;
import static org.wordpress.android.ui.notifications.services.NotificationsPendingDraftsService.PENDING_DRAFTS_NOTIFICATION_ID;
import static org.wordpress.android.ui.notifications.services.NotificationsPendingDraftsService.POST_ID_EXTRA;

=======
import java.util.HashMap;

>>>>>>> d9da17be
/**
 * service which makes it possible to process Notifications quick actions in the background,
 * such as:
 * - like
 * - reply-to-comment
 * - approve
 * - 2fa approve & ignore
 * - pending draft notification ignore & dismissal
 */

public class NotificationsProcessingService extends Service {
    public static final String ARG_ACTION_TYPE = "action_type";
    public static final String ARG_ACTION_LIKE = "action_like";
    public static final String ARG_ACTION_REPLY = "action_reply";
    public static final String ARG_ACTION_APPROVE = "action_approve";
    public static final String ARG_ACTION_AUTH_APPROVE = "action_auth_aprove";
    public static final String ARG_ACTION_AUTH_IGNORE = "action_auth_ignore";
    public static final String ARG_ACTION_DRAFT_PENDING_DISMISS = "action_draft_pending_dismiss";
    public static final String ARG_ACTION_DRAFT_PENDING_IGNORE = "action_draft_pending_ignore";
    public static final String ARG_ACTION_REPLY_TEXT = "action_reply_text";
    public static final String ARG_NOTE_ID = "note_id";

    //bundle and push ID, as they are held in the system dashboard
    public static final String ARG_NOTE_BUNDLE = "note_bundle";

    private QuickActionProcessor mQuickActionProcessor;

    @Inject Dispatcher mDispatcher;
    @Inject SiteStore mSiteStore;
    @Inject CommentStore mCommentStore;

    /*
    * Use this if you want the service to handle a background note Like.
    * */
    public static void startServiceForLike(Context context, String noteId) {
        Intent intent = new Intent(context, NotificationsProcessingService.class);
        intent.putExtra(ARG_ACTION_TYPE, ARG_ACTION_LIKE);
        intent.putExtra(ARG_NOTE_ID, noteId);
        context.startService(intent);
    }

    /*
    * Use this if you want the service to handle a background note Approve.
    * */
    public static void startServiceForApprove(Context context, String noteId) {
        Intent intent = new Intent(context, NotificationsProcessingService.class);
        intent.putExtra(ARG_ACTION_TYPE, ARG_ACTION_APPROVE);
        intent.putExtra(ARG_NOTE_ID, noteId);
        context.startService(intent);
    }

    /*
    * Use this if you want the service to handle a background note reply.
    * */
    public static void startServiceForReply(Context context, String noteId, String replyToComment) {
        Intent intent = new Intent(context, NotificationsProcessingService.class);
        intent.putExtra(ARG_ACTION_TYPE, ARG_ACTION_REPLY);
        intent.putExtra(ARG_NOTE_ID, noteId);
        intent.putExtra(ARG_ACTION_REPLY_TEXT, replyToComment);
        context.startService(intent);
    }

    public static void stopService(Context context) {
        if (context == null) return;

        Intent intent = new Intent(context, NotificationsProcessingService.class);
        context.stopService(intent);
    }

    @Override
    public IBinder onBind(Intent intent) {
        return null;
    }

    @Override
    public void onCreate() {
        super.onCreate();
        ((WordPress) getApplication()).component().inject(this);
        mDispatcher.register(this);
        AppLog.i(AppLog.T.NOTIFS, "notifications action processing service > created");
    }

    @Override
    public void onDestroy() {
        AppLog.i(AppLog.T.NOTIFS, "notifications action processing service > destroyed");
        mDispatcher.unregister(this);
        super.onDestroy();
    }

    @Override
    public int onStartCommand(Intent intent, int flags, int startId) {
        // Offload to a separate thread.
        mQuickActionProcessor = new QuickActionProcessor(this, intent, startId);
        new Thread(new Runnable() {
            public void run() {
                mQuickActionProcessor.process();
            }
        }).start();

        return START_NOT_STICKY;
    }

    private class QuickActionProcessor {
        private String mNoteId;
        private String mReplyText;
        private String mActionType;
        private int mPushId;
        private Note mNote;
        private final int mTaskId;
        private final Context mContext;
        private final Intent mIntent;

        public QuickActionProcessor(Context ctx, Intent intent, int taskId) {
            mContext = ctx;
            mIntent = intent;
            mTaskId = taskId;
        }

        public void process() {

            getDataFromIntent();

            //now handle each action
            if (mActionType != null) {

                // check special cases for authorization push
                if (mActionType.equals(ARG_ACTION_AUTH_IGNORE)) {
                    //dismiss notifs
                    NativeNotificationsUtils.dismissNotification(
                            GCMMessageService.ACTIONS_RESULT_NOTIFICATION_ID, mContext);
                    NativeNotificationsUtils.dismissNotification(
                            GCMMessageService.AUTH_PUSH_NOTIFICATION_ID, mContext);
                    NativeNotificationsUtils.dismissNotification(
                            GCMMessageService.ACTIONS_PROGRESS_NOTIFICATION_ID, mContext);
                    GCMMessageService.removeNotification(GCMMessageService.AUTH_PUSH_NOTIFICATION_ID);

                    AnalyticsTracker.track(AnalyticsTracker.Stat.PUSH_AUTHENTICATION_IGNORED);
                    return;
                }

                // check special cases for pending draft notifications - ignore
                if (mActionType.equals(ARG_ACTION_DRAFT_PENDING_IGNORE)) {
                    //dismiss notif
                    long postId = mIntent.getLongExtra(NotificationsPendingDraftsReceiver.POST_ID_EXTRA, 0);
                    if (postId != 0) {
                        NativeNotificationsUtils.dismissNotification(
                                PendingDraftsNotificationsUtils.makePendingDraftNotificationId(postId),
                                mContext
                        );
                    }
                    AnalyticsTracker.track(AnalyticsTracker.Stat.NOTIFICATION_PENDING_DRAFTS_IGNORED);
                    return;
                }

                // check special cases for pending draft notifications - dismiss
                if (mActionType.equals(ARG_ACTION_DRAFT_PENDING_DISMISS)) {
                    AnalyticsTracker.track(AnalyticsTracker.Stat.NOTIFICATION_PENDING_DRAFTS_DISMISSED);
                    return;
                }

                if (Build.VERSION.SDK_INT >= Build.VERSION_CODES.N && mActionType.equals(ARG_ACTION_REPLY)) {
                    //we don't need showing the infinite progress bar in case of REPLY on Android N,
                    //because we've got inline-reply there with its own spinner to show progress
                    // no op
                } else {
                    NativeNotificationsUtils.showIntermediateMessageToUser(
                            getProcessingTitleForAction(mActionType), mContext);
                }

                //if we still don't have a Note, go get it from the REST API
                if (mNote == null) {
                    RestRequest.Listener listener =
                            new RestRequest.Listener() {
                                @Override
                                public void onResponse(JSONObject response) {
                                    if (response != null && !response.optBoolean("success")) {
                                        //build the Note object here
                                        buildNoteFromJSONObject(response);
                                        performRequestedAction();
                                    }
                                }
                            };

                    RestRequest.ErrorListener errorListener =
                            new RestRequest.ErrorListener() {
                                @Override
                                public void onErrorResponse(VolleyError error) {
                                    requestFailed(mActionType);
                                }
                            };

                    getNoteFromNoteId(mNoteId, listener, errorListener);
                } else {
                    //we have a Note! just go ahead and perform the requested action
                    performRequestedAction();
                }
            } else {
                requestFailed(null);
            }
        }

        private void getNoteFromBundleIfExists() {
            if (mIntent.hasExtra(ARG_NOTE_BUNDLE)) {
                Bundle payload = mIntent.getBundleExtra(ARG_NOTE_BUNDLE);
                mNote = NotificationsUtils.buildNoteObjectFromBundle(payload);
            }
        }

        private void getDataFromIntent() {
            // get all needed data from intent
            mNoteId = mIntent.getStringExtra(ARG_NOTE_ID);
            mActionType = mIntent.getStringExtra(ARG_ACTION_TYPE);
            //default value for push notification ID is likely GROUP_NOTIFICATION_ID for the only
            // notif in active notifs map (there is only one notif if quick actions are available)
            mPushId = GCMMessageService.GROUP_NOTIFICATION_ID;
            if (mIntent.hasExtra(ARG_ACTION_REPLY_TEXT)) {
                mReplyText = mIntent.getStringExtra(ARG_ACTION_REPLY_TEXT);
            }

            if (TextUtils.isEmpty(mReplyText)) {
                //if voice reply is enabled in a wearable, it will come through the remoteInput
                //extra EXTRA_VOICE_OR_INLINE_REPLY
                //same thing with direct-reply in Android 7
                Bundle remoteInput = RemoteInput.getResultsFromIntent(mIntent);
                if (remoteInput != null) {
                    obtainReplyTextFromRemoteInputBundle(remoteInput);
                }
            }

            //we probably have the note in the PN payload and such it's passed in the intent extras
            // bundle. If we have it, no need to go fetch it through REST API.
            getNoteFromBundleIfExists();
        }

        private String getProcessingTitleForAction(String actionType) {
            if (actionType != null) {
                switch (actionType) {
                    case ARG_ACTION_LIKE:
                        return getString(R.string.comment_q_action_liking);
                    case ARG_ACTION_APPROVE:
                        return getString(R.string.comment_q_action_approving);
                    case ARG_ACTION_REPLY:
                        return getString(R.string.comment_q_action_replying);
                    default:
                        //default, generic  "processing"
                        return getString(R.string.comment_q_action_processing);
                }
            } else {
                //default, generic  "processing"
                return getString(R.string.comment_q_action_processing);
            }
        }

        private void obtainReplyTextFromRemoteInputBundle(Bundle bundle) {
            CharSequence replyText = bundle.getCharSequence(GCMMessageService.EXTRA_VOICE_OR_INLINE_REPLY);
            if (replyText != null) {
                mReplyText = replyText.toString();
            }
        }

        private void buildNoteFromJSONObject(JSONObject jsonObject) {
            try {
                if (jsonObject.has("notes")) {
                    JSONArray jsonArray = jsonObject.getJSONArray("notes");
                    if (jsonArray != null && jsonArray.length() == 1) {
                        jsonObject = jsonArray.getJSONObject(0);
                    }
                }
                mNote = new Note(mNoteId, jsonObject);

            } catch (JSONException e) {
                AppLog.e(AppLog.T.NOTIFS, e.getMessage());
            }
        }

        private void performRequestedAction(){
            /*********************************************************/
            /* possible actions are Comment REPLY, APPROVE, and LIKE */
            /*********************************************************/
            if (mNote != null) {
                if (mActionType != null) {
                    switch (mActionType) {
                        case ARG_ACTION_LIKE:
                            likeComment();
                            break;
                        case ARG_ACTION_APPROVE:
                            approveComment();
                            break;
                        case ARG_ACTION_REPLY:
                            replyToComment();
                            break;
                        default:
                            //no op
                            requestFailed(null);
                            break;
                    }
                } else {
                    // add other actions here
                    //no op
                    requestFailed(null);
                }
            } else {
                requestFailed(null);
            }
        }

        /*
         * called when action has been completed successfully
         */
        private void requestCompleted(String actionType) {
            String successMessage = null;
            if (actionType != null) {
                if (actionType.equals(ARG_ACTION_LIKE)) {
                    successMessage = getString(R.string.comment_liked);
                } else if (actionType.equals(ARG_ACTION_APPROVE)) {
                    successMessage = getString(R.string.comment_moderated_approved);
                } else if (actionType.equals(ARG_ACTION_REPLY)) {
                    successMessage = getString(R.string.note_reply_successful);
                }
            } else {
                //show generic success message here
                successMessage = getString(R.string.comment_q_action_done_generic);
            }

            NotificationsActions.markNoteAsRead(mNote);

            //dismiss any other pending result notification
            NativeNotificationsUtils.dismissNotification(
                    GCMMessageService.ACTIONS_RESULT_NOTIFICATION_ID, mContext);
            //update notification indicating the operation succeeded
            NativeNotificationsUtils.showFinalMessageToUser(successMessage,
                    GCMMessageService.ACTIONS_PROGRESS_NOTIFICATION_ID, mContext);
            //remove the original notification from the system bar
            GCMMessageService.removeNotificationWithNoteIdFromSystemBar(mContext, mNoteId);

            //after 3 seconds, dismiss the notification that indicated success
            Handler handler = new Handler(getMainLooper());
            handler.postDelayed(new Runnable() {
                public void run() {
                    NativeNotificationsUtils.dismissNotification(
                            GCMMessageService.ACTIONS_PROGRESS_NOTIFICATION_ID, mContext);
                }}, 3000); // show the success message for 3 seconds, then dismiss

            stopSelf(mTaskId);
        }

        /*
         * called when action failed
         */
        private void requestFailed(String actionType) {
            String errorMessage = null;
            if (actionType != null) {
                if (actionType.equals(ARG_ACTION_LIKE)) {
                    errorMessage = getString(R.string.error_notif_q_action_like);
                } else if (actionType.equals(ARG_ACTION_APPROVE)) {
                    errorMessage = getString(R.string.error_notif_q_action_approve);
                } else if (actionType.equals(ARG_ACTION_REPLY)) {
                    errorMessage = getString(R.string.error_notif_q_action_reply);
                }
            } else {
                //show generic error here
                errorMessage = getString(R.string.error_generic);
            }
            resetOriginalNotification();
            NativeNotificationsUtils.dismissNotification(
                    GCMMessageService.ACTIONS_PROGRESS_NOTIFICATION_ID, mContext);
            NativeNotificationsUtils.showFinalMessageToUser(errorMessage,
                    GCMMessageService.ACTIONS_RESULT_NOTIFICATION_ID, mContext);

            //after 3 seconds, dismiss the error message notification
            Handler handler = new Handler(getMainLooper());
            handler.postDelayed(new Runnable() {
                public void run() {
                    //remove the error notification from the system bar
                    NativeNotificationsUtils.dismissNotification(
                            GCMMessageService.ACTIONS_RESULT_NOTIFICATION_ID, mContext);
                }}, 3000); // show the success message for 3 seconds, then dismiss

            stopSelf(mTaskId);
        }

        private void requestFailedWithMessage(String errorMessage, boolean autoDismiss) {
            if (errorMessage == null) {
                //show generic error here
                errorMessage = getString(R.string.error_generic);
            }
            resetOriginalNotification();
            NativeNotificationsUtils.showFinalMessageToUser(errorMessage,
                    GCMMessageService.ACTIONS_RESULT_NOTIFICATION_ID, mContext);

            if (autoDismiss) {
                //after 3 seconds, dismiss the error message notification
                Handler handler = new Handler(getMainLooper());
                handler.postDelayed(new Runnable() {
                    public void run() {
                        //remove the error notification from the system bar
                        NativeNotificationsUtils.dismissNotification(
                                GCMMessageService.ACTIONS_RESULT_NOTIFICATION_ID, mContext);
                    }}, 3000); // show the success message for 3 seconds, then dismiss
            }

            stopSelf(mTaskId);
        }

        private void getNoteFromNoteId(String noteId, RestRequest.Listener listener,
                                       RestRequest.ErrorListener errorListener) {
            if (noteId == null) return;

            HashMap<String, String> params = new HashMap<>();
            WordPress.getRestClientUtils().getNotification(params,
                    noteId, listener, errorListener
            );
        }

        // Like or unlike a comment via the REST API
        private void likeComment() {
            if (mNote == null) {
                requestFailed(ARG_ACTION_LIKE);
                return;
            }

            // Bump analytics
            AnalyticsTracker.track(AnalyticsTracker.Stat.NOTIFICATION_QUICK_ACTIONS_LIKED);

            SiteModel site = mSiteStore.getSiteBySiteId(mNote.getSiteId());
            if (site != null) {
                mDispatcher.dispatch(CommentActionBuilder.newLikeCommentAction(
                        new RemoteLikeCommentPayload(site, mNote.getCommentId(), true)));
            } else {
                requestFailed(ARG_ACTION_LIKE);
                AppLog.e(T.NOTIFS, "Site with id: " + mNote.getSiteId() + " doesn't exist in the Site store");
            }
        }

        private void approveComment() {
            if (mNote == null) {
                requestFailed(ARG_ACTION_APPROVE);
                return;
            }

            // Bump analytics
            AnalyticsTracker.track(AnalyticsTracker.Stat.NOTIFICATION_QUICK_ACTIONS_APPROVED);

            // Update pseudo comment (built from the note)
            CommentModel comment = mNote.buildComment();
            comment.setStatus(CommentStatus.APPROVED.toString());
            SiteModel site = mSiteStore.getSiteBySiteId(mNote.getSiteId());
            if (site == null) {
                AppLog.e(T.NOTIFS, "Impossible to approve a comment on a site that is not in the App. SiteId: "
                                   + mNote.getSiteId());
                requestFailed(ARG_ACTION_APPROVE);
                return;
            }

            // Push the comment
            mDispatcher.dispatch(CommentActionBuilder.newPushCommentAction(new RemoteCommentPayload(site, comment)));
        }

        private void replyToComment() {
            if (mNote == null) {
                requestFailed(ARG_ACTION_APPROVE);
                return;
            }

            // Bump analytics
            AnalyticsTracker.track(AnalyticsTracker.Stat.NOTIFICATION_QUICK_ACTIONS_REPLIED_TO);

            if (!TextUtils.isEmpty(mReplyText)) {
                SiteModel site = mSiteStore.getSiteBySiteId(mNote.getSiteId());
                if (site == null) {
                    AppLog.e(T.NOTIFS, "Impossible to reply to a comment on a site that is not in the App. SiteId: "
                                       + mNote.getSiteId());
                    requestFailed(ARG_ACTION_APPROVE);
                    return;
                }

                // Pseudo comment (built from the note)
                CommentModel comment = mNote.buildComment();

                // Pseudo comment reply
                CommentModel reply = new CommentModel();
                reply.setContent(mReplyText);

                // Push the reply
                RemoteCreateCommentPayload payload = new RemoteCreateCommentPayload(site, comment, reply);
                mDispatcher.dispatch(CommentActionBuilder.newCreateNewCommentAction(payload));
            } else {
                //cancel the current notification
                NativeNotificationsUtils.dismissNotification(mPushId, mContext);
                NativeNotificationsUtils.hideStatusBar(mContext);
                //and just trigger the Activity to allow the user to write a reply
                startReplyToCommentActivity();
            }
        }

        private void startReplyToCommentActivity() {
            Intent intent = new Intent(mContext, WPMainActivity.class);
            intent.putExtra(WPMainActivity.ARG_OPENED_FROM_PUSH, true);
            intent.addFlags(Intent.FLAG_ACTIVITY_CLEAR_TOP | Intent.FLAG_ACTIVITY_NEW_TASK
                    | Intent.FLAG_ACTIVITY_CLEAR_TASK);
            intent.setAction("android.intent.action.MAIN");
            intent.addCategory("android.intent.category.LAUNCHER");
            intent.putExtra(NotificationsListFragment.NOTE_ID_EXTRA, mNoteId);
            intent.putExtra(NotificationsListFragment.NOTE_INSTANT_REPLY_EXTRA, true);
            startActivity(intent);
        }

        private void resetOriginalNotification(){
            GCMMessageService.rebuildAndUpdateNotificationsOnSystemBarForThisNote(mContext, mNoteId);
        }
    }

    // OnChanged events

    @SuppressWarnings("unused")
    @Subscribe(threadMode = ThreadMode.MAIN)
    public void onCommentChanged(OnCommentChanged event) {
        if (mQuickActionProcessor == null) {
            return;
        }
        if (event.causeOfChange == CommentAction.PUSH_COMMENT) {
            if (event.isError()) {
                mQuickActionProcessor.requestFailed(ARG_ACTION_APPROVE);
            } else {
                mQuickActionProcessor.requestCompleted(ARG_ACTION_APPROVE);
            }
        } else if (event.causeOfChange == CommentAction.LIKE_COMMENT) {
            if (event.isError()) {
                mQuickActionProcessor.requestFailed(ARG_ACTION_LIKE);
            } else {
                mQuickActionProcessor.requestCompleted(ARG_ACTION_LIKE);
            }
        } else if (event.causeOfChange == CommentAction.CREATE_NEW_COMMENT) {
            if (event.isError()) {
                mQuickActionProcessor.requestFailed(ARG_ACTION_REPLY);
            } else {
                mQuickActionProcessor.requestCompleted(ARG_ACTION_REPLY);
            }
        }
    }
}<|MERGE_RESOLUTION|>--- conflicted
+++ resolved
@@ -43,26 +43,10 @@
 import org.wordpress.android.util.AppLog;
 import org.wordpress.android.util.AppLog.T;
 
-<<<<<<< HEAD
-import java.util.ArrayList;
 import java.util.HashMap;
 
 import javax.inject.Inject;
 
-import static org.wordpress.android.push.GCMMessageService.ACTIONS_PROGRESS_NOTIFICATION_ID;
-import static org.wordpress.android.push.GCMMessageService.ACTIONS_RESULT_NOTIFICATION_ID;
-import static org.wordpress.android.push.GCMMessageService.AUTH_PUSH_NOTIFICATION_ID;
-import static org.wordpress.android.push.GCMMessageService.EXTRA_VOICE_OR_INLINE_REPLY;
-import static org.wordpress.android.push.GCMMessageService.GROUP_NOTIFICATION_ID;
-import static org.wordpress.android.ui.notifications.NotificationsListFragment.NOTE_INSTANT_REPLY_EXTRA;
-import static org.wordpress.android.ui.notifications.services.NotificationsPendingDraftsService.GROUPED_POST_ID_LIST_EXTRA;
-import static org.wordpress.android.ui.notifications.services.NotificationsPendingDraftsService.PENDING_DRAFTS_NOTIFICATION_ID;
-import static org.wordpress.android.ui.notifications.services.NotificationsPendingDraftsService.POST_ID_EXTRA;
-
-=======
-import java.util.HashMap;
-
->>>>>>> d9da17be
 /**
  * service which makes it possible to process Notifications quick actions in the background,
  * such as:
@@ -206,7 +190,7 @@
                 // check special cases for pending draft notifications - ignore
                 if (mActionType.equals(ARG_ACTION_DRAFT_PENDING_IGNORE)) {
                     //dismiss notif
-                    long postId = mIntent.getLongExtra(NotificationsPendingDraftsReceiver.POST_ID_EXTRA, 0);
+                    int postId = mIntent.getIntExtra(NotificationsPendingDraftsReceiver.POST_ID_EXTRA, 0);
                     if (postId != 0) {
                         NativeNotificationsUtils.dismissNotification(
                                 PendingDraftsNotificationsUtils.makePendingDraftNotificationId(postId),
