--- conflicted
+++ resolved
@@ -380,13 +380,7 @@
             buildAndShowNotificationFromNoteData(context, data);
         }
 
-<<<<<<< HEAD
-        private void buildAndShowNotificationFromNoteData(Context context, Bundle data, boolean dontPlaySound) {
-=======
-
         private void buildAndShowNotificationFromNoteData(Context context, Bundle data) {
-
->>>>>>> d8ace28a
             if (data == null) {
                 AppLog.e(T.NOTIFS, "Push notification received without a valid Bundle!");
                 return;
@@ -403,8 +397,7 @@
             NotificationsUtils.buildNoteObjectFromBundleAndSaveIt(data);
             EventBus.getDefault().post(new NotificationEvents.NotificationsChanged(true));
             // Always do this, since a note can be updated on the server after a PN is sent
-            NotificationsActions.downloadNoteAndUpdateDB(wpcomNoteID,
-                    null, null);
+            NotificationsActions.downloadNoteAndUpdateDB(wpcomNoteID, null, null);
 
             String noteType = StringUtils.notNullStr(data.getString(PUSH_ARG_TYPE));
 
