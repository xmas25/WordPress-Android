--- conflicted
+++ resolved
@@ -707,20 +707,13 @@
 
             if (shouldReceiveNotifications) {
                 if (notifyUser) {
-<<<<<<< HEAD
-                    boolean shouldVibrate =
-                            prefs.getBoolean(context.getString(R.string.wp_pref_notification_vibrate), false);
-                    boolean shouldBlinkLight =
-                            prefs.getBoolean(context.getString(R.string.wp_pref_notification_light), true);
-                    String notificationSound =
-                            prefs.getString(context.getString(R.string.wp_pref_custom_notification_sound),
-                                            "content://settings/system/notification_sound"); // "" if None is selected
-=======
-                    boolean shouldVibrate = prefs.getBoolean(context.getString(R.string.wp_pref_notification_vibrate), false);
-                    boolean shouldBlinkLight = prefs.getBoolean(context.getString(R.string.wp_pref_notification_light), true);
-                    String notificationSound = prefs.getString(context.getString(R.string.wp_pref_custom_notification_sound),
-                            context.getString(R.string.notification_settings_item_sights_and_sounds_choose_sound_default));
->>>>>>> ecc409be
+                    boolean shouldVibrate = prefs.getBoolean(
+                            context.getString(R.string.wp_pref_notification_vibrate), false);
+                    boolean shouldBlinkLight = prefs.getBoolean(
+                            context.getString(R.string.wp_pref_notification_light), true);
+                    String notificationSound = prefs.getString(
+                       context.getString(R.string.wp_pref_custom_notification_sound),
+                       context.getString(R.string.notification_settings_item_sights_and_sounds_choose_sound_default));
 
                     if (!TextUtils.isEmpty(notificationSound)
                             && !notificationSound.trim().toLowerCase().startsWith("file://")) {
