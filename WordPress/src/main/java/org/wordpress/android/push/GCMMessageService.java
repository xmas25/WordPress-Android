
package org.wordpress.android.push;

import android.app.PendingIntent;
import android.content.Context;
import android.content.Intent;
import android.content.SharedPreferences;
import android.graphics.Bitmap;
import android.net.Uri;
import android.os.Build;
import android.os.Bundle;
import android.preference.PreferenceManager;
import android.support.annotation.NonNull;
import android.support.v4.app.NotificationCompat;
import android.support.v4.app.NotificationManagerCompat;
import android.support.v4.app.RemoteInput;
import android.support.v4.util.ArrayMap;
import android.text.TextUtils;

import com.google.android.gms.gcm.GcmListenerService;

import org.apache.commons.lang.StringEscapeUtils;
import org.wordpress.android.R;
import org.wordpress.android.WordPress;
import org.wordpress.android.analytics.AnalyticsTracker;
import org.wordpress.android.analytics.AnalyticsTracker.Stat;
import org.wordpress.android.analytics.AnalyticsTrackerMixpanel;
import org.wordpress.android.fluxc.model.SiteModel;
import org.wordpress.android.fluxc.store.AccountStore;
import org.wordpress.android.fluxc.store.SiteStore;
import org.wordpress.android.datasets.NotificationsTable;
<<<<<<< HEAD
import org.wordpress.android.fluxc.model.CommentStatus;
import org.wordpress.android.fluxc.model.SiteModel;
import org.wordpress.android.fluxc.store.AccountStore;
import org.wordpress.android.fluxc.store.SiteStore;
=======
import org.wordpress.android.models.CommentStatus;
>>>>>>> 4b158939
import org.wordpress.android.models.Note;
import org.wordpress.android.ui.main.WPMainActivity;
import org.wordpress.android.ui.notifications.NotificationDismissBroadcastReceiver;
import org.wordpress.android.ui.notifications.NotificationEvents;
import org.wordpress.android.ui.notifications.NotificationsListFragment;
import org.wordpress.android.ui.notifications.utils.NotificationsActions;
import org.wordpress.android.ui.notifications.utils.NotificationsUtils;
import org.wordpress.android.ui.prefs.AppPrefs;
import org.wordpress.android.util.AppLog;
import org.wordpress.android.util.AppLog.T;
import org.wordpress.android.util.DeviceUtils;
import org.wordpress.android.util.HelpshiftHelper;
import org.wordpress.android.util.ImageUtils;
import org.wordpress.android.util.PhotonUtils;
import org.wordpress.android.util.StringUtils;
import org.wordpress.passcodelock.AppLockManager;

import java.io.UnsupportedEncodingException;
import java.net.URLDecoder;
import java.util.HashMap;
import java.util.Iterator;
import java.util.Map;
import java.util.concurrent.TimeUnit;

import javax.inject.Inject;

import de.greenrobot.event.EventBus;

import static org.wordpress.android.ui.notifications.NotificationsListFragment.NOTE_INSTANT_REPLY_EXTRA;

public class GCMMessageService extends GcmListenerService {
    private static final ArrayMap<Integer, Bundle> sActiveNotificationsMap = new ArrayMap<>();
    private static NotificationHelper sNotificationHelpers;

    private static final String NOTIFICATION_GROUP_KEY = "notification_group_key";
    public static final int PUSH_NOTIFICATION_ID = 10000;
    public static final int AUTH_PUSH_NOTIFICATION_ID = 20000;
    public static final int GROUP_NOTIFICATION_ID = 30000;
    public static final int ACTIONS_RESULT_NOTIFICATION_ID = 40000;
    public static final int ACTIONS_PROGRESS_NOTIFICATION_ID = 50000;
    private static final int AUTH_PUSH_REQUEST_CODE_APPROVE = 0;
    private static final int AUTH_PUSH_REQUEST_CODE_IGNORE = 1;
    private static final int AUTH_PUSH_REQUEST_CODE_OPEN_DIALOG = 2;
    public static final String EXTRA_VOICE_OR_INLINE_REPLY = "extra_voice_or_inline_reply";
    private static final int MAX_INBOX_ITEMS = 5;

    private static final String PUSH_ARG_USER = "user";
    private static final String PUSH_ARG_TYPE = "type";
    private static final String PUSH_ARG_TITLE = "title";
    private static final String PUSH_ARG_MSG = "msg";
    public static final String PUSH_ARG_NOTE_ID = "note_id";
    public static final String PUSH_ARG_NOTE_FULL_DATA = "note_full_data";

    private static final String PUSH_TYPE_COMMENT = "c";
    private static final String PUSH_TYPE_LIKE = "like";
    private static final String PUSH_TYPE_COMMENT_LIKE = "comment_like";
    private static final String PUSH_TYPE_AUTOMATTCHER = "automattcher";
    private static final String PUSH_TYPE_FOLLOW = "follow";
    private static final String PUSH_TYPE_REBLOG = "reblog";
    private static final String PUSH_TYPE_PUSH_AUTH = "push_auth";
    private static final String PUSH_TYPE_BADGE_RESET = "badge-reset";

    @Inject AccountStore mAccountStore;
    @Inject SiteStore mSiteStore;

    private static final String KEY_CATEGORY_COMMENT_LIKE = "comment-like";
    private static final String KEY_CATEGORY_COMMENT_REPLY = "comment-reply";
    private static final String KEY_CATEGORY_COMMENT_MODERATE = "comment-moderate";

    @Override
    public void onCreate() {
        super.onCreate();
        ((WordPress) getApplication()).component().inject(this);
    }

    // Add to the analytics properties map a subset of the push notification payload.
    private static final String[] propertiesToCopyIntoAnalytics = {PUSH_ARG_NOTE_ID, PUSH_ARG_TYPE, "blog_id", "post_id",
            "comment_id"};

    private void synchronizedHandleDefaultPush(@NonNull Bundle data) {
        // sActiveNotificationsMap being static, we can't just synchronize the method
        synchronized (GCMMessageService.class) {
            getHelperInstace().handleDefaultPush(this, data);
        }
    }

    private NotificationHelper getHelperInstace() {
        if (sNotificationHelpers == null) {
            sNotificationHelpers = new NotificationHelper();
        }
        return sNotificationHelpers;
    }


    @Override
    public void onMessageReceived(String from, Bundle data) {
        AppLog.v(T.NOTIFS, "Received Message");

        if (data == null) {
            AppLog.v(T.NOTIFS, "No notification message content received. Aborting.");
            return;
        }

        // Handle helpshift PNs
        if (TextUtils.equals(data.getString("origin"), "helpshift")) {
            HelpshiftHelper.getInstance().handlePush(this, new Intent().putExtras(data));
            return;
        }

        // Handle mixpanel PNs
        if (data.containsKey("mp_message")) {
            String mpMessage = data.getString("mp_message");
            String title = getString(R.string.app_name);
            Intent resultIntent = new Intent(this, WPMainActivity.class);
            resultIntent.addFlags(Intent.FLAG_ACTIVITY_CLEAR_TOP | Intent.FLAG_ACTIVITY_NEW_TASK
                    | Intent.FLAG_ACTIVITY_CLEAR_TASK);
            PendingIntent pendingIntent = PendingIntent.getActivity(this, 0, resultIntent,
                    PendingIntent.FLAG_UPDATE_CURRENT);
            AnalyticsTrackerMixpanel.showNotification(this, pendingIntent,
                    R.drawable.notification_icon, title, mpMessage);
            return;
        }

        if (!mAccountStore.hasAccessToken()) {
            return;
        }

        synchronizedHandleDefaultPush(data);
    }

    public static synchronized void rebuildAndUpdateNotificationsOnSystemBarForThisNote(Context context, String noteId){
        if (sNotificationHelpers != null && sActiveNotificationsMap.size() > 0) {
            //get the corresponding bundle for this noteId
            for(Iterator<Map.Entry<Integer, Bundle>> it = sActiveNotificationsMap.entrySet().iterator(); it.hasNext(); ) {
                Map.Entry<Integer, Bundle> row = it.next();
                Bundle noteBundle = row.getValue();
                if (noteBundle.getString(PUSH_ARG_NOTE_ID, "").equals(noteId)) {
                    sNotificationHelpers.rebuildAndUpdateNotificationsOnSystemBar(context, noteBundle);
                    return;
                }
            }
        }
    }

    public static synchronized void rebuildAndUpdateNotifsOnSystemBarForRemainingNote(Context context){
        if (sNotificationHelpers != null && sActiveNotificationsMap.size() > 0) {
            Bundle remainingNote = sActiveNotificationsMap.values().iterator().next();
            sNotificationHelpers.rebuildAndUpdateNotificationsOnSystemBar(context, remainingNote);
        }
    }

    public static synchronized Bundle getCurrentNoteBundleForNoteId(String noteId){
        if (sActiveNotificationsMap.size() > 0) {
            //get the corresponding bundle for this noteId
            for(Iterator<Map.Entry<Integer, Bundle>> it = sActiveNotificationsMap.entrySet().iterator(); it.hasNext(); ) {
                Map.Entry<Integer, Bundle> row = it.next();
                Bundle noteBundle = row.getValue();
                if (noteBundle.getString(PUSH_ARG_NOTE_ID, "").equals(noteId)) {
                    return noteBundle;
                }
            }
        }
        return null;
    }

    public static synchronized void clearNotifications() {
        Bundle authPNBundle = sActiveNotificationsMap.remove(AUTH_PUSH_NOTIFICATION_ID);

        sActiveNotificationsMap.clear();

        //reinsert 2fa bundle if it was present
        if (authPNBundle != null) {
            sActiveNotificationsMap.put(AUTH_PUSH_NOTIFICATION_ID, authPNBundle);
        }
    }

    public static synchronized int getNotificationsCount() {
        return sActiveNotificationsMap.size();
    }

    public static synchronized boolean hasNotifications() {
        return !sActiveNotificationsMap.isEmpty();
    }

    // Removes a specific notification from the internal map - only use this when we know
    // the user has dismissed the app by swiping it off the screen
    public static synchronized void removeNotification(int notificationId) {
        sActiveNotificationsMap.remove(notificationId);
    }

    // Removes a specific notification from the system bar
    public static synchronized void removeNotificationWithNoteIdFromSystemBar(Context context, String noteID) {
        if (context == null || TextUtils.isEmpty(noteID) || !hasNotifications()) {
            return;
        }

        NotificationManagerCompat notificationManager = NotificationManagerCompat.from(context);
        // here we loop with an Iterator as there might be several Notifications with the same Note ID (i.e. likes on the same Note)
        // so we need to keep cancelling them and removing them from our activeNotificationsMap as we find it suitable
        for(Iterator<Map.Entry<Integer, Bundle>> it = sActiveNotificationsMap.entrySet().iterator(); it.hasNext(); ) {
            Map.Entry<Integer, Bundle> row = it.next();
            Integer pushId = row.getKey();
            Bundle noteBundle = row.getValue();
            if (noteBundle.getString(PUSH_ARG_NOTE_ID, "").equals(noteID)) {
                notificationManager.cancel(pushId);
                it.remove();
            }
        }

        if (sActiveNotificationsMap.size() == 0) {
            notificationManager.cancel(GCMMessageService.GROUP_NOTIFICATION_ID);
        }
    }

    // Removes all app notifications from the system bar
    public static synchronized void removeAllNotifications(Context context) {
        if (context == null || !hasNotifications()) {
            return;
        }

        NotificationManagerCompat notificationManager = NotificationManagerCompat.from(context);
        Bundle authPNBundle = sActiveNotificationsMap.remove(AUTH_PUSH_NOTIFICATION_ID);
        for (Integer pushId : sActiveNotificationsMap.keySet()) {
            notificationManager.cancel(pushId);
        }
        notificationManager.cancel(GCMMessageService.GROUP_NOTIFICATION_ID);

        //reinsert 2fa bundle if it was present
        if (authPNBundle != null) {
            sActiveNotificationsMap.put(AUTH_PUSH_NOTIFICATION_ID, authPNBundle);
        }

        clearNotifications();
    }

    public static synchronized void remove2FANotification(Context context) {
        if (context == null || !hasNotifications()) {
            return;
        }

        NotificationManagerCompat notificationManager = NotificationManagerCompat.from(context);
        notificationManager.cancel(AUTH_PUSH_NOTIFICATION_ID);
        sActiveNotificationsMap.remove(AUTH_PUSH_NOTIFICATION_ID);
    }

    // NoteID is the ID if the note in WordPress
    public static synchronized void bumpPushNotificationsTappedAnalytics(String noteID) {
        for (int id : sActiveNotificationsMap.keySet()) {
            Bundle noteBundle = sActiveNotificationsMap.get(id);
            if (noteBundle.getString(PUSH_ARG_NOTE_ID, "").equals(noteID)) {
                bumpPushNotificationsAnalytics(Stat.PUSH_NOTIFICATION_TAPPED, noteBundle, null);
                AnalyticsTracker.flush();
                return;
            }
        }
    }

    // Mark all notifications as tapped
    public static synchronized void bumpPushNotificationsTappedAllAnalytics() {
        for (int id : sActiveNotificationsMap.keySet()) {
            Bundle noteBundle = sActiveNotificationsMap.get(id);
            bumpPushNotificationsAnalytics(Stat.PUSH_NOTIFICATION_TAPPED, noteBundle, null);
        }
        AnalyticsTracker.flush();
    }

    private static void bumpPushNotificationsAnalytics(Stat stat, Bundle noteBundle,
                                                       Map<String, Object> properties) {
        // Bump Analytics for PNs if "Show notifications" setting is checked (default). Skip otherwise.
        if (!NotificationsUtils.isNotificationsEnabled(WordPress.getContext())) {
            return;
        }
        if (properties == null) {
            properties = new HashMap<>();
        }

        String notificationID = noteBundle.getString(PUSH_ARG_NOTE_ID, "");
        if (!TextUtils.isEmpty(notificationID)) {
            for (String currentPropertyToCopy : propertiesToCopyIntoAnalytics) {
                if (noteBundle.containsKey(currentPropertyToCopy)) {
                    properties.put("push_notification_" + currentPropertyToCopy, noteBundle.get(currentPropertyToCopy));
                }
            }
            SharedPreferences preferences = PreferenceManager.getDefaultSharedPreferences(WordPress.getContext());
            String lastRegisteredGCMToken = preferences.getString(NotificationsUtils.WPCOM_PUSH_DEVICE_TOKEN, null);
            properties.put("push_notification_token", lastRegisteredGCMToken);
            AnalyticsTracker.track(stat, properties);
        }
    }

    private boolean canAddActionsToNotifications() {
        if (isWPPinLockEnabled()) {
            return !isDeviceLocked();
        }
        return true;
    }

    private boolean isWPPinLockEnabled() {
        AppLockManager appLockManager = AppLockManager.getInstance();
        // Make sure PasscodeLock isn't already in place
        if (!appLockManager.isAppLockFeatureEnabled()) {
            appLockManager.enableDefaultAppLockIfAvailable(this.getApplication());
        }

        // Make sure the locker was correctly enabled, and it's active
        if (appLockManager.isAppLockFeatureEnabled() && appLockManager.getAppLock().isPasswordLocked()) {
            return Boolean.TRUE;
        }
        return Boolean.FALSE;
    }

    private boolean isDeviceLocked() {
        return DeviceUtils.getInstance().isDeviceLocked(this);
    }

    private static void addAuthPushNotificationToNotificationMap(Bundle data) {
        sActiveNotificationsMap.put(AUTH_PUSH_NOTIFICATION_ID, data);
    }

    private class NotificationHelper {
        private void handleDefaultPush(Context context, @NonNull Bundle data) {
            // if a notification is received while the app has not yet been launched after last power on,
            // the screenlockwatchservice won't be running. Let's start it now.
            startService(new Intent(context, NotificationsScreenLockWatchService.class));

            long wpcomUserId = mAccountStore.getAccount().getUserId();
            String pushUserId = data.getString(PUSH_ARG_USER);
            // pushUserId is always set server side, but better to double check it here.
            if (!String.valueOf(wpcomUserId).equals(pushUserId)) {
                AppLog.e(T.NOTIFS, "wpcom userId found in the app doesn't match with the ID in the PN. Aborting.");
                return;
            }

            String noteType = StringUtils.notNullStr(data.getString(PUSH_ARG_TYPE));

            // Check for wpcom auth push, if so we will process this push differently
            if (noteType.equals(PUSH_TYPE_PUSH_AUTH)) {
                addAuthPushNotificationToNotificationMap(data);
                handlePushAuth(context, data);
                return;
            }

            if (noteType.equals(PUSH_TYPE_BADGE_RESET)) {
                handleBadgeResetPN(context, data);
                return;
            }

            buildAndShowNotificationFromNoteData(context, data);
        }

<<<<<<< HEAD
        private void buildAndShowNotificationFromNoteData(Context context, Bundle data, boolean dontPlaySound) {
=======
        private void buildAndShowNotificationFromNoteData(Context context, Bundle data) {
>>>>>>> 4b158939
            if (data == null) {
                AppLog.e(T.NOTIFS, "Push notification received without a valid Bundle!");
                return;
            }

            final String wpcomNoteID = data.getString(PUSH_ARG_NOTE_ID, "");
            if (TextUtils.isEmpty(wpcomNoteID)) {
                // At this point 'note_id' is always available in the notification bundle.
                AppLog.e(T.NOTIFS, "Push notification received without a valid note_id in in payload!");
                return;
            }

            // Try to build the note object from the PN payload, and save it to the DB.
            NotificationsUtils.buildNoteObjectFromBundleAndSaveIt(data);
            EventBus.getDefault().post(new NotificationEvents.NotificationsChanged(true));
            // Always do this, since a note can be updated on the server after a PN is sent
            NotificationsActions.downloadNoteAndUpdateDB(wpcomNoteID, null, null);

            String noteType = StringUtils.notNullStr(data.getString(PUSH_ARG_TYPE));

            String title = StringEscapeUtils.unescapeHtml(data.getString(PUSH_ARG_TITLE));
            if (title == null) {
                title = getString(R.string.app_name);
            }
            String message = StringEscapeUtils.unescapeHtml(data.getString(PUSH_ARG_MSG));

        /*
         * if this has the same note_id as the previous notification, and the previous notification
         * was received within the last second, then skip showing it - this handles duplicate
         * notifications being shown due to the device being registered multiple times with different tokens.
         * (still investigating how this could happen - 21-Oct-13)
         *
         * this also handles the (rare) case where the user receives rapid-fire sub-second like notifications
         * due to sudden popularity (post gets added to FP and is liked by many people all at once, etc.),
         * which we also want to avoid since it would drain the battery and annoy the user
         *
         * NOTE: different comments on the same post will have a different note_id, but different likes
         * on the same post will have the same note_id, so don't assume that the note_id is unique
         */
            long thisTime = System.currentTimeMillis();
            if (AppPrefs.getLastPushNotificationWpcomNoteId().equals(wpcomNoteID)) {
                long seconds = TimeUnit.MILLISECONDS.toSeconds(thisTime - AppPrefs.getLastPushNotificationTime());
                if (seconds <= 1) {
                    AppLog.w(T.NOTIFS, "skipped potential duplicate notification");
                    return;
                }
            }

            AppPrefs.setLastPushNotificationTime(thisTime);
            AppPrefs.setLastPushNotificationWpcomNoteId(wpcomNoteID);

            // Update notification content for the same noteId if it is already showing
            int pushId = 0;
            for (Integer id : sActiveNotificationsMap.keySet()) {
                if (id == null) {
                    continue;
                }
                Bundle noteBundle = sActiveNotificationsMap.get(id);
                if (noteBundle != null && noteBundle.getString(PUSH_ARG_NOTE_ID, "").equals(wpcomNoteID)) {
                    pushId = id;
                    sActiveNotificationsMap.put(pushId, data);
                    break;
                }
            }

            if (pushId == 0) {
                pushId = PUSH_NOTIFICATION_ID + sActiveNotificationsMap.size();
                sActiveNotificationsMap.put(pushId, data);
            }

            // Bump Analytics for PNs if "Show notifications" setting is checked (default). Skip otherwise.
            if (NotificationsUtils.isNotificationsEnabled(context)) {
                Map<String, Object> properties = new HashMap<>();
                if (!TextUtils.isEmpty(noteType)) {
                    // 'comment' and 'comment_pingback' types are sent in PN as type = "c"
                    if (noteType.equals(PUSH_TYPE_COMMENT)) {
                        properties.put("notification_type", "comment");
                    } else {
                        properties.put("notification_type", noteType);
                    }
                }

                bumpPushNotificationsAnalytics(Stat.PUSH_NOTIFICATION_RECEIVED, data, properties);
                AnalyticsTracker.flush();
            }


            // Build the new notification, add group to support wearable stacking
            NotificationCompat.Builder builder = getNotificationBuilder(context, title, message);
            Bitmap largeIconBitmap = getLargeIconBitmap(data.getString("icon"), shouldCircularizeNoteIcon(noteType));
            if (largeIconBitmap != null) {
                builder.setLargeIcon(largeIconBitmap);
            }

            showSingleNotificationForBuilder(context, builder, noteType, wpcomNoteID, pushId, true);

            // Also add a group summary notification, which is required for non-wearable devices
            // Do not need to play the sound again. We've already played it in the individual builder.
            showGroupNotificationForBuilder(context, builder, wpcomNoteID, message, false);
        }

        private void addActionsForCommentNotification(Context context, NotificationCompat.Builder builder, String noteId) {
            if (!canAddActionsToNotifications()) {
                return;
            }

            // Add some actions if this is a comment notification
            boolean areActionsSet = false;
            Note note = NotificationsTable.getNoteById(noteId);
            if (note != null) {
                //if note can be replied to, we'll always add this action first
                if (note.canReply()) {
                    addCommentReplyActionForCommentNotification(context, builder, noteId);
                }

                // if the comment is lacking approval, offer moderation actions
                if (note.getCommentStatus().equals(CommentStatus.UNAPPROVED)) {
                    if (note.canModerate()) {
                        addCommentApproveActionForCommentNotification(context, builder, noteId);
                    }
                } else {
                    // else offer REPLY / LIKE actions
                    // LIKE can only be enabled for wp.com sites, so if this is a Jetpack site don't enable LIKEs
                    SiteModel site = mSiteStore.getSiteBySiteId(note.getSiteId());
                    if (note.canLike() && !site.isJetpack()) {
                        addCommentLikeActionForCommentNotification(context, builder, noteId);
                    }
                }
                areActionsSet = true;
            }

            // if we could not set the actions, set the default one REPLY as it's then only safe bet
            // we can make at this point
            if (!areActionsSet) {
                addCommentReplyActionForCommentNotification(context, builder, noteId);
            }
        }

        private void addCommentReplyActionForCommentNotification(Context context, NotificationCompat.Builder builder, String noteId) {
            if (!canAddActionsToNotifications()) {
                return;
            }

            // adding comment reply action
            Intent commentReplyIntent = getCommentActionReplyIntent(context, noteId);
            commentReplyIntent.addCategory(KEY_CATEGORY_COMMENT_REPLY);
            commentReplyIntent.putExtra(NotificationsProcessingService.ARG_ACTION_TYPE, NotificationsProcessingService.ARG_ACTION_REPLY);
            if (noteId != null) {
                commentReplyIntent.putExtra(NotificationsProcessingService.ARG_NOTE_ID, noteId);
            }
            commentReplyIntent.putExtra(NotificationsProcessingService.ARG_NOTE_BUNDLE, getCurrentNoteBundleForNoteId(noteId));


            PendingIntent commentReplyPendingIntent = getCommentActionPendingIntent(context, commentReplyIntent);

            /*
            The following code adds the behavior for Direct reply, available on Android N (7.0) and on.
            Using backward compatibility with NotificationCompat.
             */
            String replyLabel = getResources().getString(R.string.reply);
            RemoteInput remoteInput = new RemoteInput.Builder(EXTRA_VOICE_OR_INLINE_REPLY)
                    .setLabel(replyLabel)
                    .build();
            NotificationCompat.Action action =
                    new NotificationCompat.Action.Builder(R.drawable.ic_reply_white_24dp,
                            getString(R.string.reply), commentReplyPendingIntent)
                            .addRemoteInput(remoteInput)
                            .build();
            // now add the action corresponding to direct-reply
            builder.addAction(action);

        }

        private void addCommentLikeActionForCommentNotification(Context context, NotificationCompat.Builder builder, String noteId) {
            if (!canAddActionsToNotifications()) {
                return;
            }

            // adding comment like action
            Intent commentLikeIntent = getCommentActionIntent(context);
            commentLikeIntent.addCategory(KEY_CATEGORY_COMMENT_LIKE);
            commentLikeIntent.putExtra(NotificationsProcessingService.ARG_ACTION_TYPE, NotificationsProcessingService.ARG_ACTION_LIKE);
            if (noteId != null) {
                commentLikeIntent.putExtra(NotificationsProcessingService.ARG_NOTE_ID, noteId);
            }
            commentLikeIntent.putExtra(NotificationsProcessingService.ARG_NOTE_BUNDLE, getCurrentNoteBundleForNoteId(noteId));

            PendingIntent commentLikePendingIntent =  getCommentActionPendingIntenForService(context, commentLikeIntent);
            builder.addAction(R.drawable.ic_action_like, getText(R.string.like),
                    commentLikePendingIntent);
        }

        private void addCommentApproveActionForCommentNotification(Context context, NotificationCompat.Builder builder, String noteId) {
            if (!canAddActionsToNotifications()) {
                return;
            }

            // adding comment approve action
            Intent commentApproveIntent = getCommentActionIntent(context);
            commentApproveIntent.addCategory(KEY_CATEGORY_COMMENT_MODERATE);
            commentApproveIntent.putExtra(NotificationsProcessingService.ARG_ACTION_TYPE, NotificationsProcessingService.ARG_ACTION_APPROVE);
            if (noteId != null) {
                commentApproveIntent.putExtra(NotificationsProcessingService.ARG_NOTE_ID, noteId);
            }
            commentApproveIntent.putExtra(NotificationsProcessingService.ARG_NOTE_BUNDLE, getCurrentNoteBundleForNoteId(noteId));

            PendingIntent commentApprovePendingIntent =  getCommentActionPendingIntenForService(context, commentApproveIntent);
            builder.addAction(R.drawable.ic_action_approve, getText(R.string.approve),
                    commentApprovePendingIntent);
        }

        private PendingIntent getCommentActionPendingIntent(Context context, Intent intent){
            if (Build.VERSION.SDK_INT >= Build.VERSION_CODES.N) {
                return getCommentActionPendingIntenForService(context, intent);
            } else {
                return getCommentActionPendingIntenForActivity(context, intent);
            }
        }

        private PendingIntent getCommentActionPendingIntenForService(Context context, Intent intent){
            return PendingIntent.getService(context, 0, intent, PendingIntent.FLAG_CANCEL_CURRENT);
        }

        private PendingIntent getCommentActionPendingIntenForActivity(Context context, Intent intent){
            return PendingIntent.getActivity(context, 0, intent, PendingIntent.FLAG_CANCEL_CURRENT);
        }

        private Intent getCommentActionReplyIntent(Context context, String noteId){
            if (Build.VERSION.SDK_INT >= Build.VERSION_CODES.N) {
                return getCommentActionIntentForService(context);
            } else {
                return getCommentActionIntentForActivity(context, noteId);
            }
        }

        private Intent getCommentActionIntent(Context context){
            return getCommentActionIntentForService(context);
        }

        private Intent getCommentActionIntentForService(Context context){
            return new Intent(context, NotificationsProcessingService.class);
        }

        private Intent getCommentActionIntentForActivity(Context context, String noteId){
            Intent intent = new Intent(context, WPMainActivity.class);
            intent.putExtra(WPMainActivity.ARG_OPENED_FROM_PUSH, true);
            intent.addFlags(Intent.FLAG_ACTIVITY_CLEAR_TOP | Intent.FLAG_ACTIVITY_NEW_TASK
                    | Intent.FLAG_ACTIVITY_CLEAR_TASK);
            intent.setAction("android.intent.action.MAIN");
            intent.addCategory("android.intent.category.LAUNCHER");
            intent.putExtra(NotificationsListFragment.NOTE_ID_EXTRA, noteId);
            intent.putExtra(NOTE_INSTANT_REPLY_EXTRA, true);
            return intent;
        }

        private Bitmap getLargeIconBitmap(String iconUrl, boolean shouldCircularizeIcon){
            Bitmap largeIconBitmap = null;
            if (iconUrl != null) {
                try {
                    iconUrl = URLDecoder.decode(iconUrl, "UTF-8");
                    int largeIconSize = getResources().getDimensionPixelSize(
                            android.R.dimen.notification_large_icon_height);
                    String resizedUrl = PhotonUtils.getPhotonImageUrl(iconUrl, largeIconSize, largeIconSize);
                    largeIconBitmap = ImageUtils.downloadBitmap(resizedUrl);
                    if (largeIconBitmap != null && shouldCircularizeIcon) {
                        largeIconBitmap = ImageUtils.getCircularBitmap(largeIconBitmap);
                    }
                } catch (UnsupportedEncodingException e) {
                    AppLog.e(T.NOTIFS, e);
                }
            }
            return largeIconBitmap;
        }

        private NotificationCompat.Builder getNotificationBuilder(Context context, String title, String message){
            // Build the new notification, add group to support wearable stacking
           return new NotificationCompat.Builder(context)
                    .setSmallIcon(R.drawable.notification_icon)
                    .setColor(getResources().getColor(R.color.blue_wordpress))
                    .setContentTitle(title)
                    .setContentText(message)
                    .setTicker(message)
                    .setAutoCancel(true)
                    .setStyle(new NotificationCompat.BigTextStyle().bigText(message))
                    .setGroup(NOTIFICATION_GROUP_KEY);
        }

        private void showGroupNotificationForBuilder(Context context, NotificationCompat.Builder builder,
                                                     String wpcomNoteID, String message, boolean notifyUser) {

            if (builder == null || context == null) {
                return;
            }

            //first remove 2fa push from the map, then reinsert it, so it's not shown in the inbox style group notif
            Bundle authPNBundle = sActiveNotificationsMap.remove(AUTH_PUSH_NOTIFICATION_ID);
            if (sActiveNotificationsMap.size() > 1) {

                NotificationCompat.InboxStyle inboxStyle = new NotificationCompat.InboxStyle();
                int noteCtr = 1;
                for (Bundle pushBundle : sActiveNotificationsMap.values()) {
                    // InboxStyle notification is limited to 5 lines
                    if (noteCtr > MAX_INBOX_ITEMS) {
                        break;
                    }
                    if (pushBundle == null || pushBundle.getString(PUSH_ARG_MSG) == null) {
                        continue;
                    }

                    if (pushBundle.getString(PUSH_ARG_TYPE, "").equals(PUSH_TYPE_COMMENT)) {
                        String pnTitle = StringEscapeUtils.unescapeHtml((pushBundle.getString(PUSH_ARG_TITLE)));
                        String pnMessage = StringEscapeUtils.unescapeHtml((pushBundle.getString(PUSH_ARG_MSG)));
                        inboxStyle.addLine(pnTitle + ": " + pnMessage);
                    } else {
                        String pnMessage = StringEscapeUtils.unescapeHtml((pushBundle.getString(PUSH_ARG_MSG)));
                        inboxStyle.addLine(pnMessage);
                    }

                    noteCtr++;
                }

                if (sActiveNotificationsMap.size() > MAX_INBOX_ITEMS) {
                    inboxStyle.setSummaryText(String.format(getString(R.string.more_notifications),
                            sActiveNotificationsMap.size() - MAX_INBOX_ITEMS));
                }

                String subject = String.format(getString(R.string.new_notifications), sActiveNotificationsMap.size());
                NotificationCompat.Builder groupBuilder = new NotificationCompat.Builder(context)
                        .setSmallIcon(R.drawable.notification_icon)
                        .setColor(getResources().getColor(R.color.blue_wordpress))
                        .setGroup(NOTIFICATION_GROUP_KEY)
                        .setGroupSummary(true)
                        .setAutoCancel(true)
                        .setTicker(message)
                        .setContentTitle(getString(R.string.app_name))
                        .setContentText(subject)
                        .setStyle(inboxStyle);

                showNotificationForBuilder(groupBuilder, context, wpcomNoteID, GROUP_NOTIFICATION_ID, notifyUser);

            } else {
                // Set the individual notification we've already built as the group summary
                builder.setGroupSummary(true);
                showNotificationForBuilder(builder, context, wpcomNoteID, GROUP_NOTIFICATION_ID, notifyUser);
            }
            //reinsert 2fa bundle if it was present
            if (authPNBundle != null) {
                sActiveNotificationsMap.put(AUTH_PUSH_NOTIFICATION_ID, authPNBundle);
            }

        }

        private void showSingleNotificationForBuilder(Context context, NotificationCompat.Builder builder,
                                                      String noteType, String wpcomNoteID, int pushId, boolean notifyUser) {
            if (builder == null || context == null) {
                return;
            }

            if (noteType.equals(PUSH_TYPE_COMMENT)) {
                addActionsForCommentNotification(context, builder, wpcomNoteID);
            }

            showNotificationForBuilder(builder, context, wpcomNoteID, pushId, notifyUser);
        }

        // Displays a notification to the user
        private void showNotificationForBuilder(NotificationCompat.Builder builder, Context context,
                                                String wpcomNoteID, int pushId, boolean notifyUser) {
            if (builder == null || context == null) {
                return;
            }

            Intent resultIntent = new Intent(context, WPMainActivity.class);
            resultIntent.putExtra(WPMainActivity.ARG_OPENED_FROM_PUSH, true);
            resultIntent.addFlags(Intent.FLAG_ACTIVITY_CLEAR_TOP | Intent.FLAG_ACTIVITY_NEW_TASK
                    | Intent.FLAG_ACTIVITY_CLEAR_TASK);
            resultIntent.setAction("android.intent.action.MAIN");
            resultIntent.addCategory("android.intent.category.LAUNCHER");
            resultIntent.putExtra(NotificationsListFragment.NOTE_ID_EXTRA, wpcomNoteID);

            if (!mAccountStore.hasAccessToken()) {
                return;
             }
            SharedPreferences prefs = PreferenceManager.getDefaultSharedPreferences(context);

            if (notifyUser) {

                boolean shouldVibrate = prefs.getBoolean("wp_pref_notification_vibrate", false);
                boolean shouldBlinkLight = prefs.getBoolean("wp_pref_notification_light", true);
                String notificationSound = prefs.getString("wp_pref_custom_notification_sound", "content://settings/system/notification_sound"); //"" if None is selected

                if (!TextUtils.isEmpty(notificationSound)) {
                    builder.setSound(Uri.parse(notificationSound));
                }

                if (shouldVibrate) {
                    builder.setVibrate(new long[]{500, 500, 500});
                }
                if (shouldBlinkLight) {
                    builder.setLights(0xff0000ff, 1000, 5000);
                }
            }

            // Call broadcast receiver when notification is dismissed
            Intent notificationDeletedIntent = new Intent(context, NotificationDismissBroadcastReceiver.class);
            notificationDeletedIntent.putExtra("notificationId", pushId);
            notificationDeletedIntent.setAction(String.valueOf(pushId));
            PendingIntent pendingDeleteIntent =
                    PendingIntent.getBroadcast(context, pushId, notificationDeletedIntent, 0);
            builder.setDeleteIntent(pendingDeleteIntent);

            builder.setCategory(NotificationCompat.CATEGORY_SOCIAL);

            PendingIntent pendingIntent = PendingIntent.getActivity(context, pushId, resultIntent,
                    PendingIntent.FLAG_CANCEL_CURRENT | PendingIntent.FLAG_UPDATE_CURRENT);
            builder.setContentIntent(pendingIntent);
            NotificationManagerCompat notificationManager = NotificationManagerCompat.from(context);
            notificationManager.notify(pushId, builder.build());
        }

        private void rebuildAndUpdateNotificationsOnSystemBar(Context context, Bundle data) {

            String noteType = StringUtils.notNullStr(data.getString(PUSH_ARG_TYPE));

            // Check for wpcom auth push, if so we will process this push differently
            // and we'll remove the auth special notif out of the map while we re-build the remaining notifs
            Bundle authPNBundle = sActiveNotificationsMap.remove(AUTH_PUSH_NOTIFICATION_ID);;
            if (authPNBundle != null) {
                handlePushAuth(context, authPNBundle);
                if (sActiveNotificationsMap.size() > 0 && noteType.equals(PUSH_TYPE_PUSH_AUTH)) {
                    //get the data for the next notification in map for re-build
                    //because otherwise we would be keeping the PUSH_AUTH type note in `data`
                    data = sActiveNotificationsMap.values().iterator().next();
                } else if (noteType.equals(PUSH_TYPE_PUSH_AUTH)) {
                    //only note is the 2fa note, just reinsert it in the map and return
                    sActiveNotificationsMap.put(AUTH_PUSH_NOTIFICATION_ID, authPNBundle);
                    return;
                }
            }


            Bitmap largeIconBitmap = null;
            // here notify the existing group notification by eliminating the line that is now gone
            String title = getNotificationTitleOrAppNameFromBundle(data);
            String message = StringEscapeUtils.unescapeHtml(data.getString(PUSH_ARG_MSG));

            NotificationCompat.Builder builder = null;
            String wpcomNoteID = null;

            if (sActiveNotificationsMap.size() == 1) {
                //only one notification remains, so get the proper message for it and re-instate in the system dashboard
                Bundle remainingNote = sActiveNotificationsMap.values().iterator().next();
                if (remainingNote != null) {
                    String remainingNoteTitle = StringEscapeUtils.unescapeHtml(remainingNote.getString(PUSH_ARG_TITLE));
                    if (!TextUtils.isEmpty(remainingNoteTitle)) {
                        title = remainingNoteTitle;
                    }
                    String remainingNoteMessage = StringEscapeUtils.unescapeHtml(remainingNote.getString(PUSH_ARG_MSG));
                    if (!TextUtils.isEmpty(remainingNoteMessage)) {
                        message = remainingNoteMessage;
                    }
                    largeIconBitmap = getLargeIconBitmap(remainingNote.getString("icon"),
                            shouldCircularizeNoteIcon(remainingNote.getString(PUSH_ARG_TYPE)));

                    builder = getNotificationBuilder(context, title, message);

                    noteType = StringUtils.notNullStr(remainingNote.getString(PUSH_ARG_TYPE));
                    wpcomNoteID = remainingNote.getString(PUSH_ARG_NOTE_ID, "");
                    if (!sActiveNotificationsMap.isEmpty()) {
                        showSingleNotificationForBuilder(context, builder, noteType, wpcomNoteID, sActiveNotificationsMap.keyAt(0), false);
                    }
                }
            }

            if (builder == null) {
                builder = getNotificationBuilder(context, title, message);
            }

            if (largeIconBitmap == null) {
                largeIconBitmap = getLargeIconBitmap(data.getString("icon"), shouldCircularizeNoteIcon(PUSH_TYPE_BADGE_RESET));
            }

            if (wpcomNoteID == null) {
                wpcomNoteID = AppPrefs.getLastPushNotificationWpcomNoteId();
            }

            if (largeIconBitmap != null) {
                builder.setLargeIcon(largeIconBitmap);
            }

            showGroupNotificationForBuilder(context, builder,  wpcomNoteID, message, false);

            //reinsert 2fa bundle if it was present
            if (authPNBundle != null) {
                sActiveNotificationsMap.put(AUTH_PUSH_NOTIFICATION_ID, authPNBundle);
            }
        }

        private String getNotificationTitleOrAppNameFromBundle(Bundle data){
            String title = StringEscapeUtils.unescapeHtml(data.getString(PUSH_ARG_TITLE));
            if (title == null) {
                title = getString(R.string.app_name);
            }
            return title;
        }

        // Clear all notifications
        private void handleBadgeResetPN(Context context, Bundle data) {
            if (data == null || !data.containsKey(PUSH_ARG_NOTE_ID))  {
                // ignore the reset-badge PN if it's a global one
                return;
            }

            removeNotificationWithNoteIdFromSystemBar(context, data.getString(PUSH_ARG_NOTE_ID, ""));
            //now that we cleared the specific notif, we can check and make any visual updates
            if (sActiveNotificationsMap.size() > 0) {
                rebuildAndUpdateNotificationsOnSystemBar(context, data);
            }

            EventBus.getDefault().post(new NotificationEvents.NotificationsChanged(sActiveNotificationsMap.size() > 0));
        }

        // Show a notification for two-step auth users who log in from a web browser
        private void handlePushAuth(Context context, Bundle data) {
            if (data == null) {
                return;
            }

            String pushAuthToken = data.getString("push_auth_token", "");
            String title = data.getString("title", "");
            String message = data.getString("msg", "");
            long expirationTimestamp = Long.valueOf(data.getString("expires", "0"));

            // No strings, no service
            if (TextUtils.isEmpty(pushAuthToken) || TextUtils.isEmpty(title) || TextUtils.isEmpty(message)) {
                return;
            }

            // Show authorization intent
            Intent pushAuthIntent = new Intent(context, WPMainActivity.class);
            pushAuthIntent.putExtra(WPMainActivity.ARG_OPENED_FROM_PUSH, true);
            pushAuthIntent.putExtra(NotificationsUtils.ARG_PUSH_AUTH_TOKEN, pushAuthToken);
            pushAuthIntent.putExtra(NotificationsUtils.ARG_PUSH_AUTH_TITLE, title);
            pushAuthIntent.putExtra(NotificationsUtils.ARG_PUSH_AUTH_MESSAGE, message);
            pushAuthIntent.putExtra(NotificationsUtils.ARG_PUSH_AUTH_EXPIRES, expirationTimestamp);
            pushAuthIntent.addFlags(Intent.FLAG_ACTIVITY_CLEAR_TOP | Intent.FLAG_ACTIVITY_NEW_TASK
                    | Intent.FLAG_ACTIVITY_CLEAR_TASK);
            pushAuthIntent.setAction("android.intent.action.MAIN");
            pushAuthIntent.addCategory("android.intent.category.LAUNCHER");

            NotificationCompat.Builder builder = new NotificationCompat.Builder(context)
                    .setSmallIcon(R.drawable.notification_icon)
                    .setColor(getResources().getColor(R.color.blue_wordpress))
                    .setContentTitle(title)
                    .setContentText(message)
                    .setAutoCancel(true)
                    .setStyle(new NotificationCompat.BigTextStyle().bigText(message))
                    .setPriority(NotificationCompat.PRIORITY_MAX);

            PendingIntent pendingIntent = PendingIntent.getActivity(context, AUTH_PUSH_REQUEST_CODE_OPEN_DIALOG, pushAuthIntent,
                    PendingIntent.FLAG_CANCEL_CURRENT | PendingIntent.FLAG_UPDATE_CURRENT);
            builder.setContentIntent(pendingIntent);


            if (canAddActionsToNotifications()) {
                // adding ignore / approve quick actions
                Intent authApproveIntent = new Intent(context, WPMainActivity.class);
                authApproveIntent.putExtra(WPMainActivity.ARG_OPENED_FROM_PUSH, true);
                authApproveIntent.putExtra(NotificationsProcessingService.ARG_ACTION_TYPE, NotificationsProcessingService.ARG_ACTION_AUTH_APPROVE);
                authApproveIntent.putExtra(NotificationsUtils.ARG_PUSH_AUTH_TOKEN, pushAuthToken);
                authApproveIntent.putExtra(NotificationsUtils.ARG_PUSH_AUTH_TITLE, title);
                authApproveIntent.putExtra(NotificationsUtils.ARG_PUSH_AUTH_MESSAGE, message);
                authApproveIntent.putExtra(NotificationsUtils.ARG_PUSH_AUTH_EXPIRES, expirationTimestamp);

                authApproveIntent.addFlags(Intent.FLAG_ACTIVITY_CLEAR_TOP | Intent.FLAG_ACTIVITY_NEW_TASK
                        | Intent.FLAG_ACTIVITY_CLEAR_TASK);
                authApproveIntent.setAction("android.intent.action.MAIN");
                authApproveIntent.addCategory("android.intent.category.LAUNCHER");

                PendingIntent authApprovePendingIntent = PendingIntent.getActivity(context, AUTH_PUSH_REQUEST_CODE_APPROVE, authApproveIntent,
                        PendingIntent.FLAG_CANCEL_CURRENT | PendingIntent.FLAG_UPDATE_CURRENT);

                builder.addAction(R.drawable.ic_action_approve, getText(R.string.approve),
                        authApprovePendingIntent);


                Intent authIgnoreIntent = new Intent(context, NotificationsProcessingService.class);
                authIgnoreIntent.putExtra(NotificationsProcessingService.ARG_ACTION_TYPE, NotificationsProcessingService.ARG_ACTION_AUTH_IGNORE);
                PendingIntent authIgnorePendingIntent =  PendingIntent.getService(context,
                        AUTH_PUSH_REQUEST_CODE_IGNORE, authIgnoreIntent, PendingIntent.FLAG_CANCEL_CURRENT);
                builder.addAction(R.drawable.ic_close_white_24dp, getText(R.string.ignore),
                        authIgnorePendingIntent);
            }

            // Call broadcast receiver when notification is dismissed
            Intent notificationDeletedIntent = new Intent(context, NotificationDismissBroadcastReceiver.class);
            notificationDeletedIntent.putExtra("notificationId", AUTH_PUSH_NOTIFICATION_ID);
            notificationDeletedIntent.setAction(String.valueOf(AUTH_PUSH_NOTIFICATION_ID));
            PendingIntent pendingDeleteIntent =
                    PendingIntent.getBroadcast(context, AUTH_PUSH_NOTIFICATION_ID, notificationDeletedIntent, 0);
            builder.setDeleteIntent(pendingDeleteIntent);

            NotificationManagerCompat notificationManager = NotificationManagerCompat.from(context);
            notificationManager.notify(AUTH_PUSH_NOTIFICATION_ID, builder.build());
        }

        // Returns true if the note type is known to have a gravatar
        public boolean shouldCircularizeNoteIcon(String noteType) {
            if (TextUtils.isEmpty(noteType)) {
                return false;
            }

            switch (noteType) {
                case PUSH_TYPE_COMMENT:
                case PUSH_TYPE_LIKE:
                case PUSH_TYPE_COMMENT_LIKE:
                case PUSH_TYPE_AUTOMATTCHER:
                case PUSH_TYPE_FOLLOW:
                case PUSH_TYPE_REBLOG:
                    return true;
                default:
                    return false;
            }
        }
    }
}<|MERGE_RESOLUTION|>--- conflicted
+++ resolved
@@ -25,18 +25,11 @@
 import org.wordpress.android.analytics.AnalyticsTracker;
 import org.wordpress.android.analytics.AnalyticsTracker.Stat;
 import org.wordpress.android.analytics.AnalyticsTrackerMixpanel;
-import org.wordpress.android.fluxc.model.SiteModel;
-import org.wordpress.android.fluxc.store.AccountStore;
-import org.wordpress.android.fluxc.store.SiteStore;
 import org.wordpress.android.datasets.NotificationsTable;
-<<<<<<< HEAD
 import org.wordpress.android.fluxc.model.CommentStatus;
 import org.wordpress.android.fluxc.model.SiteModel;
 import org.wordpress.android.fluxc.store.AccountStore;
 import org.wordpress.android.fluxc.store.SiteStore;
-=======
-import org.wordpress.android.models.CommentStatus;
->>>>>>> 4b158939
 import org.wordpress.android.models.Note;
 import org.wordpress.android.ui.main.WPMainActivity;
 import org.wordpress.android.ui.notifications.NotificationDismissBroadcastReceiver;
@@ -387,11 +380,7 @@
             buildAndShowNotificationFromNoteData(context, data);
         }
 
-<<<<<<< HEAD
-        private void buildAndShowNotificationFromNoteData(Context context, Bundle data, boolean dontPlaySound) {
-=======
         private void buildAndShowNotificationFromNoteData(Context context, Bundle data) {
->>>>>>> 4b158939
             if (data == null) {
                 AppLog.e(T.NOTIFS, "Push notification received without a valid Bundle!");
                 return;
