
package org.wordpress.android.push;

import android.app.PendingIntent;
import android.content.Context;
import android.content.Intent;
import android.content.SharedPreferences;
import android.graphics.Bitmap;
import android.net.Uri;
import android.os.Build;
import android.os.Bundle;
import android.preference.PreferenceManager;
import android.support.annotation.NonNull;
import android.support.v4.app.NotificationCompat;
import android.support.v4.app.NotificationManagerCompat;
import android.support.v4.app.RemoteInput;
import android.support.v4.util.ArrayMap;
import android.text.TextUtils;

import com.google.android.gms.gcm.GcmListenerService;

import org.apache.commons.lang.StringEscapeUtils;
import org.wordpress.android.R;
import org.wordpress.android.WordPress;
import org.wordpress.android.analytics.AnalyticsTracker;
import org.wordpress.android.analytics.AnalyticsTracker.Stat;
import org.wordpress.android.analytics.AnalyticsTrackerMixpanel;
import org.wordpress.android.datasets.NotificationsTable;
import org.wordpress.android.fluxc.model.CommentStatus;
import org.wordpress.android.fluxc.model.SiteModel;
import org.wordpress.android.fluxc.store.AccountStore;
import org.wordpress.android.fluxc.store.SiteStore;
import org.wordpress.android.models.Note;
import org.wordpress.android.ui.main.WPMainActivity;
import org.wordpress.android.ui.notifications.NotificationDismissBroadcastReceiver;
import org.wordpress.android.ui.notifications.NotificationEvents;
import org.wordpress.android.ui.notifications.NotificationsListFragment;
import org.wordpress.android.ui.notifications.utils.NotificationsActions;
import org.wordpress.android.ui.notifications.utils.NotificationsUtils;
import org.wordpress.android.ui.prefs.AppPrefs;
import org.wordpress.android.util.AppLog;
import org.wordpress.android.util.AppLog.T;
import org.wordpress.android.util.DateTimeUtils;
import org.wordpress.android.util.DeviceUtils;
import org.wordpress.android.util.HelpshiftHelper;
import org.wordpress.android.util.ImageUtils;
import org.wordpress.android.util.PhotonUtils;
import org.wordpress.android.util.StringUtils;
import org.wordpress.passcodelock.AppLockManager;

import java.io.UnsupportedEncodingException;
import java.net.URLDecoder;
import java.util.HashMap;
import java.util.Iterator;
import java.util.Map;
import java.util.concurrent.TimeUnit;

import javax.inject.Inject;

import de.greenrobot.event.EventBus;

public class GCMMessageService extends GcmListenerService {
    private static final ArrayMap<Integer, Bundle> sActiveNotificationsMap = new ArrayMap<>();
    private static NotificationHelper sNotificationHelper = new NotificationHelper();

    private static final String NOTIFICATION_GROUP_KEY = "notification_group_key";
    public static final int PUSH_NOTIFICATION_ID = 10000;
    public static final int AUTH_PUSH_NOTIFICATION_ID = 20000;
    public static final int GROUP_NOTIFICATION_ID = 30000;
    public static final int ACTIONS_RESULT_NOTIFICATION_ID = 40000;
    public static final int ACTIONS_PROGRESS_NOTIFICATION_ID = 50000;
    public static final int GENERIC_LOCAL_NOTIFICATION_ID = 60000;
    private static final int AUTH_PUSH_REQUEST_CODE_APPROVE = 0;
    private static final int AUTH_PUSH_REQUEST_CODE_IGNORE = 1;
    private static final int AUTH_PUSH_REQUEST_CODE_OPEN_DIALOG = 2;
    public static final String EXTRA_VOICE_OR_INLINE_REPLY = "extra_voice_or_inline_reply";
    private static final int MAX_INBOX_ITEMS = 5;

    private static final String PUSH_ARG_USER = "user";
    private static final String PUSH_ARG_TYPE = "type";
    private static final String PUSH_ARG_TITLE = "title";
    private static final String PUSH_ARG_MSG = "msg";
    public static final String PUSH_ARG_NOTE_ID = "note_id";
    public static final String PUSH_ARG_NOTE_FULL_DATA = "note_full_data";

    private static final String PUSH_TYPE_COMMENT = "c";
    private static final String PUSH_TYPE_LIKE = "like";
    private static final String PUSH_TYPE_COMMENT_LIKE = "comment_like";
    private static final String PUSH_TYPE_AUTOMATTCHER = "automattcher";
    private static final String PUSH_TYPE_FOLLOW = "follow";
    private static final String PUSH_TYPE_REBLOG = "reblog";
    private static final String PUSH_TYPE_PUSH_AUTH = "push_auth";
    private static final String PUSH_TYPE_BADGE_RESET = "badge-reset";
    private static final String PUSH_TYPE_NOTE_DELETE = "note-delete";

    @Inject AccountStore mAccountStore;
    @Inject SiteStore mSiteStore;

    private static final String KEY_CATEGORY_COMMENT_LIKE = "comment-like";
    private static final String KEY_CATEGORY_COMMENT_REPLY = "comment-reply";
    private static final String KEY_CATEGORY_COMMENT_MODERATE = "comment-moderate";

    @Override
    public void onCreate() {
        super.onCreate();
        ((WordPress) getApplication()).component().inject(this);
    }

    // Add to the analytics properties map a subset of the push notification payload.
    private static final String[] propertiesToCopyIntoAnalytics = {PUSH_ARG_NOTE_ID, PUSH_ARG_TYPE, "blog_id", "post_id",
            "comment_id"};

    private void synchronizedHandleDefaultPush(@NonNull Bundle data) {
        // sActiveNotificationsMap being static, we can't just synchronize the method
        synchronized (GCMMessageService.class) {
            sNotificationHelper.handleDefaultPush(this, data, mAccountStore.getAccount().getUserId());
        }
    }

    @Override
    public void onMessageReceived(String from, Bundle data) {
        AppLog.v(T.NOTIFS, "Received Message");

        if (data == null) {
            AppLog.v(T.NOTIFS, "No notification message content received. Aborting.");
            return;
        }

        // Handle helpshift PNs
        if (TextUtils.equals(data.getString("origin"), "helpshift")) {
            HelpshiftHelper.getInstance().handlePush(this, new Intent().putExtras(data));
            return;
        }

        // Handle mixpanel PNs
        if (data.containsKey("mp_message")) {
            String mpMessage = data.getString("mp_message");
            String title = getString(R.string.app_name);
            Intent resultIntent = new Intent(this, WPMainActivity.class);
            resultIntent.addFlags(Intent.FLAG_ACTIVITY_CLEAR_TOP | Intent.FLAG_ACTIVITY_NEW_TASK
                    | Intent.FLAG_ACTIVITY_CLEAR_TASK);
            PendingIntent pendingIntent = PendingIntent.getActivity(this, 0, resultIntent,
                    PendingIntent.FLAG_UPDATE_CURRENT);
            AnalyticsTrackerMixpanel.showNotification(this, pendingIntent,
                    R.drawable.ic_my_sites_white_24dp, title, mpMessage);
            return;
        }

        if (!mAccountStore.hasAccessToken()) {
            return;
        }

        synchronizedHandleDefaultPush(data);
    }

    public static synchronized void rebuildAndUpdateNotificationsOnSystemBarForThisNote(Context context,
                                                                                        String noteId) {
        if (sActiveNotificationsMap.size() > 0) {
            //get the corresponding bundle for this noteId
            for (Map.Entry<Integer, Bundle> row : sActiveNotificationsMap.entrySet()) {
                Bundle noteBundle = row.getValue();
                if (noteBundle.getString(PUSH_ARG_NOTE_ID, "").equals(noteId)) {
                    sNotificationHelper.rebuildAndUpdateNotificationsOnSystemBar(context, noteBundle);
                    return;
                }
            }
        }
    }

    public static synchronized void rebuildAndUpdateNotifsOnSystemBarForRemainingNote(Context context) {
        if (sActiveNotificationsMap.size() > 0) {
            Bundle remainingNote = sActiveNotificationsMap.values().iterator().next();
            sNotificationHelper.rebuildAndUpdateNotificationsOnSystemBar(context, remainingNote);
        }
    }

    public static synchronized Bundle getCurrentNoteBundleForNoteId(String noteId){
        if (sActiveNotificationsMap.size() > 0) {
            //get the corresponding bundle for this noteId
            for(Iterator<Map.Entry<Integer, Bundle>> it = sActiveNotificationsMap.entrySet().iterator(); it.hasNext(); ) {
                Map.Entry<Integer, Bundle> row = it.next();
                Bundle noteBundle = row.getValue();
                if (noteBundle.getString(PUSH_ARG_NOTE_ID, "").equals(noteId)) {
                    return noteBundle;
                }
            }
        }
        return null;
    }

    public static synchronized void clearNotifications() {
        Bundle authPNBundle = sActiveNotificationsMap.remove(AUTH_PUSH_NOTIFICATION_ID);

        sActiveNotificationsMap.clear();

        //reinsert 2fa bundle if it was present
        if (authPNBundle != null) {
            sActiveNotificationsMap.put(AUTH_PUSH_NOTIFICATION_ID, authPNBundle);
        }
    }

    public static synchronized int getNotificationsCount() {
        return sActiveNotificationsMap.size();
    }

    public static synchronized boolean hasNotifications() {
        return !sActiveNotificationsMap.isEmpty();
    }

    // Removes a specific notification from the internal map - only use this when we know
    // the user has dismissed the app by swiping it off the screen
    public static synchronized void removeNotification(int notificationId) {
        sActiveNotificationsMap.remove(notificationId);
    }

    // Removes a specific notification from the system bar
    public static synchronized void removeNotificationWithNoteIdFromSystemBar(Context context, String noteID) {
        if (context == null || TextUtils.isEmpty(noteID) || !hasNotifications()) {
            return;
        }

        NotificationManagerCompat notificationManager = NotificationManagerCompat.from(context);
        // here we loop with an Iterator as there might be several Notifications with the same Note ID (i.e. likes on the same Note)
        // so we need to keep cancelling them and removing them from our activeNotificationsMap as we find it suitable
        for(Iterator<Map.Entry<Integer, Bundle>> it = sActiveNotificationsMap.entrySet().iterator(); it.hasNext(); ) {
            Map.Entry<Integer, Bundle> row = it.next();
            Integer pushId = row.getKey();
            Bundle noteBundle = row.getValue();
            if (noteBundle.getString(PUSH_ARG_NOTE_ID, "").equals(noteID)) {
                notificationManager.cancel(pushId);
                it.remove();
            }
        }

        if (sActiveNotificationsMap.size() == 0) {
            notificationManager.cancel(GCMMessageService.GROUP_NOTIFICATION_ID);
        }
    }

    // Removes all app notifications from the system bar
    public static synchronized void removeAllNotifications(Context context) {
        if (context == null || !hasNotifications()) {
            return;
        }

        NotificationManagerCompat notificationManager = NotificationManagerCompat.from(context);
        Bundle authPNBundle = sActiveNotificationsMap.remove(AUTH_PUSH_NOTIFICATION_ID);
        for (Integer pushId : sActiveNotificationsMap.keySet()) {
            notificationManager.cancel(pushId);
        }
        notificationManager.cancel(GCMMessageService.GROUP_NOTIFICATION_ID);

        //reinsert 2fa bundle if it was present
        if (authPNBundle != null) {
            sActiveNotificationsMap.put(AUTH_PUSH_NOTIFICATION_ID, authPNBundle);
        }

        clearNotifications();
    }

    public static synchronized void remove2FANotification(Context context) {
        if (context == null || !hasNotifications()) {
            return;
        }

        NotificationManagerCompat notificationManager = NotificationManagerCompat.from(context);
        notificationManager.cancel(AUTH_PUSH_NOTIFICATION_ID);
        sActiveNotificationsMap.remove(AUTH_PUSH_NOTIFICATION_ID);
    }

    // NoteID is the ID if the note in WordPress
    public static synchronized void bumpPushNotificationsTappedAnalytics(String noteID) {
        for (int id : sActiveNotificationsMap.keySet()) {
            Bundle noteBundle = sActiveNotificationsMap.get(id);
            if (noteBundle.getString(PUSH_ARG_NOTE_ID, "").equals(noteID)) {
                bumpPushNotificationsAnalytics(Stat.PUSH_NOTIFICATION_TAPPED, noteBundle, null);
                AnalyticsTracker.flush();
                return;
            }
        }
    }

    // Mark all notifications as tapped
    public static synchronized void bumpPushNotificationsTappedAllAnalytics() {
        for (int id : sActiveNotificationsMap.keySet()) {
            Bundle noteBundle = sActiveNotificationsMap.get(id);
            bumpPushNotificationsAnalytics(Stat.PUSH_NOTIFICATION_TAPPED, noteBundle, null);
        }
        AnalyticsTracker.flush();
    }

    private static void bumpPushNotificationsAnalytics(Stat stat, Bundle noteBundle,
                                                       Map<String, Object> properties) {
        // Bump Analytics for PNs if "Show notifications" setting is checked (default). Skip otherwise.
        if (!NotificationsUtils.isNotificationsEnabled(WordPress.getContext())) {
            return;
        }
        if (properties == null) {
            properties = new HashMap<>();
        }

        String notificationID = noteBundle.getString(PUSH_ARG_NOTE_ID, "");
        if (!TextUtils.isEmpty(notificationID)) {
            for (String currentPropertyToCopy : propertiesToCopyIntoAnalytics) {
                if (noteBundle.containsKey(currentPropertyToCopy)) {
                    properties.put("push_notification_" + currentPropertyToCopy, noteBundle.get(currentPropertyToCopy));
                }
            }
            SharedPreferences preferences = PreferenceManager.getDefaultSharedPreferences(WordPress.getContext());
            String lastRegisteredGCMToken = preferences.getString(NotificationsUtils.WPCOM_PUSH_DEVICE_TOKEN, null);
            properties.put("push_notification_token", lastRegisteredGCMToken);
            AnalyticsTracker.track(stat, properties);
        }
    }

    private static boolean canAddActionsToNotifications(Context context) {
        if (isWPPinLockEnabled(context)) {
            return !DeviceUtils.getInstance().isDeviceLocked(context);
        }
        return true;
    }

    public static boolean isWPPinLockEnabled(Context context) {
        AppLockManager appLockManager = AppLockManager.getInstance();
        // Make sure PasscodeLock isn't already in place
        if (!appLockManager.isAppLockFeatureEnabled()) {
            appLockManager.enableDefaultAppLockIfAvailable((WordPress)context.getApplicationContext());
        }

        // Make sure the locker was correctly enabled, and it's active
        if (appLockManager.isAppLockFeatureEnabled() && appLockManager.getAppLock().isPasswordLocked()) {
            return Boolean.TRUE;
        }
        return Boolean.FALSE;
    }

    private static void addAuthPushNotificationToNotificationMap(Bundle data) {
        sActiveNotificationsMap.put(AUTH_PUSH_NOTIFICATION_ID, data);
    }

    private static class NotificationHelper {
        private void handleDefaultPush(Context context, @NonNull Bundle data, long wpcomUserId) {
            // if a notification is received while the app has not yet been launched after last power on,
            // the screenlockwatchservice won't be running. Let's start it now.
            context.startService(new Intent(context, NotificationsScreenLockWatchService.class));

            String pushUserId = data.getString(PUSH_ARG_USER);
            // pushUserId is always set server side, but better to double check it here.
            if (!String.valueOf(wpcomUserId).equals(pushUserId)) {
                AppLog.e(T.NOTIFS, "wpcom userId found in the app doesn't match with the ID in the PN. Aborting.");
                return;
            }

            String noteType = StringUtils.notNullStr(data.getString(PUSH_ARG_TYPE));

            // Check for wpcom auth push, if so we will process this push differently
            if (noteType.equals(PUSH_TYPE_PUSH_AUTH)) {
                addAuthPushNotificationToNotificationMap(data);
                handlePushAuth(context, data);
                return;
            }

            if (noteType.equals(PUSH_TYPE_BADGE_RESET)) {
                handleBadgeResetPN(context, data);
                return;
            }

            if (noteType.equals(PUSH_TYPE_NOTE_DELETE)) {
                handleNoteDeletePN(context, data);
                return;
            }

            buildAndShowNotificationFromNoteData(context, data);
        }

        private void buildAndShowNotificationFromNoteData(Context context, Bundle data) {
            if (data == null) {
                AppLog.e(T.NOTIFS, "Push notification received without a valid Bundle!");
                return;
            }

            final String wpcomNoteID = data.getString(PUSH_ARG_NOTE_ID, "");
            if (TextUtils.isEmpty(wpcomNoteID)) {
                // At this point 'note_id' is always available in the notification bundle.
                AppLog.e(T.NOTIFS, "Push notification received without a valid note_id in in payload!");
                return;
            }

            // Try to build the note object from the PN payload, and save it to the DB.
            NotificationsUtils.buildNoteObjectFromBundleAndSaveIt(data);
            EventBus.getDefault().post(new NotificationEvents.NotificationsChanged(true));
            // Always do this, since a note can be updated on the server after a PN is sent
            NotificationsActions.downloadNoteAndUpdateDB(wpcomNoteID, null, null);

            String noteType = StringUtils.notNullStr(data.getString(PUSH_ARG_TYPE));

            String title = StringEscapeUtils.unescapeHtml(data.getString(PUSH_ARG_TITLE));
            if (title == null) {
                title = context.getString(R.string.app_name);
            }
            String message = StringEscapeUtils.unescapeHtml(data.getString(PUSH_ARG_MSG));

        /*
         * if this has the same note_id as the previous notification, and the previous notification
         * was received within the last second, then skip showing it - this handles duplicate
         * notifications being shown due to the device being registered multiple times with different tokens.
         * (still investigating how this could happen - 21-Oct-13)
         *
         * this also handles the (rare) case where the user receives rapid-fire sub-second like notifications
         * due to sudden popularity (post gets added to FP and is liked by many people all at once, etc.),
         * which we also want to avoid since it would drain the battery and annoy the user
         *
         * NOTE: different comments on the same post will have a different note_id, but different likes
         * on the same post will have the same note_id, so don't assume that the note_id is unique
         */
            long thisTime = System.currentTimeMillis();
            if (AppPrefs.getLastPushNotificationWpcomNoteId().equals(wpcomNoteID)) {
                long seconds = TimeUnit.MILLISECONDS.toSeconds(thisTime - AppPrefs.getLastPushNotificationTime());
                if (seconds <= 1) {
                    AppLog.w(T.NOTIFS, "skipped potential duplicate notification");
                    return;
                }
            }

            AppPrefs.setLastPushNotificationTime(thisTime);
            AppPrefs.setLastPushNotificationWpcomNoteId(wpcomNoteID);

            // Update notification content for the same noteId if it is already showing
            int pushId = 0;
            for (Integer id : sActiveNotificationsMap.keySet()) {
                if (id == null) {
                    continue;
                }
                Bundle noteBundle = sActiveNotificationsMap.get(id);
                if (noteBundle != null && noteBundle.getString(PUSH_ARG_NOTE_ID, "").equals(wpcomNoteID)) {
                    pushId = id;
                    sActiveNotificationsMap.put(pushId, data);
                    break;
                }
            }

            if (pushId == 0) {
                pushId = PUSH_NOTIFICATION_ID + sActiveNotificationsMap.size();
                sActiveNotificationsMap.put(pushId, data);
            }

            // Bump Analytics for PNs if "Show notifications" setting is checked (default). Skip otherwise.
            if (NotificationsUtils.isNotificationsEnabled(context)) {
                Map<String, Object> properties = new HashMap<>();
                if (!TextUtils.isEmpty(noteType)) {
                    // 'comment' and 'comment_pingback' types are sent in PN as type = "c"
                    if (noteType.equals(PUSH_TYPE_COMMENT)) {
                        properties.put("notification_type", "comment");
                    } else {
                        properties.put("notification_type", noteType);
                    }
                }

                bumpPushNotificationsAnalytics(Stat.PUSH_NOTIFICATION_RECEIVED, data, properties);
                AnalyticsTracker.flush();
            }

            // Build the new notification, add group to support wearable stacking
            NotificationCompat.Builder builder = getNotificationBuilder(context, title, message);
            Bitmap largeIconBitmap = getLargeIconBitmap(context, data.getString("icon"), shouldCircularizeNoteIcon(noteType));
            if (largeIconBitmap != null) {
                builder.setLargeIcon(largeIconBitmap);
            }

            showSingleNotificationForBuilder(context, builder, noteType, wpcomNoteID, pushId, true);

            // Also add a group summary notification, which is required for non-wearable devices
            // Do not need to play the sound again. We've already played it in the individual builder.
            showGroupNotificationForBuilder(context, builder, wpcomNoteID, message, false);
        }

        private void addActionsForCommentNotification(Context context, NotificationCompat.Builder builder, String noteId) {
            if (!canAddActionsToNotifications(context)) {
                return;
            }

            // Add some actions if this is a comment notification
            boolean areActionsSet = false;
            Note note = NotificationsTable.getNoteById(noteId);
            if (note != null) {
                //if note can be replied to, we'll always add this action first
                if (note.canReply()) {
                    addCommentReplyActionForCommentNotification(context, builder, noteId);
                }

                // if the comment is lacking approval, offer moderation actions
                if (note.getCommentStatus() == CommentStatus.UNAPPROVED) {
                    if (note.canModerate()) {
                        addCommentApproveActionForCommentNotification(context, builder, noteId);
                    }
                } else {
                    // else offer REPLY / LIKE actions
                    // LIKE can only be enabled for wp.com sites, so if this is a Jetpack site don't enable LIKEs
                    if (note.canLike()) {
                        addCommentLikeActionForCommentNotification(context, builder, noteId);
                    }
                }
                areActionsSet = true;
            }

            // if we could not set the actions, set the default one REPLY as it's then only safe bet
            // we can make at this point
            if (!areActionsSet) {
                addCommentReplyActionForCommentNotification(context, builder, noteId);
            }
        }

        private void addCommentReplyActionForCommentNotification(Context context, NotificationCompat.Builder builder, String noteId) {
            if (!canAddActionsToNotifications(context)) {
                return;
            }

            // adding comment reply action
            Intent commentReplyIntent = getCommentActionReplyIntent(context, noteId);
            commentReplyIntent.addCategory(KEY_CATEGORY_COMMENT_REPLY);
            commentReplyIntent.putExtra(NotificationsProcessingService.ARG_ACTION_TYPE, NotificationsProcessingService.ARG_ACTION_REPLY);
            if (noteId != null) {
                commentReplyIntent.putExtra(NotificationsProcessingService.ARG_NOTE_ID, noteId);
            }
            commentReplyIntent.putExtra(NotificationsProcessingService.ARG_NOTE_BUNDLE, getCurrentNoteBundleForNoteId(noteId));


            PendingIntent commentReplyPendingIntent = getCommentActionPendingIntent(context, commentReplyIntent);

            /*
            The following code adds the behavior for Direct reply, available on Android N (7.0) and on.
            Using backward compatibility with NotificationCompat.
             */
            String replyLabel = context.getString(R.string.reply);
            RemoteInput remoteInput = new RemoteInput.Builder(EXTRA_VOICE_OR_INLINE_REPLY)
                    .setLabel(replyLabel)
                    .build();
            NotificationCompat.Action action =
                    new NotificationCompat.Action.Builder(R.drawable.ic_reply_white_24dp,
                            context.getString(R.string.reply), commentReplyPendingIntent)
                            .addRemoteInput(remoteInput)
                            .build();
            // now add the action corresponding to direct-reply
            builder.addAction(action);
        }

        private void addCommentLikeActionForCommentNotification(Context context, NotificationCompat.Builder builder, String noteId) {
            if (!canAddActionsToNotifications(context)) {
                return;
            }

            // adding comment like action
            Intent commentLikeIntent = getCommentActionIntent(context);
            commentLikeIntent.addCategory(KEY_CATEGORY_COMMENT_LIKE);
            commentLikeIntent.putExtra(NotificationsProcessingService.ARG_ACTION_TYPE, NotificationsProcessingService.ARG_ACTION_LIKE);
            if (noteId != null) {
                commentLikeIntent.putExtra(NotificationsProcessingService.ARG_NOTE_ID, noteId);
            }
            commentLikeIntent.putExtra(NotificationsProcessingService.ARG_NOTE_BUNDLE, getCurrentNoteBundleForNoteId(noteId));

<<<<<<< HEAD
            PendingIntent commentLikePendingIntent =  getCommentActionPendingIntenForService(context, commentLikeIntent);
            builder.addAction(R.drawable.ic_star_32dp, context.getText(R.string.like), commentLikePendingIntent);
=======
            PendingIntent commentLikePendingIntent =  getCommentActionPendingIntentForService(context,
                    commentLikeIntent);
            builder.addAction(R.drawable.ic_action_like, context.getText(R.string.like), commentLikePendingIntent);
>>>>>>> 8aebc652
        }

        private void addCommentApproveActionForCommentNotification(Context context, NotificationCompat.Builder builder, String noteId) {
            if (!canAddActionsToNotifications(context)) {
                return;
            }

            // adding comment approve action
            Intent commentApproveIntent = getCommentActionIntent(context);
            commentApproveIntent.addCategory(KEY_CATEGORY_COMMENT_MODERATE);
            commentApproveIntent.putExtra(NotificationsProcessingService.ARG_ACTION_TYPE, NotificationsProcessingService.ARG_ACTION_APPROVE);
            if (noteId != null) {
                commentApproveIntent.putExtra(NotificationsProcessingService.ARG_NOTE_ID, noteId);
            }
            commentApproveIntent.putExtra(NotificationsProcessingService.ARG_NOTE_BUNDLE, getCurrentNoteBundleForNoteId(noteId));

<<<<<<< HEAD
            PendingIntent commentApprovePendingIntent =  getCommentActionPendingIntenForService(context, commentApproveIntent);
            builder.addAction(R.drawable.ic_checkmark_32dp, context.getText(R.string.approve), commentApprovePendingIntent);
=======
            PendingIntent commentApprovePendingIntent =  getCommentActionPendingIntentForService(context,
                    commentApproveIntent);
            builder.addAction(R.drawable.ic_action_approve, context.getText(R.string.approve),
                    commentApprovePendingIntent);
>>>>>>> 8aebc652
        }

        private PendingIntent getCommentActionPendingIntent(Context context, Intent intent){
            if (Build.VERSION.SDK_INT >= Build.VERSION_CODES.N) {
                return getCommentActionPendingIntentForService(context, intent);
            } else {
                return getCommentActionPendingIntentForActivity(context, intent);
            }
        }

        private PendingIntent getCommentActionPendingIntentForService(Context context, Intent intent){
            return PendingIntent.getService(context, 0, intent, PendingIntent.FLAG_CANCEL_CURRENT);
        }

        private PendingIntent getCommentActionPendingIntentForActivity(Context context, Intent intent){
            return PendingIntent.getActivity(context, 0, intent, PendingIntent.FLAG_CANCEL_CURRENT);
        }

        private Intent getCommentActionReplyIntent(Context context, String noteId){
            if (Build.VERSION.SDK_INT >= Build.VERSION_CODES.N) {
                return getCommentActionIntentForService(context);
            } else {
                return getCommentActionIntentForActivity(context, noteId);
            }
        }

        private Intent getCommentActionIntent(Context context){
            return getCommentActionIntentForService(context);
        }

        private Intent getCommentActionIntentForService(Context context){
            return new Intent(context, NotificationsProcessingService.class);
        }

        private Intent getCommentActionIntentForActivity(Context context, String noteId){
            Intent intent = new Intent(context, WPMainActivity.class);
            intent.putExtra(WPMainActivity.ARG_OPENED_FROM_PUSH, true);
            intent.addFlags(Intent.FLAG_ACTIVITY_CLEAR_TOP | Intent.FLAG_ACTIVITY_NEW_TASK
                    | Intent.FLAG_ACTIVITY_CLEAR_TASK);
            intent.setAction("android.intent.action.MAIN");
            intent.addCategory("android.intent.category.LAUNCHER");
            intent.putExtra(NotificationsListFragment.NOTE_ID_EXTRA, noteId);
            intent.putExtra(NotificationsListFragment.NOTE_INSTANT_REPLY_EXTRA, true);
            return intent;
        }

        private Bitmap getLargeIconBitmap(Context context, String iconUrl, boolean shouldCircularizeIcon){
            Bitmap largeIconBitmap = null;
            if (iconUrl != null) {
                try {
                    iconUrl = URLDecoder.decode(iconUrl, "UTF-8");
                    int largeIconSize = context.getResources().getDimensionPixelSize(
                            android.R.dimen.notification_large_icon_height);
                    String resizedUrl = PhotonUtils.getPhotonImageUrl(iconUrl, largeIconSize, largeIconSize);
                    largeIconBitmap = ImageUtils.downloadBitmap(resizedUrl);
                    if (largeIconBitmap != null && shouldCircularizeIcon) {
                        largeIconBitmap = ImageUtils.getCircularBitmap(largeIconBitmap);
                    }
                } catch (UnsupportedEncodingException e) {
                    AppLog.e(T.NOTIFS, e);
                }
            }
            return largeIconBitmap;
        }

        private NotificationCompat.Builder getNotificationBuilder(Context context, String title, String message){
            // Build the new notification, add group to support wearable stacking
           return new NotificationCompat.Builder(context)
                    .setSmallIcon(R.drawable.ic_my_sites_white_24dp)
                    .setColor(context.getResources().getColor(R.color.blue_wordpress))
                    .setContentTitle(title)
                    .setContentText(message)
                    .setTicker(message)
                    .setAutoCancel(true)
                    .setStyle(new NotificationCompat.BigTextStyle().bigText(message))
                    .setGroup(NOTIFICATION_GROUP_KEY);
        }

        private void showGroupNotificationForBuilder(Context context, NotificationCompat.Builder builder,
                                                     String wpcomNoteID, String message, boolean notifyUser) {

            if (builder == null || context == null) {
                return;
            }

            //first remove 2fa push from the map, then reinsert it, so it's not shown in the inbox style group notif
            Bundle authPNBundle = sActiveNotificationsMap.remove(AUTH_PUSH_NOTIFICATION_ID);
            if (sActiveNotificationsMap.size() > 1) {

                NotificationCompat.InboxStyle inboxStyle = new NotificationCompat.InboxStyle();
                int noteCtr = 1;
                for (Bundle pushBundle : sActiveNotificationsMap.values()) {
                    // InboxStyle notification is limited to 5 lines
                    if (noteCtr > MAX_INBOX_ITEMS) {
                        break;
                    }
                    if (pushBundle == null || pushBundle.getString(PUSH_ARG_MSG) == null) {
                        continue;
                    }

                    if (pushBundle.getString(PUSH_ARG_TYPE, "").equals(PUSH_TYPE_COMMENT)) {
                        String pnTitle = StringEscapeUtils.unescapeHtml((pushBundle.getString(PUSH_ARG_TITLE)));
                        String pnMessage = StringEscapeUtils.unescapeHtml((pushBundle.getString(PUSH_ARG_MSG)));
                        inboxStyle.addLine(pnTitle + ": " + pnMessage);
                    } else {
                        String pnMessage = StringEscapeUtils.unescapeHtml((pushBundle.getString(PUSH_ARG_MSG)));
                        inboxStyle.addLine(pnMessage);
                    }

                    noteCtr++;
                }

                if (sActiveNotificationsMap.size() > MAX_INBOX_ITEMS) {
                    inboxStyle.setSummaryText(String.format(context.getString(R.string.more_notifications),
                            sActiveNotificationsMap.size() - MAX_INBOX_ITEMS));
                }

                String subject = String.format(context.getString(R.string.new_notifications), sActiveNotificationsMap.size());
                NotificationCompat.Builder groupBuilder = new NotificationCompat.Builder(context)
                        .setSmallIcon(R.drawable.ic_my_sites_white_24dp)
                        .setColor(context.getResources().getColor(R.color.blue_wordpress))
                        .setGroup(NOTIFICATION_GROUP_KEY)
                        .setGroupSummary(true)
                        .setAutoCancel(true)
                        .setTicker(message)
                        .setContentTitle(context.getString(R.string.app_name))
                        .setContentText(subject)
                        .setStyle(inboxStyle);

                showNotificationForBuilder(groupBuilder, context, wpcomNoteID, GROUP_NOTIFICATION_ID, notifyUser);

            } else {
                // Set the individual notification we've already built as the group summary
                builder.setGroupSummary(true);
                showNotificationForBuilder(builder, context, wpcomNoteID, GROUP_NOTIFICATION_ID, notifyUser);
            }
            //reinsert 2fa bundle if it was present
            if (authPNBundle != null) {
                sActiveNotificationsMap.put(AUTH_PUSH_NOTIFICATION_ID, authPNBundle);
            }

        }

        private void showSingleNotificationForBuilder(Context context, NotificationCompat.Builder builder,
                                                      String noteType, String wpcomNoteID, int pushId, boolean notifyUser) {
            if (builder == null || context == null) {
                return;
            }

            if (noteType.equals(PUSH_TYPE_COMMENT)) {
                addActionsForCommentNotification(context, builder, wpcomNoteID);
            }

            showNotificationForBuilder(builder, context, wpcomNoteID, pushId, notifyUser);
        }

        // Displays a notification to the user
        private void showNotificationForBuilder(NotificationCompat.Builder builder, Context context,
                                                String wpcomNoteID, int pushId, boolean notifyUser) {
            if (builder == null || context == null) {
                return;
            }

            Intent resultIntent = new Intent(context, WPMainActivity.class);
            resultIntent.putExtra(WPMainActivity.ARG_OPENED_FROM_PUSH, true);
            resultIntent.addFlags(Intent.FLAG_ACTIVITY_CLEAR_TOP | Intent.FLAG_ACTIVITY_NEW_TASK
                    | Intent.FLAG_ACTIVITY_CLEAR_TASK);
            resultIntent.setAction("android.intent.action.MAIN");
            resultIntent.addCategory("android.intent.category.LAUNCHER");
            resultIntent.putExtra(NotificationsListFragment.NOTE_ID_EXTRA, wpcomNoteID);

            SharedPreferences prefs = PreferenceManager.getDefaultSharedPreferences(context);

            if (notifyUser) {
                boolean shouldVibrate = prefs.getBoolean("wp_pref_notification_vibrate", false);
                boolean shouldBlinkLight = prefs.getBoolean("wp_pref_notification_light", true);
                String notificationSound = prefs.getString("wp_pref_custom_notification_sound", "content://settings/system/notification_sound"); //"" if None is selected

                if (!TextUtils.isEmpty(notificationSound)) {
                    builder.setSound(Uri.parse(notificationSound));
                }

                if (shouldVibrate) {
                    builder.setVibrate(new long[]{500, 500, 500});
                }
                if (shouldBlinkLight) {
                    builder.setLights(0xff0000ff, 1000, 5000);
                }
            } else {
                builder.setVibrate(null);
                builder.setSound(null);
                // Do not turn the led off otherwise the previous (single) notification led is not shown. We're re-using the same builder for single and group.
            }

            // Call broadcast receiver when notification is dismissed
            Intent notificationDeletedIntent = new Intent(context, NotificationDismissBroadcastReceiver.class);
            notificationDeletedIntent.putExtra("notificationId", pushId);
            notificationDeletedIntent.setAction(String.valueOf(pushId));
            PendingIntent pendingDeleteIntent =
                    PendingIntent.getBroadcast(context, pushId, notificationDeletedIntent, 0);
            builder.setDeleteIntent(pendingDeleteIntent);

            builder.setCategory(NotificationCompat.CATEGORY_SOCIAL);

            PendingIntent pendingIntent = PendingIntent.getActivity(context, pushId, resultIntent,
                    PendingIntent.FLAG_CANCEL_CURRENT | PendingIntent.FLAG_UPDATE_CURRENT);
            builder.setContentIntent(pendingIntent);
            NotificationManagerCompat notificationManager = NotificationManagerCompat.from(context);
            notificationManager.notify(pushId, builder.build());
        }

        private void rebuildAndUpdateNotificationsOnSystemBar(Context context, Bundle data) {
            String noteType = StringUtils.notNullStr(data.getString(PUSH_ARG_TYPE));

            // Check for wpcom auth push, if so we will process this push differently
            // and we'll remove the auth special notif out of the map while we re-build the remaining notifs
            Bundle authPNBundle = sActiveNotificationsMap.remove(AUTH_PUSH_NOTIFICATION_ID);;
            if (authPNBundle != null) {
                handlePushAuth(context, authPNBundle);
                if (sActiveNotificationsMap.size() > 0 && noteType.equals(PUSH_TYPE_PUSH_AUTH)) {
                    //get the data for the next notification in map for re-build
                    //because otherwise we would be keeping the PUSH_AUTH type note in `data`
                    data = sActiveNotificationsMap.values().iterator().next();
                } else if (noteType.equals(PUSH_TYPE_PUSH_AUTH)) {
                    //only note is the 2fa note, just reinsert it in the map and return
                    sActiveNotificationsMap.put(AUTH_PUSH_NOTIFICATION_ID, authPNBundle);
                    return;
                }
            }


            Bitmap largeIconBitmap = null;
            // here notify the existing group notification by eliminating the line that is now gone
            String title = getNotificationTitleOrAppNameFromBundle(context, data);
            String message = StringEscapeUtils.unescapeHtml(data.getString(PUSH_ARG_MSG));

            NotificationCompat.Builder builder = null;
            String wpcomNoteID = null;

            if (sActiveNotificationsMap.size() == 1) {
                //only one notification remains, so get the proper message for it and re-instate in the system dashboard
                Bundle remainingNote = sActiveNotificationsMap.values().iterator().next();
                if (remainingNote != null) {
                    String remainingNoteTitle = StringEscapeUtils.unescapeHtml(remainingNote.getString(PUSH_ARG_TITLE));
                    if (!TextUtils.isEmpty(remainingNoteTitle)) {
                        title = remainingNoteTitle;
                    }
                    String remainingNoteMessage = StringEscapeUtils.unescapeHtml(remainingNote.getString(PUSH_ARG_MSG));
                    if (!TextUtils.isEmpty(remainingNoteMessage)) {
                        message = remainingNoteMessage;
                    }
                    largeIconBitmap = getLargeIconBitmap(context, remainingNote.getString("icon"),
                            shouldCircularizeNoteIcon(remainingNote.getString(PUSH_ARG_TYPE)));

                    builder = getNotificationBuilder(context, title, message);

                    // set timestamp for note: first try with the notification timestamp, then try google's sent time
                    // if not available; finally just set the system's current time if everything else fails (not likely)
                    long timeStampToShow =
                            DateTimeUtils.timestampFromIso8601Millis(remainingNote.getString("note_timestamp"));
                    timeStampToShow = timeStampToShow != 0 ? timeStampToShow :
                            remainingNote.getLong("google.sent_time", System.currentTimeMillis());
                    builder.setWhen(timeStampToShow);

                    noteType = StringUtils.notNullStr(remainingNote.getString(PUSH_ARG_TYPE));
                    wpcomNoteID = remainingNote.getString(PUSH_ARG_NOTE_ID, "");
                    if (!sActiveNotificationsMap.isEmpty()) {
                        showSingleNotificationForBuilder(context, builder, noteType, wpcomNoteID,
                                sActiveNotificationsMap.keyAt(0), false);
                    }
                }
            }

            if (builder == null) {
                builder = getNotificationBuilder(context, title, message);
            }

            if (largeIconBitmap == null) {
                largeIconBitmap = getLargeIconBitmap(context, data.getString("icon"), shouldCircularizeNoteIcon(PUSH_TYPE_BADGE_RESET));
            }

            if (wpcomNoteID == null) {
                wpcomNoteID = AppPrefs.getLastPushNotificationWpcomNoteId();
            }

            if (largeIconBitmap != null) {
                builder.setLargeIcon(largeIconBitmap);
            }

            showGroupNotificationForBuilder(context, builder,  wpcomNoteID, message, false);

            //reinsert 2fa bundle if it was present
            if (authPNBundle != null) {
                sActiveNotificationsMap.put(AUTH_PUSH_NOTIFICATION_ID, authPNBundle);
            }
        }

        private String getNotificationTitleOrAppNameFromBundle(Context context, Bundle data){
            String title = StringEscapeUtils.unescapeHtml(data.getString(PUSH_ARG_TITLE));
            if (title == null) {
                title = context.getString(R.string.app_name);
            }
            return title;
        }

        // Clear all notifications
        private void handleBadgeResetPN(Context context, Bundle data) {
            if (data == null || !data.containsKey(PUSH_ARG_NOTE_ID))  {
                // ignore the reset-badge PN if it's a global one
                return;
            }

            String noteID = data.getString(PUSH_ARG_NOTE_ID, "");
            if (!TextUtils.isEmpty(noteID)) {
                Note note = NotificationsTable.getNoteById(noteID);
                // mark the note as read if it's unread and update the DB silently
                if (note != null && note.isUnread()) {
                    note.setRead();
                    NotificationsTable.saveNote(note);
                }
            }

            removeNotificationWithNoteIdFromSystemBar(context, noteID);
            //now that we cleared the specific notif, we can check and make any visual updates
            if (sActiveNotificationsMap.size() > 0) {
                rebuildAndUpdateNotificationsOnSystemBar(context, data);
            }

            EventBus.getDefault().post(new NotificationEvents.NotificationsChanged(sActiveNotificationsMap.size() > 0));
        }

        private void handleNoteDeletePN(Context context, Bundle data) {
            if (data == null || !data.containsKey(PUSH_ARG_NOTE_ID))  {
                return;
            }

            String noteID = data.getString(PUSH_ARG_NOTE_ID, "");
            if (!TextUtils.isEmpty(noteID)) {
                NotificationsTable.deleteNoteById(noteID);
            }

            removeNotificationWithNoteIdFromSystemBar(context, noteID);
            //now that we cleared the specific notif, we can check and make any visual updates
            if (sActiveNotificationsMap.size() > 0) {
                rebuildAndUpdateNotificationsOnSystemBar(context, data);
            }

            EventBus.getDefault().post(new NotificationEvents.NotificationsChanged(sActiveNotificationsMap.size() > 0));
        }

        // Show a notification for two-step auth users who log in from a web browser
        private void handlePushAuth(Context context, Bundle data) {
            if (data == null) {
                return;
            }

            String pushAuthToken = data.getString("push_auth_token", "");
            String title = data.getString("title", "");
            String message = data.getString("msg", "");
            long expirationTimestamp = Long.valueOf(data.getString("expires", "0"));

            // No strings, no service
            if (TextUtils.isEmpty(pushAuthToken) || TextUtils.isEmpty(title) || TextUtils.isEmpty(message)) {
                return;
            }

            // Show authorization intent
            Intent pushAuthIntent = new Intent(context, WPMainActivity.class);
            pushAuthIntent.putExtra(WPMainActivity.ARG_OPENED_FROM_PUSH, true);
            pushAuthIntent.putExtra(NotificationsUtils.ARG_PUSH_AUTH_TOKEN, pushAuthToken);
            pushAuthIntent.putExtra(NotificationsUtils.ARG_PUSH_AUTH_TITLE, title);
            pushAuthIntent.putExtra(NotificationsUtils.ARG_PUSH_AUTH_MESSAGE, message);
            pushAuthIntent.putExtra(NotificationsUtils.ARG_PUSH_AUTH_EXPIRES, expirationTimestamp);
            pushAuthIntent.addFlags(Intent.FLAG_ACTIVITY_CLEAR_TOP | Intent.FLAG_ACTIVITY_NEW_TASK
                    | Intent.FLAG_ACTIVITY_CLEAR_TASK);
            pushAuthIntent.setAction("android.intent.action.MAIN");
            pushAuthIntent.addCategory("android.intent.category.LAUNCHER");

            NotificationCompat.Builder builder = new NotificationCompat.Builder(context)
                    .setSmallIcon(R.drawable.ic_my_sites_white_24dp)
                    .setColor(context.getResources().getColor(R.color.blue_wordpress))
                    .setContentTitle(title)
                    .setContentText(message)
                    .setAutoCancel(true)
                    .setStyle(new NotificationCompat.BigTextStyle().bigText(message))
                    .setPriority(NotificationCompat.PRIORITY_MAX);

            PendingIntent pendingIntent = PendingIntent.getActivity(context, AUTH_PUSH_REQUEST_CODE_OPEN_DIALOG, pushAuthIntent,
                    PendingIntent.FLAG_CANCEL_CURRENT | PendingIntent.FLAG_UPDATE_CURRENT);
            builder.setContentIntent(pendingIntent);


            if (canAddActionsToNotifications(context)) {
                // adding ignore / approve quick actions
                Intent authApproveIntent = new Intent(context, WPMainActivity.class);
                authApproveIntent.putExtra(WPMainActivity.ARG_OPENED_FROM_PUSH, true);
                authApproveIntent.putExtra(NotificationsProcessingService.ARG_ACTION_TYPE, NotificationsProcessingService.ARG_ACTION_AUTH_APPROVE);
                authApproveIntent.putExtra(NotificationsUtils.ARG_PUSH_AUTH_TOKEN, pushAuthToken);
                authApproveIntent.putExtra(NotificationsUtils.ARG_PUSH_AUTH_TITLE, title);
                authApproveIntent.putExtra(NotificationsUtils.ARG_PUSH_AUTH_MESSAGE, message);
                authApproveIntent.putExtra(NotificationsUtils.ARG_PUSH_AUTH_EXPIRES, expirationTimestamp);

                authApproveIntent.addFlags(Intent.FLAG_ACTIVITY_CLEAR_TOP | Intent.FLAG_ACTIVITY_NEW_TASK
                        | Intent.FLAG_ACTIVITY_CLEAR_TASK);
                authApproveIntent.setAction("android.intent.action.MAIN");
                authApproveIntent.addCategory("android.intent.category.LAUNCHER");

                PendingIntent authApprovePendingIntent = PendingIntent.getActivity(context, AUTH_PUSH_REQUEST_CODE_APPROVE, authApproveIntent,
                        PendingIntent.FLAG_CANCEL_CURRENT | PendingIntent.FLAG_UPDATE_CURRENT);

                builder.addAction(R.drawable.ic_checkmark_32dp, context.getText(R.string.approve), authApprovePendingIntent);


                Intent authIgnoreIntent = new Intent(context, NotificationsProcessingService.class);
                authIgnoreIntent.putExtra(NotificationsProcessingService.ARG_ACTION_TYPE, NotificationsProcessingService.ARG_ACTION_AUTH_IGNORE);
                PendingIntent authIgnorePendingIntent =  PendingIntent.getService(context,
                        AUTH_PUSH_REQUEST_CODE_IGNORE, authIgnoreIntent, PendingIntent.FLAG_CANCEL_CURRENT);
                builder.addAction(R.drawable.ic_close_white_24dp, context.getText(R.string.ignore), authIgnorePendingIntent);
            }

            // Call broadcast receiver when notification is dismissed
            Intent notificationDeletedIntent = new Intent(context, NotificationDismissBroadcastReceiver.class);
            notificationDeletedIntent.putExtra("notificationId", AUTH_PUSH_NOTIFICATION_ID);
            notificationDeletedIntent.setAction(String.valueOf(AUTH_PUSH_NOTIFICATION_ID));
            PendingIntent pendingDeleteIntent =
                    PendingIntent.getBroadcast(context, AUTH_PUSH_NOTIFICATION_ID, notificationDeletedIntent, 0);
            builder.setDeleteIntent(pendingDeleteIntent);

            NotificationManagerCompat notificationManager = NotificationManagerCompat.from(context);
            notificationManager.notify(AUTH_PUSH_NOTIFICATION_ID, builder.build());
        }

        // Returns true if the note type is known to have a gravatar
        public boolean shouldCircularizeNoteIcon(String noteType) {
            if (TextUtils.isEmpty(noteType)) {
                return false;
            }

            switch (noteType) {
                case PUSH_TYPE_COMMENT:
                case PUSH_TYPE_LIKE:
                case PUSH_TYPE_COMMENT_LIKE:
                case PUSH_TYPE_AUTOMATTCHER:
                case PUSH_TYPE_FOLLOW:
                case PUSH_TYPE_REBLOG:
                    return true;
                default:
                    return false;
            }
        }
    }
}<|MERGE_RESOLUTION|>--- conflicted
+++ resolved
@@ -558,14 +558,9 @@
             }
             commentLikeIntent.putExtra(NotificationsProcessingService.ARG_NOTE_BUNDLE, getCurrentNoteBundleForNoteId(noteId));
 
-<<<<<<< HEAD
-            PendingIntent commentLikePendingIntent =  getCommentActionPendingIntenForService(context, commentLikeIntent);
-            builder.addAction(R.drawable.ic_star_32dp, context.getText(R.string.like), commentLikePendingIntent);
-=======
             PendingIntent commentLikePendingIntent =  getCommentActionPendingIntentForService(context,
                     commentLikeIntent);
-            builder.addAction(R.drawable.ic_action_like, context.getText(R.string.like), commentLikePendingIntent);
->>>>>>> 8aebc652
+            builder.addAction(R.drawable.ic_star_32dp, context.getText(R.string.like), commentLikePendingIntent);
         }
 
         private void addCommentApproveActionForCommentNotification(Context context, NotificationCompat.Builder builder, String noteId) {
@@ -582,15 +577,10 @@
             }
             commentApproveIntent.putExtra(NotificationsProcessingService.ARG_NOTE_BUNDLE, getCurrentNoteBundleForNoteId(noteId));
 
-<<<<<<< HEAD
-            PendingIntent commentApprovePendingIntent =  getCommentActionPendingIntenForService(context, commentApproveIntent);
-            builder.addAction(R.drawable.ic_checkmark_32dp, context.getText(R.string.approve), commentApprovePendingIntent);
-=======
             PendingIntent commentApprovePendingIntent =  getCommentActionPendingIntentForService(context,
                     commentApproveIntent);
-            builder.addAction(R.drawable.ic_action_approve, context.getText(R.string.approve),
+            builder.addAction(R.drawable.ic_checkmark_32dp, context.getText(R.string.approve),
                     commentApprovePendingIntent);
->>>>>>> 8aebc652
         }
 
         private PendingIntent getCommentActionPendingIntent(Context context, Intent intent){
