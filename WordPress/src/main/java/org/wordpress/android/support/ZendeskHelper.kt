package org.wordpress.android.support

import android.content.Context
import android.net.ConnectivityManager
import android.telephony.TelephonyManager
import androidx.preference.PreferenceManager
import com.zendesk.logger.Logger
import com.zendesk.service.ErrorResponse
import com.zendesk.service.ZendeskCallback
import org.wordpress.android.WordPress
import org.wordpress.android.analytics.AnalyticsTracker
import org.wordpress.android.analytics.AnalyticsTracker.Stat
import org.wordpress.android.fluxc.model.SiteModel
import org.wordpress.android.fluxc.store.AccountStore
import org.wordpress.android.fluxc.store.SiteStore
import org.wordpress.android.login.BuildConfig
import org.wordpress.android.ui.accounts.HelpActivity.Origin
import org.wordpress.android.ui.notifications.utils.NotificationsUtils
import org.wordpress.android.ui.prefs.AppPrefs
import org.wordpress.android.util.currentLocale
import org.wordpress.android.util.AppLog
import org.wordpress.android.util.AppLog.T
import org.wordpress.android.util.DeviceUtils
import org.wordpress.android.util.LanguageUtils
import org.wordpress.android.util.NetworkUtils
import org.wordpress.android.util.PackageUtils
import org.wordpress.android.util.SiteUtils
import org.wordpress.android.util.logInformation
import org.wordpress.android.util.stateLogInformation
import zendesk.configurations.Configuration
import zendesk.core.AnonymousIdentity
import zendesk.core.Identity
import zendesk.core.PushRegistrationProvider
import zendesk.core.Zendesk
import zendesk.support.CustomField
import zendesk.support.Support
import zendesk.support.guide.HelpCenterActivity
import zendesk.support.request.RequestActivity
import zendesk.support.requestlist.RequestListActivity
import java.util.Timer
import kotlin.concurrent.schedule

private const val zendeskNeedsToBeEnabledError = "Zendesk needs to be setup before this method can be called"
private const val enablePushNotificationsDelayAfterIdentityChange: Long = 2500

class ZendeskHelper(
    private val accountStore: AccountStore,
    private val siteStore: SiteStore,
    private val supportHelper: SupportHelper,
    private val zendeskPlanFieldHelper: ZendeskPlanFieldHelper
) {
    private val zendeskInstance: Zendesk
        get() = Zendesk.INSTANCE

    private val isZendeskEnabled: Boolean
        get() = zendeskInstance.isInitialized

    private val zendeskPushRegistrationProvider: PushRegistrationProvider?
        get() = zendeskInstance.provider()?.pushRegistrationProvider()

    private val timer: Timer by lazy {
        Timer()
    }

    /**
     * These two properties are used to keep track of the Zendesk identity set. Since we allow users' to change their
     * supportEmail and reset their identity on logout, we need to ensure that the correct identity is set all times.
     * Check [requireIdentity], [refreshIdentity] & [clearIdentity] for more details about how Zendesk identity works.
     */
    private var supportEmail: String? = null
    private var supportName: String? = null

    /**
     * Although rare, Zendesk SDK might reset the identity due to a 401 error. This seems to happen if the identity
     * is changed and another Zendesk action happens before the identity change could be completed. In order to avoid
     * such issues, we check both Zendesk identity and the [supportEmail] to decide whether identity is set.
     */
    private val isIdentitySet: Boolean
        get() = !supportEmail.isNullOrEmpty() && zendeskInstance.identity != null

    /**
     * This function sets up the Zendesk singleton instance with the passed in credentials. This step is required
     * for the rest of Zendesk functions to work and it should only be called once, probably during the Application
     * setup. It'll also enable Zendesk logs for DEBUG builds.
     */
    @JvmOverloads
    fun setupZendesk(
        context: Context,
        zendeskUrl: String,
        applicationId: String,
        oauthClientId: String,
        enableLogs: Boolean = BuildConfig.DEBUG
    ) {
        require(!isZendeskEnabled) {
            "Zendesk shouldn't be initialized more than once!"
        }
        if (zendeskUrl.isEmpty() || applicationId.isEmpty() || oauthClientId.isEmpty()) {
            return
        }
        zendeskInstance.init(context, zendeskUrl, applicationId, oauthClientId)
        Logger.setLoggable(enableLogs)
        Support.INSTANCE.init(zendeskInstance)
        refreshIdentity()
    }

    /**
     * This function shows the Zendesk Help Center. It doesn't require a valid identity. If the support identity is
     * available it'll be used and the "New Ticket" button will be available, if not, it'll work with an anonymous
     * identity. The configuration will only be passed in if the identity is available, as it's only required if
     * the user contacts us through it.
     */
    fun showZendeskHelpCenter(
        context: Context,
        origin: Origin?,
        selectedSite: SiteModel?,
        extraTags: List<String>? = null
    ) {
        require(isZendeskEnabled) {
            zendeskNeedsToBeEnabledError
        }
        val builder = HelpCenterActivity.builder()
                .withArticlesForCategoryIds(ZendeskConstants.mobileCategoryId)
                .withContactUsButtonVisible(isIdentitySet)
                .withLabelNames(ZendeskConstants.articleLabel)
                .withShowConversationsMenuButton(isIdentitySet)
        AnalyticsTracker.track(Stat.SUPPORT_HELP_CENTER_VIEWED)
        if (isIdentitySet) {
            builder.show(
                context,
                buildZendeskConfig(
                    context,
                    siteStore.sites,
                    origin,
                    selectedSite,
                    extraTags,
                    zendeskPlanFieldHelper
                )
            )
        } else {
            builder.show(context)
        }
    }

    /**
     * This function creates a new ticket. It'll force a valid identity, so if the user doesn't have one set, a dialog
     * will be shown where the user will need to enter an email and a name. If they cancel the dialog, the ticket
     * creation will be canceled as well. A Zendesk configuration is passed in as it's required for ticket creation.
     */
    @JvmOverloads
    fun createNewTicket(
        context: Context,
        origin: Origin?,
        selectedSite: SiteModel?,
        extraTags: List<String>? = null
    ) {
        require(isZendeskEnabled) {
            zendeskNeedsToBeEnabledError
        }
        requireIdentity(context, selectedSite) {
            AnalyticsTracker.track(Stat.SUPPORT_NEW_REQUEST_VIEWED)
            RequestActivity.builder()
                .show(
                    context,
                    buildZendeskConfig(
                        context,
                        siteStore.sites,
                        origin,
                        selectedSite,
                        extraTags,
                        zendeskPlanFieldHelper
                    )
                )
        }
    }

    /**
     * This function shows the user's ticket list. It'll force a valid identity, so if the user doesn't have one set,
     * a dialog will be shown where the user will need to enter an email and a name. If they cancel the dialog,
     * ticket list will not be shown. A Zendesk configuration is passed in as it's required for ticket creation.
     */
    fun showAllTickets(
        context: Context,
        origin: Origin?,
        selectedSite: SiteModel? = null,
        extraTags: List<String>? = null
    ) {
        require(isZendeskEnabled) {
            zendeskNeedsToBeEnabledError
        }
        requireIdentity(context, selectedSite) {
            AnalyticsTracker.track(Stat.SUPPORT_TICKET_LIST_VIEWED)
            RequestListActivity.builder()
                .show(
                    context,
                    buildZendeskConfig(
                        context,
                        siteStore.sites,
                        origin,
                        selectedSite,
                        extraTags,
                        zendeskPlanFieldHelper
                    )
                )
        }
    }

    /**
     * This function refreshes the Zendesk's request activity if it's currently being displayed. It'll return true if
     * it's successful. We'll use the return value to decide whether to show a push notification or not.
     */
    fun refreshRequest(context: Context, requestId: String?): Boolean =
            Support.INSTANCE.refreshRequest(requestId, context)

    /**
     * This function should be called when the user logs out of WordPress.com. Push notifications are only available
     * for WordPress.com users, so they'll be disabled. We'll also clear the Zendesk identity of the user on logout
     * and it will need to be set again when the user wants to create a new ticket.
     */
    fun reset() {
        disablePushNotifications()
        clearIdentity()
    }

    /**
     * This function will enable push notifications for Zendesk. Both a Zendesk identity and a valid push
     * notification device token is required. If either doesn't exist, the request will simply be ignored.
     */
    fun enablePushNotifications() {
        require(isZendeskEnabled) {
            zendeskNeedsToBeEnabledError
        }
        if (!isIdentitySet) {
            // identity should be set before registering the device token
            return
        }
        // The device token will not be available if the user is not logged in, so this check serves two purposes
        wpcomPushNotificationDeviceToken?.let { deviceToken ->
            zendeskPushRegistrationProvider?.registerWithDeviceIdentifier(
                    deviceToken,
                    object : ZendeskCallback<String>() {
                        override fun onSuccess(result: String?) {
                            AppLog.v(T.SUPPORT, "Zendesk push notifications successfully enabled!")
                        }

                        override fun onError(errorResponse: ErrorResponse?) {
                            AppLog.v(T.SUPPORT, "Enabling Zendesk push notifications failed with" +
                                    " error: ${errorResponse?.reason}")
                        }
                    })
        }
    }

    /**
     * This function will disable push notifications for Zendesk.
     */
    private fun disablePushNotifications() {
        require(isZendeskEnabled) {
            zendeskNeedsToBeEnabledError
        }
        if (!isIdentitySet) {
            // identity should be set before removing the device token
            return
        }
        zendeskPushRegistrationProvider?.unregisterDevice(
                object : ZendeskCallback<Void>() {
                    override fun onSuccess(response: Void?) {
                        AppLog.v(T.SUPPORT, "Zendesk push notifications successfully disabled!")
                    }

                    override fun onError(errorResponse: ErrorResponse?) {
                        AppLog.v(T.SUPPORT, "Disabling Zendesk push notifications failed with" +
                                " error: ${errorResponse?.reason}")
                    }
                })
    }

    /**
     * This function provides a way to change the support email for the Zendesk identity. Due to the way Zendesk
     * anonymous identity works, this will reset the users' tickets.
     */
    fun setSupportEmail(email: String?) {
        AppPrefs.setSupportEmail(email)
        refreshIdentity()
    }

    /**
     * This is a helper function which provides an easy way to make sure a Zendesk identity is set before running a
     * piece of code. It'll check the existence of the identity and call the callback if it's already available.
     * Otherwise, it'll show a dialog for the user to enter an email and name through a helper function which then
     * will be used to set the identity and call the callback. It'll also try to enable the push notifications.
     */
    private fun requireIdentity(
        context: Context,
        selectedSite: SiteModel?,
        onIdentitySet: () -> Unit
    ) {
        if (isIdentitySet) {
            // identity already available
            onIdentitySet()
            return
        }
        if (!AppPrefs.getSupportEmail().isNullOrEmpty()) {
            /**
             * Zendesk SDK reset the identity, but we already know the email of the user, we can simply refresh
             * the identity. Check out the documentation for [isIdentitySet] for more details.
             */
            refreshIdentity()
            onIdentitySet()
            return
        }
        val (emailSuggestion, nameSuggestion) = supportHelper
                .getSupportEmailAndNameSuggestion(accountStore.account, selectedSite)
        supportHelper.showSupportIdentityInputDialog(context, emailSuggestion, nameSuggestion) { email, name ->
            AppPrefs.setSupportEmail(email)
            AppPrefs.setSupportName(name)
            refreshIdentity()
            onIdentitySet()
        }
    }

    /**
     * This is a helper function that'll ensure the Zendesk identity is set with the credentials from AppPrefs.
     */
    private fun refreshIdentity() {
        require(isZendeskEnabled) {
            zendeskNeedsToBeEnabledError
        }
        val email = AppPrefs.getSupportEmail()
        val name = AppPrefs.getSupportName()
        /**
         * We refresh the Zendesk identity if the email or the name has been updated. We also check whether
         * Zendesk SDK has cleared the identity. Check out the documentation for [isIdentitySet] for more details.
         */
        if (supportEmail != email || supportName != name || zendeskInstance.identity == null) {
            supportEmail = email
            supportName = name
            zendeskInstance.setIdentity(createZendeskIdentity(email, name))

            /**
             * When we change the identity in Zendesk, it seems to be making an asynchronous call to a server to
             * receive a different access token. During this time, if there is a call to Zendesk with the previous
             * access token, it could fail with a 401 error which seems to be clearing the identity. In order to avoid
             * such cases, we put a delay on enabling push notifications for the new identity.
             *
             * [enablePushNotifications] will check if the identity is set, before making the actual call, so if the
             * identity is cleared through [clearIdentity], this call will simply be ignored.
             */
            timer.schedule(enablePushNotificationsDelayAfterIdentityChange) {
                enablePushNotifications()
            }
        }
    }

    /**
     * This is a helper function to clear the Zendesk identity. It'll remove the credentials from AppPrefs and update
     * the Zendesk identity with a new anonymous one without an email or name. Due to the way Zendesk anonymous identity
     * works, this will clear all the users' tickets.
     */
    private fun clearIdentity() {
        AppPrefs.removeSupportEmail()
        AppPrefs.removeSupportName()
        refreshIdentity()
    }
}

// Helpers

/**
 * This is a helper function which builds a `UiConfig` through helpers to be used during ticket creation.
 */
private fun buildZendeskConfig(
    context: Context,
    allSites: List<SiteModel>?,
    origin: Origin?,
    selectedSite: SiteModel? = null,
<<<<<<< HEAD
    extraTags: List<String>? = null
): Configuration {
=======
    extraTags: List<String>? = null,
    zendeskPlanFieldHelper: ZendeskPlanFieldHelper
): UiConfig {
>>>>>>> f18ce19a
    return RequestActivity.builder()
        .withTicketForm(
            TicketFieldIds.form,
            buildZendeskCustomFields(context, allSites, selectedSite, zendeskPlanFieldHelper)
        )
        .withRequestSubject(ZendeskConstants.ticketSubject)
        .withTags(buildZendeskTags(allSites, origin ?: Origin.UNKNOWN, extraTags))
        .config()
}

/**
 * This is a helper function which builds a list of `CustomField`s which will be used during ticket creation. They
 * will be used to fill the custom fields we have setup in Zendesk UI for Happiness Engineers.
 */
private fun buildZendeskCustomFields(
    context: Context,
    allSites: List<SiteModel>?,
    selectedSite: SiteModel?,
    zendeskPlanFieldHelper: ZendeskPlanFieldHelper
): List<CustomField> {
    val currentSiteInformation = if (selectedSite != null) {
        "${SiteUtils.getHomeURLOrHostName(selectedSite)} (${selectedSite.stateLogInformation})"
    } else {
        "not_selected"
    }

    val customFields = arrayListOf(
        CustomField(TicketFieldIds.appVersion, PackageUtils.getVersionName(context)),
        CustomField(TicketFieldIds.blogList, getCombinedLogInformationOfSites(allSites)),
        CustomField(TicketFieldIds.currentSite, currentSiteInformation),
        CustomField(TicketFieldIds.deviceFreeSpace, DeviceUtils.getTotalAvailableMemorySize()),
        CustomField(TicketFieldIds.logs, AppLog.toPlainText(context)),
        CustomField(TicketFieldIds.networkInformation, getNetworkInformation(context)),
        CustomField(TicketFieldIds.appLanguage, LanguageUtils.getPatchedCurrentDeviceLanguage(context)),
        CustomField(TicketFieldIds.sourcePlatform, ZendeskConstants.sourcePlatform)
    )
    allSites?.let {
        val planIds = it.map { site -> site.planId }.distinct()
        val highestPlan = zendeskPlanFieldHelper.getHighestPlan(planIds)
        if (highestPlan != UNKNOWN_PLAN) {
            customFields.add(CustomField(TicketFieldIds.highestPlan, highestPlan))
        }
    }

    return customFields
}

/**
 * This is a helper function which creates an anonymous Zendesk identity with the email and name passed in. They can
 * both be `null` as they are not required for a valid identity.
 *
 * An important thing to note is that whenever a different set of values are passed in, a different identity will be
 * created which will reset the ticket list for the user. So, for example, even if the passed in email is the same,
 * if the name is different, it'll reset Zendesk's local DB.
 *
 * This is currently the way we handle identity for Zendesk, but it's possible that we may switch to a JWT based
 * authentication which will avoid the resetting issue, but will mean that we'll need to involve our own servers in the
 * authentication. More information can be found in their documentation:
 * https://developer.zendesk.com/embeddables/docs/android-support-sdk/sdk_set_identity#setting-a-unique-identity
 */
private fun createZendeskIdentity(email: String?, name: String?): Identity {
    val identity = AnonymousIdentity.Builder()
    if (!email.isNullOrEmpty()) {
        identity.withEmailIdentifier(email)
    }
    if (!name.isNullOrEmpty()) {
        identity.withNameIdentifier(name)
    }
    return identity.build()
}

/**
 * This is a small helper function which just joins the `logInformation` of all the sites passed in with a separator.
 */
private fun getCombinedLogInformationOfSites(allSites: List<SiteModel>?): String {
    allSites?.let {
        return it.joinToString(separator = ZendeskConstants.blogSeparator) { site -> site.logInformation }
    }
    return ZendeskConstants.noneValue
}

/**
 * This is a helper function which returns a set of pre-defined tags depending on some conditions. It accepts a list of
 * custom tags to be added for special cases.
 */
private fun buildZendeskTags(allSites: List<SiteModel>?, origin: Origin, extraTags: List<String>?): List<String> {
    val tags = ArrayList<String>()
    allSites?.let {
        // Add wpcom tag if at least one site is WordPress.com site
        if (it.any { site -> site.isWPCom }) {
            tags.add(ZendeskConstants.wpComTag)
        }

        // Add Jetpack tag if at least one site is Jetpack connected. Even if a site is Jetpack connected,
        // it does not necessarily mean that user is connected with the REST API, but we don't care about that here
        if (it.any { site -> site.isJetpackConnected }) {
            tags.add(ZendeskConstants.jetpackTag)
        }
    }
    tags.add(origin.toString())
    // Add Android tag to make it easier to filter tickets by platform
    tags.add(ZendeskConstants.platformTag)
    extraTags?.let {
        tags.addAll(it)
    }
    return tags
}

/**
 * This is a helper function which returns information about the network state of the app to be sent to Zendesk, which
 * could prove useful for the Happiness Engineers while debugging the users' issues.
 */
private fun getNetworkInformation(context: Context): String {
    val networkType = when (NetworkUtils.getActiveNetworkInfo(context)?.type) {
        ConnectivityManager.TYPE_WIFI -> ZendeskConstants.networkWifi
        ConnectivityManager.TYPE_MOBILE -> ZendeskConstants.networkWWAN
        else -> ZendeskConstants.unknownValue
    }
    val telephonyManager = context.getSystemService(Context.TELEPHONY_SERVICE) as TelephonyManager?
    val carrierName = telephonyManager?.networkOperatorName ?: ZendeskConstants.unknownValue
    val countryCodeLabel = telephonyManager?.networkCountryIso ?: ZendeskConstants.unknownValue
    return listOf(
            "${ZendeskConstants.networkTypeLabel} $networkType",
            "${ZendeskConstants.networkCarrierLabel} $carrierName",
            "${ZendeskConstants.networkCountryCodeLabel} ${countryCodeLabel.toUpperCase(context.currentLocale)}"
    ).joinToString(separator = "\n")
}

private val wpcomPushNotificationDeviceToken: String?
    get() {
        val preferences = PreferenceManager.getDefaultSharedPreferences(WordPress.getContext())
        return preferences.getString(NotificationsUtils.WPCOM_PUSH_DEVICE_TOKEN, null)
    }

private object ZendeskConstants {
    const val articleLabel = "Android"
    const val blogSeparator = "\n----------\n"
    const val jetpackTag = "jetpack"
    const val mobileCategoryId = 360000041586
    const val networkWifi = "WiFi"
    const val networkWWAN = "Mobile"
    const val networkTypeLabel = "Network Type:"
    const val networkCarrierLabel = "Carrier:"
    const val networkCountryCodeLabel = "Country Code:"
    const val noneValue = "none"
    // We rely on this platform tag to filter tickets in Zendesk, so should be kept separate from the `articleLabel`
    const val platformTag = "Android"
    const val sourcePlatform = "mobile_-_android"
    const val ticketSubject = "WordPress for Android Support"
    const val wpComTag = "wpcom"
    const val unknownValue = "unknown"
}

private object TicketFieldIds {
    const val appVersion = 360000086866L
    const val blogList = 360000087183L
    const val deviceFreeSpace = 360000089123L
    const val form = 360000010286L
    const val logs = 22871957L
    const val networkInformation = 360000086966L
    const val currentSite = 360000103103L
    const val appLanguage = 360008583691L
    const val sourcePlatform = 360009311651L
    const val highestPlan = 25175963L
}

object ZendeskExtraTags {
    const val connectingJetpack = "connecting_jetpack"
    const val gutenbergIsDefault = "mobile_gutenberg_is_default"
}<|MERGE_RESOLUTION|>--- conflicted
+++ resolved
@@ -373,14 +373,9 @@
     allSites: List<SiteModel>?,
     origin: Origin?,
     selectedSite: SiteModel? = null,
-<<<<<<< HEAD
-    extraTags: List<String>? = null
-): Configuration {
-=======
     extraTags: List<String>? = null,
     zendeskPlanFieldHelper: ZendeskPlanFieldHelper
-): UiConfig {
->>>>>>> f18ce19a
+): Configuration {
     return RequestActivity.builder()
         .withTicketForm(
             TicketFieldIds.form,
