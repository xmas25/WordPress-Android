--- conflicted
+++ resolved
@@ -106,11 +106,6 @@
 ): Triple<View, EditText, EditText> {
     val layout = LayoutInflater.from(context).inflate(R.layout.support_email_and_name_dialog, null)
 
-<<<<<<< HEAD
-    val emailInputType = InputType.TYPE_TEXT_VARIATION_EMAIL_ADDRESS
-    val emailField = inputDialogEditText(context, emailInputType, emailSuggestion, true)
-    layout.addView(emailField)
-=======
     val messageText = layout.findViewById<TextView>(R.id.support_identity_input_dialog_message)
     val message = if (isNameInputHidden) {
         R.string.support_identity_input_dialog_enter_email
@@ -118,7 +113,6 @@
         R.string.support_identity_input_dialog_enter_email_and_name
     }
     messageText.setText(message)
->>>>>>> 78a817a4
 
     val emailEditText = layout.findViewById<EditText>(R.id.support_identity_input_dialog_email_edit_text)
     emailEditText.setText(emailSuggestion)
