package org.wordpress.android.viewmodel.giphy

import android.arch.lifecycle.LiveData
import android.net.Uri
import com.giphy.sdk.core.models.Media

/**
 * A data-representation of [GiphyMediaViewHolder]
 *
 * The values of this class comes from Giphy's [Media] model. The [Media] object is big so we use this class to
 * only keep a minimal amount of memory. This also hides the complexity of navigating the values of [Media].
 *
 * This class also houses the selection status. The [GiphyMediaViewHolder] observes the [isSelected] and
 * [selectionNumber] properties to update itself.
 *
 * See the [Giphy API docs](https://developers.giphy.com/docs/) for more information on what a [Media] object contains.
 * Search for "The GIF Object" section.
 */
interface GiphyMediaViewModel {
    /**
     * The id from Giphy's [Media]
     */
    val id: String
    /**
     * The thumbnail to show in a list. This is an animated GIF.
     */
    val thumbnailUri: Uri
    /**
<<<<<<< HEAD
     * The image to use for previews in the picker
     *
     * This should be the `downsized` image which is downsized to be under 2mb.
     */
    val previewImageUri: Uri
=======
     * The large image to download.
     *
     * This should be the `downsized_large` which is downsized to be under 8mb.
     */
    val largeImageUri: Uri
>>>>>>> 316fb595
    /**
     * The title that appears on giphy.com
     */
    val title: String
    /**
     * Denotes whether this object was selected by the user.
     */
    val isSelected: LiveData<Boolean>
    /**
     * The position of this object in the list of "selected" objects.
     *
     * For example, if this object was the second selected item by the user, the value should be "2".
     */
    val selectionNumber: LiveData<Int?>
}<|MERGE_RESOLUTION|>--- conflicted
+++ resolved
@@ -26,19 +26,17 @@
      */
     val thumbnailUri: Uri
     /**
-<<<<<<< HEAD
      * The image to use for previews in the picker
      *
      * This should be the `downsized` image which is downsized to be under 2mb.
      */
     val previewImageUri: Uri
-=======
+    /**
      * The large image to download.
      *
      * This should be the `downsized_large` which is downsized to be under 8mb.
      */
     val largeImageUri: Uri
->>>>>>> 316fb595
     /**
      * The title that appears on giphy.com
      */
