--- conflicted
+++ resolved
@@ -64,44 +64,6 @@
     ): PostListItemUiState {
         val postStatus: PostStatus = PostStatus.fromPost(post)
         val uploadUiState = createUploadUiState(uploadStatus)
-<<<<<<< HEAD
-        return PostListItemUiState(
-                data = PostListItemUiStateData(
-                        remotePostId = RemotePostId(RemoteId(post.remotePostId)),
-                        localPostId = LocalPostId(LocalId(post.id)),
-                        title = getTitle(post = post),
-                        excerpt = getExcerpt(post = post),
-                        imageUrl = featuredImageUrl,
-                        dateAndAuthor = UiStringText(text = formattedDate),
-                        statuses = getStatuses(
-                                postStatus = postStatus,
-                                isLocalDraft = post.isLocalDraft,
-                                isLocallyChanged = post.isLocallyChanged,
-                                uploadUiState = uploadUiState,
-                                hasUnhandledConflicts = unhandledConflicts
-                        ),
-                        statusesColor = getStatusesColor(
-                                postStatus = postStatus,
-                                isLocalDraft = post.isLocalDraft,
-                                isLocallyChanged = post.isLocallyChanged,
-                                uploadUiState = uploadUiState,
-                                hasUnhandledConflicts = unhandledConflicts
-                        ),
-                        statusesDelimiter = UiStringRes(R.string.multiple_status_label_delimiter),
-                        progressBarState = getProgressBarState(
-                                uploadUiState = uploadUiState,
-                                performingCriticalAction = performingCriticalAction
-                        ),
-                        showOverlay = shouldShowOverlay(
-                                uploadUiState = uploadUiState,
-                                performingCriticalAction = performingCriticalAction
-                        )
-                ),
-                actions = createActions(
-                        postStatus = postStatus,
-                        isLocalDraft = post.isLocalDraft,
-                        isLocallyChanged = post.isLocallyChanged,
-=======
 
         val onButtonClicked = { buttonType: PostListButtonType ->
             onAction.invoke(post, buttonType, POST_LIST_BUTTON_PRESSED)
@@ -149,8 +111,7 @@
                 statuses = statuses,
                 statusesColor = statusesColor,
                 statusesDelimiter = statusesDelimeter,
-                showProgress = shouldShowProgress(
->>>>>>> 3e706ce6
+                progressBarState = getProgressBarState(
                         uploadUiState = uploadUiState,
                         performingCriticalAction = performingCriticalAction
                 ),
