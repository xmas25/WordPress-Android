--- conflicted
+++ resolved
@@ -15,9 +15,6 @@
 import org.wordpress.android.fluxc.model.plugin.PluginDirectoryType
 import org.wordpress.android.fluxc.store.PluginStore
 import org.wordpress.android.fluxc.store.PluginStore.FetchPluginDirectoryPayload
-<<<<<<< HEAD
-import org.wordpress.android.models.networkresource.ListState
-=======
 import org.wordpress.android.fluxc.store.PluginStore.OnPluginDirectoryFetched
 import org.wordpress.android.fluxc.store.PluginStore.OnPluginDirectorySearched
 import org.wordpress.android.fluxc.store.PluginStore.OnSitePluginConfigured
@@ -27,8 +24,7 @@
 import org.wordpress.android.fluxc.store.PluginStore.OnWPOrgPluginFetched
 import org.wordpress.android.fluxc.store.SiteStore
 import org.wordpress.android.fluxc.store.SiteStore.OnSiteChanged
-import org.wordpress.android.models.networkresource.ListNetworkResource
->>>>>>> 57d2b530
+import org.wordpress.android.models.networkresource.ListState
 import org.wordpress.android.ui.ListDiffCallback
 import org.wordpress.android.util.AppLog
 import org.wordpress.android.util.AppLog.T
@@ -264,15 +260,9 @@
     @SuppressWarnings("unused")
     fun onPluginDirectoryFetched(event: OnPluginDirectoryFetched) {
         if (event.isError) {
-<<<<<<< HEAD
-            AppLog.e(T.PLUGINS, "An error occurred while fetching the plugin directory " + event.type + ": "
-                    + event.error.type)
-            updateListStateToError(event.type, event.error.message)
-=======
             AppLog.e(T.PLUGINS, "An error occurred while fetching the plugin directory " + event.type + ": " +
                     event.error.type)
-            errorListNetworkResource(event.type, event.error.message)
->>>>>>> 57d2b530
+            updateListStateToError(event.type, event.error.message)
         } else {
             updateListStateToSuccess(event.type, event.canLoadMore)
         }
