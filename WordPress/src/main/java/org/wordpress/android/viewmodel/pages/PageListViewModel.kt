--- conflicted
+++ resolved
@@ -164,11 +164,7 @@
     }
 
     private val uploadStatusObserver = Observer<List<LocalId>> { ids ->
-<<<<<<< HEAD
-        pageItemUiStateHelper.uploadStatusTracker.invalidateUploadStatus(ids.map { localId -> localId.value })
-=======
         createPageUploadUiStateUseCase.uploadStatusTracker.invalidateUploadStatus(ids.map { localId -> localId.value })
->>>>>>> 29b1957b
     }
 
     private fun loadPagesAsync(pages: List<PageModel>) = launch {
@@ -254,21 +250,16 @@
                     } else {
                         DEFAULT_INDENT
                     }
-<<<<<<< HEAD
-                    val (progressBarUiState, showOverlay) = pageItemUiStateHelper.getProgressStateForPage(
-                            LocalId(it.pageId),
-                            pagesViewModel.site
-                    )
+                    val itemUiStateData = createItemUiStateData(it)
 
                     PublishedPage(
-                            it.remoteId, it.pageId, it.title, it.date, labels, pageItemIndent,
-=======
-                    val itemUiStateData = createItemUiStateData(it)
-
-                    PublishedPage(
-                            it.remoteId, it.title, it.date, itemUiStateData.labels, itemUiStateData.labelsColor,
+                            it.remoteId,
+                            it.pageId,
+                            it.title,
+                            it.date,
+                            itemUiStateData.labels,
+                            itemUiStateData.labelsColor,
                             pageItemIndent,
->>>>>>> 29b1957b
                             getFeaturedImageUrl(it.featuredImageId),
                             pageItemUiStateHelper.setupPageActions(
                                     listType,
@@ -290,24 +281,14 @@
                 .map { (date, results) ->
                     listOf(Divider(date)) +
                             results.map {
-<<<<<<< HEAD
-                                val labels = mutableListOf<Int>()
-                                if (it.hasLocalChanges)
-                                    labels.add(R.string.local_changes)
-
-                                val (progressBarUiState, showOverlay) = pageItemUiStateHelper.getProgressStateForPage(
-                                        LocalId(it.pageId),
-                                        pagesViewModel.site)
+                                val itemUiStateData = createItemUiStateData(it)
 
                                 ScheduledPage(
-                                        it.remoteId, it.pageId, it.title, it.date, labels,
-=======
-                                val itemUiStateData = createItemUiStateData(it)
-
-                                ScheduledPage(
-                                        it.remoteId, it.title, it.date, itemUiStateData.labels,
+                                        it.remoteId, it.pageId,
+                                        it.title,
+                                        it.date,
+                                        itemUiStateData.labels,
                                         itemUiStateData.labelsColor,
->>>>>>> 29b1957b
                                         getFeaturedImageUrl(it.featuredImageId),
                                         pageItemUiStateHelper.setupPageActions(
                                                 listType,
@@ -328,18 +309,7 @@
 
     private fun prepareDraftPages(pages: List<PageModel>, actionsEnabled: Boolean): List<PageItem> {
         return pages.map {
-<<<<<<< HEAD
-            val labels = mutableListOf<Int>()
-            if (it.status == PageStatus.PENDING)
-                labels.add(R.string.pages_pending)
-            if (it.hasLocalChanges)
-                labels.add(R.string.local_draft)
-
-            val (progressBarUiState, showOverlay) = pageItemUiStateHelper.getProgressStateForPage(LocalId(it.pageId),
-                    pagesViewModel.site)
-=======
             val itemUiStateData = createItemUiStateData(it)
->>>>>>> 29b1957b
             DraftPage(
                     it.remoteId,
                     it.pageId,
@@ -365,12 +335,7 @@
         actionsEnabled: Boolean
     ): List<PageItem> {
         return pages.map {
-<<<<<<< HEAD
-            val (progressBarUiState, showOverlay) = pageItemUiStateHelper.getProgressStateForPage(LocalId(it.pageId),
-                    pagesViewModel.site)
-=======
             val itemUiStateData = createItemUiStateData(it)
->>>>>>> 29b1957b
             TrashedPage(
                     it.remoteId,
                     it.pageId,
