--- conflicted
+++ resolved
@@ -4,9 +4,7 @@
 import android.arch.lifecycle.MutableLiveData
 import android.arch.lifecycle.Observer
 import android.arch.lifecycle.ViewModel
-import kotlinx.coroutines.experimental.android.UI
 import kotlinx.coroutines.experimental.launch
-import kotlinx.coroutines.experimental.withContext
 import org.wordpress.android.R.string
 import org.wordpress.android.fluxc.Dispatcher
 import org.wordpress.android.fluxc.model.page.PageModel
@@ -100,15 +98,7 @@
         }
     }
 
-<<<<<<< HEAD
     private fun preparePublishedPages(pages: List<PageModel>, actionsEnabled: Boolean): List<PageItem> {
-=======
-    private suspend fun updatePages(newPages: List<PageItem>) = withContext(UI) {
-        _pages.value = newPages
-    }
-
-    private fun preparePublishedPages(pages: List<PageModel>): List<PageItem> {
->>>>>>> ed62ff13
         pages.forEach { clearNonPublishedParents(it) }
         return topologicalSort(pages)
                 .map {
