package org.wordpress.android.viewmodel.giphy

import android.arch.lifecycle.LiveData
import android.arch.lifecycle.MutableLiveData
import android.arch.lifecycle.Transformations
import android.arch.paging.LivePagedListBuilder
import android.arch.paging.PagedList
<<<<<<< HEAD
import android.arch.paging.PagedList.BoundaryCallback
=======
import kotlinx.coroutines.experimental.CancellationException
import kotlinx.coroutines.experimental.launch
import org.wordpress.android.R
import org.wordpress.android.fluxc.model.MediaModel
import org.wordpress.android.fluxc.model.SiteModel
>>>>>>> c40e2c59
import org.wordpress.android.util.getDistinct
import org.wordpress.android.viewmodel.SingleLiveEvent
import javax.inject.Inject

/**
 * Holds the data for [org.wordpress.android.ui.giphy.GiphyPickerActivity]
 *
 * This creates a [PagedList] which can be bound to by a [PagedListAdapter] and also manages the logic of the
 * selected media. That includes but not limited to keeping the [GiphyMediaViewModel.selectionNumber] continuous.
 *
 * Calling [setup] is required before using this ViewModel.
 */
class GiphyPickerViewModel @Inject constructor(
    private val mediaFetcher: GiphyMediaFetcher,
    /**
     * The [GiphyPickerDataSourceFactory] to use
     *
     * This is only available in the constructor to allow mocking in tests.
     */
    private val dataSourceFactory: GiphyPickerDataSourceFactory
) : CoroutineScopedViewModel() {
    enum class State {
        /**
         * The default state where interaction with the UI like selecting and searching is allowed
         */
        IDLE,
        /**
         * This is reached when the user chose some items and pressed the "Add" button
         *
         * We're actively downloading and saving in the background during this state.
         */
        DOWNLOADING,
        /**
         * Reached after [DOWNLOADING] was successful
         *
         * No UI interaction should be allowed during this state and the Activity should already be dismissed.
         */
        FINISHED
    }

    /**
     * A result of [downloadSelected] observed using the [downloadResult] LiveData
     */
<<<<<<< HEAD
    private val dataSourceFactory: GiphyPickerDataSourceFactory = GiphyPickerDataSourceFactory()
) : ViewModel() {
    /**
     * Describes how an empty view UI should be displayed
     */
    enum class EmptyDisplayMode {
        HIDDEN,
        /**
         * Visible because the user has not performed a search or the search string is blank.
         */
        VISIBLE_NO_SEARCH_QUERY,
        /**
         * Visible because the user has performed a search but there are no search results
         */
        VISIBLE_NO_SEARCH_RESULTS
    }

    private val _emptyDisplayMode = MutableLiveData<EmptyDisplayMode>().apply {
        value = EmptyDisplayMode.VISIBLE_NO_SEARCH_QUERY
    }
    /**
     * Describes how the empty view UI should be displayed
     */
    val emptyDisplayMode: LiveData<EmptyDisplayMode> = _emptyDisplayMode
=======
    data class DownloadResult(val mediaModels: List<MediaModel>? = null, val errorMessageStringResId: Int? = null)

    private lateinit var site: SiteModel

    private val _state = MutableLiveData<State>().apply { value = State.IDLE }
    /**
     * Describes what state this ViewModel (and the corresponding Activity) is in.
     */
    val state: LiveData<State> = _state

    private val _downloadResult = SingleLiveEvent<DownloadResult>()
    /**
     * Produces results whenever [downloadSelected] finishes
     */
    val downloadResult: LiveData<DownloadResult> = _downloadResult
>>>>>>> c40e2c59

    private val _selectedMediaViewModelList = MutableLiveData<LinkedHashMap<String, GiphyMediaViewModel>>()
    /**
     * A [Map] of the [GiphyMediaViewModel]s that were selected by the user
     *
     * This map is sorted in the order that the user picked them. The [String] is the value of [GiphyMediaViewModel.id].
     */
    val selectedMediaViewModelList: LiveData<LinkedHashMap<String, GiphyMediaViewModel>> = _selectedMediaViewModelList

    /**
     * Returns `true` if the selection bar (UI) should be shown
     *
     * This changes when the number of items change from 0 to 1 or 1 to 0.
     */
    val selectionBarIsVisible: LiveData<Boolean> =
            Transformations.map(selectedMediaViewModelList) { it.isNotEmpty() }.getDistinct()

    /**
     * The [PagedList] that should be displayed in the RecyclerView
     */
    val mediaViewModelPagedList: LiveData<PagedList<GiphyMediaViewModel>> by lazy {
        val pagedListConfig = PagedList.Config.Builder().setEnablePlaceholders(true).setPageSize(30).build()
        LivePagedListBuilder(dataSourceFactory, pagedListConfig).setBoundaryCallback(pagedListBoundaryCallback).build()
    }

    /**
     * Update the [emptyDisplayMode] depending on the number of API search results
     */
    private val pagedListBoundaryCallback = object : BoundaryCallback<GiphyMediaViewModel>() {
        override fun onZeroItemsLoaded() {
            val visibility = if (dataSourceFactory.searchQuery.isBlank()) {
                EmptyDisplayMode.VISIBLE_NO_SEARCH_QUERY
            } else {
                EmptyDisplayMode.VISIBLE_NO_SEARCH_RESULTS
            }
            _emptyDisplayMode.postValue(visibility)
            super.onZeroItemsLoaded()
        }

        override fun onItemAtFrontLoaded(itemAtFront: GiphyMediaViewModel) {
            _emptyDisplayMode.postValue(EmptyDisplayMode.HIDDEN)
            super.onItemAtFrontLoaded(itemAtFront)
        }
    }

    /**
     * Perform additional initialization for this ViewModel
     *
     * The [site] usually comes from this ViewModel's corresponding Activity
     */
    fun setup(site: SiteModel) {
        this.site = site
    }

    /**
     * Set the current search query
     *
     * This also clears the [selectedMediaViewModelList]. This makes sense because the user will not be seeing the
     * currently selected [GiphyMediaViewModel] if the new search query results are different.
     */
    fun search(searchQuery: String) {
        if (_state.value != State.IDLE) {
            return
        }

        _selectedMediaViewModelList.postValue(LinkedHashMap())

        // The empty view should be hidden while the user is searching
        _emptyDisplayMode.postValue(EmptyDisplayMode.HIDDEN)

        dataSourceFactory.searchQuery = searchQuery
    }

    /**
     * Downloads all the selected [GiphyMediaViewModel]
     *
     * When the process is finished, the results will be posted to [downloadResult].
     *
     * If [downloadSelected] is successful, the [DownloadResult.mediaModels] will be a non-null list. If not, the
     * [DownloadResult.errorMessageStringResId] will be non-null and should be shown to the user.
     *
     * This also changes the [state] to:
     *
     * - [State.DOWNLOADING] while downloading
     * - [State.FINISHED] if the download was successful
     * - [State.IDLE] if the download failed
     */
    fun downloadSelected() = launch {
        if (_state.value != State.IDLE) {
            return@launch
        }

        _state.postValue(State.DOWNLOADING)

        val result = try {
            val giphyMediaViewModels = _selectedMediaViewModelList.value?.values?.toList() ?: emptyList()
            val mediaModels = mediaFetcher.fetchAndSave(giphyMediaViewModels, site)
            DownloadResult(mediaModels = mediaModels)
        } catch (e: CancellationException) {
            // We don't need to handle coroutine cancellations. The UI should just do nothing.
            DownloadResult()
        } catch (e: Exception) {
            // No need to log the error because that is already logged by `fetchAndSave()`
            DownloadResult(errorMessageStringResId = R.string.error_downloading_image)
        }

        _downloadResult.postValue(result)
        _state.postValue(if (result.mediaModels != null) State.FINISHED else State.IDLE)
    }

    /**
     * Toggles a [GiphyMediaViewModel]'s `isSelected` property between true and false
     *
     * This also updates the [GiphyMediaViewModel.selectionNumber] of all the objects in [selectedMediaViewModelList].
     */
    fun toggleSelected(mediaViewModel: GiphyMediaViewModel) {
        if (_state.value != State.IDLE) {
            return
        }

        assert(mediaViewModel is MutableGiphyMediaViewModel)
        mediaViewModel as MutableGiphyMediaViewModel

        val isSelected = !(mediaViewModel.isSelected.value ?: false)

        mediaViewModel.postIsSelected(isSelected)

        val selectedList = (selectedMediaViewModelList.value ?: LinkedHashMap()).apply {
            // Add or remove the [mediaViewModel] from the list
            if (isSelected) {
                set(mediaViewModel.id, mediaViewModel)
            } else {
                mediaViewModel.postSelectionNumber(null)
                remove(mediaViewModel.id)
            }

            rebuildSelectionNumbers(this)
        }

        _selectedMediaViewModelList.postValue(selectedList)
    }

    /**
     * Update the [GiphyMediaViewModel.selectionNumber] values so that they are continuous
     *
     * For example, if the selection numbers are [1, 2, 3, 4, 5] and the 2nd [GiphyMediaViewModel] was removed, we
     * want the selection numbers to be updated to [1, 2, 3, 4] instead of leaving it as [1, 3, 4, 5].
     */
    private fun rebuildSelectionNumbers(mediaList: LinkedHashMap<String, GiphyMediaViewModel>) {
        mediaList.values.forEachIndexed { index, mediaViewModel ->
            (mediaViewModel as MutableGiphyMediaViewModel).postSelectionNumber(index + 1)
        }
    }
}<|MERGE_RESOLUTION|>--- conflicted
+++ resolved
@@ -5,15 +5,12 @@
 import android.arch.lifecycle.Transformations
 import android.arch.paging.LivePagedListBuilder
 import android.arch.paging.PagedList
-<<<<<<< HEAD
 import android.arch.paging.PagedList.BoundaryCallback
-=======
 import kotlinx.coroutines.experimental.CancellationException
 import kotlinx.coroutines.experimental.launch
 import org.wordpress.android.R
 import org.wordpress.android.fluxc.model.MediaModel
 import org.wordpress.android.fluxc.model.SiteModel
->>>>>>> c40e2c59
 import org.wordpress.android.util.getDistinct
 import org.wordpress.android.viewmodel.SingleLiveEvent
 import javax.inject.Inject
@@ -35,6 +32,11 @@
      */
     private val dataSourceFactory: GiphyPickerDataSourceFactory
 ) : CoroutineScopedViewModel() {
+    /**
+     * A result of [downloadSelected] observed using the [downloadResult] LiveData
+     */
+    data class DownloadResult(val mediaModels: List<MediaModel>? = null, val errorMessageStringResId: Int? = null)
+
     enum class State {
         /**
          * The default state where interaction with the UI like selecting and searching is allowed
@@ -55,12 +57,6 @@
     }
 
     /**
-     * A result of [downloadSelected] observed using the [downloadResult] LiveData
-     */
-<<<<<<< HEAD
-    private val dataSourceFactory: GiphyPickerDataSourceFactory = GiphyPickerDataSourceFactory()
-) : ViewModel() {
-    /**
      * Describes how an empty view UI should be displayed
      */
     enum class EmptyDisplayMode {
@@ -82,8 +78,6 @@
      * Describes how the empty view UI should be displayed
      */
     val emptyDisplayMode: LiveData<EmptyDisplayMode> = _emptyDisplayMode
-=======
-    data class DownloadResult(val mediaModels: List<MediaModel>? = null, val errorMessageStringResId: Int? = null)
 
     private lateinit var site: SiteModel
 
@@ -98,7 +92,6 @@
      * Produces results whenever [downloadSelected] finishes
      */
     val downloadResult: LiveData<DownloadResult> = _downloadResult
->>>>>>> c40e2c59
 
     private val _selectedMediaViewModelList = MutableLiveData<LinkedHashMap<String, GiphyMediaViewModel>>()
     /**
