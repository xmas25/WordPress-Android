package org.wordpress.android.viewmodel.mlp

import androidx.lifecycle.LiveData
import androidx.lifecycle.MutableLiveData
import kotlinx.coroutines.CoroutineDispatcher
import kotlinx.coroutines.launch
import kotlinx.coroutines.withContext
import org.greenrobot.eventbus.Subscribe
import org.greenrobot.eventbus.ThreadMode
import org.wordpress.android.fluxc.Dispatcher
import org.wordpress.android.fluxc.generated.SiteActionBuilder
import org.wordpress.android.fluxc.model.SiteModel
import org.wordpress.android.fluxc.store.SiteStore
import org.wordpress.android.fluxc.store.SiteStore.FetchBlockLayoutsPayload
import org.wordpress.android.fluxc.store.SiteStore.OnBlockLayoutsFetched
import org.wordpress.android.modules.BG_THREAD
import org.wordpress.android.modules.UI_THREAD
import org.wordpress.android.ui.mlp.CategoryListItemUiState
import org.wordpress.android.ui.mlp.ButtonsUiState
import org.wordpress.android.ui.mlp.GutenbergPageLayouts
import org.wordpress.android.ui.mlp.LayoutListItemUiState
import org.wordpress.android.ui.mlp.LayoutCategoryUiState
import org.wordpress.android.ui.mlp.SupportedBlocksProvider
import org.wordpress.android.ui.mlp.ThumbDimensionProvider
import org.wordpress.android.ui.prefs.AppPrefsWrapper
import org.wordpress.android.viewmodel.Event
import org.wordpress.android.viewmodel.ScopedViewModel
import org.wordpress.android.viewmodel.SingleLiveEvent
import org.wordpress.android.viewmodel.mlp.ModalLayoutPickerViewModel.UiState.ContentUiState
import org.wordpress.android.viewmodel.mlp.ModalLayoutPickerViewModel.UiState.ErrorUiState
import org.wordpress.android.viewmodel.mlp.ModalLayoutPickerViewModel.UiState.LoadingUiState
import javax.inject.Inject
import javax.inject.Named

/**
 * Implements the Modal Layout Picker view model
 */
class ModalLayoutPickerViewModel @Inject constructor(
    private val dispatcher: Dispatcher,
    private val siteStore: SiteStore,
    private val appPrefsWrapper: AppPrefsWrapper,
    private val supportedBlocksProvider: SupportedBlocksProvider,
    private val thumbDimensionProvider: ThumbDimensionProvider,
    @Named(BG_THREAD) private val bgDispatcher: CoroutineDispatcher,
    @Named(UI_THREAD) private val mainDispatcher: CoroutineDispatcher
) : ScopedViewModel(mainDispatcher) {
    lateinit var layouts: GutenbergPageLayouts
        private set

    /**
     * Tracks the Modal Layout Picker visibility state
     */
    private val _isModalLayoutPickerShowing = MutableLiveData<Event<Boolean>>()
    val isModalLayoutPickerShowing: LiveData<Event<Boolean>> = _isModalLayoutPickerShowing

    private val _onCategorySelected = MutableLiveData<Event<Unit>>()
    val onCategorySelected: LiveData<Event<Unit>> = _onCategorySelected

    private val _uiState: MutableLiveData<UiState> = MutableLiveData()
    val uiState: LiveData<UiState> = _uiState

    /**
     * Create new page event
     */
    private val _onCreateNewPageRequested = SingleLiveEvent<PageRequest.Create>()
    val onCreateNewPageRequested: LiveData<PageRequest.Create> = _onCreateNewPageRequested

    /**
     * Preview page event
     */
    private val _onPreviewPageRequested = SingleLiveEvent<PageRequest.Preview>()
    val onPreviewPageRequested: LiveData<PageRequest.Preview> = _onPreviewPageRequested

    sealed class PageRequest(val template: String?, val content: String) {
<<<<<<< HEAD
        class Create(template: String? = null, content: String = "") : PageRequest(template, content)
=======
        class Create(template: String?, content: String, val title: String) : PageRequest(template, content)
>>>>>>> 40528bf9
        class Preview(template: String?, content: String, val site: SiteModel) : PageRequest(template, content)
    }

    init {
        dispatcher.register(this)
    }

    override fun onCleared() {
        dispatcher.unregister(this)
        super.onCleared()
    }

    private fun fetchLayouts() {
        updateUiState(LoadingUiState)
        launch(bgDispatcher) {
            val siteId = appPrefsWrapper.getSelectedSite()
            val site = siteStore.getSiteByLocalId(siteId)
            val payload = FetchBlockLayoutsPayload(
                    site,
                    supportedBlocksProvider.fromAssets().supported,
                    thumbDimensionProvider.previewWidth.toFloat(),
                    thumbDimensionProvider.scale.toFloat()
            )
            dispatcher.dispatch(SiteActionBuilder.newFetchBlockLayoutsAction(payload))
        }
    }

    @Subscribe(threadMode = ThreadMode.MAIN)
    fun onBlockLayoutsFetched(event: OnBlockLayoutsFetched) {
        if (event.isError) {
            updateUiState(ErrorUiState(event.error.message))
        } else {
            handleBlockLayoutsResponse(GutenbergPageLayouts(event.layouts, event.categories))
        }
    }

    private fun handleBlockLayoutsResponse(response: GutenbergPageLayouts) {
        layouts = response
        loadCategories()
    }

    private fun loadLayouts() {
        val state = uiState.value as? ContentUiState ?: ContentUiState()
        launch(bgDispatcher) {
            val listItems = ArrayList<LayoutCategoryUiState>()

            val selectedCategories = if (state.selectedCategoriesSlugs.isNotEmpty())
                layouts.categories.filter { state.selectedCategoriesSlugs.contains(it.slug) }
            else layouts.categories

            selectedCategories.sortedBy { it.title }.forEach { category ->

                val layouts = layouts.getFilteredLayouts(category.slug).map { layout ->
                    val selected = layout.slug == state.selectedLayoutSlug
                    LayoutListItemUiState(layout.slug, layout.title, layout.preview, selected,
                            onItemTapped = { onLayoutTapped(layoutSlug = layout.slug) },
                            onThumbnailReady = { onThumbnailReady(layoutSlug = layout.slug) }
                    )
                }
                listItems.add(
                        LayoutCategoryUiState(
                                category.slug,
                                category.title,
                                category.description,
                                layouts
                        )
                )
            }
            withContext(mainDispatcher) {
                updateUiState(state.copy(layoutCategories = listItems))
            }
        }
    }

    private fun loadCategories() {
        val state = uiState.value as? ContentUiState ?: ContentUiState()
        launch(bgDispatcher) {
            val listItems: List<CategoryListItemUiState> = layouts.categories.sortedBy { it.title }.map {
                CategoryListItemUiState(
                        it.slug,
                        it.title,
                        it.emoji,
                        state.selectedCategoriesSlugs.contains(it.slug)
                ) { onCategoryTapped(it.slug) }
            }
            withContext(mainDispatcher) {
                updateUiState(state.copy(categories = listItems))
            }
            loadLayouts()
        }
    }

    /**
     * Triggers the create page flow and shows the MLP
     */
    fun createPageFlowTriggered() {
        _isModalLayoutPickerShowing.value = Event(true)
        fetchLayouts()
    }

    /**
     * Dismisses the MLP
     */
    fun dismiss() {
        _isModalLayoutPickerShowing.postValue(Event(false))
        updateUiState(ContentUiState())
    }

    /**
     * Sets the header and title visibility
     * @param headerShouldBeVisible if true the header is shown and the title hidden
     */
    private fun setHeaderTitleVisibility(headerShouldBeVisible: Boolean) {
        (uiState.value as? ContentUiState)?.let { state ->
            if (state.isHeaderVisible == headerShouldBeVisible) return // No change
            updateUiState(state.copy(isHeaderVisible = headerShouldBeVisible))
        }
    }

    /**
     * Layout thumbnail is ready
     * @param layoutSlug the slug of the tapped layout
     */
    fun onThumbnailReady(layoutSlug: String) {
        (uiState.value as? ContentUiState)?.let { state ->
            updateUiState(state.copy(loadedThumbnailSlugs = state.loadedThumbnailSlugs.apply { add(layoutSlug) }))
        }
    }

    /**
     * Appbar scrolled event
     * @param verticalOffset the scroll state vertical offset
     * @param scrollThreshold the scroll threshold
     */
    fun onAppBarOffsetChanged(verticalOffset: Int, scrollThreshold: Int) {
        setHeaderTitleVisibility(verticalOffset < scrollThreshold)
    }

    /**
     * Category tapped
     * @param categorySlug the slug of the tapped category
     */
    fun onCategoryTapped(categorySlug: String) {
        (uiState.value as? ContentUiState)?.let { state ->
            if (state.selectedCategoriesSlugs.contains(categorySlug)) { // deselect
                updateUiState(
                        state.copy(selectedCategoriesSlugs = state.selectedCategoriesSlugs.apply {
                            remove(categorySlug)
                        })
                )
            } else {
                updateUiState(
                        state.copy(selectedCategoriesSlugs = state.selectedCategoriesSlugs.apply { add(categorySlug) })
                )
            }
            loadCategories()
            _onCategorySelected.postValue(Event(Unit))
        }
    }

    /**
     * Layout tapped
     * @param layoutSlug the slug of the tapped layout
     */
    fun onLayoutTapped(layoutSlug: String) {
        (uiState.value as? ContentUiState)?.let { state ->
            if (!state.loadedThumbnailSlugs.contains(layoutSlug)) return // No action
            if (layoutSlug == state.selectedLayoutSlug) { // deselect
                updateUiState(state.copy(selectedLayoutSlug = null))
            } else {
                updateUiState(state.copy(selectedLayoutSlug = layoutSlug))
            }
            updateButtonsUiState()
            loadLayouts()
        }
    }

    /**
     * Create page tapped
     */
    fun onCreatePageClicked() {
        createPage()
        dismiss()
    }

    /**
     * Preview page tapped
     */
    fun onPreviewPageClicked() {
        (uiState.value as? ContentUiState)?.let { state ->
            val siteId = appPrefsWrapper.getSelectedSite()
            val site = siteStore.getSiteByLocalId(siteId)
            val selection = state.selectedLayoutSlug != null
            val selectedLayout = layouts.layouts.firstOrNull { it.slug == state.selectedLayoutSlug }
            val content = if (selection) {
                selectedLayout?.content ?: ""
            } else ""
            _onPreviewPageRequested.value = PageRequest.Preview(selectedLayout?.slug, content, site)
        }
    }

    /**
     * Updates the buttons UiState
     */
    private fun updateButtonsUiState() {
        (uiState.value as? ContentUiState)?.let { state ->
            val selection = state.selectedLayoutSlug != null
            updateUiState(state.copy(buttonsUiState = ButtonsUiState(!selection, selection, selection)))
        }
    }

    /**
     * Triggers the creation of a new page
     */
    private fun createPage() {
        (uiState.value as? ContentUiState)?.let { state ->
            val selection = state.selectedLayoutSlug != null
            val selectedLayout = layouts.layouts.firstOrNull { it.slug == state.selectedLayoutSlug }
            val title = if (selection) {
                selectedLayout?.title ?: ""
            } else ""
            val content = if (selection) {
                selectedLayout?.content ?: ""
            } else ""
<<<<<<< HEAD
            _onCreateNewPageRequested.value = PageRequest.Create(selectedLayout?.slug, content)
        } ?: run {
            // Allow creation of blank page in offline / loading mode
            _onCreateNewPageRequested.value = PageRequest.Create()
=======
            _onCreateNewPageRequested.value = PageRequest.Create(selectedLayout?.slug, content, title)
>>>>>>> 40528bf9
        }
    }

    private fun updateUiState(uiState: UiState) {
        _uiState.value = uiState
    }

    fun loadSavedState(layouts: GutenbergPageLayouts?, selectedLayout: String?, selectedCategories: List<String>?) {
        if (layouts == null) {
            return
        }
        val categories = ArrayList(selectedCategories ?: listOf())
        val state = uiState.value as? ContentUiState ?: ContentUiState()
        updateUiState(state.copy(selectedLayoutSlug = selectedLayout, selectedCategoriesSlugs = categories))
        updateButtonsUiState()
        handleBlockLayoutsResponse(layouts)
    }

    sealed class UiState(
        open val isHeaderVisible: Boolean = false,
        val loadingSkeletonVisible: Boolean = false
    ) {
        object LoadingUiState : UiState(loadingSkeletonVisible = true)

        data class ContentUiState(
            override val isHeaderVisible: Boolean = false,
            val selectedCategoriesSlugs: ArrayList<String> = arrayListOf(),
            val selectedLayoutSlug: String? = null,
            val loadedThumbnailSlugs: ArrayList<String> = arrayListOf(),
            val categories: List<CategoryListItemUiState> = listOf(),
            val layoutCategories: List<LayoutCategoryUiState> = listOf(),
            val buttonsUiState: ButtonsUiState = ButtonsUiState(
                    createBlankPageVisible = true,
                    previewVisible = false,
                    createPageVisible = false
            )
        ) : UiState()

        data class ErrorUiState(val message: String) : UiState()
    }
}<|MERGE_RESOLUTION|>--- conflicted
+++ resolved
@@ -72,11 +72,8 @@
     val onPreviewPageRequested: LiveData<PageRequest.Preview> = _onPreviewPageRequested
 
     sealed class PageRequest(val template: String?, val content: String) {
-<<<<<<< HEAD
-        class Create(template: String? = null, content: String = "") : PageRequest(template, content)
-=======
-        class Create(template: String?, content: String, val title: String) : PageRequest(template, content)
->>>>>>> 40528bf9
+        open class Create(template: String?, content: String, val title: String) : PageRequest(template, content)
+        object Blank : Create(null, "", "")
         class Preview(template: String?, content: String, val site: SiteModel) : PageRequest(template, content)
     }
 
@@ -301,14 +298,10 @@
             val content = if (selection) {
                 selectedLayout?.content ?: ""
             } else ""
-<<<<<<< HEAD
-            _onCreateNewPageRequested.value = PageRequest.Create(selectedLayout?.slug, content)
+            _onCreateNewPageRequested.value = PageRequest.Create(selectedLayout?.slug, content, title)
         } ?: run {
             // Allow creation of blank page in offline / loading mode
-            _onCreateNewPageRequested.value = PageRequest.Create()
-=======
-            _onCreateNewPageRequested.value = PageRequest.Create(selectedLayout?.slug, content, title)
->>>>>>> 40528bf9
+            _onCreateNewPageRequested.value = PageRequest.Blank
         }
     }
 
