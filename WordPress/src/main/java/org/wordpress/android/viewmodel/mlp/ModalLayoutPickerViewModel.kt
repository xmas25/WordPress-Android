package org.wordpress.android.viewmodel.mlp

import androidx.lifecycle.LiveData
import androidx.lifecycle.MutableLiveData
import kotlinx.coroutines.CoroutineDispatcher
import org.wordpress.android.R
import org.wordpress.android.modules.UI_THREAD
<<<<<<< HEAD
import org.wordpress.android.ui.mlp.CategoryListItem
=======
import org.wordpress.android.ui.mlp.ButtonsUiState
>>>>>>> 7d32770e
import org.wordpress.android.ui.mlp.GutenbergPageLayoutFactory
import org.wordpress.android.ui.mlp.LayoutListItemUiState
import org.wordpress.android.ui.mlp.ModalLayoutPickerListItem
import org.wordpress.android.viewmodel.Event
import org.wordpress.android.viewmodel.ScopedViewModel
import org.wordpress.android.viewmodel.SingleLiveEvent
import javax.inject.Inject
import javax.inject.Named

/**
 * Implements the Modal Layout Picker view model
 */
class ModalLayoutPickerViewModel @Inject constructor(
    @Named(UI_THREAD) private val mainDispatcher: CoroutineDispatcher
) : ScopedViewModel(mainDispatcher) {
    /**
     * Tracks the Modal Layout Picker visibility state
     */
    private val _isModalLayoutPickerShowing = MutableLiveData<Event<Boolean>>()
    val isModalLayoutPickerShowing: LiveData<Event<Boolean>> = _isModalLayoutPickerShowing

    /**
     * Tracks the header visibility
     */
    private val _isHeaderVisible = MutableLiveData<Event<Boolean>>()
    val isHeaderVisible: LiveData<Event<Boolean>> = _isHeaderVisible

    /**
     * Tracks the selected category slug
     */
    private val _selectedCategorySlug = MutableLiveData<String?>()
    val selectedCategorySlug: LiveData<String?> = _selectedCategorySlug

    /**
     * Tracks the selected layout slug
     */
    private val _selectedLayoutSlug = MutableLiveData<String?>()
    val selectedLayoutSlug: LiveData<String?> = _selectedLayoutSlug

    /**
     * Tracks the visibility of the action buttons
     */
    private val _buttonsUiState = MutableLiveData<ButtonsUiState>()
    val buttonsUiState: LiveData<ButtonsUiState> = _buttonsUiState

    /**
     * Tracks the Modal Layout Picker list items
     */
    private val _listItems = MutableLiveData<List<ModalLayoutPickerListItem>>()
    val listItems: LiveData<List<ModalLayoutPickerListItem>> = _listItems

    /**
     * Create new page event
     */
    private val _onCreateNewPageRequested = SingleLiveEvent<Unit>()
    val onCreateNewPageRequested: LiveData<Unit> = _onCreateNewPageRequested

    private var landscapeMode: Boolean = false

    fun init(landscape: Boolean) {
        landscapeMode = landscape
        loadListItems()
        updateButtonsUiState()
    }

    private fun loadListItems() {
        val listItems = ArrayList<ModalLayoutPickerListItem>()

        if (!landscapeMode) {
            val titleVisibility = _isHeaderVisible.value?.peekContent() ?: true
            listItems.add(ModalLayoutPickerListItem.Title(R.string.mlp_choose_layout_title, titleVisibility))
            listItems.add(ModalLayoutPickerListItem.Subtitle(R.string.mlp_choose_layout_subtitle))
        }

        loadLayouts(listItems)

        _listItems.postValue(listItems)
    }

    /**
     * Loads DEMO layout data
     */
    private fun loadLayouts(listItems: ArrayList<ModalLayoutPickerListItem>) {
        val demoLayouts = GutenbergPageLayoutFactory.makeDefaultPageLayouts()

<<<<<<< HEAD
        listItems.add(ModalLayoutPickerListItem.Categories(demoLayouts.categories.map {
            CategoryListItem(
                    it.slug,
                    it.title,
                    it.emoji,
                    false
            )
        }))

        val selectedCategories = if (_selectedCategorySlug.value != null)
            demoLayouts.categories.filter { it.slug == _selectedCategorySlug.value }
        else demoLayouts.categories

        selectedCategories.forEach { category ->
            val layouts = demoLayouts.layouts(category.slug).map { layout ->
=======
        demoLayouts.categories.forEach { category ->
            val layouts = demoLayouts.getFilteredLayouts(category.slug).map { layout ->
>>>>>>> 7d32770e
                val selected = layout.slug == _selectedLayoutSlug.value
                LayoutListItemUiState(layout.slug, layout.title, layout.preview, selected) {
                    layoutTapped(layoutSlug = layout.slug)
                }
            }
            listItems.add(
                    ModalLayoutPickerListItem.LayoutCategory(
                            category.slug,
                            category.title,
                            category.description,
                            layouts
                    )
            )
        }
    }

    /**
     * Shows the MLP
     */
    fun show() {
        _isModalLayoutPickerShowing.value = Event(true)
    }

    /**
     * Dismisses the MLP
     */
    fun dismiss() {
        _isModalLayoutPickerShowing.postValue(Event(false))
        _isHeaderVisible.postValue(Event(true))
        _selectedLayoutSlug.value = null
        _selectedCategorySlug.value = null
    }

    /**
     * Sets the header and title visibility
     * @param headerShouldBeVisible if true the header is shown and the title row hidden
     */
    fun setHeaderTitleVisibility(headerShouldBeVisible: Boolean) {
        if (_isHeaderVisible.value?.peekContent() == headerShouldBeVisible) return
        _isHeaderVisible.postValue(Event(headerShouldBeVisible))
        loadListItems()
    }

    /**
     * Category tapped
     * @param categorySlug the slug of the tapped category
     */
    fun categoryTapped(categorySlug: String) {
        if (categorySlug == _selectedCategorySlug.value) { // deselect
            _selectedCategorySlug.value = null
        } else {
            _selectedCategorySlug.value = categorySlug
        }
        loadListItems()
    }

    /**
     * Layout tapped
     * @param layoutSlug the slug of the tapped layout
     */
    fun layoutTapped(layoutSlug: String) {
        if (layoutSlug == _selectedLayoutSlug.value) { // deselect
            _selectedLayoutSlug.value = null
        } else {
            _selectedLayoutSlug.value = layoutSlug
        }
        updateButtonsUiState()
        loadListItems()
    }

    /**
     * Updates the buttons UiState depending on the [_selectedLayoutSlug] value
     */
    private fun updateButtonsUiState() {
        val selection = _selectedLayoutSlug.value != null
        _buttonsUiState.value = ButtonsUiState(!selection, selection, selection)
    }

    /**
     * Triggers the creation of a new blank page
     */
    fun createPage() {
        _onCreateNewPageRequested.call()
    }
}<|MERGE_RESOLUTION|>--- conflicted
+++ resolved
@@ -5,11 +5,8 @@
 import kotlinx.coroutines.CoroutineDispatcher
 import org.wordpress.android.R
 import org.wordpress.android.modules.UI_THREAD
-<<<<<<< HEAD
 import org.wordpress.android.ui.mlp.CategoryListItem
-=======
 import org.wordpress.android.ui.mlp.ButtonsUiState
->>>>>>> 7d32770e
 import org.wordpress.android.ui.mlp.GutenbergPageLayoutFactory
 import org.wordpress.android.ui.mlp.LayoutListItemUiState
 import org.wordpress.android.ui.mlp.ModalLayoutPickerListItem
@@ -95,14 +92,13 @@
     private fun loadLayouts(listItems: ArrayList<ModalLayoutPickerListItem>) {
         val demoLayouts = GutenbergPageLayoutFactory.makeDefaultPageLayouts()
 
-<<<<<<< HEAD
         listItems.add(ModalLayoutPickerListItem.Categories(demoLayouts.categories.map {
             CategoryListItem(
                     it.slug,
                     it.title,
                     it.emoji,
-                    false
-            )
+                    it.slug == _selectedCategorySlug.value
+            ) { categoryTapped(it.slug) }
         }))
 
         val selectedCategories = if (_selectedCategorySlug.value != null)
@@ -110,11 +106,7 @@
         else demoLayouts.categories
 
         selectedCategories.forEach { category ->
-            val layouts = demoLayouts.layouts(category.slug).map { layout ->
-=======
-        demoLayouts.categories.forEach { category ->
             val layouts = demoLayouts.getFilteredLayouts(category.slug).map { layout ->
->>>>>>> 7d32770e
                 val selected = layout.slug == _selectedLayoutSlug.value
                 LayoutListItemUiState(layout.slug, layout.title, layout.preview, selected) {
                     layoutTapped(layoutSlug = layout.slug)
