package org.wordpress.android.viewmodel.pages

import android.arch.lifecycle.LiveData
import android.arch.lifecycle.MutableLiveData
import android.arch.lifecycle.ViewModel
import kotlinx.coroutines.experimental.CommonPool
import kotlinx.coroutines.experimental.launch
import org.wordpress.android.R
import org.wordpress.android.R.string
import org.wordpress.android.fluxc.model.SiteModel
import org.wordpress.android.fluxc.model.page.PageModel
import org.wordpress.android.fluxc.model.page.PageStatus.PUBLISHED
import org.wordpress.android.fluxc.store.PageStore
import org.wordpress.android.ui.pages.PageItem
import org.wordpress.android.ui.pages.PageItem.Divider
import org.wordpress.android.ui.pages.PageItem.Empty
import org.wordpress.android.ui.pages.PageItem.ParentPage
import org.wordpress.android.ui.pages.PageItem.Type.PARENT
import org.wordpress.android.ui.pages.PageItem.Type.TOP_LEVEL_PARENT
import org.wordpress.android.viewmodel.ResourceProvider
import javax.inject.Inject

class PageParentViewModel
@Inject constructor(private val pageStore: PageStore, private val resourceProvider: ResourceProvider) : ViewModel() {
    private val _pages: MutableLiveData<List<PageItem>> = MutableLiveData()
    val pages: LiveData<List<PageItem>> = _pages

    private lateinit var _currentParent: ParentPage
    val currentParent: ParentPage
        get() = _currentParent

    private val _isSaveButtonVisible = MutableLiveData<Boolean>()
    val isSaveButtonVisible: LiveData<Boolean> = _isSaveButtonVisible

    private var isStarted: Boolean = false
    private lateinit var site: SiteModel
    private var page: PageModel? = null

    fun start(site: SiteModel, pageId: Long) {
        this.site = site

        if (!isStarted) {
            _pages.postValue(listOf(Empty(string.empty_list_default)))
            isStarted = true

            loadPages(pageId)

            _isSaveButtonVisible.postValue(false)
        }
    }

    private fun loadPages(pageId: Long) = launch(CommonPool) {
        page = pageStore.getPageByRemoteId(pageId, site)

<<<<<<< HEAD
        val parents = mutableListOf<PageItem>(
                ParentPage(0, resourceProvider.getString(R.string.top_level), page?.parent == null)
        )

        val choices = pageStore.getPagesFromDb(site).filter { it.remoteId != pageId && it.status == PUBLISHED }
        val parentChoices = choices.filter { isNotChild(it, choices) }
        if (parentChoices.isNotEmpty()) {
            parents.add(Divider(resourceProvider.getString(R.string.pages)))
            parents.addAll(
                    parentChoices.map { ParentPage(it.remoteId, it.title, page?.parent?.remoteId == it.remoteId) }
            )
        }
        _currentParent = parents.first { it is ParentPage && it.isSelected } as ParentPage
=======
        val parents = mutableListOf(
                ParentPage(0, resourceProvider.getString(R.string.top_level),
                        page?.parent == null,
                        TOP_LEVEL_PARENT),
                Divider(resourceProvider.getString(R.string.pages))
        )

        val parentChoices = pageStore.getPagesFromDb(site).filter { it.remoteId != pageId && it.status == PUBLISHED }
        parents.addAll(parentChoices
                .filter { !getChildren(page!!, parentChoices).contains(it) }
                .map { ParentPage(it.remoteId, it.title, page?.parent?.remoteId == it.remoteId, PARENT) }
        )

        _currentParent = parents.firstOrNull { it is ParentPage && it.isSelected } as? ParentPage
                ?: parents.first() as ParentPage
>>>>>>> c9a612e7

        _pages.postValue(parents)
    }

    fun onParentSelected(page: ParentPage) {
        _currentParent.isSelected = false
        _currentParent = page
        _currentParent.isSelected = true

        _isSaveButtonVisible.postValue(true)
    }

    private fun isNotChild(choice: PageModel, choices: List<PageModel>): Boolean {
        return !getChildren(page!!, choices).contains(choice)
    }

    private fun getChildren(page: PageModel, pages: List<PageModel>): List<PageModel> {
        val children = pages.filter { it.parent?.remoteId == page.remoteId }
        val grandchildren = mutableListOf<PageModel>()
        children.forEach {
            grandchildren += getChildren(it, pages)
        }
        return children + grandchildren
    }
}<|MERGE_RESOLUTION|>--- conflicted
+++ resolved
@@ -52,37 +52,23 @@
     private fun loadPages(pageId: Long) = launch(CommonPool) {
         page = pageStore.getPageByRemoteId(pageId, site)
 
-<<<<<<< HEAD
         val parents = mutableListOf<PageItem>(
-                ParentPage(0, resourceProvider.getString(R.string.top_level), page?.parent == null)
+                ParentPage(0, resourceProvider.getString(R.string.top_level),
+                        page?.parent == null,
+                        TOP_LEVEL_PARENT)
         )
 
         val choices = pageStore.getPagesFromDb(site).filter { it.remoteId != pageId && it.status == PUBLISHED }
         val parentChoices = choices.filter { isNotChild(it, choices) }
         if (parentChoices.isNotEmpty()) {
             parents.add(Divider(resourceProvider.getString(R.string.pages)))
-            parents.addAll(
-                    parentChoices.map { ParentPage(it.remoteId, it.title, page?.parent?.remoteId == it.remoteId) }
-            )
+            parents.addAll(parentChoices.map {
+                ParentPage(it.remoteId, it.title, page?.parent?.remoteId == it.remoteId, PARENT)
+            })
         }
-        _currentParent = parents.first { it is ParentPage && it.isSelected } as ParentPage
-=======
-        val parents = mutableListOf(
-                ParentPage(0, resourceProvider.getString(R.string.top_level),
-                        page?.parent == null,
-                        TOP_LEVEL_PARENT),
-                Divider(resourceProvider.getString(R.string.pages))
-        )
-
-        val parentChoices = pageStore.getPagesFromDb(site).filter { it.remoteId != pageId && it.status == PUBLISHED }
-        parents.addAll(parentChoices
-                .filter { !getChildren(page!!, parentChoices).contains(it) }
-                .map { ParentPage(it.remoteId, it.title, page?.parent?.remoteId == it.remoteId, PARENT) }
-        )
 
         _currentParent = parents.firstOrNull { it is ParentPage && it.isSelected } as? ParentPage
                 ?: parents.first() as ParentPage
->>>>>>> c9a612e7
 
         _pages.postValue(parents)
     }
