--- conflicted
+++ resolved
@@ -247,21 +247,13 @@
     fun onDateRangeSelected(dateRange: DateRange?) {
         currentDateRangeFilter = dateRange
         refreshFiltersUiState()
-<<<<<<< HEAD
-        requestEventsUpdate(false)
-=======
-        // TODO malinjir: refetch/load data
->>>>>>> acc45b1e
+        requestEventsUpdate(false)
     }
 
     fun onClearDateRangeFilterClicked() {
         currentDateRangeFilter = null
         refreshFiltersUiState()
-<<<<<<< HEAD
-        requestEventsUpdate(false)
-=======
-        // TODO malinjir: refetch/load data
->>>>>>> acc45b1e
+        requestEventsUpdate(false)
     }
 
     fun onActivityTypeFilterClicked() {
@@ -275,21 +267,13 @@
     fun onActivityTypesSelected(activityTypeIds: List<String>) {
         currentActivityTypeFilter = activityTypeIds
         refreshFiltersUiState()
-<<<<<<< HEAD
-        requestEventsUpdate(false)
-=======
-        // TODO malinjir: refetch/load data
->>>>>>> acc45b1e
+        requestEventsUpdate(false)
     }
 
     fun onClearActivityTypeFilterClicked() {
         currentActivityTypeFilter = listOf()
         refreshFiltersUiState()
-<<<<<<< HEAD
-        requestEventsUpdate(false)
-=======
-        // TODO malinjir: refetch/load data
->>>>>>> acc45b1e
+        requestEventsUpdate(false)
     }
 
     fun onRewindConfirmed(rewindId: String) {
