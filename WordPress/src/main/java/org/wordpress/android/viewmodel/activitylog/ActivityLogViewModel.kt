package org.wordpress.android.viewmodel.activitylog

import android.arch.lifecycle.LiveData
import android.arch.lifecycle.ViewModel
import android.os.Bundle
import android.os.Handler
import org.greenrobot.eventbus.Subscribe
import org.greenrobot.eventbus.ThreadMode
import org.wordpress.android.WordPress
import org.wordpress.android.fluxc.Dispatcher
import org.wordpress.android.fluxc.generated.ActivityLogActionBuilder
import org.wordpress.android.fluxc.model.SiteModel
import org.wordpress.android.fluxc.model.activity.ActivityLogModel
import org.wordpress.android.fluxc.store.ActivityLogStore
import org.wordpress.android.util.AppLog
import org.wordpress.android.viewmodel.PluginBrowserViewModel
import javax.inject.Inject

<<<<<<< HEAD
class ActivityLogViewModel() : ViewModel() {
    private lateinit var dispatcher: Dispatcher
    private lateinit var activityLogStore: ActivityLogStore
    private lateinit var dataSource: ActivityLogDataSource
=======
class ActivityLogViewModel @Inject constructor(val dispatcher: Dispatcher, private val activityLogStore: ActivityLogStore) : ViewModel() {
    enum class ActivityLogListStatus {
        CAN_LOAD_MORE,
        DONE,
        ERROR,
        FETCHING,
        LOADING_MORE
    }
>>>>>>> f7fa740f

    private var isStarted = false

    private val handler = Handler()

    private val _events = MutableLiveData<List<ActivityLogModel>>()
    val events: LiveData<List<ActivityLogModel>>
        get() = _events

<<<<<<< HEAD
    var site: SiteModel? = null
        set (value) {
            field = value
            this.dataSource = ActivityLogDataSource(value!!, activityLogStore, dispatcher)
            this.events = LivePagedListBuilder(ActivityLogDataSource.Factory(value, activityLogStore, dispatcher),
                    PagedList.Config.Builder().setPageSize(5).build()).build()
        }
=======
>>>>>>> f7fa740f

    private val _eventListStatus = MutableLiveData<ActivityLogListStatus>()
    val eventListStatus: LiveData<ActivityLogListStatus>
        get() = _eventListStatus

    var site: SiteModel? = null

    init {
        dispatcher.register(this)
    }

    override fun onCleared() {
        dispatcher.unregister(this)
        super.onCleared()
    }

    fun writeToBundle(outState: Bundle) {
        outState.putSerializable(WordPress.SITE, site)
    }

    fun readFromBundle(savedInstanceState: Bundle) {
        if (isStarted) {
            // This was called due to a config change where the data survived, we don't need to
            // read from the bundle
            return
        }
        site = savedInstanceState.getSerializable(WordPress.SITE) as SiteModel
    }

    fun start() {
        if (isStarted) {
            return
        }

        reloadEvents()
        fetchEvents(false)

        isStarted = true
    }

    private fun reloadEvents() {
        site?.let {
            val eventList = activityLogStore.getActivityLogForSite(site!!)
            _events.postValue(eventList)
        }
    }

    fun pullToRefresh() {
        fetchEvents(false)
    }

    private fun fetchEvents(loadMore: Boolean) {
        if (!shouldFetchEvents(loadMore)) {
            return
        }
        val newStatus = if (loadMore) ActivityLogListStatus.LOADING_MORE else ActivityLogListStatus.FETCHING
        _eventListStatus.postValue(newStatus)
        val payload = ActivityLogStore.FetchActivityLogPayload(site!!, 10, 0)
        dispatcher.dispatch(ActivityLogActionBuilder.newFetchActivitiesAction(payload))
    }

    private fun shouldFetchEvents(loadMore: Boolean): Boolean {
        if (_eventListStatus == ActivityLogListStatus.FETCHING || _eventListStatus == ActivityLogListStatus.LOADING_MORE) {
            // if we are already fetching something we shouldn't start a new one. Even if we are loading more plugins
            // and the user pulled to refresh, we don't want (or need) the 2 requests colliding
            return false
        }
        return !(loadMore && _eventListStatus != PluginBrowserViewModel.PluginListStatus.CAN_LOAD_MORE)
    }

    fun loadMore() {
        fetchEvents(true)
    }

    // Network Callbacks

    @Subscribe(threadMode = ThreadMode.BACKGROUND)
    @SuppressWarnings("unused")
    fun onWPOrgPluginFetched(event: ActivityLogStore.OnActivityLogFetched) {
        if (event.isError) {
            AppLog.e(AppLog.T.PLUGINS, "An error occurred while fetching the Activity log events")
            return
        }
        // Check if the slug is empty, if not add it to the set and only trigger the update
        // if the slug is not in the set
        if (event.rowsAffected > 0 && event.activityLogModels != null) {
            updateEventListIfNecessary(event.activityLogModels!!)
        }
    }

    private fun updateEventListIfNecessary(list: List<ActivityLogModel>) {
        handler.postDelayed({
            // Using the size of the set for comparison might fail since we clear the updatedPluginSlugSet
            _events.postValue(list)
        }, 250)
    }
}<|MERGE_RESOLUTION|>--- conflicted
+++ resolved
@@ -1,6 +1,7 @@
 package org.wordpress.android.viewmodel.activitylog
 
 import android.arch.lifecycle.LiveData
+import android.arch.lifecycle.MutableLiveData
 import android.arch.lifecycle.ViewModel
 import android.os.Bundle
 import android.os.Handler
@@ -16,12 +17,6 @@
 import org.wordpress.android.viewmodel.PluginBrowserViewModel
 import javax.inject.Inject
 
-<<<<<<< HEAD
-class ActivityLogViewModel() : ViewModel() {
-    private lateinit var dispatcher: Dispatcher
-    private lateinit var activityLogStore: ActivityLogStore
-    private lateinit var dataSource: ActivityLogDataSource
-=======
 class ActivityLogViewModel @Inject constructor(val dispatcher: Dispatcher, private val activityLogStore: ActivityLogStore) : ViewModel() {
     enum class ActivityLogListStatus {
         CAN_LOAD_MORE,
@@ -30,7 +25,6 @@
         FETCHING,
         LOADING_MORE
     }
->>>>>>> f7fa740f
 
     private var isStarted = false
 
@@ -40,16 +34,6 @@
     val events: LiveData<List<ActivityLogModel>>
         get() = _events
 
-<<<<<<< HEAD
-    var site: SiteModel? = null
-        set (value) {
-            field = value
-            this.dataSource = ActivityLogDataSource(value!!, activityLogStore, dispatcher)
-            this.events = LivePagedListBuilder(ActivityLogDataSource.Factory(value, activityLogStore, dispatcher),
-                    PagedList.Config.Builder().setPageSize(5).build()).build()
-        }
-=======
->>>>>>> f7fa740f
 
     private val _eventListStatus = MutableLiveData<ActivityLogListStatus>()
     val eventListStatus: LiveData<ActivityLogListStatus>
