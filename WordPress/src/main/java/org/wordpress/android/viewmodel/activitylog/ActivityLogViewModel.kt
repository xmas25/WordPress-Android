package org.wordpress.android.viewmodel.activitylog

import androidx.core.util.Pair
import androidx.lifecycle.LiveData
import androidx.lifecycle.MutableLiveData
import androidx.lifecycle.Observer
import kotlinx.coroutines.CoroutineDispatcher
import kotlinx.coroutines.launch
import org.wordpress.android.R
import org.wordpress.android.fluxc.model.LocalOrRemoteId.RemoteId
import org.wordpress.android.fluxc.model.SiteModel
import org.wordpress.android.fluxc.model.activity.ActivityLogModel
import org.wordpress.android.fluxc.model.activity.RewindStatusModel.Rewind.Status
import org.wordpress.android.fluxc.model.activity.RewindStatusModel.Rewind.Status.RUNNING
import org.wordpress.android.fluxc.store.ActivityLogStore
import org.wordpress.android.fluxc.store.ActivityLogStore.OnActivityLogFetched
import org.wordpress.android.modules.UI_THREAD
import org.wordpress.android.ui.activitylog.RewindStatusService
import org.wordpress.android.ui.activitylog.RewindStatusService.RewindProgress
import org.wordpress.android.ui.activitylog.list.ActivityLogListItem
import org.wordpress.android.ui.activitylog.list.ActivityLogListItem.Event
import org.wordpress.android.ui.activitylog.list.ActivityLogListItem.Footer
import org.wordpress.android.ui.activitylog.list.ActivityLogListItem.Header
import org.wordpress.android.ui.activitylog.list.ActivityLogListItem.Loading
import org.wordpress.android.ui.utils.UiString
import org.wordpress.android.ui.utils.UiString.UiStringRes
import org.wordpress.android.util.AppLog
import org.wordpress.android.util.config.ActivityLogFiltersFeatureConfig
import org.wordpress.android.viewmodel.ResourceProvider
import org.wordpress.android.viewmodel.ScopedViewModel
import org.wordpress.android.viewmodel.SingleLiveEvent
import org.wordpress.android.viewmodel.activitylog.ActivityLogViewModel.ActivityLogListStatus.DONE
import org.wordpress.android.viewmodel.activitylog.ActivityLogViewModel.ActivityLogListStatus.LOADING_MORE
import org.wordpress.android.viewmodel.activitylog.ActivityLogViewModel.FiltersUiState.FiltersHidden
import org.wordpress.android.viewmodel.activitylog.ActivityLogViewModel.FiltersUiState.FiltersShown
import javax.inject.Inject
import javax.inject.Named

typealias DateRange = Pair<Long, Long>

class ActivityLogViewModel @Inject constructor(
    private val activityLogStore: ActivityLogStore,
    private val rewindStatusService: RewindStatusService,
    private val resourceProvider: ResourceProvider,
    private val activityLogFiltersFeatureConfig: ActivityLogFiltersFeatureConfig,
    @param:Named(UI_THREAD) private val uiDispatcher: CoroutineDispatcher
) : ScopedViewModel(uiDispatcher) {
    enum class ActivityLogListStatus {
        CAN_LOAD_MORE,
        DONE,
        ERROR,
        FETCHING,
        LOADING_MORE
    }

    private var isStarted = false

    private val _events = MutableLiveData<List<ActivityLogListItem>>()
    val events: LiveData<List<ActivityLogListItem>>
        get() = _events

    private val _eventListStatus = MutableLiveData<ActivityLogListStatus>()
    val eventListStatus: LiveData<ActivityLogListStatus>
        get() = _eventListStatus

    private val _filtersUiState = MutableLiveData<FiltersUiState>()
    val filtersUiState: LiveData<FiltersUiState>
        get() = _filtersUiState

    private val _showRewindDialog = SingleLiveEvent<ActivityLogListItem>()
    val showRewindDialog: LiveData<ActivityLogListItem>
        get() = _showRewindDialog

    private val _showActivityTypeFilterDialog = SingleLiveEvent<ShowActivityTypePicker>()
    val showActivityTypeFilterDialog: LiveData<ShowActivityTypePicker>
        get() = _showActivityTypeFilterDialog

    private val _showDateRangePicker = SingleLiveEvent<ShowDateRangePicker>()
    val showDateRangePicker: LiveData<ShowDateRangePicker>
        get() = _showDateRangePicker

    private val _moveToTop = SingleLiveEvent<Unit>()
    val moveToTop: SingleLiveEvent<Unit>
        get() = _moveToTop

    private val _showItemDetail = SingleLiveEvent<ActivityLogListItem>()
    val showItemDetail: LiveData<ActivityLogListItem>
        get() = _showItemDetail

    private val _showSnackbarMessage = SingleLiveEvent<String>()
    val showSnackbarMessage: LiveData<String>
        get() = _showSnackbarMessage

    private val isLoadingInProgress: Boolean
        get() = eventListStatus.value == LOADING_MORE ||
                eventListStatus.value == ActivityLogListStatus.FETCHING

    private val isRewindProgressItemShown: Boolean
        get() = _events.value?.containsProgressItem() == true

    private val isDone: Boolean
        get() = eventListStatus.value == DONE

    private var areActionsEnabled: Boolean = true

    private var lastRewindActivityId: String? = null
    private var lastRewindStatus: Status? = null

    private var currentDateRangeFilter: DateRange? = null
    private var currentActivityTypeFilter: List<Int> = listOf()

    private val rewindProgressObserver = Observer<RewindProgress> {
        if (it?.activityLogItem?.activityID != lastRewindActivityId || it?.status != lastRewindStatus) {
            lastRewindActivityId = it?.activityLogItem?.activityID
            updateRewindState(it?.status)
        }
    }

    private val rewindAvailableObserver = Observer<Boolean> { isRewindAvailable ->
        if (areActionsEnabled != isRewindAvailable) {
            isRewindAvailable?.let {
                reloadEvents(!isRewindAvailable)
            }
        }
    }

    lateinit var site: SiteModel

    fun start(site: SiteModel) {
        if (isStarted) {
            return
        }

        this.site = site

        rewindStatusService.start(site)
        rewindStatusService.rewindProgress.observeForever(rewindProgressObserver)
        rewindStatusService.rewindAvailable.observeForever(rewindAvailableObserver)

        activityLogStore.getRewindStatusForSite(site)

        reloadEvents(done = true)
        requestEventsUpdate(false)

        refreshFiltersUiState()

        isStarted = true
    }

    override fun onCleared() {
        rewindStatusService.rewindAvailable.removeObserver(rewindAvailableObserver)
        rewindStatusService.rewindProgress.removeObserver(rewindProgressObserver)
        rewindStatusService.stop()

        super.onCleared()
    }

    private fun refreshFiltersUiState() {
        _filtersUiState.value = if (activityLogFiltersFeatureConfig.isEnabled()) {
            FiltersShown(
                    UiStringRes(R.string.activity_log_date_range_filter_label),
                    UiStringRes(R.string.activity_log_activity_type_filter_label)
            )
        } else {
            FiltersHidden
        }
    }

    fun onPullToRefresh() {
        requestEventsUpdate(false)
    }

    fun onItemClicked(item: ActivityLogListItem) {
        if (item is Event) {
            _showItemDetail.value = item
        }
    }

    fun onActionButtonClicked(item: ActivityLogListItem) {
        if (item is Event) {
            _showRewindDialog.value = item
        }
    }

    fun dateRangePickerClicked() {
        _showDateRangePicker.value = ShowDateRangePicker(initialSelection = currentDateRangeFilter)
    }

    fun onDateRangeSelected(dateRange: DateRange?) {
        currentDateRangeFilter = dateRange
        // TODO malinjir: refetch/load data
    }

    fun onActivityTypeFilterClicked() {
        // TODO malinjir pass initially selected activity types
        _showActivityTypeFilterDialog.value = ShowActivityTypePicker(RemoteId(site.siteId), currentActivityTypeFilter)
    }

    fun onActivityTypesSelected(activityTypeIds: List<Int>) {
        currentActivityTypeFilter = activityTypeIds
        // TODO malinjir: refetch/load data
    }

    fun onRewindConfirmed(rewindId: String) {
        rewindStatusService.rewind(rewindId, site)
        showRewindStartedMessage()
    }

    fun onScrolledToBottom() {
        requestEventsUpdate(true)
    }

    private fun updateRewindState(status: Status?) {
        lastRewindStatus = status
        if (status == RUNNING && !isRewindProgressItemShown) {
            reloadEvents(disableActions = true, displayProgressItem = true)
        } else if (status != RUNNING && isRewindProgressItemShown) {
            requestEventsUpdate(false)
        }
    }

    private fun reloadEvents(
        disableActions: Boolean = areActionsEnabled,
        displayProgressItem: Boolean = isRewindProgressItemShown,
        done: Boolean = isDone
    ) {
        val eventList = activityLogStore.getActivityLogForSite(site, false)
        val items = mutableListOf<ActivityLogListItem>()
        var moveToTop = false
        val rewindFinished = isRewindProgressItemShown && !displayProgressItem
        if (displayProgressItem) {
            val activityLogModel = rewindStatusService.rewindProgress.value?.activityLogItem
            items.add(Header(resourceProvider.getString(R.string.now)))
            items.add(getRewindProgressItem(activityLogModel))
            moveToTop = eventListStatus.value != LOADING_MORE
        }
        eventList.forEach { model ->
            val currentItem = Event(model, disableActions)
            val lastItem = items.lastOrNull() as? Event
            if (lastItem == null || lastItem.formattedDate != currentItem.formattedDate) {
                items.add(Header(currentItem.formattedDate))
            }
            items.add(currentItem)
        }
        if (eventList.isNotEmpty() && !done) {
            items.add(Loading)
        }
        if (eventList.isNotEmpty() && site.hasFreePlan && done) {
            items.add(Footer)
        }
        areActionsEnabled = !disableActions

        _events.value = items
        if (moveToTop) {
            _moveToTop.call()
        }
        if (rewindFinished) {
            showRewindFinishedMessage()
        }
    }

    private fun List<ActivityLogListItem>.containsProgressItem(): Boolean {
        return this.find { it is ActivityLogListItem.Progress } != null
    }

    private fun getRewindProgressItem(activityLogModel: ActivityLogModel?): ActivityLogListItem.Progress {
        return activityLogModel?.let {
            val rewoundEvent = ActivityLogListItem.Event(it)
            ActivityLogListItem.Progress(resourceProvider.getString(R.string.activity_log_currently_restoring_title),
                    resourceProvider.getString(R.string.activity_log_currently_restoring_message,
                            rewoundEvent.formattedDate, rewoundEvent.formattedTime))
        } ?: ActivityLogListItem.Progress(resourceProvider.getString(R.string.activity_log_currently_restoring_title),
                resourceProvider.getString(R.string.activity_log_currently_restoring_message_no_dates))
    }

    private fun requestEventsUpdate(isLoadingMore: Boolean) {
        if (canRequestEventsUpdate(isLoadingMore)) {
            val newStatus = if (isLoadingMore) ActivityLogListStatus.LOADING_MORE else ActivityLogListStatus.FETCHING
            _eventListStatus.value = newStatus
            val payload = ActivityLogStore.FetchActivityLogPayload(site, isLoadingMore)
            launch {
                val result = activityLogStore.fetchActivities(payload)
                onActivityLogFetched(result, isLoadingMore)
            }
        }
    }

    private fun canRequestEventsUpdate(isLoadingMore: Boolean): Boolean {
        return when {
            isLoadingInProgress -> false
            isLoadingMore -> _eventListStatus.value == ActivityLogListStatus.CAN_LOAD_MORE
            else -> true
        }
    }

    private fun showRewindStartedMessage() {
        rewindStatusService.rewindingActivity?.let {
            val event = Event(it)
            _showSnackbarMessage.value = resourceProvider.getString(
                    R.string.activity_log_rewind_started_snackbar_message,
                    event.formattedDate,
                    event.formattedTime
            )
        }
    }

    private fun showRewindFinishedMessage() {
        val item = rewindStatusService.rewindingActivity
        if (item != null) {
            val event = Event(item)
            _showSnackbarMessage.value =
                    resourceProvider.getString(R.string.activity_log_rewind_finished_snackbar_message,
                            event.formattedDate,
                            event.formattedTime)
        } else {
            _showSnackbarMessage.value =
                    resourceProvider.getString(R.string.activity_log_rewind_finished_snackbar_message_no_dates)
        }
    }

    private fun onActivityLogFetched(event: OnActivityLogFetched, loadingMore: Boolean) {
        if (event.isError) {
            _eventListStatus.value = ActivityLogListStatus.ERROR
            AppLog.e(AppLog.T.ACTIVITY_LOG, "An error occurred while fetching the Activity log events")
            return
        }

        if (event.rowsAffected > 0) {
            reloadEvents(
                    !rewindStatusService.isRewindAvailable,
                    rewindStatusService.isRewindInProgress,
                    !event.canLoadMore
            )
            if (!loadingMore) {
                moveToTop.call()
            }
            rewindStatusService.requestStatusUpdate()
        }

        if (event.canLoadMore) {
            _eventListStatus.value = ActivityLogListStatus.CAN_LOAD_MORE
        } else {
            _eventListStatus.value = DONE
        }
    }

    data class ShowDateRangePicker(val initialSelection: DateRange?)
<<<<<<< HEAD

    sealed class FiltersUiState(val visibility: Boolean) {
        object FiltersHidden : FiltersUiState(visibility = false)

        data class FiltersShown(
            val dateRangeLabel: UiString,
            val activityTypeLabel: UiString
        ) : FiltersUiState(visibility = true)
    }
=======
    data class ShowActivityTypePicker(val siteId: RemoteId, val initialSelection: List<Int>)
>>>>>>> 7efe232b
}<|MERGE_RESOLUTION|>--- conflicted
+++ resolved
@@ -345,7 +345,7 @@
     }
 
     data class ShowDateRangePicker(val initialSelection: DateRange?)
-<<<<<<< HEAD
+    data class ShowActivityTypePicker(val siteId: RemoteId, val initialSelection: List<Int>)
 
     sealed class FiltersUiState(val visibility: Boolean) {
         object FiltersHidden : FiltersUiState(visibility = false)
@@ -355,7 +355,4 @@
             val activityTypeLabel: UiString
         ) : FiltersUiState(visibility = true)
     }
-=======
-    data class ShowActivityTypePicker(val siteId: RemoteId, val initialSelection: List<Int>)
->>>>>>> 7efe232b
 }