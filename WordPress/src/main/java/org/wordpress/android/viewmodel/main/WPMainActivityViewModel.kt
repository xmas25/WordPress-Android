--- conflicted
+++ resolved
@@ -19,11 +19,8 @@
 import org.wordpress.android.ui.whatsnew.FeatureAnnouncementProvider
 import org.wordpress.android.util.BuildConfigWrapper
 import org.wordpress.android.util.analytics.AnalyticsTrackerWrapper
-<<<<<<< HEAD
 import org.wordpress.android.util.config.WPStoriesFeatureConfig
-=======
 import org.wordpress.android.util.merge
->>>>>>> 43664aac
 import org.wordpress.android.viewmodel.Event
 import org.wordpress.android.viewmodel.ScopedViewModel
 import org.wordpress.android.viewmodel.SingleLiveEvent
@@ -152,18 +149,10 @@
         appPrefsWrapper.setMainFabTooltipDisabled(true)
         setMainFabUiState(true, hasFullAccessToContent)
 
-<<<<<<< HEAD
+        _showQuickStarInBottomSheet.postValue(shouldShowQuickStartFocusPoint)
+
         if (wpStoriesFeatureConfig.isEnabled()) {
             loadMainActions(hasFullAccessToContent)
-=======
-        _showQuickStarInBottomSheet.postValue(shouldShowQuickStartFocusPoint)
-
-        // Currently this bottom sheet has only 2 options.
-        // We should evaluate to re-introduce the bottom sheet also for users without full access to content
-        // if user has at least 2 options (eventually filtering the content not accessible like pages in this case)
-        // See p5T066-1cA-p2/#comment-4463
-        if (hasFullAccessToContent) {
->>>>>>> 43664aac
             _isBottomSheetShowing.value = Event(true)
         } else {
             // NOTE: this whole piece of code and comment below to be removed when we remove the feature flag.
