--- conflicted
+++ resolved
@@ -53,19 +53,14 @@
 
         setMainFabUiState(isFabVisible, hasFullAccessToContent)
 
-<<<<<<< HEAD
         loadMainActions(hasFullAccessToContent)
-=======
-        loadMainActions()
 
         checkForFeatureAnnouncements()
->>>>>>> 0ee15d39
     }
 
     private fun loadMainActions(hasFullAccessToContent: Boolean) {
         val actionsList = ArrayList<MainActionListItem>()
 
-<<<<<<< HEAD
         actionsList.add(CreateAction(
                 actionType = NO_ACTION,
                 iconRes = 0,
@@ -92,32 +87,6 @@
                 labelRes = R.string.my_site_bottom_sheet_add_story,
                 onClickAction = ::onCreateActionClicked
         ))
-=======
-        actionsList.add(
-                CreateAction(
-                        actionType = NO_ACTION,
-                        iconRes = 0,
-                        labelRes = R.string.my_site_bottom_sheet_title,
-                        onClickAction = null
-                )
-        )
-        actionsList.add(
-                CreateAction(
-                        actionType = CREATE_NEW_POST,
-                        iconRes = R.drawable.ic_posts_white_24dp,
-                        labelRes = R.string.my_site_bottom_sheet_add_post,
-                        onClickAction = ::onCreateActionClicked
-                )
-        )
-        actionsList.add(
-                CreateAction(
-                        actionType = CREATE_NEW_PAGE,
-                        iconRes = R.drawable.ic_pages_white_24dp,
-                        labelRes = R.string.my_site_bottom_sheet_add_page,
-                        onClickAction = ::onCreateActionClicked
-                )
-        )
->>>>>>> 0ee15d39
 
         _mainActions.postValue(actionsList)
     }
