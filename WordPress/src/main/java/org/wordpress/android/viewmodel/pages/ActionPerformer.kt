package org.wordpress.android.viewmodel.pages

import kotlinx.coroutines.experimental.suspendCancellableCoroutine
import kotlinx.coroutines.experimental.withTimeoutOrNull
import org.greenrobot.eventbus.Subscribe
import org.greenrobot.eventbus.ThreadMode
import org.wordpress.android.fluxc.Dispatcher
<<<<<<< HEAD
=======
import org.wordpress.android.fluxc.store.PostStore.OnPostUploaded
import javax.inject.Inject
>>>>>>> 93089009
import org.wordpress.android.fluxc.action.PostAction
import org.wordpress.android.fluxc.action.PostAction.DELETE_POST
import org.wordpress.android.fluxc.action.PostAction.UPDATE_POST
import org.wordpress.android.fluxc.model.CauseOfOnPostChanged
import org.wordpress.android.fluxc.store.PostStore.OnPostChanged
<<<<<<< HEAD
import org.wordpress.android.fluxc.store.PostStore.OnPostUploaded
import org.wordpress.android.viewmodel.pages.ActionPerformer.PageAction.EventType
import org.wordpress.android.viewmodel.pages.ActionPerformer.PageAction.EventType.UPLOAD
import java.util.concurrent.TimeUnit.SECONDS
import javax.inject.Inject
=======
import org.wordpress.android.util.coroutines.suspendCoroutineWithTimeout
import org.wordpress.android.viewmodel.pages.ActionPerformer.PageAction.EventType
import org.wordpress.android.viewmodel.pages.ActionPerformer.PageAction.EventType.UPLOAD
>>>>>>> 93089009
import kotlin.coroutines.experimental.Continuation

class ActionPerformer
@Inject constructor(private val dispatcher: Dispatcher) {
    private var continuation: Continuation<Boolean>? = null
    private lateinit var eventType: EventType

    companion object {
        private const val ACTION_TIMEOUT = 30L * 1000
    }

    init {
        dispatcher.register(this)
    }

    fun onCleanup() {
        dispatcher.unregister(this)
    }

    suspend fun performAction(action: PageAction) {
        val success = suspendCoroutineWithTimeout<Boolean>(ACTION_TIMEOUT) { uploadCont ->
            continuation = uploadCont
            eventType = action.event
            action.perform()
        }
        continuation = null

        if (success == true) {
            action.onSuccess()
        } else {
            action.onError()
        }
    }

    @Subscribe(threadMode = ThreadMode.MAIN)
    fun onPostUploaded(event: OnPostUploaded) {
        if (continuation != null && eventType == UPLOAD) {
            continuation!!.resume(!event.isError)
        }
    }

    @Subscribe(threadMode = ThreadMode.MAIN)
    fun onPostChange(event: OnPostChanged) {
        if (continuation != null) {
            val postAction = postCauseOfChangeToPostAction(event.causeOfChange)
            if (eventType.action == postAction) {
                continuation!!.resume(!event.isError)
            }
        }
    }

<<<<<<< HEAD
    private fun postCauseOfChangeToPostAction(postCauseOfChange: CauseOfOnPostChanged): PostAction =
            when (postCauseOfChange) {
                is CauseOfOnPostChanged.DeletePost -> PostAction.DELETE_POST
                CauseOfOnPostChanged.FetchPages -> PostAction.FETCH_PAGES
                CauseOfOnPostChanged.FetchPosts -> PostAction.FETCH_POST
                CauseOfOnPostChanged.RemoveAllPosts -> PostAction.REMOVE_ALL_POSTS
                is CauseOfOnPostChanged.RemovePost -> PostAction.REMOVE_POST
                is CauseOfOnPostChanged.UpdatePost -> PostAction.UPDATE_POST
            }

    private suspend inline fun <T> suspendCoroutineWithTimeout(
        timeout: Long,
        crossinline block: (Continuation<T>) -> Unit
    ) = withTimeoutOrNull(timeout, SECONDS) {
        suspendCancellableCoroutine(block = block)
    }

=======
>>>>>>> 93089009
    data class PageAction(val event: EventType, val perform: () -> Unit) {
        var onSuccess: () -> Unit = { }
        var onError: () -> Unit = { }
        var undo: () -> Unit = { }

        enum class EventType(val action: PostAction?) {
            UPLOAD(null),
            UPDATE(UPDATE_POST),
            REMOVE(DELETE_POST)
        }
    }
}<|MERGE_RESOLUTION|>--- conflicted
+++ resolved
@@ -1,31 +1,18 @@
 package org.wordpress.android.viewmodel.pages
 
-import kotlinx.coroutines.experimental.suspendCancellableCoroutine
-import kotlinx.coroutines.experimental.withTimeoutOrNull
 import org.greenrobot.eventbus.Subscribe
 import org.greenrobot.eventbus.ThreadMode
 import org.wordpress.android.fluxc.Dispatcher
-<<<<<<< HEAD
-=======
 import org.wordpress.android.fluxc.store.PostStore.OnPostUploaded
 import javax.inject.Inject
->>>>>>> 93089009
 import org.wordpress.android.fluxc.action.PostAction
 import org.wordpress.android.fluxc.action.PostAction.DELETE_POST
 import org.wordpress.android.fluxc.action.PostAction.UPDATE_POST
 import org.wordpress.android.fluxc.model.CauseOfOnPostChanged
 import org.wordpress.android.fluxc.store.PostStore.OnPostChanged
-<<<<<<< HEAD
-import org.wordpress.android.fluxc.store.PostStore.OnPostUploaded
-import org.wordpress.android.viewmodel.pages.ActionPerformer.PageAction.EventType
-import org.wordpress.android.viewmodel.pages.ActionPerformer.PageAction.EventType.UPLOAD
-import java.util.concurrent.TimeUnit.SECONDS
-import javax.inject.Inject
-=======
 import org.wordpress.android.util.coroutines.suspendCoroutineWithTimeout
 import org.wordpress.android.viewmodel.pages.ActionPerformer.PageAction.EventType
 import org.wordpress.android.viewmodel.pages.ActionPerformer.PageAction.EventType.UPLOAD
->>>>>>> 93089009
 import kotlin.coroutines.experimental.Continuation
 
 class ActionPerformer
@@ -77,7 +64,6 @@
         }
     }
 
-<<<<<<< HEAD
     private fun postCauseOfChangeToPostAction(postCauseOfChange: CauseOfOnPostChanged): PostAction =
             when (postCauseOfChange) {
                 is CauseOfOnPostChanged.DeletePost -> PostAction.DELETE_POST
@@ -88,15 +74,6 @@
                 is CauseOfOnPostChanged.UpdatePost -> PostAction.UPDATE_POST
             }
 
-    private suspend inline fun <T> suspendCoroutineWithTimeout(
-        timeout: Long,
-        crossinline block: (Continuation<T>) -> Unit
-    ) = withTimeoutOrNull(timeout, SECONDS) {
-        suspendCancellableCoroutine(block = block)
-    }
-
-=======
->>>>>>> 93089009
     data class PageAction(val event: EventType, val perform: () -> Unit) {
         var onSuccess: () -> Unit = { }
         var onError: () -> Unit = { }
