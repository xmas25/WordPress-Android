package org.wordpress.android.viewmodel.pages

import android.arch.lifecycle.LiveData
import android.arch.lifecycle.MutableLiveData
import android.arch.lifecycle.ViewModel
import android.support.annotation.StringRes
import kotlinx.coroutines.experimental.CoroutineDispatcher
import kotlinx.coroutines.experimental.Job
import kotlinx.coroutines.experimental.delay
import kotlinx.coroutines.experimental.launch
import kotlinx.coroutines.experimental.withContext
import org.greenrobot.eventbus.Subscribe
import org.greenrobot.eventbus.ThreadMode
import org.wordpress.android.R.string
import org.wordpress.android.fluxc.Dispatcher
import org.wordpress.android.fluxc.model.SiteModel
import org.wordpress.android.fluxc.model.page.PageModel
import org.wordpress.android.fluxc.model.page.PageStatus
import org.wordpress.android.fluxc.store.PageStore
import org.wordpress.android.fluxc.store.PostStore.OnPostUploaded
import org.wordpress.android.modules.COMMON_POOL_CONTEXT
import org.wordpress.android.modules.UI_CONTEXT
import org.wordpress.android.ui.pages.PageItem.Action
import org.wordpress.android.ui.pages.PageItem.Action.DELETE_PERMANENTLY
import org.wordpress.android.ui.pages.PageItem.Action.MOVE_TO_DRAFT
import org.wordpress.android.ui.pages.PageItem.Action.MOVE_TO_TRASH
import org.wordpress.android.ui.pages.PageItem.Action.PUBLISH_NOW
import org.wordpress.android.ui.pages.PageItem.Action.SET_PARENT
import org.wordpress.android.ui.pages.PageItem.Action.VIEW_PAGE
import org.wordpress.android.ui.pages.PageItem.Page
import org.wordpress.android.ui.pages.SnackbarMessageHolder
import org.wordpress.android.util.AppLog
import org.wordpress.android.util.coroutines.suspendCoroutineWithTimeout
import org.wordpress.android.viewmodel.SingleLiveEvent
import org.wordpress.android.viewmodel.pages.ActionPerformer.PageAction
import org.wordpress.android.viewmodel.pages.ActionPerformer.PageAction.EventType.REMOVE
import org.wordpress.android.viewmodel.pages.ActionPerformer.PageAction.EventType.UPLOAD
import org.wordpress.android.viewmodel.pages.PageListViewModel.PageListState
import org.wordpress.android.viewmodel.pages.PageListViewModel.PageListState.DONE
import org.wordpress.android.viewmodel.pages.PageListViewModel.PageListState.ERROR
import org.wordpress.android.viewmodel.pages.PageListViewModel.PageListState.FETCHING
import org.wordpress.android.viewmodel.pages.PageListViewModel.PageListState.REFRESHING
import org.wordpress.android.viewmodel.pages.PageListViewModel.PageListType
import java.util.Date
import java.util.SortedMap
import javax.inject.Inject
import javax.inject.Named
import kotlin.coroutines.experimental.Continuation

private const val ACTION_DELAY = 100
private const val SEARCH_DELAY = 200
private const val SEARCH_COLLAPSE_DELAY = 500

class PagesViewModel
@Inject constructor(
    private val pageStore: PageStore,
    private val dispatcher: Dispatcher,
    private val actionPerfomer: ActionPerformer,
    @Named(UI_CONTEXT) private val uiContext: CoroutineDispatcher,
    @Named(COMMON_POOL_CONTEXT) private val commonPoolContext: CoroutineDispatcher
) : ViewModel() {
    private val _isSearchExpanded = MutableLiveData<Boolean>()
    val isSearchExpanded: LiveData<Boolean> = _isSearchExpanded

    private val _listState = MutableLiveData<PageListState>()
    val listState: LiveData<PageListState> = _listState

    private val _displayDeleteDialog = SingleLiveEvent<Page>()
    val displayDeleteDialog: LiveData<Page> = _displayDeleteDialog

    private val _isNewPageButtonVisible = MutableLiveData<Boolean>()
    val isNewPageButtonVisible: LiveData<Boolean> = _isNewPageButtonVisible

    private val _pages = MutableLiveData<List<PageModel>>()
    val pages: LiveData<List<PageModel>> = _pages

    private val _searchPages: MutableLiveData<SortedMap<PageListType, List<PageModel>>> = MutableLiveData()
    val searchPages: LiveData<SortedMap<PageListType, List<PageModel>>> = _searchPages

    private val _createNewPage = SingleLiveEvent<Unit>()
    val createNewPage: LiveData<Unit> = _createNewPage

    private val _editPage = SingleLiveEvent<PageModel?>()
    val editPage: LiveData<PageModel?> = _editPage

    private val _previewPage = SingleLiveEvent<PageModel?>()
    val previewPage: LiveData<PageModel?> = _previewPage

    private val _setPageParent = SingleLiveEvent<PageModel?>()
    val setPageParent: LiveData<PageModel?> = _setPageParent

    private var pageMap: Map<Long, PageModel> = mapOf()
        set(value) {
            field = value
            _pages.postValue(field.values.toList())

            if (isSearchExpanded.value == true) {
                onSearch(lastSearchQuery)
            }
        }

    private val _showSnackbarMessage = SingleLiveEvent<SnackbarMessageHolder>()
    val showSnackbarMessage: LiveData<SnackbarMessageHolder> = _showSnackbarMessage

    private lateinit var _site: SiteModel
    val site: SiteModel
        get() = _site

    private var _arePageActionsEnabled = true
    val arePageActionsEnabled: Boolean
        get() = _arePageActionsEnabled

    private var _lastSearchQuery = ""
    val lastSearchQuery: String
        get() = _lastSearchQuery

    private var searchJob: Job? = null
    private val pageUpdateContinuation = mutableMapOf<Long, Continuation<Unit>>()
    private var currentPageType = PageListType.PUBLISHED

    companion object {
        const val PAGE_UPDATE_TIMEOUT = 5L * 1000
    }

    fun start(site: SiteModel) {
        _site = site

        reloadPagesAsync()
    }

    init {
        dispatcher.register(this)
    }

    override fun onCleared() {
        dispatcher.unregister(this)

        actionPerfomer.onCleanup()
    }

    private fun reloadPagesAsync() = launch(commonPoolContext) {
        refreshPages()

        val loadState = if (pageMap.isEmpty()) FETCHING else REFRESHING
        reloadPages(loadState)
    }

    private suspend fun reloadPages(state: PageListState = REFRESHING) {
        _listState.setOnUi(state)

        val result = pageStore.requestPagesFromServer(site)
        if (result.isError) {
            _listState.setOnUi(ERROR)
            _showSnackbarMessage.postValue(SnackbarMessageHolder(string.error_refresh_pages))
            AppLog.e(AppLog.T.PAGES, "An error occurred while fetching the Pages")
        } else {
            _listState.setOnUi(DONE)
            refreshPages()
        }
    }

    private suspend fun refreshPages() {
        pageMap = pageStore.getPagesFromDb(site).associateBy { it.remoteId }
    }

    fun onPageEditFinished(pageId: Long) {
<<<<<<< HEAD
        launch(uiContext) {
=======
        launch {
            refreshPages() // show local changes immediately
>>>>>>> ca392d70
            waitForPageUpdate(pageId)
            reloadPages()
        }
    }

    private suspend fun waitForPageUpdate(pageId: Long) {
        suspendCoroutineWithTimeout<Unit>(PAGE_UPDATE_TIMEOUT) { cont ->
            pageUpdateContinuation[pageId] = cont
        }
        pageUpdateContinuation.remove(pageId)
    }

    fun onPageParentSet(pageId: Long, parentId: Long) {
        launch(uiContext) {
            pageMap[pageId]?.let { page ->
                setParent(page, parentId)
            }
        }
    }

    fun onPageTypeChanged(type: PageListType) {
        currentPageType = type
        checkIfNewPageButtonShouldBeVisible()
    }

    fun checkIfNewPageButtonShouldBeVisible() {
        val isNotEmpty = pageMap.values.any { currentPageType.pageStatuses.contains(it.status) }
        val hasNoExceptions = !currentPageType.pageStatuses.contains(PageStatus.TRASHED) &&
                _isSearchExpanded.value != true
        _isNewPageButtonVisible.postOnUi(isNotEmpty && hasNoExceptions)
    }

    fun onSearch(searchQuery: String, delay: Int = SEARCH_DELAY) {
        searchJob?.cancel()
        if (searchQuery.isNotEmpty()) {
            searchJob = launch(uiContext) {
                delay(delay)
                searchJob = null
                if (isActive) {
                    _lastSearchQuery = searchQuery
<<<<<<< HEAD
                    val result = pageStore.groupedSearch(site, searchQuery)
                    _searchPages.value = result
=======
                    val result = groupedSearch(site, searchQuery)
                    _searchPages.postValue(result)
>>>>>>> ca392d70
                }
            }
        } else {
            clearSearch()
        }
    }

    private suspend fun groupedSearch(
        site: SiteModel,
        searchQuery: String
    ): SortedMap<PageListType, List<PageModel>> = withContext(CommonPool) {
        val list = pageStore.search(site, searchQuery).groupBy { PageListType.fromPageStatus(it.status) }
        return@withContext list.toSortedMap(
                Comparator { previous, next ->
                    when {
                        previous == next -> 0
                        previous == PageListType.PUBLISHED -> -1
                        next == PageListType.PUBLISHED -> 1
                        previous == PageListType.DRAFTS -> -1
                        next == PageListType.DRAFTS -> 1
                        previous == PageListType.SCHEDULED -> -1
                        next == PageListType.SCHEDULED -> 1
                        else -> throw IllegalArgumentException("Unexpected page type")
                    }
                })
    }

    fun onSearchExpanded(restorePreviousSearch: Boolean): Boolean {
        if (!restorePreviousSearch) {
            clearSearch()
        }

        _isSearchExpanded.value = true
        _isNewPageButtonVisible.value = false

        return true
    }

    fun onSearchCollapsed(): Boolean {
        _isSearchExpanded.value = false
        clearSearch()

        launch(uiContext) {
            delay(SEARCH_COLLAPSE_DELAY)
            checkIfNewPageButtonShouldBeVisible()
        }
        return true
    }

    fun onMenuAction(action: Action, page: Page): Boolean {
        when (action) {
            VIEW_PAGE -> _previewPage.postValue(pageMap[page.id])
            SET_PARENT -> _setPageParent.postValue(pageMap[page.id])
            MOVE_TO_DRAFT -> changePageStatus(page.id, PageStatus.DRAFT)
            MOVE_TO_TRASH -> changePageStatus(page.id, PageStatus.TRASHED)
            PUBLISH_NOW -> publishPageNow(page.id)
            DELETE_PERMANENTLY -> _displayDeleteDialog.postValue(page)
        }
        return true
    }

    private fun publishPageNow(remoteId: Long) {
        pageMap[remoteId]?.date = Date()
        changePageStatus(remoteId, PageStatus.PUBLISHED)
    }

    fun onDeleteConfirmed(remoteId: Long) {
        launch(commonPoolContext) {
            pageMap[remoteId]?.let { deletePage(it) }
        }
    }

    fun onItemTapped(pageItem: Page) {
        _editPage.postValue(pageMap[pageItem.id])
    }

    fun onNewPageButtonTapped() {
        _createNewPage.asyncCall()
    }

    fun onPullToRefresh() {
        launch(uiContext) {
            reloadPages(FETCHING)
        }
    }

    private fun setParent(page: PageModel, parentId: Long) {
        val oldParent = page.parent?.remoteId ?: 0

        val action = PageAction(UPLOAD) {
            launch(commonPoolContext) {
                if (page.parent?.remoteId != parentId) {
                    val updatedPage = updateParent(page, parentId)

                    pageStore.uploadPageToServer(updatedPage)
                }
            }
        }
        action.undo = {
            launch(commonPoolContext) {
                pageMap[page.remoteId]?.let { changed ->
                    val updatedPage = updateParent(changed, oldParent)

                    pageStore.uploadPageToServer(updatedPage)
                }
            }
        }
        action.onSuccess = {
            launch(commonPoolContext) {
                reloadPages()

                delay(ACTION_DELAY)
                _showSnackbarMessage.postValue(
                        SnackbarMessageHolder(string.page_parent_changed, string.undo, action.undo))
            }
        }
        action.onError = {
            launch(commonPoolContext) {
                refreshPages()

                _showSnackbarMessage.postValue(SnackbarMessageHolder(string.page_parent_change_error))
            }
        }

        launch(uiContext) {
            _arePageActionsEnabled = false
            actionPerfomer.performAction(action)
            _arePageActionsEnabled = true
        }
    }

    private fun updateParent(page: PageModel, parentId: Long): PageModel {
        val updatedPage = page.copy(parent = pageMap[parentId])
        val updatedMap = pageMap.toMutableMap()
        updatedMap[page.remoteId] = updatedPage
        pageMap = updatedMap
        return updatedPage
    }

    private fun deletePage(page: PageModel) {
        val action = PageAction(REMOVE) {
            launch(commonPoolContext) {
                pageMap = pageMap.filter { it.key != page.remoteId }

                checkIfNewPageButtonShouldBeVisible()

                pageStore.deletePageFromServer(page)
            }
        }
        action.onSuccess = {
            launch(commonPoolContext) {
                delay(ACTION_DELAY)
                reloadPages()

                _showSnackbarMessage.postValue(SnackbarMessageHolder(string.page_permanently_deleted))
            }
        }
        action.onError = {
            launch(commonPoolContext) {
                refreshPages()

                _showSnackbarMessage.postValue(SnackbarMessageHolder(string.page_delete_error))
            }
        }

        launch {
            actionPerfomer.performAction(action)
        }
    }

    private fun changePageStatus(remoteId: Long, status: PageStatus) {
        pageMap[remoteId]?.let { page ->
            val oldStatus = page.status
            val action = PageAction(UPLOAD) {
                val updatedPage = updatePageStatus(page, status)
                launch(commonPoolContext) {
                    pageStore.updatePageInDb(updatedPage)
                    refreshPages()

                    pageStore.uploadPageToServer(updatedPage)
                }
            }
            action.undo = {
                val updatedPage = updatePageStatus(page, oldStatus)
                launch(commonPoolContext) {
                    pageStore.updatePageInDb(updatedPage)
                    refreshPages()

                    pageStore.uploadPageToServer(updatedPage)
                }
            }
            action.onSuccess = {
                launch(commonPoolContext) {
                    delay(ACTION_DELAY)
                    reloadPages()

                    val message = prepareStatusChangeSnackbar(status, action.undo)
                    _showSnackbarMessage.postValue(message)
                }
            }
            action.onError = {
                launch(commonPoolContext) {
                    action.undo()

                    _showSnackbarMessage.postValue(SnackbarMessageHolder(string.page_status_change_error))
                }
            }

            launch(uiContext) {
                _arePageActionsEnabled = false
                actionPerfomer.performAction(action)
                _arePageActionsEnabled = true
            }
        }
    }

    private fun updatePageStatus(page: PageModel, oldStatus: PageStatus): PageModel {
        val updatedPage = page.copy(status = oldStatus)
        val updatedMap = pageMap.toMutableMap()
        updatedMap[page.remoteId] = updatedPage
        pageMap = updatedMap
        return updatedPage
    }

    private fun prepareStatusChangeSnackbar(newStatus: PageStatus, undo: (() -> Unit)? = null): SnackbarMessageHolder {
        val message = when (newStatus) {
            PageStatus.DRAFT -> string.page_moved_to_draft
            PageStatus.PUBLISHED -> string.page_moved_to_published
            PageStatus.TRASHED -> string.page_moved_to_trash
            PageStatus.SCHEDULED -> string.page_moved_to_scheduled
            else -> throw NotImplementedError("Status change to ${newStatus.getTitle()} not supported")
        }

        return if (undo != null) {
            SnackbarMessageHolder(message, string.undo, undo)
        } else {
            SnackbarMessageHolder(message)
        }
    }

    private fun clearSearch() {
        _lastSearchQuery = ""
        _searchPages.postValue(null)
    }

    @Subscribe(threadMode = ThreadMode.MAIN)
    fun onPostUploaded(event: OnPostUploaded) {
        pageUpdateContinuation[event.post.remotePostId]?.resume(Unit)
        pageUpdateContinuation[0]?.resume(Unit)
    }

    private suspend fun <T> MutableLiveData<T>.setOnUi(value: T) = withContext(uiContext) {
        this.value = value
    }

    private fun <T> MutableLiveData<T>.postOnUi(value: T) {
        val liveData = this
        launch(uiContext) {
            liveData.value = value
        }
    }
}

@StringRes fun PageStatus.getTitle(): Int {
    return when (this) {
        PageStatus.PUBLISHED -> string.pages_published
        PageStatus.DRAFT -> string.pages_drafts
        PageStatus.SCHEDULED -> string.pages_scheduled
        PageStatus.TRASHED -> string.pages_trashed
        PageStatus.PENDING -> string.pages_pending
        PageStatus.PRIVATE -> string.pages_private
    }
}<|MERGE_RESOLUTION|>--- conflicted
+++ resolved
@@ -164,12 +164,8 @@
     }
 
     fun onPageEditFinished(pageId: Long) {
-<<<<<<< HEAD
-        launch(uiContext) {
-=======
-        launch {
+        launch(uiContext) {
             refreshPages() // show local changes immediately
->>>>>>> ca392d70
             waitForPageUpdate(pageId)
             reloadPages()
         }
@@ -210,13 +206,8 @@
                 searchJob = null
                 if (isActive) {
                     _lastSearchQuery = searchQuery
-<<<<<<< HEAD
-                    val result = pageStore.groupedSearch(site, searchQuery)
-                    _searchPages.value = result
-=======
                     val result = groupedSearch(site, searchQuery)
                     _searchPages.postValue(result)
->>>>>>> ca392d70
                 }
             }
         } else {
@@ -227,7 +218,7 @@
     private suspend fun groupedSearch(
         site: SiteModel,
         searchQuery: String
-    ): SortedMap<PageListType, List<PageModel>> = withContext(CommonPool) {
+    ): SortedMap<PageListType, List<PageModel>> = withContext(commonPoolContext) {
         val list = pageStore.search(site, searchQuery).groupBy { PageListType.fromPageStatus(it.status) }
         return@withContext list.toSortedMap(
                 Comparator { previous, next ->
