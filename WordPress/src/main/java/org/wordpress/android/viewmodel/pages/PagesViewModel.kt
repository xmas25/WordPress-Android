package org.wordpress.android.viewmodel.pages

import android.arch.lifecycle.LiveData
import android.arch.lifecycle.MutableLiveData
import android.arch.lifecycle.ViewModel
import kotlinx.coroutines.experimental.CommonPool
import kotlinx.coroutines.experimental.CoroutineDispatcher
import kotlinx.coroutines.experimental.Job
import kotlinx.coroutines.experimental.delay
import kotlinx.coroutines.experimental.launch
import kotlinx.coroutines.experimental.withContext
import org.greenrobot.eventbus.Subscribe
import org.greenrobot.eventbus.ThreadMode
import org.wordpress.android.R.string
import org.wordpress.android.fluxc.Dispatcher
import org.wordpress.android.fluxc.model.SiteModel
import org.wordpress.android.fluxc.model.page.PageModel
import org.wordpress.android.fluxc.model.page.PageStatus
import org.wordpress.android.fluxc.model.page.PageStatus.DRAFT
import org.wordpress.android.fluxc.model.page.PageStatus.PUBLISHED
import org.wordpress.android.fluxc.model.page.PageStatus.SCHEDULED
import org.wordpress.android.fluxc.model.page.PageStatus.TRASHED
import org.wordpress.android.fluxc.store.PageStore
import org.wordpress.android.fluxc.store.PostStore.OnPostUploaded
<<<<<<< HEAD
=======
import org.wordpress.android.modules.UI_CONTEXT
import org.wordpress.android.networking.PageUploadUtil
>>>>>>> ed62ff13
import org.wordpress.android.ui.pages.PageItem
import org.wordpress.android.ui.pages.PageItem.Action
import org.wordpress.android.ui.pages.PageItem.Action.DELETE_PERMANENTLY
import org.wordpress.android.ui.pages.PageItem.Action.MOVE_TO_DRAFT
import org.wordpress.android.ui.pages.PageItem.Action.MOVE_TO_TRASH
import org.wordpress.android.ui.pages.PageItem.Action.PUBLISH_NOW
import org.wordpress.android.ui.pages.PageItem.Action.SET_PARENT
import org.wordpress.android.ui.pages.PageItem.Action.VIEW_PAGE
import org.wordpress.android.ui.pages.PageItem.Divider
import org.wordpress.android.ui.pages.PageItem.DraftPage
import org.wordpress.android.ui.pages.PageItem.Empty
import org.wordpress.android.ui.pages.PageItem.Page
import org.wordpress.android.ui.pages.PageItem.PublishedPage
import org.wordpress.android.ui.pages.PageItem.ScheduledPage
import org.wordpress.android.ui.pages.PageItem.TrashedPage
import org.wordpress.android.ui.pages.SnackbarMessageHolder
import org.wordpress.android.util.AppLog
import org.wordpress.android.viewmodel.ResourceProvider
import org.wordpress.android.viewmodel.SingleLiveEvent
import org.wordpress.android.viewmodel.pages.ActionPerformer.PageAction
import org.wordpress.android.viewmodel.pages.ActionPerformer.PageAction.EventType.REMOVE
import org.wordpress.android.viewmodel.pages.ActionPerformer.PageAction.EventType.UPLOAD
import org.wordpress.android.viewmodel.pages.PageListViewModel.PageListState
import org.wordpress.android.viewmodel.pages.PageListViewModel.PageListState.DONE
import org.wordpress.android.viewmodel.pages.PageListViewModel.PageListState.ERROR
import org.wordpress.android.viewmodel.pages.PageListViewModel.PageListState.FETCHING
import org.wordpress.android.viewmodel.pages.PageListViewModel.PageListState.REFRESHING
import java.util.Date
import javax.inject.Inject
<<<<<<< HEAD
import kotlin.coroutines.experimental.Continuation
import kotlin.coroutines.experimental.suspendCoroutine
import kotlin.properties.Delegates
=======
import javax.inject.Named
>>>>>>> ed62ff13

class PagesViewModel
@Inject constructor(
    private val pageStore: PageStore,
    private val dispatcher: Dispatcher,
    private val resourceProvider: ResourceProvider,
<<<<<<< HEAD
    private val actionPerfomer: ActionPerformer
=======
    private val uploadUtil: PageUploadUtil,
    @Named(UI_CONTEXT) private val uiContext: CoroutineDispatcher
>>>>>>> ed62ff13
) : ViewModel() {
    private val _isSearchExpanded = MutableLiveData<Boolean>()
    val isSearchExpanded: LiveData<Boolean> = _isSearchExpanded

    private val _searchResult: MutableLiveData<List<PageItem>> = MutableLiveData()
    val searchResult: LiveData<List<PageItem>> = _searchResult

    private val _listState = MutableLiveData<PageListState>()
    val listState: LiveData<PageListState> = _listState

    private val _displayDeleteDialog = SingleLiveEvent<Page>()
    val displayDeleteDialog: LiveData<Page> = _displayDeleteDialog

<<<<<<< HEAD
    private val _refreshPageLists = SingleLiveEvent<Unit>()
    val refreshPageLists: LiveData<Unit> = _refreshPageLists

    private val _isNewPageButtonVisible = SingleLiveEvent<Boolean>()
=======
    private val _isNewPageButtonVisible = MutableLiveData<Boolean>()
>>>>>>> ed62ff13
    val isNewPageButtonVisible: LiveData<Boolean> = _isNewPageButtonVisible

    private val _createNewPage = SingleLiveEvent<Unit>()
    val createNewPage: LiveData<Unit> = _createNewPage

    private val _editPage = SingleLiveEvent<PageModel?>()
    val editPage: LiveData<PageModel?> = _editPage

    private val _previewPage = SingleLiveEvent<PageModel?>()
    val previewPage: LiveData<PageModel?> = _previewPage

    private val _setPageParent = SingleLiveEvent<PageModel?>()
    val setPageParent: LiveData<PageModel?> = _setPageParent

<<<<<<< HEAD
    private var _pages: MutableMap<Long, PageModel>
        by Delegates.observable(mutableMapOf()) { _, _, _ ->
=======
    private var _pages: Map<Long, PageModel> = emptyMap()
    val pages: Map<Long, PageModel>
        get() {
>>>>>>> ed62ff13
            checkIfNewPageButtonShouldBeVisible()
            return _pages
        }

    private val _showSnackbarMessage = SingleLiveEvent<SnackbarMessageHolder>()
    val showSnackbarMessage: LiveData<SnackbarMessageHolder> = _showSnackbarMessage

    private lateinit var _site: SiteModel
    val site: SiteModel
        get() = _site

<<<<<<< HEAD
    private var _arePageActionsEnabled = true
    val arePageActionsEnabled: Boolean
        get() = _arePageActionsEnabled

    private var searchJob: Job? = null
    private var lastSearchQuery = ""
    private val pageUpdateContinuation = mutableMapOf<Long, Continuation<Unit>>()
=======
    private var _lastSearchQuery = ""
    val lastSearchQuery: String
        get() = _lastSearchQuery

    private var searchJob: Job? = null
    private var statusPageSnackbarMessage: SnackbarMessageHolder? = null
>>>>>>> ed62ff13
    private var currentPageType = PageStatus.PUBLISHED

    fun start(site: SiteModel) {
        _site = site

        clearSearch()
        reloadPagesAsync()
    }

    init {
        dispatcher.register(this)
    }

    override fun onCleared() {
        dispatcher.unregister(this)

        actionPerfomer.onCleanup()
    }

    private fun reloadPagesAsync() = launch(CommonPool) {
        _pages = pageStore.getPagesFromDb(site).associateBy { it.remoteId }.toMutableMap()

        val loadState = if (_pages.isEmpty()) FETCHING else REFRESHING
        reloadPages(loadState)
    }

<<<<<<< HEAD
    private suspend fun reloadPages(state: PageListState = REFRESHING) {
        var newState = state
        _listState.postValue(newState)

        val result = pageStore.requestPagesFromServer(site)
        if (result.isError) {
            newState = ERROR
            _showSnackbarMessage.postValue(SnackbarMessageHolder(string.error_refresh_pages))
            AppLog.e(AppLog.T.ACTIVITY_LOG, "An error occurred while fetching the Pages")
        } else {
            refreshPages()
            newState = DONE
=======
    private suspend fun refreshPages(state: PageListState = REFRESHING) {
        _listState.setOnUi(state)

        val result = pageStore.requestPagesFromServer(site)
        if (result.isError) {
            _listState.setOnUi(ERROR)
            _showSnackbarMessage.postValue(
                    SnackbarMessageHolder(resourceProvider.getString(string.error_refresh_pages)))
            AppLog.e(AppLog.T.PAGES, "An error occurred while fetching the Pages")
        } else {
            _pages = pageStore.getPagesFromDb(site).associateBy { it.remoteId }

            _listState.setOnUi(DONE)
            _refreshPages.asyncCall()
>>>>>>> ed62ff13
        }
    }

    private suspend fun refreshPages() {
        _pages = pageStore.getPagesFromDb(site).associateBy { it.remoteId }.toMutableMap()
        _refreshPageLists.asyncCall()
    }

    fun onPageEditFinished(pageId: Long) {
        launch {
            waitForPageUpdate(pageId)
            reloadPages()
        }
    }

    private suspend fun waitForPageUpdate(pageId: Long) {
        suspendCoroutine<Unit> { cont ->
            pageUpdateContinuation[pageId] = cont
        }
        pageUpdateContinuation.remove(pageId)
    }

    fun onPageParentSet(pageId: Long, parentId: Long) {
        launch {
            pages[pageId]?.let { page ->
                setParent(page, parentId)
            }
        }
    }

    fun onPageTypeChanged(type: PageStatus) {
        currentPageType = type
        checkIfNewPageButtonShouldBeVisible()
    }

    private fun checkIfNewPageButtonShouldBeVisible() {
        val isNotEmpty = _pages.values.any { it.status == currentPageType }
        _isNewPageButtonVisible.postOnUi(isNotEmpty && currentPageType != TRASHED && _isSearchExpanded.value != true)
    }

    fun onSearch(searchQuery: String) {
        searchJob?.cancel()
        if (searchQuery.isNotEmpty()) {
            searchJob = launch {
                delay(200)
                searchJob = null
                if (isActive) {
                    val result = search(searchQuery)
                    if (result.isNotEmpty()) {
                        _searchResult.postValue(result)
                    } else {
                        _searchResult.postValue(listOf(Empty(string.pages_empty_search_result, true)))
                    }
                }
            }
        } else {
            clearSearch()
        }
    }

    suspend fun search(searchQuery: String): MutableList<PageItem> {
        _lastSearchQuery = searchQuery
        return pageStore.groupedSearch(site, searchQuery)
                .map { (status, results) ->
                    listOf(Divider(resourceProvider.getString(status.toResource()))) + results.map { it.toPageItem() }
                }
                .fold(mutableListOf()) { acc: MutableList<PageItem>, list: List<PageItem> ->
                    acc.addAll(list)
                    return@fold acc
                }
    }

    private fun PageModel.toPageItem(): PageItem {
        return when (status) {
            PUBLISHED -> PublishedPage(remoteId, title)
            DRAFT -> DraftPage(remoteId, title)
            TRASHED -> TrashedPage(remoteId, title)
            SCHEDULED -> ScheduledPage(remoteId, title)
        }
    }

    private fun PageStatus.toResource(): Int {
        return when (this) {
            PageStatus.PUBLISHED -> string.pages_published
            PageStatus.DRAFT -> string.pages_drafts
            PageStatus.TRASHED -> string.pages_trashed
            PageStatus.SCHEDULED -> string.pages_scheduled
        }
    }

    fun onSearchExpanded(): Boolean {
<<<<<<< HEAD
        clearSearch()
        _isSearchExpanded.postValue(true)
=======
        _isSearchExpanded.value = true
        _isNewPageButtonVisible.value = false
>>>>>>> ed62ff13
        return true
    }

    fun onSearchCollapsed(): Boolean {
        _isSearchExpanded.value = false
        clearSearch()

        launch {
            delay(500)
            checkIfNewPageButtonShouldBeVisible()
        }
        return true
    }

    fun onMenuAction(action: Action, page: Page): Boolean {
        when (action) {
            VIEW_PAGE -> _previewPage.postValue(pages[page.id])
            SET_PARENT -> _setPageParent.postValue(pages[page.id])
            MOVE_TO_DRAFT -> changePageStatus(page.id, DRAFT)
            MOVE_TO_TRASH -> changePageStatus(page.id, TRASHED)
<<<<<<< HEAD
            PUBLISH_NOW -> {
                pages[page.id]?.date = Date()
                changePageStatus(page.id, PUBLISHED)
            }
=======
            PUBLISH_NOW -> publishPageNow(page.id)
>>>>>>> ed62ff13
            DELETE_PERMANENTLY -> _displayDeleteDialog.postValue(page)
        }
        return true
    }

    fun onDeleteConfirmed(remoteId: Long) {
        launch {
<<<<<<< HEAD
            pages[remoteId]?.let { deletePage(it)}
=======
            val page = pages[remoteId]
            if (page != null) {
                pageStore.deletePageFromServer(page)
                refreshPages()

                onSearch(lastSearchQuery)

                _showSnackbarMessage.postValue(
                        SnackbarMessageHolder(resourceProvider.getString(string.page_permanently_deleted)))
            } else {
                _showSnackbarMessage.postValue(
                        SnackbarMessageHolder(resourceProvider.getString(string.page_delete_error)))
            }
>>>>>>> ed62ff13
        }
    }

    fun onItemTapped(pageItem: Page) {
        _editPage.postValue(pages[pageItem.id])
    }

    fun onNewPageButtonTapped() {
        _createNewPage.asyncCall()
    }

    fun onPullToRefresh() {
        launch {
            reloadPages(FETCHING)
        }
    }

    private fun setParent(page: PageModel, parentId: Long) {
        val oldParent = page.parent?.remoteId ?: 0

        val action = PageAction(UPLOAD) {
            launch(CommonPool) {
                if (page.parent?.remoteId != parentId) {
                    page.parent = pages[parentId]
                    _refreshPageLists.asyncCall()

                    pageStore.uploadPageToServer(page)
                }
            }
        }
        action.undo = {
            launch(CommonPool) {
                page.parent = pages[oldParent]
                _refreshPageLists.asyncCall()

                pageStore.uploadPageToServer(page)
            }
        }
        action.onSuccess = {
            launch(CommonPool) {
                reloadPages()
                onSearch(lastSearchQuery)

                delay(100)
                _showSnackbarMessage.postValue(
                        SnackbarMessageHolder(string.page_parent_changed, string.undo, action.undo))
            }
        }
        action.onError = {
            launch(CommonPool) {
                refreshPages()

                _showSnackbarMessage.postValue(SnackbarMessageHolder(string.page_parent_change_error))
            }
        }
        launch {
            actionPerfomer.performAction(action)
        }
    }

    private fun deletePage(page: PageModel) {
        val action = PageAction(REMOVE) {
            launch(CommonPool) {
                _pages.remove(page.remoteId)
                _refreshPageLists.asyncCall()

                checkIfNewPageButtonShouldBeVisible()

                pageStore.deletePageFromServer(page)
            }
        }
        action.onSuccess = {
            launch(CommonPool) {
                delay(100)
                reloadPages()
                onSearch(lastSearchQuery)

                _showSnackbarMessage.postValue(SnackbarMessageHolder(string.page_permanently_deleted))
            }
        }
        action.onError = {
            launch(CommonPool) {
                refreshPages()

                _showSnackbarMessage.postValue(SnackbarMessageHolder(string.page_delete_error))
            }
        }

        launch {
            _arePageActionsEnabled = false
            actionPerfomer.performAction(action)
            _arePageActionsEnabled = true
        }
    }

    private fun publishPageNow(remoteId: Long) {
        pages[remoteId]?.let { page ->
            page.date = Date()
            changePageStatus(remoteId, PUBLISHED)
        }
    }

    private fun changePageStatus(remoteId: Long, status: PageStatus) {
        pages[remoteId]?.let { page ->
<<<<<<< HEAD
            val oldStatus = page.status
            val action = PageAction(UPLOAD) {
                page.status = status
                launch(CommonPool) {
                    pageStore.updatePageInDb(page)
                    refreshPages()

                    pageStore.uploadPageToServer(page)
                }
            }
            action.undo = {
                page.status = oldStatus
                launch(CommonPool) {
                    pageStore.updatePageInDb(page)
                    refreshPages()

                    pageStore.uploadPageToServer(page)
                }
            }
            action.onSuccess = {
                launch(CommonPool) {
                    delay(100)
                    reloadPages()
                    onSearch(lastSearchQuery)

                    val message = prepareStatusChangeSnackbar(status, action.undo)
                    _showSnackbarMessage.postValue(message)
                }
            }
            action.onError = {
                launch(CommonPool) {
                    action.undo()

                    _showSnackbarMessage.postValue(SnackbarMessageHolder(string.page_status_change_error))
                }
            }

            launch {
                _arePageActionsEnabled = false
                actionPerfomer.performAction(action)
                _arePageActionsEnabled = true
=======
            launch {
                statusPageSnackbarMessage = prepareStatusChangeSnackbar(status, page)
                page.status = status
                uploadUtil.uploadPage(page)
>>>>>>> ed62ff13
            }
        }
    }

    private fun prepareStatusChangeSnackbar(newStatus: PageStatus, undo: (() -> Unit)? = null): SnackbarMessageHolder {
        val message = when (newStatus) {
            DRAFT -> string.page_moved_to_draft
            PUBLISHED -> string.page_moved_to_published
            TRASHED -> string.page_moved_to_trash
            SCHEDULED -> string.page_moved_to_scheduled
        }

        return if (undo != null) {
            SnackbarMessageHolder(message, string.undo, undo)
        } else {
            SnackbarMessageHolder(message)
        }
    }

    private fun clearSearch() {
        _lastSearchQuery = ""
        _searchResult.postValue(listOf(Empty(string.pages_search_suggestion, true)))
    }

    @Subscribe(threadMode = ThreadMode.MAIN)
    fun onPostUploaded(event: OnPostUploaded) {
        pageUpdateContinuation[event.post.remotePostId]?.resume(Unit)
        pageUpdateContinuation[0]?.resume(Unit)
    }

    private suspend fun <T> MutableLiveData<T>.setOnUi(value: T) = withContext(uiContext) {
        this.value = value
    }

    private fun <T> MutableLiveData<T>.postOnUi(value: T) {
        val liveData = this
        launch(uiContext) {
            liveData.value = value
        }
    }
}<|MERGE_RESOLUTION|>--- conflicted
+++ resolved
@@ -22,11 +22,7 @@
 import org.wordpress.android.fluxc.model.page.PageStatus.TRASHED
 import org.wordpress.android.fluxc.store.PageStore
 import org.wordpress.android.fluxc.store.PostStore.OnPostUploaded
-<<<<<<< HEAD
-=======
 import org.wordpress.android.modules.UI_CONTEXT
-import org.wordpress.android.networking.PageUploadUtil
->>>>>>> ed62ff13
 import org.wordpress.android.ui.pages.PageItem
 import org.wordpress.android.ui.pages.PageItem.Action
 import org.wordpress.android.ui.pages.PageItem.Action.DELETE_PERMANENTLY
@@ -56,25 +52,17 @@
 import org.wordpress.android.viewmodel.pages.PageListViewModel.PageListState.REFRESHING
 import java.util.Date
 import javax.inject.Inject
-<<<<<<< HEAD
+import javax.inject.Named
 import kotlin.coroutines.experimental.Continuation
 import kotlin.coroutines.experimental.suspendCoroutine
-import kotlin.properties.Delegates
-=======
-import javax.inject.Named
->>>>>>> ed62ff13
 
 class PagesViewModel
 @Inject constructor(
     private val pageStore: PageStore,
     private val dispatcher: Dispatcher,
     private val resourceProvider: ResourceProvider,
-<<<<<<< HEAD
-    private val actionPerfomer: ActionPerformer
-=======
-    private val uploadUtil: PageUploadUtil,
+    private val actionPerfomer: ActionPerformer,
     @Named(UI_CONTEXT) private val uiContext: CoroutineDispatcher
->>>>>>> ed62ff13
 ) : ViewModel() {
     private val _isSearchExpanded = MutableLiveData<Boolean>()
     val isSearchExpanded: LiveData<Boolean> = _isSearchExpanded
@@ -88,16 +76,12 @@
     private val _displayDeleteDialog = SingleLiveEvent<Page>()
     val displayDeleteDialog: LiveData<Page> = _displayDeleteDialog
 
-<<<<<<< HEAD
+    private val _isNewPageButtonVisible = MutableLiveData<Boolean>()
+    val isNewPageButtonVisible: LiveData<Boolean> = _isNewPageButtonVisible
+
     private val _refreshPageLists = SingleLiveEvent<Unit>()
     val refreshPageLists: LiveData<Unit> = _refreshPageLists
 
-    private val _isNewPageButtonVisible = SingleLiveEvent<Boolean>()
-=======
-    private val _isNewPageButtonVisible = MutableLiveData<Boolean>()
->>>>>>> ed62ff13
-    val isNewPageButtonVisible: LiveData<Boolean> = _isNewPageButtonVisible
-
     private val _createNewPage = SingleLiveEvent<Unit>()
     val createNewPage: LiveData<Unit> = _createNewPage
 
@@ -110,14 +94,9 @@
     private val _setPageParent = SingleLiveEvent<PageModel?>()
     val setPageParent: LiveData<PageModel?> = _setPageParent
 
-<<<<<<< HEAD
-    private var _pages: MutableMap<Long, PageModel>
-        by Delegates.observable(mutableMapOf()) { _, _, _ ->
-=======
-    private var _pages: Map<Long, PageModel> = emptyMap()
+    private var _pages: MutableMap<Long, PageModel> = mutableMapOf()
     val pages: Map<Long, PageModel>
         get() {
->>>>>>> ed62ff13
             checkIfNewPageButtonShouldBeVisible()
             return _pages
         }
@@ -129,22 +108,16 @@
     val site: SiteModel
         get() = _site
 
-<<<<<<< HEAD
     private var _arePageActionsEnabled = true
     val arePageActionsEnabled: Boolean
         get() = _arePageActionsEnabled
 
-    private var searchJob: Job? = null
-    private var lastSearchQuery = ""
-    private val pageUpdateContinuation = mutableMapOf<Long, Continuation<Unit>>()
-=======
     private var _lastSearchQuery = ""
     val lastSearchQuery: String
         get() = _lastSearchQuery
 
     private var searchJob: Job? = null
-    private var statusPageSnackbarMessage: SnackbarMessageHolder? = null
->>>>>>> ed62ff13
+    private val pageUpdateContinuation = mutableMapOf<Long, Continuation<Unit>>()
     private var currentPageType = PageStatus.PUBLISHED
 
     fun start(site: SiteModel) {
@@ -171,35 +144,17 @@
         reloadPages(loadState)
     }
 
-<<<<<<< HEAD
     private suspend fun reloadPages(state: PageListState = REFRESHING) {
-        var newState = state
-        _listState.postValue(newState)
-
-        val result = pageStore.requestPagesFromServer(site)
-        if (result.isError) {
-            newState = ERROR
-            _showSnackbarMessage.postValue(SnackbarMessageHolder(string.error_refresh_pages))
-            AppLog.e(AppLog.T.ACTIVITY_LOG, "An error occurred while fetching the Pages")
-        } else {
-            refreshPages()
-            newState = DONE
-=======
-    private suspend fun refreshPages(state: PageListState = REFRESHING) {
         _listState.setOnUi(state)
 
         val result = pageStore.requestPagesFromServer(site)
         if (result.isError) {
             _listState.setOnUi(ERROR)
-            _showSnackbarMessage.postValue(
-                    SnackbarMessageHolder(resourceProvider.getString(string.error_refresh_pages)))
+            _showSnackbarMessage.postValue(SnackbarMessageHolder(string.error_refresh_pages))
             AppLog.e(AppLog.T.PAGES, "An error occurred while fetching the Pages")
         } else {
-            _pages = pageStore.getPagesFromDb(site).associateBy { it.remoteId }
-
             _listState.setOnUi(DONE)
-            _refreshPages.asyncCall()
->>>>>>> ed62ff13
+            refreshPages()
         }
     }
 
@@ -291,13 +246,11 @@
     }
 
     fun onSearchExpanded(): Boolean {
-<<<<<<< HEAD
         clearSearch()
-        _isSearchExpanded.postValue(true)
-=======
+
         _isSearchExpanded.value = true
         _isNewPageButtonVisible.value = false
->>>>>>> ed62ff13
+
         return true
     }
 
@@ -318,38 +271,20 @@
             SET_PARENT -> _setPageParent.postValue(pages[page.id])
             MOVE_TO_DRAFT -> changePageStatus(page.id, DRAFT)
             MOVE_TO_TRASH -> changePageStatus(page.id, TRASHED)
-<<<<<<< HEAD
-            PUBLISH_NOW -> {
-                pages[page.id]?.date = Date()
-                changePageStatus(page.id, PUBLISHED)
-            }
-=======
             PUBLISH_NOW -> publishPageNow(page.id)
->>>>>>> ed62ff13
             DELETE_PERMANENTLY -> _displayDeleteDialog.postValue(page)
         }
         return true
     }
 
+    private fun publishPageNow(remoteId: Long) {
+        pages[remoteId]?.date = Date()
+        changePageStatus(remoteId, PUBLISHED)
+    }
+
     fun onDeleteConfirmed(remoteId: Long) {
         launch {
-<<<<<<< HEAD
-            pages[remoteId]?.let { deletePage(it)}
-=======
-            val page = pages[remoteId]
-            if (page != null) {
-                pageStore.deletePageFromServer(page)
-                refreshPages()
-
-                onSearch(lastSearchQuery)
-
-                _showSnackbarMessage.postValue(
-                        SnackbarMessageHolder(resourceProvider.getString(string.page_permanently_deleted)))
-            } else {
-                _showSnackbarMessage.postValue(
-                        SnackbarMessageHolder(resourceProvider.getString(string.page_delete_error)))
-            }
->>>>>>> ed62ff13
+            pages[remoteId]?.let { deletePage(it) }
         }
     }
 
@@ -445,16 +380,8 @@
         }
     }
 
-    private fun publishPageNow(remoteId: Long) {
-        pages[remoteId]?.let { page ->
-            page.date = Date()
-            changePageStatus(remoteId, PUBLISHED)
-        }
-    }
-
     private fun changePageStatus(remoteId: Long, status: PageStatus) {
         pages[remoteId]?.let { page ->
-<<<<<<< HEAD
             val oldStatus = page.status
             val action = PageAction(UPLOAD) {
                 page.status = status
@@ -496,12 +423,6 @@
                 _arePageActionsEnabled = false
                 actionPerfomer.performAction(action)
                 _arePageActionsEnabled = true
-=======
-            launch {
-                statusPageSnackbarMessage = prepareStatusChangeSnackbar(status, page)
-                page.status = status
-                uploadUtil.uploadPage(page)
->>>>>>> ed62ff13
             }
         }
     }
