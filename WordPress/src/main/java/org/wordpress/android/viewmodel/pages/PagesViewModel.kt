--- conflicted
+++ resolved
@@ -174,28 +174,17 @@
         pageMap = pageStore.getPagesFromDb(site).associateBy { it.remoteId }
     }
 
-<<<<<<< HEAD
-    fun onPageEditFinished(pageId: Long) {
+    fun onPageEditFinished() {
         launch(uiContext) {
-=======
-    fun onPageEditFinished() {
-        launch {
->>>>>>> c4a809f7
             refreshPages() // show local changes immediately
             waitForPageUpdate()
             reloadPages()
         }
     }
 
-<<<<<<< HEAD
-    private suspend fun waitForPageUpdate(pageId: Long) {
+    private suspend fun waitForPageUpdate() {
         suspendCoroutine<Unit> { cont ->
-            pageUpdateContinuation[pageId] = cont
-=======
-    private suspend fun waitForPageUpdate() {
-        suspendCoroutineWithTimeout<Unit>(PAGE_UPDATE_TIMEOUT) { cont ->
             pageUpdateContinuation = cont
->>>>>>> c4a809f7
         }
     }
 
