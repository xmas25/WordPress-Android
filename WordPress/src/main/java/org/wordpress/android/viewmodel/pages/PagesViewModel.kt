package org.wordpress.android.viewmodel.pages

import android.arch.lifecycle.LiveData
import android.arch.lifecycle.MutableLiveData
import android.arch.lifecycle.ViewModel
import kotlinx.coroutines.experimental.CommonPool
import kotlinx.coroutines.experimental.Job
import kotlinx.coroutines.experimental.delay
import kotlinx.coroutines.experimental.launch
import org.greenrobot.eventbus.Subscribe
import org.greenrobot.eventbus.ThreadMode
import org.wordpress.android.R.string
import org.wordpress.android.fluxc.Dispatcher
import org.wordpress.android.fluxc.model.SiteModel
import org.wordpress.android.fluxc.model.page.PageModel
import org.wordpress.android.fluxc.model.page.PageStatus
import org.wordpress.android.fluxc.model.page.PageStatus.DRAFT
import org.wordpress.android.fluxc.model.page.PageStatus.PUBLISHED
import org.wordpress.android.fluxc.model.page.PageStatus.SCHEDULED
import org.wordpress.android.fluxc.model.page.PageStatus.TRASHED
import org.wordpress.android.fluxc.store.PageStore
import org.wordpress.android.fluxc.store.PostStore.OnPostUploaded
import org.wordpress.android.ui.pages.PageItem
import org.wordpress.android.ui.pages.PageItem.Action
import org.wordpress.android.ui.pages.PageItem.Action.DELETE_PERMANENTLY
import org.wordpress.android.ui.pages.PageItem.Action.MOVE_TO_DRAFT
import org.wordpress.android.ui.pages.PageItem.Action.MOVE_TO_TRASH
import org.wordpress.android.ui.pages.PageItem.Action.PUBLISH_NOW
import org.wordpress.android.ui.pages.PageItem.Action.SET_PARENT
import org.wordpress.android.ui.pages.PageItem.Action.VIEW_PAGE
import org.wordpress.android.ui.pages.PageItem.Divider
import org.wordpress.android.ui.pages.PageItem.DraftPage
import org.wordpress.android.ui.pages.PageItem.Empty
import org.wordpress.android.ui.pages.PageItem.Page
import org.wordpress.android.ui.pages.PageItem.PublishedPage
import org.wordpress.android.ui.pages.PageItem.ScheduledPage
import org.wordpress.android.ui.pages.PageItem.TrashedPage
import org.wordpress.android.ui.pages.SnackbarMessageHolder
import org.wordpress.android.util.AppLog
import org.wordpress.android.viewmodel.ResourceProvider
import org.wordpress.android.viewmodel.SingleLiveEvent
import org.wordpress.android.viewmodel.pages.ActionPerformer.PageAction
import org.wordpress.android.viewmodel.pages.ActionPerformer.PageAction.EventType.REMOVE
import org.wordpress.android.viewmodel.pages.ActionPerformer.PageAction.EventType.UPLOAD
import org.wordpress.android.viewmodel.pages.PageListViewModel.PageListState
import org.wordpress.android.viewmodel.pages.PageListViewModel.PageListState.DONE
import org.wordpress.android.viewmodel.pages.PageListViewModel.PageListState.ERROR
import org.wordpress.android.viewmodel.pages.PageListViewModel.PageListState.FETCHING
import org.wordpress.android.viewmodel.pages.PageListViewModel.PageListState.REFRESHING
import java.util.Date
import javax.inject.Inject
<<<<<<< HEAD
import kotlin.coroutines.experimental.Continuation
import kotlin.coroutines.experimental.suspendCoroutine
=======
import kotlin.properties.Delegates
>>>>>>> 27dede8d

class PagesViewModel
@Inject constructor(
    private val pageStore: PageStore,
    private val dispatcher: Dispatcher,
    private val resourceProvider: ResourceProvider,
    private val actionPerfomer: ActionPerformer
) : ViewModel() {
    private val _isSearchExpanded = SingleLiveEvent<Boolean>()
    val isSearchExpanded: LiveData<Boolean> = _isSearchExpanded

    private val _searchResult: MutableLiveData<List<PageItem>> = MutableLiveData()
    val searchResult: LiveData<List<PageItem>> = _searchResult

    private val _listState = MutableLiveData<PageListState>()
    val listState: LiveData<PageListState> = _listState

    private val _displayDeleteDialog = SingleLiveEvent<Page>()
    val displayDeleteDialog: LiveData<Page> = _displayDeleteDialog

<<<<<<< HEAD
    private val _refreshPageLists = SingleLiveEvent<Unit>()
    val refreshPageLists: LiveData<Unit> = _refreshPageLists
=======
    private val _isNewPageButtonVisible = SingleLiveEvent<Boolean>()
    val isNewPageButtonVisible: LiveData<Boolean> = _isNewPageButtonVisible

    private val _refreshPages = SingleLiveEvent<Unit>()
    val refreshPages: LiveData<Unit> = _refreshPages
>>>>>>> 27dede8d

    private val _createNewPage = SingleLiveEvent<Unit>()
    val createNewPage: LiveData<Unit> = _createNewPage

    private val _editPage = SingleLiveEvent<PageModel?>()
    val editPage: LiveData<PageModel?> = _editPage

    private val _previewPage = SingleLiveEvent<PageModel?>()
    val previewPage: LiveData<PageModel?> = _previewPage

    private val _setPageParent = SingleLiveEvent<PageModel?>()
    val setPageParent: LiveData<PageModel?> = _setPageParent

<<<<<<< HEAD
    private var _pages: MutableMap<Long, PageModel> = mutableMapOf()
=======
    private var _pages: Map<Long, PageModel>
        by Delegates.observable(emptyMap()) { _, _, _ ->
            checkIfNewPageButtonShouldBeVisible()
        }
>>>>>>> 27dede8d
    val pages: Map<Long, PageModel>
        get() = _pages

    private val _showSnackbarMessage = SingleLiveEvent<SnackbarMessageHolder>()
    val showSnackbarMessage: LiveData<SnackbarMessageHolder> = _showSnackbarMessage

    private lateinit var _site: SiteModel
    val site: SiteModel
        get() = _site

    private var searchJob: Job? = null
    private var lastSearchQuery = ""
<<<<<<< HEAD
    private val pageUpdateContinuation = mutableMapOf<Long, Continuation<Unit>>()
=======
    private var statusPageSnackbarMessage: SnackbarMessageHolder? = null
    private var currentPageType = PageStatus.PUBLISHED

    init {
        dispatcher.register(this)
    }
>>>>>>> 27dede8d

    fun start(site: SiteModel) {
        _site = site

        clearSearch()
        reloadPagesAsync()
    }

    init {
        dispatcher.register(this)
    }

    override fun onCleared() {
        dispatcher.unregister(this)

        actionPerfomer.onCleanup()
    }

    private fun reloadPagesAsync() = launch(CommonPool) {
        _pages = pageStore.getPagesFromDb(site).associateBy { it.remoteId }.toMutableMap()

        val loadState = if (_pages.isEmpty()) FETCHING else REFRESHING
        reloadPages(loadState)
    }

    private suspend fun reloadPages(state: PageListState = REFRESHING) {
        var newState = state
        _listState.postValue(newState)

        val result = pageStore.requestPagesFromServer(site)
        if (result.isError) {
            newState = ERROR
            _showSnackbarMessage.postValue(SnackbarMessageHolder(string.error_refresh_pages))
            AppLog.e(AppLog.T.ACTIVITY_LOG, "An error occurred while fetching the Pages")
<<<<<<< HEAD
        } else if (result.rowsAffected > 0) {
            refreshPages()
=======
        } else {
            _pages = pageStore.getPagesFromDb(site).associateBy { it.remoteId }
            _refreshPages.asyncCall()
>>>>>>> 27dede8d
            newState = DONE
        }

        _listState.postValue(newState)
    }

    private suspend fun refreshPages() {
        _pages = pageStore.getPagesFromDb(site).associateBy { it.remoteId }.toMutableMap()
        _refreshPageLists.asyncCall()
    }

    fun onPageEditFinished(pageId: Long) {
        launch {
            waitForPageUpdate(pageId)
            reloadPages()
        }
    }

    private suspend fun waitForPageUpdate(pageId: Long) {
        suspendCoroutine<Unit> { cont ->
            pageUpdateContinuation[pageId] = cont
        }
        pageUpdateContinuation.remove(pageId)
    }

    @Subscribe(threadMode = ThreadMode.MAIN)
    fun onPostUploaded(event: OnPostUploaded) {
        pageUpdateContinuation[event.post.remotePostId]?.resume(Unit)
        pageUpdateContinuation[0]?.resume(Unit)
    }

    fun onPageParentSet(pageId: Long, parentId: Long) {
        launch {
            pages[pageId]?.let { page ->
                setParent(page, parentId)
            }
        }
    }

    fun onPageTypeChanged(type: PageStatus) {
        currentPageType = type
        checkIfNewPageButtonShouldBeVisible()
    }

    private fun checkIfNewPageButtonShouldBeVisible() {
        val isNotEmpty = _pages.values.any { it.status == currentPageType }
        _isNewPageButtonVisible.postValue(isNotEmpty)
    }

    fun onSearch(searchQuery: String) {
        searchJob?.cancel()
        if (searchQuery.isNotEmpty()) {
            searchJob = launch {
                delay(200)
                searchJob = null
                if (isActive) {
                    val result = search(searchQuery)
                    if (result.isNotEmpty()) {
                        _searchResult.postValue(result)
                    } else {
                        _searchResult.postValue(listOf(Empty(string.pages_empty_search_result, true)))
                    }
                }
            }
        } else {
            clearSearch()
        }
    }

    suspend fun search(searchQuery: String): MutableList<PageItem> {
        lastSearchQuery = searchQuery
        return pageStore.groupedSearch(site, searchQuery)
                .map { (status, results) ->
                    listOf(Divider(resourceProvider.getString(status.toResource()))) + results.map { it.toPageItem() }
                }
                .fold(mutableListOf()) { acc: MutableList<PageItem>, list: List<PageItem> ->
                    acc.addAll(list)
                    return@fold acc
                }
    }

    private fun PageModel.toPageItem(): PageItem {
        return when (status) {
            PUBLISHED -> PublishedPage(remoteId, title)
            DRAFT -> DraftPage(remoteId, title)
            TRASHED -> TrashedPage(remoteId, title)
            SCHEDULED -> ScheduledPage(remoteId, title)
        }
    }

    private fun PageStatus.toResource(): Int {
        return when (this) {
            PageStatus.PUBLISHED -> string.pages_published
            PageStatus.DRAFT -> string.pages_drafts
            PageStatus.TRASHED -> string.pages_trashed
            PageStatus.SCHEDULED -> string.pages_scheduled
        }
    }

    fun onSearchExpanded(): Boolean {
        clearSearch()
        _isSearchExpanded.postValue(true)
        return true
    }

    fun onSearchCollapsed(): Boolean {
        _isSearchExpanded.postValue(false)
        return true
    }

    fun onMenuAction(action: Action, page: Page): Boolean {
        when (action) {
            VIEW_PAGE -> _previewPage.postValue(pages[page.id])
            SET_PARENT -> _setPageParent.postValue(pages[page.id])
            MOVE_TO_DRAFT -> changePageStatus(page.id, DRAFT)
            MOVE_TO_TRASH -> changePageStatus(page.id, TRASHED)
            PUBLISH_NOW -> {
                pages[page.id]?.date = Date()
                changePageStatus(page.id, PUBLISHED)
            }
            DELETE_PERMANENTLY -> _displayDeleteDialog.postValue(page)
        }
        return true
    }

    fun onDeleteConfirmed(remoteId: Long) {
        launch {
<<<<<<< HEAD
            pages[remoteId]?.let { deletePage(it)}
=======
            val page = pages[remoteId]
            if (page != null) {
                pageStore.deletePageFromServer(page)
                refreshPages()

                _showSnackbarMessage.postValue(
                        SnackbarMessageHolder(resourceProvider.getString(string.page_permanently_deleted)))
            } else {
                _showSnackbarMessage.postValue(
                        SnackbarMessageHolder(resourceProvider.getString(string.page_delete_error)))
            }
>>>>>>> 27dede8d
        }
    }

    fun onItemTapped(pageItem: Page) {
        _editPage.postValue(pages[pageItem.id])
    }

    fun onNewPageButtonTapped() {
        _createNewPage.asyncCall()
    }

    fun onPullToRefresh() {
        launch {
            reloadPages(FETCHING)
        }
    }

    private fun setParent(page: PageModel, parentId: Long) {
        val oldParent = page.parent?.remoteId ?: 0

        val action = PageAction(UPLOAD) {
            launch(CommonPool) {
                if (page.parent?.remoteId != parentId) {
                    page.parent = pages[parentId]
                    _refreshPageLists.asyncCall()

                    pageStore.uploadPageToServer(page)
                }
            }
        }
        action.undo = {
            launch(CommonPool) {
                page.parent = pages[oldParent]
                _refreshPageLists.asyncCall()

                pageStore.uploadPageToServer(page)
            }
        }
        action.onSuccess = {
            launch(CommonPool) {
                reloadPages()
                onSearch(lastSearchQuery)

                delay(100)
                _showSnackbarMessage.postValue(
                        SnackbarMessageHolder(string.page_parent_changed, string.undo, action.undo))
            }
        }
        action.onError = {
            launch(CommonPool) {
                refreshPages()

                _showSnackbarMessage.postValue(SnackbarMessageHolder(string.page_parent_change_error))
            }
        }
        launch {
            actionPerfomer.performAction(action)
        }
    }

<<<<<<< HEAD
    private fun deletePage(page: PageModel) {
        val action = PageAction(REMOVE) {
            launch(CommonPool) {
                _pages.remove(page.remoteId)
                _refreshPageLists.asyncCall()

                pageStore.deletePageFromServer(page)
            }
        }
        action.onSuccess = {
            launch(CommonPool) {
                delay(100)
                reloadPages()
                onSearch(lastSearchQuery)

                _showSnackbarMessage.postValue(SnackbarMessageHolder(string.page_permanently_deleted))
            }
        }
        action.onError = {
            launch(CommonPool) {
                refreshPages()

                _showSnackbarMessage.postValue(SnackbarMessageHolder(string.page_delete_error))
            }
        }
        launch {
            actionPerfomer.performAction(action)
        }
=======
    private fun clearSearch() {
        _searchResult.postValue(listOf(Empty(string.pages_search_suggestion, true)))
>>>>>>> 27dede8d
    }

    private fun changePageStatus(remoteId: Long, status: PageStatus) {
        pages[remoteId]?.let { page ->
            val oldStatus = page.status
            val action = PageAction(UPLOAD) {
                page.status = status
                launch(CommonPool) {
                    pageStore.updatePageInDb(page)
                    refreshPages()

                    pageStore.uploadPageToServer(page)
                }
            }
            action.undo = {
                page.status = oldStatus
                launch(CommonPool) {
                    pageStore.updatePageInDb(page)
                    refreshPages()

                    pageStore.uploadPageToServer(page)
                }
            }
            action.onSuccess = {
                launch(CommonPool) {
                    delay(100)
                    reloadPages()
                    onSearch(lastSearchQuery)

<<<<<<< HEAD
                    val message = prepareStatusChangeSnackbar(status, action.undo)
                    _showSnackbarMessage.postValue(message)
                }
            }
            action.onError = {
                launch(CommonPool) {
                    action.undo()

                    _showSnackbarMessage.postValue(SnackbarMessageHolder(string.page_status_change_error))
=======
                    if (statusPageSnackbarMessage != null) {
                        _showSnackbarMessage.postValue(statusPageSnackbarMessage!!)
                        statusPageSnackbarMessage = null
                    } else {
                        _showSnackbarMessage.postValue(prepareStatusChangeSnackbar(PageModel(event.post, site).status))
                    }
>>>>>>> 27dede8d
                }
            }
        launch {
                actionPerfomer.performAction(action)
            }
        }
    }

    private fun prepareStatusChangeSnackbar(newStatus: PageStatus, undo: (() -> Unit)? = null): SnackbarMessageHolder {
        val message = when (newStatus) {
            DRAFT -> string.page_moved_to_draft
            PUBLISHED -> string.page_moved_to_published
            TRASHED -> string.page_moved_to_trash
            SCHEDULED -> string.page_moved_to_scheduled
        }

        return if (undo != null) {
            SnackbarMessageHolder(message, string.undo, undo)
        } else {
            SnackbarMessageHolder(message)
        }
    }

    private fun clearSearch() {
        _searchResult.postValue(listOf(Empty(string.pages_search_suggestion)))
    }
}<|MERGE_RESOLUTION|>--- conflicted
+++ resolved
@@ -49,12 +49,9 @@
 import org.wordpress.android.viewmodel.pages.PageListViewModel.PageListState.REFRESHING
 import java.util.Date
 import javax.inject.Inject
-<<<<<<< HEAD
 import kotlin.coroutines.experimental.Continuation
 import kotlin.coroutines.experimental.suspendCoroutine
-=======
 import kotlin.properties.Delegates
->>>>>>> 27dede8d
 
 class PagesViewModel
 @Inject constructor(
@@ -75,17 +72,12 @@
     private val _displayDeleteDialog = SingleLiveEvent<Page>()
     val displayDeleteDialog: LiveData<Page> = _displayDeleteDialog
 
-<<<<<<< HEAD
     private val _refreshPageLists = SingleLiveEvent<Unit>()
     val refreshPageLists: LiveData<Unit> = _refreshPageLists
-=======
+
     private val _isNewPageButtonVisible = SingleLiveEvent<Boolean>()
     val isNewPageButtonVisible: LiveData<Boolean> = _isNewPageButtonVisible
 
-    private val _refreshPages = SingleLiveEvent<Unit>()
-    val refreshPages: LiveData<Unit> = _refreshPages
->>>>>>> 27dede8d
-
     private val _createNewPage = SingleLiveEvent<Unit>()
     val createNewPage: LiveData<Unit> = _createNewPage
 
@@ -98,14 +90,10 @@
     private val _setPageParent = SingleLiveEvent<PageModel?>()
     val setPageParent: LiveData<PageModel?> = _setPageParent
 
-<<<<<<< HEAD
-    private var _pages: MutableMap<Long, PageModel> = mutableMapOf()
-=======
-    private var _pages: Map<Long, PageModel>
-        by Delegates.observable(emptyMap()) { _, _, _ ->
+    private var _pages: MutableMap<Long, PageModel>
+        by Delegates.observable(mutableMapOf()) { _, _, _ ->
             checkIfNewPageButtonShouldBeVisible()
         }
->>>>>>> 27dede8d
     val pages: Map<Long, PageModel>
         get() = _pages
 
@@ -118,16 +106,8 @@
 
     private var searchJob: Job? = null
     private var lastSearchQuery = ""
-<<<<<<< HEAD
     private val pageUpdateContinuation = mutableMapOf<Long, Continuation<Unit>>()
-=======
-    private var statusPageSnackbarMessage: SnackbarMessageHolder? = null
     private var currentPageType = PageStatus.PUBLISHED
-
-    init {
-        dispatcher.register(this)
-    }
->>>>>>> 27dede8d
 
     fun start(site: SiteModel) {
         _site = site
@@ -162,14 +142,8 @@
             newState = ERROR
             _showSnackbarMessage.postValue(SnackbarMessageHolder(string.error_refresh_pages))
             AppLog.e(AppLog.T.ACTIVITY_LOG, "An error occurred while fetching the Pages")
-<<<<<<< HEAD
-        } else if (result.rowsAffected > 0) {
+        } else {
             refreshPages()
-=======
-        } else {
-            _pages = pageStore.getPagesFromDb(site).associateBy { it.remoteId }
-            _refreshPages.asyncCall()
->>>>>>> 27dede8d
             newState = DONE
         }
 
@@ -193,12 +167,6 @@
             pageUpdateContinuation[pageId] = cont
         }
         pageUpdateContinuation.remove(pageId)
-    }
-
-    @Subscribe(threadMode = ThreadMode.MAIN)
-    fun onPostUploaded(event: OnPostUploaded) {
-        pageUpdateContinuation[event.post.remotePostId]?.resume(Unit)
-        pageUpdateContinuation[0]?.resume(Unit)
     }
 
     fun onPageParentSet(pageId: Long, parentId: Long) {
@@ -297,21 +265,7 @@
 
     fun onDeleteConfirmed(remoteId: Long) {
         launch {
-<<<<<<< HEAD
             pages[remoteId]?.let { deletePage(it)}
-=======
-            val page = pages[remoteId]
-            if (page != null) {
-                pageStore.deletePageFromServer(page)
-                refreshPages()
-
-                _showSnackbarMessage.postValue(
-                        SnackbarMessageHolder(resourceProvider.getString(string.page_permanently_deleted)))
-            } else {
-                _showSnackbarMessage.postValue(
-                        SnackbarMessageHolder(resourceProvider.getString(string.page_delete_error)))
-            }
->>>>>>> 27dede8d
         }
     }
 
@@ -372,7 +326,6 @@
         }
     }
 
-<<<<<<< HEAD
     private fun deletePage(page: PageModel) {
         val action = PageAction(REMOVE) {
             launch(CommonPool) {
@@ -401,10 +354,6 @@
         launch {
             actionPerfomer.performAction(action)
         }
-=======
-    private fun clearSearch() {
-        _searchResult.postValue(listOf(Empty(string.pages_search_suggestion, true)))
->>>>>>> 27dede8d
     }
 
     private fun changePageStatus(remoteId: Long, status: PageStatus) {
@@ -434,7 +383,6 @@
                     reloadPages()
                     onSearch(lastSearchQuery)
 
-<<<<<<< HEAD
                     val message = prepareStatusChangeSnackbar(status, action.undo)
                     _showSnackbarMessage.postValue(message)
                 }
@@ -444,14 +392,6 @@
                     action.undo()
 
                     _showSnackbarMessage.postValue(SnackbarMessageHolder(string.page_status_change_error))
-=======
-                    if (statusPageSnackbarMessage != null) {
-                        _showSnackbarMessage.postValue(statusPageSnackbarMessage!!)
-                        statusPageSnackbarMessage = null
-                    } else {
-                        _showSnackbarMessage.postValue(prepareStatusChangeSnackbar(PageModel(event.post, site).status))
-                    }
->>>>>>> 27dede8d
                 }
             }
         launch {
@@ -476,6 +416,12 @@
     }
 
     private fun clearSearch() {
-        _searchResult.postValue(listOf(Empty(string.pages_search_suggestion)))
+        _searchResult.postValue(listOf(Empty(string.pages_search_suggestion, true)))
+    }
+
+    @Subscribe(threadMode = ThreadMode.MAIN)
+    fun onPostUploaded(event: OnPostUploaded) {
+        pageUpdateContinuation[event.post.remotePostId]?.resume(Unit)
+        pageUpdateContinuation[0]?.resume(Unit)
     }
 }