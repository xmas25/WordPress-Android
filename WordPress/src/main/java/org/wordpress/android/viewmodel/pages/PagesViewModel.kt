package org.wordpress.android.viewmodel.pages

import android.arch.lifecycle.LiveData
import android.arch.lifecycle.MutableLiveData
import android.arch.lifecycle.ViewModel
import kotlinx.coroutines.experimental.CommonPool
import kotlinx.coroutines.experimental.launch
import org.wordpress.android.R.string
import org.wordpress.android.fluxc.model.SiteModel
import org.wordpress.android.models.pages.PageModel
import org.wordpress.android.networking.PageStore
import org.wordpress.android.ui.pages.PageItem
import org.wordpress.android.ui.pages.PageItem.Action
import org.wordpress.android.ui.pages.PageItem.Empty
import org.wordpress.android.util.AppLog
import org.wordpress.android.viewmodel.SingleLiveEvent
import org.wordpress.android.viewmodel.pages.PageListViewModel.PageListState
import org.wordpress.android.viewmodel.pages.PageListViewModel.PageListState.CAN_LOAD_MORE
import org.wordpress.android.viewmodel.pages.PageListViewModel.PageListState.DONE
import org.wordpress.android.viewmodel.pages.PageListViewModel.PageListState.ERROR
import org.wordpress.android.viewmodel.pages.PageListViewModel.PageListState.FETCHING
import org.wordpress.android.viewmodel.pages.PageListViewModel.PageListState.LOADING_MORE
import javax.inject.Inject

class PagesViewModel
@Inject constructor(private val pageStore: PageStore) : ViewModel() {
    private val _isSearchExpanded = SingleLiveEvent<Boolean>()
    val isSearchExpanded: LiveData<Boolean> = _isSearchExpanded

    private val _searchResult: MutableLiveData<List<PageItem>> = MutableLiveData()
    val searchResult: LiveData<List<PageItem>> = _searchResult

    private val _listState = MutableLiveData<PageListState>()
    val listState: LiveData<PageListState>
        get() = _listState

    private val _refreshPages = SingleLiveEvent<Unit>()
    val refreshPages: LiveData<Unit>
        get() = _refreshPages

    private val _createNewPage = SingleLiveEvent<Unit>()
    val createNewPage: LiveData<Unit>
        get() = _createNewPage

    private var _pages: List<PageModel> = emptyList()
    val pages: List<PageModel>
        get() = _pages

    private val _showSnackbarMessage = SingleLiveEvent<String>()
    val showSnackbarMessage: LiveData<String>
        get() = _showSnackbarMessage

    private lateinit var site: SiteModel

    fun start(site: SiteModel) {
        this.site = site

        clearSearch()
        reloadPagesAsync()
    }

    private fun reloadPagesAsync() = launch(CommonPool) {
<<<<<<< HEAD
        _pages = pageStore.getPages(site)
        refreshPagesAsync()
    }

    fun refreshPagesAsync(isLoadingMore: Boolean = false) = launch(CommonPool) {
=======
        _pages = pageStore.loadPagesFromDb(site)
        refreshPages()
    }

    private suspend fun refreshPages(isLoadingMore: Boolean = false) {
>>>>>>> f8d64a63
        var newState = if (isLoadingMore) LOADING_MORE else FETCHING
        _listState.postValue(newState)

        val result = pageStore.requestPagesFromServer(site, isLoadingMore)
        if (result.isError) {
            _listState.postValue(ERROR)
            AppLog.e(AppLog.T.ACTIVITY_LOG, "An error occurred while fetching the Pages")
        } else if (result.rowsAffected > 0) {
            _pages = pageStore.getPages(site)
            _refreshPages.asyncCall()
        }

        newState = if (result.canLoadMore) CAN_LOAD_MORE else DONE
        _listState.postValue(newState)
    }

    fun onPageEditFinished(pageId: Long) {
        launch {
            pageStore.getPageByRemoteId(pageId, site)?.let {
                refreshPagesAsync()
            }
        }
    }

    fun onSearchTextSubmit(query: String?): Boolean {
        return onSearchTextChange(query)
    }

    fun onSearchTextChange(query: String?): Boolean {
        if (!query.isNullOrEmpty()) {
            val listOf = mockResult(query)
            _searchResult.postValue(listOf)
        } else {
            clearSearch()
        }
        return true
    }

    fun onSearchExpanded(): Boolean {
        _isSearchExpanded.postValue(true)
        return true
    }

    fun onSearchCollapsed(): Boolean {
        _isSearchExpanded.postValue(false)
        return true
    }

<<<<<<< HEAD
=======
    fun refresh() {
        launch(CommonPool) {
            refreshPages()
        }
    }

>>>>>>> f8d64a63
    fun onAction(action: Action, pageItem: PageItem): Boolean {
        TODO("not implemented")
    }

    private fun clearSearch() {
        _searchResult.postValue(listOf(Empty(string.empty_list_default)))
    }

    fun onNewPageButtonTapped() {
        _createNewPage.asyncCall()
    }
}

fun mockResult(query: String?): List<PageItem> {
    // TODO remove with real data
    return listOf(
//            Divider(1, "Data for $query"),
//            Page(1, "item 1", setOf(VIEW_PAGE), 0, null),
//            Page(2, "item 2", indent = 1, icon = null),
//            Page(3, "item 3", setOf(VIEW_PAGE, PUBLISH_NOW), 2, null),
//            Divider(2, "Divider 2"),
//            Page(4, "item 4", indent = 0, icon = null)
    )
}<|MERGE_RESOLUTION|>--- conflicted
+++ resolved
@@ -60,19 +60,11 @@
     }
 
     private fun reloadPagesAsync() = launch(CommonPool) {
-<<<<<<< HEAD
         _pages = pageStore.getPages(site)
-        refreshPagesAsync()
-    }
-
-    fun refreshPagesAsync(isLoadingMore: Boolean = false) = launch(CommonPool) {
-=======
-        _pages = pageStore.loadPagesFromDb(site)
         refreshPages()
     }
 
-    private suspend fun refreshPages(isLoadingMore: Boolean = false) {
->>>>>>> f8d64a63
+    suspend fun refreshPages(isLoadingMore: Boolean = false) {
         var newState = if (isLoadingMore) LOADING_MORE else FETCHING
         _listState.postValue(newState)
 
@@ -92,7 +84,7 @@
     fun onPageEditFinished(pageId: Long) {
         launch {
             pageStore.getPageByRemoteId(pageId, site)?.let {
-                refreshPagesAsync()
+                refreshPages()
             }
         }
     }
@@ -121,15 +113,6 @@
         return true
     }
 
-<<<<<<< HEAD
-=======
-    fun refresh() {
-        launch(CommonPool) {
-            refreshPages()
-        }
-    }
-
->>>>>>> f8d64a63
     fun onAction(action: Action, pageItem: PageItem): Boolean {
         TODO("not implemented")
     }
@@ -140,6 +123,12 @@
 
     fun onNewPageButtonTapped() {
         _createNewPage.asyncCall()
+    }
+
+    fun onPullToRefresh() {
+        launch {
+            refreshPages()
+        }
     }
 }
 
