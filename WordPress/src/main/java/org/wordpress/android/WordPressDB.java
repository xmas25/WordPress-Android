package org.wordpress.android;

import android.content.ContentValues;
import android.content.Context;
import android.content.Intent;
import android.content.SharedPreferences;
import android.database.Cursor;
import android.database.DatabaseUtils;
import android.database.sqlite.SQLiteDatabase;
import android.database.sqlite.SQLiteException;
import android.preference.PreferenceManager;
import android.text.TextUtils;
import android.util.Base64;

import org.apache.commons.lang.ArrayUtils;
import org.json.JSONArray;
import org.wordpress.android.datasets.AccountTable;
import org.wordpress.android.datasets.CommentTable;
import org.wordpress.android.datasets.NotificationsTable;
import org.wordpress.android.datasets.PeopleTable;
import org.wordpress.android.datasets.SiteSettingsTable;
import org.wordpress.android.datasets.SuggestionTable;
import org.wordpress.android.models.Account;
import org.wordpress.android.models.Blog;
import org.wordpress.android.models.MediaUploadState;
import org.wordpress.android.models.Post;
import org.wordpress.android.models.PostLocation;
import org.wordpress.android.models.PostsListPost;
import org.wordpress.android.models.PostsListPostList;
import org.wordpress.android.models.Theme;
import org.wordpress.android.ui.media.services.MediaEvents.MediaChanged;
import org.wordpress.android.ui.posts.EditPostActivity;
import org.wordpress.android.ui.prefs.AppPrefs;
import org.wordpress.android.util.AppLog;
import org.wordpress.android.util.AppLog.T;
import org.wordpress.android.util.BlogUtils;
import org.wordpress.android.util.DateTimeUtils;
import org.wordpress.android.util.LanguageUtils;
import org.wordpress.android.util.MapUtils;
import org.wordpress.android.util.ShortcodeUtils;
import org.wordpress.android.util.SqlUtils;
import org.wordpress.android.util.StringUtils;
import org.wordpress.android.util.WPUrlUtils;
import org.wordpress.android.util.helpers.MediaFile;

import java.io.FileInputStream;
import java.io.FileOutputStream;
import java.io.IOException;
import java.io.InputStream;
import java.io.OutputStream;
import java.util.ArrayList;
import java.util.Collections;
import java.util.Date;
import java.util.HashMap;
import java.util.List;
import java.util.Map;
import java.util.Set;

import javax.crypto.Cipher;
import javax.crypto.SecretKey;
import javax.crypto.SecretKeyFactory;
import javax.crypto.spec.DESKeySpec;

import de.greenrobot.event.EventBus;

public class WordPressDB {
    public static final String COLUMN_NAME_ID                    = "_id";
    public static final String COLUMN_NAME_POST_ID               = "postID";
    public static final String COLUMN_NAME_FILE_PATH             = "filePath";
    public static final String COLUMN_NAME_FILE_NAME             = "fileName";
    public static final String COLUMN_NAME_TITLE                 = "title";
    public static final String COLUMN_NAME_DESCRIPTION           = "description";
    public static final String COLUMN_NAME_CAPTION               = "caption";
    public static final String COLUMN_NAME_HORIZONTAL_ALIGNMENT  = "horizontalAlignment";
    public static final String COLUMN_NAME_WIDTH                 = "width";
    public static final String COLUMN_NAME_HEIGHT                = "height";
    public static final String COLUMN_NAME_MIME_TYPE             = "mimeType";
    public static final String COLUMN_NAME_FEATURED              = "featured";
    public static final String COLUMN_NAME_IS_VIDEO              = "isVideo";
    public static final String COLUMN_NAME_IS_FEATURED_IN_POST   = "isFeaturedInPost";
    public static final String COLUMN_NAME_FILE_URL              = "fileURL";
    public static final String COLUMN_NAME_THUMBNAIL_URL         = "thumbnailURL";
    public static final String COLUMN_NAME_MEDIA_ID              = "mediaId";
    public static final String COLUMN_NAME_BLOG_ID               = "blogId";
    public static final String COLUMN_NAME_DATE_CREATED_GMT      = "date_created_gmt";
    public static final String COLUMN_NAME_VIDEO_PRESS_SHORTCODE = "videoPressShortcode";
    public static final String COLUMN_NAME_UPLOAD_STATE          = "uploadState";

    private static final int DATABASE_VERSION = 51;

    private static final String CREATE_TABLE_BLOGS = "create table if not exists accounts (id integer primary key autoincrement, "
            + "url text, blogName text, username text, password text, imagePlacement text, centerThumbnail boolean, fullSizeImage boolean, maxImageWidth text, maxImageWidthId integer);";
    private static final String CREATE_TABLE_MEDIA = "create table if not exists media (id integer primary key autoincrement, "
            + "postID integer not null, filePath text default '', fileName text default '', title text default '', description text default '', caption text default '', horizontalAlignment integer default 0, width integer default 0, height integer default 0, mimeType text default '', featured boolean default false, isVideo boolean default false);";
    public static final String BLOGS_TABLE = "accounts";

    // Warning if you rename DATABASE_NAME, that could break previous App backups (see: xml/backup_scheme.xml)
    private static final String DATABASE_NAME = "wordpress";
    private static final String MEDIA_TABLE = "media";
    private static final String NOTES_TABLE = "notes";

    private static final String CREATE_TABLE_POSTS =
        "create table if not exists posts ("
            + "id integer primary key autoincrement,"
            + "blogID text,"
            + "postid text,"
            + "title text default '',"
            + "dateCreated date,"
            + "date_created_gmt date,"
            + "categories text default '',"
            + "custom_fields text default '',"
            + "description text default '',"
            + "link text default '',"
            + "mt_allow_comments boolean,"
            + "mt_allow_pings boolean,"
            + "mt_excerpt text default '',"
            + "mt_keywords text default '',"
            + "mt_text_more text default '',"
            + "permaLink text default '',"
            + "post_status text default '',"
            + "userid integer default 0,"
            + "wp_author_display_name text default '',"
            + "wp_author_id text default '',"
            + "wp_password text default '',"
            + "wp_post_format text default '',"
            + "wp_slug text default '',"
            + "mediaPaths text default '',"
            + "latitude real,"
            + "longitude real,"
            + "localDraft boolean default 0,"
            + "isPage boolean default 0,"
            + "wp_page_parent_id text,"
            + "wp_page_parent_title text);";

    private static final String POSTS_TABLE = "posts";

    private static final String THEMES_TABLE = "themes";
    private static final String CREATE_TABLE_THEMES = "create table if not exists themes ("
            + COLUMN_NAME_ID + " integer primary key autoincrement, "
            + Theme.ID + " text, "
            + Theme.AUTHOR + " text, "
            + Theme.SCREENSHOT + " text, "
            + Theme.AUTHOR_URI + " text, "
            + Theme.DEMO_URI + " text, "
            + Theme.NAME + " text, "
            + Theme.STYLESHEET + " text, "
            + Theme.PRICE + " text, "
            + Theme.BLOG_ID + " text, "
            + Theme.IS_CURRENT + " boolean default false);";

    // categories
    private static final String CREATE_TABLE_CATEGORIES = "create table if not exists cats (id integer primary key autoincrement, "
            + "blog_id text, wp_id integer, category_name text not null);";
    private static final String CATEGORIES_TABLE = "cats";

    // for capturing blogID
    private static final String ADD_BLOGID = "alter table accounts add blogId integer;";
    private static final String UPDATE_BLOGID = "update accounts set blogId = 1;";

    // for capturing blogID, trac ticket #
    private static final String ADD_LOCATION_FLAG = "alter table accounts add location boolean default false;";

    // add wordpress.com stats login info
    private static final String ADD_DOTCOM_USERNAME = "alter table accounts add dotcom_username text;";
    private static final String ADD_DOTCOM_PASSWORD = "alter table accounts add dotcom_password text;";
    private static final String ADD_API_KEY = "alter table accounts add api_key text;";
    private static final String ADD_API_BLOGID = "alter table accounts add api_blogid text;";

    // add wordpress.com flag and version column
    private static final String ADD_DOTCOM_FLAG = "alter table accounts add dotcomFlag boolean default false;";
    private static final String ADD_WP_VERSION = "alter table accounts add wpVersion text;";

    // add httpuser and httppassword
    private static final String ADD_HTTPUSER = "alter table accounts add httpuser text;";
    private static final String ADD_HTTPPASSWORD = "alter table accounts add httppassword text;";

    // add new table for QuickPress homescreen shortcuts
    private static final String CREATE_TABLE_QUICKPRESS_SHORTCUTS = "create table if not exists quickpress_shortcuts (id integer primary key autoincrement, accountId text, name text);";
    private static final String QUICKPRESS_SHORTCUTS_TABLE = "quickpress_shortcuts";

    // add field to store last used blog
    private static final String ADD_POST_FORMATS = "alter table accounts add postFormats text default '';";

    //add scaled image settings
    private static final String ADD_SCALED_IMAGE = "alter table accounts add isScaledImage boolean default false;";
    private static final String ADD_SCALED_IMAGE_IMG_WIDTH = "alter table accounts add scaledImgWidth integer default 1024;";

    //add boolean to posts to check uploaded posts that have local changes
    private static final String ADD_LOCAL_POST_CHANGES = "alter table posts add isLocalChange boolean default 0";

    // add wp_post_thumbnail to posts table
    private static final String ADD_POST_THUMBNAIL = "alter table posts add wp_post_thumbnail integer default 0;";

    // add postid and blogID indexes to posts table
    private static final String ADD_POST_ID_INDEX = "CREATE INDEX idx_posts_post_id ON posts(postid);";
    private static final String ADD_BLOG_ID_INDEX = "CREATE INDEX idx_posts_blog_id ON posts(blogID);";

    //add boolean to track if featured image should be included in the post content
    private static final String ADD_FEATURED_IN_POST = "alter table media add isFeaturedInPost boolean default false;";

    // add home url to blog settings
    private static final String ADD_HOME_URL = "alter table accounts add homeURL text default '';";

    private static final String ADD_BLOG_OPTIONS = "alter table accounts add blog_options text default '';";

    // add category parent id to keep track of category hierarchy
    private static final String ADD_PARENTID_IN_CATEGORIES = "alter table cats add parent_id integer default 0;";

    // add admin flag to blog settings
    private static final String ADD_BLOGS_ADMIN_FLAG = "alter table accounts add isAdmin boolean default false;";

    // add thumbnailURL, thumbnailPath and fileURL to media
    private static final String ADD_MEDIA_THUMBNAIL_URL = "alter table media add thumbnailURL text default '';";
    private static final String ADD_MEDIA_FILE_URL = "alter table media add fileURL text default '';";
    private static final String ADD_MEDIA_UNIQUE_ID = "alter table media add mediaId text default '';";
    private static final String ADD_MEDIA_BLOG_ID = "alter table media add blogId text default '';";
    private static final String ADD_MEDIA_DATE_GMT = "alter table media add date_created_gmt date;";
    private static final String ADD_MEDIA_UPLOAD_STATE = "alter table media add uploadState default '';";
    private static final String ADD_MEDIA_VIDEOPRESS_SHORTCODE = "alter table media add videoPressShortcode text default '';";

    // add hidden flag to blog settings (accounts)
    private static final String ADD_BLOGS_HIDDEN_FLAG = "alter table accounts add isHidden boolean default 0;";

    // add plan_product_id to blog
    private static final String ADD_BLOGS_PLAN_ID = "alter table accounts add plan_product_id integer default 0;";

    // add plan_product_name_short to blog
    private static final String ADD_BLOGS_PLAN_PRODUCT_NAME_SHORT = "alter table accounts add plan_product_name_short text default '';";

    // add capabilities to blog
    private static final String ADD_BLOGS_CAPABILITIES = "alter table accounts add capabilities text default '';";

<<<<<<< HEAD
    // add timestamp of date last chosen in site picker to blog
    private static final String ADD_BLOGS_LAST_PICKED_TIMESTAMP = "alter table accounts add last_picked_timestamp integer default 0";
=======
    // add field to store time of last udpated draft
    private static final String ADD_DRAFT_POST_LAST_UPDATED_DATE = "alter table posts add dateLastUpdated date;";

    // add field to store time of last time we notified the user there was a draft post pending publishing
    private static final String ADD_DRAFT_POST_LAST_NOTIFIED_DATE = "alter table posts add dateLastNotified date;";
>>>>>>> ee695986

    // used for migration
    private static final String DEPRECATED_WPCOM_USERNAME_PREFERENCE = "wp_pref_wpcom_username";
    private static final String DEPRECATED_ACCESS_TOKEN_PREFERENCE = "wp_pref_wpcom_access_token";

    private static final String DROP_TABLE_PREFIX = "DROP TABLE IF EXISTS ";

    private SQLiteDatabase db;

    protected static final String PASSWORD_SECRET = BuildConfig.DB_SECRET;
    private Context context;

    public WordPressDB(Context ctx) {
        this.context = ctx;
        db = ctx.openOrCreateDatabase(DATABASE_NAME, 0, null);

        // Create tables if they don't exist
        db.execSQL(CREATE_TABLE_BLOGS);
        db.execSQL(CREATE_TABLE_POSTS);
        db.execSQL(CREATE_TABLE_CATEGORIES);
        db.execSQL(CREATE_TABLE_QUICKPRESS_SHORTCUTS);
        db.execSQL(CREATE_TABLE_MEDIA);
        db.execSQL(CREATE_TABLE_THEMES);
        SiteSettingsTable.createTable(db);
        CommentTable.createTables(db);
        SuggestionTable.createTables(db);
        NotificationsTable.createTables(db);

        // Update tables for new installs and app updates
        int currentVersion = db.getVersion();
        boolean isNewInstall = (currentVersion == 0);

        if (!isNewInstall && currentVersion != DATABASE_VERSION) {
            AppLog.d(T.DB, "upgrading database from version " + currentVersion + " to " + DATABASE_VERSION);
        }

        switch (currentVersion) {
            case 0:
                // New install
                currentVersion++;
            case 1:
                // Add columns that were added in very early releases, then move on to version 9
                db.execSQL(ADD_BLOGID);
                db.execSQL(UPDATE_BLOGID);
                db.execSQL(ADD_LOCATION_FLAG);
                db.execSQL(ADD_DOTCOM_USERNAME);
                db.execSQL(ADD_DOTCOM_PASSWORD);
                db.execSQL(ADD_API_KEY);
                db.execSQL(ADD_API_BLOGID);
                db.execSQL(ADD_DOTCOM_FLAG);
                db.execSQL(ADD_WP_VERSION);
                currentVersion = 9;
            case 9:
                db.execSQL(ADD_HTTPUSER);
                db.execSQL(ADD_HTTPPASSWORD);
                migratePasswords();
                currentVersion++;
            case 10:
                db.delete(POSTS_TABLE, null, null);
                db.execSQL(CREATE_TABLE_POSTS);
                db.execSQL(ADD_POST_FORMATS);
                currentVersion++;
            case 11:
                db.execSQL(ADD_SCALED_IMAGE);
                db.execSQL(ADD_SCALED_IMAGE_IMG_WIDTH);
                db.execSQL(ADD_LOCAL_POST_CHANGES);
                currentVersion++;
            case 12:
                db.execSQL(ADD_FEATURED_IN_POST);
                currentVersion++;
            case 13:
                db.execSQL(ADD_HOME_URL);
                currentVersion++;
            case 14:
                db.execSQL(ADD_BLOG_OPTIONS);
                currentVersion++;
            case 15:
                // No longer used (preferences migration)
                currentVersion++;
            case 16:
                migrateWPComAccount();
                currentVersion++;
            case 17:
                db.execSQL(ADD_PARENTID_IN_CATEGORIES);
                currentVersion++;
            case 18:
                db.execSQL(ADD_BLOGS_ADMIN_FLAG);
                db.execSQL(ADD_MEDIA_FILE_URL);
                db.execSQL(ADD_MEDIA_THUMBNAIL_URL);
                db.execSQL(ADD_MEDIA_UNIQUE_ID);
                db.execSQL(ADD_MEDIA_BLOG_ID);
                db.execSQL(ADD_MEDIA_DATE_GMT);
                db.execSQL(ADD_MEDIA_UPLOAD_STATE);
                currentVersion++;
            case 19:
                // revision 20: create table "notes"
                currentVersion++;
            case 20:
                db.execSQL(ADD_BLOGS_HIDDEN_FLAG);
                currentVersion++;
            case 21:
                db.execSQL(ADD_MEDIA_VIDEOPRESS_SHORTCODE);
                currentVersion++;
                // version 23 added CommentTable.java, version 24 changed the comment table schema
            case 22:
                currentVersion++;
            case 23:
                CommentTable.reset(db);
                currentVersion++;
            case 24:
                currentVersion++;
            case 25:
                //ver 26 "virtually" remove columns 'lastCommentId' and 'runService' from the DB
                //SQLite supports a limited subset of ALTER TABLE.
                //The ALTER TABLE command in SQLite allows the user to rename a table or to add a new column to an existing table.
                //It is not possible to rename a column, remove a column, or add or remove constraints from a table.
                currentVersion++;
            case 26:
                // Drop the notes table, no longer needed with Simperium.
                db.execSQL(DROP_TABLE_PREFIX + NOTES_TABLE);
                currentVersion++;
            case 27:
                // versions prior to v4.5 added an "isUploading" column here, but that's no longer used
                // so we don't bother to add it
                currentVersion++;
            case 28:
                // Remove WordPress.com credentials
                removeDotComCredentials();
                currentVersion++;
            case 29:
                // Migrate WordPress.com token and infos to the DB
                AccountTable.createTables(db);
                if (!isNewInstall) {
                    migratePreferencesToAccountTable(context);
                }
                currentVersion++;
            case 30:
                // Fix big comments issue #2855
                CommentTable.deleteBigComments(db);
                currentVersion++;
            case 31:
                // add wp_post_thumbnail to posts table
                db.execSQL(ADD_POST_THUMBNAIL);
                currentVersion++;
            case 32:
                // add postid index and blogID index to posts table
                db.execSQL(ADD_POST_ID_INDEX);
                db.execSQL(ADD_BLOG_ID_INDEX);
                currentVersion++;
            case 33:
                deleteUploadedLocalDrafts();
                currentVersion++;
            case 34:
                AccountTable.migrationAddEmailAddressField(db);
                currentVersion++;
            case 35:
                // Delete simperium DB - from 4.6 to 4.6.1
                // Fix an issue when note id > MAX_INT
                ctx.deleteDatabase("simperium-store");
                currentVersion++;
            case 36:
                // Delete simperium DB again - from 4.6.1 to 4.7
                // Fix a sync issue happening for users who have both wpios and wpandroid active clients
                ctx.deleteDatabase("simperium-store");
                currentVersion++;
            case 37:
                resetThemeTable();
                currentVersion++;
            case 38:
                updateDotcomFlag();
                currentVersion++;
            case 39:
                AccountTable.migrationAddFirstNameLastNameAboutMeFields(db);
                currentVersion++;
            case 40:
                AccountTable.migrationAddDateFields(db);
                currentVersion++;
            case 41:
                AccountTable.migrationAddAccountSettingsFields(db);
                currentVersion++;
            case 42:
                db.execSQL(ADD_BLOGS_PLAN_ID);
                currentVersion++;
            case 43:
                db.execSQL(ADD_BLOGS_PLAN_PRODUCT_NAME_SHORT);
                currentVersion++;
            case 44:
                PeopleTable.createTables(db);
                currentVersion++;
            case 45:
                db.execSQL(ADD_BLOGS_CAPABILITIES);
                currentVersion++;
            case 46:
                AppPrefs.setVisualEditorAvailable(true);
                AppPrefs.setVisualEditorEnabled(true);
                currentVersion++;
            case 47:
                PeopleTable.reset(db);
                currentVersion++;
            case 48:
                PeopleTable.createViewersTable(db);
                currentVersion++;
            case 49:
                // Delete simperium DB since we're removing Simperium from the app.
                ctx.deleteDatabase("simperium-store");
                currentVersion++;
            case 50:
<<<<<<< HEAD
                db.execSQL(ADD_BLOGS_LAST_PICKED_TIMESTAMP);
                currentVersion++;
=======
                db.execSQL(ADD_DRAFT_POST_LAST_UPDATED_DATE);
                db.execSQL(ADD_DRAFT_POST_LAST_NOTIFIED_DATE);
                currentVersion++;

>>>>>>> ee695986
        }
        db.setVersion(DATABASE_VERSION);
    }

    private void updateDotcomFlag() {
        // Loop over all .com blogs in the app and check that are really hosted on wpcom
        List<Map<String, Object>> allBlogs = getBlogsBy("dotcomFlag=1", null, 0, false);
        for (Map<String, Object> blog : allBlogs) {
            String xmlrpcURL = MapUtils.getMapStr(blog, "url");
            if (!WPUrlUtils.isWordPressCom(xmlrpcURL)) {
                // .org blog marked as .com. Fix it.
                int blogID = MapUtils.getMapInt(blog, "id");
                if (blogID > 0) {
                    ContentValues values = new ContentValues();
                    values.put("dotcomFlag", false); // Mark as .org blog
                    db.update(BLOGS_TABLE, values, "id=" + blogID, null);
                }
            }
        }
    }

    /*
     * v4.5 (db version 34) no longer uses the "uploaded" column, and it's no longer added to the
     * db upon creation - however, earlier versions would set "uploaded=1" for local drafts after
     * they were uploaded and then exclude these "uploaded local drafts" from the post list - so
     * we must delete these posts to avoid having them appear (as dups) in the post list.
     */
    private void deleteUploadedLocalDrafts() {
        try {
            int numDeleted = db.delete(POSTS_TABLE, "uploaded=1 AND localDraft=1", null);
            if (numDeleted > 0) {
                AppLog.i(T.DB, "deleted " + numDeleted + " uploaded local drafts");
            }
        } catch (SQLiteException e) {
            // ignore - "uploaded" column doesn't exist
        }
    }

    private void resetThemeTable() {
        db.execSQL(DROP_TABLE_PREFIX + THEMES_TABLE);
        db.execSQL(CREATE_TABLE_THEMES);
    }

    private void migratePreferencesToAccountTable(Context context) {
        SharedPreferences settings = PreferenceManager.getDefaultSharedPreferences(context);
        String oldAccessToken = settings.getString(DEPRECATED_ACCESS_TOKEN_PREFERENCE, null);
        String oldUsername = settings.getString(DEPRECATED_WPCOM_USERNAME_PREFERENCE, null);
        Account account = new Account();
        account.setUserName(oldUsername);
        if (oldAccessToken != null) {
            account.setAccessToken(oldAccessToken);
        }
        AccountTable.save(account, db);

        // Remove preferences
        SharedPreferences.Editor editor = PreferenceManager.getDefaultSharedPreferences(context).edit();
        editor.remove(DEPRECATED_WPCOM_USERNAME_PREFERENCE);
        editor.remove(DEPRECATED_ACCESS_TOKEN_PREFERENCE);
        editor.apply();
    }

    public SQLiteDatabase getDatabase() {
        return db;
    }

    public static void deleteDatabase(Context ctx) {
        ctx.deleteDatabase(DATABASE_NAME);
    }

    private void migrateWPComAccount() {
        Cursor c = db.query(BLOGS_TABLE, new String[]{"username"}, "dotcomFlag=1", null, null,
                null, null);

        if (c.getCount() > 0) {
            c.moveToFirst();
            String username = c.getString(0);
            SharedPreferences settings = PreferenceManager.getDefaultSharedPreferences(this.context);
            SharedPreferences.Editor editor = settings.edit();
            editor.putString(DEPRECATED_WPCOM_USERNAME_PREFERENCE, username);
            editor.commit();
        }

        c.close();
    }

    public boolean addBlog(Blog blog) {
        ContentValues values = new ContentValues();
        values.put("url", blog.getUrl());
        values.put("homeURL", blog.getHomeURL());
        values.put("blogName", blog.getBlogName());
        values.put("username", blog.getUsername());
        values.put("password", encryptPassword(blog.getPassword()));
        values.put("httpuser", blog.getHttpuser());
        values.put("httppassword", encryptPassword(blog.getHttppassword()));
        values.put("imagePlacement", blog.getImagePlacement());
        values.put("centerThumbnail", false);
        values.put("fullSizeImage", false);
        values.put("maxImageWidth", blog.getMaxImageWidth());
        values.put("maxImageWidthId", blog.getMaxImageWidthId());
        values.put("blogId", blog.getRemoteBlogId());
        values.put("dotcomFlag", blog.isDotcomFlag());
        values.put("plan_product_id", blog.getPlanID());
        values.put("plan_product_name_short", blog.getPlanShortName());
        if (blog.getWpVersion() != null) {
            values.put("wpVersion", blog.getWpVersion());
        } else {
            values.putNull("wpVersion");
        }
        values.put("isAdmin", blog.isAdmin());
        values.put("isHidden", blog.isHidden());
        values.put("capabilities", blog.getCapabilities());
        return db.insert(BLOGS_TABLE, null, values) > -1;
    }

    public List<Integer> getAllBlogsIDs() {
        Cursor c = db.rawQuery("SELECT DISTINCT id FROM " + BLOGS_TABLE, null);
        try {
            List<Integer> ids = new ArrayList<Integer>();
            if (c.moveToFirst()) {
                do {
                    ids.add(c.getInt(0));
                } while (c.moveToNext());
            }
            return ids;
        } finally {
            SqlUtils.closeCursor(c);
        }
    }

    public List<Map<String, Object>> getBlogsBy(String byString, String[] extraFields) {
        return getBlogsBy(byString, extraFields, 0, true);
    }

    public List<Map<String, Object>> getBlogsBy(String byString, String[] extraFields,
                                                int limit, boolean hideJetpackWithoutCredentials) {
        if (db == null) {
            return new ArrayList<>();
        }

        if (hideJetpackWithoutCredentials) {
            // Hide Jetpack blogs that were added in FetchBlogListWPCom
            // They will have a false dotcomFlag and an empty (but encrypted) password
            String hideJetpackArgs = String.format("NOT(dotcomFlag=0 AND password='%s')", encryptPassword(""));
            if (TextUtils.isEmpty(byString)) {
                byString = hideJetpackArgs;
            } else {
                byString = hideJetpackArgs + " AND " + byString;
            }
        }

        String limitStr = null;
        if (limit != 0) {
            limitStr = String.valueOf(limit);
        }
        String[] baseFields = new String[]{"id", "blogName", "username", "blogId", "url"};
        String[] allFields = baseFields;
        if (extraFields != null) {
            allFields = (String[]) ArrayUtils.addAll(baseFields, extraFields);
        }
        Cursor c = db.query(BLOGS_TABLE, allFields, byString, null, null, null, null, limitStr);
        int numRows = c.getCount();
        c.moveToFirst();
        List<Map<String, Object>> blogs = new ArrayList<>();
        for (int i = 0; i < numRows; i++) {
            int id = c.getInt(0);
            String blogName = c.getString(1);
            String username = c.getString(2);
            int blogId = c.getInt(3);
            String url = c.getString(4);
            if (id > 0) {
                Map<String, Object> blogMap = new HashMap<>();
                blogMap.put("id", id);
                blogMap.put("blogName", blogName);
                blogMap.put("username", username);
                blogMap.put("blogId", blogId);
                blogMap.put("url", url);
                int extraFieldsIndex = baseFields.length;
                if (extraFields != null) {
                    for (int j = 0; j < extraFields.length; ++j) {
                        blogMap.put(extraFields[j], c.getString(extraFieldsIndex + j));
                    }
                }
                blogs.add(blogMap);
            }
            c.moveToNext();
        }
        c.close();
        Collections.sort(blogs, BlogUtils.BlogNameComparator);
        return blogs;
    }

    public List<Map<String, Object>> getVisibleBlogs() {
        return getBlogsBy("isHidden = 0", null);
    }

    public int getFirstVisibleBlogId() {
        return SqlUtils.intForQuery(db, "SELECT id FROM " + BLOGS_TABLE + " WHERE isHidden = 0 LIMIT 1", null);
    }

    public int getFirstHiddenBlogId() {
        return SqlUtils.intForQuery(db, "SELECT id FROM " + BLOGS_TABLE + " WHERE isHidden = 1 LIMIT 1", null);
    }

    public List<Map<String, Object>> getVisibleDotComBlogs() {
        return getBlogsBy("isHidden = 0 AND dotcomFlag = 1", null);
    }

    public int getNumVisibleBlogs() {
        return SqlUtils.intForQuery(db, "SELECT COUNT(*) FROM " + BLOGS_TABLE + " WHERE isHidden = 0", null);
    }

    public int getNumHiddenBlogs() {
        return SqlUtils.intForQuery(db, "SELECT COUNT(*) FROM " + BLOGS_TABLE + " WHERE isHidden = 1", null);
    }

    public int getNumDotComBlogs() {
        return SqlUtils.intForQuery(db, "SELECT COUNT(*) FROM " + BLOGS_TABLE + " WHERE dotcomFlag = 1", null);
    }

    public int getNumBlogs() {
        return SqlUtils.intForQuery(db, "SELECT COUNT(*) FROM " + BLOGS_TABLE, null);
    }

    // Removes stored DotCom credentials. As of March 2015 only the OAuth token is used
    private void removeDotComCredentials() {
        // First clear out the password for all WP.com sites
        ContentValues dotComValues = new ContentValues();
        dotComValues.put("password", "");
        db.update(BLOGS_TABLE, dotComValues, "dotcomFlag=1", null);

        // Next, we'll clear out the credentials stored for Jetpack sites
        ContentValues jetPackValues = new ContentValues();
        jetPackValues.put("dotcom_username", "");
        jetPackValues.put("dotcom_password", "");
        db.update(BLOGS_TABLE, jetPackValues, null, null);

        // Lastly we'll remove the preference that previously stored the WP.com password
        if (this.context != null) {
            SharedPreferences settings = PreferenceManager.getDefaultSharedPreferences(this.context);
            SharedPreferences.Editor editor = settings.edit();
            editor.remove("wp_pref_wpcom_password");
            editor.apply();
        }
    }

    public List<Map<String, Object>> getAllBlogs() {
        return getBlogsBy(null, null);
    }

    public int setAllDotComBlogsVisibility(boolean visible) {
        ContentValues values = new ContentValues();
        values.put("isHidden", !visible);
        return db.update(BLOGS_TABLE, values, "dotcomFlag=1", null);
    }

    public int setDotComBlogsVisibility(int id, boolean visible) {
        ContentValues values = new ContentValues();
        values.put("isHidden", !visible);
        return db.update(BLOGS_TABLE, values, "dotcomFlag=1 AND id=" + id, null);
    }

    public boolean isDotComBlogVisible(int blogId) {
        String[] args = {Integer.toString(blogId)};
        return SqlUtils.boolForQuery(db, "SELECT 1 FROM " + BLOGS_TABLE +
                " WHERE isHidden = 0 AND blogId=?", args);
    }

    public boolean isBlogInDatabase(int blogId, String xmlRpcUrl) {
        Cursor c = db.query(BLOGS_TABLE, new String[]{"id"}, "blogId=? AND url=?",
                new String[]{Integer.toString(blogId), xmlRpcUrl}, null, null, null, null);
        boolean result =  c.getCount() > 0;
        c.close();
        return result;
    }

    public boolean isLocalBlogIdInDatabase(int localBlogId) {
        String[] args = {Integer.toString(localBlogId)};
        return SqlUtils.boolForQuery(db, "SELECT 1 FROM " + BLOGS_TABLE + " WHERE id=?", args);
    }

    public boolean saveBlog(Blog blog) {
        if (blog.getLocalTableBlogId() == -1) {
            return addBlog(blog);
        }

        ContentValues values = new ContentValues();
        values.put("url", blog.getUrl());
        values.put("homeURL", blog.getHomeURL());
        values.put("username", blog.getUsername());
        values.put("password", encryptPassword(blog.getPassword()));
        values.put("httpuser", blog.getHttpuser());
        values.put("httppassword", encryptPassword(blog.getHttppassword()));
        values.put("imagePlacement", blog.getImagePlacement());
        values.put("centerThumbnail", blog.isFeaturedImageCapable());
        values.put("fullSizeImage", blog.isFullSizeImage());
        values.put("maxImageWidth", blog.getMaxImageWidth());
        values.put("maxImageWidthId", blog.getMaxImageWidthId());
        values.put("postFormats", blog.getPostFormats());
        values.put("dotcom_username", blog.getDotcom_username());
        values.put("dotcom_password", encryptPassword(blog.getDotcom_password()));
        values.put("api_blogid", blog.getApi_blogid());
        values.put("api_key", blog.getApi_key());
        values.put("isScaledImage", blog.isScaledImage());
        values.put("scaledImgWidth", blog.getScaledImageWidth());
        values.put("blog_options", blog.getBlogOptions());
        values.put("isHidden", blog.isHidden());
        values.put("blogName", blog.getBlogName());
        values.put("isAdmin", blog.isAdmin());
        values.put("isHidden", blog.isHidden());
        values.put("plan_product_id", blog.getPlanID());
        values.put("plan_product_name_short", blog.getPlanShortName());
        values.put("capabilities", blog.getCapabilities());
        if (blog.getWpVersion() != null) {
            values.put("wpVersion", blog.getWpVersion());
        } else {
            values.putNull("wpVersion");
        }
        boolean returnValue = db.update(BLOGS_TABLE, values, "id=" + blog.getLocalTableBlogId(),
                null) > 0;
        if (blog.isDotcomFlag()) {
            returnValue = updateWPComCredentials(blog.getUsername(), blog.getPassword());
        }

        updateCurrentBlog(blog);

        return (returnValue);
    }

    public boolean updateWPComCredentials(String username, String password) {
        // update the login for wordpress.com blogs
        ContentValues userPass = new ContentValues();
        userPass.put("username", username);
        userPass.put("password", encryptPassword(password));
        return db.update(BLOGS_TABLE, userPass, "username=\""
                + username + "\" AND dotcomFlag=1", null) > 0;
    }

    public boolean deleteBlog(Context ctx, int id) {
        int rowsAffected = db.delete(BLOGS_TABLE, "id=?", new String[]{Integer.toString(id)});
        deleteQuickPressShortcutsForLocalTableBlogId(ctx, id);
        deleteAllPostsForLocalTableBlogId(id);
        PeopleTable.deletePeopleForLocalBlogId(id);
        return (rowsAffected > 0);
    }

    public boolean deleteWordPressComBlogs(Context ctx) {
        List<Map<String, Object>> wordPressComBlogs = getBlogsBy("isHidden = 0 AND dotcomFlag = 1", null);
        for (Map<String, Object> blog : wordPressComBlogs) {
            int localBlogId = MapUtils.getMapInt(blog, "id");
            deleteQuickPressShortcutsForLocalTableBlogId(ctx, localBlogId);
            deleteAllPostsForLocalTableBlogId(localBlogId);
            PeopleTable.deletePeopleForLocalBlogId(localBlogId);
        }

        // H4ck alert: We need to delete the Jetpack sites that were added in the initial
        // WP.com get blogs call. These sites will not have the dotcomFlag set and will
        // have an empty password.
        String args = String.format("dotcomFlag=1 OR (dotcomFlag=0 AND password='%s')", encryptPassword(""));

        // Delete blogs
        int rowsAffected = db.delete(BLOGS_TABLE, args, null);
        return (rowsAffected > 0);
    }

    /**
     * Deletes all the things! Use wisely.
     */
    public void dangerouslyDeleteAllContent() {
        db.delete(BLOGS_TABLE, null, null);
        db.delete(POSTS_TABLE, null, null);
        db.delete(MEDIA_TABLE, null, null);
        db.delete(CATEGORIES_TABLE, null, null);
        db.delete(CommentTable.COMMENTS_TABLE, null, null);
    }

    public boolean hasDotOrgBlogForUsernameAndUrl(String username, String url) {
        if (TextUtils.isEmpty(username) || TextUtils.isEmpty(url)) {
            return false;
        }

        Cursor c = db.query(BLOGS_TABLE, new String[]{"id"}, "username=? AND url=?", new String[]{username, url}, null,
                null, null);
        try {
            return c.getCount() > 0;
        } finally {
            SqlUtils.closeCursor(c);
        }
    }

    public boolean isCurrentUserAdminOfRemoteBlogId(long remoteBlogId) {
        String args[] = {String.valueOf(remoteBlogId)};
        String sql = "SELECT isAdmin FROM " + BLOGS_TABLE + " WHERE blogId=?";
        return SqlUtils.boolForQuery(db, sql, args);
    }

    /**
     * Instantiate a new Blog object from it's local id
     *
     * @param localId local blog id
     * @return a new Blog instance or null if the localId was not found
     */
    public Blog instantiateBlogByLocalId(int localId) {
        String[] fields =
                new String[]{"url", "blogName", "username", "password", "httpuser", "httppassword", "imagePlacement",
                             "centerThumbnail", "fullSizeImage", "maxImageWidth", "maxImageWidthId",
                             "blogId", "dotcomFlag", "dotcom_username", "dotcom_password", "api_key",
                             "api_blogid", "wpVersion", "postFormats", "isScaledImage",
                             "scaledImgWidth", "homeURL", "blog_options", "isAdmin", "isHidden",
                             "plan_product_id", "plan_product_name_short", "capabilities", "last_picked_timestamp"};
        Cursor c = db.query(BLOGS_TABLE, fields, "id=?", new String[]{Integer.toString(localId)}, null, null, null);

        Blog blog = null;
        if (c.moveToFirst()) {
            if (c.getString(0) != null) {
                blog = new Blog();
                blog.setLocalTableBlogId(localId);
                blog.setUrl(c.getString(c.getColumnIndex("url"))); // 0

                blog.setBlogName(c.getString(c.getColumnIndex("blogName"))); // 1
                blog.setUsername(c.getString(c.getColumnIndex("username"))); // 2
                blog.setPassword(decryptPassword(c.getString(c.getColumnIndex("password")))); // 3
                if (c.getString(c.getColumnIndex("httpuser")) == null) {
                    blog.setHttpuser("");
                } else {
                    blog.setHttpuser(c.getString(c.getColumnIndex("httpuser")));
                }
                if (c.getString(c.getColumnIndex("httppassword")) == null) {
                    blog.setHttppassword("");
                } else {
                    blog.setHttppassword(decryptPassword(c.getString(c.getColumnIndex("httppassword"))));
                }
                blog.setImagePlacement(c.getString(c.getColumnIndex("imagePlacement")));
                blog.setFeaturedImageCapable(c.getInt(c.getColumnIndex("centerThumbnail")) > 0);
                blog.setFullSizeImage(c.getInt(c.getColumnIndex("fullSizeImage")) > 0);
                blog.setMaxImageWidth(c.getString(c.getColumnIndex("maxImageWidth")));
                blog.setMaxImageWidthId(c.getInt(c.getColumnIndex("maxImageWidthId")));
                blog.setRemoteBlogId(c.getInt(c.getColumnIndex("blogId")));
                blog.setDotcomFlag(c.getInt(c.getColumnIndex("dotcomFlag")) > 0);
                if (c.getString(c.getColumnIndex("dotcom_username")) != null) {
                    blog.setDotcom_username(c.getString(c.getColumnIndex("dotcom_username")));
                }
                if (c.getString(c.getColumnIndex("dotcom_password")) != null) {
                    blog.setDotcom_password(decryptPassword(c.getString(c.getColumnIndex("dotcom_password"))));
                }
                if (c.getString(c.getColumnIndex("api_key")) != null) {
                    blog.setApi_key(c.getString(c.getColumnIndex("api_key")));
                }
                if (c.getString(c.getColumnIndex("api_blogid")) != null) {
                    blog.setApi_blogid(c.getString(c.getColumnIndex("api_blogid")));
                }
                if (c.getString(c.getColumnIndex("wpVersion")) != null) {
                    blog.setWpVersion(c.getString(c.getColumnIndex("wpVersion")));
                }
                blog.setPostFormats(c.getString(c.getColumnIndex("postFormats")));
                blog.setScaledImage(c.getInt(c.getColumnIndex("isScaledImage")) > 0);
                blog.setScaledImageWidth(c.getInt(c.getColumnIndex("scaledImgWidth")));
                blog.setHomeURL(c.getString(c.getColumnIndex("homeURL")));
                if (c.getString(c.getColumnIndex("blog_options")) == null) {
                    blog.setBlogOptions("{}");
                } else {
                    blog.setBlogOptions(c.getString(c.getColumnIndex("blog_options")));
                }
                blog.setAdmin(c.getInt(c.getColumnIndex("isAdmin")) > 0);
                blog.setHidden(c.getInt(c.getColumnIndex("isHidden")) > 0);
                blog.setPlanID(c.getLong(c.getColumnIndex("plan_product_id")));
                blog.setPlanShortName(c.getString(c.getColumnIndex("plan_product_name_short")));
                blog.setCapabilities(c.getString(c.getColumnIndex("capabilities")));
                blog.setLastPickedTimestamp(c.getLong(c.getColumnIndex("last_picked_timestamp")));
            }
        }
        c.close();
        return blog;
    }

    /*
     * sets the "last picked" timestamp for the passed blog to now
     */
    public void updateLastPickedTimestampForLocalBlogId(int localBlogId) {
        long timestamp = DateTimeUtils.nowUTC().getTime();
        ContentValues values = new ContentValues();
        values.put("last_picked_timestamp", timestamp);
        String[] args = {Integer.toString(localBlogId)};
        db.update(BLOGS_TABLE, values, "id=?", args);
    }

    /*
     * returns true if the passed blog is wp.com or jetpack-enabled (ie: returns false for
     * self-hosted blogs that don't use jetpack)
     */
    public boolean isRemoteBlogIdDotComOrJetpack(int remoteBlogId) {
        Blog blog = instantiateBlogByRemoteId(remoteBlogId);
        return blog != null && (blog.isDotcomFlag() || blog.isJetpackPowered());
    }

    public Blog instantiateBlogByRemoteId(int remoteBlogId) {
        int localId = getLocalTableBlogIdForJetpackOrWpComRemoteSiteId(remoteBlogId);
        Blog blog = instantiateBlogByLocalId(localId);
        return blog;
    }

    public int getLocalTableBlogIdForJetpackOrWpComRemoteSiteId(int remoteBlogId) {
        //first try checking if a jetpack site is configured on this device site list with that remote id
        // workaround: There are 2 entries in the DB for each Jetpack blog linked with
        // the current wpcom account. We need to load the correct localID here, otherwise options are
        // blank
        int localId = getLocalTableBlogIdForJetpackRemoteID(remoteBlogId, null);

        if (localId == 0) {
            localId = getLocalTableBlogIdForWpComRemoteBlogId(remoteBlogId);
        }
        return localId;
    }

    public Blog getBlogForDotComBlogId(String dotComBlogId) {
        Cursor c = db.query(BLOGS_TABLE, new String[]{"id"}, "api_blogid=? OR (blogId=? AND dotcomFlag=1)",
                new String[]{dotComBlogId, dotComBlogId}, null, null, null);
        Blog blog = null;
        if (c.moveToFirst()) {
            blog = instantiateBlogByLocalId(c.getInt(0));
        }
        c.close();
        return blog;
    }

    public List<String> loadStatsLogin(int id) {
        Cursor c = db.query(BLOGS_TABLE, new String[]{"dotcom_username",
                "dotcom_password"}, "id=" + id, null, null, null, null);

        c.moveToFirst();

        List<String> list = new ArrayList<>();
        if (c.getString(0) != null) {
            list.add(c.getString(0));
            list.add(decryptPassword(c.getString(1)));
        } else {
            list = null;
        }
        c.close();

        return list;
    }

    /*
     * Jetpack blogs have the "wpcom" blog_id stored in options->api_blogid. This is because self-hosted blogs have both
     * a blogID (local to their network), and a unique blogID on wpcom.
     */
    public int getLocalTableBlogIdForJetpackRemoteID(int remoteBlogId, String xmlRpcUrl) {
        if (TextUtils.isEmpty(xmlRpcUrl)) {
            String sql = "SELECT id FROM " + BLOGS_TABLE + " WHERE dotcomFlag=0 AND api_blogid=?";
            String[] args = {Integer.toString(remoteBlogId)};
            return SqlUtils.intForQuery(db, sql, args);
        } else {
            String sql = "SELECT id FROM " + BLOGS_TABLE + " WHERE dotcomFlag=0 AND api_blogid=? AND url=?";
            String[] args = {Integer.toString(remoteBlogId), xmlRpcUrl};
            return SqlUtils.intForQuery(db, sql, args);
        }
    }

    public int getLocalTableBlogIdForRemoteBlogId(int remoteBlogId) {
        int localBlogID = SqlUtils.intForQuery(db, "SELECT id FROM accounts WHERE blogId=?",
                new String[]{Integer.toString(remoteBlogId)});
        if (localBlogID == 0) {
            localBlogID = this.getLocalTableBlogIdForJetpackRemoteID(remoteBlogId, null);
        }
        return localBlogID;
    }

    public int getLocalTableBlogIdForWpComRemoteBlogId(int remoteBlogId) {
        int localBlogID = SqlUtils.intForQuery(db, "SELECT id FROM accounts WHERE blogId=? and dotcomFlag=1",
                new String[]{Integer.toString(remoteBlogId)});
        if (localBlogID == 0) {
            localBlogID = this.getLocalTableBlogIdForJetpackRemoteID(remoteBlogId, null);
        }
        return localBlogID;
    }

    public int getLocalTableBlogIdForRemoteBlogIdAndXmlRpcUrl(int remoteBlogId, String xmlRpcUrl) {
        int localBlogID = SqlUtils.intForQuery(db, "SELECT id FROM accounts WHERE blogId=? AND url=?",
                new String[]{Integer.toString(remoteBlogId), xmlRpcUrl});
        if (localBlogID==0) {
            localBlogID = this.getLocalTableBlogIdForJetpackRemoteID(remoteBlogId, xmlRpcUrl);
        }
        return localBlogID;
    }

    public int getRemoteBlogIdForLocalTableBlogId(int localBlogId) {
        int remoteBlogID = SqlUtils.intForQuery(db, "SELECT blogId FROM accounts WHERE id=?", new String[]{Integer.toString(localBlogId)});
        if (remoteBlogID<=1) { //Make sure we're not returning a wrong ID for jetpack blog.
            List<Map<String,Object>> allBlogs = this.getBlogsBy("dotcomFlag=0", new String[]{"api_blogid"});
            for (Map<String, Object> currentBlog : allBlogs) {
                if (MapUtils.getMapInt(currentBlog, "id")==localBlogId) {
                    remoteBlogID = MapUtils.getMapInt(currentBlog, "api_blogid");
                    break;
                }
            }
        }
        return remoteBlogID;
    }

    public long getPlanIdForLocalTableBlogId(int localBlogId) {
        return SqlUtils.longForQuery(db,
                "SELECT plan_product_id FROM accounts WHERE id=?",
                new String[]{Integer.toString(localBlogId)});
    }
    /**
     * Set the ID of the most recently active blog. This value will persist between application
     * launches.
     *
     * @param id ID of the most recently active blog.
     */
    public void updateLastBlogId(int id) {
        SharedPreferences preferences = PreferenceManager.getDefaultSharedPreferences(context);
        SharedPreferences.Editor editor = preferences.edit();
        editor.putInt("last_blog_id", id);
        editor.commit();
    }

    /**
     * Delete the ID for the most recently active blog.
     */
    public void deleteLastBlogId() {
        updateLastBlogId(-1);
        // Clear the last selected activity
        AppPrefs.resetLastActivityStr();
    }

    /**
     * Get the ID of the most recently active blog. -1 is returned if there is no recently active
     * blog.
     */
    public int getLastBlogId() {
        SharedPreferences preferences = PreferenceManager.getDefaultSharedPreferences(context);
        return preferences.getInt("last_blog_id", -1);
    }

    public boolean deletePost(Post post) {
        int result = db.delete(POSTS_TABLE,
                "blogID=? AND id=?",
                new String[]{String.valueOf(post.getLocalTableBlogId()), String.valueOf(post.getLocalTablePostId())});

        return (result == 1);
    }

    // Deletes all posts for the given blogId
    public void deleteAllPostsForLocalTableBlogId(int localBlogId) {
        db.delete(POSTS_TABLE, "blogID=?", new String[]{String.valueOf(localBlogId)});
    }

    public Object[] arrayListToArray(Object array) {
        if (array instanceof ArrayList) {
            return ((ArrayList) array).toArray();
        }
        return (Object[]) array;
    }

    /*
     * returns true if the post matching the passed local blog ID and remote post ID
     * has local changes
     */
    private boolean postHasLocalChanges(int localBlogId, String remotePostId) {
        if (TextUtils.isEmpty(remotePostId)) {
            return false;
        }
        String[] args = {String.valueOf(localBlogId), remotePostId};
        String sql = "SELECT 1 FROM " + POSTS_TABLE + " WHERE blogID=? AND postid=? AND isLocalChange=1";
        return SqlUtils.boolForQuery(db, sql, args);
    }

    /**
     * Saves a list of posts to the db
     * @param postsList: list of post objects
     * @param localBlogId: the posts table blog id
     * @param isPage: boolean to save as pages
     * @param overwriteLocalChanges boolean which determines whether to overwrite posts with local changes
     */
    public void savePosts(List<?> postsList, int localBlogId, boolean isPage, boolean overwriteLocalChanges) {
        if (postsList != null && postsList.size() != 0) {
            db.beginTransaction();
            try {
                for (Object post : postsList) {
                    ContentValues values = new ContentValues();

                    // Sanity checks
                    if (!(post instanceof Map)) {
                        continue;
                    }
                    Map<?, ?> postMap = (Map<?, ?>) post;
                    String postID = MapUtils.getMapStr(postMap, (isPage) ? "page_id" : "postid");
                    if (TextUtils.isEmpty(postID)) {
                        // If we don't have a post or page ID, move on
                        continue;
                    }

                    values.put("blogID", localBlogId);
                    values.put("postid", postID);
                    values.put("title", MapUtils.getMapStr(postMap, "title"));
                    Date dateCreated = MapUtils.getMapDate(postMap, "dateCreated");
                    if (dateCreated != null) {
                        values.put("dateCreated", dateCreated.getTime());
                    } else {
                        Date now = new Date();
                        values.put("dateCreated", now.getTime());
                    }

                    Date dateCreatedGmt = MapUtils.getMapDate(postMap, "date_created_gmt");
                    if (dateCreatedGmt != null) {
                        values.put("date_created_gmt", dateCreatedGmt.getTime());
                    } else {
                        dateCreatedGmt = new Date((Long) values.get("dateCreated"));
                        values.put("date_created_gmt", dateCreatedGmt.getTime() + (dateCreatedGmt.getTimezoneOffset() * 60000));
                    }

                    values.put("description", MapUtils.getMapStr(postMap, "description"));
                    values.put("link", MapUtils.getMapStr(postMap, "link"));
                    values.put("permaLink", MapUtils.getMapStr(postMap, "permaLink"));

                    Object[] postCategories = (Object[]) postMap.get("categories");
                    JSONArray jsonCategoriesArray = new JSONArray();
                    if (postCategories != null) {
                        for (Object postCategory : postCategories) {
                            jsonCategoriesArray.put(postCategory.toString());
                        }
                    }
                    values.put("categories", jsonCategoriesArray.toString());

                    Object[] custom_fields = (Object[]) postMap.get("custom_fields");
                    JSONArray jsonCustomFieldsArray = new JSONArray();
                    if (custom_fields != null) {
                        for (Object custom_field : custom_fields) {
                            jsonCustomFieldsArray.put(custom_field.toString());
                            // Update geo_long and geo_lat from custom fields
                            if (!(custom_field instanceof Map))
                                continue;
                            Map<?, ?> customField = (Map<?, ?>) custom_field;
                            if (customField.get("key") != null && customField.get("value") != null) {
                                if (customField.get("key").equals("geo_longitude"))
                                    values.put("longitude", customField.get("value").toString());
                                if (customField.get("key").equals("geo_latitude"))
                                    values.put("latitude", customField.get("value").toString());
                            }
                        }
                    }
                    values.put("custom_fields", jsonCustomFieldsArray.toString());

                    values.put("mt_excerpt", MapUtils.getMapStr(postMap, (isPage) ? "excerpt" : "mt_excerpt"));
                    values.put("mt_text_more", MapUtils.getMapStr(postMap, (isPage) ? "text_more" : "mt_text_more"));
                    values.put("mt_allow_comments", MapUtils.getMapInt(postMap, "mt_allow_comments", 0));
                    values.put("mt_allow_pings", MapUtils.getMapInt(postMap, "mt_allow_pings", 0));
                    values.put("wp_slug", MapUtils.getMapStr(postMap, "wp_slug"));
                    values.put("wp_password", MapUtils.getMapStr(postMap, "wp_password"));
                    values.put("wp_author_id", MapUtils.getMapStr(postMap, "wp_author_id"));
                    values.put("wp_author_display_name", MapUtils.getMapStr(postMap, "wp_author_display_name"));
                    values.put("wp_post_thumbnail", MapUtils.getMapInt(postMap, "wp_post_thumbnail"));
                    values.put("post_status", MapUtils.getMapStr(postMap, (isPage) ? "page_status" : "post_status"));
                    values.put("userid", MapUtils.getMapStr(postMap, "userid"));

                    if (isPage) {
                        values.put("isPage", true);
                        values.put("wp_page_parent_id", MapUtils.getMapStr(postMap, "wp_page_parent_id"));
                        values.put("wp_page_parent_title", MapUtils.getMapStr(postMap, "wp_page_parent_title"));
                    } else {
                        values.put("mt_keywords", MapUtils.getMapStr(postMap, "mt_keywords"));
                        values.put("wp_post_format", MapUtils.getMapStr(postMap, "wp_post_format"));
                    }

                    if (overwriteLocalChanges) {
                        values.put("isLocalChange", false);
                    }

                    String whereClause = "blogID=? AND postID=? AND isPage=?";
                    if (!overwriteLocalChanges) {
                        whereClause += " AND NOT isLocalChange=1";
                    }

                    String[] args = {String.valueOf(localBlogId), postID, String.valueOf(SqlUtils.boolToSql(isPage))};
                    int updateResult = db.update(POSTS_TABLE, values, whereClause, args);

                    // only perform insert if update didn't match any rows, and only then if we're
                    // overwriting local changes or local changes for this post don't exist
                    if (updateResult == 0 && (overwriteLocalChanges || !postHasLocalChanges(localBlogId, postID))) {
                        db.insert(POSTS_TABLE, null, values);
                    }
                }

                db.setTransactionSuccessful();
            } finally {
                db.endTransaction();
            }
        }
    }

    /*
     * returns list of posts for use in the post list fragment
     */
    public PostsListPostList getPostsListPosts(int localBlogId, boolean loadPages) {
        PostsListPostList listPosts = new PostsListPostList();

        String[] args = {Integer.toString(localBlogId), Integer.toString(loadPages ? 1 : 0)};
        Cursor c = db.query(POSTS_TABLE, null, "blogID=? AND isPage=?", args, null, null, "localDraft DESC, date_created_gmt DESC");
        try {
            while (c.moveToNext()) {
                listPosts.add(new PostsListPost(getPostFromCursor(c)));
            }
            return listPosts;
        } finally {
            SqlUtils.closeCursor(c);
        }
    }

    /*
     * returns list of posts that are in draft or have local changes
     */
    public ArrayList<Post> getDraftPostList(int localBlogId) {
        ArrayList<Post> postList = new ArrayList<>();

        String[] args = {Integer.toString(localBlogId)};
        Cursor c = db.query(POSTS_TABLE, null, "blogID=? AND (localDraft=1 OR isLocalChange=1)", args, null, null, "localDraft DESC, date_created_gmt DESC");
        try {
            while (c.moveToNext()) {
                postList.add(getPostFromCursor(c));
            }
            return postList;
        } finally {
            SqlUtils.closeCursor(c);
        }
    }

    private Post getPostFromCursor(Cursor c) {
        Post post = new Post();

        post.setLocalTableBlogId(c.getInt(c.getColumnIndex("blogID")));
        post.setLocalTablePostId(c.getLong(c.getColumnIndex("id")));
        post.setRemotePostId(c.getString(c.getColumnIndex("postid")));
        post.setTitle(StringUtils.unescapeHTML(c.getString(c.getColumnIndex("title"))));
        post.setDateCreated(c.getLong(c.getColumnIndex("dateCreated")));
        post.setDate_created_gmt(c.getLong(c.getColumnIndex("date_created_gmt")));
        post.setDateLastUpdated(c.getLong(c.getColumnIndex("dateLastUpdated")));
        post.setDateLastNotified(c.getLong(c.getColumnIndex("dateLastNotified")));
        post.setCategories(c.getString(c.getColumnIndex("categories")));
        post.setCustomFields(c.getString(c.getColumnIndex("custom_fields")));
        post.setDescription(c.getString(c.getColumnIndex("description")));
        post.setLink(c.getString(c.getColumnIndex("link")));
        post.setAllowComments(SqlUtils.sqlToBool(c.getInt(c.getColumnIndex("mt_allow_comments"))));
        post.setAllowPings(SqlUtils.sqlToBool(c.getInt(c.getColumnIndex("mt_allow_pings"))));
        post.setPostExcerpt(c.getString(c.getColumnIndex("mt_excerpt")));
        post.setKeywords(c.getString(c.getColumnIndex("mt_keywords")));
        post.setMoreText(c.getString(c.getColumnIndex("mt_text_more")));
        post.setPermaLink(c.getString(c.getColumnIndex("permaLink")));
        post.setPostStatus(c.getString(c.getColumnIndex("post_status")));
        post.setUserId(c.getString(c.getColumnIndex("userid")));
        post.setAuthorDisplayName(c.getString(c.getColumnIndex("wp_author_display_name")));
        post.setAuthorId(c.getString(c.getColumnIndex("wp_author_id")));
        post.setPassword(c.getString(c.getColumnIndex("wp_password")));
        post.setPostFormat(c.getString(c.getColumnIndex("wp_post_format")));
        post.setSlug(c.getString(c.getColumnIndex("wp_slug")));
        post.setMediaPaths(c.getString(c.getColumnIndex("mediaPaths")));
        post.setFeaturedImageId(c.getInt(c.getColumnIndex("wp_post_thumbnail")));

        int latColumnIndex = c.getColumnIndex("latitude");
        int lngColumnIndex = c.getColumnIndex("longitude");
        if (!c.isNull(latColumnIndex) && !c.isNull(lngColumnIndex)) {
            post.setLocation(c.getDouble(latColumnIndex), c.getDouble(lngColumnIndex));
        }

        post.setLocalDraft(SqlUtils.sqlToBool(c.getInt(c.getColumnIndex("localDraft"))));
        post.setIsPage(SqlUtils.sqlToBool(c.getInt(c.getColumnIndex("isPage"))));
        post.setPageParentId(c.getString(c.getColumnIndex("wp_page_parent_id")));
        post.setPageParentTitle(c.getString(c.getColumnIndex("wp_page_parent_title")));
        post.setLocalChange(SqlUtils.sqlToBool(c.getInt(c.getColumnIndex("isLocalChange"))));

        return post;
    }

    public long savePost(Post post) {
        long result = -1;
        if (post != null) {
            ContentValues values = new ContentValues();
            values.put("blogID", post.getLocalTableBlogId());
            values.put("title", post.getTitle());
            values.put("date_created_gmt", post.getDate_created_gmt());
            values.put("dateLastUpdated", post.getDateLastUpdated());
            values.put("dateLastNotified", post.getDateLastNotified());
            values.put("description", post.getDescription());
            values.put("mt_text_more", post.getMoreText());

            JSONArray categoriesJsonArray = post.getJSONCategories();
            if (categoriesJsonArray != null) {
                values.put("categories", categoriesJsonArray.toString());
            }

            values.put("localDraft", post.isLocalDraft());
            values.put("mt_keywords", post.getKeywords());
            values.put("wp_password", post.getPassword());
            values.put("post_status", post.getPostStatus());
            values.put("isPage", post.isPage());
            values.put("wp_post_format", post.getPostFormat());
            putPostLocation(post, values);
            values.put("isLocalChange", post.isLocalChange());
            values.put("mt_excerpt", post.getPostExcerpt());
            values.put("wp_post_thumbnail", post.getFeaturedImageId());

            result = db.insert(POSTS_TABLE, null, values);

            if (result >= 0 && post.isLocalDraft()) {
                post.setLocalTablePostId(result);
            }
        }

        return (result);
    }

    public int updatePost(Post post) {
        int result = 0;
        if (post != null) {
            ContentValues values = new ContentValues();
            values.put("title", post.getTitle());
            values.put("date_created_gmt", post.getDate_created_gmt());
            values.put("dateLastUpdated", post.getDateLastUpdated());
            values.put("dateLastNotified", post.getDateLastNotified());
            values.put("description", post.getDescription());
            values.put("mt_text_more", post.getMoreText());
            values.put("postid", post.getRemotePostId());

            JSONArray categoriesJsonArray = post.getJSONCategories();
            if (categoriesJsonArray != null) {
                values.put("categories", categoriesJsonArray.toString());
            }

            values.put("localDraft", post.isLocalDraft());
            values.put("mediaPaths", post.getMediaPaths());
            values.put("mt_keywords", post.getKeywords());
            values.put("wp_password", post.getPassword());
            values.put("post_status", post.getPostStatus());
            values.put("isPage", post.isPage());
            values.put("wp_post_format", post.getPostFormat());
            values.put("isLocalChange", post.isLocalChange());
            values.put("mt_excerpt", post.getPostExcerpt());
            values.put("wp_post_thumbnail", post.getFeaturedImageId());

            putPostLocation(post, values);

            result = db.update(POSTS_TABLE, values, "blogID=? AND id=? AND isPage=?",
                    new String[]{
                            String.valueOf(post.getLocalTableBlogId()),
                            String.valueOf(post.getLocalTablePostId()),
                            String.valueOf(SqlUtils.boolToSql(post.isPage()))
                    });
        }

        return (result);
    }

    private void putPostLocation(Post post, ContentValues values) {
        if (post.hasLocation()) {
            PostLocation location = post.getLocation();
            values.put("latitude", location.getLatitude());
            values.put("longitude", location.getLongitude());
        } else {
            values.putNull("latitude");
            values.putNull("longitude");
        }
    }

    /*
     * removes all posts/pages in the passed blog that don't have local changes
     */
    public void deleteUploadedPosts(int blogID, boolean isPage) {
        String[] args = {String.valueOf(blogID), isPage ? "1" : "0"};
        db.delete(POSTS_TABLE, "blogID=? AND isPage=? AND localDraft=0 AND isLocalChange=0", args);
    }

    public Post getPostForLocalTablePostId(long localTablePostId) {
        Cursor c = db.query(POSTS_TABLE, null, "id=?", new String[]{String.valueOf(localTablePostId)}, null, null, null);
        try {
            if (c.moveToFirst()) {
                return getPostFromCursor(c);
            } else {
                return null;
            }
        } finally {
            SqlUtils.closeCursor(c);
        }
    }

    // Categories
    public boolean insertCategory(int id, int wp_id, int parent_id, String category_name) {
        ContentValues values = new ContentValues();
        values.put("blog_id", id);
        values.put("wp_id", wp_id);
        values.put("category_name", category_name.toString());
        values.put("parent_id", parent_id);
        boolean returnValue = false;
        synchronized (this) {
            returnValue = db.insert(CATEGORIES_TABLE, null, values) > 0;
        }

        return (returnValue);
    }

    public List<String> loadCategories(int id) {
        Cursor c = db.query(CATEGORIES_TABLE, new String[] { "id", "wp_id",
                "category_name" }, "blog_id=" + Integer.toString(id), null, null, null, null);
        int numRows = c.getCount();
        c.moveToFirst();
        List<String> list = new ArrayList<>();
        for (int i = 0; i < numRows; ++i) {
            String category_name = c.getString(2);
            if (category_name != null) {
                list.add(category_name);
            }
            c.moveToNext();
        }
        c.close();

        return list;
    }

    public int getCategoryId(int id, String category) {
        Cursor c = db.query(CATEGORIES_TABLE, new String[] { "wp_id" },
                "category_name=? AND blog_id=?", new String[] {category, String.valueOf(id)},
                null, null, null);
        if (c.getCount() == 0)
            return 0;
        c.moveToFirst();
        int categoryID = 0;
        categoryID = c.getInt(0);

        c.close();

        return categoryID;
    }

    public int getCategoryParentId(int id, String category) {
        Cursor c = db.query(CATEGORIES_TABLE, new String[] { "parent_id" },
                "category_name=? AND blog_id=?", new String[] {category, String.valueOf(id)},
                null, null, null);
        if (c.getCount() == 0)
            return -1;
        c.moveToFirst();
        int categoryParentID = c.getInt(0);

        c.close();

        return categoryParentID;
    }

    public void clearCategories(int id) {
        // clear out the table since we are refreshing the whole enchilada
        db.delete(CATEGORIES_TABLE, "blog_id=" + id, null);

    }

    public boolean addQuickPressShortcut(int blogId, String name) {
        ContentValues values = new ContentValues();
        values.put("accountId", blogId);
        values.put("name", name);
        boolean returnValue = false;
        synchronized (this) {
            returnValue = db.insert(QUICKPRESS_SHORTCUTS_TABLE, null, values) > 0;
        }

        return (returnValue);
    }

    /*
     * return all QuickPress shortcuts connected with the passed blog
     *
     */
    public List<Map<String, Object>> getQuickPressShortcuts(int blogId) {
        Cursor c = db.query(QUICKPRESS_SHORTCUTS_TABLE, new String[]{"id",
                        "accountId", "name"}, "accountId = " + blogId, null, null,
                null, null);
        String id, name;
        int numRows = c.getCount();
        c.moveToFirst();
        List<Map<String, Object>> blogs = new ArrayList<>();
        for (int i = 0; i < numRows; i++) {
            id = c.getString(0);
            name = c.getString(2);
            if (id != null) {
                Map<String, Object> thisHash = new HashMap<>();

                thisHash.put("id", id);
                thisHash.put("name", name);
                blogs.add(thisHash);
            }
            c.moveToNext();
        }
        c.close();

        return blogs;
    }

    /*
     * delete QuickPress home screen shortcuts connected with the passed blog
     */
    private void deleteQuickPressShortcutsForLocalTableBlogId(Context ctx, int blogId) {
        List<Map<String, Object>> shortcuts = getQuickPressShortcuts(blogId);
        if (shortcuts.size() == 0)
            return;

        for (int i = 0; i < shortcuts.size(); i++) {
            Map<String, Object> shortcutHash = shortcuts.get(i);

            Intent shortcutIntent = new Intent(WordPress.getContext(), EditPostActivity.class);
            shortcutIntent.setAction(Intent.ACTION_MAIN);
            shortcutIntent.addFlags(Intent.FLAG_ACTIVITY_NEW_TASK);
            shortcutIntent.addFlags(Intent.FLAG_ACTIVITY_CLEAR_TOP);

            Intent broadcastShortcutIntent = new Intent();
            broadcastShortcutIntent.putExtra(Intent.EXTRA_SHORTCUT_INTENT,
                    shortcutIntent);
            broadcastShortcutIntent.putExtra(Intent.EXTRA_SHORTCUT_NAME,
                    shortcutHash.get("name").toString());
            broadcastShortcutIntent.putExtra("duplicate", false);
            broadcastShortcutIntent
                    .setAction("com.android.launcher.action.UNINSTALL_SHORTCUT");
            ctx.sendBroadcast(broadcastShortcutIntent);

            // remove from shortcuts table
            String shortcutId = shortcutHash.get("id").toString();
            db.delete(QUICKPRESS_SHORTCUTS_TABLE, "id=?", new String[]{shortcutId});
        }
    }

    public static String encryptPassword(String clearText) {
        try {
            DESKeySpec keySpec = new DESKeySpec(
                    PASSWORD_SECRET.getBytes("UTF-8"));
            SecretKeyFactory keyFactory = SecretKeyFactory.getInstance("DES");
            SecretKey key = keyFactory.generateSecret(keySpec);

            Cipher cipher = Cipher.getInstance("DES");
            cipher.init(Cipher.ENCRYPT_MODE, key);
            String encrypedPwd = Base64.encodeToString(cipher.doFinal(clearText
                    .getBytes("UTF-8")), Base64.DEFAULT);
            return encrypedPwd;
        } catch (Exception e) {
        }
        return clearText;
    }

    public static String decryptPassword(String encryptedPwd) {
        try {
            DESKeySpec keySpec = new DESKeySpec(
                    PASSWORD_SECRET.getBytes("UTF-8"));
            SecretKeyFactory keyFactory = SecretKeyFactory.getInstance("DES");
            SecretKey key = keyFactory.generateSecret(keySpec);

            byte[] encryptedWithoutB64 = Base64.decode(encryptedPwd, Base64.DEFAULT);
            Cipher cipher = Cipher.getInstance("DES");
            cipher.init(Cipher.DECRYPT_MODE, key);
            byte[] plainTextPwdBytes = cipher.doFinal(encryptedWithoutB64);
            return new String(plainTextPwdBytes);
        } catch (Exception e) {
        }
        return encryptedPwd;
    }

    private void migratePasswords() {
        Cursor c = db.query(BLOGS_TABLE, new String[] { "id", "password",
                "httppassword", "dotcom_password" }, null, null, null, null,
                null);
        int numRows = c.getCount();
        c.moveToFirst();

        for (int i = 0; i < numRows; i++) {
            ContentValues values = new ContentValues();

            if (c.getString(1) != null) {
                values.put("password", encryptPassword(c.getString(1)));
            }
            if (c.getString(2) != null) {
                values.put("httppassword", encryptPassword(c.getString(2)));
            }
            if (c.getString(3) != null) {
                values.put("dotcom_password", encryptPassword(c.getString(3)));
            }

            db.update(BLOGS_TABLE, values, "id=" + c.getInt(0), null);

            c.moveToNext();
        }
        c.close();
    }

    public int getUnmoderatedCommentCount(int blogID) {
        int commentCount = 0;

        Cursor c = db
                .rawQuery(
                        "select count(*) from comments where blogID=? AND status='hold'",
                        new String[]{String.valueOf(blogID)});
        int numRows = c.getCount();
        c.moveToFirst();

        if (numRows > 0) {
            commentCount = c.getInt(0);
        }

        c.close();

        return commentCount;
    }

    public void saveMediaFile(MediaFile mf) {
        ContentValues values = new ContentValues();
        values.put(COLUMN_NAME_POST_ID, mf.getPostID());
        values.put(COLUMN_NAME_FILE_PATH, mf.getFilePath());
        values.put(COLUMN_NAME_FILE_NAME, mf.getFileName());
        values.put(COLUMN_NAME_TITLE, mf.getTitle());
        values.put(COLUMN_NAME_DESCRIPTION, mf.getDescription());
        values.put(COLUMN_NAME_CAPTION, mf.getCaption());
        values.put(COLUMN_NAME_HORIZONTAL_ALIGNMENT, mf.getHorizontalAlignment());
        values.put(COLUMN_NAME_WIDTH, mf.getWidth());
        values.put(COLUMN_NAME_HEIGHT, mf.getHeight());
        values.put(COLUMN_NAME_MIME_TYPE, mf.getMimeType());
        values.put(COLUMN_NAME_FEATURED, mf.isFeatured());
        values.put(COLUMN_NAME_IS_VIDEO, mf.isVideo());
        values.put(COLUMN_NAME_IS_FEATURED_IN_POST, mf.isFeaturedInPost());
        values.put(COLUMN_NAME_FILE_URL, mf.getFileURL());
        values.put(COLUMN_NAME_THUMBNAIL_URL, mf.getThumbnailURL());
        values.put(COLUMN_NAME_MEDIA_ID, mf.getMediaId());
        values.put(COLUMN_NAME_BLOG_ID, mf.getBlogId());
        values.put(COLUMN_NAME_DATE_CREATED_GMT, mf.getDateCreatedGMT());
        values.put(COLUMN_NAME_VIDEO_PRESS_SHORTCODE, mf.getVideoPressShortCode());
        if (mf.getUploadState() != null)
            values.put(COLUMN_NAME_UPLOAD_STATE, mf.getUploadState());
        else
            values.putNull(COLUMN_NAME_UPLOAD_STATE);

        synchronized (this) {
            int result = 0;
            boolean isMarkedForDelete = false;
            if (mf.getMediaId() != null) {
                Cursor cursor = db.rawQuery("SELECT uploadState FROM " + MEDIA_TABLE + " WHERE mediaId=?",
                        new String[]{StringUtils.notNullStr(mf.getMediaId())});
                if (cursor != null && cursor.moveToFirst()) {
                    isMarkedForDelete = "delete".equals(cursor.getString(0));
                    cursor.close();
                }

                if (!isMarkedForDelete)
                    result = db.update(MEDIA_TABLE, values, "blogId=? AND mediaId=?",
                            new String[]{StringUtils.notNullStr(mf.getBlogId()), StringUtils.notNullStr(mf.getMediaId())});
            }

            if (result == 0 && !isMarkedForDelete) {
                result = db.update(MEDIA_TABLE, values, "postID=? AND filePath=?",
                        new String[]{String.valueOf(mf.getPostID()), StringUtils.notNullStr(mf.getFilePath())});
                if (result == 0)
                    db.insert(MEDIA_TABLE, null, values);
            }
        }

    }

    /** For a given blogId, get the first media files **/
    public Cursor getFirstMediaFileForBlog(String blogId) {
        return db.rawQuery("SELECT id as _id, * FROM " + MEDIA_TABLE + " WHERE blogId=? AND mediaId <> '' AND " +
                           "(uploadState IS NULL OR uploadState IN ('uploaded', 'queued', 'failed', 'uploading')) ORDER BY (uploadState=?) DESC, date_created_gmt DESC LIMIT 1",
                new String[]{blogId, "uploading"});
    }

    /** For a given blogId, get all the media files **/
    public Cursor getMediaFilesForBlog(String blogId) {
        return db.rawQuery("SELECT id as _id, * FROM " + MEDIA_TABLE + " WHERE blogId=? AND mediaId <> '' AND "
                + "(uploadState IS NULL OR uploadState IN ('uploaded', 'queued', 'failed', 'uploading')) ORDER BY (uploadState=?) DESC, date_created_gmt DESC", new String[] { blogId, "uploading" });
    }

    /** For a given blogId, get all the media files with searchTerm **/
    public Cursor getMediaFilesForBlog(String blogId, String searchTerm) {
        // Currently on WordPress.com, the media search engine only searches the title.
        // We'll match this.

        String term = searchTerm.toLowerCase(LanguageUtils.getCurrentDeviceLanguage(WordPress.getContext()));
        return db.rawQuery("SELECT id as _id, * FROM " + MEDIA_TABLE + " WHERE blogId=? AND mediaId <> '' AND title LIKE ? AND (uploadState IS NULL OR uploadState ='uploaded') ORDER BY (uploadState=?) DESC, date_created_gmt DESC", new String[]{blogId, "%" + term + "%", "uploading"});
    }

    /** For a given blogId, get the media file with the given media_id **/
    public Cursor getMediaFile(String blogId, String mediaId) {
        return db.rawQuery("SELECT * FROM " + MEDIA_TABLE + " WHERE blogId=? AND mediaId=?", new String[]{blogId, mediaId});
    }


    /**
     * Given a VideoPress id, returns the corresponding remote video URL stored in the DB
     */
    public String getMediaUrlByVideoPressId(String blogId, String videoId) {
        if (TextUtils.isEmpty(blogId) || TextUtils.isEmpty(videoId)) {
            return "";
        }

        String shortcode = ShortcodeUtils.getVideoPressShortcodeFromId(videoId);

        String query = "SELECT " + COLUMN_NAME_FILE_URL + " FROM " + MEDIA_TABLE + " WHERE blogId=? AND videoPressShortcode=?";
        return SqlUtils.stringForQuery(db, query, new String[]{blogId, shortcode});
    }

    public String getMediaThumbnailUrl(int blogId, long mediaId) {
        String query = "SELECT " + COLUMN_NAME_THUMBNAIL_URL + " FROM " + MEDIA_TABLE + " WHERE blogId=? AND mediaId=?";
        return SqlUtils.stringForQuery(db, query, new String[]{Integer.toString(blogId), Long.toString(mediaId)});
    }

    public int getMediaCountAll(String blogId) {
        Cursor cursor = getMediaFilesForBlog(blogId);
        int count = cursor.getCount();
        cursor.close();
        return count;
    }

    public boolean mediaFileExists(String blogId, String mediaId) {
        return SqlUtils.boolForQuery(db, "SELECT 1 FROM " + MEDIA_TABLE + " WHERE blogId=? AND mediaId=?",
                new String[]{blogId, mediaId});
    }

    public Cursor getMediaImagesForBlog(String blogId) {
        return db.rawQuery("SELECT id as _id, * FROM " + MEDIA_TABLE + " WHERE blogId=? AND mediaId <> '' AND "
                + "(uploadState IS NULL OR uploadState IN ('uploaded', 'queued', 'failed', 'uploading')) AND mimeType LIKE ? ORDER BY (uploadState=?) DESC, date_created_gmt DESC", new String[]{blogId, "image%", "uploading"});
    }

    /** Ids in the filteredIds will not be selected **/
    public Cursor getMediaImagesForBlog(String blogId, ArrayList<String> filteredIds) {
        String mediaIdsStr = "";

        if (filteredIds != null && filteredIds.size() > 0) {
            mediaIdsStr = "AND mediaId NOT IN (";
            for (String mediaId : filteredIds) {
                mediaIdsStr += "'" + mediaId + "',";
            }
            mediaIdsStr = mediaIdsStr.subSequence(0, mediaIdsStr.length() - 1) + ")";
        }

        return db.rawQuery("SELECT id as _id, * FROM " + MEDIA_TABLE + " WHERE blogId=? AND mediaId <> '' AND "
                + "(uploadState IS NULL OR uploadState IN ('uploaded', 'queued', 'failed', 'uploading')) AND mimeType LIKE ? " + mediaIdsStr + " ORDER BY (uploadState=?) DESC, date_created_gmt DESC", new String[]{blogId, "image%", "uploading"});
    }

    public int getMediaCountImages(String blogId) {
        return getMediaImagesForBlog(blogId).getCount();
    }

    public Cursor getMediaUnattachedForBlog(String blogId) {
        return db.rawQuery("SELECT id as _id, * FROM " + MEDIA_TABLE + " WHERE blogId=? AND mediaId <> '' AND " +
                "(uploadState IS NULL OR uploadState IN ('uploaded', 'queued', 'failed', 'uploading')) AND postId=0 ORDER BY (uploadState=?) DESC, date_created_gmt DESC", new String[]{blogId, "uploading"});
    }

    public int getMediaCountUnattached(String blogId) {
        return getMediaUnattachedForBlog(blogId).getCount();
    }

    public Cursor getMediaFilesForBlog(String blogId, long startDate, long endDate) {
        return db.rawQuery("SELECT id as _id, * FROM " + MEDIA_TABLE + " WHERE blogId=? AND mediaId <> '' AND (uploadState IS NULL OR uploadState ='uploaded') AND (date_created_gmt >= ? AND date_created_gmt <= ?) ", new String[]{blogId, String.valueOf(startDate), String.valueOf(endDate)});
    }

    public Cursor getMediaFiles(String blogId, ArrayList<String> mediaIds) {
        if (mediaIds == null || mediaIds.size() == 0)
            return null;

        String mediaIdsStr = "(";
        for (String mediaId : mediaIds) {
            mediaIdsStr += "'" + mediaId + "',";
        }
        mediaIdsStr = mediaIdsStr.subSequence(0, mediaIdsStr.length() - 1) + ")";

        return db.rawQuery("SELECT id as _id, * FROM " + MEDIA_TABLE + " WHERE blogId=? AND mediaId IN " + mediaIdsStr, new String[] { blogId });
    }

    public MediaFile getMediaFile(String src, Post post) {
        Cursor c = db.query(MEDIA_TABLE, null, "postID=? AND filePath=?",
                new String[]{String.valueOf(post.getLocalTablePostId()), src}, null, null, null);

        try {
            if (c.moveToFirst()) {
                MediaFile mf = new MediaFile();
                mf.setId(c.getInt(0));
                mf.setPostID(c.getInt(1));
                mf.setFilePath(c.getString(2));
                mf.setFileName(c.getString(3));
                mf.setTitle(c.getString(4));
                mf.setDescription(c.getString(5));
                mf.setCaption(c.getString(6));
                mf.setHorizontalAlignment(c.getInt(7));
                mf.setWidth(c.getInt(8));
                mf.setHeight(c.getInt(9));
                mf.setMimeType(c.getString(10));
                mf.setFeatured(c.getInt(11) > 0);
                mf.setVideo(c.getInt(12) > 0);
                mf.setFeaturedInPost(c.getInt(13) > 0);
                mf.setFileURL(c.getString(14));
                mf.setThumbnailURL(c.getString(15));
                mf.setMediaId(c.getString(16));
                mf.setBlogId(c.getString(17));
                mf.setDateCreatedGMT(c.getLong(18));
                mf.setUploadState(c.getString(19));
                mf.setVideoPressShortCode(c.getString(20));

                return mf;
            } else {
                return null;
            }
        } finally {
            c.close();
        }
    }

    public void deleteMediaFilesForPost(Post post) {
        db.delete(MEDIA_TABLE, "blogId='" + post.getLocalTableBlogId() + "' AND postID=" + post.getLocalTablePostId(), null);
    }

    /** Get the queued media files for upload for a given blogId **/
    public Cursor getMediaUploadQueue(String blogId) {
        return db.rawQuery("SELECT * FROM " + MEDIA_TABLE + " WHERE uploadState=? AND blogId=?", new String[] {"queued", blogId});
    }

    /** Update a media file to a new upload state **/
    public void updateMediaUploadState(String blogId, String mediaId, MediaUploadState uploadState) {
        if (blogId == null || blogId.equals("")) {
            return;
        }

        ContentValues values = new ContentValues();
        if (uploadState == null) {
            values.putNull("uploadState");
        } else {
            values.put("uploadState", uploadState.toString());
        }

        if (mediaId == null) {
            db.update(MEDIA_TABLE, values, "blogId=? AND (uploadState IS NULL OR uploadState ='uploaded')",
                    new String[]{blogId});
        } else {
            db.update(MEDIA_TABLE, values, "blogId=? AND mediaId=?", new String[]{blogId, mediaId});
            EventBus.getDefault().post(new MediaChanged(blogId, mediaId));
        }
    }

    public void updateMediaLocalToRemoteId(String blogId, String localMediaId, String remoteMediaId) {
        ContentValues values = new ContentValues();
        values.put("mediaId", remoteMediaId);
        db.update(MEDIA_TABLE, values, "blogId=? AND mediaId=?", new String[]{blogId, localMediaId});
    }

    public void updateMediaFile(String blogId, String mediaId, String title, String description, String caption) {
        if (blogId == null || blogId.equals("")) {
            return;
        }

        ContentValues values = new ContentValues();

        if (title == null || title.equals("")) {
            values.put("title", "");
        } else {
            values.put("title", title);
        }

        if (title == null || title.equals("")) {
            values.put("description", "");
        } else {
            values.put("description", description);
        }

        if (caption == null || caption.equals("")) {
            values.put("caption", "");
        } else {
            values.put("caption", caption);
        }

        db.update(MEDIA_TABLE, values, "blogId = ? AND mediaId=?", new String[] { blogId, mediaId });
    }

    /**
     * For a given blogId, set all uploading states to failed.
     * Useful for cleaning up files stuck in the "uploading" state.
     **/
    public void setMediaUploadingToFailed(String blogId) {
        if (blogId == null || blogId.equals(""))
            return;

        ContentValues values = new ContentValues();
        values.put("uploadState", "failed");
        db.update(MEDIA_TABLE, values, "blogId=? AND uploadState=?", new String[]{blogId, "uploading"});
    }

    /** For a given blogId, clear the upload states in the upload queue **/
    public void clearMediaUploaded(String blogId) {
        if (blogId == null || blogId.equals(""))
            return;

        ContentValues values = new ContentValues();
        values.putNull("uploadState");
        db.update(MEDIA_TABLE, values, "blogId=? AND uploadState=?", new String[]{blogId, "uploaded"});
    }

    /** Delete a media item from a blog locally **/
    public void deleteMediaFile(String blogId, String mediaId) {
        db.delete(MEDIA_TABLE, "blogId=? AND mediaId=?", new String[]{blogId, mediaId});
    }

    /** Mark media files for deletion without actually deleting them. **/
    public void setMediaFilesMarkedForDelete(String blogId, Set<String> ids) {
        // This is for queueing up files to delete on the server
        for (String id : ids) {
            updateMediaUploadState(blogId, id, MediaUploadState.DELETE);
        }
    }

    /** Mark media files as deleted without actually deleting them **/
    public void setMediaFilesMarkedForDeleted(String blogId) {
        // This is for syncing our files to the server:
        // when we pull from the server, everything that is still 'deleted'
        // was not downloaded from the server and can be removed via deleteFilesMarkedForDeleted()
        updateMediaUploadState(blogId, null, MediaUploadState.DELETED);
    }

    /** Delete files marked as deleted **/
    public void deleteFilesMarkedForDeleted(String blogId) {
        db.delete(MEDIA_TABLE, "blogId=? AND uploadState=?", new String[]{blogId, "deleted"});
    }

    /** Get a media file scheduled for delete for a given blogId **/
    public Cursor getMediaDeleteQueueItem(String blogId) {
        return db.rawQuery("SELECT blogId, mediaId FROM " + MEDIA_TABLE + " WHERE uploadState=? AND blogId=? LIMIT 1",
                new String[]{"delete", blogId});
    }

    /** Get all media files scheduled for delete for a given blogId **/
    public Cursor getMediaDeleteQueueItems(String blogId) {
        return db.rawQuery("SELECT blogId, mediaId FROM " + MEDIA_TABLE + " WHERE uploadState=? AND blogId=?",
                new String[]{"delete", blogId});
    }

    public boolean hasMediaDeleteQueueItems(int blogId) {
        return SqlUtils.boolForQuery(db, "SELECT 1 FROM " + MEDIA_TABLE + " WHERE uploadState=? AND blogId=?",
                new String[]{"delete", Integer.toString(blogId)});
    }

    public int getWPCOMBlogID() {
        int id = -1;
        Cursor c = db.query(BLOGS_TABLE, new String[] { "id" },
                "dotcomFlag=1", null, null, null, null);
        int numRows = c.getCount();
        c.moveToFirst();
        if (numRows > 0) {
            id = c.getInt(0);
        }

        c.close();

        return id;
    }

    /*
     * returns true if any posts in the passed blog have changes which haven't been uploaded yet
     */
    public boolean blogHasLocalChanges(int localBlogId, boolean isPage) {
        String sql = "SELECT 1 FROM " + POSTS_TABLE + " WHERE isLocalChange=1 AND blogID=? AND isPage=?";
        String[] args = {String.valueOf(localBlogId), isPage ? "1" : "0"};
        return SqlUtils.boolForQuery(db, sql, args);
    }

    /*
     * returns the number of posts/pages in the passed blog that aren't local drafts
     */
    public int getUploadedCountInBlog(int localBlogId, boolean isPage) {
        String sql = "SELECT COUNT(*) FROM " + POSTS_TABLE + " WHERE blogID=? AND isPage=? AND localDraft=0";
        String[] args = {String.valueOf(localBlogId), isPage ? "1" : "0"};
        return SqlUtils.intForQuery(db, sql, args);
    }

    public boolean saveTheme(Theme theme) {
        boolean returnValue = false;

        ContentValues values = new ContentValues();
        values.put(Theme.ID, theme.getId());
        values.put(Theme.AUTHOR, theme.getAuthor());
        values.put(Theme.SCREENSHOT, theme.getScreenshot());
        values.put(Theme.AUTHOR_URI, theme.getAuthorURI());
        values.put(Theme.DEMO_URI, theme.getDemoURI());
        values.put(Theme.NAME, theme.getName());
        values.put(Theme.STYLESHEET, theme.getStylesheet());
        values.put(Theme.PRICE, theme.getPrice());
        values.put(Theme.BLOG_ID, theme.getBlogId());
        values.put(Theme.IS_CURRENT, theme.getIsCurrent() ? 1 : 0);

        synchronized (this) {
            int result = db.update(
                    THEMES_TABLE,
                    values,
                    Theme.ID + "=?",
                    new String[]{theme.getId()});
            if (result == 0)
                returnValue = db.insert(THEMES_TABLE, null, values) > 0;
        }

        return (returnValue);
    }

    public Cursor getThemesAll(String blogId) {
        String[] columns = {COLUMN_NAME_ID, Theme.ID, Theme.NAME, Theme.SCREENSHOT, Theme.PRICE, Theme.IS_CURRENT};
        String[] selection = {blogId};

        return db.query(THEMES_TABLE, columns, Theme.BLOG_ID + "=?", selection, null, null, null);
    }

    public Cursor getThemesFree(String blogId) {
        String[] columns = {COLUMN_NAME_ID, Theme.ID, Theme.NAME, Theme.SCREENSHOT, Theme.PRICE, Theme.IS_CURRENT};
        String[] selection = {blogId, ""};

        return db.query(THEMES_TABLE, columns, Theme.BLOG_ID + "=? AND " + Theme.PRICE + "=?", selection, null, null, null);
    }

    public Cursor getThemesPremium(String blogId) {
        String[] columns = {COLUMN_NAME_ID, Theme.ID, Theme.NAME, Theme.SCREENSHOT, Theme.PRICE, Theme.IS_CURRENT};
        String[] selection = {blogId, ""};

        return db.query(THEMES_TABLE, columns, Theme.BLOG_ID + "=? AND " + Theme.PRICE + "!=?", selection, null, null, null);
    }

    public String getCurrentThemeId(String blogId) {
        String[] selection = {blogId, String.valueOf(1)};
        String currentThemeId;
        try {
            currentThemeId = DatabaseUtils.stringForQuery(db, "SELECT " + Theme.ID + " FROM " + THEMES_TABLE + " WHERE " + Theme.BLOG_ID + "=? and " + Theme.IS_CURRENT + "=?", selection);
        } catch (SQLiteException e) {
            currentThemeId = "";
        }

        return currentThemeId;
    }

    public void setCurrentTheme(String blogId, String id) {
        // update any old themes that are set to true to false
        ContentValues values = new ContentValues();
        values.put(Theme.IS_CURRENT, false);
        db.update(THEMES_TABLE, values, Theme.BLOG_ID + "=?", new String[] { blogId });

        values = new ContentValues();
        values.put(Theme.IS_CURRENT, true);
        db.update(THEMES_TABLE, values, Theme.BLOG_ID + "=? AND " + Theme.ID + "=?", new String[] { blogId, id });
    }

    public int getThemeCount(String blogId) {
        return getThemesAll(blogId).getCount();
    }

    public Cursor getThemes(String blogId, String searchTerm) {
        String[] columns = {COLUMN_NAME_ID, Theme.ID, Theme.NAME, Theme.SCREENSHOT, Theme.PRICE, Theme.IS_CURRENT};
        String[] selection = {blogId, "%" + searchTerm + "%"};

        return db.query(THEMES_TABLE, columns, Theme.BLOG_ID + "=? AND " + Theme.NAME + " LIKE ?", selection, null, null, null);
    }

    public Theme getTheme(String blogId, String themeId) {
        String[] columns = {COLUMN_NAME_ID, Theme.ID, Theme.AUTHOR, Theme.SCREENSHOT, Theme.AUTHOR_URI, Theme.DEMO_URI, Theme.NAME, Theme.STYLESHEET, Theme.PRICE, Theme.IS_CURRENT};
        String[] selection = {blogId, themeId};
        Cursor cursor = db.query(THEMES_TABLE, columns, Theme.BLOG_ID + "=? AND " + Theme.ID + "=?", selection, null, null, null);

        if (cursor.moveToFirst()) {
            String id = cursor.getString(cursor.getColumnIndex(Theme.ID));
            String author = cursor.getString(cursor.getColumnIndex(Theme.AUTHOR));
            String screenshot = cursor.getString(cursor.getColumnIndex(Theme.SCREENSHOT));
            String authorURI = cursor.getString(cursor.getColumnIndex(Theme.AUTHOR_URI));
            String demoURI = cursor.getString(cursor.getColumnIndex(Theme.DEMO_URI));
            String name = cursor.getString(cursor.getColumnIndex(Theme.NAME));
            String stylesheet = cursor.getString(cursor.getColumnIndex(Theme.STYLESHEET));
            String price = cursor.getString(cursor.getColumnIndex(Theme.PRICE));
            boolean isCurrent = cursor.getInt(cursor.getColumnIndex(Theme.IS_CURRENT)) > 0;

            Theme theme = new Theme(id, author, screenshot, authorURI, demoURI, name, stylesheet, price, blogId, isCurrent);
            cursor.close();

            return theme;
        } else {
            cursor.close();
            return null;
        }
    }

    public Theme getCurrentTheme(String blogId) {
        String currentThemeId = getCurrentThemeId(blogId);

        return getTheme(blogId, currentThemeId);
    }

    /*
     * used during development to copy database to SD card so we can access it via DDMS
     */
    protected void copyDatabase() {
        String copyFrom = db.getPath();
        String copyTo = WordPress.getContext().getExternalFilesDir(null).getAbsolutePath() + "/" + DATABASE_NAME + ".db";

        try {
            InputStream input = new FileInputStream(copyFrom);
            OutputStream output = new FileOutputStream(copyTo);

            byte[] buffer = new byte[1024];
            int length;
            while ((length = input.read(buffer)) > 0)
                output.write(buffer, 0, length);

            output.flush();
            output.close();
            input.close();
        } catch (IOException e) {
            AppLog.e(T.DB, "failed to copy database", e);
        }
    }

    public boolean hasAnyJetpackBlogs() {
        return SqlUtils.boolForQuery(db, "SELECT 1 FROM " + BLOGS_TABLE + " WHERE api_blogid != 0 LIMIT 1", null);
    }

    private void updateCurrentBlog(Blog blog) {
        Blog currentBlog = WordPress.currentBlog;
        if (currentBlog != null && blog.getLocalTableBlogId() == currentBlog.getLocalTableBlogId()) {
            WordPress.currentBlog = blog;
        }
    }
}<|MERGE_RESOLUTION|>--- conflicted
+++ resolved
@@ -34,7 +34,6 @@
 import org.wordpress.android.util.AppLog;
 import org.wordpress.android.util.AppLog.T;
 import org.wordpress.android.util.BlogUtils;
-import org.wordpress.android.util.DateTimeUtils;
 import org.wordpress.android.util.LanguageUtils;
 import org.wordpress.android.util.MapUtils;
 import org.wordpress.android.util.ShortcodeUtils;
@@ -55,6 +54,7 @@
 import java.util.List;
 import java.util.Map;
 import java.util.Set;
+import java.util.Vector;
 
 import javax.crypto.Cipher;
 import javax.crypto.SecretKey;
@@ -230,16 +230,11 @@
     // add capabilities to blog
     private static final String ADD_BLOGS_CAPABILITIES = "alter table accounts add capabilities text default '';";
 
-<<<<<<< HEAD
-    // add timestamp of date last chosen in site picker to blog
-    private static final String ADD_BLOGS_LAST_PICKED_TIMESTAMP = "alter table accounts add last_picked_timestamp integer default 0";
-=======
     // add field to store time of last udpated draft
     private static final String ADD_DRAFT_POST_LAST_UPDATED_DATE = "alter table posts add dateLastUpdated date;";
 
     // add field to store time of last time we notified the user there was a draft post pending publishing
     private static final String ADD_DRAFT_POST_LAST_NOTIFIED_DATE = "alter table posts add dateLastNotified date;";
->>>>>>> ee695986
 
     // used for migration
     private static final String DEPRECATED_WPCOM_USERNAME_PREFERENCE = "wp_pref_wpcom_username";
@@ -447,15 +442,10 @@
                 ctx.deleteDatabase("simperium-store");
                 currentVersion++;
             case 50:
-<<<<<<< HEAD
-                db.execSQL(ADD_BLOGS_LAST_PICKED_TIMESTAMP);
-                currentVersion++;
-=======
                 db.execSQL(ADD_DRAFT_POST_LAST_UPDATED_DATE);
                 db.execSQL(ADD_DRAFT_POST_LAST_NOTIFIED_DATE);
                 currentVersion++;
 
->>>>>>> ee695986
         }
         db.setVersion(DATABASE_VERSION);
     }
@@ -864,7 +854,7 @@
                              "blogId", "dotcomFlag", "dotcom_username", "dotcom_password", "api_key",
                              "api_blogid", "wpVersion", "postFormats", "isScaledImage",
                              "scaledImgWidth", "homeURL", "blog_options", "isAdmin", "isHidden",
-                             "plan_product_id", "plan_product_name_short", "capabilities", "last_picked_timestamp"};
+                             "plan_product_id", "plan_product_name_short", "capabilities"};
         Cursor c = db.query(BLOGS_TABLE, fields, "id=?", new String[]{Integer.toString(localId)}, null, null, null);
 
         Blog blog = null;
@@ -923,22 +913,10 @@
                 blog.setPlanID(c.getLong(c.getColumnIndex("plan_product_id")));
                 blog.setPlanShortName(c.getString(c.getColumnIndex("plan_product_name_short")));
                 blog.setCapabilities(c.getString(c.getColumnIndex("capabilities")));
-                blog.setLastPickedTimestamp(c.getLong(c.getColumnIndex("last_picked_timestamp")));
             }
         }
         c.close();
         return blog;
-    }
-
-    /*
-     * sets the "last picked" timestamp for the passed blog to now
-     */
-    public void updateLastPickedTimestampForLocalBlogId(int localBlogId) {
-        long timestamp = DateTimeUtils.nowUTC().getTime();
-        ContentValues values = new ContentValues();
-        values.put("last_picked_timestamp", timestamp);
-        String[] args = {Integer.toString(localBlogId)};
-        db.update(BLOGS_TABLE, values, "id=?", args);
     }
 
     /*
