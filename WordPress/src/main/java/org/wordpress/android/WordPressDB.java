package org.wordpress.android;

import android.content.ContentValues;
import android.content.Context;
import android.content.Intent;
import android.content.SharedPreferences;
import android.database.Cursor;
import android.database.DatabaseUtils;
import android.database.sqlite.SQLiteDatabase;
import android.database.sqlite.SQLiteException;
import android.preference.PreferenceManager;
import android.text.TextUtils;
import android.util.Base64;

import org.apache.commons.lang.ArrayUtils;
import org.json.JSONArray;
import org.wordpress.android.datasets.AccountTable;
import org.wordpress.android.datasets.CommentTable;
import org.wordpress.android.datasets.NotificationsTable;
import org.wordpress.android.datasets.PeopleTable;
import org.wordpress.android.datasets.SiteSettingsTable;
import org.wordpress.android.datasets.SuggestionTable;
import org.wordpress.android.models.Account;
import org.wordpress.android.models.Blog;
import org.wordpress.android.models.MediaUploadState;
import org.wordpress.android.models.Post;
import org.wordpress.android.models.PostLocation;
import org.wordpress.android.models.PostsListPost;
import org.wordpress.android.models.PostsListPostList;
import org.wordpress.android.models.SiteSettingsModel;
import org.wordpress.android.models.Theme;
import org.wordpress.android.ui.media.services.MediaEvents.MediaChanged;
import org.wordpress.android.ui.posts.EditPostActivity;
import org.wordpress.android.ui.prefs.AppPrefs;
import org.wordpress.android.util.AppLog;
import org.wordpress.android.util.AppLog.T;
import org.wordpress.android.util.BlogUtils;
import org.wordpress.android.util.LanguageUtils;
import org.wordpress.android.util.MapUtils;
import org.wordpress.android.util.ShortcodeUtils;
import org.wordpress.android.util.SqlUtils;
import org.wordpress.android.util.StringUtils;
import org.wordpress.android.util.WPUrlUtils;
import org.wordpress.android.util.helpers.MediaFile;

import java.io.FileInputStream;
import java.io.FileOutputStream;
import java.io.IOException;
import java.io.InputStream;
import java.io.OutputStream;
import java.util.ArrayList;
import java.util.Collections;
import java.util.Date;
import java.util.HashMap;
import java.util.List;
import java.util.Map;
import java.util.Set;
import java.util.Vector;

import javax.crypto.Cipher;
import javax.crypto.SecretKey;
import javax.crypto.SecretKeyFactory;
import javax.crypto.spec.DESKeySpec;

import de.greenrobot.event.EventBus;

public class WordPressDB {
    public static final String COLUMN_NAME_ID                    = "_id";
    public static final String COLUMN_NAME_POST_ID               = "postID";
    public static final String COLUMN_NAME_FILE_PATH             = "filePath";
    public static final String COLUMN_NAME_FILE_NAME             = "fileName";
    public static final String COLUMN_NAME_TITLE                 = "title";
    public static final String COLUMN_NAME_DESCRIPTION           = "description";
    public static final String COLUMN_NAME_CAPTION               = "caption";
    public static final String COLUMN_NAME_HORIZONTAL_ALIGNMENT  = "horizontalAlignment";
    public static final String COLUMN_NAME_WIDTH                 = "width";
    public static final String COLUMN_NAME_HEIGHT                = "height";
    public static final String COLUMN_NAME_MIME_TYPE             = "mimeType";
    public static final String COLUMN_NAME_FEATURED              = "featured";
    public static final String COLUMN_NAME_IS_VIDEO              = "isVideo";
    public static final String COLUMN_NAME_IS_FEATURED_IN_POST   = "isFeaturedInPost";
    public static final String COLUMN_NAME_FILE_URL              = "fileURL";
    public static final String COLUMN_NAME_THUMBNAIL_URL         = "thumbnailURL";
    public static final String COLUMN_NAME_MEDIA_ID              = "mediaId";
    public static final String COLUMN_NAME_BLOG_ID               = "blogId";
    public static final String COLUMN_NAME_DATE_CREATED_GMT      = "date_created_gmt";
    public static final String COLUMN_NAME_VIDEO_PRESS_SHORTCODE = "videoPressShortcode";
    public static final String COLUMN_NAME_UPLOAD_STATE          = "uploadState";

    private static final int DATABASE_VERSION = 50;

    private static final String CREATE_TABLE_BLOGS = "create table if not exists accounts (id integer primary key autoincrement, "
            + "url text, blogName text, username text, password text, imagePlacement text, centerThumbnail boolean, fullSizeImage boolean, maxImageWidth text, maxImageWidthId integer);";
    private static final String CREATE_TABLE_MEDIA = "create table if not exists media (id integer primary key autoincrement, "
            + "postID integer not null, filePath text default '', fileName text default '', title text default '', description text default '', caption text default '', horizontalAlignment integer default 0, width integer default 0, height integer default 0, mimeType text default '', featured boolean default false, isVideo boolean default false);";
    public static final String BLOGS_TABLE = "accounts";

    // Warning if you rename DATABASE_NAME, that could break previous App backups (see: xml/backup_scheme.xml)
    private static final String DATABASE_NAME = "wordpress";
    private static final String MEDIA_TABLE = "media";
    private static final String NOTES_TABLE = "notes";

    private static final String CREATE_TABLE_POSTS =
        "create table if not exists posts ("
            + "id integer primary key autoincrement,"
            + "blogID text,"
            + "postid text,"
            + "title text default '',"
            + "dateCreated date,"
            + "date_created_gmt date,"
            + "categories text default '',"
            + "custom_fields text default '',"
            + "description text default '',"
            + "link text default '',"
            + "mt_allow_comments boolean,"
            + "mt_allow_pings boolean,"
            + "mt_excerpt text default '',"
            + "mt_keywords text default '',"
            + "mt_text_more text default '',"
            + "permaLink text default '',"
            + "post_status text default '',"
            + "userid integer default 0,"
            + "wp_author_display_name text default '',"
            + "wp_author_id text default '',"
            + "wp_password text default '',"
            + "wp_post_format text default '',"
            + "wp_slug text default '',"
            + "mediaPaths text default '',"
            + "latitude real,"
            + "longitude real,"
            + "localDraft boolean default 0,"
            + "isPage boolean default 0,"
            + "wp_page_parent_id text,"
            + "wp_page_parent_title text);";

    private static final String POSTS_TABLE = "posts";

    private static final String THEMES_TABLE = "themes";
    private static final String CREATE_TABLE_THEMES = "create table if not exists themes ("
            + COLUMN_NAME_ID + " integer primary key autoincrement, "
            + Theme.ID + " text, "
            + Theme.AUTHOR + " text, "
            + Theme.SCREENSHOT + " text, "
            + Theme.AUTHOR_URI + " text, "
            + Theme.DEMO_URI + " text, "
            + Theme.NAME + " text, "
            + Theme.STYLESHEET + " text, "
            + Theme.PRICE + " text, "
            + Theme.BLOG_ID + " text, "
            + Theme.IS_CURRENT + " boolean default false);";

    // categories
    private static final String CREATE_TABLE_CATEGORIES = "create table if not exists cats (id integer primary key autoincrement, "
            + "blog_id text, wp_id integer, category_name text not null);";
    private static final String CATEGORIES_TABLE = "cats";

    // for capturing blogID
    private static final String ADD_BLOGID = "alter table accounts add blogId integer;";
    private static final String UPDATE_BLOGID = "update accounts set blogId = 1;";

    // for capturing blogID, trac ticket #
    private static final String ADD_LOCATION_FLAG = "alter table accounts add location boolean default false;";

    // add wordpress.com stats login info
    private static final String ADD_DOTCOM_USERNAME = "alter table accounts add dotcom_username text;";
    private static final String ADD_DOTCOM_PASSWORD = "alter table accounts add dotcom_password text;";
    private static final String ADD_API_KEY = "alter table accounts add api_key text;";
    private static final String ADD_API_BLOGID = "alter table accounts add api_blogid text;";

    // add wordpress.com flag and version column
    private static final String ADD_DOTCOM_FLAG = "alter table accounts add dotcomFlag boolean default false;";
    private static final String ADD_WP_VERSION = "alter table accounts add wpVersion text;";

    // add httpuser and httppassword
    private static final String ADD_HTTPUSER = "alter table accounts add httpuser text;";
    private static final String ADD_HTTPPASSWORD = "alter table accounts add httppassword text;";

    // add new table for QuickPress homescreen shortcuts
    private static final String CREATE_TABLE_QUICKPRESS_SHORTCUTS = "create table if not exists quickpress_shortcuts (id integer primary key autoincrement, accountId text, name text);";
    private static final String QUICKPRESS_SHORTCUTS_TABLE = "quickpress_shortcuts";

    // add field to store last used blog
    private static final String ADD_POST_FORMATS = "alter table accounts add postFormats text default '';";

    //add scaled image settings
    private static final String ADD_SCALED_IMAGE = "alter table accounts add isScaledImage boolean default false;";
    private static final String ADD_SCALED_IMAGE_IMG_WIDTH = "alter table accounts add scaledImgWidth integer default 1024;";

    //add boolean to posts to check uploaded posts that have local changes
    private static final String ADD_LOCAL_POST_CHANGES = "alter table posts add isLocalChange boolean default 0";

    // add wp_post_thumbnail to posts table
    private static final String ADD_POST_THUMBNAIL = "alter table posts add wp_post_thumbnail integer default 0;";

    // add postid and blogID indexes to posts table
    private static final String ADD_POST_ID_INDEX = "CREATE INDEX idx_posts_post_id ON posts(postid);";
    private static final String ADD_BLOG_ID_INDEX = "CREATE INDEX idx_posts_blog_id ON posts(blogID);";

    //add boolean to track if featured image should be included in the post content
    private static final String ADD_FEATURED_IN_POST = "alter table media add isFeaturedInPost boolean default false;";

    // add home url to blog settings
    private static final String ADD_HOME_URL = "alter table accounts add homeURL text default '';";

    private static final String ADD_BLOG_OPTIONS = "alter table accounts add blog_options text default '';";

    // add category parent id to keep track of category hierarchy
    private static final String ADD_PARENTID_IN_CATEGORIES = "alter table cats add parent_id integer default 0;";

    // add admin flag to blog settings
    private static final String ADD_BLOGS_ADMIN_FLAG = "alter table accounts add isAdmin boolean default false;";

    // add thumbnailURL, thumbnailPath and fileURL to media
    private static final String ADD_MEDIA_THUMBNAIL_URL = "alter table media add thumbnailURL text default '';";
    private static final String ADD_MEDIA_FILE_URL = "alter table media add fileURL text default '';";
    private static final String ADD_MEDIA_UNIQUE_ID = "alter table media add mediaId text default '';";
    private static final String ADD_MEDIA_BLOG_ID = "alter table media add blogId text default '';";
    private static final String ADD_MEDIA_DATE_GMT = "alter table media add date_created_gmt date;";
    private static final String ADD_MEDIA_UPLOAD_STATE = "alter table media add uploadState default '';";
    private static final String ADD_MEDIA_VIDEOPRESS_SHORTCODE = "alter table media add videoPressShortcode text default '';";

    // add hidden flag to blog settings (accounts)
    private static final String ADD_BLOGS_HIDDEN_FLAG = "alter table accounts add isHidden boolean default 0;";

    // add plan_product_id to blog
    private static final String ADD_BLOGS_PLAN_ID = "alter table accounts add plan_product_id integer default 0;";

    // add plan_product_name_short to blog
    private static final String ADD_BLOGS_PLAN_PRODUCT_NAME_SHORT = "alter table accounts add plan_product_name_short text default '';";

    // add capabilities to blog
    private static final String ADD_BLOGS_CAPABILITIES = "alter table accounts add capabilities text default '';";

    // used for migration
    private static final String DEPRECATED_WPCOM_USERNAME_PREFERENCE = "wp_pref_wpcom_username";
    private static final String DEPRECATED_ACCESS_TOKEN_PREFERENCE = "wp_pref_wpcom_access_token";

    private static final String DROP_TABLE_PREFIX = "DROP TABLE IF EXISTS ";

    private SQLiteDatabase db;

    protected static final String PASSWORD_SECRET = BuildConfig.DB_SECRET;
    private Context context;

    public WordPressDB(Context ctx) {
        this.context = ctx;
        db = ctx.openOrCreateDatabase(DATABASE_NAME, 0, null);

        // Create tables if they don't exist
        db.execSQL(CREATE_TABLE_BLOGS);
        db.execSQL(CREATE_TABLE_POSTS);
        db.execSQL(CREATE_TABLE_CATEGORIES);
        db.execSQL(CREATE_TABLE_QUICKPRESS_SHORTCUTS);
        db.execSQL(CREATE_TABLE_MEDIA);
        db.execSQL(CREATE_TABLE_THEMES);
        SiteSettingsTable.createTable(db);
        CommentTable.createTables(db);
        SuggestionTable.createTables(db);
        NotificationsTable.createTables(db);

        // Update tables for new installs and app updates
        int currentVersion = db.getVersion();
        boolean isNewInstall = (currentVersion == 0);

        if (!isNewInstall && currentVersion != DATABASE_VERSION) {
            AppLog.d(T.DB, "upgrading database from version " + currentVersion + " to " + DATABASE_VERSION);
        }

        switch (currentVersion) {
            case 0:
                // New install
                currentVersion++;
            case 1:
                // Add columns that were added in very early releases, then move on to version 9
                db.execSQL(ADD_BLOGID);
                db.execSQL(UPDATE_BLOGID);
                db.execSQL(ADD_LOCATION_FLAG);
                db.execSQL(ADD_DOTCOM_USERNAME);
                db.execSQL(ADD_DOTCOM_PASSWORD);
                db.execSQL(ADD_API_KEY);
                db.execSQL(ADD_API_BLOGID);
                db.execSQL(ADD_DOTCOM_FLAG);
                db.execSQL(ADD_WP_VERSION);
                currentVersion = 9;
            case 9:
                db.execSQL(ADD_HTTPUSER);
                db.execSQL(ADD_HTTPPASSWORD);
                migratePasswords();
                currentVersion++;
            case 10:
                db.delete(POSTS_TABLE, null, null);
                db.execSQL(CREATE_TABLE_POSTS);
                db.execSQL(ADD_POST_FORMATS);
                currentVersion++;
            case 11:
                db.execSQL(ADD_SCALED_IMAGE);
                db.execSQL(ADD_SCALED_IMAGE_IMG_WIDTH);
                db.execSQL(ADD_LOCAL_POST_CHANGES);
                currentVersion++;
            case 12:
                db.execSQL(ADD_FEATURED_IN_POST);
                currentVersion++;
            case 13:
                db.execSQL(ADD_HOME_URL);
                currentVersion++;
            case 14:
                db.execSQL(ADD_BLOG_OPTIONS);
                currentVersion++;
            case 15:
                // No longer used (preferences migration)
                currentVersion++;
            case 16:
                migrateWPComAccount();
                currentVersion++;
            case 17:
                db.execSQL(ADD_PARENTID_IN_CATEGORIES);
                currentVersion++;
            case 18:
                db.execSQL(ADD_BLOGS_ADMIN_FLAG);
                db.execSQL(ADD_MEDIA_FILE_URL);
                db.execSQL(ADD_MEDIA_THUMBNAIL_URL);
                db.execSQL(ADD_MEDIA_UNIQUE_ID);
                db.execSQL(ADD_MEDIA_BLOG_ID);
                db.execSQL(ADD_MEDIA_DATE_GMT);
                db.execSQL(ADD_MEDIA_UPLOAD_STATE);
                currentVersion++;
            case 19:
                // revision 20: create table "notes"
                currentVersion++;
            case 20:
                db.execSQL(ADD_BLOGS_HIDDEN_FLAG);
                currentVersion++;
            case 21:
                db.execSQL(ADD_MEDIA_VIDEOPRESS_SHORTCODE);
                currentVersion++;
                // version 23 added CommentTable.java, version 24 changed the comment table schema
            case 22:
                currentVersion++;
            case 23:
                CommentTable.reset(db);
                currentVersion++;
            case 24:
                currentVersion++;
            case 25:
                //ver 26 "virtually" remove columns 'lastCommentId' and 'runService' from the DB
                //SQLite supports a limited subset of ALTER TABLE.
                //The ALTER TABLE command in SQLite allows the user to rename a table or to add a new column to an existing table.
                //It is not possible to rename a column, remove a column, or add or remove constraints from a table.
                currentVersion++;
            case 26:
                // Drop the notes table, no longer needed with Simperium.
                db.execSQL(DROP_TABLE_PREFIX + NOTES_TABLE);
                currentVersion++;
            case 27:
                // versions prior to v4.5 added an "isUploading" column here, but that's no longer used
                // so we don't bother to add it
                currentVersion++;
            case 28:
                // Remove WordPress.com credentials
                removeDotComCredentials();
                currentVersion++;
            case 29:
                // Migrate WordPress.com token and infos to the DB
                AccountTable.createTables(db);
                if (!isNewInstall) {
                    migratePreferencesToAccountTable(context);
                }
                currentVersion++;
            case 30:
                // Fix big comments issue #2855
                CommentTable.deleteBigComments(db);
                currentVersion++;
            case 31:
                // add wp_post_thumbnail to posts table
                db.execSQL(ADD_POST_THUMBNAIL);
                currentVersion++;
            case 32:
                // add postid index and blogID index to posts table
                db.execSQL(ADD_POST_ID_INDEX);
                db.execSQL(ADD_BLOG_ID_INDEX);
                currentVersion++;
            case 33:
                deleteUploadedLocalDrafts();
                currentVersion++;
            case 34:
                AccountTable.migrationAddEmailAddressField(db);
                currentVersion++;
            case 35:
                // Delete simperium DB - from 4.6 to 4.6.1
                // Fix an issue when note id > MAX_INT
                ctx.deleteDatabase("simperium-store");
                currentVersion++;
            case 36:
                // Delete simperium DB again - from 4.6.1 to 4.7
                // Fix a sync issue happening for users who have both wpios and wpandroid active clients
                ctx.deleteDatabase("simperium-store");
                currentVersion++;
            case 37:
                resetThemeTable();
                currentVersion++;
            case 38:
                updateDotcomFlag();
                currentVersion++;
            case 39:
                AccountTable.migrationAddFirstNameLastNameAboutMeFields(db);
                currentVersion++;
            case 40:
                AccountTable.migrationAddDateFields(db);
                currentVersion++;
            case 41:
                AccountTable.migrationAddAccountSettingsFields(db);
                currentVersion++;
            case 42:
                db.execSQL(ADD_BLOGS_PLAN_ID);
                currentVersion++;
            case 43:
                db.execSQL(ADD_BLOGS_PLAN_PRODUCT_NAME_SHORT);
                currentVersion++;
            case 44:
                PeopleTable.createTables(db);
                currentVersion++;
            case 45:
                db.execSQL(ADD_BLOGS_CAPABILITIES);
                currentVersion++;
            case 46:
                AppPrefs.setVisualEditorAvailable(true);
                AppPrefs.setVisualEditorEnabled(true);
                currentVersion++;
            case 47:
                PeopleTable.reset(db);
                currentVersion++;
            case 48:
                PeopleTable.createViewersTable(db);
                currentVersion++;
            case 49:
<<<<<<< HEAD
                resetSiteSettingsTable();
                currentVersion++;
=======
                // Delete simperium DB since we're removing Simperium from the app.
                ctx.deleteDatabase("simperium-store");
                currentVersion++;

>>>>>>> ae999e50
        }
        db.setVersion(DATABASE_VERSION);
    }

    private void updateDotcomFlag() {
        // Loop over all .com blogs in the app and check that are really hosted on wpcom
        List<Map<String, Object>> allBlogs = getBlogsBy("dotcomFlag=1", null, 0, false);
        for (Map<String, Object> blog : allBlogs) {
            String xmlrpcURL = MapUtils.getMapStr(blog, "url");
            if (!WPUrlUtils.isWordPressCom(xmlrpcURL)) {
                // .org blog marked as .com. Fix it.
                int blogID = MapUtils.getMapInt(blog, "id");
                if (blogID > 0) {
                    ContentValues values = new ContentValues();
                    values.put("dotcomFlag", false); // Mark as .org blog
                    db.update(BLOGS_TABLE, values, "id=" + blogID, null);
                }
            }
        }
    }

    /*
     * v4.5 (db version 34) no longer uses the "uploaded" column, and it's no longer added to the
     * db upon creation - however, earlier versions would set "uploaded=1" for local drafts after
     * they were uploaded and then exclude these "uploaded local drafts" from the post list - so
     * we must delete these posts to avoid having them appear (as dups) in the post list.
     */
    private void deleteUploadedLocalDrafts() {
        try {
            int numDeleted = db.delete(POSTS_TABLE, "uploaded=1 AND localDraft=1", null);
            if (numDeleted > 0) {
                AppLog.i(T.DB, "deleted " + numDeleted + " uploaded local drafts");
            }
        } catch (SQLiteException e) {
            // ignore - "uploaded" column doesn't exist
        }
    }

    private void resetThemeTable() {
        db.execSQL(DROP_TABLE_PREFIX + THEMES_TABLE);
        db.execSQL(CREATE_TABLE_THEMES);
    }

    private void resetSiteSettingsTable() {
        db.execSQL(DROP_TABLE_PREFIX + SiteSettingsModel.SETTINGS_TABLE_NAME);
        SiteSettingsTable.createTable(db);
    }

    private void migratePreferencesToAccountTable(Context context) {
        SharedPreferences settings = PreferenceManager.getDefaultSharedPreferences(context);
        String oldAccessToken = settings.getString(DEPRECATED_ACCESS_TOKEN_PREFERENCE, null);
        String oldUsername = settings.getString(DEPRECATED_WPCOM_USERNAME_PREFERENCE, null);
        Account account = new Account();
        account.setUserName(oldUsername);
        if (oldAccessToken != null) {
            account.setAccessToken(oldAccessToken);
        }
        AccountTable.save(account, db);

        // Remove preferences
        SharedPreferences.Editor editor = PreferenceManager.getDefaultSharedPreferences(context).edit();
        editor.remove(DEPRECATED_WPCOM_USERNAME_PREFERENCE);
        editor.remove(DEPRECATED_ACCESS_TOKEN_PREFERENCE);
        editor.apply();
    }

    public SQLiteDatabase getDatabase() {
        return db;
    }

    public static void deleteDatabase(Context ctx) {
        ctx.deleteDatabase(DATABASE_NAME);
    }

    private void migrateWPComAccount() {
        Cursor c = db.query(BLOGS_TABLE, new String[]{"username"}, "dotcomFlag=1", null, null,
                null, null);

        if (c.getCount() > 0) {
            c.moveToFirst();
            String username = c.getString(0);
            SharedPreferences settings = PreferenceManager.getDefaultSharedPreferences(this.context);
            SharedPreferences.Editor editor = settings.edit();
            editor.putString(DEPRECATED_WPCOM_USERNAME_PREFERENCE, username);
            editor.commit();
        }

        c.close();
    }

    public boolean addBlog(Blog blog) {
        ContentValues values = new ContentValues();
        values.put("url", blog.getUrl());
        values.put("homeURL", blog.getHomeURL());
        values.put("blogName", blog.getBlogName());
        values.put("username", blog.getUsername());
        values.put("password", encryptPassword(blog.getPassword()));
        values.put("httpuser", blog.getHttpuser());
        values.put("httppassword", encryptPassword(blog.getHttppassword()));
        values.put("imagePlacement", blog.getImagePlacement());
        values.put("centerThumbnail", false);
        values.put("fullSizeImage", false);
        values.put("maxImageWidth", blog.getMaxImageWidth());
        values.put("maxImageWidthId", blog.getMaxImageWidthId());
        values.put("blogId", blog.getRemoteBlogId());
        values.put("dotcomFlag", blog.isDotcomFlag());
        values.put("plan_product_id", blog.getPlanID());
        values.put("plan_product_name_short", blog.getPlanShortName());
        if (blog.getWpVersion() != null) {
            values.put("wpVersion", blog.getWpVersion());
        } else {
            values.putNull("wpVersion");
        }
        values.put("isAdmin", blog.isAdmin());
        values.put("isHidden", blog.isHidden());
        values.put("capabilities", blog.getCapabilities());
        return db.insert(BLOGS_TABLE, null, values) > -1;
    }

    public List<Integer> getAllBlogsIDs() {
        Cursor c = db.rawQuery("SELECT DISTINCT id FROM " + BLOGS_TABLE, null);
        try {
            List<Integer> ids = new ArrayList<Integer>();
            if (c.moveToFirst()) {
                do {
                    ids.add(c.getInt(0));
                } while (c.moveToNext());
            }
            return ids;
        } finally {
            SqlUtils.closeCursor(c);
        }
    }

    public List<Map<String, Object>> getBlogsBy(String byString, String[] extraFields) {
        return getBlogsBy(byString, extraFields, 0, true);
    }

    public List<Map<String, Object>> getBlogsBy(String byString, String[] extraFields,
                                                int limit, boolean hideJetpackWithoutCredentials) {
        if (db == null) {
            return new ArrayList<>();
        }

        if (hideJetpackWithoutCredentials) {
            // Hide Jetpack blogs that were added in FetchBlogListWPCom
            // They will have a false dotcomFlag and an empty (but encrypted) password
            String hideJetpackArgs = String.format("NOT(dotcomFlag=0 AND password='%s')", encryptPassword(""));
            if (TextUtils.isEmpty(byString)) {
                byString = hideJetpackArgs;
            } else {
                byString = hideJetpackArgs + " AND " + byString;
            }
        }

        String limitStr = null;
        if (limit != 0) {
            limitStr = String.valueOf(limit);
        }
        String[] baseFields = new String[]{"id", "blogName", "username", "blogId", "url"};
        String[] allFields = baseFields;
        if (extraFields != null) {
            allFields = (String[]) ArrayUtils.addAll(baseFields, extraFields);
        }
        Cursor c = db.query(BLOGS_TABLE, allFields, byString, null, null, null, null, limitStr);
        int numRows = c.getCount();
        c.moveToFirst();
        List<Map<String, Object>> blogs = new ArrayList<>();
        for (int i = 0; i < numRows; i++) {
            int id = c.getInt(0);
            String blogName = c.getString(1);
            String username = c.getString(2);
            int blogId = c.getInt(3);
            String url = c.getString(4);
            if (id > 0) {
                Map<String, Object> blogMap = new HashMap<>();
                blogMap.put("id", id);
                blogMap.put("blogName", blogName);
                blogMap.put("username", username);
                blogMap.put("blogId", blogId);
                blogMap.put("url", url);
                int extraFieldsIndex = baseFields.length;
                if (extraFields != null) {
                    for (int j = 0; j < extraFields.length; ++j) {
                        blogMap.put(extraFields[j], c.getString(extraFieldsIndex + j));
                    }
                }
                blogs.add(blogMap);
            }
            c.moveToNext();
        }
        c.close();
        Collections.sort(blogs, BlogUtils.BlogNameComparator);
        return blogs;
    }

    public List<Map<String, Object>> getVisibleBlogs() {
        return getBlogsBy("isHidden = 0", null);
    }

    public int getFirstVisibleBlogId() {
        return SqlUtils.intForQuery(db, "SELECT id FROM " + BLOGS_TABLE + " WHERE isHidden = 0 LIMIT 1", null);
    }

    public int getFirstHiddenBlogId() {
        return SqlUtils.intForQuery(db, "SELECT id FROM " + BLOGS_TABLE + " WHERE isHidden = 1 LIMIT 1", null);
    }

    public List<Map<String, Object>> getVisibleDotComBlogs() {
        return getBlogsBy("isHidden = 0 AND dotcomFlag = 1", null);
    }

    public int getNumVisibleBlogs() {
        return SqlUtils.intForQuery(db, "SELECT COUNT(*) FROM " + BLOGS_TABLE + " WHERE isHidden = 0", null);
    }

    public int getNumHiddenBlogs() {
        return SqlUtils.intForQuery(db, "SELECT COUNT(*) FROM " + BLOGS_TABLE + " WHERE isHidden = 1", null);
    }

    public int getNumDotComBlogs() {
        return SqlUtils.intForQuery(db, "SELECT COUNT(*) FROM " + BLOGS_TABLE + " WHERE dotcomFlag = 1", null);
    }

    public int getNumBlogs() {
        return SqlUtils.intForQuery(db, "SELECT COUNT(*) FROM " + BLOGS_TABLE, null);
    }

    // Removes stored DotCom credentials. As of March 2015 only the OAuth token is used
    private void removeDotComCredentials() {
        // First clear out the password for all WP.com sites
        ContentValues dotComValues = new ContentValues();
        dotComValues.put("password", "");
        db.update(BLOGS_TABLE, dotComValues, "dotcomFlag=1", null);

        // Next, we'll clear out the credentials stored for Jetpack sites
        ContentValues jetPackValues = new ContentValues();
        jetPackValues.put("dotcom_username", "");
        jetPackValues.put("dotcom_password", "");
        db.update(BLOGS_TABLE, jetPackValues, null, null);

        // Lastly we'll remove the preference that previously stored the WP.com password
        if (this.context != null) {
            SharedPreferences settings = PreferenceManager.getDefaultSharedPreferences(this.context);
            SharedPreferences.Editor editor = settings.edit();
            editor.remove("wp_pref_wpcom_password");
            editor.apply();
        }
    }

    public List<Map<String, Object>> getAllBlogs() {
        return getBlogsBy(null, null);
    }

    public int setAllDotComBlogsVisibility(boolean visible) {
        ContentValues values = new ContentValues();
        values.put("isHidden", !visible);
        return db.update(BLOGS_TABLE, values, "dotcomFlag=1", null);
    }

    public int setDotComBlogsVisibility(int id, boolean visible) {
        ContentValues values = new ContentValues();
        values.put("isHidden", !visible);
        return db.update(BLOGS_TABLE, values, "dotcomFlag=1 AND id=" + id, null);
    }

    public boolean isDotComBlogVisible(int blogId) {
        String[] args = {Integer.toString(blogId)};
        return SqlUtils.boolForQuery(db, "SELECT 1 FROM " + BLOGS_TABLE +
                " WHERE isHidden = 0 AND blogId=?", args);
    }

    public boolean isBlogInDatabase(int blogId, String xmlRpcUrl) {
        Cursor c = db.query(BLOGS_TABLE, new String[]{"id"}, "blogId=? AND url=?",
                new String[]{Integer.toString(blogId), xmlRpcUrl}, null, null, null, null);
        boolean result =  c.getCount() > 0;
        c.close();
        return result;
    }

    public boolean isLocalBlogIdInDatabase(int localBlogId) {
        String[] args = {Integer.toString(localBlogId)};
        return SqlUtils.boolForQuery(db, "SELECT 1 FROM " + BLOGS_TABLE + " WHERE id=?", args);
    }

    public boolean saveBlog(Blog blog) {
        if (blog.getLocalTableBlogId() == -1) {
            return addBlog(blog);
        }

        ContentValues values = new ContentValues();
        values.put("url", blog.getUrl());
        values.put("homeURL", blog.getHomeURL());
        values.put("username", blog.getUsername());
        values.put("password", encryptPassword(blog.getPassword()));
        values.put("httpuser", blog.getHttpuser());
        values.put("httppassword", encryptPassword(blog.getHttppassword()));
        values.put("imagePlacement", blog.getImagePlacement());
        values.put("centerThumbnail", blog.isFeaturedImageCapable());
        values.put("fullSizeImage", blog.isFullSizeImage());
        values.put("maxImageWidth", blog.getMaxImageWidth());
        values.put("maxImageWidthId", blog.getMaxImageWidthId());
        values.put("postFormats", blog.getPostFormats());
        values.put("dotcom_username", blog.getDotcom_username());
        values.put("dotcom_password", encryptPassword(blog.getDotcom_password()));
        values.put("api_blogid", blog.getApi_blogid());
        values.put("api_key", blog.getApi_key());
        values.put("isScaledImage", blog.isScaledImage());
        values.put("scaledImgWidth", blog.getScaledImageWidth());
        values.put("blog_options", blog.getBlogOptions());
        values.put("isHidden", blog.isHidden());
        values.put("blogName", blog.getBlogName());
        values.put("isAdmin", blog.isAdmin());
        values.put("isHidden", blog.isHidden());
        values.put("plan_product_id", blog.getPlanID());
        values.put("plan_product_name_short", blog.getPlanShortName());
        values.put("capabilities", blog.getCapabilities());
        if (blog.getWpVersion() != null) {
            values.put("wpVersion", blog.getWpVersion());
        } else {
            values.putNull("wpVersion");
        }
        boolean returnValue = db.update(BLOGS_TABLE, values, "id=" + blog.getLocalTableBlogId(),
                null) > 0;
        if (blog.isDotcomFlag()) {
            returnValue = updateWPComCredentials(blog.getUsername(), blog.getPassword());
        }

        updateCurrentBlog(blog);

        return (returnValue);
    }

    public boolean updateWPComCredentials(String username, String password) {
        // update the login for wordpress.com blogs
        ContentValues userPass = new ContentValues();
        userPass.put("username", username);
        userPass.put("password", encryptPassword(password));
        return db.update(BLOGS_TABLE, userPass, "username=\""
                + username + "\" AND dotcomFlag=1", null) > 0;
    }

    public boolean deleteBlog(Context ctx, int id) {
        int rowsAffected = db.delete(BLOGS_TABLE, "id=?", new String[]{Integer.toString(id)});
        deleteQuickPressShortcutsForLocalTableBlogId(ctx, id);
        deleteAllPostsForLocalTableBlogId(id);
        PeopleTable.deletePeopleForLocalBlogId(id);
        return (rowsAffected > 0);
    }

    public boolean deleteWordPressComBlogs(Context ctx) {
        List<Map<String, Object>> wordPressComBlogs = getBlogsBy("isHidden = 0 AND dotcomFlag = 1", null);
        for (Map<String, Object> blog : wordPressComBlogs) {
            int localBlogId = MapUtils.getMapInt(blog, "id");
            deleteQuickPressShortcutsForLocalTableBlogId(ctx, localBlogId);
            deleteAllPostsForLocalTableBlogId(localBlogId);
            PeopleTable.deletePeopleForLocalBlogId(localBlogId);
        }

        // H4ck alert: We need to delete the Jetpack sites that were added in the initial
        // WP.com get blogs call. These sites will not have the dotcomFlag set and will
        // have an empty password.
        String args = String.format("dotcomFlag=1 OR (dotcomFlag=0 AND password='%s')", encryptPassword(""));

        // Delete blogs
        int rowsAffected = db.delete(BLOGS_TABLE, args, null);
        return (rowsAffected > 0);
    }

    /**
     * Deletes all the things! Use wisely.
     */
    public void dangerouslyDeleteAllContent() {
        db.delete(BLOGS_TABLE, null, null);
        db.delete(POSTS_TABLE, null, null);
        db.delete(MEDIA_TABLE, null, null);
        db.delete(CATEGORIES_TABLE, null, null);
        db.delete(CommentTable.COMMENTS_TABLE, null, null);
    }

    public boolean hasDotOrgBlogForUsernameAndUrl(String username, String url) {
        if (TextUtils.isEmpty(username) || TextUtils.isEmpty(url)) {
            return false;
        }

        Cursor c = db.query(BLOGS_TABLE, new String[]{"id"}, "username=? AND url=?", new String[]{username, url}, null,
                null, null);
        try {
            return c.getCount() > 0;
        } finally {
            SqlUtils.closeCursor(c);
        }
    }

    public boolean isCurrentUserAdminOfRemoteBlogId(long remoteBlogId) {
        String args[] = {String.valueOf(remoteBlogId)};
        String sql = "SELECT isAdmin FROM " + BLOGS_TABLE + " WHERE blogId=?";
        return SqlUtils.boolForQuery(db, sql, args);
    }

    /**
     * Instantiate a new Blog object from it's local id
     *
     * @param localId local blog id
     * @return a new Blog instance or null if the localId was not found
     */
    public Blog instantiateBlogByLocalId(int localId) {
        String[] fields =
                new String[]{"url", "blogName", "username", "password", "httpuser", "httppassword", "imagePlacement",
                             "centerThumbnail", "fullSizeImage", "maxImageWidth", "maxImageWidthId",
                             "blogId", "dotcomFlag", "dotcom_username", "dotcom_password", "api_key",
                             "api_blogid", "wpVersion", "postFormats", "isScaledImage",
                             "scaledImgWidth", "homeURL", "blog_options", "isAdmin", "isHidden",
                             "plan_product_id", "plan_product_name_short", "capabilities"};
        Cursor c = db.query(BLOGS_TABLE, fields, "id=?", new String[]{Integer.toString(localId)}, null, null, null);

        Blog blog = null;
        if (c.moveToFirst()) {
            if (c.getString(0) != null) {
                blog = new Blog();
                blog.setLocalTableBlogId(localId);
                blog.setUrl(c.getString(c.getColumnIndex("url"))); // 0

                blog.setBlogName(c.getString(c.getColumnIndex("blogName"))); // 1
                blog.setUsername(c.getString(c.getColumnIndex("username"))); // 2
                blog.setPassword(decryptPassword(c.getString(c.getColumnIndex("password")))); // 3
                if (c.getString(c.getColumnIndex("httpuser")) == null) {
                    blog.setHttpuser("");
                } else {
                    blog.setHttpuser(c.getString(c.getColumnIndex("httpuser")));
                }
                if (c.getString(c.getColumnIndex("httppassword")) == null) {
                    blog.setHttppassword("");
                } else {
                    blog.setHttppassword(decryptPassword(c.getString(c.getColumnIndex("httppassword"))));
                }
                blog.setImagePlacement(c.getString(c.getColumnIndex("imagePlacement")));
                blog.setFeaturedImageCapable(c.getInt(c.getColumnIndex("centerThumbnail")) > 0);
                blog.setFullSizeImage(c.getInt(c.getColumnIndex("fullSizeImage")) > 0);
                blog.setMaxImageWidth(c.getString(c.getColumnIndex("maxImageWidth")));
                blog.setMaxImageWidthId(c.getInt(c.getColumnIndex("maxImageWidthId")));
                blog.setRemoteBlogId(c.getInt(c.getColumnIndex("blogId")));
                blog.setDotcomFlag(c.getInt(c.getColumnIndex("dotcomFlag")) > 0);
                if (c.getString(c.getColumnIndex("dotcom_username")) != null) {
                    blog.setDotcom_username(c.getString(c.getColumnIndex("dotcom_username")));
                }
                if (c.getString(c.getColumnIndex("dotcom_password")) != null) {
                    blog.setDotcom_password(decryptPassword(c.getString(c.getColumnIndex("dotcom_password"))));
                }
                if (c.getString(c.getColumnIndex("api_key")) != null) {
                    blog.setApi_key(c.getString(c.getColumnIndex("api_key")));
                }
                if (c.getString(c.getColumnIndex("api_blogid")) != null) {
                    blog.setApi_blogid(c.getString(c.getColumnIndex("api_blogid")));
                }
                if (c.getString(c.getColumnIndex("wpVersion")) != null) {
                    blog.setWpVersion(c.getString(c.getColumnIndex("wpVersion")));
                }
                blog.setPostFormats(c.getString(c.getColumnIndex("postFormats")));
                blog.setScaledImage(c.getInt(c.getColumnIndex("isScaledImage")) > 0);
                blog.setScaledImageWidth(c.getInt(c.getColumnIndex("scaledImgWidth")));
                blog.setHomeURL(c.getString(c.getColumnIndex("homeURL")));
                if (c.getString(c.getColumnIndex("blog_options")) == null) {
                    blog.setBlogOptions("{}");
                } else {
                    blog.setBlogOptions(c.getString(c.getColumnIndex("blog_options")));
                }
                blog.setAdmin(c.getInt(c.getColumnIndex("isAdmin")) > 0);
                blog.setHidden(c.getInt(c.getColumnIndex("isHidden")) > 0);
                blog.setPlanID(c.getLong(c.getColumnIndex("plan_product_id")));
                blog.setPlanShortName(c.getString(c.getColumnIndex("plan_product_name_short")));
                blog.setCapabilities(c.getString(c.getColumnIndex("capabilities")));
            }
        }
        c.close();
        return blog;
    }

    /*
     * returns true if the passed blog is wp.com or jetpack-enabled (ie: returns false for
     * self-hosted blogs that don't use jetpack)
     */
    public boolean isRemoteBlogIdDotComOrJetpack(int remoteBlogId) {
        Blog blog = instantiateBlogByRemoteId(remoteBlogId);
        return blog != null && (blog.isDotcomFlag() || blog.isJetpackPowered());
    }

    public Blog instantiateBlogByRemoteId(int remoteBlogId) {
        int localId = getLocalTableBlogIdForJetpackOrWpComRemoteSiteId(remoteBlogId);
        Blog blog = instantiateBlogByLocalId(localId);
        return blog;
    }

    public int getLocalTableBlogIdForJetpackOrWpComRemoteSiteId(int remoteBlogId) {
        //first try checking if a jetpack site is configured on this device site list with that remote id
        // workaround: There are 2 entries in the DB for each Jetpack blog linked with
        // the current wpcom account. We need to load the correct localID here, otherwise options are
        // blank
        int localId = getLocalTableBlogIdForJetpackRemoteID(remoteBlogId, null);

        if (localId == 0) {
            localId = getLocalTableBlogIdForWpComRemoteBlogId(remoteBlogId);
        }
        return localId;
    }

    public Blog getBlogForDotComBlogId(String dotComBlogId) {
        Cursor c = db.query(BLOGS_TABLE, new String[]{"id"}, "api_blogid=? OR (blogId=? AND dotcomFlag=1)",
                new String[]{dotComBlogId, dotComBlogId}, null, null, null);
        Blog blog = null;
        if (c.moveToFirst()) {
            blog = instantiateBlogByLocalId(c.getInt(0));
        }
        c.close();
        return blog;
    }

    public List<String> loadStatsLogin(int id) {
        Cursor c = db.query(BLOGS_TABLE, new String[]{"dotcom_username",
                "dotcom_password"}, "id=" + id, null, null, null, null);

        c.moveToFirst();

        List<String> list = new ArrayList<>();
        if (c.getString(0) != null) {
            list.add(c.getString(0));
            list.add(decryptPassword(c.getString(1)));
        } else {
            list = null;
        }
        c.close();

        return list;
    }

    /*
     * Jetpack blogs have the "wpcom" blog_id stored in options->api_blogid. This is because self-hosted blogs have both
     * a blogID (local to their network), and a unique blogID on wpcom.
     */
    public int getLocalTableBlogIdForJetpackRemoteID(int remoteBlogId, String xmlRpcUrl) {
        if (TextUtils.isEmpty(xmlRpcUrl)) {
            String sql = "SELECT id FROM " + BLOGS_TABLE + " WHERE dotcomFlag=0 AND api_blogid=?";
            String[] args = {Integer.toString(remoteBlogId)};
            return SqlUtils.intForQuery(db, sql, args);
        } else {
            String sql = "SELECT id FROM " + BLOGS_TABLE + " WHERE dotcomFlag=0 AND api_blogid=? AND url=?";
            String[] args = {Integer.toString(remoteBlogId), xmlRpcUrl};
            return SqlUtils.intForQuery(db, sql, args);
        }
    }

    public int getLocalTableBlogIdForRemoteBlogId(int remoteBlogId) {
        int localBlogID = SqlUtils.intForQuery(db, "SELECT id FROM accounts WHERE blogId=?",
                new String[]{Integer.toString(remoteBlogId)});
        if (localBlogID == 0) {
            localBlogID = this.getLocalTableBlogIdForJetpackRemoteID(remoteBlogId, null);
        }
        return localBlogID;
    }

    public int getLocalTableBlogIdForWpComRemoteBlogId(int remoteBlogId) {
        int localBlogID = SqlUtils.intForQuery(db, "SELECT id FROM accounts WHERE blogId=? and dotcomFlag=1",
                new String[]{Integer.toString(remoteBlogId)});
        if (localBlogID == 0) {
            localBlogID = this.getLocalTableBlogIdForJetpackRemoteID(remoteBlogId, null);
        }
        return localBlogID;
    }

    public int getLocalTableBlogIdForRemoteBlogIdAndXmlRpcUrl(int remoteBlogId, String xmlRpcUrl) {
        int localBlogID = SqlUtils.intForQuery(db, "SELECT id FROM accounts WHERE blogId=? AND url=?",
                new String[]{Integer.toString(remoteBlogId), xmlRpcUrl});
        if (localBlogID==0) {
            localBlogID = this.getLocalTableBlogIdForJetpackRemoteID(remoteBlogId, xmlRpcUrl);
        }
        return localBlogID;
    }

    public int getRemoteBlogIdForLocalTableBlogId(int localBlogId) {
        int remoteBlogID = SqlUtils.intForQuery(db, "SELECT blogId FROM accounts WHERE id=?", new String[]{Integer.toString(localBlogId)});
        if (remoteBlogID<=1) { //Make sure we're not returning a wrong ID for jetpack blog.
            List<Map<String,Object>> allBlogs = this.getBlogsBy("dotcomFlag=0", new String[]{"api_blogid"});
            for (Map<String, Object> currentBlog : allBlogs) {
                if (MapUtils.getMapInt(currentBlog, "id")==localBlogId) {
                    remoteBlogID = MapUtils.getMapInt(currentBlog, "api_blogid");
                    break;
                }
            }
        }
        return remoteBlogID;
    }

    public long getPlanIdForLocalTableBlogId(int localBlogId) {
        return SqlUtils.longForQuery(db,
                "SELECT plan_product_id FROM accounts WHERE id=?",
                new String[]{Integer.toString(localBlogId)});
    }
    /**
     * Set the ID of the most recently active blog. This value will persist between application
     * launches.
     *
     * @param id ID of the most recently active blog.
     */
    public void updateLastBlogId(int id) {
        SharedPreferences preferences = PreferenceManager.getDefaultSharedPreferences(context);
        SharedPreferences.Editor editor = preferences.edit();
        editor.putInt("last_blog_id", id);
        editor.commit();
    }

    /**
     * Delete the ID for the most recently active blog.
     */
    public void deleteLastBlogId() {
        updateLastBlogId(-1);
        // Clear the last selected activity
        AppPrefs.resetLastActivityStr();
    }

    /**
     * Get the ID of the most recently active blog. -1 is returned if there is no recently active
     * blog.
     */
    public int getLastBlogId() {
        SharedPreferences preferences = PreferenceManager.getDefaultSharedPreferences(context);
        return preferences.getInt("last_blog_id", -1);
    }

    public boolean deletePost(Post post) {
        int result = db.delete(POSTS_TABLE,
                "blogID=? AND id=?",
                new String[]{String.valueOf(post.getLocalTableBlogId()), String.valueOf(post.getLocalTablePostId())});

        return (result == 1);
    }

    // Deletes all posts for the given blogId
    public void deleteAllPostsForLocalTableBlogId(int localBlogId) {
        db.delete(POSTS_TABLE, "blogID=?", new String[]{String.valueOf(localBlogId)});
    }

    public Object[] arrayListToArray(Object array) {
        if (array instanceof ArrayList) {
            return ((ArrayList) array).toArray();
        }
        return (Object[]) array;
    }

    /*
     * returns true if the post matching the passed local blog ID and remote post ID
     * has local changes
     */
    private boolean postHasLocalChanges(int localBlogId, String remotePostId) {
        if (TextUtils.isEmpty(remotePostId)) {
            return false;
        }
        String[] args = {String.valueOf(localBlogId), remotePostId};
        String sql = "SELECT 1 FROM " + POSTS_TABLE + " WHERE blogID=? AND postid=? AND isLocalChange=1";
        return SqlUtils.boolForQuery(db, sql, args);
    }

    /**
     * Saves a list of posts to the db
     * @param postsList: list of post objects
     * @param localBlogId: the posts table blog id
     * @param isPage: boolean to save as pages
     * @param overwriteLocalChanges boolean which determines whether to overwrite posts with local changes
     */
    public void savePosts(List<?> postsList, int localBlogId, boolean isPage, boolean overwriteLocalChanges) {
        if (postsList != null && postsList.size() != 0) {
            db.beginTransaction();
            try {
                for (Object post : postsList) {
                    ContentValues values = new ContentValues();

                    // Sanity checks
                    if (!(post instanceof Map)) {
                        continue;
                    }
                    Map<?, ?> postMap = (Map<?, ?>) post;
                    String postID = MapUtils.getMapStr(postMap, (isPage) ? "page_id" : "postid");
                    if (TextUtils.isEmpty(postID)) {
                        // If we don't have a post or page ID, move on
                        continue;
                    }

                    values.put("blogID", localBlogId);
                    values.put("postid", postID);
                    values.put("title", MapUtils.getMapStr(postMap, "title"));
                    Date dateCreated = MapUtils.getMapDate(postMap, "dateCreated");
                    if (dateCreated != null) {
                        values.put("dateCreated", dateCreated.getTime());
                    } else {
                        Date now = new Date();
                        values.put("dateCreated", now.getTime());
                    }

                    Date dateCreatedGmt = MapUtils.getMapDate(postMap, "date_created_gmt");
                    if (dateCreatedGmt != null) {
                        values.put("date_created_gmt", dateCreatedGmt.getTime());
                    } else {
                        dateCreatedGmt = new Date((Long) values.get("dateCreated"));
                        values.put("date_created_gmt", dateCreatedGmt.getTime() + (dateCreatedGmt.getTimezoneOffset() * 60000));
                    }

                    values.put("description", MapUtils.getMapStr(postMap, "description"));
                    values.put("link", MapUtils.getMapStr(postMap, "link"));
                    values.put("permaLink", MapUtils.getMapStr(postMap, "permaLink"));

                    Object[] postCategories = (Object[]) postMap.get("categories");
                    JSONArray jsonCategoriesArray = new JSONArray();
                    if (postCategories != null) {
                        for (Object postCategory : postCategories) {
                            jsonCategoriesArray.put(postCategory.toString());
                        }
                    }
                    values.put("categories", jsonCategoriesArray.toString());

                    Object[] custom_fields = (Object[]) postMap.get("custom_fields");
                    JSONArray jsonCustomFieldsArray = new JSONArray();
                    if (custom_fields != null) {
                        for (Object custom_field : custom_fields) {
                            jsonCustomFieldsArray.put(custom_field.toString());
                            // Update geo_long and geo_lat from custom fields
                            if (!(custom_field instanceof Map))
                                continue;
                            Map<?, ?> customField = (Map<?, ?>) custom_field;
                            if (customField.get("key") != null && customField.get("value") != null) {
                                if (customField.get("key").equals("geo_longitude"))
                                    values.put("longitude", customField.get("value").toString());
                                if (customField.get("key").equals("geo_latitude"))
                                    values.put("latitude", customField.get("value").toString());
                            }
                        }
                    }
                    values.put("custom_fields", jsonCustomFieldsArray.toString());

                    values.put("mt_excerpt", MapUtils.getMapStr(postMap, (isPage) ? "excerpt" : "mt_excerpt"));
                    values.put("mt_text_more", MapUtils.getMapStr(postMap, (isPage) ? "text_more" : "mt_text_more"));
                    values.put("mt_allow_comments", MapUtils.getMapInt(postMap, "mt_allow_comments", 0));
                    values.put("mt_allow_pings", MapUtils.getMapInt(postMap, "mt_allow_pings", 0));
                    values.put("wp_slug", MapUtils.getMapStr(postMap, "wp_slug"));
                    values.put("wp_password", MapUtils.getMapStr(postMap, "wp_password"));
                    values.put("wp_author_id", MapUtils.getMapStr(postMap, "wp_author_id"));
                    values.put("wp_author_display_name", MapUtils.getMapStr(postMap, "wp_author_display_name"));
                    values.put("wp_post_thumbnail", MapUtils.getMapInt(postMap, "wp_post_thumbnail"));
                    values.put("post_status", MapUtils.getMapStr(postMap, (isPage) ? "page_status" : "post_status"));
                    values.put("userid", MapUtils.getMapStr(postMap, "userid"));

                    if (isPage) {
                        values.put("isPage", true);
                        values.put("wp_page_parent_id", MapUtils.getMapStr(postMap, "wp_page_parent_id"));
                        values.put("wp_page_parent_title", MapUtils.getMapStr(postMap, "wp_page_parent_title"));
                    } else {
                        values.put("mt_keywords", MapUtils.getMapStr(postMap, "mt_keywords"));
                        values.put("wp_post_format", MapUtils.getMapStr(postMap, "wp_post_format"));
                    }

                    if (overwriteLocalChanges) {
                        values.put("isLocalChange", false);
                    }

                    String whereClause = "blogID=? AND postID=? AND isPage=?";
                    if (!overwriteLocalChanges) {
                        whereClause += " AND NOT isLocalChange=1";
                    }

                    String[] args = {String.valueOf(localBlogId), postID, String.valueOf(SqlUtils.boolToSql(isPage))};
                    int updateResult = db.update(POSTS_TABLE, values, whereClause, args);

                    // only perform insert if update didn't match any rows, and only then if we're
                    // overwriting local changes or local changes for this post don't exist
                    if (updateResult == 0 && (overwriteLocalChanges || !postHasLocalChanges(localBlogId, postID))) {
                        db.insert(POSTS_TABLE, null, values);
                    }
                }

                db.setTransactionSuccessful();
            } finally {
                db.endTransaction();
            }
        }
    }

    /*
     * returns list of posts for use in the post list fragment
     */
    public PostsListPostList getPostsListPosts(int localBlogId, boolean loadPages) {
        PostsListPostList listPosts = new PostsListPostList();

        String[] args = {Integer.toString(localBlogId), Integer.toString(loadPages ? 1 : 0)};
        Cursor c = db.query(POSTS_TABLE, null, "blogID=? AND isPage=?", args, null, null, "localDraft DESC, date_created_gmt DESC");
        try {
            while (c.moveToNext()) {
                listPosts.add(new PostsListPost(getPostFromCursor(c)));
            }
            return listPosts;
        } finally {
            SqlUtils.closeCursor(c);
        }
    }

    private Post getPostFromCursor(Cursor c) {
        Post post = new Post();

        post.setLocalTableBlogId(c.getInt(c.getColumnIndex("blogID")));
        post.setLocalTablePostId(c.getLong(c.getColumnIndex("id")));
        post.setRemotePostId(c.getString(c.getColumnIndex("postid")));
        post.setTitle(StringUtils.unescapeHTML(c.getString(c.getColumnIndex("title"))));
        post.setDateCreated(c.getLong(c.getColumnIndex("dateCreated")));
        post.setDate_created_gmt(c.getLong(c.getColumnIndex("date_created_gmt")));
        post.setCategories(c.getString(c.getColumnIndex("categories")));
        post.setCustomFields(c.getString(c.getColumnIndex("custom_fields")));
        post.setDescription(c.getString(c.getColumnIndex("description")));
        post.setLink(c.getString(c.getColumnIndex("link")));
        post.setAllowComments(SqlUtils.sqlToBool(c.getInt(c.getColumnIndex("mt_allow_comments"))));
        post.setAllowPings(SqlUtils.sqlToBool(c.getInt(c.getColumnIndex("mt_allow_pings"))));
        post.setPostExcerpt(c.getString(c.getColumnIndex("mt_excerpt")));
        post.setKeywords(c.getString(c.getColumnIndex("mt_keywords")));
        post.setMoreText(c.getString(c.getColumnIndex("mt_text_more")));
        post.setPermaLink(c.getString(c.getColumnIndex("permaLink")));
        post.setPostStatus(c.getString(c.getColumnIndex("post_status")));
        post.setUserId(c.getString(c.getColumnIndex("userid")));
        post.setAuthorDisplayName(c.getString(c.getColumnIndex("wp_author_display_name")));
        post.setAuthorId(c.getString(c.getColumnIndex("wp_author_id")));
        post.setPassword(c.getString(c.getColumnIndex("wp_password")));
        post.setPostFormat(c.getString(c.getColumnIndex("wp_post_format")));
        post.setSlug(c.getString(c.getColumnIndex("wp_slug")));
        post.setMediaPaths(c.getString(c.getColumnIndex("mediaPaths")));
        post.setFeaturedImageId(c.getInt(c.getColumnIndex("wp_post_thumbnail")));

        int latColumnIndex = c.getColumnIndex("latitude");
        int lngColumnIndex = c.getColumnIndex("longitude");
        if (!c.isNull(latColumnIndex) && !c.isNull(lngColumnIndex)) {
            post.setLocation(c.getDouble(latColumnIndex), c.getDouble(lngColumnIndex));
        }

        post.setLocalDraft(SqlUtils.sqlToBool(c.getInt(c.getColumnIndex("localDraft"))));
        post.setIsPage(SqlUtils.sqlToBool(c.getInt(c.getColumnIndex("isPage"))));
        post.setPageParentId(c.getString(c.getColumnIndex("wp_page_parent_id")));
        post.setPageParentTitle(c.getString(c.getColumnIndex("wp_page_parent_title")));
        post.setLocalChange(SqlUtils.sqlToBool(c.getInt(c.getColumnIndex("isLocalChange"))));

        return post;
    }

    public long savePost(Post post) {
        long result = -1;
        if (post != null) {
            ContentValues values = new ContentValues();
            values.put("blogID", post.getLocalTableBlogId());
            values.put("title", post.getTitle());
            values.put("date_created_gmt", post.getDate_created_gmt());
            values.put("description", post.getDescription());
            values.put("mt_text_more", post.getMoreText());

            JSONArray categoriesJsonArray = post.getJSONCategories();
            if (categoriesJsonArray != null) {
                values.put("categories", categoriesJsonArray.toString());
            }

            values.put("localDraft", post.isLocalDraft());
            values.put("mt_keywords", post.getKeywords());
            values.put("wp_password", post.getPassword());
            values.put("post_status", post.getPostStatus());
            values.put("isPage", post.isPage());
            values.put("wp_post_format", post.getPostFormat());
            putPostLocation(post, values);
            values.put("isLocalChange", post.isLocalChange());
            values.put("mt_excerpt", post.getPostExcerpt());
            values.put("wp_post_thumbnail", post.getFeaturedImageId());

            result = db.insert(POSTS_TABLE, null, values);

            if (result >= 0 && post.isLocalDraft()) {
                post.setLocalTablePostId(result);
            }
        }

        return (result);
    }

    public int updatePost(Post post) {
        int result = 0;
        if (post != null) {
            ContentValues values = new ContentValues();
            values.put("title", post.getTitle());
            values.put("date_created_gmt", post.getDate_created_gmt());
            values.put("description", post.getDescription());
            values.put("mt_text_more", post.getMoreText());
            values.put("postid", post.getRemotePostId());

            JSONArray categoriesJsonArray = post.getJSONCategories();
            if (categoriesJsonArray != null) {
                values.put("categories", categoriesJsonArray.toString());
            }

            values.put("localDraft", post.isLocalDraft());
            values.put("mediaPaths", post.getMediaPaths());
            values.put("mt_keywords", post.getKeywords());
            values.put("wp_password", post.getPassword());
            values.put("post_status", post.getPostStatus());
            values.put("isPage", post.isPage());
            values.put("wp_post_format", post.getPostFormat());
            values.put("isLocalChange", post.isLocalChange());
            values.put("mt_excerpt", post.getPostExcerpt());
            values.put("wp_post_thumbnail", post.getFeaturedImageId());

            putPostLocation(post, values);

            result = db.update(POSTS_TABLE, values, "blogID=? AND id=? AND isPage=?",
                    new String[]{
                            String.valueOf(post.getLocalTableBlogId()),
                            String.valueOf(post.getLocalTablePostId()),
                            String.valueOf(SqlUtils.boolToSql(post.isPage()))
                    });
        }

        return (result);
    }

    private void putPostLocation(Post post, ContentValues values) {
        if (post.hasLocation()) {
            PostLocation location = post.getLocation();
            values.put("latitude", location.getLatitude());
            values.put("longitude", location.getLongitude());
        } else {
            values.putNull("latitude");
            values.putNull("longitude");
        }
    }

    /*
     * removes all posts/pages in the passed blog that don't have local changes
     */
    public void deleteUploadedPosts(int blogID, boolean isPage) {
        String[] args = {String.valueOf(blogID), isPage ? "1" : "0"};
        db.delete(POSTS_TABLE, "blogID=? AND isPage=? AND localDraft=0 AND isLocalChange=0", args);
    }

    public Post getPostForLocalTablePostId(long localTablePostId) {
        Cursor c = db.query(POSTS_TABLE, null, "id=?", new String[]{String.valueOf(localTablePostId)}, null, null, null);
        try {
            if (c.moveToFirst()) {
                return getPostFromCursor(c);
            } else {
                return null;
            }
        } finally {
            SqlUtils.closeCursor(c);
        }
    }

    // Categories
    public boolean insertCategory(int id, int wp_id, int parent_id, String category_name) {
        ContentValues values = new ContentValues();
        values.put("blog_id", id);
        values.put("wp_id", wp_id);
        values.put("category_name", category_name.toString());
        values.put("parent_id", parent_id);
        boolean returnValue = false;
        synchronized (this) {
            returnValue = db.insert(CATEGORIES_TABLE, null, values) > 0;
        }

        return (returnValue);
    }

    public List<String> loadCategories(int id) {
        Cursor c = db.query(CATEGORIES_TABLE, new String[] { "id", "wp_id",
                "category_name" }, "blog_id=" + Integer.toString(id), null, null, null, null);
        int numRows = c.getCount();
        c.moveToFirst();
        List<String> list = new ArrayList<>();
        for (int i = 0; i < numRows; ++i) {
            String category_name = c.getString(2);
            if (category_name != null) {
                list.add(category_name);
            }
            c.moveToNext();
        }
        c.close();

        return list;
    }

    public int getCategoryId(int id, String category) {
        Cursor c = db.query(CATEGORIES_TABLE, new String[] { "wp_id" },
                "category_name=? AND blog_id=?", new String[] {category, String.valueOf(id)},
                null, null, null);
        if (c.getCount() == 0)
            return 0;
        c.moveToFirst();
        int categoryID = 0;
        categoryID = c.getInt(0);

        c.close();

        return categoryID;
    }

    public int getCategoryParentId(int id, String category) {
        Cursor c = db.query(CATEGORIES_TABLE, new String[] { "parent_id" },
                "category_name=? AND blog_id=?", new String[] {category, String.valueOf(id)},
                null, null, null);
        if (c.getCount() == 0)
            return -1;
        c.moveToFirst();
        int categoryParentID = c.getInt(0);

        c.close();

        return categoryParentID;
    }

    public void clearCategories(int id) {
        // clear out the table since we are refreshing the whole enchilada
        db.delete(CATEGORIES_TABLE, "blog_id=" + id, null);

    }

    public boolean addQuickPressShortcut(int blogId, String name) {
        ContentValues values = new ContentValues();
        values.put("accountId", blogId);
        values.put("name", name);
        boolean returnValue = false;
        synchronized (this) {
            returnValue = db.insert(QUICKPRESS_SHORTCUTS_TABLE, null, values) > 0;
        }

        return (returnValue);
    }

    /*
     * return all QuickPress shortcuts connected with the passed blog
     *
     */
    public List<Map<String, Object>> getQuickPressShortcuts(int blogId) {
        Cursor c = db.query(QUICKPRESS_SHORTCUTS_TABLE, new String[]{"id",
                        "accountId", "name"}, "accountId = " + blogId, null, null,
                null, null);
        String id, name;
        int numRows = c.getCount();
        c.moveToFirst();
        List<Map<String, Object>> blogs = new ArrayList<>();
        for (int i = 0; i < numRows; i++) {
            id = c.getString(0);
            name = c.getString(2);
            if (id != null) {
                Map<String, Object> thisHash = new HashMap<>();

                thisHash.put("id", id);
                thisHash.put("name", name);
                blogs.add(thisHash);
            }
            c.moveToNext();
        }
        c.close();

        return blogs;
    }

    /*
     * delete QuickPress home screen shortcuts connected with the passed blog
     */
    private void deleteQuickPressShortcutsForLocalTableBlogId(Context ctx, int blogId) {
        List<Map<String, Object>> shortcuts = getQuickPressShortcuts(blogId);
        if (shortcuts.size() == 0)
            return;

        for (int i = 0; i < shortcuts.size(); i++) {
            Map<String, Object> shortcutHash = shortcuts.get(i);

            Intent shortcutIntent = new Intent(WordPress.getContext(), EditPostActivity.class);
            shortcutIntent.setAction(Intent.ACTION_MAIN);
            shortcutIntent.addFlags(Intent.FLAG_ACTIVITY_NEW_TASK);
            shortcutIntent.addFlags(Intent.FLAG_ACTIVITY_CLEAR_TOP);

            Intent broadcastShortcutIntent = new Intent();
            broadcastShortcutIntent.putExtra(Intent.EXTRA_SHORTCUT_INTENT,
                    shortcutIntent);
            broadcastShortcutIntent.putExtra(Intent.EXTRA_SHORTCUT_NAME,
                    shortcutHash.get("name").toString());
            broadcastShortcutIntent.putExtra("duplicate", false);
            broadcastShortcutIntent
                    .setAction("com.android.launcher.action.UNINSTALL_SHORTCUT");
            ctx.sendBroadcast(broadcastShortcutIntent);

            // remove from shortcuts table
            String shortcutId = shortcutHash.get("id").toString();
            db.delete(QUICKPRESS_SHORTCUTS_TABLE, "id=?", new String[]{shortcutId});
        }
    }

    public static String encryptPassword(String clearText) {
        try {
            DESKeySpec keySpec = new DESKeySpec(
                    PASSWORD_SECRET.getBytes("UTF-8"));
            SecretKeyFactory keyFactory = SecretKeyFactory.getInstance("DES");
            SecretKey key = keyFactory.generateSecret(keySpec);

            Cipher cipher = Cipher.getInstance("DES");
            cipher.init(Cipher.ENCRYPT_MODE, key);
            String encrypedPwd = Base64.encodeToString(cipher.doFinal(clearText
                    .getBytes("UTF-8")), Base64.DEFAULT);
            return encrypedPwd;
        } catch (Exception e) {
        }
        return clearText;
    }

    public static String decryptPassword(String encryptedPwd) {
        try {
            DESKeySpec keySpec = new DESKeySpec(
                    PASSWORD_SECRET.getBytes("UTF-8"));
            SecretKeyFactory keyFactory = SecretKeyFactory.getInstance("DES");
            SecretKey key = keyFactory.generateSecret(keySpec);

            byte[] encryptedWithoutB64 = Base64.decode(encryptedPwd, Base64.DEFAULT);
            Cipher cipher = Cipher.getInstance("DES");
            cipher.init(Cipher.DECRYPT_MODE, key);
            byte[] plainTextPwdBytes = cipher.doFinal(encryptedWithoutB64);
            return new String(plainTextPwdBytes);
        } catch (Exception e) {
        }
        return encryptedPwd;
    }

    private void migratePasswords() {
        Cursor c = db.query(BLOGS_TABLE, new String[] { "id", "password",
                "httppassword", "dotcom_password" }, null, null, null, null,
                null);
        int numRows = c.getCount();
        c.moveToFirst();

        for (int i = 0; i < numRows; i++) {
            ContentValues values = new ContentValues();

            if (c.getString(1) != null) {
                values.put("password", encryptPassword(c.getString(1)));
            }
            if (c.getString(2) != null) {
                values.put("httppassword", encryptPassword(c.getString(2)));
            }
            if (c.getString(3) != null) {
                values.put("dotcom_password", encryptPassword(c.getString(3)));
            }

            db.update(BLOGS_TABLE, values, "id=" + c.getInt(0), null);

            c.moveToNext();
        }
        c.close();
    }

    public int getUnmoderatedCommentCount(int blogID) {
        int commentCount = 0;

        Cursor c = db
                .rawQuery(
                        "select count(*) from comments where blogID=? AND status='hold'",
                        new String[]{String.valueOf(blogID)});
        int numRows = c.getCount();
        c.moveToFirst();

        if (numRows > 0) {
            commentCount = c.getInt(0);
        }

        c.close();

        return commentCount;
    }

    public void saveMediaFile(MediaFile mf) {
        ContentValues values = new ContentValues();
        values.put(COLUMN_NAME_POST_ID, mf.getPostID());
        values.put(COLUMN_NAME_FILE_PATH, mf.getFilePath());
        values.put(COLUMN_NAME_FILE_NAME, mf.getFileName());
        values.put(COLUMN_NAME_TITLE, mf.getTitle());
        values.put(COLUMN_NAME_DESCRIPTION, mf.getDescription());
        values.put(COLUMN_NAME_CAPTION, mf.getCaption());
        values.put(COLUMN_NAME_HORIZONTAL_ALIGNMENT, mf.getHorizontalAlignment());
        values.put(COLUMN_NAME_WIDTH, mf.getWidth());
        values.put(COLUMN_NAME_HEIGHT, mf.getHeight());
        values.put(COLUMN_NAME_MIME_TYPE, mf.getMimeType());
        values.put(COLUMN_NAME_FEATURED, mf.isFeatured());
        values.put(COLUMN_NAME_IS_VIDEO, mf.isVideo());
        values.put(COLUMN_NAME_IS_FEATURED_IN_POST, mf.isFeaturedInPost());
        values.put(COLUMN_NAME_FILE_URL, mf.getFileURL());
        values.put(COLUMN_NAME_THUMBNAIL_URL, mf.getThumbnailURL());
        values.put(COLUMN_NAME_MEDIA_ID, mf.getMediaId());
        values.put(COLUMN_NAME_BLOG_ID, mf.getBlogId());
        values.put(COLUMN_NAME_DATE_CREATED_GMT, mf.getDateCreatedGMT());
        values.put(COLUMN_NAME_VIDEO_PRESS_SHORTCODE, mf.getVideoPressShortCode());
        if (mf.getUploadState() != null)
            values.put(COLUMN_NAME_UPLOAD_STATE, mf.getUploadState());
        else
            values.putNull(COLUMN_NAME_UPLOAD_STATE);

        synchronized (this) {
            int result = 0;
            boolean isMarkedForDelete = false;
            if (mf.getMediaId() != null) {
                Cursor cursor = db.rawQuery("SELECT uploadState FROM " + MEDIA_TABLE + " WHERE mediaId=?",
                        new String[]{StringUtils.notNullStr(mf.getMediaId())});
                if (cursor != null && cursor.moveToFirst()) {
                    isMarkedForDelete = "delete".equals(cursor.getString(0));
                    cursor.close();
                }

                if (!isMarkedForDelete)
                    result = db.update(MEDIA_TABLE, values, "blogId=? AND mediaId=?",
                            new String[]{StringUtils.notNullStr(mf.getBlogId()), StringUtils.notNullStr(mf.getMediaId())});
            }

            if (result == 0 && !isMarkedForDelete) {
                result = db.update(MEDIA_TABLE, values, "postID=? AND filePath=?",
                        new String[]{String.valueOf(mf.getPostID()), StringUtils.notNullStr(mf.getFilePath())});
                if (result == 0)
                    db.insert(MEDIA_TABLE, null, values);
            }
        }

    }

    /** For a given blogId, get the first media files **/
    public Cursor getFirstMediaFileForBlog(String blogId) {
        return db.rawQuery("SELECT id as _id, * FROM " + MEDIA_TABLE + " WHERE blogId=? AND mediaId <> '' AND " +
                           "(uploadState IS NULL OR uploadState IN ('uploaded', 'queued', 'failed', 'uploading')) ORDER BY (uploadState=?) DESC, date_created_gmt DESC LIMIT 1",
                new String[]{blogId, "uploading"});
    }

    /** For a given blogId, get all the media files **/
    public Cursor getMediaFilesForBlog(String blogId) {
        return db.rawQuery("SELECT id as _id, * FROM " + MEDIA_TABLE + " WHERE blogId=? AND mediaId <> '' AND "
                + "(uploadState IS NULL OR uploadState IN ('uploaded', 'queued', 'failed', 'uploading')) ORDER BY (uploadState=?) DESC, date_created_gmt DESC", new String[] { blogId, "uploading" });
    }

    /** For a given blogId, get all the media files with searchTerm **/
    public Cursor getMediaFilesForBlog(String blogId, String searchTerm) {
        // Currently on WordPress.com, the media search engine only searches the title.
        // We'll match this.

        String term = searchTerm.toLowerCase(LanguageUtils.getCurrentDeviceLanguage(WordPress.getContext()));
        return db.rawQuery("SELECT id as _id, * FROM " + MEDIA_TABLE + " WHERE blogId=? AND mediaId <> '' AND title LIKE ? AND (uploadState IS NULL OR uploadState ='uploaded') ORDER BY (uploadState=?) DESC, date_created_gmt DESC", new String[]{blogId, "%" + term + "%", "uploading"});
    }

    /** For a given blogId, get the media file with the given media_id **/
    public Cursor getMediaFile(String blogId, String mediaId) {
        return db.rawQuery("SELECT * FROM " + MEDIA_TABLE + " WHERE blogId=? AND mediaId=?", new String[]{blogId, mediaId});
    }


    /**
     * Given a VideoPress id, returns the corresponding remote video URL stored in the DB
     */
    public String getMediaUrlByVideoPressId(String blogId, String videoId) {
        if (TextUtils.isEmpty(blogId) || TextUtils.isEmpty(videoId)) {
            return "";
        }

        String shortcode = ShortcodeUtils.getVideoPressShortcodeFromId(videoId);

        String query = "SELECT " + COLUMN_NAME_FILE_URL + " FROM " + MEDIA_TABLE + " WHERE blogId=? AND videoPressShortcode=?";
        return SqlUtils.stringForQuery(db, query, new String[]{blogId, shortcode});
    }

    public String getMediaThumbnailUrl(int blogId, long mediaId) {
        String query = "SELECT " + COLUMN_NAME_THUMBNAIL_URL + " FROM " + MEDIA_TABLE + " WHERE blogId=? AND mediaId=?";
        return SqlUtils.stringForQuery(db, query, new String[]{Integer.toString(blogId), Long.toString(mediaId)});
    }

    public int getMediaCountAll(String blogId) {
        Cursor cursor = getMediaFilesForBlog(blogId);
        int count = cursor.getCount();
        cursor.close();
        return count;
    }

    public boolean mediaFileExists(String blogId, String mediaId) {
        return SqlUtils.boolForQuery(db, "SELECT 1 FROM " + MEDIA_TABLE + " WHERE blogId=? AND mediaId=?",
                new String[]{blogId, mediaId});
    }

    public Cursor getMediaImagesForBlog(String blogId) {
        return db.rawQuery("SELECT id as _id, * FROM " + MEDIA_TABLE + " WHERE blogId=? AND mediaId <> '' AND "
                + "(uploadState IS NULL OR uploadState IN ('uploaded', 'queued', 'failed', 'uploading')) AND mimeType LIKE ? ORDER BY (uploadState=?) DESC, date_created_gmt DESC", new String[]{blogId, "image%", "uploading"});
    }

    /** Ids in the filteredIds will not be selected **/
    public Cursor getMediaImagesForBlog(String blogId, ArrayList<String> filteredIds) {
        String mediaIdsStr = "";

        if (filteredIds != null && filteredIds.size() > 0) {
            mediaIdsStr = "AND mediaId NOT IN (";
            for (String mediaId : filteredIds) {
                mediaIdsStr += "'" + mediaId + "',";
            }
            mediaIdsStr = mediaIdsStr.subSequence(0, mediaIdsStr.length() - 1) + ")";
        }

        return db.rawQuery("SELECT id as _id, * FROM " + MEDIA_TABLE + " WHERE blogId=? AND mediaId <> '' AND "
                + "(uploadState IS NULL OR uploadState IN ('uploaded', 'queued', 'failed', 'uploading')) AND mimeType LIKE ? " + mediaIdsStr + " ORDER BY (uploadState=?) DESC, date_created_gmt DESC", new String[]{blogId, "image%", "uploading"});
    }

    public int getMediaCountImages(String blogId) {
        return getMediaImagesForBlog(blogId).getCount();
    }

    public Cursor getMediaUnattachedForBlog(String blogId) {
        return db.rawQuery("SELECT id as _id, * FROM " + MEDIA_TABLE + " WHERE blogId=? AND mediaId <> '' AND " +
                "(uploadState IS NULL OR uploadState IN ('uploaded', 'queued', 'failed', 'uploading')) AND postId=0 ORDER BY (uploadState=?) DESC, date_created_gmt DESC", new String[]{blogId, "uploading"});
    }

    public int getMediaCountUnattached(String blogId) {
        return getMediaUnattachedForBlog(blogId).getCount();
    }

    public Cursor getMediaFilesForBlog(String blogId, long startDate, long endDate) {
        return db.rawQuery("SELECT id as _id, * FROM " + MEDIA_TABLE + " WHERE blogId=? AND mediaId <> '' AND (uploadState IS NULL OR uploadState ='uploaded') AND (date_created_gmt >= ? AND date_created_gmt <= ?) ", new String[]{blogId, String.valueOf(startDate), String.valueOf(endDate)});
    }

    public Cursor getMediaFiles(String blogId, ArrayList<String> mediaIds) {
        if (mediaIds == null || mediaIds.size() == 0)
            return null;

        String mediaIdsStr = "(";
        for (String mediaId : mediaIds) {
            mediaIdsStr += "'" + mediaId + "',";
        }
        mediaIdsStr = mediaIdsStr.subSequence(0, mediaIdsStr.length() - 1) + ")";

        return db.rawQuery("SELECT id as _id, * FROM " + MEDIA_TABLE + " WHERE blogId=? AND mediaId IN " + mediaIdsStr, new String[] { blogId });
    }

    public MediaFile getMediaFile(String src, Post post) {
        Cursor c = db.query(MEDIA_TABLE, null, "postID=? AND filePath=?",
                new String[]{String.valueOf(post.getLocalTablePostId()), src}, null, null, null);

        try {
            if (c.moveToFirst()) {
                MediaFile mf = new MediaFile();
                mf.setId(c.getInt(0));
                mf.setPostID(c.getInt(1));
                mf.setFilePath(c.getString(2));
                mf.setFileName(c.getString(3));
                mf.setTitle(c.getString(4));
                mf.setDescription(c.getString(5));
                mf.setCaption(c.getString(6));
                mf.setHorizontalAlignment(c.getInt(7));
                mf.setWidth(c.getInt(8));
                mf.setHeight(c.getInt(9));
                mf.setMimeType(c.getString(10));
                mf.setFeatured(c.getInt(11) > 0);
                mf.setVideo(c.getInt(12) > 0);
                mf.setFeaturedInPost(c.getInt(13) > 0);
                mf.setFileURL(c.getString(14));
                mf.setThumbnailURL(c.getString(15));
                mf.setMediaId(c.getString(16));
                mf.setBlogId(c.getString(17));
                mf.setDateCreatedGMT(c.getLong(18));
                mf.setUploadState(c.getString(19));
                mf.setVideoPressShortCode(c.getString(20));

                return mf;
            } else {
                return null;
            }
        } finally {
            c.close();
        }
    }

    public void deleteMediaFilesForPost(Post post) {
        db.delete(MEDIA_TABLE, "blogId='" + post.getLocalTableBlogId() + "' AND postID=" + post.getLocalTablePostId(), null);
    }

    /** Get the queued media files for upload for a given blogId **/
    public Cursor getMediaUploadQueue(String blogId) {
        return db.rawQuery("SELECT * FROM " + MEDIA_TABLE + " WHERE uploadState=? AND blogId=?", new String[] {"queued", blogId});
    }

    /** Update a media file to a new upload state **/
    public void updateMediaUploadState(String blogId, String mediaId, MediaUploadState uploadState) {
        if (blogId == null || blogId.equals("")) {
            return;
        }

        ContentValues values = new ContentValues();
        if (uploadState == null) {
            values.putNull("uploadState");
        } else {
            values.put("uploadState", uploadState.toString());
        }

        if (mediaId == null) {
            db.update(MEDIA_TABLE, values, "blogId=? AND (uploadState IS NULL OR uploadState ='uploaded')",
                    new String[]{blogId});
        } else {
            db.update(MEDIA_TABLE, values, "blogId=? AND mediaId=?", new String[]{blogId, mediaId});
            EventBus.getDefault().post(new MediaChanged(blogId, mediaId));
        }
    }

    public void updateMediaLocalToRemoteId(String blogId, String localMediaId, String remoteMediaId) {
        ContentValues values = new ContentValues();
        values.put("mediaId", remoteMediaId);
        db.update(MEDIA_TABLE, values, "blogId=? AND mediaId=?", new String[]{blogId, localMediaId});
    }

    public void updateMediaFile(String blogId, String mediaId, String title, String description, String caption) {
        if (blogId == null || blogId.equals("")) {
            return;
        }

        ContentValues values = new ContentValues();

        if (title == null || title.equals("")) {
            values.put("title", "");
        } else {
            values.put("title", title);
        }

        if (title == null || title.equals("")) {
            values.put("description", "");
        } else {
            values.put("description", description);
        }

        if (caption == null || caption.equals("")) {
            values.put("caption", "");
        } else {
            values.put("caption", caption);
        }

        db.update(MEDIA_TABLE, values, "blogId = ? AND mediaId=?", new String[] { blogId, mediaId });
    }

    /**
     * For a given blogId, set all uploading states to failed.
     * Useful for cleaning up files stuck in the "uploading" state.
     **/
    public void setMediaUploadingToFailed(String blogId) {
        if (blogId == null || blogId.equals(""))
            return;

        ContentValues values = new ContentValues();
        values.put("uploadState", "failed");
        db.update(MEDIA_TABLE, values, "blogId=? AND uploadState=?", new String[]{blogId, "uploading"});
    }

    /** For a given blogId, clear the upload states in the upload queue **/
    public void clearMediaUploaded(String blogId) {
        if (blogId == null || blogId.equals(""))
            return;

        ContentValues values = new ContentValues();
        values.putNull("uploadState");
        db.update(MEDIA_TABLE, values, "blogId=? AND uploadState=?", new String[]{blogId, "uploaded"});
    }

    /** Delete a media item from a blog locally **/
    public void deleteMediaFile(String blogId, String mediaId) {
        db.delete(MEDIA_TABLE, "blogId=? AND mediaId=?", new String[]{blogId, mediaId});
    }

    /** Mark media files for deletion without actually deleting them. **/
    public void setMediaFilesMarkedForDelete(String blogId, Set<String> ids) {
        // This is for queueing up files to delete on the server
        for (String id : ids) {
            updateMediaUploadState(blogId, id, MediaUploadState.DELETE);
        }
    }

    /** Mark media files as deleted without actually deleting them **/
    public void setMediaFilesMarkedForDeleted(String blogId) {
        // This is for syncing our files to the server:
        // when we pull from the server, everything that is still 'deleted'
        // was not downloaded from the server and can be removed via deleteFilesMarkedForDeleted()
        updateMediaUploadState(blogId, null, MediaUploadState.DELETED);
    }

    /** Delete files marked as deleted **/
    public void deleteFilesMarkedForDeleted(String blogId) {
        db.delete(MEDIA_TABLE, "blogId=? AND uploadState=?", new String[]{blogId, "deleted"});
    }

    /** Get a media file scheduled for delete for a given blogId **/
    public Cursor getMediaDeleteQueueItem(String blogId) {
        return db.rawQuery("SELECT blogId, mediaId FROM " + MEDIA_TABLE + " WHERE uploadState=? AND blogId=? LIMIT 1",
                new String[]{"delete", blogId});
    }

    /** Get all media files scheduled for delete for a given blogId **/
    public Cursor getMediaDeleteQueueItems(String blogId) {
        return db.rawQuery("SELECT blogId, mediaId FROM " + MEDIA_TABLE + " WHERE uploadState=? AND blogId=?",
                new String[]{"delete", blogId});
    }

    public boolean hasMediaDeleteQueueItems(int blogId) {
        return SqlUtils.boolForQuery(db, "SELECT 1 FROM " + MEDIA_TABLE + " WHERE uploadState=? AND blogId=?",
                new String[]{"delete", Integer.toString(blogId)});
    }

    public int getWPCOMBlogID() {
        int id = -1;
        Cursor c = db.query(BLOGS_TABLE, new String[] { "id" },
                "dotcomFlag=1", null, null, null, null);
        int numRows = c.getCount();
        c.moveToFirst();
        if (numRows > 0) {
            id = c.getInt(0);
        }

        c.close();

        return id;
    }

    /*
     * returns true if any posts in the passed blog have changes which haven't been uploaded yet
     */
    public boolean blogHasLocalChanges(int localBlogId, boolean isPage) {
        String sql = "SELECT 1 FROM " + POSTS_TABLE + " WHERE isLocalChange=1 AND blogID=? AND isPage=?";
        String[] args = {String.valueOf(localBlogId), isPage ? "1" : "0"};
        return SqlUtils.boolForQuery(db, sql, args);
    }

    /*
     * returns the number of posts/pages in the passed blog that aren't local drafts
     */
    public int getUploadedCountInBlog(int localBlogId, boolean isPage) {
        String sql = "SELECT COUNT(*) FROM " + POSTS_TABLE + " WHERE blogID=? AND isPage=? AND localDraft=0";
        String[] args = {String.valueOf(localBlogId), isPage ? "1" : "0"};
        return SqlUtils.intForQuery(db, sql, args);
    }

    public boolean saveTheme(Theme theme) {
        boolean returnValue = false;

        ContentValues values = new ContentValues();
        values.put(Theme.ID, theme.getId());
        values.put(Theme.AUTHOR, theme.getAuthor());
        values.put(Theme.SCREENSHOT, theme.getScreenshot());
        values.put(Theme.AUTHOR_URI, theme.getAuthorURI());
        values.put(Theme.DEMO_URI, theme.getDemoURI());
        values.put(Theme.NAME, theme.getName());
        values.put(Theme.STYLESHEET, theme.getStylesheet());
        values.put(Theme.PRICE, theme.getPrice());
        values.put(Theme.BLOG_ID, theme.getBlogId());
        values.put(Theme.IS_CURRENT, theme.getIsCurrent() ? 1 : 0);

        synchronized (this) {
            int result = db.update(
                    THEMES_TABLE,
                    values,
                    Theme.ID + "=?",
                    new String[]{theme.getId()});
            if (result == 0)
                returnValue = db.insert(THEMES_TABLE, null, values) > 0;
        }

        return (returnValue);
    }

    public Cursor getThemesAll(String blogId) {
        String[] columns = {COLUMN_NAME_ID, Theme.ID, Theme.NAME, Theme.SCREENSHOT, Theme.PRICE, Theme.IS_CURRENT};
        String[] selection = {blogId};

        return db.query(THEMES_TABLE, columns, Theme.BLOG_ID + "=?", selection, null, null, null);
    }

    public Cursor getThemesFree(String blogId) {
        String[] columns = {COLUMN_NAME_ID, Theme.ID, Theme.NAME, Theme.SCREENSHOT, Theme.PRICE, Theme.IS_CURRENT};
        String[] selection = {blogId, ""};

        return db.query(THEMES_TABLE, columns, Theme.BLOG_ID + "=? AND " + Theme.PRICE + "=?", selection, null, null, null);
    }

    public Cursor getThemesPremium(String blogId) {
        String[] columns = {COLUMN_NAME_ID, Theme.ID, Theme.NAME, Theme.SCREENSHOT, Theme.PRICE, Theme.IS_CURRENT};
        String[] selection = {blogId, ""};

        return db.query(THEMES_TABLE, columns, Theme.BLOG_ID + "=? AND " + Theme.PRICE + "!=?", selection, null, null, null);
    }

    public String getCurrentThemeId(String blogId) {
        String[] selection = {blogId, String.valueOf(1)};
        String currentThemeId;
        try {
            currentThemeId = DatabaseUtils.stringForQuery(db, "SELECT " + Theme.ID + " FROM " + THEMES_TABLE + " WHERE " + Theme.BLOG_ID + "=? and " + Theme.IS_CURRENT + "=?", selection);
        } catch (SQLiteException e) {
            currentThemeId = "";
        }

        return currentThemeId;
    }

    public void setCurrentTheme(String blogId, String id) {
        // update any old themes that are set to true to false
        ContentValues values = new ContentValues();
        values.put(Theme.IS_CURRENT, false);
        db.update(THEMES_TABLE, values, Theme.BLOG_ID + "=?", new String[] { blogId });

        values = new ContentValues();
        values.put(Theme.IS_CURRENT, true);
        db.update(THEMES_TABLE, values, Theme.BLOG_ID + "=? AND " + Theme.ID + "=?", new String[] { blogId, id });
    }

    public int getThemeCount(String blogId) {
        return getThemesAll(blogId).getCount();
    }

    public Cursor getThemes(String blogId, String searchTerm) {
        String[] columns = {COLUMN_NAME_ID, Theme.ID, Theme.NAME, Theme.SCREENSHOT, Theme.PRICE, Theme.IS_CURRENT};
        String[] selection = {blogId, "%" + searchTerm + "%"};

        return db.query(THEMES_TABLE, columns, Theme.BLOG_ID + "=? AND " + Theme.NAME + " LIKE ?", selection, null, null, null);
    }

    public Theme getTheme(String blogId, String themeId) {
        String[] columns = {COLUMN_NAME_ID, Theme.ID, Theme.AUTHOR, Theme.SCREENSHOT, Theme.AUTHOR_URI, Theme.DEMO_URI, Theme.NAME, Theme.STYLESHEET, Theme.PRICE, Theme.IS_CURRENT};
        String[] selection = {blogId, themeId};
        Cursor cursor = db.query(THEMES_TABLE, columns, Theme.BLOG_ID + "=? AND " + Theme.ID + "=?", selection, null, null, null);

        if (cursor.moveToFirst()) {
            String id = cursor.getString(cursor.getColumnIndex(Theme.ID));
            String author = cursor.getString(cursor.getColumnIndex(Theme.AUTHOR));
            String screenshot = cursor.getString(cursor.getColumnIndex(Theme.SCREENSHOT));
            String authorURI = cursor.getString(cursor.getColumnIndex(Theme.AUTHOR_URI));
            String demoURI = cursor.getString(cursor.getColumnIndex(Theme.DEMO_URI));
            String name = cursor.getString(cursor.getColumnIndex(Theme.NAME));
            String stylesheet = cursor.getString(cursor.getColumnIndex(Theme.STYLESHEET));
            String price = cursor.getString(cursor.getColumnIndex(Theme.PRICE));
            boolean isCurrent = cursor.getInt(cursor.getColumnIndex(Theme.IS_CURRENT)) > 0;

            Theme theme = new Theme(id, author, screenshot, authorURI, demoURI, name, stylesheet, price, blogId, isCurrent);
            cursor.close();

            return theme;
        } else {
            cursor.close();
            return null;
        }
    }

    public Theme getCurrentTheme(String blogId) {
        String currentThemeId = getCurrentThemeId(blogId);

        return getTheme(blogId, currentThemeId);
    }

    /*
     * used during development to copy database to SD card so we can access it via DDMS
     */
    protected void copyDatabase() {
        String copyFrom = db.getPath();
        String copyTo = WordPress.getContext().getExternalFilesDir(null).getAbsolutePath() + "/" + DATABASE_NAME + ".db";

        try {
            InputStream input = new FileInputStream(copyFrom);
            OutputStream output = new FileOutputStream(copyTo);

            byte[] buffer = new byte[1024];
            int length;
            while ((length = input.read(buffer)) > 0)
                output.write(buffer, 0, length);

            output.flush();
            output.close();
            input.close();
        } catch (IOException e) {
            AppLog.e(T.DB, "failed to copy database", e);
        }
    }

    public boolean hasAnyJetpackBlogs() {
        return SqlUtils.boolForQuery(db, "SELECT 1 FROM " + BLOGS_TABLE + " WHERE api_blogid != 0 LIMIT 1", null);
    }

    private void updateCurrentBlog(Blog blog) {
        Blog currentBlog = WordPress.currentBlog;
        if (currentBlog != null && blog.getLocalTableBlogId() == currentBlog.getLocalTableBlogId()) {
            WordPress.currentBlog = blog;
        }
    }
}<|MERGE_RESOLUTION|>--- conflicted
+++ resolved
@@ -87,7 +87,7 @@
     public static final String COLUMN_NAME_VIDEO_PRESS_SHORTCODE = "videoPressShortcode";
     public static final String COLUMN_NAME_UPLOAD_STATE          = "uploadState";
 
-    private static final int DATABASE_VERSION = 50;
+    private static final int DATABASE_VERSION = 51;
 
     private static final String CREATE_TABLE_BLOGS = "create table if not exists accounts (id integer primary key autoincrement, "
             + "url text, blogName text, username text, password text, imagePlacement text, centerThumbnail boolean, fullSizeImage boolean, maxImageWidth text, maxImageWidthId integer);";
@@ -433,15 +433,12 @@
                 PeopleTable.createViewersTable(db);
                 currentVersion++;
             case 49:
-<<<<<<< HEAD
-                resetSiteSettingsTable();
-                currentVersion++;
-=======
                 // Delete simperium DB since we're removing Simperium from the app.
                 ctx.deleteDatabase("simperium-store");
                 currentVersion++;
-
->>>>>>> ae999e50
+            case 50:
+                resetSiteSettingsTable();
+                currentVersion++;
         }
         db.setVersion(DATABASE_VERSION);
     }
