--- conflicted
+++ resolved
@@ -21,11 +21,8 @@
 import java.io.OutputStream;
 
 public class WordPressDB {
-<<<<<<< HEAD
-    private static final int DATABASE_VERSION = 63;
-=======
-    private static final int DATABASE_VERSION = 60;
->>>>>>> 458342fd
+    private static final int DATABASE_VERSION = 64;
+
 
     // Warning if you rename DATABASE_NAME, that could break previous App backups (see: xml/backup_scheme.xml)
     private static final String DATABASE_NAME = "wordpress";
@@ -201,29 +198,28 @@
                 db.execSQL(DROP_TABLE_PREFIX + THEMES_TABLE);
                 currentVersion++;
             case 59:
-<<<<<<< HEAD
+                // Enable Aztec for all users
+                AppPrefs.setVisualEditorEnabled(false);
+                AppPrefs.setAztecEditorEnabled(true);
+                currentVersion++;
+            case 60:
                 // add Start of Week site setting as part of #betterjetpackxp
                 db.execSQL(SiteSettingsModel.ADD_START_OF_WEEK);
                 currentVersion++;
-            case 60:
+            case 61:
                 // add date & time format site setting as part of #betterjetpackxp
                 db.execSQL(SiteSettingsModel.ADD_TIME_FORMAT);
                 db.execSQL(SiteSettingsModel.ADD_DATE_FORMAT);
                 currentVersion++;
-            case 61:
+            case 62:
                 // add timezone and posts per page site setting as part of #betterjetpackxp
                 db.execSQL(SiteSettingsModel.ADD_TIMEZONE);
                 db.execSQL(SiteSettingsModel.ADD_POSTS_PER_PAGE);
                 currentVersion++;
-            case 62:
+            case 63:
                 // add AMP site setting as part of #betterjetpackxp
                 db.execSQL(SiteSettingsModel.ADD_AMP_SUPPORTED);
                 db.execSQL(SiteSettingsModel.ADD_AMP_ENABLED);
-=======
-                // Enable Aztec for all users
-                AppPrefs.setVisualEditorEnabled(false);
-                AppPrefs.setAztecEditorEnabled(true);
->>>>>>> 458342fd
                 currentVersion++;
         }
         db.setVersion(DATABASE_VERSION);
