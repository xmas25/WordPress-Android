package org.wordpress.android;

import android.content.ContentValues;
import android.content.Context;
import android.content.Intent;
import android.content.SharedPreferences;
import android.database.Cursor;
import android.database.DatabaseUtils;
import android.database.sqlite.SQLiteDatabase;
import android.database.sqlite.SQLiteException;
import android.preference.PreferenceManager;
import android.text.TextUtils;
import android.util.Base64;

import org.apache.commons.lang.ArrayUtils;
import org.json.JSONArray;
import org.wordpress.android.datasets.AccountTable;
import org.wordpress.android.datasets.CommentTable;
import org.wordpress.android.datasets.SuggestionTable;
import org.wordpress.android.models.Account;
import org.wordpress.android.models.Blog;
import org.wordpress.android.models.Post;
import org.wordpress.android.models.PostLocation;
import org.wordpress.android.models.PostsListPost;
import org.wordpress.android.models.PostsListPostList;
import org.wordpress.android.models.Theme;
import org.wordpress.android.ui.posts.EditPostActivity;
import org.wordpress.android.ui.prefs.AppPrefs;
import org.wordpress.android.util.AppLog;
import org.wordpress.android.util.AppLog.T;
import org.wordpress.android.util.BlogUtils;
import org.wordpress.android.util.MapUtils;
import org.wordpress.android.util.SqlUtils;
import org.wordpress.android.util.StringUtils;
import org.wordpress.android.util.helpers.MediaFile;

import java.io.FileInputStream;
import java.io.FileOutputStream;
import java.io.IOException;
import java.io.InputStream;
import java.io.OutputStream;
import java.util.ArrayList;
import java.util.Collections;
import java.util.Date;
import java.util.HashMap;
import java.util.List;
import java.util.Locale;
import java.util.Map;
import java.util.Set;
import java.util.Vector;

import javax.crypto.Cipher;
import javax.crypto.SecretKey;
import javax.crypto.SecretKeyFactory;
import javax.crypto.spec.DESKeySpec;

public class WordPressDB {
    public static final String COLUMN_NAME_ID                    = "_id";
    public static final String COLUMN_NAME_POST_ID               = "postID";
    public static final String COLUMN_NAME_FILE_PATH             = "filePath";
    public static final String COLUMN_NAME_FILE_NAME             = "fileName";
    public static final String COLUMN_NAME_TITLE                 = "title";
    public static final String COLUMN_NAME_DESCRIPTION           = "description";
    public static final String COLUMN_NAME_CAPTION               = "caption";
    public static final String COLUMN_NAME_HORIZONTAL_ALIGNMENT  = "horizontalAlignment";
    public static final String COLUMN_NAME_WIDTH                 = "width";
    public static final String COLUMN_NAME_HEIGHT                = "height";
    public static final String COLUMN_NAME_MIME_TYPE             = "mimeType";
    public static final String COLUMN_NAME_FEATURED              = "featured";
    public static final String COLUMN_NAME_IS_VIDEO              = "isVideo";
    public static final String COLUMN_NAME_IS_FEATURED_IN_POST   = "isFeaturedInPost";
    public static final String COLUMN_NAME_FILE_URL              = "fileURL";
    public static final String COLUMN_NAME_THUMBNAIL_URL         = "thumbnailURL";
    public static final String COLUMN_NAME_MEDIA_ID              = "mediaId";
    public static final String COLUMN_NAME_BLOG_ID               = "blogId";
    public static final String COLUMN_NAME_DATE_CREATED_GMT      = "date_created_gmt";
    public static final String COLUMN_NAME_VIDEO_PRESS_SHORTCODE = "videoPressShortcode";
    public static final String COLUMN_NAME_UPLOAD_STATE          = "uploadState";

    private static final int DATABASE_VERSION = 35;

    private static final String CREATE_TABLE_BLOGS = "create table if not exists accounts (id integer primary key autoincrement, "
            + "url text, blogName text, username text, password text, imagePlacement text, centerThumbnail boolean, fullSizeImage boolean, maxImageWidth text, maxImageWidthId integer);";
    private static final String CREATE_TABLE_MEDIA = "create table if not exists media (id integer primary key autoincrement, "
            + "postID integer not null, filePath text default '', fileName text default '', title text default '', description text default '', caption text default '', horizontalAlignment integer default 0, width integer default 0, height integer default 0, mimeType text default '', featured boolean default false, isVideo boolean default false);";
    public static final String BLOGS_TABLE = "accounts";
    private static final String DATABASE_NAME = "wordpress";
    private static final String MEDIA_TABLE = "media";

    private static final String CREATE_TABLE_POSTS =
        "create table if not exists posts ("
            + "id integer primary key autoincrement,"
            + "blogID text,"
            + "postid text,"
            + "title text default '',"
            + "dateCreated date,"
            + "date_created_gmt date,"
            + "categories text default '',"
            + "custom_fields text default '',"
            + "description text default '',"
            + "link text default '',"
            + "mt_allow_comments boolean,"
            + "mt_allow_pings boolean,"
            + "mt_excerpt text default '',"
            + "mt_keywords text default '',"
            + "mt_text_more text default '',"
            + "permaLink text default '',"
            + "post_status text default '',"
            + "userid integer default 0,"
            + "wp_author_display_name text default '',"
            + "wp_author_id text default '',"
            + "wp_password text default '',"
            + "wp_post_format text default '',"
            + "wp_slug text default '',"
            + "mediaPaths text default '',"
            + "latitude real,"
            + "longitude real,"
            + "localDraft boolean default 0,"
            + "isPage boolean default 0,"
            + "wp_page_parent_id text,"
            + "wp_page_parent_title text);";

    private static final String POSTS_TABLE = "posts";

    private static final String THEMES_TABLE = "themes";
    private static final String CREATE_TABLE_THEMES = "create table if not exists themes ("
            + COLUMN_NAME_ID + " integer primary key autoincrement, "
            + Theme.ID + " text, "
            + Theme.AUTHOR + " text, "
            + Theme.SCREENSHOT + " text, "
            + Theme.AUTHOR_URI + " text, "
            + Theme.DEMO_URI + " text, "
            + Theme.NAME + " text, "
            + Theme.STYLESHEET + " text, "
            + Theme.PRICE + " text, "
            + Theme.BLOG_ID + " text, "
            + Theme.IS_CURRENT + " boolean default false);";

    // categories
    private static final String CREATE_TABLE_CATEGORIES = "create table if not exists cats (id integer primary key autoincrement, "
            + "blog_id text, wp_id integer, category_name text not null);";
    private static final String CATEGORIES_TABLE = "cats";

    // for capturing blogID
    private static final String ADD_BLOGID = "alter table accounts add blogId integer;";
    private static final String UPDATE_BLOGID = "update accounts set blogId = 1;";

    // for capturing blogID, trac ticket #
    private static final String ADD_LOCATION_FLAG = "alter table accounts add location boolean default false;";

    // add wordpress.com stats login info
    private static final String ADD_DOTCOM_USERNAME = "alter table accounts add dotcom_username text;";
    private static final String ADD_DOTCOM_PASSWORD = "alter table accounts add dotcom_password text;";
    private static final String ADD_API_KEY = "alter table accounts add api_key text;";
    private static final String ADD_API_BLOGID = "alter table accounts add api_blogid text;";

    // add wordpress.com flag and version column
    private static final String ADD_DOTCOM_FLAG = "alter table accounts add dotcomFlag boolean default false;";
    private static final String ADD_WP_VERSION = "alter table accounts add wpVersion text;";

    // add httpuser and httppassword
    private static final String ADD_HTTPUSER = "alter table accounts add httpuser text;";
    private static final String ADD_HTTPPASSWORD = "alter table accounts add httppassword text;";

    // add new table for QuickPress homescreen shortcuts
    private static final String CREATE_TABLE_QUICKPRESS_SHORTCUTS = "create table if not exists quickpress_shortcuts (id integer primary key autoincrement, accountId text, name text);";
    private static final String QUICKPRESS_SHORTCUTS_TABLE = "quickpress_shortcuts";

    // add field to store last used blog
    private static final String ADD_POST_FORMATS = "alter table accounts add postFormats text default '';";

    //add scaled image settings
    private static final String ADD_SCALED_IMAGE = "alter table accounts add isScaledImage boolean default false;";
    private static final String ADD_SCALED_IMAGE_IMG_WIDTH = "alter table accounts add scaledImgWidth integer default 1024;";

    //add boolean to posts to check uploaded posts that have local changes
    private static final String ADD_LOCAL_POST_CHANGES = "alter table posts add isLocalChange boolean default 0";

    // add wp_post_thumbnail to posts table
    private static final String ADD_POST_THUMBNAIL = "alter table posts add wp_post_thumbnail integer default 0;";

    // add postid and blogID indexes to posts table
    private static final String ADD_POST_ID_INDEX = "CREATE INDEX idx_posts_post_id ON posts(postid);";
    private static final String ADD_BLOG_ID_INDEX = "CREATE INDEX idx_posts_blog_id ON posts(blogID);";

    //add boolean to track if featured image should be included in the post content
    private static final String ADD_FEATURED_IN_POST = "alter table media add isFeaturedInPost boolean default false;";

    // add home url to blog settings
    private static final String ADD_HOME_URL = "alter table accounts add homeURL text default '';";

    private static final String ADD_BLOG_OPTIONS = "alter table accounts add blog_options text default '';";

    // add category parent id to keep track of category hierarchy
    private static final String ADD_PARENTID_IN_CATEGORIES = "alter table cats add parent_id integer default 0;";

    // add admin flag to blog settings
    private static final String ADD_BLOGS_ADMIN_FLAG = "alter table accounts add isAdmin boolean default false;";

    // add thumbnailURL, thumbnailPath and fileURL to media
    private static final String ADD_MEDIA_THUMBNAIL_URL = "alter table media add thumbnailURL text default '';";
    private static final String ADD_MEDIA_FILE_URL = "alter table media add fileURL text default '';";
    private static final String ADD_MEDIA_UNIQUE_ID = "alter table media add mediaId text default '';";
    private static final String ADD_MEDIA_BLOG_ID = "alter table media add blogId text default '';";
    private static final String ADD_MEDIA_DATE_GMT = "alter table media add date_created_gmt date;";
    private static final String ADD_MEDIA_UPLOAD_STATE = "alter table media add uploadState default '';";
    private static final String ADD_MEDIA_VIDEOPRESS_SHORTCODE = "alter table media add videoPressShortcode text default '';";

    // add hidden flag to blog settings (accounts)
    private static final String ADD_BLOGS_HIDDEN_FLAG = "alter table accounts add isHidden boolean default 0;";

    // used for migration
    private static final String DEPRECATED_WPCOM_USERNAME_PREFERENCE = "wp_pref_wpcom_username";
    private static final String DEPRECATED_ACCESS_TOKEN_PREFERENCE = "wp_pref_wpcom_access_token";

    private SQLiteDatabase db;

    protected static final String PASSWORD_SECRET = BuildConfig.DB_SECRET;
    private Context context;

    public WordPressDB(Context ctx) {
        this.context = ctx;
        db = ctx.openOrCreateDatabase(DATABASE_NAME, 0, null);

        // Create tables if they don't exist
        db.execSQL(CREATE_TABLE_BLOGS);
        db.execSQL(CREATE_TABLE_POSTS);
        db.execSQL(CREATE_TABLE_CATEGORIES);
        db.execSQL(CREATE_TABLE_QUICKPRESS_SHORTCUTS);
        db.execSQL(CREATE_TABLE_MEDIA);
        db.execSQL(CREATE_TABLE_THEMES);
        CommentTable.createTables(db);
        SuggestionTable.createTables(db);

        // Update tables for new installs and app updates
        int currentVersion = db.getVersion();
        boolean isNewInstall = (currentVersion == 0);

        if (!isNewInstall && currentVersion != DATABASE_VERSION) {
            AppLog.d(T.DB, "updgrading database from version " + currentVersion + " to " + DATABASE_VERSION);
        }

        switch (currentVersion) {
            case 0:
                // New install
                currentVersion++;
            case 1:
                // Add columns that were added in very early releases, then move on to version 9
                db.execSQL(ADD_BLOGID);
                db.execSQL(UPDATE_BLOGID);
                db.execSQL(ADD_LOCATION_FLAG);
                db.execSQL(ADD_DOTCOM_USERNAME);
                db.execSQL(ADD_DOTCOM_PASSWORD);
                db.execSQL(ADD_API_KEY);
                db.execSQL(ADD_API_BLOGID);
                db.execSQL(ADD_DOTCOM_FLAG);
                db.execSQL(ADD_WP_VERSION);
                currentVersion = 9;
            case 9:
                db.execSQL(ADD_HTTPUSER);
                db.execSQL(ADD_HTTPPASSWORD);
                migratePasswords();
                currentVersion++;
            case 10:
                db.delete(POSTS_TABLE, null, null);
                db.execSQL(CREATE_TABLE_POSTS);
                db.execSQL(ADD_POST_FORMATS);
                currentVersion++;
            case 11:
                db.execSQL(ADD_SCALED_IMAGE);
                db.execSQL(ADD_SCALED_IMAGE_IMG_WIDTH);
                db.execSQL(ADD_LOCAL_POST_CHANGES);
                currentVersion++;
            case 12:
                db.execSQL(ADD_FEATURED_IN_POST);
                currentVersion++;
            case 13:
                db.execSQL(ADD_HOME_URL);
                currentVersion++;
            case 14:
                db.execSQL(ADD_BLOG_OPTIONS);
                currentVersion++;
            case 15:
                // No longer used (preferences migration)
                currentVersion++;
            case 16:
                migrateWPComAccount();
                currentVersion++;
            case 17:
                db.execSQL(ADD_PARENTID_IN_CATEGORIES);
                currentVersion++;
            case 18:
                db.execSQL(ADD_BLOGS_ADMIN_FLAG);
                db.execSQL(ADD_MEDIA_FILE_URL);
                db.execSQL(ADD_MEDIA_THUMBNAIL_URL);
                db.execSQL(ADD_MEDIA_UNIQUE_ID);
                db.execSQL(ADD_MEDIA_BLOG_ID);
                db.execSQL(ADD_MEDIA_DATE_GMT);
                db.execSQL(ADD_MEDIA_UPLOAD_STATE);
                currentVersion++;
            case 19:
                // revision 20: create table "notes"
                currentVersion++;
            case 20:
                db.execSQL(ADD_BLOGS_HIDDEN_FLAG);
                currentVersion++;
            case 21:
                db.execSQL(ADD_MEDIA_VIDEOPRESS_SHORTCODE);
                currentVersion++;
                // version 23 added CommentTable.java, version 24 changed the comment table schema
            case 22:
                currentVersion++;
            case 23:
                CommentTable.reset(db);
                currentVersion++;
            case 24:
                currentVersion++;
            case 25:
                //ver 26 "virtually" remove columns 'lastCommentId' and 'runService' from the DB
                //SQLite supports a limited subset of ALTER TABLE.
                //The ALTER TABLE command in SQLite allows the user to rename a table or to add a new column to an existing table.
                //It is not possible to rename a column, remove a column, or add or remove constraints from a table.
                currentVersion++;
            case 26:
                // Drop the notes table, no longer needed with Simperium.
                db.execSQL("DROP TABLE IF EXISTS notes;");
                currentVersion++;
            case 27:
                // versions prior to v4.5 added an "isUploading" column here, but that's no longer used
                // so we don't bother to add it
                currentVersion++;
            case 28:
                // Remove WordPress.com credentials
                removeDotComCredentials();
                currentVersion++;
            case 29:
                // Migrate WordPress.com token and infos to the DB
                AccountTable.createTables(db);
                if (!isNewInstall) {
                    migratePreferencesToAccountTable(context);
                }
                currentVersion++;
            case 30:
                // Fix big comments issue #2855
                CommentTable.deleteBigComments(db);
                currentVersion++;
            case 31:
                // add wp_post_thumbnail to posts table
                db.execSQL(ADD_POST_THUMBNAIL);
                currentVersion++;
            case 32:
                // add postid index and blogID index to posts table
                db.execSQL(ADD_POST_ID_INDEX);
                db.execSQL(ADD_BLOG_ID_INDEX);
                currentVersion++;
            case 33:
                deleteUploadedLocalDrafts();
                currentVersion++;
            case 34:
<<<<<<< HEAD
                deleteThemesTable();
=======
                AccountTable.migrationAddEmailAddressField(db);
>>>>>>> a3674210
                currentVersion++;
        }
        db.setVersion(DATABASE_VERSION);
    }

    /*
     * v4.5 (db version 34) no longer uses the "uploaded" column, and it's no longer added to the
     * db upon creation - however, earlier versions would set "uploaded=1" for local drafts after
     * they were uploaded and then exclude these "uploaded local drafts" from the post list - so
     * we must delete these posts to avoid having them appear (as dups) in the post list.
     */
    private void deleteUploadedLocalDrafts() {
        try {
            int numDeleted = db.delete(POSTS_TABLE, "uploaded=1 AND localDraft=1", null);
            if (numDeleted > 0) {
                AppLog.i(T.DB, "deleted " + numDeleted + " uploaded local drafts");
            }
        } catch (SQLiteException e) {
            // ignore - "uploaded" column doesn't exist
        }
    }

    private void deleteThemesTable() {
        db.delete(THEMES_TABLE, null, null);
    }

    private void migratePreferencesToAccountTable(Context context) {
        SharedPreferences settings = PreferenceManager.getDefaultSharedPreferences(context);
        String oldAccessToken = settings.getString(DEPRECATED_ACCESS_TOKEN_PREFERENCE, null);
        String oldUsername = settings.getString(DEPRECATED_WPCOM_USERNAME_PREFERENCE, null);
        Account account = new Account();
        account.setUserName(oldUsername);
        if (oldAccessToken != null) {
            account.setAccessToken(oldAccessToken);
        }
        AccountTable.save(account, db);

        // Remove preferences
        SharedPreferences.Editor editor = PreferenceManager.getDefaultSharedPreferences(context).edit();
        editor.remove(DEPRECATED_WPCOM_USERNAME_PREFERENCE);
        editor.remove(DEPRECATED_ACCESS_TOKEN_PREFERENCE);
        editor.apply();
    }

    public SQLiteDatabase getDatabase() {
        return db;
    }

    public static void deleteDatabase(Context ctx) {
        ctx.deleteDatabase(DATABASE_NAME);
    }

    private void migrateWPComAccount() {
        Cursor c = db.query(BLOGS_TABLE, new String[]{"username"}, "dotcomFlag=1", null, null,
                null, null);

        if (c.getCount() > 0) {
            c.moveToFirst();
            String username = c.getString(0);
            SharedPreferences settings = PreferenceManager.getDefaultSharedPreferences(this.context);
            SharedPreferences.Editor editor = settings.edit();
            editor.putString(DEPRECATED_WPCOM_USERNAME_PREFERENCE, username);
            editor.commit();
        }

        c.close();
    }

    public boolean addBlog(Blog blog) {
        ContentValues values = new ContentValues();
        values.put("url", blog.getUrl());
        values.put("homeURL", blog.getHomeURL());
        values.put("blogName", blog.getBlogName());
        values.put("username", blog.getUsername());
        values.put("password", encryptPassword(blog.getPassword()));
        values.put("httpuser", blog.getHttpuser());
        values.put("httppassword", encryptPassword(blog.getHttppassword()));
        values.put("imagePlacement", blog.getImagePlacement());
        values.put("centerThumbnail", false);
        values.put("fullSizeImage", false);
        values.put("maxImageWidth", blog.getMaxImageWidth());
        values.put("maxImageWidthId", blog.getMaxImageWidthId());
        values.put("blogId", blog.getRemoteBlogId());
        values.put("dotcomFlag", blog.isDotcomFlag());
        if (blog.getWpVersion() != null) {
            values.put("wpVersion", blog.getWpVersion());
        } else {
            values.putNull("wpVersion");
        }
        values.put("isAdmin", blog.isAdmin());
        values.put("isHidden", blog.isHidden());
        return db.insert(BLOGS_TABLE, null, values) > -1;
    }

    public List<Integer> getAllBlogsIDs() {
        Cursor c = db.rawQuery("SELECT DISTINCT id FROM " + BLOGS_TABLE, null);
        try {
            List<Integer> ids = new ArrayList<Integer>();
            if (c.moveToFirst()) {
                do {
                    ids.add(c.getInt(0));
                } while (c.moveToNext());
            }
            return ids;
        } finally {
            SqlUtils.closeCursor(c);
        }
    }

    public List<Map<String, Object>> getBlogsBy(String byString, String[] extraFields) {
        return getBlogsBy(byString, extraFields, 0, true);
    }

    public List<Map<String, Object>> getBlogsBy(String byString, String[] extraFields,
                                                int limit, boolean shouldHideJetpack) {
        if (db == null) {
            return new Vector<>();
        }

        if (shouldHideJetpack) {
            // Hide Jetpack blogs that were added in FetchBlogListWPCom
            // They will have a false dotcomFlag and an empty (but encrypted) password
            String hideJetpackArgs = String.format("NOT(dotcomFlag=0 AND password='%s')", encryptPassword(""));
            if (TextUtils.isEmpty(byString)) {
                byString = hideJetpackArgs;
            } else {
                byString = hideJetpackArgs + " AND " + byString;
            }
        }

        String limitStr = null;
        if (limit != 0) {
            limitStr = String.valueOf(limit);
        }
        String[] baseFields = new String[]{"id", "blogName", "username", "blogId", "url"};
        String[] allFields = baseFields;
        if (extraFields != null) {
            allFields = (String[]) ArrayUtils.addAll(baseFields, extraFields);
        }
        Cursor c = db.query(BLOGS_TABLE, allFields, byString, null, null, null, null, limitStr);
        int numRows = c.getCount();
        c.moveToFirst();
        List<Map<String, Object>> blogs = new Vector<>();
        for (int i = 0; i < numRows; i++) {
            int id = c.getInt(0);
            String blogName = c.getString(1);
            String username = c.getString(2);
            int blogId = c.getInt(3);
            String url = c.getString(4);
            if (id > 0) {
                Map<String, Object> blogMap = new HashMap<>();
                blogMap.put("id", id);
                blogMap.put("blogName", blogName);
                blogMap.put("username", username);
                blogMap.put("blogId", blogId);
                blogMap.put("url", url);
                int extraFieldsIndex = baseFields.length;
                if (extraFields != null) {
                    for (int j = 0; j < extraFields.length; ++j) {
                        blogMap.put(extraFields[j], c.getString(extraFieldsIndex + j));
                    }
                }
                blogs.add(blogMap);
            }
            c.moveToNext();
        }
        c.close();
        Collections.sort(blogs, BlogUtils.BlogNameComparator);
        return blogs;
    }

    public List<Map<String, Object>> getVisibleBlogs() {
        return getBlogsBy("isHidden = 0", null);
    }

    public List<Map<String, Object>> getVisibleDotComBlogs() {
        return getBlogsBy("isHidden = 0 AND dotcomFlag = 1", null);
    }

    public int getNumVisibleBlogs() {
        return SqlUtils.intForQuery(db, "SELECT COUNT(*) FROM " + BLOGS_TABLE + " WHERE isHidden = 0", null);
    }

    public int getNumDotComBlogs() {
        return SqlUtils.intForQuery(db, "SELECT COUNT(*) FROM " + BLOGS_TABLE + " WHERE dotcomFlag = 1", null);
    }

    public int getNumBlogs() {
        return SqlUtils.intForQuery(db, "SELECT COUNT(*) FROM " + BLOGS_TABLE, null);
    }

    // Removes stored DotCom credentials. As of March 2015 only the OAuth token is used
    private void removeDotComCredentials() {
        // First clear out the password for all WP.com sites
        ContentValues dotComValues = new ContentValues();
        dotComValues.put("password", "");
        db.update(BLOGS_TABLE, dotComValues, "dotcomFlag=1", null);

        // Next, we'll clear out the credentials stored for Jetpack sites
        ContentValues jetPackValues = new ContentValues();
        jetPackValues.put("dotcom_username", "");
        jetPackValues.put("dotcom_password", "");
        db.update(BLOGS_TABLE, jetPackValues, null, null);

        // Lastly we'll remove the preference that previously stored the WP.com password
        if (this.context != null) {
            SharedPreferences settings = PreferenceManager.getDefaultSharedPreferences(this.context);
            SharedPreferences.Editor editor = settings.edit();
            editor.remove("wp_pref_wpcom_password");
            editor.apply();
        }
    }

    public List<Map<String, Object>> getAllBlogs() {
        return getBlogsBy(null, null);
    }

    public int setAllDotComBlogsVisibility(boolean visible) {
        ContentValues values = new ContentValues();
        values.put("isHidden", !visible);
        return db.update(BLOGS_TABLE, values, "dotcomFlag=1", null);
    }

    public int setDotComBlogsVisibility(int id, boolean visible) {
        ContentValues values = new ContentValues();
        values.put("isHidden", !visible);
        return db.update(BLOGS_TABLE, values, "dotcomFlag=1 AND id=" + id, null);
    }

    public boolean isDotComBlogVisible(int blogId) {
        String[] args = {Integer.toString(blogId)};
        return SqlUtils.boolForQuery(db, "SELECT 1 FROM " + BLOGS_TABLE +
                " WHERE isHidden = 0 AND blogId=?", args);
    }

    public boolean isBlogInDatabase(int blogId, String xmlRpcUrl) {
        Cursor c = db.query(BLOGS_TABLE, new String[]{"id"}, "blogId=? AND url=?",
                new String[]{Integer.toString(blogId), xmlRpcUrl}, null, null, null, null);
        boolean result =  c.getCount() > 0;
        c.close();
        return result;
    }

    public boolean isLocalBlogIdInDatabase(int localBlogId) {
        String[] args = {Integer.toString(localBlogId)};
        return SqlUtils.boolForQuery(db, "SELECT 1 FROM " + BLOGS_TABLE + " WHERE id=?", args);
    }

    public boolean saveBlog(Blog blog) {
        if (blog.getLocalTableBlogId() == -1) {
            return addBlog(blog);
        }

        ContentValues values = new ContentValues();
        values.put("url", blog.getUrl());
        values.put("homeURL", blog.getHomeURL());
        values.put("username", blog.getUsername());
        values.put("password", encryptPassword(blog.getPassword()));
        values.put("httpuser", blog.getHttpuser());
        values.put("httppassword", encryptPassword(blog.getHttppassword()));
        values.put("imagePlacement", blog.getImagePlacement());
        values.put("centerThumbnail", blog.isFeaturedImageCapable());
        values.put("fullSizeImage", blog.isFullSizeImage());
        values.put("maxImageWidth", blog.getMaxImageWidth());
        values.put("maxImageWidthId", blog.getMaxImageWidthId());
        values.put("postFormats", blog.getPostFormats());
        values.put("dotcom_username", blog.getDotcom_username());
        values.put("dotcom_password", encryptPassword(blog.getDotcom_password()));
        values.put("api_blogid", blog.getApi_blogid());
        values.put("api_key", blog.getApi_key());
        values.put("isScaledImage", blog.isScaledImage());
        values.put("scaledImgWidth", blog.getScaledImageWidth());
        values.put("blog_options", blog.getBlogOptions());
        values.put("isHidden", blog.isHidden());
        values.put("blogName", blog.getBlogName());
        values.put("isAdmin", blog.isAdmin());
        values.put("isHidden", blog.isHidden());
        if (blog.getWpVersion() != null) {
            values.put("wpVersion", blog.getWpVersion());
        } else {
            values.putNull("wpVersion");
        }
        boolean returnValue = db.update(BLOGS_TABLE, values, "id=" + blog.getLocalTableBlogId(),
                null) > 0;
        if (blog.isDotcomFlag()) {
            returnValue = updateWPComCredentials(blog.getUsername(), blog.getPassword());
        }

        return (returnValue);
    }

    public boolean updateWPComCredentials(String username, String password) {
        // update the login for wordpress.com blogs
        ContentValues userPass = new ContentValues();
        userPass.put("username", username);
        userPass.put("password", encryptPassword(password));
        return db.update(BLOGS_TABLE, userPass, "username=\""
                + username + "\" AND dotcomFlag=1", null) > 0;
    }

    public boolean deleteBlog(Context ctx, int id) {
        int rowsAffected = db.delete(BLOGS_TABLE, "id=?", new String[]{Integer.toString(id)});
        deleteQuickPressShortcutsForLocalTableBlogId(ctx, id);
        deleteAllPostsForLocalTableBlogId(id);
        return (rowsAffected > 0);
    }

    public boolean deleteWordPressComBlogs(Context ctx) {
        List<Map<String, Object>> wordPressComBlogs = getBlogsBy("isHidden = 0 AND dotcomFlag = 1", null);
        for (Map<String, Object> blog : wordPressComBlogs) {
            int localBlogId = MapUtils.getMapInt(blog, "id");
            deleteQuickPressShortcutsForLocalTableBlogId(ctx, localBlogId);
            deleteAllPostsForLocalTableBlogId(localBlogId);
        }

        // Delete blogs
        int rowsAffected = db.delete(BLOGS_TABLE, "dotcomFlag=1", null);
        return (rowsAffected > 0);
    }

    /**
     * Deletes all the things! Use wisely.
     */
    public void dangerouslyDeleteAllContent() {
        db.delete(BLOGS_TABLE, null, null);
        db.delete(POSTS_TABLE, null, null);
        db.delete(MEDIA_TABLE, null, null);
        db.delete(CATEGORIES_TABLE, null, null);
        db.delete(CommentTable.COMMENTS_TABLE, null, null);
    }

    public boolean hasDotOrgBlogForUsernameAndUrl(String username, String url) {
        if (TextUtils.isEmpty(username) || TextUtils.isEmpty(url)) {
            return false;
        }

        Cursor c = db.query(BLOGS_TABLE, new String[]{"id"}, "username=? AND url=?", new String[]{username, url}, null,
                null, null);
        try {
            return c.getCount() > 0;
        } finally {
            SqlUtils.closeCursor(c);
        }
    }

    public boolean isCurrentUserAdminOfRemoteBlogId(long remoteBlogId) {
        String args[] = {String.valueOf(remoteBlogId)};
        String sql = "SELECT isAdmin FROM " + BLOGS_TABLE + " WHERE blogId=?";
        return SqlUtils.boolForQuery(db, sql, args);
    }

    /**
     * Instantiate a new Blog object from it's local id
     *
     * @param localId local blog id
     * @return a new Blog instance or null if the localId was not found
     */
    public Blog instantiateBlogByLocalId(int localId) {
        String[] fields =
                new String[]{"url", "blogName", "username", "password", "httpuser", "httppassword", "imagePlacement",
                             "centerThumbnail", "fullSizeImage", "maxImageWidth", "maxImageWidthId",
                             "blogId", "dotcomFlag", "dotcom_username", "dotcom_password", "api_key",
                             "api_blogid", "wpVersion", "postFormats", "isScaledImage",
                             "scaledImgWidth", "homeURL", "blog_options", "isAdmin", "isHidden"};
        Cursor c = db.query(BLOGS_TABLE, fields, "id=?", new String[]{Integer.toString(localId)}, null, null, null);

        Blog blog = null;
        if (c.moveToFirst()) {
            if (c.getString(0) != null) {
                blog = new Blog();
                blog.setLocalTableBlogId(localId);
                blog.setUrl(c.getString(c.getColumnIndex("url"))); // 0

                blog.setBlogName(c.getString(c.getColumnIndex("blogName"))); // 1
                blog.setUsername(c.getString(c.getColumnIndex("username"))); // 2
                blog.setPassword(decryptPassword(c.getString(c.getColumnIndex("password")))); // 3
                if (c.getString(c.getColumnIndex("httpuser")) == null) {
                    blog.setHttpuser("");
                } else {
                    blog.setHttpuser(c.getString(c.getColumnIndex("httpuser")));
                }
                if (c.getString(c.getColumnIndex("httppassword")) == null) {
                    blog.setHttppassword("");
                } else {
                    blog.setHttppassword(decryptPassword(c.getString(c.getColumnIndex("httppassword"))));
                }
                blog.setImagePlacement(c.getString(c.getColumnIndex("imagePlacement")));
                blog.setFeaturedImageCapable(c.getInt(c.getColumnIndex("centerThumbnail")) > 0);
                blog.setFullSizeImage(c.getInt(c.getColumnIndex("fullSizeImage")) > 0);
                blog.setMaxImageWidth(c.getString(c.getColumnIndex("maxImageWidth")));
                blog.setMaxImageWidthId(c.getInt(c.getColumnIndex("maxImageWidthId")));
                blog.setRemoteBlogId(c.getInt(c.getColumnIndex("blogId")));
                blog.setDotcomFlag(c.getInt(c.getColumnIndex("dotcomFlag")) > 0);
                if (c.getString(c.getColumnIndex("dotcom_username")) != null) {
                    blog.setDotcom_username(c.getString(c.getColumnIndex("dotcom_username")));
                }
                if (c.getString(c.getColumnIndex("dotcom_password")) != null) {
                    blog.setDotcom_password(decryptPassword(c.getString(c.getColumnIndex("dotcom_password"))));
                }
                if (c.getString(c.getColumnIndex("api_key")) != null) {
                    blog.setApi_key(c.getString(c.getColumnIndex("api_key")));
                }
                if (c.getString(c.getColumnIndex("api_blogid")) != null) {
                    blog.setApi_blogid(c.getString(c.getColumnIndex("api_blogid")));
                }
                if (c.getString(c.getColumnIndex("wpVersion")) != null) {
                    blog.setWpVersion(c.getString(c.getColumnIndex("wpVersion")));
                }
                blog.setPostFormats(c.getString(c.getColumnIndex("postFormats")));
                blog.setScaledImage(c.getInt(c.getColumnIndex("isScaledImage")) > 0);
                blog.setScaledImageWidth(c.getInt(c.getColumnIndex("scaledImgWidth")));
                blog.setHomeURL(c.getString(c.getColumnIndex("homeURL")));
                if (c.getString(c.getColumnIndex("blog_options")) == null) {
                    blog.setBlogOptions("{}");
                } else {
                    blog.setBlogOptions(c.getString(c.getColumnIndex("blog_options")));
                }
                blog.setAdmin(c.getInt(c.getColumnIndex("isAdmin")) > 0);
                blog.setHidden(c.getInt(c.getColumnIndex("isHidden")) > 0);
            }
        }
        c.close();
        return blog;
    }

    /*
     * returns true if the passed blog is wp.com or jetpack-enabled (ie: returns false for
     * self-hosted blogs that don't use jetpack)
     */
    public boolean isRemoteBlogIdDotComOrJetpack(int remoteBlogId) {
        int localId = getLocalTableBlogIdForRemoteBlogId(remoteBlogId);
        Blog blog = instantiateBlogByLocalId(localId);
        return blog != null && (blog.isDotcomFlag() || blog.isJetpackPowered());
    }

    public Blog getBlogForDotComBlogId(String dotComBlogId) {
        Cursor c = db.query(BLOGS_TABLE, new String[]{"id"}, "api_blogid=? OR (blogId=? AND dotcomFlag=1)",
                new String[]{dotComBlogId, dotComBlogId}, null, null, null);
        Blog blog = null;
        if (c.moveToFirst()) {
            blog = instantiateBlogByLocalId(c.getInt(0));
        }
        c.close();
        return blog;
    }

    public List<String> loadStatsLogin(int id) {
        Cursor c = db.query(BLOGS_TABLE, new String[]{"dotcom_username",
                "dotcom_password"}, "id=" + id, null, null, null, null);

        c.moveToFirst();

        List<String> returnVector = new Vector<String>();
        if (c.getString(0) != null) {
            returnVector.add(c.getString(0));
            returnVector.add(decryptPassword(c.getString(1)));
        } else {
            returnVector = null;
        }
        c.close();

        return returnVector;
    }

    /*
     * Jetpack blogs have the "wpcom" blog_id stored in options->api_blogid. This is because self-hosted blogs have both
     * a blogID (local to their network), and a unique blogID on wpcom.
     */
    private int getLocalTableBlogIdForJetpackRemoteID(int remoteBlogId, String xmlRpcUrl) {
        if (TextUtils.isEmpty(xmlRpcUrl)) {
            String sql = "SELECT id FROM " + BLOGS_TABLE + " WHERE dotcomFlag=0 AND api_blogid=?";
            String[] args = {Integer.toString(remoteBlogId)};
            return SqlUtils.intForQuery(db, sql, args);
        } else {
            String sql = "SELECT id FROM " + BLOGS_TABLE + " WHERE dotcomFlag=0 AND api_blogid=? AND url=?";
            String[] args = {Integer.toString(remoteBlogId), xmlRpcUrl};
            return SqlUtils.intForQuery(db, sql, args);
        }
    }

    public int getLocalTableBlogIdForRemoteBlogId(int remoteBlogId) {
        int localBlogID = SqlUtils.intForQuery(db, "SELECT id FROM accounts WHERE blogId=?",
                new String[]{Integer.toString(remoteBlogId)});
        if (localBlogID == 0) {
            localBlogID = this.getLocalTableBlogIdForJetpackRemoteID(remoteBlogId, null);
        }
        return localBlogID;
    }

    public int getLocalTableBlogIdForRemoteBlogIdAndXmlRpcUrl(int remoteBlogId, String xmlRpcUrl) {
        int localBlogID = SqlUtils.intForQuery(db, "SELECT id FROM accounts WHERE blogId=? AND url=?",
                new String[]{Integer.toString(remoteBlogId), xmlRpcUrl});
        if (localBlogID==0) {
            localBlogID = this.getLocalTableBlogIdForJetpackRemoteID(remoteBlogId, xmlRpcUrl);
        }
        return localBlogID;
    }

    public int getRemoteBlogIdForLocalTableBlogId(int localBlogId) {
        int remoteBlogID = SqlUtils.intForQuery(db, "SELECT blogId FROM accounts WHERE id=?", new String[]{Integer.toString(localBlogId)});
        if (remoteBlogID<=1) { //Make sure we're not returning a wrong ID for jetpack blog.
            List<Map<String,Object>> allBlogs = this.getBlogsBy("dotcomFlag=0", new String[]{"api_blogid"});
            for (Map<String, Object> currentBlog : allBlogs) {
                if (MapUtils.getMapInt(currentBlog, "id")==localBlogId) {
                    remoteBlogID = MapUtils.getMapInt(currentBlog, "api_blogid");
                    break;
                }
            }
        }
        return remoteBlogID;
    }

    /**
     * Set the ID of the most recently active blog. This value will persist between application
     * launches.
     *
     * @param id ID of the most recently active blog.
     */
    public void updateLastBlogId(int id) {
        SharedPreferences preferences = PreferenceManager.getDefaultSharedPreferences(context);
        SharedPreferences.Editor editor = preferences.edit();
        editor.putInt("last_blog_id", id);
        editor.commit();
    }

    /**
     * Delete the ID for the most recently active blog.
     */
    public void deleteLastBlogId() {
        updateLastBlogId(-1);
        // Clear the last selected activity
        AppPrefs.resetLastActivityStr();
    }

    /**
     * Get the ID of the most recently active blog. -1 is returned if there is no recently active
     * blog.
     */
    public int getLastBlogId() {
        SharedPreferences preferences = PreferenceManager.getDefaultSharedPreferences(context);
        return preferences.getInt("last_blog_id", -1);
    }

    public boolean deletePost(Post post) {
        int result = db.delete(POSTS_TABLE,
                "blogID=? AND id=?",
                new String[]{String.valueOf(post.getLocalTableBlogId()), String.valueOf(post.getLocalTablePostId())});

        return (result == 1);
    }

    // Deletes all posts for the given blogId
    public void deleteAllPostsForLocalTableBlogId(int localBlogId) {
        db.delete(POSTS_TABLE, "blogID=?", new String[]{String.valueOf(localBlogId)});
    }

    public Object[] arrayListToArray(Object array) {
        if (array instanceof ArrayList) {
            return ((ArrayList) array).toArray();
        }
        return (Object[]) array;
    }

    /*
     * returns true if the post matching the passed local blog ID and remote post ID
     * has local changes
     */
    private boolean postHasLocalChanges(int localBlogId, String remotePostId) {
        if (TextUtils.isEmpty(remotePostId)) {
            return false;
        }
        String[] args = {String.valueOf(localBlogId), remotePostId};
        String sql = "SELECT 1 FROM " + POSTS_TABLE + " WHERE blogID=? AND postid=? AND isLocalChange=1";
        return SqlUtils.boolForQuery(db, sql, args);
    }

    /**
     * Saves a list of posts to the db
     * @param postsList: list of post objects
     * @param localBlogId: the posts table blog id
     * @param isPage: boolean to save as pages
     * @param overwriteLocalChanges boolean which determines whether to overwrite posts with local changes
     */
    public void savePosts(List<?> postsList, int localBlogId, boolean isPage, boolean overwriteLocalChanges) {
        if (postsList != null && postsList.size() != 0) {
            db.beginTransaction();
            try {
                for (Object post : postsList) {
                    ContentValues values = new ContentValues();

                    // Sanity checks
                    if (!(post instanceof Map)) {
                        continue;
                    }
                    Map<?, ?> postMap = (Map<?, ?>) post;
                    String postID = MapUtils.getMapStr(postMap, (isPage) ? "page_id" : "postid");
                    if (TextUtils.isEmpty(postID)) {
                        // If we don't have a post or page ID, move on
                        continue;
                    }

                    values.put("blogID", localBlogId);
                    values.put("postid", postID);
                    values.put("title", MapUtils.getMapStr(postMap, "title"));
                    Date dateCreated = MapUtils.getMapDate(postMap, "dateCreated");
                    if (dateCreated != null) {
                        values.put("dateCreated", dateCreated.getTime());
                    } else {
                        Date now = new Date();
                        values.put("dateCreated", now.getTime());
                    }

                    Date dateCreatedGmt = MapUtils.getMapDate(postMap, "date_created_gmt");
                    if (dateCreatedGmt != null) {
                        values.put("date_created_gmt", dateCreatedGmt.getTime());
                    } else {
                        dateCreatedGmt = new Date((Long) values.get("dateCreated"));
                        values.put("date_created_gmt", dateCreatedGmt.getTime() + (dateCreatedGmt.getTimezoneOffset() * 60000));
                    }

                    values.put("description", MapUtils.getMapStr(postMap, "description"));
                    values.put("link", MapUtils.getMapStr(postMap, "link"));
                    values.put("permaLink", MapUtils.getMapStr(postMap, "permaLink"));

                    Object[] postCategories = (Object[]) postMap.get("categories");
                    JSONArray jsonCategoriesArray = new JSONArray();
                    if (postCategories != null) {
                        for (Object postCategory : postCategories) {
                            jsonCategoriesArray.put(postCategory.toString());
                        }
                    }
                    values.put("categories", jsonCategoriesArray.toString());

                    Object[] custom_fields = (Object[]) postMap.get("custom_fields");
                    JSONArray jsonCustomFieldsArray = new JSONArray();
                    if (custom_fields != null) {
                        for (Object custom_field : custom_fields) {
                            jsonCustomFieldsArray.put(custom_field.toString());
                            // Update geo_long and geo_lat from custom fields
                            if (!(custom_field instanceof Map))
                                continue;
                            Map<?, ?> customField = (Map<?, ?>) custom_field;
                            if (customField.get("key") != null && customField.get("value") != null) {
                                if (customField.get("key").equals("geo_longitude"))
                                    values.put("longitude", customField.get("value").toString());
                                if (customField.get("key").equals("geo_latitude"))
                                    values.put("latitude", customField.get("value").toString());
                            }
                        }
                    }
                    values.put("custom_fields", jsonCustomFieldsArray.toString());

                    values.put("mt_excerpt", MapUtils.getMapStr(postMap, (isPage) ? "excerpt" : "mt_excerpt"));
                    values.put("mt_text_more", MapUtils.getMapStr(postMap, (isPage) ? "text_more" : "mt_text_more"));
                    values.put("mt_allow_comments", MapUtils.getMapInt(postMap, "mt_allow_comments", 0));
                    values.put("mt_allow_pings", MapUtils.getMapInt(postMap, "mt_allow_pings", 0));
                    values.put("wp_slug", MapUtils.getMapStr(postMap, "wp_slug"));
                    values.put("wp_password", MapUtils.getMapStr(postMap, "wp_password"));
                    values.put("wp_author_id", MapUtils.getMapStr(postMap, "wp_author_id"));
                    values.put("wp_author_display_name", MapUtils.getMapStr(postMap, "wp_author_display_name"));
                    values.put("wp_post_thumbnail", MapUtils.getMapInt(postMap, "wp_post_thumbnail"));
                    values.put("post_status", MapUtils.getMapStr(postMap, (isPage) ? "page_status" : "post_status"));
                    values.put("userid", MapUtils.getMapStr(postMap, "userid"));

                    if (isPage) {
                        values.put("isPage", true);
                        values.put("wp_page_parent_id", MapUtils.getMapStr(postMap, "wp_page_parent_id"));
                        values.put("wp_page_parent_title", MapUtils.getMapStr(postMap, "wp_page_parent_title"));
                    } else {
                        values.put("mt_keywords", MapUtils.getMapStr(postMap, "mt_keywords"));
                        values.put("wp_post_format", MapUtils.getMapStr(postMap, "wp_post_format"));
                    }

                    if (overwriteLocalChanges) {
                        values.put("isLocalChange", false);
                    }

                    String whereClause = "blogID=? AND postID=? AND isPage=?";
                    if (!overwriteLocalChanges) {
                        whereClause += " AND NOT isLocalChange=1";
                    }

                    String[] args = {String.valueOf(localBlogId), postID, String.valueOf(SqlUtils.boolToSql(isPage))};
                    int updateResult = db.update(POSTS_TABLE, values, whereClause, args);

                    // only perform insert if update didn't match any rows, and only then if we're
                    // overwriting local changes or local changes for this post don't exist
                    if (updateResult == 0 && (overwriteLocalChanges || !postHasLocalChanges(localBlogId, postID))) {
                        db.insert(POSTS_TABLE, null, values);
                    }
                }

                db.setTransactionSuccessful();
            } finally {
                db.endTransaction();
            }
        }
    }

    /*
     * returns list of posts for use in the post list fragment
     */
    public PostsListPostList getPostsListPosts(int localBlogId, boolean loadPages) {
        PostsListPostList listPosts = new PostsListPostList();

        String[] args = {Integer.toString(localBlogId), Integer.toString(loadPages ? 1 : 0)};
        Cursor c = db.query(POSTS_TABLE, null, "blogID=? AND isPage=?", args, null, null, "localDraft DESC, date_created_gmt DESC");
        try {
            while (c.moveToNext()) {
                listPosts.add(new PostsListPost(getPostFromCursor(c)));
            }
            return listPosts;
        } finally {
            SqlUtils.closeCursor(c);
        }
    }

    private Post getPostFromCursor(Cursor c) {
        Post post = new Post();

        post.setLocalTableBlogId(c.getInt(c.getColumnIndex("blogID")));
        post.setLocalTablePostId(c.getLong(c.getColumnIndex("id")));
        post.setRemotePostId(c.getString(c.getColumnIndex("postid")));
        post.setTitle(StringUtils.unescapeHTML(c.getString(c.getColumnIndex("title"))));
        post.setDateCreated(c.getLong(c.getColumnIndex("dateCreated")));
        post.setDate_created_gmt(c.getLong(c.getColumnIndex("date_created_gmt")));
        post.setCategories(c.getString(c.getColumnIndex("categories")));
        post.setCustomFields(c.getString(c.getColumnIndex("custom_fields")));
        post.setDescription(c.getString(c.getColumnIndex("description")));
        post.setLink(c.getString(c.getColumnIndex("link")));
        post.setAllowComments(SqlUtils.sqlToBool(c.getInt(c.getColumnIndex("mt_allow_comments"))));
        post.setAllowPings(SqlUtils.sqlToBool(c.getInt(c.getColumnIndex("mt_allow_pings"))));
        post.setPostExcerpt(c.getString(c.getColumnIndex("mt_excerpt")));
        post.setKeywords(c.getString(c.getColumnIndex("mt_keywords")));
        post.setMoreText(c.getString(c.getColumnIndex("mt_text_more")));
        post.setPermaLink(c.getString(c.getColumnIndex("permaLink")));
        post.setPostStatus(c.getString(c.getColumnIndex("post_status")));
        post.setUserId(c.getString(c.getColumnIndex("userid")));
        post.setAuthorDisplayName(c.getString(c.getColumnIndex("wp_author_display_name")));
        post.setAuthorId(c.getString(c.getColumnIndex("wp_author_id")));
        post.setPassword(c.getString(c.getColumnIndex("wp_password")));
        post.setPostFormat(c.getString(c.getColumnIndex("wp_post_format")));
        post.setSlug(c.getString(c.getColumnIndex("wp_slug")));
        post.setMediaPaths(c.getString(c.getColumnIndex("mediaPaths")));
        post.setFeaturedImageId(c.getInt(c.getColumnIndex("wp_post_thumbnail")));

        int latColumnIndex = c.getColumnIndex("latitude");
        int lngColumnIndex = c.getColumnIndex("longitude");
        if (!c.isNull(latColumnIndex) && !c.isNull(lngColumnIndex)) {
            post.setLocation(c.getDouble(latColumnIndex), c.getDouble(lngColumnIndex));
        }

        post.setLocalDraft(SqlUtils.sqlToBool(c.getInt(c.getColumnIndex("localDraft"))));
        post.setIsPage(SqlUtils.sqlToBool(c.getInt(c.getColumnIndex("isPage"))));
        post.setPageParentId(c.getString(c.getColumnIndex("wp_page_parent_id")));
        post.setPageParentTitle(c.getString(c.getColumnIndex("wp_page_parent_title")));
        post.setLocalChange(SqlUtils.sqlToBool(c.getInt(c.getColumnIndex("isLocalChange"))));

        return post;
    }

    public long savePost(Post post) {
        long result = -1;
        if (post != null) {
            ContentValues values = new ContentValues();
            values.put("blogID", post.getLocalTableBlogId());
            values.put("title", post.getTitle());
            values.put("date_created_gmt", post.getDate_created_gmt());
            values.put("description", post.getDescription());
            values.put("mt_text_more", post.getMoreText());

            JSONArray categoriesJsonArray = post.getJSONCategories();
            if (categoriesJsonArray != null) {
                values.put("categories", categoriesJsonArray.toString());
            }

            values.put("localDraft", post.isLocalDraft());
            values.put("mt_keywords", post.getKeywords());
            values.put("wp_password", post.getPassword());
            values.put("post_status", post.getPostStatus());
            values.put("isPage", post.isPage());
            values.put("wp_post_format", post.getPostFormat());
            putPostLocation(post, values);
            values.put("isLocalChange", post.isLocalChange());
            values.put("mt_excerpt", post.getPostExcerpt());
            values.put("wp_post_thumbnail", post.getFeaturedImageId());

            result = db.insert(POSTS_TABLE, null, values);

            if (result >= 0 && post.isLocalDraft()) {
                post.setLocalTablePostId(result);
            }
        }

        return (result);
    }

    public int updatePost(Post post) {
        int result = 0;
        if (post != null) {
            ContentValues values = new ContentValues();
            values.put("title", post.getTitle());
            values.put("date_created_gmt", post.getDate_created_gmt());
            values.put("description", post.getDescription());
            values.put("mt_text_more", post.getMoreText());
            values.put("postid", post.getRemotePostId());

            JSONArray categoriesJsonArray = post.getJSONCategories();
            if (categoriesJsonArray != null) {
                values.put("categories", categoriesJsonArray.toString());
            }

            values.put("localDraft", post.isLocalDraft());
            values.put("mediaPaths", post.getMediaPaths());
            values.put("mt_keywords", post.getKeywords());
            values.put("wp_password", post.getPassword());
            values.put("post_status", post.getPostStatus());
            values.put("isPage", post.isPage());
            values.put("wp_post_format", post.getPostFormat());
            values.put("isLocalChange", post.isLocalChange());
            values.put("mt_excerpt", post.getPostExcerpt());
            values.put("wp_post_thumbnail", post.getFeaturedImageId());

            putPostLocation(post, values);

            result = db.update(POSTS_TABLE, values, "blogID=? AND id=? AND isPage=?",
                    new String[]{
                            String.valueOf(post.getLocalTableBlogId()),
                            String.valueOf(post.getLocalTablePostId()),
                            String.valueOf(SqlUtils.boolToSql(post.isPage()))
                    });
        }

        return (result);
    }

    private void putPostLocation(Post post, ContentValues values) {
        if (post.hasLocation()) {
            PostLocation location = post.getLocation();
            values.put("latitude", location.getLatitude());
            values.put("longitude", location.getLongitude());
        } else {
            values.putNull("latitude");
            values.putNull("longitude");
        }
    }

    /*
     * removes all posts/pages in the passed blog that don't have local changes
     */
    public void deleteUploadedPosts(int blogID, boolean isPage) {
        String[] args = {String.valueOf(blogID), isPage ? "1" : "0"};
        db.delete(POSTS_TABLE, "blogID=? AND isPage=? AND localDraft=0 AND isLocalChange=0", args);
    }

    public Post getPostForLocalTablePostId(long localTablePostId) {
        Cursor c = db.query(POSTS_TABLE, null, "id=?", new String[]{String.valueOf(localTablePostId)}, null, null, null);
        try {
            if (c.moveToFirst()) {
                return getPostFromCursor(c);
            } else {
                return null;
            }
        } finally {
            SqlUtils.closeCursor(c);
        }
    }

    // Categories
    public boolean insertCategory(int id, int wp_id, int parent_id, String category_name) {
        ContentValues values = new ContentValues();
        values.put("blog_id", id);
        values.put("wp_id", wp_id);
        values.put("category_name", category_name.toString());
        values.put("parent_id", parent_id);
        boolean returnValue = false;
        synchronized (this) {
            returnValue = db.insert(CATEGORIES_TABLE, null, values) > 0;
        }

        return (returnValue);
    }

    public List<String> loadCategories(int id) {
        Cursor c = db.query(CATEGORIES_TABLE, new String[] { "id", "wp_id",
                "category_name" }, "blog_id=" + id, null, null, null, null);
        int numRows = c.getCount();
        c.moveToFirst();
        List<String> returnVector = new Vector<String>();
        for (int i = 0; i < numRows; ++i) {
            String category_name = c.getString(2);
            if (category_name != null) {
                returnVector.add(category_name);
            }
            c.moveToNext();
        }
        c.close();

        return returnVector;
    }

    public int getCategoryId(int id, String category) {
        Cursor c = db.query(CATEGORIES_TABLE, new String[] { "wp_id" },
                "category_name=? AND blog_id=?", new String[] {category, String.valueOf(id)},
                null, null, null);
        if (c.getCount() == 0)
            return 0;
        c.moveToFirst();
        int categoryID = 0;
        categoryID = c.getInt(0);

        c.close();

        return categoryID;
    }

    public int getCategoryParentId(int id, String category) {
        Cursor c = db.query(CATEGORIES_TABLE, new String[] { "parent_id" },
                "category_name=? AND blog_id=?", new String[] {category, String.valueOf(id)},
                null, null, null);
        if (c.getCount() == 0)
            return -1;
        c.moveToFirst();
        int categoryParentID = c.getInt(0);

        c.close();

        return categoryParentID;
    }

    public void clearCategories(int id) {
        // clear out the table since we are refreshing the whole enchilada
        db.delete(CATEGORIES_TABLE, "blog_id=" + id, null);

    }

    public boolean addQuickPressShortcut(int blogId, String name) {
        ContentValues values = new ContentValues();
        values.put("accountId", blogId);
        values.put("name", name);
        boolean returnValue = false;
        synchronized (this) {
            returnValue = db.insert(QUICKPRESS_SHORTCUTS_TABLE, null, values) > 0;
        }

        return (returnValue);
    }

    /*
     * return all QuickPress shortcuts connected with the passed blog
     *
     */
    public List<Map<String, Object>> getQuickPressShortcuts(int blogId) {
        Cursor c = db.query(QUICKPRESS_SHORTCUTS_TABLE, new String[]{"id",
                        "accountId", "name"}, "accountId = " + blogId, null, null,
                null, null);
        String id, name;
        int numRows = c.getCount();
        c.moveToFirst();
        List<Map<String, Object>> blogs = new Vector<Map<String, Object>>();
        for (int i = 0; i < numRows; i++) {
            id = c.getString(0);
            name = c.getString(2);
            if (id != null) {
                Map<String, Object> thisHash = new HashMap<String, Object>();

                thisHash.put("id", id);
                thisHash.put("name", name);
                blogs.add(thisHash);
            }
            c.moveToNext();
        }
        c.close();

        return blogs;
    }

    /*
     * delete QuickPress home screen shortcuts connected with the passed blog
     */
    private void deleteQuickPressShortcutsForLocalTableBlogId(Context ctx, int blogId) {
        List<Map<String, Object>> shortcuts = getQuickPressShortcuts(blogId);
        if (shortcuts.size() == 0)
            return;

        for (int i = 0; i < shortcuts.size(); i++) {
            Map<String, Object> shortcutHash = shortcuts.get(i);

            Intent shortcutIntent = new Intent(WordPress.getContext(), EditPostActivity.class);
            shortcutIntent.setAction(Intent.ACTION_MAIN);
            shortcutIntent.addFlags(Intent.FLAG_ACTIVITY_NEW_TASK);
            shortcutIntent.addFlags(Intent.FLAG_ACTIVITY_CLEAR_TOP);

            Intent broadcastShortcutIntent = new Intent();
            broadcastShortcutIntent.putExtra(Intent.EXTRA_SHORTCUT_INTENT,
                    shortcutIntent);
            broadcastShortcutIntent.putExtra(Intent.EXTRA_SHORTCUT_NAME,
                    shortcutHash.get("name").toString());
            broadcastShortcutIntent.putExtra("duplicate", false);
            broadcastShortcutIntent
                    .setAction("com.android.launcher.action.UNINSTALL_SHORTCUT");
            ctx.sendBroadcast(broadcastShortcutIntent);

            // remove from shortcuts table
            String shortcutId = shortcutHash.get("id").toString();
            db.delete(QUICKPRESS_SHORTCUTS_TABLE, "id=?", new String[]{shortcutId});
        }
    }

    public static String encryptPassword(String clearText) {
        try {
            DESKeySpec keySpec = new DESKeySpec(
                    PASSWORD_SECRET.getBytes("UTF-8"));
            SecretKeyFactory keyFactory = SecretKeyFactory.getInstance("DES");
            SecretKey key = keyFactory.generateSecret(keySpec);

            Cipher cipher = Cipher.getInstance("DES");
            cipher.init(Cipher.ENCRYPT_MODE, key);
            String encrypedPwd = Base64.encodeToString(cipher.doFinal(clearText
                    .getBytes("UTF-8")), Base64.DEFAULT);
            return encrypedPwd;
        } catch (Exception e) {
        }
        return clearText;
    }

    public static String decryptPassword(String encryptedPwd) {
        try {
            DESKeySpec keySpec = new DESKeySpec(
                    PASSWORD_SECRET.getBytes("UTF-8"));
            SecretKeyFactory keyFactory = SecretKeyFactory.getInstance("DES");
            SecretKey key = keyFactory.generateSecret(keySpec);

            byte[] encryptedWithoutB64 = Base64.decode(encryptedPwd, Base64.DEFAULT);
            Cipher cipher = Cipher.getInstance("DES");
            cipher.init(Cipher.DECRYPT_MODE, key);
            byte[] plainTextPwdBytes = cipher.doFinal(encryptedWithoutB64);
            return new String(plainTextPwdBytes);
        } catch (Exception e) {
        }
        return encryptedPwd;
    }

    private void migratePasswords() {
        Cursor c = db.query(BLOGS_TABLE, new String[] { "id", "password",
                "httppassword", "dotcom_password" }, null, null, null, null,
                null);
        int numRows = c.getCount();
        c.moveToFirst();

        for (int i = 0; i < numRows; i++) {
            ContentValues values = new ContentValues();

            if (c.getString(1) != null) {
                values.put("password", encryptPassword(c.getString(1)));
            }
            if (c.getString(2) != null) {
                values.put("httppassword", encryptPassword(c.getString(2)));
            }
            if (c.getString(3) != null) {
                values.put("dotcom_password", encryptPassword(c.getString(3)));
            }

            db.update(BLOGS_TABLE, values, "id=" + c.getInt(0), null);

            c.moveToNext();
        }
        c.close();
    }

    public int getUnmoderatedCommentCount(int blogID) {
        int commentCount = 0;

        Cursor c = db
                .rawQuery(
                        "select count(*) from comments where blogID=? AND status='hold'",
                        new String[]{String.valueOf(blogID)});
        int numRows = c.getCount();
        c.moveToFirst();

        if (numRows > 0) {
            commentCount = c.getInt(0);
        }

        c.close();

        return commentCount;
    }

    public void saveMediaFile(MediaFile mf) {
        ContentValues values = new ContentValues();
        values.put(COLUMN_NAME_POST_ID, mf.getPostID());
        values.put(COLUMN_NAME_FILE_PATH, mf.getFilePath());
        values.put(COLUMN_NAME_FILE_NAME, mf.getFileName());
        values.put(COLUMN_NAME_TITLE, mf.getTitle());
        values.put(COLUMN_NAME_DESCRIPTION, mf.getDescription());
        values.put(COLUMN_NAME_CAPTION, mf.getCaption());
        values.put(COLUMN_NAME_HORIZONTAL_ALIGNMENT, mf.getHorizontalAlignment());
        values.put(COLUMN_NAME_WIDTH, mf.getWidth());
        values.put(COLUMN_NAME_HEIGHT, mf.getHeight());
        values.put(COLUMN_NAME_MIME_TYPE, mf.getMimeType());
        values.put(COLUMN_NAME_FEATURED, mf.isFeatured());
        values.put(COLUMN_NAME_IS_VIDEO, mf.isVideo());
        values.put(COLUMN_NAME_IS_FEATURED_IN_POST, mf.isFeaturedInPost());
        values.put(COLUMN_NAME_FILE_URL, mf.getFileURL());
        values.put(COLUMN_NAME_THUMBNAIL_URL, mf.getThumbnailURL());
        values.put(COLUMN_NAME_MEDIA_ID, mf.getMediaId());
        values.put(COLUMN_NAME_BLOG_ID, mf.getBlogId());
        values.put(COLUMN_NAME_DATE_CREATED_GMT, mf.getDateCreatedGMT());
        values.put(COLUMN_NAME_VIDEO_PRESS_SHORTCODE, mf.getVideoPressShortCode());
        if (mf.getUploadState() != null)
            values.put(COLUMN_NAME_UPLOAD_STATE, mf.getUploadState());
        else
            values.putNull(COLUMN_NAME_UPLOAD_STATE);

        synchronized (this) {
            int result = 0;
            boolean isMarkedForDelete = false;
            if (mf.getMediaId() != null) {
                Cursor cursor = db.rawQuery("SELECT uploadState FROM " + MEDIA_TABLE + " WHERE mediaId=?",
                        new String[]{StringUtils.notNullStr(mf.getMediaId())});
                if (cursor != null && cursor.moveToFirst()) {
                    isMarkedForDelete = "delete".equals(cursor.getString(0));
                    cursor.close();
                }

                if (!isMarkedForDelete)
                    result = db.update(MEDIA_TABLE, values, "blogId=? AND mediaId=?",
                            new String[]{StringUtils.notNullStr(mf.getBlogId()), StringUtils.notNullStr(mf.getMediaId())});
            }

            if (result == 0 && !isMarkedForDelete) {
                result = db.update(MEDIA_TABLE, values, "postID=? AND filePath=?",
                        new String[]{String.valueOf(mf.getPostID()), StringUtils.notNullStr(mf.getFilePath())});
                if (result == 0)
                    db.insert(MEDIA_TABLE, null, values);
            }
        }

    }

    /** For a given blogId, get the first media files **/
    public Cursor getFirstMediaFileForBlog(String blogId) {
        return db.rawQuery("SELECT id as _id, * FROM " + MEDIA_TABLE + " WHERE blogId=? AND mediaId <> '' AND " +
                           "(uploadState IS NULL OR uploadState IN ('uploaded', 'queued', 'failed', 'uploading')) ORDER BY (uploadState=?) DESC, date_created_gmt DESC LIMIT 1",
                new String[]{blogId, "uploading"});
    }

    /** For a given blogId, get all the media files **/
    public Cursor getMediaFilesForBlog(String blogId) {
        return db.rawQuery("SELECT id as _id, * FROM " + MEDIA_TABLE + " WHERE blogId=? AND mediaId <> '' AND "
                + "(uploadState IS NULL OR uploadState IN ('uploaded', 'queued', 'failed', 'uploading')) ORDER BY (uploadState=?) DESC, date_created_gmt DESC", new String[] { blogId, "uploading" });
    }

    /** For a given blogId, get all the media files with searchTerm **/
    public Cursor getMediaFilesForBlog(String blogId, String searchTerm) {
        // Currently on WordPress.com, the media search engine only searches the title.
        // We'll match this.

        String term = searchTerm.toLowerCase(Locale.getDefault());
        return db.rawQuery("SELECT id as _id, * FROM " + MEDIA_TABLE + " WHERE blogId=? AND mediaId <> '' AND title LIKE ? AND (uploadState IS NULL OR uploadState ='uploaded') ORDER BY (uploadState=?) DESC, date_created_gmt DESC", new String[] { blogId, "%" + term + "%", "uploading" });
    }

    /** For a given blogId, get the media file with the given media_id **/
    public Cursor getMediaFile(String blogId, String mediaId) {
        return db.rawQuery("SELECT * FROM " + MEDIA_TABLE + " WHERE blogId=? AND mediaId=?", new String[]{blogId, mediaId});
    }

    public String getMediaThumbnailUrl(int blogId, long mediaId) {
        String query = "SELECT " + COLUMN_NAME_THUMBNAIL_URL + " FROM " + MEDIA_TABLE + " WHERE blogId=? AND mediaId=?";
        return SqlUtils.stringForQuery(db, query, new String[]{Integer.toString(blogId), Long.toString(mediaId)});
    }

    public int getMediaCountAll(String blogId) {
        Cursor cursor = getMediaFilesForBlog(blogId);
        int count = cursor.getCount();
        cursor.close();
        return count;
    }


    public Cursor getMediaImagesForBlog(String blogId) {
        return db.rawQuery("SELECT id as _id, * FROM " + MEDIA_TABLE + " WHERE blogId=? AND mediaId <> '' AND "
                + "(uploadState IS NULL OR uploadState IN ('uploaded', 'queued', 'failed', 'uploading')) AND mimeType LIKE ? ORDER BY (uploadState=?) DESC, date_created_gmt DESC", new String[] { blogId, "image%", "uploading" });
    }

    /** Ids in the filteredIds will not be selected **/
    public Cursor getMediaImagesForBlog(String blogId, ArrayList<String> filteredIds) {
        String mediaIdsStr = "";

        if (filteredIds != null && filteredIds.size() > 0) {
            mediaIdsStr = "AND mediaId NOT IN (";
            for (String mediaId : filteredIds) {
                mediaIdsStr += "'" + mediaId + "',";
            }
            mediaIdsStr = mediaIdsStr.subSequence(0, mediaIdsStr.length() - 1) + ")";
        }

        return db.rawQuery("SELECT id as _id, * FROM " + MEDIA_TABLE + " WHERE blogId=? AND mediaId <> '' AND "
                + "(uploadState IS NULL OR uploadState IN ('uploaded', 'queued', 'failed', 'uploading')) AND mimeType LIKE ? " + mediaIdsStr + " ORDER BY (uploadState=?) DESC, date_created_gmt DESC", new String[]{blogId, "image%", "uploading"});
    }

    public int getMediaCountImages(String blogId) {
        return getMediaImagesForBlog(blogId).getCount();
    }

    public Cursor getMediaUnattachedForBlog(String blogId) {
        return db.rawQuery("SELECT id as _id, * FROM " + MEDIA_TABLE + " WHERE blogId=? AND mediaId <> '' AND " +
                "(uploadState IS NULL OR uploadState IN ('uploaded', 'queued', 'failed', 'uploading')) AND postId=0 ORDER BY (uploadState=?) DESC, date_created_gmt DESC", new String[]{blogId, "uploading"});
    }

    public int getMediaCountUnattached(String blogId) {
        return getMediaUnattachedForBlog(blogId).getCount();
    }

    public Cursor getMediaFilesForBlog(String blogId, long startDate, long endDate) {
        return db.rawQuery("SELECT id as _id, * FROM " + MEDIA_TABLE + " WHERE blogId=? AND mediaId <> '' AND (uploadState IS NULL OR uploadState ='uploaded') AND (date_created_gmt >= ? AND date_created_gmt <= ?) ", new String[]{blogId, String.valueOf(startDate), String.valueOf(endDate)});
    }

    public Cursor getMediaFiles(String blogId, ArrayList<String> mediaIds) {
        if (mediaIds == null || mediaIds.size() == 0)
            return null;

        String mediaIdsStr = "(";
        for (String mediaId : mediaIds) {
            mediaIdsStr += "'" + mediaId + "',";
        }
        mediaIdsStr = mediaIdsStr.subSequence(0, mediaIdsStr.length() - 1) + ")";

        return db.rawQuery("SELECT id as _id, * FROM " + MEDIA_TABLE + " WHERE blogId=? AND mediaId IN " + mediaIdsStr, new String[] { blogId });
    }

    public MediaFile getMediaFile(String src, Post post) {
        Cursor c = db.query(MEDIA_TABLE, null, "postID=? AND filePath=?",
                new String[]{String.valueOf(post.getLocalTablePostId()), src}, null, null, null);

        try {
            if (c.moveToFirst()) {
                MediaFile mf = new MediaFile();
                mf.setId(c.getInt(0));
                mf.setPostID(c.getInt(1));
                mf.setFilePath(c.getString(2));
                mf.setFileName(c.getString(3));
                mf.setTitle(c.getString(4));
                mf.setDescription(c.getString(5));
                mf.setCaption(c.getString(6));
                mf.setHorizontalAlignment(c.getInt(7));
                mf.setWidth(c.getInt(8));
                mf.setHeight(c.getInt(9));
                mf.setMimeType(c.getString(10));
                mf.setFeatured(c.getInt(11) > 0);
                mf.setVideo(c.getInt(12) > 0);
                mf.setFeaturedInPost(c.getInt(13) > 0);
                mf.setFileURL(c.getString(14));
                mf.setThumbnailURL(c.getString(15));
                mf.setMediaId(c.getString(16));
                mf.setBlogId(c.getString(17));
                mf.setDateCreatedGMT(c.getLong(18));
                mf.setUploadState(c.getString(19));
                mf.setVideoPressShortCode(c.getString(20));

                return mf;
            } else {
                return null;
            }
        } finally {
            c.close();
        }
    }

    public void deleteMediaFilesForPost(Post post) {
        db.delete(MEDIA_TABLE, "blogId='" + post.getLocalTableBlogId() + "' AND postID=" + post.getLocalTablePostId(), null);
    }

    /** Get the queued media files for upload for a given blogId **/
    public Cursor getMediaUploadQueue(String blogId) {
        return db.rawQuery("SELECT * FROM " + MEDIA_TABLE + " WHERE uploadState=? AND blogId=?", new String[] {"queued", blogId});
    }

    /** Update a media file to a new upload state **/
    public void updateMediaUploadState(String blogId, String mediaId, String uploadState) {
        if (blogId == null || blogId.equals(""))
            return;

        ContentValues values = new ContentValues();
        if (uploadState == null) values.putNull("uploadState");
        else values.put("uploadState", uploadState);

        if (mediaId == null) {
            db.update(MEDIA_TABLE, values, "blogId=? AND (uploadState IS NULL OR uploadState ='uploaded')", new String[]{blogId});
        } else {
            db.update(MEDIA_TABLE, values, "blogId=? AND mediaId=?", new String[]{blogId, mediaId});
        }
    }

    public void updateMediaFile(String blogId, String mediaId, String title, String description, String caption) {
        if (blogId == null || blogId.equals("")) {
            return;
        }

        ContentValues values = new ContentValues();

        if (title == null || title.equals("")) {
            values.put("title", "");
        } else {
            values.put("title", title);
        }

        if (title == null || title.equals("")) {
            values.put("description", "");
        } else {
            values.put("description", description);
        }

        if (caption == null || caption.equals("")) {
            values.put("caption", "");
        } else {
            values.put("caption", caption);
        }

        db.update(MEDIA_TABLE, values, "blogId = ? AND mediaId=?", new String[] { blogId, mediaId });
    }

    /**
     * For a given blogId, set all uploading states to failed.
     * Useful for cleaning up files stuck in the "uploading" state.
     **/
    public void setMediaUploadingToFailed(String blogId) {
        if (blogId == null || blogId.equals(""))
            return;

        ContentValues values = new ContentValues();
        values.put("uploadState", "failed");
        db.update(MEDIA_TABLE, values, "blogId=? AND uploadState=?", new String[] { blogId, "uploading" });
    }

    /** For a given blogId, clear the upload states in the upload queue **/
    public void clearMediaUploaded(String blogId) {
        if (blogId == null || blogId.equals(""))
            return;

        ContentValues values = new ContentValues();
        values.putNull("uploadState");
        db.update(MEDIA_TABLE, values, "blogId=? AND uploadState=?", new String[]{blogId, "uploaded"});
    }

    /** Delete a media item from a blog locally **/
    public void deleteMediaFile(String blogId, String mediaId) {
        db.delete(MEDIA_TABLE, "blogId=? AND mediaId=?", new String[]{blogId, mediaId});
    }

    /** Mark media files for deletion without actually deleting them. **/
    public void setMediaFilesMarkedForDelete(String blogId, Set<String> ids) {
        // This is for queueing up files to delete on the server
        for (String id : ids) {
            updateMediaUploadState(blogId, id, "delete");
        }
    }

    /** Mark media files as deleted without actually deleting them **/
    public void setMediaFilesMarkedForDeleted(String blogId) {
        // This is for syncing our files to the server:
        // when we pull from the server, everything that is still 'deleted'
        // was not downloaded from the server and can be removed via deleteFilesMarkedForDeleted()
        updateMediaUploadState(blogId, null, "deleted");
    }

    /** Delete files marked as deleted **/
    public void deleteFilesMarkedForDeleted(String blogId) {
        db.delete(MEDIA_TABLE, "blogId=? AND uploadState=?", new String[]{blogId, "deleted"});
    }

    /** Get a media file scheduled for delete for a given blogId **/
    public Cursor getMediaDeleteQueueItem(String blogId) {
        return db.rawQuery("SELECT blogId, mediaId FROM " + MEDIA_TABLE + " WHERE uploadState=? AND blogId=? LIMIT 1",
                new String[]{"delete", blogId});
    }

    /** Get all media files scheduled for delete for a given blogId **/
    public Cursor getMediaDeleteQueueItems(String blogId) {
        return db.rawQuery("SELECT blogId, mediaId FROM " + MEDIA_TABLE + " WHERE uploadState=? AND blogId=?",
                new String[]{"delete", blogId});
    }

    public boolean hasMediaDeleteQueueItems(int blogId) {
        return SqlUtils.boolForQuery(db, "SELECT 1 FROM " + MEDIA_TABLE + " WHERE uploadState=? AND blogId=?",
                new String[]{"delete", Integer.toString(blogId)});
    }

    public int getWPCOMBlogID() {
        int id = -1;
        Cursor c = db.query(BLOGS_TABLE, new String[] { "id" },
                "dotcomFlag=1", null, null, null, null);
        int numRows = c.getCount();
        c.moveToFirst();
        if (numRows > 0) {
            id = c.getInt(0);
        }

        c.close();

        return id;
    }

    /*
     * returns true if any posts in the passed blog have changes which haven't been uploaded yet
     */
    public boolean blogHasLocalChanges(int localBlogId, boolean isPage) {
        String sql = "SELECT 1 FROM " + POSTS_TABLE + " WHERE isLocalChange=1 AND blogID=? AND isPage=?";
        String[] args = {String.valueOf(localBlogId), isPage ? "1" : "0"};
        return SqlUtils.boolForQuery(db, sql, args);
    }

    /*
     * returns the number of posts/pages in the passed blog that aren't local drafts
     */
    public int getUploadedCountInBlog(int localBlogId, boolean isPage) {
        String sql = "SELECT COUNT(*) FROM " + POSTS_TABLE + " WHERE blogID=? AND isPage=? AND localDraft=0";
        String[] args = {String.valueOf(localBlogId), isPage ? "1" : "0"};
        return SqlUtils.intForQuery(db, sql, args);
    }

    public boolean saveTheme(Theme theme) {
        boolean returnValue = false;

        ContentValues values = new ContentValues();
        values.put(Theme.ID, theme.getId());
        values.put(Theme.AUTHOR, theme.getAuthor());
        values.put(Theme.SCREENSHOT, theme.getScreenshot());
        values.put(Theme.AUTHOR_URI, theme.getAuthorURI());
        values.put(Theme.DEMO_URI, theme.getDemoURI());
        values.put(Theme.NAME, theme.getName());
        values.put(Theme.STYLESHEET, theme.getStylesheet());
        values.put(Theme.PRICE, theme.getPrice());
        values.put(Theme.BLOG_ID, theme.getBlogId());
        values.put(Theme.IS_CURRENT, theme.getIsCurrent());

        synchronized (this) {
            int result = db.update(
                    THEMES_TABLE,
                    values,
                    Theme.ID + "=?",
                    new String[]{ theme.getId() });
            if (result == 0)
                returnValue = db.insert(THEMES_TABLE, null, values) > 0;
        }

        return (returnValue);
    }

    public Cursor getThemesAll(String blogId) {
        String[] columns = {COLUMN_NAME_ID, Theme.ID, Theme.NAME, Theme.SCREENSHOT, Theme.PRICE};
        String[] selection = {blogId};

        return db.query(THEMES_TABLE, columns, Theme.BLOG_ID + "=?", selection, null, null, null);
    }

    public Cursor getThemesFree(String blogId) {
        String[] columns = {COLUMN_NAME_ID, Theme.ID, Theme.NAME, Theme.SCREENSHOT, Theme.PRICE};
        String[] selection = {blogId, ""};

        return db.query(THEMES_TABLE, columns, Theme.BLOG_ID + "=? AND " + Theme.PRICE + "=?", selection, null, null, null);
    }

    public Cursor getThemesPremium(String blogId) {
        String[] columns = {COLUMN_NAME_ID, Theme.ID, Theme.NAME, Theme.SCREENSHOT, Theme.PRICE};
        String[] selection = {blogId, ""};

        return db.query(THEMES_TABLE, columns, Theme.BLOG_ID + "=? AND " + Theme.PRICE + "!=?", selection, null, null, null);
    }

    public String getCurrentThemeId(String blogId) {
        String[] selection = {blogId, String.valueOf(1)};

        return DatabaseUtils.stringForQuery(db, "SELECT " + Theme.ID + " FROM " + THEMES_TABLE + " WHERE " + Theme.BLOG_ID + "=? and " + Theme.IS_CURRENT + "=?", selection);
    }

    public void setCurrentTheme(String blogId, String id) {
        // update any old themes that are set to true to false
        ContentValues values = new ContentValues();
        values.put(Theme.IS_CURRENT, false);
        db.update(THEMES_TABLE, values, Theme.BLOG_ID + "=?", new String[] { blogId });

        values = new ContentValues();
        values.put(Theme.IS_CURRENT, true);
        db.update(THEMES_TABLE, values, Theme.BLOG_ID + "=? AND " + Theme.ID + "=?", new String[] { blogId, id });
    }

    public int getThemeCount(String blogId) {
        return getThemesAll(blogId).getCount();
    }

    public Cursor getThemes(String blogId, String searchTerm) {
        String[] columns = {COLUMN_NAME_ID, Theme.ID, Theme.NAME, Theme.SCREENSHOT, Theme.PRICE};
        String[] selection = {blogId, searchTerm};

        return db.query(THEMES_TABLE, columns, Theme.BLOG_ID + "=? AND " + Theme.NAME + " LIKE ?", selection, null, null, null);
    }

    public Theme getTheme(String blogId, String themeId) {
        String[] columns = {COLUMN_NAME_ID, Theme.ID, Theme.AUTHOR, Theme.SCREENSHOT, Theme.AUTHOR_URI, Theme.DEMO_URI, Theme.NAME, Theme.STYLESHEET, Theme.PRICE};
        String[] selection = {blogId, themeId};
        Cursor cursor = db.query(THEMES_TABLE, columns, Theme.BLOG_ID + "=? AND " + Theme.ID + " id=?", selection, null, null, null);

        if (cursor.moveToFirst()) {
            String id = cursor.getString(cursor.getColumnIndex(Theme.ID));
            String author = cursor.getString(cursor.getColumnIndex(Theme.AUTHOR));
            String screenshot = cursor.getString(cursor.getColumnIndex(Theme.SCREENSHOT));
            String authorURI = cursor.getString(cursor.getColumnIndex(Theme.AUTHOR_URI));
            String demoURI = cursor.getString(cursor.getColumnIndex(Theme.DEMO_URI));
            String name = cursor.getString(cursor.getColumnIndex(Theme.NAME));
            String stylesheet = cursor.getString(cursor.getColumnIndex(Theme.STYLESHEET));
            String price = cursor.getString(cursor.getColumnIndex(Theme.PRICE));
            boolean isCurrent = cursor.getInt(cursor.getColumnIndex(Theme.IS_CURRENT)) > 0;

            Theme theme = new Theme(id, author, screenshot, authorURI, demoURI, name, stylesheet, price, blogId, isCurrent);
            cursor.close();

            return theme;
        } else {
            cursor.close();
            return null;
        }
    }

    /*
     * used during development to copy database to SD card so we can access it via DDMS
     */
    protected void copyDatabase() {
        String copyFrom = db.getPath();
        String copyTo = WordPress.getContext().getExternalFilesDir(null).getAbsolutePath() + "/" + DATABASE_NAME + ".db";

        try {
            InputStream input = new FileInputStream(copyFrom);
            OutputStream output = new FileOutputStream(copyTo);

            byte[] buffer = new byte[1024];
            int length;
            while ((length = input.read(buffer)) > 0)
                output.write(buffer, 0, length);

            output.flush();
            output.close();
            input.close();
        } catch (IOException e) {
            AppLog.e(T.DB, "failed to copy database", e);
        }
    }

    public boolean hasAnyJetpackBlogs() {
        return SqlUtils.boolForQuery(db, "SELECT 1 FROM " + BLOGS_TABLE + " WHERE api_blogid != 0 LIMIT 1", null);
    }
}<|MERGE_RESOLUTION|>--- conflicted
+++ resolved
@@ -77,7 +77,7 @@
     public static final String COLUMN_NAME_VIDEO_PRESS_SHORTCODE = "videoPressShortcode";
     public static final String COLUMN_NAME_UPLOAD_STATE          = "uploadState";
 
-    private static final int DATABASE_VERSION = 35;
+    private static final int DATABASE_VERSION = 36;
 
     private static final String CREATE_TABLE_BLOGS = "create table if not exists accounts (id integer primary key autoincrement, "
             + "url text, blogName text, username text, password text, imagePlacement text, centerThumbnail boolean, fullSizeImage boolean, maxImageWidth text, maxImageWidthId integer);";
@@ -357,11 +357,10 @@
                 deleteUploadedLocalDrafts();
                 currentVersion++;
             case 34:
-<<<<<<< HEAD
+                AccountTable.migrationAddEmailAddressField(db);
+                currentVersion++;
+            case 35:
                 deleteThemesTable();
-=======
-                AccountTable.migrationAddEmailAddressField(db);
->>>>>>> a3674210
                 currentVersion++;
         }
         db.setVersion(DATABASE_VERSION);
