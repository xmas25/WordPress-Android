package org.wordpress.android.util;

import android.app.Dialog;
import android.content.ComponentName;
import android.content.Context;
import android.content.Intent;
import android.content.pm.PackageManager;
import android.content.pm.ResolveInfo;
import android.view.LayoutInflater;
import android.view.View;
import android.view.ViewGroup;
import android.view.ViewGroup.LayoutParams;
import android.widget.ListView;

import androidx.appcompat.app.ActionBar;
import androidx.appcompat.app.AppCompatActivity;
import androidx.appcompat.widget.Toolbar;
import androidx.core.view.ViewCompat;

import com.google.android.material.appbar.AppBarLayout;
import com.google.android.material.appbar.MaterialToolbar;

import org.wordpress.android.R;
import org.wordpress.android.util.AppLog.T;

import java.util.List;

public class WPActivityUtils {
    public static final String READER_DEEPLINK_ACTIVITY_ALIAS = "org.wordpress.android.WPComPostReaderActivity";

    // Hack! PreferenceScreens don't show the toolbar, so we'll manually add one
    // See: http://stackoverflow.com/a/27455363/309558

    // TODO: android.app.Fragment  is deprecated since Android P.
    // Needs to be replaced with android.support.v4.app.Fragment
    // See https://developer.android.com/reference/android/app/Fragment
    public static void addToolbarToDialog(final android.app.Fragment context, final Dialog dialog, String title) {
        if (!context.isAdded() || dialog == null) {
            return;
        }

        View dialogContainerView = DialogExtensionsKt.getPreferenceDialogContainerView(dialog);

        if (dialogContainerView == null) {
            AppLog.e(T.SETTINGS, "Preference Dialog View was null when adding Toolbar");
            return;
        }

        // find the root view, then make sure the toolbar doesn't already exist
        ViewGroup root = (ViewGroup) dialogContainerView.getParent();

        // if we already added an appbar to the dialog it will be in the view one level above it's parent
        ViewGroup modifiedRoot = (ViewGroup) dialogContainerView.getParent().getParent();
        if (modifiedRoot != null && modifiedRoot.findViewById(R.id.appbar_main) != null) {
            return;
        }

        // remove view from the root
        root.removeView(dialogContainerView);

        // inflate our own layout with coordinator layout and appbar
        ViewGroup dialogViewWrapper = (ViewGroup) LayoutInflater.from(
                context.getActivity()).inflate(
                R.layout.preference_screen_wrapper, root,
                false);

        // container that will host content of the dialog
        ViewGroup listContainer = dialogViewWrapper.findViewById(R.id.list_container);

        final ListView listOfPreferences = dialogContainerView.findViewById(android.R.id.list);
        if (listOfPreferences != null) {
            ViewCompat.setNestedScrollingEnabled(listOfPreferences, true);
        }

        // add dialog view into container
        LayoutParams lp = dialogContainerView.getLayoutParams();
        lp.height = LayoutParams.MATCH_PARENT;
        lp.width = LayoutParams.MATCH_PARENT;
        listContainer.addView(dialogContainerView, lp);

        // add layout with container back to root view
        root.addView(dialogViewWrapper);

        AppBarLayout appbar = dialogViewWrapper.findViewById(R.id.appbar_main);
        MaterialToolbar toolbar = appbar.findViewById(R.id.toolbar_main);

        appbar.setLiftOnScrollTargetViewId(android.R.id.list);

        dialog.getWindow().setWindowAnimations(R.style.DialogAnimations);
        toolbar.setTitle(title);
        toolbar.setNavigationOnClickListener(v -> dialog.dismiss());
        toolbar.setNavigationContentDescription(R.string.navigate_up_desc);
    }

    /**
     * Checks for a {@link Toolbar} at the first child element of a given {@link Dialog} and
     * removes it if it exists.
     * <p>
     * Originally added to prevent a crash that occurs with nested PreferenceScreens that added
     * a toolbar via {@link WPActivityUtils#addToolbarToDialog(android.app.Fragment, Dialog, String)}. The
     * crash can be reproduced by turning 'Don't keep activities' on from Developer options.
     */

    // TODO: android.app.Fragment  is deprecated since Android P.
    // Needs to be replaced with android.support.v4.app.Fragment
    // See https://developer.android.com/reference/android/app/Fragment
    public static void removeToolbarFromDialog(final android.app.Fragment context, final Dialog dialog) {
        if (dialog == null || !context.isAdded()) {
            return;
        }

        View dialogContainerView = DialogExtensionsKt.getPreferenceDialogContainerView(dialog);

        if (dialogContainerView == null) {
            AppLog.e(T.SETTINGS, "Preference Dialog View was null when removing Toolbar");
            return;
        }

        ViewGroup root = (ViewGroup) dialogContainerView.getParent().getParent();

        if (root.getChildAt(0) instanceof Toolbar) {
            root.removeViewAt(0);
        }
    }

<<<<<<< HEAD
    public static void setStatusBarColor(Window window, int color) {
        window.clearFlags(WindowManager.LayoutParams.FLAG_TRANSLUCENT_STATUS);
        window.addFlags(WindowManager.LayoutParams.FLAG_DRAWS_SYSTEM_BAR_BACKGROUNDS);
        window.setStatusBarColor(color);
    }

    public static void setLightStatusBar(Window window, boolean showInLightMode) {
        Context context = window.getContext();
        boolean isDarkTheme = ConfigurationExtensionsKt.isDarkTheme(context.getResources().getConfiguration());
        if (!isDarkTheme) {
            int newColor = showInLightMode ? ContextExtensionsKt.getColorFromAttribute(context, R.attr.colorSurface)
                    : ContextCompat.getColor(context, R.color.status_bar);
            setLightStatusBar(window, showInLightMode, newColor);
        }
    }

    public static void setLightStatusBar(Window window, boolean showInLightMode, int statusBarColor) {
        window.setStatusBarColor(statusBarColor);

        if (VERSION.SDK_INT >= VERSION_CODES.M) {
            int systemVisibility = window.getDecorView().getSystemUiVisibility();
            int newSystemVisibility = showInLightMode ? systemVisibility | View.SYSTEM_UI_FLAG_LIGHT_STATUS_BAR
                    : systemVisibility & ~View.SYSTEM_UI_FLAG_LIGHT_STATUS_BAR;
            window.getDecorView().setSystemUiVisibility(newSystemVisibility);
        }
    }

=======
>>>>>>> a9b32e65
    public static Context getThemedContext(Context context) {
        if (context instanceof AppCompatActivity) {
            ActionBar actionBar = ((AppCompatActivity) context).getSupportActionBar();
            if (actionBar != null) {
                return actionBar.getThemedContext();
            }
        }
        return context;
    }

    public static boolean isEmailClientAvailable(Context context) {
        if (context == null) {
            return false;
        }

        Intent intent = new Intent(Intent.ACTION_MAIN);
        intent.addCategory(Intent.CATEGORY_APP_EMAIL);
        PackageManager packageManager = context.getPackageManager();
        List<ResolveInfo> emailApps = packageManager.queryIntentActivities(intent, PackageManager.MATCH_DEFAULT_ONLY);

        return !emailApps.isEmpty();
    }

    public static void openEmailClient(Context context) {
        Intent intent = new Intent(Intent.ACTION_MAIN);
        intent.addCategory(Intent.CATEGORY_APP_EMAIL);
        intent.addFlags(Intent.FLAG_ACTIVITY_NEW_TASK);
        context.startActivity(intent);
    }

    public static void disableReaderDeeplinks(Context context) {
        PackageManager pm = context.getPackageManager();
        pm.setComponentEnabledSetting(new ComponentName(context, READER_DEEPLINK_ACTIVITY_ALIAS),
                PackageManager.COMPONENT_ENABLED_STATE_DISABLED, PackageManager.DONT_KILL_APP);
    }

    public static void enableReaderDeeplinks(Context context) {
        PackageManager pm = context.getPackageManager();
        pm.setComponentEnabledSetting(new ComponentName(context, READER_DEEPLINK_ACTIVITY_ALIAS),
                PackageManager.COMPONENT_ENABLED_STATE_ENABLED, PackageManager.DONT_KILL_APP);
    }
}<|MERGE_RESOLUTION|>--- conflicted
+++ resolved
@@ -123,36 +123,6 @@
         }
     }
 
-<<<<<<< HEAD
-    public static void setStatusBarColor(Window window, int color) {
-        window.clearFlags(WindowManager.LayoutParams.FLAG_TRANSLUCENT_STATUS);
-        window.addFlags(WindowManager.LayoutParams.FLAG_DRAWS_SYSTEM_BAR_BACKGROUNDS);
-        window.setStatusBarColor(color);
-    }
-
-    public static void setLightStatusBar(Window window, boolean showInLightMode) {
-        Context context = window.getContext();
-        boolean isDarkTheme = ConfigurationExtensionsKt.isDarkTheme(context.getResources().getConfiguration());
-        if (!isDarkTheme) {
-            int newColor = showInLightMode ? ContextExtensionsKt.getColorFromAttribute(context, R.attr.colorSurface)
-                    : ContextCompat.getColor(context, R.color.status_bar);
-            setLightStatusBar(window, showInLightMode, newColor);
-        }
-    }
-
-    public static void setLightStatusBar(Window window, boolean showInLightMode, int statusBarColor) {
-        window.setStatusBarColor(statusBarColor);
-
-        if (VERSION.SDK_INT >= VERSION_CODES.M) {
-            int systemVisibility = window.getDecorView().getSystemUiVisibility();
-            int newSystemVisibility = showInLightMode ? systemVisibility | View.SYSTEM_UI_FLAG_LIGHT_STATUS_BAR
-                    : systemVisibility & ~View.SYSTEM_UI_FLAG_LIGHT_STATUS_BAR;
-            window.getDecorView().setSystemUiVisibility(newSystemVisibility);
-        }
-    }
-
-=======
->>>>>>> a9b32e65
     public static Context getThemedContext(Context context) {
         if (context instanceof AppCompatActivity) {
             ActionBar actionBar = ((AppCompatActivity) context).getSupportActionBar();
