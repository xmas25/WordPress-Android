--- conflicted
+++ resolved
@@ -10,11 +10,8 @@
     AVATAR_WITH_BACKGROUND,
     AVATAR_WITHOUT_BACKGROUND,
     BLAVATAR,
-<<<<<<< HEAD
-    BLAVATAR_ROUNDED,
-=======
+    BLAVATAR_ROUNDED_CORNERS,
     BLAVATAR_CIRCULAR,
->>>>>>> ac191dcd
     IMAGE,
     PHOTO,
     PHOTO_ROUNDED_CORNERS,
