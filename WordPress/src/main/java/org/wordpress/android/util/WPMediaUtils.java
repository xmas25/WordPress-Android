--- conflicted
+++ resolved
@@ -204,7 +204,6 @@
             case PARSE_ERROR:
                 return context.getString(R.string.error_media_parse_error);
             case GENERIC_ERROR:
-<<<<<<< HEAD
                 // This error happens when the user tries to upload a file that's not allowed on their user plan.
                 // Unfortunately it still has the standard 400 error code so there is no other way to differentiate it.
                 if ("Sorry, this file type is not permitted for security reasons.".equals(error.message)) {
@@ -212,11 +211,9 @@
                 } else {
                     return context.getString(R.string.error_generic_error);
                 }
-=======
                 return context.getString(R.string.error_generic_error);
             case EXCEEDS_SITE_SPACE_QUOTA_LIMIT:
                 return context.getString(R.string.error_media_quota_exceeded);
->>>>>>> a0fd4784
         }
         return null;
     }
