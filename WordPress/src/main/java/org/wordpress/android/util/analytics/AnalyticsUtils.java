--- conflicted
+++ resolved
@@ -75,11 +75,8 @@
     private static final String INTERCEPTOR_CLASSNAME = "interceptor_classname";
     private static final String NEWS_CARD_ORIGIN = "origin";
     private static final String NEWS_CARD_VERSION = "version";
-<<<<<<< HEAD
+    private static final String SITE_TYPE_KEY = "site_type";
     private static final String COMMENT_ACTION_SOURCE = "source";
-=======
-    private static final String SITE_TYPE_KEY = "site_type";
->>>>>>> d66908e1
 
     public static final String HAS_GUTENBERG_BLOCKS_KEY = "has_gutenberg_blocks";
     public static final String HAS_WP_STORIES_BLOCKS_KEY = "has_wp_stories_blocks";
@@ -255,7 +252,6 @@
             }
             properties.put(BLOG_ID_KEY, site.getSiteId());
             properties.put(IS_JETPACK_KEY, site.isJetpackConnected());
-            properties.put(SITE_TYPE_KEY, AnalyticsSiteType.toStringFromSiteModel(site));
         }
 
         if (properties == null) {
@@ -293,7 +289,6 @@
         if (site != null) {
             properties.put(BLOG_ID_KEY, site.getSiteId());
             properties.put(IS_JETPACK_KEY, site.isJetpackConnected());
-            properties.put(SITE_TYPE_KEY, AnalyticsSiteType.toStringFromSiteModel(site));
         }
 
         if (comment != null) {
@@ -320,17 +315,12 @@
                     : AnalyticsTracker.Stat.NOTIFICATION_REPLIED_TO;
         }
 
-        AnalyticsTracker.Stat stat = isQuickReply ? Stat.COMMENT_QUICK_ACTION_REPLIED_TO
-                : Stat.COMMENT_REPLIED_TO;
+        AnalyticsTracker.Stat stat = isQuickReply ? AnalyticsTracker.Stat.NOTIFICATION_QUICK_ACTIONS_REPLIED_TO
+                : AnalyticsTracker.Stat.NOTIFICATION_REPLIED_TO;
         if (site == null || !SiteUtils.isAccessedViaWPComRest(site)) {
             AppLog.w(AppLog.T.STATS, "The passed blog obj is null or it's not a wpcom or Jetpack."
                                      + " Tracking analytics without blog info");
             AnalyticsTracker.track(stat);
-
-            if (legacyTracker != null) {
-                AnalyticsTracker.track(legacyTracker);
-            }
-
             return;
         }
 
@@ -339,11 +329,8 @@
         properties.put(IS_JETPACK_KEY, site.isJetpackConnected());
         properties.put(POST_ID_KEY, comment.getRemotePostId());
         properties.put(COMMENT_ID_KEY, comment.getRemoteCommentId());
-<<<<<<< HEAD
+        properties.put(SITE_TYPE_KEY, AnalyticsSiteType.toStringFromSiteModel(site));
         properties.put(COMMENT_ACTION_SOURCE, source.toString());
-=======
-        properties.put(SITE_TYPE_KEY, AnalyticsSiteType.toStringFromSiteModel(site));
->>>>>>> d66908e1
 
         AnalyticsTracker.track(stat, properties);
 
@@ -657,7 +644,6 @@
         AnalyticsTracker.track(Stat.LOGIN_PROLOGUE_PAGED, properties);
     }
 
-<<<<<<< HEAD
     public enum AnalyticsCommentActionSource {
         NOTIFICATIONS {
             public String toString() {
@@ -691,7 +677,8 @@
         properties.put(COMMENT_ACTION_SOURCE, actionSource.toString());
 
         AnalyticsUtils.trackWithReaderPostDetails(stat, post, properties);
-=======
+    }
+
     @VisibleForTesting
     protected enum AnalyticsSiteType {
         BLOG {
@@ -716,6 +703,5 @@
         static String toStringFromSiteModel(SiteModel siteModel) {
             return fromSiteModel(siteModel).toString();
         }
->>>>>>> d66908e1
     }
 }