package org.wordpress.android.util.image

import android.graphics.Bitmap
import android.graphics.drawable.Drawable
import android.widget.ImageView
import android.widget.ImageView.ScaleType
import android.widget.ImageView.ScaleType.CENTER
import android.widget.TextView
import com.bumptech.glide.request.target.ViewTarget
import org.wordpress.android.WordPress
import org.wordpress.android.modules.GlideApp
import org.wordpress.android.modules.GlideRequest
import org.wordpress.android.util.AppLog
import javax.inject.Inject
import javax.inject.Singleton

/**
 * Singleton for asynchronous image fetching/loading with support for placeholders, transformations and more.
 */
@Singleton
class ImageManager @Inject constructor(val placeholderManager: ImagePlaceholderManager) {
    @JvmOverloads
    fun load(
        imageView: ImageView,
        imageType: ImageType,
        imgUrl: String,
        scaleType: ImageView.ScaleType = CENTER
    ) {
        GlideApp.with(imageView.context)
                .load(imgUrl)
                .addFallback(imageType)
                .addPlaceholder(imageType)
                .applyScaleType(scaleType)
                .into(imageView)
    }

    @JvmOverloads
    fun load(imageView: ImageView, bitmap: Bitmap, scaleType: ImageView.ScaleType = CENTER) {
        GlideApp.with(imageView.context)
                .load(bitmap)
                .applyScaleType(scaleType)
                .into(imageView)
    }

    @JvmOverloads
    fun load(imageView: ImageView, drawable: Drawable, scaleType: ImageView.ScaleType = CENTER) {
        GlideApp.with(imageView.context)
                .load(drawable)
                .applyScaleType(scaleType)
                .into(imageView)
    }

<<<<<<< HEAD
    fun load(viewTarget: ViewTarget<TextView, Drawable>, imageType: ImageType, imgUrl: String) {
        GlideApp.with(WordPress.getContext())
                .load(imgUrl)
                .addFallback(imageType)
                .addPlaceholder(imageType)
                .into(viewTarget)
=======
    @JvmOverloads
    fun load(imageView: ImageView, resourceId: Int, scaleType: ImageView.ScaleType = CENTER) {
        GlideApp.with(imageView.context)
                .load(resourceId)
                .applyScaleType(scaleType)
                .into(imageView)
>>>>>>> 5dedbc03
    }

    fun loadIntoCircle(imageView: ImageView, imageType: ImageType, imgUrl: String) {
        GlideApp.with(imageView.context)
                .load(imgUrl)
                .addFallback(imageType)
                .addPlaceholder(imageType)
                .circleCrop()
                .into(imageView)
    }

    fun cancelRequestAndClearImageView(imageView: ImageView) {
        GlideApp.with(imageView.context).clear(imageView)
    }

    private fun GlideRequest<Drawable>.applyScaleType(
        scaleType: ScaleType
    ): GlideRequest<Drawable> {
        return when (scaleType) {
            ImageView.ScaleType.CENTER_CROP -> this.centerCrop()
            ImageView.ScaleType.CENTER_INSIDE -> this.centerInside()
            ImageView.ScaleType.FIT_CENTER -> this.fitCenter()
            ImageView.ScaleType.CENTER -> this
            ImageView.ScaleType.FIT_END,
            ImageView.ScaleType.FIT_START,
            ImageView.ScaleType.FIT_XY,
            ImageView.ScaleType.MATRIX -> {
                AppLog.e(AppLog.T.UTILS, String.format("ScaleType %s is not supported.", scaleType.toString()))
                this
            }
        }
    }

    private fun GlideRequest<Drawable>.addPlaceholder(imageType: ImageType): GlideRequest<Drawable> {
        val placeholderImageRes = placeholderManager.getPlaceholderResource(imageType)
        return if (placeholderImageRes == null) this else this.placeholder(placeholderImageRes)
    }

    private fun GlideRequest<Drawable>.addFallback(imageType: ImageType): GlideRequest<Drawable> {
        val errorImageRes = placeholderManager.getErrorResource(imageType)
        return if (errorImageRes == null) this else this.error(errorImageRes)
    }

    @Deprecated("Object for backward compatibility with code which doesn't support DI")
    companion object {
        @JvmStatic
        @Deprecated("Use injected ImageManager")
        val instance: ImageManager by lazy { ImageManager(ImagePlaceholderManager()) }
    }
}<|MERGE_RESOLUTION|>--- conflicted
+++ resolved
@@ -5,6 +5,7 @@
 import android.widget.ImageView
 import android.widget.ImageView.ScaleType
 import android.widget.ImageView.ScaleType.CENTER
+import android.widget.TextView
 import android.widget.TextView
 import com.bumptech.glide.request.target.ViewTarget
 import org.wordpress.android.WordPress
@@ -50,21 +51,20 @@
                 .into(imageView)
     }
 
-<<<<<<< HEAD
+    @JvmOverloads
+    fun load(imageView: ImageView, resourceId: Int, scaleType: ImageView.ScaleType = CENTER) {
+        GlideApp.with(imageView.context)
+                .load(resourceId)
+                .applyScaleType(scaleType)
+                .into(imageView)
+    }
+
     fun load(viewTarget: ViewTarget<TextView, Drawable>, imageType: ImageType, imgUrl: String) {
         GlideApp.with(WordPress.getContext())
                 .load(imgUrl)
                 .addFallback(imageType)
                 .addPlaceholder(imageType)
                 .into(viewTarget)
-=======
-    @JvmOverloads
-    fun load(imageView: ImageView, resourceId: Int, scaleType: ImageView.ScaleType = CENTER) {
-        GlideApp.with(imageView.context)
-                .load(resourceId)
-                .applyScaleType(scaleType)
-                .into(imageView)
->>>>>>> 5dedbc03
     }
 
     fun loadIntoCircle(imageView: ImageView, imageType: ImageType, imgUrl: String) {
