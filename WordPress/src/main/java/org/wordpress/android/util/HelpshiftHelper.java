package org.wordpress.android.util;

import android.app.Activity;
import android.app.Application;
import android.content.Context;
import android.content.Intent;
import android.text.TextUtils;

import com.helpshift.Core;
import com.helpshift.InstallConfig;
import com.helpshift.exceptions.InstallException;
import com.helpshift.support.Support;
import com.helpshift.support.Support.Delegate;

import org.apache.commons.lang.ArrayUtils;
import org.wordpress.android.BuildConfig;
import org.wordpress.android.analytics.AnalyticsTracker;
import org.wordpress.android.analytics.AnalyticsTracker.Stat;
<<<<<<< HEAD
import org.wordpress.android.fluxc.model.SiteModel;
import org.wordpress.android.fluxc.store.SiteStore;
=======
import org.wordpress.android.models.AccountHelper;
import org.wordpress.android.ui.accounts.BlogUtils;
>>>>>>> 91c3fa5a
import org.wordpress.android.util.AppLog.T;

import java.io.File;
import java.util.HashMap;
import java.util.Map;
import java.util.Set;

public class HelpshiftHelper {
    public static String ORIGIN_KEY = "ORIGIN_KEY";
    private static String HELPSHIFT_SCREEN_KEY = "helpshift_screen";
    private static String HELPSHIFT_ORIGIN_KEY = "origin";
    private static HelpshiftHelper mInstance = null;
    private static HashMap<String, Object> mMetadata = new HashMap<String, Object>();

    public enum MetadataKey {
        USER_ENTERED_URL("user-entered-url"),
        USER_ENTERED_USERNAME("user-entered-username");

        private final String mStringValue;

        private MetadataKey(final String stringValue) {
            mStringValue = stringValue;
        }

        public String toString() {
            return mStringValue;
        }
    }

    public enum Tag {
        ORIGIN_UNKNOWN("origin:unknown"),
        ORIGIN_LOGIN_SCREEN_HELP("origin:login-screen-help"),
        ORIGIN_LOGIN_SCREEN_ERROR("origin:login-screen-error"),
        ORIGIN_ME_SCREEN_HELP("origin:me-screen-help"),
        ORIGIN_START_OVER("origin:start-over"),
        ORIGIN_DELETE_SITE("origin:delete-site");

        private final String mStringValue;

        private Tag(final String stringValue) {
            mStringValue = stringValue;
        }

        public String toString() {
            return mStringValue;
        }

        public static String[] toString(Tag[] tags) {
            if (tags == null) {
                return null;
            }
            String[] res = new String[tags.length];
            for (int i = 0; i < res.length; i++) {
                res[0] = tags[0].toString();
            }
            return res;
        }
    }

    private HelpshiftHelper() {
    }

    public static synchronized HelpshiftHelper getInstance() {
        if (mInstance == null) {
            mInstance = new HelpshiftHelper();
        }
        return mInstance;
    }

    public static void init(Application application) {
        InstallConfig installConfig = new InstallConfig.Builder()
                .setEnableInAppNotification(true)
                .build();
        Core.init(Support.getInstance());
        try {
            Core.install(application, BuildConfig.HELPSHIFT_API_KEY, BuildConfig.HELPSHIFT_API_DOMAIN,
                    BuildConfig.HELPSHIFT_API_ID, installConfig);
        } catch (InstallException e) {
            AppLog.e(T.UTILS, e);
        }
        Support.setDelegate(new Delegate() {
            @Override
            public void sessionBegan() {
            }

            @Override
            public void sessionEnded() {
            }

            @Override
            public void newConversationStarted(String s) {
            }

            @Override
            public void userRepliedToConversation(String s) {
                AnalyticsTracker.track(Stat.SUPPORT_SENT_REPLY_TO_SUPPORT_MESSAGE);
            }

            @Override
            public void userCompletedCustomerSatisfactionSurvey(int i, String s) {
            }

            @Override
            public void displayAttachmentFile(File file) {
            }

            @Override
            public void didReceiveNotification(int i) {
            }
        });
    }

    /**
     * Show conversation activity
     * Automatically add default metadata to this conversation
     */
    public void showConversation(Activity activity, SiteStore siteStore, Tag origin, String wpComUsername) {
        if (origin == null) {
            origin = Tag.ORIGIN_UNKNOWN;
        }
        // track origin and helpshift screen in analytics
        Map<String, Object> properties = new HashMap<String, Object>();
        properties.put(HELPSHIFT_SCREEN_KEY, "conversation");
        properties.put(HELPSHIFT_ORIGIN_KEY, origin.toString());
        AnalyticsTracker.track(Stat.SUPPORT_OPENED_HELPSHIFT_SCREEN, properties);
        // Add tags to Helpshift metadata
        addTags(new Tag[]{origin});
        HashMap config = getHelpshiftConfig(activity, siteStore, wpComUsername);
        Support.showConversation(activity, config);
    }

    /**
     * Show FAQ activity
     * Automatically add default metadata to this conversation (users can start a conversation from FAQ screen).
     */
    public void showFAQ(Activity activity, SiteStore siteStore, Tag origin, String wpComUsername) {
        if (origin == null) {
            origin = Tag.ORIGIN_UNKNOWN;
        }
        // track origin and helpshift screen in analytics
        Map<String, Object> properties = new HashMap<String, Object>();
        properties.put(HELPSHIFT_SCREEN_KEY, "faq");
        properties.put(HELPSHIFT_ORIGIN_KEY, origin.toString());
        AnalyticsTracker.track(Stat.SUPPORT_OPENED_HELPSHIFT_SCREEN, properties);
        // Add tags to Helpshift metadata
        addTags(new Tag[]{origin});
        HashMap config = getHelpshiftConfig(activity, siteStore, wpComUsername);
        Support.showFAQs(activity, config);
    }

    /**
     * Register a GCM device token to Helpshift servers
     *
     * @param regId registration id
     */
    public void registerDeviceToken(Context context, String regId) {
        if (!TextUtils.isEmpty(regId)) {
            Core.registerDeviceToken(context, regId);
        }
    }

    public void setTags(Tag[] tags) {
        setTags(Tag.toString(tags));
    }

    public void setTags(String[] tags) {
        mMetadata.put(Support.TagsKey, tags);
    }

    public void addTags(Tag[] tags) {
        addTags(Tag.toString(tags));
    }

    public void addTags(String[] tags) {
        String[] oldTags = (String[]) mMetadata.get(Support.TagsKey);
        // Concatenate arrays
        mMetadata.put(Support.TagsKey, ArrayUtils.addAll(oldTags, tags));
    }

    public void addPlanTags() {
        Set<String> planTags = BlogUtils.planTags();
        addTags(planTags.toArray(new String[planTags.size()]));
    }

    /**
     * Handle push notification
     */
    public void handlePush(Context context, Intent intent) {
        Core.handlePush(context, intent);
    }

    /**
     * Add metadata to Helpshift conversations
     *
     * @param key map key
     * @param object to store. Be careful with the type used. Nothing is specified in the documentation. Better to use
     *               String but String[] is needed for specific key like Support.TagsKey
     */
    public void addMetaData(MetadataKey key, Object object) {
        mMetadata.put(key.toString(), object);
    }

    public Object getMetaData(MetadataKey key) {
        return mMetadata.get(key.toString());
    }

    private void addDefaultMetaData(Context context, SiteStore siteStore, String wpComUsername) {
        // Use plain text log (unfortunately Helpshift can't display this correctly)
        mMetadata.put("log", AppLog.toPlainText(context));

        // List blogs name and url
        int counter = 1;
<<<<<<< HEAD
        for (SiteModel site: siteStore.getSites()) {
            mMetadata.put("blog-name-" + counter, site.getName());
            mMetadata.put("blog-url-" + counter, site.getUrl());
=======
        String[] extraFields = {"plan_product_id"};
        for (Map<String, Object> account : WordPress.wpDB.getBlogsBy(null, extraFields)) {
            mMetadata.put("blog-name-" + counter, MapUtils.getMapStr(account, "blogName"));
            mMetadata.put("blog-url-" + counter, MapUtils.getMapStr(account, "url"));
            mMetadata.put("blog-plan-" + counter, MapUtils.getMapInt(account, "plan_product_id"));
>>>>>>> 91c3fa5a
            counter += 1;
        }

        // wpcom user
        mMetadata.put("wpcom-username", wpComUsername);
    }

    private HashMap getHelpshiftConfig(Context context, SiteStore siteStore, String wpComUsername) {
        String emailAddress = UserEmailUtils.getPrimaryEmail(context);
        // Use the user entered username to pre-fill name
        String name = (String) getMetaData(MetadataKey.USER_ENTERED_USERNAME);
        // If it's null or empty, use split email address to pre-fill name
        if (TextUtils.isEmpty(name)) {
            String[] splitEmail = TextUtils.split(emailAddress, "@");
            if (splitEmail.length >= 1) {
                name = splitEmail[0];
            }
        }
        Core.setNameAndEmail(name, emailAddress);
<<<<<<< HEAD
        addDefaultMetaData(context, siteStore, wpComUsername);
=======
        addDefaultMetaData(context);
        addPlanTags();
>>>>>>> 91c3fa5a
        HashMap config = new HashMap ();
        config.put(Support.CustomMetadataKey, mMetadata);
        config.put("showSearchOnNewConversation", true);
        return config;
    }
}<|MERGE_RESOLUTION|>--- conflicted
+++ resolved
@@ -4,6 +4,7 @@
 import android.app.Application;
 import android.content.Context;
 import android.content.Intent;
+import android.support.annotation.NonNull;
 import android.text.TextUtils;
 
 import com.helpshift.Core;
@@ -16,17 +17,14 @@
 import org.wordpress.android.BuildConfig;
 import org.wordpress.android.analytics.AnalyticsTracker;
 import org.wordpress.android.analytics.AnalyticsTracker.Stat;
-<<<<<<< HEAD
 import org.wordpress.android.fluxc.model.SiteModel;
 import org.wordpress.android.fluxc.store.SiteStore;
-=======
-import org.wordpress.android.models.AccountHelper;
-import org.wordpress.android.ui.accounts.BlogUtils;
->>>>>>> 91c3fa5a
 import org.wordpress.android.util.AppLog.T;
 
 import java.io.File;
 import java.util.HashMap;
+import java.util.HashSet;
+import java.util.Locale;
 import java.util.Map;
 import java.util.Set;
 
@@ -202,8 +200,25 @@
         mMetadata.put(Support.TagsKey, ArrayUtils.addAll(oldTags, tags));
     }
 
-    public void addPlanTags() {
-        Set<String> planTags = BlogUtils.planTags();
+    @NonNull
+    private Set<String> getPlanTags(@NonNull SiteStore siteStore) {
+        Set<String> tags = new HashSet<>();
+
+        for (SiteModel site: siteStore.getSites()) {
+            if (site.getPlanId() == 0) {
+                // Skip unknown plans, missing or unknown plan ID is 0
+                continue;
+            }
+            String tag = String.format(Locale.US, "plan:%d", site.getPlanId());
+            tags.add(tag);
+        }
+
+        return tags;
+    }
+
+
+    private void addPlanTags(@NonNull SiteStore siteStore) {
+        Set<String> planTags = getPlanTags(siteStore);
         addTags(planTags.toArray(new String[planTags.size()]));
     }
 
@@ -235,17 +250,10 @@
 
         // List blogs name and url
         int counter = 1;
-<<<<<<< HEAD
         for (SiteModel site: siteStore.getSites()) {
             mMetadata.put("blog-name-" + counter, site.getName());
             mMetadata.put("blog-url-" + counter, site.getUrl());
-=======
-        String[] extraFields = {"plan_product_id"};
-        for (Map<String, Object> account : WordPress.wpDB.getBlogsBy(null, extraFields)) {
-            mMetadata.put("blog-name-" + counter, MapUtils.getMapStr(account, "blogName"));
-            mMetadata.put("blog-url-" + counter, MapUtils.getMapStr(account, "url"));
-            mMetadata.put("blog-plan-" + counter, MapUtils.getMapInt(account, "plan_product_id"));
->>>>>>> 91c3fa5a
+            mMetadata.put("blog-plan-" + counter, site.getPlanId());
             counter += 1;
         }
 
@@ -265,13 +273,9 @@
             }
         }
         Core.setNameAndEmail(name, emailAddress);
-<<<<<<< HEAD
         addDefaultMetaData(context, siteStore, wpComUsername);
-=======
-        addDefaultMetaData(context);
-        addPlanTags();
->>>>>>> 91c3fa5a
-        HashMap config = new HashMap ();
+        addPlanTags(siteStore);
+        HashMap config = new HashMap();
         config.put(Support.CustomMetadataKey, mMetadata);
         config.put("showSearchOnNewConversation", true);
         return config;
