--- conflicted
+++ resolved
@@ -87,35 +87,24 @@
      * Automatically add default metadata to this conversation
      */
     public void showConversation(Activity activity) {
-        String emailAddress = UserEmail.getPrimaryEmail(activity);
-        // Use the user entered username to pre-fill name
-        String name = (String) getMetaData(MetadataKey.USER_ENTERED_USERNAME);
-        // If it's null or empty, use split email address to pre-fill name
-        if (TextUtils.isEmpty(name)) {
-            String[] splitEmail = TextUtils.split(emailAddress, "@");
-            if (splitEmail.length >= 1) {
-                name = splitEmail[0];
-            }
-        }
-        Helpshift.setNameAndEmail(name, emailAddress);
-        addDefaultMetaData(activity);
-        HashMap config = new HashMap ();
-        config.put(Helpshift.HSCustomMetadataKey, mMetadata);
+        HashMap config = getHelpshiftConfig(activity);
         Helpshift.showConversation(activity, config);
     }
 
-<<<<<<< HEAD
+    /**
+     * Show FAQ activity
+     * Automatically add default metadata to this conversation (users can start a conversation from FAQ screen).
+     */
+    public void showFAQ(Activity activity) {
+        HashMap config = getHelpshiftConfig(activity);
+        Helpshift.showFAQs(activity, config);
+    }
+
     /**
      * Register a GCM device token to Helpshift servers
      *
      * @param regId registration id
      */
-=======
-    public void showFAQ(Activity activity) {
-        Helpshift.showFAQs(activity);
-    }
-
->>>>>>> b414d1d2
     public void registerDeviceToken(Context context, String regId) {
         if (!TextUtils.isEmpty(regId)) {
             Helpshift.registerDeviceToken(context, regId);
@@ -167,4 +156,22 @@
         String username = preferences.getString(WordPress.WPCOM_USERNAME_PREFERENCE, null);
         mMetadata.put("wpcom-username", username);
     }
+
+    private HashMap getHelpshiftConfig(Context context) {
+        String emailAddress = UserEmail.getPrimaryEmail(context);
+        // Use the user entered username to pre-fill name
+        String name = (String) getMetaData(MetadataKey.USER_ENTERED_USERNAME);
+        // If it's null or empty, use split email address to pre-fill name
+        if (TextUtils.isEmpty(name)) {
+            String[] splitEmail = TextUtils.split(emailAddress, "@");
+            if (splitEmail.length >= 1) {
+                name = splitEmail[0];
+            }
+        }
+        Helpshift.setNameAndEmail(name, emailAddress);
+        addDefaultMetaData(context);
+        HashMap config = new HashMap ();
+        config.put(Helpshift.HSCustomMetadataKey, mMetadata);
+        return config;
+    }
 }