package org.wordpress.android.util;

import android.content.Context;
import android.content.SharedPreferences;
import android.net.Uri;
import android.preference.PreferenceManager;
import android.support.annotation.NonNull;
import android.text.Html;
import android.text.TextUtils;
import android.webkit.MimeTypeMap;

import org.json.JSONException;
import org.json.JSONObject;
import org.wordpress.android.WordPress;
import org.wordpress.android.analytics.AnalyticsMetadata;
import org.wordpress.android.analytics.AnalyticsTracker;
import org.wordpress.android.analytics.AnalyticsTrackerMixpanel;
import org.wordpress.android.analytics.AnalyticsTrackerNosara;
import org.wordpress.android.datasets.ReaderPostTable;
import org.wordpress.android.models.AccountHelper;
import org.wordpress.android.models.Blog;
import org.wordpress.android.models.ReaderPost;

import java.io.File;
import java.util.HashMap;
import java.util.Iterator;
import java.util.Map;

import static org.wordpress.android.analytics.AnalyticsTracker.Stat.READER_ARTICLE_COMMENTED_ON;
import static org.wordpress.android.analytics.AnalyticsTracker.Stat.READER_ARTICLE_LIKED;
import static org.wordpress.android.analytics.AnalyticsTracker.Stat.READER_ARTICLE_OPENED;
import static org.wordpress.android.analytics.AnalyticsTracker.Stat.READER_GLOBAL_RELATED_POST_CLICKED;
import static org.wordpress.android.analytics.AnalyticsTracker.Stat.READER_LOCAL_RELATED_POST_CLICKED;
import static org.wordpress.android.analytics.AnalyticsTracker.Stat.READER_SEARCH_RESULT_TAPPED;
import static org.wordpress.android.analytics.AnalyticsTracker.Stat.TRAIN_TRACKS_INTERACT;
import static org.wordpress.android.analytics.AnalyticsTracker.Stat.TRAIN_TRACKS_RENDER;

public class AnalyticsUtils {
    private static String BLOG_ID_KEY = "blog_id";
    private static String POST_ID_KEY = "post_id";
    private static String COMMENT_ID_KEY = "comment_id";
    private static String FEED_ID_KEY = "feed_id";
    private static String FEED_ITEM_ID_KEY = "feed_item_id";
    private static String IS_JETPACK_KEY = "is_jetpack";
    private static String INTENT_ACTION = "intent_action";
    private static String INTENT_DATA = "intent_data";
    private static String INTERCEPTED_URI = "intercepted_uri";
    private static String INTERCEPTOR_CLASSNAME = "interceptor_classname";

    /**
     * Utility method to refresh mixpanel metadata.
     *
     * @param username WordPress.com username
     * @param email    WordPress.com email address
     */
    public static void refreshMetadata(String username, String email) {
        AnalyticsMetadata metadata = new AnalyticsMetadata();

        SharedPreferences preferences = PreferenceManager.getDefaultSharedPreferences(WordPress.getContext());

        metadata.setSessionCount(preferences.getInt(AnalyticsTrackerMixpanel.SESSION_COUNT, 0));
        metadata.setUserConnected(AccountHelper.isSignedIn());
        metadata.setWordPressComUser(AccountHelper.isSignedInWordPressDotCom());
        metadata.setJetpackUser(AccountHelper.isJetPackUser());
        metadata.setNumBlogs(WordPress.wpDB.getNumBlogs());
        metadata.setUsername(username);
        metadata.setEmail(email);

        AnalyticsTracker.refreshMetadata(metadata);
    }

    /**
     * Utility method to refresh mixpanel metadata.
     */
    public static void refreshMetadata() {
        AnalyticsMetadata metadata = new AnalyticsMetadata();

        SharedPreferences preferences = PreferenceManager.getDefaultSharedPreferences(WordPress.getContext());

        metadata.setSessionCount(preferences.getInt(AnalyticsTrackerMixpanel.SESSION_COUNT, 0));
        metadata.setUserConnected(AccountHelper.isSignedIn());
        metadata.setWordPressComUser(AccountHelper.isSignedInWordPressDotCom());
        metadata.setJetpackUser(AccountHelper.isJetPackUser());
        metadata.setNumBlogs(WordPress.wpDB.getNumBlogs());
        metadata.setUsername(AccountHelper.getDefaultAccount().getUserName());
        metadata.setEmail(AccountHelper.getDefaultAccount().getEmail());

        AnalyticsTracker.refreshMetadata(metadata);
    }

    public static int getWordCount(String content) {
        String text = Html.fromHtml(content.replaceAll("<img[^>]*>", "")).toString();
        return text.split("\\s+").length;
    }

    /**
     * Bump Analytics for the passed Stat and CURRENT blog details into properties.
     *
     * @param stat The Stat to bump
     */
    public static void trackWithCurrentBlogDetails(AnalyticsTracker.Stat stat) {
        trackWithCurrentBlogDetails(stat, null);
    }

    /**
     * Bump Analytics for the passed Stat and CURRENT blog details into properties.
     *
     * @param stat       The Stat to bump
     * @param properties Properties to attach to the event
     */
    public static void trackWithCurrentBlogDetails(AnalyticsTracker.Stat stat, Map<String, Object> properties) {
        trackWithBlogDetails(stat, WordPress.getCurrentBlog(), properties);
    }

    /**
     * Bump Analytics for the passed Stat and add blog details into properties.
     *
     * @param stat The Stat to bump
     * @param blog The blog object
     */
    public static void trackWithBlogDetails(AnalyticsTracker.Stat stat, Blog blog) {
        trackWithBlogDetails(stat, blog, null);
    }

    /**
     * Bump Analytics for the passed Stat and add blog details into properties.
     *
     * @param stat       The Stat to bump
     * @param blog       The blog object
     * @param properties Properties to attach to the event
     */
    public static void trackWithBlogDetails(AnalyticsTracker.Stat stat, Blog blog, Map<String, Object> properties) {
        if (blog == null || (!blog.isDotcomFlag() && !blog.isJetpackPowered())) {
            AppLog.w(AppLog.T.STATS, "The passed blog obj is null or it's not a wpcom or Jetpack. Tracking analytics without blog info");
            AnalyticsTracker.track(stat, properties);
            return;
        }

        String blogID = blog.getDotComBlogId();
        if (blogID != null) {
            if (properties == null) {
                properties = new HashMap<>();
            }
            properties.put(BLOG_ID_KEY, blogID);
            properties.put(IS_JETPACK_KEY, blog.isJetpackPowered());
        } else {
            // When the blog ID is null here does mean the blog is not hosted on wpcom.
            // It may be a Jetpack blog still in synch for options, or a self-hosted.
            // In both of these cases skip adding blog details into properties.
        }

        if (properties == null) {
            AnalyticsTracker.track(stat);
        } else {
            AnalyticsTracker.track(stat, properties);
        }
    }

    /**
     * Bump Analytics and add blog_id into properties
     *
     * @param stat   The Stat to bump
     * @param blogID The REMOTE blog ID.
     */
    public static void trackWithBlogDetails(AnalyticsTracker.Stat stat, Long blogID) {
        Map<String, Object> properties = new HashMap<>();
        if (blogID != null) {
            properties.put(BLOG_ID_KEY, blogID);
        }
        AnalyticsTracker.track(stat, properties);
    }

    /**
     * Bump Analytics and add blog_id into properties
     *
     * @param stat   The Stat to bump
     * @param blogID The REMOTE blog ID.
     */
    public static void trackWithBlogDetails(AnalyticsTracker.Stat stat, String blogID) {
        try {
            Long remoteID = Long.parseLong(blogID);
            trackWithBlogDetails(stat, remoteID);
        } catch (NumberFormatException err) {
            AnalyticsTracker.track(stat);
        }
    }

    /**
     * Bump Analytics for a reader post
     *
     * @param stat The Stat to bump
     * @param post The reader post to track
     */
    public static void trackWithReaderPostDetails(AnalyticsTracker.Stat stat, ReaderPost post) {
        if (post == null) return;

        // wpcom/jetpack posts should pass: feed_id, feed_item_id, blog_id, post_id, is_jetpack
        // RSS pass should pass: feed_id, feed_item_id, is_jetpack
        Map<String, Object> properties = new HashMap<>();
        if (post.isWP() || post.isJetpack) {
            properties.put(BLOG_ID_KEY, post.blogId);
            properties.put(POST_ID_KEY, post.postId);
        }
        properties.put(FEED_ID_KEY, post.feedId);
        properties.put(FEED_ITEM_ID_KEY, post.feedItemId);
        properties.put(IS_JETPACK_KEY, post.isJetpack);

        AnalyticsTracker.track(stat, properties);

        // record a railcar interact event if the post has a railcar and this can be tracked
        // as an interaction
        if (canTrackRailcarInteraction(stat) && post.hasRailcar()) {
            trackRailcarInteraction(stat, post.getRailcarJson());
        }
    }

    public static void trackWithReaderPostDetails(AnalyticsTracker.Stat stat, long blogId, long postId) {
        trackWithReaderPostDetails(stat, ReaderPostTable.getBlogPost(blogId, postId, true));
    }

    public static void trackWithBlogPostDetails(AnalyticsTracker.Stat stat, long blogId, long postId) {
        Map<String, Object> properties = new HashMap<>();
        properties.put(BLOG_ID_KEY, blogId);
        properties.put(POST_ID_KEY, postId);

        AnalyticsTracker.track(stat, properties);
    }

    public static void trackWithBlogPostDetails(AnalyticsTracker.Stat stat, String blogId, String postId, int
            commentId) {
        Map<String, Object> properties = new HashMap<>();
        properties.put(BLOG_ID_KEY, blogId);
        properties.put(POST_ID_KEY, postId);
        properties.put(COMMENT_ID_KEY, commentId);

        AnalyticsTracker.track(stat, properties);
    }

    public static void trackWithFeedPostDetails(AnalyticsTracker.Stat stat, long feedId, long feedItemId) {
        Map<String, Object> properties = new HashMap<>();
        properties.put(FEED_ID_KEY, feedId);
        properties.put(FEED_ITEM_ID_KEY, feedItemId);

        AnalyticsTracker.track(stat, properties);
    }

    /**
     * Track when app launched via deep-linking
     *
     * @param stat   The Stat to bump
     * @param action The Intent action the app was started with
     * @param data   The data URI the app was started with
     */
    public static void trackWithDeepLinkData(AnalyticsTracker.Stat stat, String action, Uri data) {
        Map<String, Object> properties = new HashMap<>();
        properties.put(INTENT_ACTION, action);
        properties.put(INTENT_DATA, data != null ? data.toString() : null);

        AnalyticsTracker.track(stat, properties);
    }

    /**
     * Track when app launched via deep-linking but then fell back to external browser
     *
     * @param stat           The Stat to bump
     * @param interceptedUri The fallback URI the app was started with
     */
    public static void trackWithInterceptedUri(AnalyticsTracker.Stat stat, String interceptedUri) {
        Map<String, Object> properties = new HashMap<>();
        properties.put(INTERCEPTED_URI, interceptedUri);

        AnalyticsTracker.track(stat, properties);
    }

    /**
     * Track when app launched via deep-linking but then fell back to external browser
     *
     * @param stat                 The Stat to bump
     * @param interceptorClassname The name of the class that handles the intercept by default
     */
    public static void trackWithDefaultInterceptor(AnalyticsTracker.Stat stat, String interceptorClassname) {
        Map<String, Object> properties = new HashMap<>();
        properties.put(INTERCEPTOR_CLASSNAME, interceptorClassname);

        AnalyticsTracker.track(stat, properties);
    }

    /**
<<<<<<< HEAD
   * Track when a railcar item has been rendered
   *
   * @param railcarJson The JSON string of the railcar
   *
   */
=======
     * Track when a railcar item has been rendered
     *
     * @param post The JSON string of the railcar
     */
>>>>>>> f1bbe328
    public static void trackRailcarRender(String railcarJson) {
        if (TextUtils.isEmpty(railcarJson)) return;

        AnalyticsTracker.track(TRAIN_TRACKS_RENDER, railcarJsonToProperties(railcarJson));
    }

    /**
     * Track when a railcar item has been interacted with
     *
     * @param stat The event that caused the interaction
<<<<<<< HEAD
     * @param railcarJson The JSON string of the railcar
     *
=======
     * @param post The JSON string of the railcar
>>>>>>> f1bbe328
     */
    private static void trackRailcarInteraction(AnalyticsTracker.Stat stat, String railcarJson) {
        if (TextUtils.isEmpty(railcarJson)) return;

        Map<String, Object> properties = railcarJsonToProperties(railcarJson);
        properties.put("action", AnalyticsTrackerNosara.getEventNameForStat(stat));
        AnalyticsTracker.track(TRAIN_TRACKS_INTERACT, properties);
    }

    /**
     * @param stat The event that would cause the interaction
     * @return True if the passed stat event can be recorded as a railcar interaction
     */
    private static boolean canTrackRailcarInteraction(AnalyticsTracker.Stat stat) {
        return stat == READER_ARTICLE_LIKED
                || stat == READER_ARTICLE_OPENED
                || stat == READER_SEARCH_RESULT_TAPPED
                || stat == READER_ARTICLE_COMMENTED_ON
                || stat == READER_GLOBAL_RELATED_POST_CLICKED
                || stat == READER_LOCAL_RELATED_POST_CLICKED;
    }

    /*
     *  Converts the JSON string of a railcar to a properties list using the existing json key names
     */
    private static Map<String, Object> railcarJsonToProperties(@NonNull String railcarJson) {
        Map<String, Object> properties = new HashMap<>();
        try {
            JSONObject jsonRailcar = new JSONObject(railcarJson);
            Iterator<String> iter = jsonRailcar.keys();
            while (iter.hasNext()) {
                String key = iter.next();
                Object value = jsonRailcar.get(key);
                properties.put(key, value);
            }
        } catch (JSONException e) {
            AppLog.e(AppLog.T.READER, e);
        }

        return properties;
    }

    public static Map<String, Object> getMediaProperties(Context context, boolean isVideo, Uri mediaURI, String path) {
        Map<String, Object> properties = new HashMap<>();
        if(context == null) {
            AppLog.e(AppLog.T.MEDIA, "In order to track media properties Context cannot be null.");
            return properties;
        }
        if(mediaURI == null && TextUtils.isEmpty(path)) {
            AppLog.e(AppLog.T.MEDIA, "In order to track media properties mediaURI and path cannot be both null!!");
            return properties;
        }

        if(mediaURI != null) {
            if (mediaURI.toString().contains("content:")) {
                path = MediaUtils.getPathFromContentUri(context, mediaURI);
            } else {
                // File is not in media library
                path = mediaURI.toString().replace("file://", "");
            }
        }

        if (TextUtils.isEmpty(path) ) {
            return  properties;
        }

        // File not found
        File file = new File(path);
        try {
            if (!file.exists()) {
                AppLog.e(AppLog.T.MEDIA, "Can't access the media file. It doesn't exists anymore!! Properties are not being tracked.");
                return properties;
            }
        } catch (SecurityException e) {
            AppLog.e(AppLog.T.MEDIA, "Can't access the media file. Properties are not being tracked.", e);
            return properties;
        }

        String mimeType = MediaUtils.getMediaFileMimeType(file);
        properties.put("mime", mimeType);

        String fileName = MediaUtils.getMediaFileName(file, mimeType);
        String fileExtension = MimeTypeMap.getFileExtensionFromUrl(fileName).toLowerCase();
        properties.put("ext", fileExtension);

        if (!isVideo) {
            int[] dimensions = ImageUtils.getImageSize(Uri.fromFile(file), context);
            double megapixels = dimensions[0] * dimensions[1];
            megapixels = megapixels / 1000000;
            megapixels = Math.floor(megapixels);
            properties.put("megapixels", (int) megapixels);
        } else {
            long videoDurationMS = MediaUtils.getVideoDurationMS(context, file);
            properties.put("duration_secs", (int)videoDurationMS/1000);
        }

        properties.put("bytes", file.length());

        return  properties;
    }
}<|MERGE_RESOLUTION|>--- conflicted
+++ resolved
@@ -286,18 +286,11 @@
     }
 
     /**
-<<<<<<< HEAD
    * Track when a railcar item has been rendered
    *
    * @param railcarJson The JSON string of the railcar
    *
    */
-=======
-     * Track when a railcar item has been rendered
-     *
-     * @param post The JSON string of the railcar
-     */
->>>>>>> f1bbe328
     public static void trackRailcarRender(String railcarJson) {
         if (TextUtils.isEmpty(railcarJson)) return;
 
@@ -308,12 +301,8 @@
      * Track when a railcar item has been interacted with
      *
      * @param stat The event that caused the interaction
-<<<<<<< HEAD
      * @param railcarJson The JSON string of the railcar
      *
-=======
-     * @param post The JSON string of the railcar
->>>>>>> f1bbe328
      */
     private static void trackRailcarInteraction(AnalyticsTracker.Stat stat, String railcarJson) {
         if (TextUtils.isEmpty(railcarJson)) return;
