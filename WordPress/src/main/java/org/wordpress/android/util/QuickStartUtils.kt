--- conflicted
+++ resolved
@@ -70,7 +70,6 @@
 
             val startOfHighlight = formattedMessage.indexOf(spanTagOpen)
 
-<<<<<<< HEAD
             // remove the <span> tag
             formattedMessage = formattedMessage.replaceFirst(spanTagOpen, "")
             /**
@@ -79,9 +78,6 @@
              * However, when we remove "<span>" the string ends up having two whitespaces.
              */
             formattedMessage = formattedMessage.replaceFirst("  ", " ")
-=======
-            val highlightColor = ContextCompat.getColor(context, android.R.color.white)
->>>>>>> 151f77c2
 
             val endOfHighlight = formattedMessage.indexOf(spanTagEnd)
 
@@ -92,7 +88,7 @@
             val mutableSpannedMessage = SpannableStringBuilder(formattedMessage)
             // nothing to highlight
             if (startOfHighlight != -1 && endOfHighlight != -1) {
-                val highlightColor = ContextCompat.getColor(context, R.color.accent_300)
+                val highlightColor = ContextCompat.getColor(context, android.R.color.white)
                 mutableSpannedMessage.setSpan(
                         ForegroundColorSpan(highlightColor),
                         startOfHighlight, endOfHighlight, Spannable.SPAN_EXCLUSIVE_EXCLUSIVE
