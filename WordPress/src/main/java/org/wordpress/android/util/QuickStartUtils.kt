package org.wordpress.android.util

import android.content.Context
import android.content.res.Resources
import android.graphics.drawable.Drawable
import android.support.v4.content.ContextCompat
import android.support.v4.graphics.drawable.DrawableCompat
import android.text.Html
import android.text.Spannable
import android.text.SpannableStringBuilder
import android.text.style.ForegroundColorSpan
import android.text.style.ImageSpan
import android.view.LayoutInflater
import android.view.View
import android.view.ViewGroup
import android.view.ViewGroup.MarginLayoutParams
import org.wordpress.android.R

class QuickStartUtils {
    companion object {
        /**
         * Formats the string, to highlight text between %1$s and %2$s with specified color, and add an icon
         * in front of it if necessary
         *
         * @param context Context used to access resources
         * @param messageId resources id of the message to display
         * @param iconId resource if of the icon that goes before the highlighted area
         */
        @JvmStatic
<<<<<<< HEAD
        @JvmOverloads
        fun stylizeQuickStartPrompt(context: Context, messageId: Int, iconId: Int = -1): Spannable {
            val message = context.resources.getString(messageId)
            val icon : Drawable? = try{
                ContextCompat.getDrawable(context, iconId)
            }catch (e: Resources.NotFoundException){
                null
=======
        fun stylizeQuickStartPrompt(context: Context, messageId: Int, iconId: Int): Spannable {
            val spanTagOpen = context.resources.getString(R.string.quick_start_span_start)
            val spanTagEnd = context.resources.getString(R.string.quick_start_span_end)
            val formattedMessage = context.resources.getString(messageId, spanTagOpen, spanTagEnd)

            val spannedMessage = if (android.os.Build.VERSION.SDK_INT >= android.os.Build.VERSION_CODES.N) {
                Html.fromHtml(formattedMessage, Html.FROM_HTML_MODE_LEGACY)
            } else {
                Html.fromHtml(formattedMessage)
>>>>>>> 8fbcdcf4
            }

            val highlightColor = ContextCompat.getColor(context, R.color.blue_light)

            val mutableSpannedMessage = SpannableStringBuilder(spannedMessage)
            val foregroundColorSpan = mutableSpannedMessage
                    .getSpans(0, spannedMessage.length, ForegroundColorSpan::class.java).firstOrNull()

            // nothing to highlight
            if (foregroundColorSpan != null) {
                val startOfHighlight = mutableSpannedMessage.getSpanStart(foregroundColorSpan)
                val endOfHighlight = mutableSpannedMessage.getSpanEnd(foregroundColorSpan)

                mutableSpannedMessage.removeSpan(foregroundColorSpan)
                mutableSpannedMessage.setSpan(ForegroundColorSpan(highlightColor),
                        startOfHighlight, endOfHighlight, Spannable.SPAN_EXCLUSIVE_EXCLUSIVE)

                val icon: Drawable? = try {
                    ContextCompat.getDrawable(context, iconId)
                } catch (e: Resources.NotFoundException) {
                    null
                }

                if (icon != null) {
                    val iconSize = context.resources.getDimensionPixelOffset(R.dimen.dialog_snackbar_max_icons_size)
                    icon.setBounds(0, 0, iconSize, iconSize)

                    DrawableCompat.setTint(icon, highlightColor)
                    mutableSpannedMessage.setSpan(ImageSpan(icon), startOfHighlight - 1, startOfHighlight,
                            Spannable.SPAN_EXCLUSIVE_EXCLUSIVE)
                }
            }

            return mutableSpannedMessage
        }

        /**
         * Adds animated quick start focus point targetedView to the top level parent,
         * and places it in the top-right cornere of the specified targetedView.
         *
         * @param topLevelParent Parent where quick start focus targetedView will be added.
         * Usually Relative or Frame layout
         * @param targetedView View in top-right corner of which the quick start focus view will be placed. Child of
         * topLevelParent
         * @param rightOffset specifies in px how much should we move view to the left from the right
         * @param topOffset specifies in px how much should we move view to the bottom from the top
         */
        @JvmStatic
        fun addQuickStartFocusPointAboveTheView(
            topLevelParent: ViewGroup,
            targetedView: View,
            rightOffset: Int,
            topOffset: Int
        ) {
            topLevelParent.post {
                val quickStartFocusPointView = LayoutInflater.from(topLevelParent.context)
                        .inflate(R.layout.quick_start_focus_point_view, topLevelParent, false)
                val focusPointSize =
                        topLevelParent.context.resources.getDimensionPixelOffset(R.dimen.quick_start_focus_point_size)

                val topLevelParentViewLocation = IntArray(2)
                topLevelParent.getLocationInWindow(topLevelParentViewLocation)

                val topLevelParentsVerticalOffset = topLevelParentViewLocation[1]

                val focusPointTargetViewLocation = IntArray(2)
                targetedView.getLocationOnScreen(focusPointTargetViewLocation)

                val x = focusPointTargetViewLocation[0] + targetedView.width - focusPointSize - rightOffset
                val y = focusPointTargetViewLocation[1] - topLevelParentsVerticalOffset + topOffset

                val params = quickStartFocusPointView.layoutParams as MarginLayoutParams
                params.leftMargin = x
                params.topMargin = y
                topLevelParent.addView(quickStartFocusPointView)

                quickStartFocusPointView.post {
                    quickStartFocusPointView.layoutParams = params
                }
            }
        }

        @JvmStatic
        fun removeQuickStartFocusPoint(topLevelParent: ViewGroup) {
            val focusPointView = topLevelParent.findViewById<View>(R.id.quick_start_focus_point)
            if (focusPointView != null) {
                val directParent = focusPointView.parent
                if (directParent is ViewGroup) {
                    directParent.removeView(focusPointView)
                }
            }
        }
    }
}<|MERGE_RESOLUTION|>--- conflicted
+++ resolved
@@ -27,15 +27,7 @@
          * @param iconId resource if of the icon that goes before the highlighted area
          */
         @JvmStatic
-<<<<<<< HEAD
         @JvmOverloads
-        fun stylizeQuickStartPrompt(context: Context, messageId: Int, iconId: Int = -1): Spannable {
-            val message = context.resources.getString(messageId)
-            val icon : Drawable? = try{
-                ContextCompat.getDrawable(context, iconId)
-            }catch (e: Resources.NotFoundException){
-                null
-=======
         fun stylizeQuickStartPrompt(context: Context, messageId: Int, iconId: Int): Spannable {
             val spanTagOpen = context.resources.getString(R.string.quick_start_span_start)
             val spanTagEnd = context.resources.getString(R.string.quick_start_span_end)
@@ -45,7 +37,6 @@
                 Html.fromHtml(formattedMessage, Html.FROM_HTML_MODE_LEGACY)
             } else {
                 Html.fromHtml(formattedMessage)
->>>>>>> 8fbcdcf4
             }
 
             val highlightColor = ContextCompat.getColor(context, R.color.blue_light)
