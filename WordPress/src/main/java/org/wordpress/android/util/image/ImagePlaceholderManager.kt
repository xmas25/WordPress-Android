package org.wordpress.android.util.image

import org.wordpress.android.R
import javax.inject.Inject
import javax.inject.Singleton

@Singleton
class ImagePlaceholderManager @Inject constructor() {
    fun getErrorResource(imgType: ImageType): Int? {
        return when (imgType) {
<<<<<<< HEAD
            ImageType.AVATAR -> R.drawable.bg_rectangle_neutral_10_user_32dp
            ImageType.AVATAR_WITH_BACKGROUND -> R.drawable.bg_oval_neutral_30_user_32dp
            ImageType.AVATAR_WITHOUT_BACKGROUND -> R.drawable.ic_user_circle_no_padding_grey_24dp
            ImageType.BLAVATAR -> R.drawable.bg_rectangle_neutral_10_globe_32dp
            ImageType.BLAVATAR_ROUNDED -> R.drawable.bg_rectangle_neutral_10_radius_4dp_globe_32dp
=======
            ImageType.AVATAR -> R.drawable.bg_rectangle_placeholder_user_32dp
            ImageType.AVATAR_WITH_BACKGROUND -> R.drawable.bg_oval_placeholder_user_32dp
            ImageType.AVATAR_WITHOUT_BACKGROUND -> R.drawable.ic_user_circle_grey_24dp
            ImageType.BLAVATAR -> R.drawable.bg_rectangle_placeholder_globe_32dp
            ImageType.BLAVATAR_CIRCULAR -> R.drawable.bg_oval_placeholder_globe_32dp
>>>>>>> ac191dcd
            ImageType.IMAGE -> null // don't display any error drawable
            ImageType.PHOTO -> R.color.placeholder
            ImageType.PHOTO_ROUNDED_CORNERS -> R.drawable.bg_rectangle_placeholder_radius_4dp
            ImageType.PLAN -> R.drawable.bg_oval_placholder_plans_32dp
            ImageType.PLUGIN -> R.drawable.plugin_placeholder
            ImageType.THEME -> R.color.placeholder
            ImageType.UNKNOWN -> R.drawable.ic_notice_white_24dp
            ImageType.USER -> R.drawable.ic_user_white_24dp
            ImageType.VIDEO -> R.color.placeholder
            ImageType.ICON -> R.drawable.bg_rectangle_placeholder_radius_2dp
            ImageType.NO_PLACEHOLDER -> null
        }
    }

    fun getPlaceholderResource(imgType: ImageType): Int? {
        return when (imgType) {
<<<<<<< HEAD
            ImageType.AVATAR -> R.drawable.bg_oval_neutral_0
            ImageType.AVATAR_WITH_BACKGROUND -> R.drawable.bg_oval_neutral_30_user_32dp
            ImageType.AVATAR_WITHOUT_BACKGROUND -> R.drawable.ic_user_circle_no_padding_grey_24dp
            ImageType.BLAVATAR -> R.color.neutral_0
            ImageType.BLAVATAR_ROUNDED -> R.drawable.bg_rectangle_neutral_10_radius_4dp
=======
            ImageType.AVATAR -> R.drawable.bg_oval_placeholder
            ImageType.AVATAR_WITH_BACKGROUND -> R.drawable.bg_oval_placeholder_user_32dp
            ImageType.AVATAR_WITHOUT_BACKGROUND -> R.drawable.ic_user_circle_grey_24dp
            ImageType.BLAVATAR -> R.color.placeholder
            ImageType.BLAVATAR_CIRCULAR -> R.drawable.bg_oval_placeholder_globe_32dp
>>>>>>> ac191dcd
            ImageType.IMAGE -> null // don't display any placeholder
            ImageType.PHOTO -> R.color.placeholder
            ImageType.PHOTO_ROUNDED_CORNERS -> R.drawable.bg_rectangle_placeholder_radius_4dp
            ImageType.PLAN -> R.drawable.bg_oval_placholder_plans_32dp
            ImageType.PLUGIN -> R.drawable.plugin_placeholder
            ImageType.THEME -> R.drawable.bg_rectangle_placeholder_themes_100dp
            ImageType.UNKNOWN -> R.drawable.legacy_dashicon_format_image_big_grey
            ImageType.USER -> R.drawable.ic_user_white_24dp
            ImageType.VIDEO -> R.color.placeholder
            ImageType.ICON -> R.drawable.bg_rectangle_placeholder_radius_2dp
            ImageType.NO_PLACEHOLDER -> null
        }
    }
}<|MERGE_RESOLUTION|>--- conflicted
+++ resolved
@@ -8,19 +8,12 @@
 class ImagePlaceholderManager @Inject constructor() {
     fun getErrorResource(imgType: ImageType): Int? {
         return when (imgType) {
-<<<<<<< HEAD
-            ImageType.AVATAR -> R.drawable.bg_rectangle_neutral_10_user_32dp
-            ImageType.AVATAR_WITH_BACKGROUND -> R.drawable.bg_oval_neutral_30_user_32dp
-            ImageType.AVATAR_WITHOUT_BACKGROUND -> R.drawable.ic_user_circle_no_padding_grey_24dp
-            ImageType.BLAVATAR -> R.drawable.bg_rectangle_neutral_10_globe_32dp
-            ImageType.BLAVATAR_ROUNDED -> R.drawable.bg_rectangle_neutral_10_radius_4dp_globe_32dp
-=======
             ImageType.AVATAR -> R.drawable.bg_rectangle_placeholder_user_32dp
             ImageType.AVATAR_WITH_BACKGROUND -> R.drawable.bg_oval_placeholder_user_32dp
-            ImageType.AVATAR_WITHOUT_BACKGROUND -> R.drawable.ic_user_circle_grey_24dp
+            ImageType.AVATAR_WITHOUT_BACKGROUND -> R.drawable.ic_user_circle_no_padding_grey_24dp
             ImageType.BLAVATAR -> R.drawable.bg_rectangle_placeholder_globe_32dp
+            ImageType.BLAVATAR_ROUNDED_CORNERS -> R.drawable.bg_rectangle_placeholder_radius_4dp_globe_32dp
             ImageType.BLAVATAR_CIRCULAR -> R.drawable.bg_oval_placeholder_globe_32dp
->>>>>>> ac191dcd
             ImageType.IMAGE -> null // don't display any error drawable
             ImageType.PHOTO -> R.color.placeholder
             ImageType.PHOTO_ROUNDED_CORNERS -> R.drawable.bg_rectangle_placeholder_radius_4dp
@@ -37,19 +30,12 @@
 
     fun getPlaceholderResource(imgType: ImageType): Int? {
         return when (imgType) {
-<<<<<<< HEAD
-            ImageType.AVATAR -> R.drawable.bg_oval_neutral_0
-            ImageType.AVATAR_WITH_BACKGROUND -> R.drawable.bg_oval_neutral_30_user_32dp
-            ImageType.AVATAR_WITHOUT_BACKGROUND -> R.drawable.ic_user_circle_no_padding_grey_24dp
-            ImageType.BLAVATAR -> R.color.neutral_0
-            ImageType.BLAVATAR_ROUNDED -> R.drawable.bg_rectangle_neutral_10_radius_4dp
-=======
             ImageType.AVATAR -> R.drawable.bg_oval_placeholder
             ImageType.AVATAR_WITH_BACKGROUND -> R.drawable.bg_oval_placeholder_user_32dp
-            ImageType.AVATAR_WITHOUT_BACKGROUND -> R.drawable.ic_user_circle_grey_24dp
+            ImageType.AVATAR_WITHOUT_BACKGROUND -> R.drawable.ic_user_circle_no_padding_grey_24dp
             ImageType.BLAVATAR -> R.color.placeholder
+            ImageType.BLAVATAR_ROUNDED_CORNERS -> R.drawable.bg_rectangle_placeholder_radius_4dp
             ImageType.BLAVATAR_CIRCULAR -> R.drawable.bg_oval_placeholder_globe_32dp
->>>>>>> ac191dcd
             ImageType.IMAGE -> null // don't display any placeholder
             ImageType.PHOTO -> R.color.placeholder
             ImageType.PHOTO_ROUNDED_CORNERS -> R.drawable.bg_rectangle_placeholder_radius_4dp
