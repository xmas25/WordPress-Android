--- conflicted
+++ resolved
@@ -18,14 +18,9 @@
             ImageType.PLUGIN -> R.drawable.plugin_placeholder
             ImageType.THEME -> R.color.neutral_0
             ImageType.UNKNOWN -> R.drawable.ic_notice_white_24dp
-<<<<<<< HEAD
-            ImageType.VIDEO -> R.color.grey_lighten_30
-            ImageType.ICON -> R.drawable.bg_grey_lighten_30_with_radius
-            ImageType.MULTI_USER_AVATAR_GREY_BACKGROUND -> R.drawable.bg_oval_grey_multiple_users_white_40dp
-=======
             ImageType.VIDEO -> R.color.neutral_0
             ImageType.ICON -> R.drawable.bg_rectangle_neutral_0_radius_2dp
->>>>>>> 66500d35
+            ImageType.MULTI_USER_AVATAR_GREY_BACKGROUND -> R.drawable.bg_oval_grey_multiple_users_white_40dp
         }
     }
 
@@ -41,14 +36,9 @@
             ImageType.PLUGIN -> R.drawable.plugin_placeholder
             ImageType.THEME -> R.drawable.bg_rectangle_neutral_100_themes_100dp
             ImageType.UNKNOWN -> R.drawable.legacy_dashicon_format_image_big_grey
-<<<<<<< HEAD
-            ImageType.VIDEO -> R.color.grey_light
-            ImageType.ICON -> R.drawable.bg_grey_light_with_radius
-            ImageType.MULTI_USER_AVATAR_GREY_BACKGROUND -> R.drawable.bg_oval_grey_multiple_users_white_40dp
-=======
             ImageType.VIDEO -> R.color.neutral_0
             ImageType.ICON -> R.drawable.bg_rectangle_neutral_0_radius_2dp
->>>>>>> 66500d35
+            ImageType.MULTI_USER_AVATAR_GREY_BACKGROUND -> R.drawable.bg_oval_grey_multiple_users_white_40dp
         }
     }
 }