package org.wordpress.android.widgets

<<<<<<< HEAD
// PostListButton.java types - from attrs.xml
enum class PostListButtonType constructor(val value: Int) {
    BUTTON_NONE(0),
    BUTTON_EDIT(1),
    BUTTON_VIEW(2),
    BUTTON_PREVIEW(3),
    BUTTON_STATS(4),
    BUTTON_TRASH(5),
    BUTTON_DELETE(6),
    BUTTON_PUBLISH(7),
    BUTTON_SYNC(8),
    BUTTON_MORE(9),
    BUTTON_BACK(10),
    BUTTON_SUBMIT(11),
    BUTTON_RETRY(12),
    BUTTON_RESTORE(13);
=======
import android.support.annotation.ColorRes
import android.support.annotation.DrawableRes
import android.support.annotation.StringRes
import org.wordpress.android.R

enum class PostListButtonType constructor(
    val value: Int,
    @StringRes val textResId: Int,
    @DrawableRes val iconResId: Int,
    @ColorRes val colorResId: Int
) {
    BUTTON_EDIT(1, R.string.button_edit, R.drawable.ic_pencil_white_24dp, R.color.blue_wordpress),
    BUTTON_VIEW(2, R.string.button_view, R.drawable.ic_external_white_24dp, R.color.blue_wordpress),
    BUTTON_PREVIEW(3, R.string.button_preview, R.drawable.ic_external_white_24dp, R.color.blue_wordpress),
    BUTTON_STATS(4, R.string.button_stats, R.drawable.ic_stats_alt_white_24dp, R.color.blue_wordpress),
    BUTTON_TRASH(5, R.string.button_trash, R.drawable.ic_trash_white_24dp, R.color.blue_wordpress),
    BUTTON_DELETE(6, R.string.button_delete, R.drawable.ic_trash_white_24dp, R.color.blue_wordpress),
    BUTTON_PUBLISH(7, R.string.button_publish, R.drawable.ic_reader_white_24dp, R.color.blue_wordpress),
    BUTTON_SYNC(8, R.string.button_sync, R.drawable.ic_reader_white_24dp, R.color.blue_wordpress),
    BUTTON_MORE(9, R.string.button_more, R.drawable.ic_ellipsis_white_24dp, R.color.blue_wordpress),
    BUTTON_SUBMIT(10, R.string.submit_for_review, R.drawable.ic_reader_white_24dp, R.color.blue_wordpress),
    BUTTON_RETRY(11, R.string.button_retry, R.drawable.ic_refresh_white_24dp, R.color.alert_red),
    BUTTON_BACK(12, R.string.button_back, R.drawable.ic_chevron_left_white_24dp, R.color.blue_wordpress);
>>>>>>> a4d10c38

    companion object {
        fun fromInt(value: Int): PostListButtonType? = values().firstOrNull { it.value == value }
    }
}<|MERGE_RESOLUTION|>--- conflicted
+++ resolved
@@ -1,28 +1,11 @@
 package org.wordpress.android.widgets
 
-<<<<<<< HEAD
-// PostListButton.java types - from attrs.xml
-enum class PostListButtonType constructor(val value: Int) {
-    BUTTON_NONE(0),
-    BUTTON_EDIT(1),
-    BUTTON_VIEW(2),
-    BUTTON_PREVIEW(3),
-    BUTTON_STATS(4),
-    BUTTON_TRASH(5),
-    BUTTON_DELETE(6),
-    BUTTON_PUBLISH(7),
-    BUTTON_SYNC(8),
-    BUTTON_MORE(9),
-    BUTTON_BACK(10),
-    BUTTON_SUBMIT(11),
-    BUTTON_RETRY(12),
-    BUTTON_RESTORE(13);
-=======
 import android.support.annotation.ColorRes
 import android.support.annotation.DrawableRes
 import android.support.annotation.StringRes
 import org.wordpress.android.R
 
+// PostListButton.java types - from attrs.xml
 enum class PostListButtonType constructor(
     val value: Int,
     @StringRes val textResId: Int,
@@ -38,10 +21,10 @@
     BUTTON_PUBLISH(7, R.string.button_publish, R.drawable.ic_reader_white_24dp, R.color.blue_wordpress),
     BUTTON_SYNC(8, R.string.button_sync, R.drawable.ic_reader_white_24dp, R.color.blue_wordpress),
     BUTTON_MORE(9, R.string.button_more, R.drawable.ic_ellipsis_white_24dp, R.color.blue_wordpress),
-    BUTTON_SUBMIT(10, R.string.submit_for_review, R.drawable.ic_reader_white_24dp, R.color.blue_wordpress),
-    BUTTON_RETRY(11, R.string.button_retry, R.drawable.ic_refresh_white_24dp, R.color.alert_red),
-    BUTTON_BACK(12, R.string.button_back, R.drawable.ic_chevron_left_white_24dp, R.color.blue_wordpress);
->>>>>>> a4d10c38
+    BUTTON_BACK(10, R.string.button_back, R.drawable.ic_chevron_left_white_24dp, R.color.blue_wordpress);
+    BUTTON_SUBMIT(11, R.string.submit_for_review, R.drawable.ic_reader_white_24dp, R.color.blue_wordpress),
+    BUTTON_RETRY(12, R.string.button_retry, R.drawable.ic_refresh_white_24dp, R.color.alert_red),
+    BUTTON_RESTORE(13, R.string.button_restore, R.drawable.ic_refresh_white_24dp, R.color.blue_wordpress)
 
     companion object {
         fun fromInt(value: Int): PostListButtonType? = values().firstOrNull { it.value == value }
