package org.xmlrpc.android;

import android.content.Context;
import android.net.Uri;
import android.os.AsyncTask;
import android.support.annotation.Nullable;
import android.text.TextUtils;
import android.util.Xml;
import android.webkit.URLUtil;

import com.android.volley.DefaultRetryPolicy;
import com.android.volley.NetworkResponse;
import com.android.volley.RedirectError;
import com.android.volley.toolbox.RequestFuture;
import com.android.volley.toolbox.StringRequest;
import com.google.gson.Gson;

import org.wordpress.android.WordPress;
import org.wordpress.android.analytics.AnalyticsTracker;
import org.wordpress.android.datasets.CommentTable;
import org.wordpress.android.models.Blog;
import org.wordpress.android.models.BlogIdentifier;
import org.wordpress.android.models.Comment;
import org.wordpress.android.models.CommentList;
import org.wordpress.android.models.CommentStatus;
import org.wordpress.android.models.FeatureSet;
import org.wordpress.android.ui.media.MediaGridFragment.Filter;
import org.wordpress.android.ui.stats.StatsUtils;
import org.wordpress.android.ui.stats.StatsWidgetProvider;
import org.wordpress.android.util.AnalyticsUtils;
import org.wordpress.android.util.AppLog;
import org.wordpress.android.util.AppLog.T;
import org.wordpress.android.util.DateTimeUtils;
import org.wordpress.android.util.MapUtils;
import org.wordpress.android.util.helpers.MediaFile;
import org.xmlpull.v1.XmlPullParser;
import org.xmlpull.v1.XmlPullParserException;

import java.io.File;
import java.io.FileNotFoundException;
import java.io.IOException;
import java.io.StringReader;
import java.util.ArrayList;
import java.util.HashMap;
import java.util.HashSet;
import java.util.List;
import java.util.Map;
import java.util.concurrent.ExecutionException;
import java.util.concurrent.TimeUnit;
import java.util.concurrent.TimeoutException;
import java.util.regex.Matcher;
import java.util.regex.Pattern;

import javax.net.ssl.SSLHandshakeException;

public class ApiHelper {

    public static final class Method {
        public static final String GET_MEDIA_LIBRARY  = "wp.getMediaLibrary";
        public static final String GET_POST_FORMATS   = "wp.getPostFormats";
        public static final String GET_CATEGORIES     = "wp.getCategories";
        public static final String GET_MEDIA_ITEM     = "wp.getMediaItem";
        public static final String GET_COMMENT        = "wp.getComment";
        public static final String GET_COMMENTS       = "wp.getComments";
        public static final String GET_BLOGS          = "wp.getUsersBlogs";
        public static final String GET_OPTIONS        = "wp.getOptions";
        public static final String GET_PROFILE        = "wp.getProfile";
        public static final String GET_PAGES          = "wp.getPages";
        public static final String GET_TERM           = "wp.getTerm";
        public static final String GET_PAGE           = "wp.getPage";

        public static final String DELETE_COMMENT     = "wp.deleteComment";
        public static final String DELETE_PAGE        = "wp.deletePage";
        public static final String DELETE_POST        = "wp.deletePost";

        public static final String NEW_CATEGORY       = "wp.newCategory";
        public static final String NEW_COMMENT        = "wp.newComment";

        public static final String EDIT_POST          = "wp.editPost";
        public static final String EDIT_COMMENT       = "wp.editComment";

        public static final String SET_OPTIONS        = "wp.setOptions";

        public static final String UPLOAD_FILE        = "wp.uploadFile";

        public static final String WPCOM_GET_FEATURES = "wpcom.getFeatures";

        public static final String LIST_METHODS       = "system.listMethods";
    }

    public static final class Param {
        public static final String SHOW_SUPPORTED_POST_FORMATS = "show-supported";
    }

    public enum ErrorType {
        NO_ERROR, UNKNOWN_ERROR, INVALID_CURRENT_BLOG, NETWORK_XMLRPC, INVALID_CONTEXT,
        INVALID_RESULT, NO_UPLOAD_FILES_CAP, CAST_EXCEPTION, TASK_CANCELLED, UNAUTHORIZED
    }

    public static final Map<String, String> blogOptionsXMLRPCParameters = new HashMap<String, String>();

    static {
        blogOptionsXMLRPCParameters.put("software_version", "software_version");
        blogOptionsXMLRPCParameters.put("post_thumbnail", "post_thumbnail");
        blogOptionsXMLRPCParameters.put("jetpack_client_id", "jetpack_client_id");
        blogOptionsXMLRPCParameters.put("blog_public", "blog_public");
        blogOptionsXMLRPCParameters.put("home_url", "home_url");
        blogOptionsXMLRPCParameters.put("admin_url", "admin_url");
        blogOptionsXMLRPCParameters.put("login_url", "login_url");
        blogOptionsXMLRPCParameters.put("blog_title", "blog_title");
        blogOptionsXMLRPCParameters.put("time_zone", "time_zone");
    }

    public static abstract class HelperAsyncTask<Params, Progress, Result> extends AsyncTask<Params, Progress, Result> {
        protected String mErrorMessage;
        protected ErrorType mErrorType = ErrorType.NO_ERROR;
        protected Throwable mThrowable;

        protected void setError(ErrorType errorType, String errorMessage) {
            mErrorMessage = errorMessage;
            mErrorType = errorType;
            AppLog.e(T.API, mErrorType.name() + " - " + mErrorMessage);
        }

        protected void setError(ErrorType errorType, String errorMessage, Throwable throwable) {
            mErrorMessage = errorMessage;
            mErrorType = errorType;
            mThrowable = throwable;
            AppLog.e(T.API, mErrorType.name() + " - " + mErrorMessage, throwable);
        }
    }

    public interface GenericErrorCallback {
        public void onFailure(ErrorType errorType, String errorMessage, Throwable throwable);
    }

    public interface GenericCallback extends GenericErrorCallback {
        public void onSuccess();
    }

    public static class GetPostFormatsTask extends HelperAsyncTask<Blog, Void, Object> {
        private Blog mBlog;

        @Override
        protected Object doInBackground(Blog... blog) {
            mBlog = blog[0];
            XMLRPCClientInterface client = XMLRPCFactory.instantiate(mBlog.getUri(), mBlog.getHttpuser(),
                    mBlog.getHttppassword());
            Object result = null;
            Object[] params = { mBlog.getRemoteBlogId(), mBlog.getUsername(),
                    mBlog.getPassword(), Param.SHOW_SUPPORTED_POST_FORMATS };
            try {
                result = client.call(Method.GET_POST_FORMATS, params);
            } catch (ClassCastException cce) {
                setError(ErrorType.INVALID_RESULT, cce.getMessage(), cce);
            } catch (XMLRPCException e) {
                setError(ErrorType.NETWORK_XMLRPC, e.getMessage(), e);
            } catch (IOException e) {
                setError(ErrorType.NETWORK_XMLRPC, e.getMessage(), e);
            } catch (XmlPullParserException e) {
                setError(ErrorType.NETWORK_XMLRPC, e.getMessage(), e);
            }
            return result;
        }

        protected void onPostExecute(Object result) {
            if (result != null && result instanceof HashMap) {
                Map<?, ?> postFormats = (HashMap<?, ?>) result;
                if (postFormats.size() > 0) {
                    Gson gson = new Gson();
                    String postFormatsJson = gson.toJson(postFormats);
                    if (postFormatsJson != null) {
                        if (mBlog.bsetPostFormats(postFormatsJson)) {
                            WordPress.wpDB.saveBlog(mBlog);
                        }
                    }
                }
            }
        }
    }

    public static synchronized void updateBlogOptions(Blog currentBlog, Map<?, ?> blogOptions) {
        boolean isModified = false;
        Gson gson = new Gson();
        String blogOptionsJson = gson.toJson(blogOptions);
        if (blogOptionsJson != null) {
            isModified |= currentBlog.bsetBlogOptions(blogOptionsJson);
        }

        // Software version
        if (!currentBlog.isDotcomFlag()) {
            Map<?, ?> sv = (HashMap<?, ?>) blogOptions.get("software_version");
            String wpVersion = MapUtils.getMapStr(sv, "value");
            if (wpVersion.length() > 0) {
                isModified |= currentBlog.bsetWpVersion(wpVersion);
            }
        }

        // Featured image support
        Map<?, ?> featuredImageHash = (HashMap<?, ?>) blogOptions.get("post_thumbnail");
        if (featuredImageHash != null) {
            boolean featuredImageCapable = MapUtils.getMapBool(featuredImageHash, "value");
            isModified |= currentBlog.bsetFeaturedImageCapable(featuredImageCapable);
        } else {
            isModified |= currentBlog.bsetFeaturedImageCapable(false);
        }

        // Blog name
        Map<?, ?> blogNameHash = (HashMap<?, ?>) blogOptions.get("blog_title");
        if (blogNameHash != null) {
            String blogName = MapUtils.getMapStr(blogNameHash, "value");
            if (blogName != null && !blogName.equals(currentBlog.getBlogName())) {
                currentBlog.setBlogName(blogName);
                isModified = true;
            }
        }

        if (isModified) {
            WordPress.wpDB.saveBlog(currentBlog);
        }
    }

    /**
     * Task to refresh blog level information (WP version number) and stuff
     * related to the active theme (available post types, recent comments, etc).
     */
    public static class RefreshBlogContentTask extends HelperAsyncTask<Boolean, Void, Boolean> {
        private static HashSet<BlogIdentifier> refreshedBlogs = new HashSet<BlogIdentifier>();
        private Blog mBlog;
        private BlogIdentifier mBlogIdentifier;
        private GenericCallback mCallback;

        public RefreshBlogContentTask(Blog blog, GenericCallback callback) {
            if (blog == null) {
                cancel(true);
                return;
            }

            mBlogIdentifier = new BlogIdentifier(blog.getUrl(), blog.getRemoteBlogId());
            if (refreshedBlogs.contains(mBlogIdentifier)) {
                cancel(true);
            } else {
                refreshedBlogs.add(mBlogIdentifier);
            }

            mBlog = blog;
            mCallback = callback;
        }

        private void updateBlogAdmin(Map<String, Object> userInfos) {
            if (userInfos.containsKey("roles") && ( userInfos.get("roles") instanceof Object[])) {
                boolean isAdmin = false;
                Object[] userRoles = (Object[])userInfos.get("roles");
                for (int i = 0; i < userRoles.length; i++) {
                    if (userRoles[i].toString().equals("administrator")) {
                        isAdmin = true;
                        break;
                    }
                }
                if (mBlog.bsetAdmin(isAdmin)) {
                    WordPress.wpDB.saveBlog(mBlog);
                }
            }
        }

        @Override
        protected Boolean doInBackground(Boolean... params) {
            boolean commentsOnly = params[0];
            XMLRPCClientInterface client = XMLRPCFactory.instantiate(mBlog.getUri(), mBlog.getHttpuser(),
                    mBlog.getHttppassword());

            boolean alreadyTrackedAsJetpackBlog = mBlog.isJetpackPowered();

            if (!commentsOnly) {
                // check the WP number if self-hosted
                Map<String, String> hPost = ApiHelper.blogOptionsXMLRPCParameters;

                Object[] vParams = {mBlog.getRemoteBlogId(),
                                    mBlog.getUsername(),
                                    mBlog.getPassword(),
                                    hPost};
                Object versionResult = null;
                try {
                    versionResult = client.call(Method.GET_OPTIONS, vParams);
                } catch (ClassCastException cce) {
                    setError(ErrorType.INVALID_RESULT, cce.getMessage(), cce);
                    return false;
                } catch (Exception e) {
                    setError(ErrorType.NETWORK_XMLRPC, e.getMessage(), e);
                    return false;
                }

                if (versionResult != null) {
                    Map<?, ?> blogOptions = (HashMap<?, ?>) versionResult;
                    ApiHelper.updateBlogOptions(mBlog, blogOptions);
                }

                if (mBlog.isJetpackPowered() && !alreadyTrackedAsJetpackBlog) {
                    // blog just added to the app, or the value of jetpack_client_id has just changed
                    AnalyticsUtils.trackWithBlogDetails(AnalyticsTracker.Stat.SIGNED_INTO_JETPACK, mBlog);
                }

                // get theme post formats
                new GetPostFormatsTask().execute(mBlog);

                //Update Stats widgets if necessary
                String currentBlogID = String.valueOf(mBlog.getRemoteBlogId());
                if (StatsWidgetProvider.isBlogDisplayedInWidget(mBlog.getRemoteBlogId())) {
                    AppLog.d(AppLog.T.STATS, "The blog with remoteID " + currentBlogID + " is NOT displayed in a widget. Blog Refresh Task doesn't call an update of the widget.");
                    String currentDate = StatsUtils.getCurrentDateTZ(mBlog.getLocalTableBlogId());
                    StatsWidgetProvider.enqueueStatsRequestForBlog(WordPress.getContext(), currentBlogID, currentDate);
                }
            }

            // Check if user is an admin
            Object[] userParams = {mBlog.getRemoteBlogId(), mBlog.getUsername(), mBlog.getPassword()};
            try {
                Map<String, Object> userInfos = (HashMap<String, Object>) client.call(Method.GET_PROFILE, userParams);
                updateBlogAdmin(userInfos);
            } catch (ClassCastException cce) {
                setError(ErrorType.INVALID_RESULT, cce.getMessage(), cce);
                return false;
            } catch (XMLRPCException e) {
                setError(ErrorType.NETWORK_XMLRPC, e.getMessage(), e);
            } catch (IOException e) {
                setError(ErrorType.NETWORK_XMLRPC, e.getMessage(), e);
            } catch (XmlPullParserException e) {
                setError(ErrorType.NETWORK_XMLRPC, e.getMessage(), e);
            }

            // refresh the comments
            Map<String, Object> hPost = new HashMap<String, Object>();
            hPost.put("number", 30);
            Object[] commentParams = {mBlog.getRemoteBlogId(), mBlog.getUsername(),
                    mBlog.getPassword(), hPost};
            try {
                ApiHelper.refreshComments(mBlog, commentParams);
            } catch (Exception e) {
                setError(ErrorType.NETWORK_XMLRPC, e.getMessage(), e);
                return false;
            }

            return true;
        }

        @Override
        protected void onPostExecute(Boolean success) {
            if (mCallback != null) {
                if (success) {
                    mCallback.onSuccess();
                } else {
                    mCallback.onFailure(mErrorType, mErrorMessage, mThrowable);
                }
            }
            refreshedBlogs.remove(mBlogIdentifier);
        }
    }

    /**
     * request deleted comments for passed blog and remove them from local db
     * @param blog  blog to check
     * @return count of comments that were removed from db
     */
    public static int removeDeletedComments(Blog blog) {
        if (blog == null) {
            return 0;
        }

        XMLRPCClientInterface client = XMLRPCFactory.instantiate(
                blog.getUri(),
                blog.getHttpuser(),
                blog.getHttppassword());

        Map<String, Object> hPost = new HashMap<String, Object>();
        hPost.put("status", "trash");

        Object[] params = { blog.getRemoteBlogId(),
                blog.getUsername(),
                blog.getPassword(),
                hPost };

        int numDeleted = 0;
        try {
            Object[] result = (Object[]) client.call(Method.GET_COMMENTS, params);
            if (result == null || result.length == 0) {
                return 0;
            }
            Map<?, ?> contentHash;
            for (Object aComment : result) {
                contentHash = (Map<?, ?>) aComment;
                long commentId = Long.parseLong(contentHash.get("comment_id").toString());
                if (CommentTable.deleteComment(blog.getLocalTableBlogId(), commentId))
                    numDeleted++;
            }
            if (numDeleted > 0) {
                AppLog.d(T.COMMENTS, String.format("removed %d deleted comments", numDeleted));
            }
        } catch (XMLRPCException e) {
            AppLog.e(T.COMMENTS, e);
        } catch (IOException e) {
            AppLog.e(T.COMMENTS, e);
        } catch (XmlPullParserException e) {
            AppLog.e(T.COMMENTS, e);
        }

        return numDeleted;
    }

    public static CommentList refreshComments(Blog blog, Object[] commentParams)
            throws XMLRPCException, IOException, XmlPullParserException {
        if (blog == null) {
            return null;
        }
        XMLRPCClientInterface client = XMLRPCFactory.instantiate(blog.getUri(), blog.getHttpuser(),
                blog.getHttppassword());
        Object[] result;
        result = (Object[]) client.call(Method.GET_COMMENTS, commentParams);

        if (result.length == 0) {
            return null;
        }

        Map<?, ?> contentHash;
        long commentID, postID;
        String authorName, content, status, authorEmail, authorURL, postTitle, pubDate;
        java.util.Date date;
        CommentList comments = new CommentList();

        for (int ctr = 0; ctr < result.length; ctr++) {
            contentHash = (Map<?, ?>) result[ctr];
            content = contentHash.get("content").toString();
            status = contentHash.get("status").toString();
            postID = Long.parseLong(contentHash.get("post_id").toString());
            commentID = Long.parseLong(contentHash.get("comment_id").toString());
            authorName = contentHash.get("author").toString();
            authorURL = contentHash.get("author_url").toString();
            authorEmail = contentHash.get("author_email").toString();
            postTitle = contentHash.get("post_title").toString();
            date = (java.util.Date) contentHash.get("date_created_gmt");
            pubDate = DateTimeUtils.javaDateToIso8601(date);

            Comment comment = new Comment(
                    postID,
                    commentID,
                    authorName,
                    pubDate,
                    content,
                    status,
                    postTitle,
                    authorURL,
                    authorEmail,
                    null);

            comments.add(comment);
        }

        int localBlogId = blog.getLocalTableBlogId();
        CommentTable.saveComments(localBlogId, comments);

        return comments;
    }

    /**
     * Delete a single post or page via XML-RPC API parameters follow those of FetchSinglePostTask
     */
    public static class DeleteSinglePostTask extends HelperAsyncTask<Object, Boolean, Boolean> {

        @Override
        protected Boolean doInBackground(Object... arguments) {
            Blog blog = (Blog) arguments[0];
            if (blog == null) {
                return false;
            }

            String postId = (String) arguments[1];
            boolean isPage = (Boolean) arguments[2];
            XMLRPCClientInterface client = XMLRPCFactory.instantiate(blog.getUri(), blog.getHttpuser(),
                    blog.getHttppassword());
            Object[] params = {blog.getRemoteBlogId(), blog.getUsername(), blog.getPassword(), postId};
            try {
                client.call(isPage ? Method.DELETE_PAGE : Method.DELETE_POST, params);
                return true;
            } catch (XMLRPCException | IOException | XmlPullParserException e) {
                mErrorMessage = e.getMessage();
                return false;
            }
        }
    }

    public static class SyncMediaLibraryTask extends HelperAsyncTask<java.util.List<?>, Void, Integer> {
        public interface Callback extends GenericErrorCallback {
            public void onSuccess(int results);
        }

        private Callback mCallback;
        private int mOffset;
        private Filter mFilter;

        public SyncMediaLibraryTask(int offset, Filter filter, Callback callback) {
            mOffset = offset;
            mCallback = callback;
            mFilter = filter;
        }

        @Override
        protected Integer doInBackground(List<?>... params) {
            List<?> arguments = params[0];
            WordPress.currentBlog = (Blog) arguments.get(0);
            Blog blog = WordPress.currentBlog;
            if (blog == null) {
                setError(ErrorType.INVALID_CURRENT_BLOG, "ApiHelper - current blog is null");
                return 0;
            }

            String blogId = String.valueOf(blog.getLocalTableBlogId());
            XMLRPCClientInterface client = XMLRPCFactory.instantiate(blog.getUri(), blog.getHttpuser(),
                    blog.getHttppassword());
            Map<String, Object> filter = new HashMap<String, Object>();
            filter.put("number", 50);
            filter.put("offset", mOffset);

            if (mFilter == Filter.IMAGES) {
                filter.put("mime_type","image/*");
            } else if(mFilter == Filter.UNATTACHED) {
                filter.put("parent_id", 0);
            }

            Object[] apiParams = {blog.getRemoteBlogId(), blog.getUsername(), blog.getPassword(),
                    filter};

            Object[] results = null;
            try {
                results = (Object[]) client.call(Method.GET_MEDIA_LIBRARY, apiParams);
            } catch (ClassCastException cce) {
                setError(ErrorType.INVALID_RESULT, cce.getMessage(), cce);
                return 0;
            } catch (XMLRPCException e) {
                prepareErrorMessage(e);
                return 0;
            } catch (IOException e) {
                prepareErrorMessage(e);
                return 0;
            } catch (XmlPullParserException e) {
                prepareErrorMessage(e);
                return 0;
            }

            if (blogId == null) {
                setError(ErrorType.INVALID_CURRENT_BLOG, "Invalid blogId");
                return 0;
            }

            if (results == null) {
                setError(ErrorType.INVALID_RESULT, "Invalid blogId");
                return 0;
            }

            Map<?, ?> resultMap;
            // results returned, so mark everything existing to deleted
            // since offset is 0, we are doing a full refresh
            if (mOffset == 0) {
                WordPress.wpDB.setMediaFilesMarkedForDeleted(blogId);
            }
            for (Object result : results) {
                resultMap = (Map<?, ?>) result;
                boolean isDotCom = (WordPress.getCurrentBlog() != null && WordPress.getCurrentBlog().isDotcomFlag());
                MediaFile mediaFile = new MediaFile(blogId, resultMap, isDotCom);
                WordPress.wpDB.saveMediaFile(mediaFile);
            }
            WordPress.wpDB.deleteFilesMarkedForDeleted(blogId);
            return results.length;
        }

        private void prepareErrorMessage(Exception e) {
            // user does not have permission to view media gallery
            if (e.getMessage() != null && e.getMessage().contains("401")) {
                setError(ErrorType.NO_UPLOAD_FILES_CAP, e.getMessage(), e);
            } else {
                setError(ErrorType.NETWORK_XMLRPC, e.getMessage(), e);
            }
        }

        @Override
        protected void onPostExecute(Integer result) {
            if (mCallback != null) {
                if (mErrorType == ErrorType.NO_ERROR) {
                    mCallback.onSuccess(result);
                } else {
                    mCallback.onFailure(mErrorType, mErrorMessage, mThrowable);
                }
            }
        }
    }

    public static class EditMediaItemTask extends HelperAsyncTask<List<?>, Void, Boolean> {
        private GenericCallback mCallback;
        private String mMediaId;
        private String mTitle;
        private String mDescription;
        private String mCaption;

        public EditMediaItemTask(String mediaId, String title, String description, String caption,
                                 GenericCallback callback) {
            mMediaId = mediaId;
            mCallback = callback;
            mTitle = title;
            mCaption = caption;
            mDescription = description;
        }
        @Override
        protected Boolean doInBackground(List<?>... params) {
            List<?> arguments = params[0];
            WordPress.currentBlog = (Blog) arguments.get(0);
            Blog blog = WordPress.currentBlog;

            if (blog == null) {
                setError(ErrorType.INVALID_CURRENT_BLOG, "ApiHelper - current blog is null");
                return null;
            }
            XMLRPCClientInterface client = XMLRPCFactory.instantiate(blog.getUri(), blog.getHttpuser(),
                    blog.getHttppassword());
            Map<String, Object> contentStruct = new HashMap<String, Object>();
            contentStruct.put("post_title", mTitle);
            contentStruct.put("post_content", mDescription);
            contentStruct.put("post_excerpt", mCaption);

            Object[] apiParams = {
                    blog.getRemoteBlogId(),
                    blog.getUsername(),
                    blog.getPassword(),
                    mMediaId,
                    contentStruct
            };

            Boolean result = null;
            try {
                result = (Boolean) client.call(Method.EDIT_POST, apiParams);
            } catch (ClassCastException cce) {
                setError(ErrorType.INVALID_RESULT, cce.getMessage(), cce);
            } catch (XMLRPCException e) {
                setError(ErrorType.NETWORK_XMLRPC, e.getMessage(), e);
            } catch (IOException e) {
                setError(ErrorType.NETWORK_XMLRPC, e.getMessage(), e);
            } catch (XmlPullParserException e) {
                setError(ErrorType.NETWORK_XMLRPC, e.getMessage(), e);
            }

            return result;
        }

        @Override
        protected void onPostExecute(Boolean result) {
            if (mCallback != null) {
                if (mErrorType == ErrorType.NO_ERROR) {
                    mCallback.onSuccess();
                } else {
                    mCallback.onFailure(mErrorType, mErrorMessage, mThrowable);
                }
            }
        }
    }

    public static class GetMediaItemTask extends HelperAsyncTask<List<?>, Void, MediaFile> {
        public interface Callback extends GenericErrorCallback {
            public void onSuccess(MediaFile results);
        }
        private Callback mCallback;
        private int mMediaId;

        public GetMediaItemTask(int mediaId, Callback callback) {
            mMediaId = mediaId;
            mCallback = callback;
        }

        @Override
        protected MediaFile doInBackground(List<?>... params) {
            List<?> arguments = params[0];
            WordPress.currentBlog = (Blog) arguments.get(0);
            Blog blog = WordPress.currentBlog;
            if (blog == null) {
                setError(ErrorType.INVALID_CURRENT_BLOG, "ApiHelper - current blog is null");
                return null;
            }

            String blogId = String.valueOf(blog.getLocalTableBlogId());

            XMLRPCClientInterface client = XMLRPCFactory.instantiate(blog.getUri(), blog.getHttpuser(),
                    blog.getHttppassword());
            Object[] apiParams = {
                    blog.getRemoteBlogId(),
                    blog.getUsername(),
                    blog.getPassword(),
                    mMediaId
            };
            Map<?, ?> results = null;
            try {
                results = (Map<?, ?>) client.call(Method.GET_MEDIA_ITEM, apiParams);
            } catch (ClassCastException cce) {
                setError(ErrorType.INVALID_RESULT, cce.getMessage(), cce);
            } catch (XMLRPCException e) {
                setError(ErrorType.NETWORK_XMLRPC, e.getMessage(), e);
            } catch (IOException e) {
                setError(ErrorType.NETWORK_XMLRPC, e.getMessage(), e);
            } catch (XmlPullParserException e) {
                setError(ErrorType.NETWORK_XMLRPC, e.getMessage(), e);
            }

            if (results != null && blogId != null) {
                boolean isDotCom = (WordPress.getCurrentBlog() != null && WordPress.getCurrentBlog().isDotcomFlag());
                MediaFile mediaFile = new MediaFile(blogId, results, isDotCom);
                WordPress.wpDB.saveMediaFile(mediaFile);
                return mediaFile;
            } else {
                return null;
            }
        }

        @Override
        protected void onPostExecute(MediaFile result) {
            if (mCallback != null) {
                if (result != null) {
                    mCallback.onSuccess(result);
                } else {
                    mCallback.onFailure(mErrorType, mErrorMessage, mThrowable);
                }
            }
        }
    }

    public static class UploadMediaTask extends HelperAsyncTask<List<?>, Void, Map<?, ?>> {
        public interface Callback extends GenericErrorCallback {
            void onSuccess(String remoteId, String remoteUrl);
            void onProgressUpdate(float progress);
        }
        private Callback mCallback;
        private Context mContext;
        private MediaFile mMediaFile;

        public UploadMediaTask(Context applicationContext, MediaFile mediaFile,
                               Callback callback) {
            mContext = applicationContext;
            mMediaFile = mediaFile;
            mCallback = callback;
        }

        @Override
        protected Map<?, ?> doInBackground(List<?>... params) {
            List<?> arguments = params[0];
            WordPress.currentBlog = (Blog) arguments.get(0);
            Blog blog = WordPress.currentBlog;

            if (blog == null) {
                setError(ErrorType.INVALID_CURRENT_BLOG, "current blog is null");
                return null;
            }

            final XMLRPCClientInterface client = XMLRPCFactory.instantiate(blog.getUri(), blog.getHttpuser(),
                    blog.getHttppassword());

            Map<String, Object> data = new HashMap<String, Object>();
            data.put("name", mMediaFile.getFileName());
            data.put("type", mMediaFile.getMimeType());
            data.put("bits", mMediaFile);
            data.put("overwrite", true);

            Object[] apiParams = {
                    blog.getRemoteBlogId(),
                    blog.getUsername(),
                    blog.getPassword(),
                    data
            };

            final File tempFile = getTempFile(mContext);

            if (client instanceof XMLRPCClient) {
                ((XMLRPCClient) client).setOnBytesUploadedListener(new XMLRPCClient.OnBytesUploadedListener() {
                    @Override
                    public void onBytesUploaded(long uploadedBytes) {
                        if (isCancelled()) {
                            // Stop the upload if the task has been cancelled
                            ((XMLRPCClient) client).cancel();
                        }

                        if (tempFile == null || tempFile.length() == 0) {
                            return;
                        }

                        float fractionUploaded = uploadedBytes / (float) tempFile.length();
                        mCallback.onProgressUpdate(fractionUploaded);
                    }
                });
            }

            if (mContext == null) {
                return null;
            }

            Map<?, ?> resultMap;
            try {
<<<<<<< HEAD
                resultMap = (HashMap<?, ?>) client.call(Methods.UPLOAD_FILE, apiParams, tempFile);
=======
                resultMap = (HashMap<?, ?>) client.call(Method.UPLOAD_FILE, apiParams, getTempFile(mContext));
>>>>>>> 7ce2894e
            } catch (ClassCastException cce) {
                setError(ErrorType.INVALID_RESULT, cce.getMessage(), cce);
                return null;
            } catch (XMLRPCException e) {
                setError(ErrorType.NETWORK_XMLRPC, e.getMessage(), e);
                return null;
            } catch (IOException e) {
                setError(ErrorType.NETWORK_XMLRPC, e.getMessage(), e);
                return null;
            } catch (XmlPullParserException e) {
                setError(ErrorType.NETWORK_XMLRPC, e.getMessage(), e);
                return null;
            }

            if (resultMap != null && resultMap.containsKey("id")) {
                return resultMap;
            } else {
                setError(ErrorType.INVALID_RESULT, "Invalid result");
            }

            return null;
        }

        // Create a temp file for media upload
        private File getTempFile(Context context) {
            String tempFileName = "wp-" + System.currentTimeMillis();
            try {
                context.openFileOutput(tempFileName, Context.MODE_PRIVATE);
            } catch (FileNotFoundException e) {
                return null;
            }
            return context.getFileStreamPath(tempFileName);
        }

        @Override
        protected void onPostExecute(Map<?, ?> result) {
            if (mCallback != null) {
                if (result != null) {
                    String remoteId = (String) result.get("id");
                    String remoteUrl = (String) result.get("url");
                    mCallback.onSuccess(remoteId, remoteUrl);
                } else {
                    mCallback.onFailure(mErrorType, mErrorMessage, mThrowable);
                }
            }
        }
    }

    public static class DeleteMediaTask extends HelperAsyncTask<List<?>, Void, Void> {
        private GenericCallback mCallback;
        private String mMediaId;

        public DeleteMediaTask(String mediaId, GenericCallback callback) {
            mMediaId = mediaId;
            mCallback = callback;
        }

        @Override
        protected Void doInBackground(List<?>... params) {
            List<?> arguments = params[0];
            Blog blog = (Blog) arguments.get(0);

            if (blog == null) {
                setError(ErrorType.INVALID_CONTEXT, "ApiHelper - invalid blog");
                return null;
            }

            XMLRPCClientInterface client = XMLRPCFactory.instantiate(blog.getUri(), blog.getHttpuser(),
                    blog.getHttppassword());
            Object[] apiParams = new Object[]{blog.getRemoteBlogId(), blog.getUsername(),
                    blog.getPassword(), mMediaId};

            try {
                if (client != null) {
                    Boolean result = (Boolean) client.call(Method.DELETE_POST, apiParams);
                    if (!result) {
                        setError(ErrorType.INVALID_RESULT, "wp.deletePost returned false");
                    }
                }
            } catch (ClassCastException cce) {
                setError(ErrorType.INVALID_RESULT, cce.getMessage(), cce);
            } catch (XMLRPCException e) {
                setError(ErrorType.NETWORK_XMLRPC, e.getMessage(), e);
            } catch (IOException e) {
                setError(ErrorType.NETWORK_XMLRPC, e.getMessage(), e);
            } catch (XmlPullParserException e) {
                setError(ErrorType.NETWORK_XMLRPC, e.getMessage(), e);
            }
            return null;
        }

        @Override
        protected void onPostExecute(Void v) {
            if (mCallback != null) {
                if (mErrorType == ErrorType.NO_ERROR) {
                    mCallback.onSuccess();
                } else {
                    mCallback.onFailure(mErrorType, mErrorMessage, mThrowable);
                }
            }
        }
    }

    public static class GetFeatures extends AsyncTask<List<?>, Void, FeatureSet> {
        public interface Callback {
            void onResult(FeatureSet featureSet);
        }

        private Callback mCallback;

        public GetFeatures() {
        }

        public GetFeatures(Callback callback) {
            mCallback = callback;
        }

        public FeatureSet doSynchronously(List<?>... params) {
            return doInBackground(params);
        }

        @Override
        protected FeatureSet doInBackground(List<?>... params) {
            List<?> arguments = params[0];
            Blog blog = (Blog) arguments.get(0);

            if (blog == null)
                return null;

            XMLRPCClientInterface client = XMLRPCFactory.instantiate(blog.getUri(), blog.getHttpuser(),
                    blog.getHttppassword());

            Object[] apiParams = new Object[] {
                    blog.getRemoteBlogId(),
                    blog.getUsername(),
                    blog.getPassword(),
            };

            Map<?, ?> resultMap = null;
            try {
                resultMap = (HashMap<?, ?>) client.call(Method.WPCOM_GET_FEATURES, apiParams);
            } catch (ClassCastException cce) {
                AppLog.e(T.API, "wpcom.getFeatures error", cce);
            } catch (XMLRPCException e) {
                AppLog.e(T.API, "wpcom.getFeatures error", e);
            } catch (IOException e) {
                AppLog.e(T.API, "wpcom.getFeatures error", e);
            } catch (XmlPullParserException e) {
                AppLog.e(T.API, "wpcom.getFeatures error", e);
            }

            if (resultMap != null) {
                return new FeatureSet(blog.getRemoteBlogId(), resultMap);
            }

            return null;
        }

        @Override
        protected void onPostExecute(FeatureSet result) {
            if (mCallback != null)
                mCallback.onResult(result);
        }

    }

    /**
     * Discover the XML-RPC endpoint for the WordPress API associated with the specified blog URL.
     *
     * @param urlString URL of the blog to get the XML-RPC endpoint for.
     * @return XML-RPC endpoint for the specified blog, or null if unable to discover endpoint.
     */
    public static String getXMLRPCUrl(String urlString) throws SSLHandshakeException {
        Pattern xmlrpcLink = Pattern.compile("<api\\s*?name=\"WordPress\".*?apiLink=\"(.*?)\"",
                Pattern.CASE_INSENSITIVE | Pattern.DOTALL);

        String html = getResponse(urlString);
        if (html != null) {
            Matcher matcher = xmlrpcLink.matcher(html);
            if (matcher.find()) {
                return matcher.group(1);
            }
        }
        return null; // never found the rsd tag
    }

    /**
     * Synchronous method to fetch the String content at the specified HTTP URL.
     *
     * @param stringUrl URL to fetch contents for.
     * @return content of the resource, or null if URL was invalid or resource could not be retrieved.
     */
    public static String getResponse(final String stringUrl) throws SSLHandshakeException {
        return getResponse(stringUrl, 0);
    }

    private static String getRedirectURL(String oldURL, NetworkResponse networkResponse) {
        if (networkResponse.headers != null && networkResponse.headers.containsKey("Location")) {
            String newURL = networkResponse.headers.get("Location");
            // Relative URL
            if (newURL != null && newURL.startsWith("/")) {
                Uri oldUri = Uri.parse(oldURL);
                if (oldUri.getScheme() == null || oldUri.getAuthority() == null) {
                    return null;
                }
                return oldUri.getScheme() + "://" + oldUri.getAuthority() + newURL;
            }
            // Absolute URL
            return newURL;
        }
        return null;
    }

    public static String getResponse(final String stringUrl, int numberOfRedirects) throws SSLHandshakeException {
        RequestFuture<String> future = RequestFuture.newFuture();
        StringRequest request = new StringRequest(stringUrl, future, future);
        request.setRetryPolicy(new DefaultRetryPolicy(XMLRPCClient.DEFAULT_SOCKET_TIMEOUT, 0, 1));
        WordPress.requestQueue.add(request);
        try {
            return future.get(XMLRPCClient.DEFAULT_SOCKET_TIMEOUT, TimeUnit.SECONDS);
        } catch (InterruptedException e) {
            AppLog.e(T.API, e);
        } catch (ExecutionException e) {
            if (e.getCause() != null && e.getCause() instanceof RedirectError) {
                // Maximum 5 redirects or die
                if (numberOfRedirects > 5) {
                    AppLog.e(T.API, "Maximum of 5 redirects reached, aborting.", e);
                    return null;
                }
                // Follow redirect
                RedirectError re = (RedirectError) e.getCause();
                if (re.networkResponse != null) {
                    String newURL = getRedirectURL(stringUrl, re.networkResponse);
                    if (newURL == null) {
                        AppLog.e(T.API, "Invalid server response", e);
                        return null;
                    }
                    // Abort redirect if old URL was HTTPS and not the new one
                    if (URLUtil.isHttpsUrl(stringUrl) && !URLUtil.isHttpsUrl(newURL)) {
                        AppLog.e(T.API, "Redirect from HTTPS to HTTP not allowed.", e);
                        return null;
                    }
                    // Retry getResponse
                    AppLog.i(T.API, "Follow redirect from " + stringUrl + " to " + newURL);
                    return getResponse(newURL, numberOfRedirects + 1);
                }
            } else {
                AppLog.e(T.API, e);
            }

        } catch (TimeoutException e) {
            AppLog.e(T.API, e);
        }
        return null;
    }

    /**
     * Regex pattern for matching the RSD link found in most WordPress sites.
     */
    private static final Pattern rsdLink = Pattern.compile(
            "<link\\s*?rel=\"EditURI\"\\s*?type=\"application/rsd\\+xml\"\\s*?title=\"RSD\"\\s*?href=\"(.*?)\"",
            Pattern.CASE_INSENSITIVE | Pattern.DOTALL);

    /**
     * Returns RSD URL based on regex match
     * @param urlString
     * @return String RSD url
     */
    public static String getRSDMetaTagHrefRegEx(String urlString)
            throws SSLHandshakeException {
        String html = ApiHelper.getResponse(urlString);
        if (html != null) {
            Matcher matcher = rsdLink.matcher(html);
            if (matcher.find()) {
                String href = matcher.group(1);
                return href;
            }
        }
        return null;
    }

    /**
     * Returns RSD URL based on html tag search
     * @param urlString
     * @return String RSD url
     */
    public static String getRSDMetaTagHref(String urlString)
            throws SSLHandshakeException {
        // get the html code
        String data = ApiHelper.getResponse(urlString);

        // parse the html and get the attribute for xmlrpc endpoint
        if (data != null) {
            StringReader stringReader = new StringReader(data);
            XmlPullParser parser = Xml.newPullParser();
            try {
                // auto-detect the encoding from the stream
                parser.setInput(stringReader);
                int eventType = parser.getEventType();
                while (eventType != XmlPullParser.END_DOCUMENT) {
                    String name = null;
                    String rel = "";
                    String type = "";
                    String href = "";
                    switch (eventType) {
                    case XmlPullParser.START_TAG:
                        name = parser.getName();
                        if (name.equalsIgnoreCase("link")) {
                            for (int i = 0; i < parser.getAttributeCount(); i++) {
                                String attrName = parser.getAttributeName(i);
                                String attrValue = parser.getAttributeValue(i);
                                if (attrName.equals("rel")) {
                                    rel = attrValue;
                                } else if (attrName.equals("type"))
                                    type = attrValue;
                                else if (attrName.equals("href"))
                                    href = attrValue;
                            }

                            if (rel.equals("EditURI") && type.equals("application/rsd+xml")) {
                                return href;
                            }
                            // currentMessage.setLink(parser.nextText());
                        }
                        break;
                    }
                    eventType = parser.next();
                }
            } catch (XmlPullParserException e) {
                AppLog.e(T.API, e);
                return null;
            } catch (IOException e) {
                AppLog.e(T.API, e);
                return null;
            }
        }
        return null; // never found the rsd tag
    }

    /*
     * fetches a single post saves it to the db - note that this should NOT be called from main thread
     */
    public static boolean updateSinglePost(int localBlogId, String remotePostId, boolean isPage) {
        Blog blog = WordPress.getBlog(localBlogId);
        if (blog == null || TextUtils.isEmpty(remotePostId)) {
            return false;
        }

        XMLRPCClientInterface client = XMLRPCFactory.instantiate(
                blog.getUri(),
                blog.getHttpuser(),
                blog.getHttppassword());

        Object[] apiParams;
        if (isPage) {
            apiParams = new Object[]{
                    blog.getRemoteBlogId(),
                    remotePostId,
                    blog.getUsername(),
                    blog.getPassword()
            };
        } else {
            apiParams = new Object[]{
                    remotePostId,
                    blog.getUsername(),
                    blog.getPassword()
            };
        }

        try {
            Object result = client.call(isPage ? Method.GET_PAGE : "metaWeblog.getPost", apiParams);

            if (result != null && result instanceof Map) {
                Map postMap = (HashMap) result;
                List<Map<?, ?>> postsList = new ArrayList<>();
                postsList.add(postMap);

                WordPress.wpDB.savePosts(postsList, localBlogId, isPage, true);
                return true;
            } else {
                return false;
            }

        } catch (XMLRPCException | IOException | XmlPullParserException e) {
            AppLog.e(AppLog.T.POSTS, e);
            return false;
        }
    }

    public static boolean editComment(Blog blog, Comment comment, CommentStatus newStatus) {
        if (blog == null) {
            return false;
        }

        XMLRPCClientInterface client = XMLRPCFactory.instantiate(blog.getUri(), blog.getHttpuser(),
                blog.getHttppassword());

        Map<String, String> postHash = new HashMap<>();
        postHash.put("status", CommentStatus.toString(newStatus));
        postHash.put("content", comment.getCommentText());
        postHash.put("author", comment.getAuthorName());
        postHash.put("author_url", comment.getAuthorUrl());
        postHash.put("author_email", comment.getAuthorEmail());

        Object[] params = { blog.getRemoteBlogId(),
                blog.getUsername(),
                blog.getPassword(),
                Long.toString(comment.commentID),
                postHash};

        try {
            Object result = client.call(Method.EDIT_COMMENT, params);
            return (result != null && Boolean.parseBoolean(result.toString()));
        } catch (XMLRPCFault xmlrpcFault) {
            if (xmlrpcFault.getFaultCode() == 500) {
                // let's check whether the comment is already marked as _newStatus_
                CommentStatus remoteStatus = getCommentStatus(blog, comment);
                if (remoteStatus != null && remoteStatus.equals(newStatus)) {
                    // Happy days! Remote is already marked as the desired status
                    return true;
                }
            }
            AppLog.e(T.COMMENTS, "Error while editing comment", xmlrpcFault);
        } catch (XMLRPCException e) {
            AppLog.e(T.COMMENTS, "Error while editing comment", e);
        } catch (IOException e) {
            AppLog.e(T.COMMENTS, "Error while editing comment", e);
        } catch (XmlPullParserException e) {
            AppLog.e(T.COMMENTS, "Error while editing comment", e);
        }

        return false;
    }

    /**
     * Fetches the status of a comment
     * @param blog the blog the comment is in
     * @param comment the comment to fetch its status
     * @return the status of the comment on the server, null if error
     */
    public static @Nullable CommentStatus getCommentStatus(Blog blog, Comment comment) {
        if (blog == null || comment == null) {
            return null;
        }

        XMLRPCClientInterface client = XMLRPCFactory.instantiate(blog.getUri(), blog.getHttpuser(),
                blog.getHttppassword());

        Object[] params = { blog.getRemoteBlogId(),
                blog.getUsername(),
                blog.getPassword(),
                Long.toString(comment.commentID)};

        try {
            Map<?, ?> contentHash = (Map<?, ?>) client.call(Method.GET_COMMENT, params);
            final Object status = contentHash.get("status");
            return status == null ? null : CommentStatus.fromString(status.toString());
        } catch (XMLRPCException e) {
            AppLog.e(T.COMMENTS, "Error while getting comment", e);
        } catch (IOException e) {
            AppLog.e(T.COMMENTS, "Error while getting comment", e);
        } catch (XmlPullParserException e) {
            AppLog.e(T.COMMENTS, "Error while getting comment", e);
        }

        return null;
    }
}<|MERGE_RESOLUTION|>--- conflicted
+++ resolved
@@ -797,11 +797,7 @@
 
             Map<?, ?> resultMap;
             try {
-<<<<<<< HEAD
-                resultMap = (HashMap<?, ?>) client.call(Methods.UPLOAD_FILE, apiParams, tempFile);
-=======
-                resultMap = (HashMap<?, ?>) client.call(Method.UPLOAD_FILE, apiParams, getTempFile(mContext));
->>>>>>> 7ce2894e
+                resultMap = (HashMap<?, ?>) client.call(Method.UPLOAD_FILE, apiParams, tempFile);
             } catch (ClassCastException cce) {
                 setError(ErrorType.INVALID_RESULT, cce.getMessage(), cce);
                 return null;
