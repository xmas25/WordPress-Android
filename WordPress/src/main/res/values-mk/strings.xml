<?xml version="1.0" encoding="utf-8"?>
<!--
Translation-Revision-Date: 2015-01-28 14:24:38+0000
Plural-Forms: nplurals=2; plural=n==1 || n%10==1 ? 0 : 1;
Generator: GlotPress/2.4.0-alpha
Language: mk
-->
<resources>
    <string name="stats_months_and_years">Месеци и години</string>
    <string name="error_copy_to_clipboard">Се случи грешка при копирање на текстот во клипбордот</string>
    <string name="stats_recent_weeks">Последни недели</string>
    <string name="stats_average_per_day">Средна вредност на ден</string>
    <string name="reader_label_new_posts">Нови написи</string>
    <string name="logs_copied_to_clipboard">Логовите на апликацијата се копирани во клипбордот</string>
    <string name="stats_period">Период</string>
    <string name="stats_overall">Севкупно</string>
    <string name="stats_total">Вкупно</string>
    <string name="stats_empty_top_authors_desc">Пратете ги гледањата на написите на секој соработник и откријте ја најпопуларната содржина на секој автор.</string>
    <string name="stats_empty_comments_desc">Доколку дозволите коментари на вашата страница, пратете ги вашите најдобри коментатори и откријте што ја распламтува конверзацијата врз база на последните 1000 коментари.</string>
    <string name="stats_followers_total_email">Вкупно Е–Пошта Следбеници: %1$s</string>
    <string name="stats_timeframe_years">Години</string>
    <string name="stats_followers_days">%1$d денови</string>
    <string name="stats_followers_a_day">Ден</string>
    <string name="stats_views">Гледања</string>
    <string name="stats_followers_a_month">Месец</string>
    <string name="stats_visitors">Посетители</string>
    <string name="stats_empty_followers">Нема следбеници</string>
    <string name="stats_empty_tags_and_categories">Нема гледано означени написи или страници</string>
    <string name="stats_empty_publicize_desc">Пратете ги вашите следбеници од повеќе социјални мрежи</string>
    <string name="stats_followers_wpcom_selector">WordPress.com</string>
    <string name="stats_entry_publicize">Сервис</string>
    <string name="stats_empty_video_desc">Доколку прикачувате видеа со VideoPress, дознајте колку пати се гледани.</string>
    <string name="stats_empty_publicize">Нема записи за следбеници на објавата</string>
    <string name="stats_followers_months">%1$d месеци</string>
    <string name="stats_view_top_posts_and_pages">Написи и страници</string>
    <string name="stats_empty_top_posts_desc">Откријте која содржина е најгледана и како индивидуални написи и страници се извршуваат од време на време.</string>
    <string name="stats_empty_tags_and_categories_desc">Земете преглед на најпопуларните теми на вашата веб страница врз база на најдобрите написи од минатата недела.</string>
    <string name="stats_view_publicize">Објавување</string>
    <string name="stats_likes">Допаѓања</string>
    <string name="stats_empty_followers_desc">Пратете го вашиот вкупен број на следбеници и колку време секој од нив ја следи вашата веб страница.</string>
    <string name="stats_empty_referrers_desc">Научете повеќе за видливоста на вашата страница со прегледување на веб страниците и пребарувачите што испраќаат најмногу сообраќај кон вас</string>
    <string name="stats_empty_geoviews_desc">Прегледајте ја листата да видете кои земји генерираат најмнгу сообраќај до вашата страница.</string>
    <string name="stats_pagination_label">Страница %1$s од %2$s</string>
    <string name="stats_view_videos">Видеа</string>
    <string name="stats_entry_followers">Следбеник</string>
    <string name="stats_empty_clicks_desc">Кога вашата содржина вклучува врски до други страници, може да видете на кои корисникот клика најмногу.</string>
    <string name="stats_empty_clicks_title">Нема зачувано кликови</string>
    <string name="stats_followers_a_minute_ago">пред една минута</string>
    <string name="stats_followers_hours">%1$d часови</string>
    <string name="stats_followers_minutes">%1$d минути</string>
    <string name="stats_empty_geoviews">Нема зачувано земји</string>
    <string name="stats_view_all">Види ги сите</string>
    <string name="stats_followers_an_hour_ago">пред еден час</string>
    <string name="stats_followers_years">%1$d години</string>
    <string name="stats_comments_by_authors">По автори</string>
    <string name="stats_empty_top_posts_title">Нема гледано написи или страници</string>
    <string name="stats_view_countries">Земји</string>
    <string name="stats_view_followers">Следбеници</string>
    <string name="stats_followers_email_selector">Е–пошта</string>
    <string name="stats_followers_seconds_ago">пред секунди</string>
    <string name="stats_totals_publicize">Следбеници</string>
    <string name="stats_entry_video_plays">Видео</string>
    <string name="stats_entry_clicks_link">Врска</string>
    <string name="stats_empty_video">Не се пуштани видеа</string>
    <string name="stats_comments_by_posts_and_pages">По написи и страници</string>
    <string name="stats_empty_referrers_title">Нема пренасочувачи</string>
    <string name="stats_totals_followers">Од</string>
    <string name="stats_followers_a_year">Година</string>
    <string name="stats_followers_total_wpcom">Вкупен број на WordPress.com следбеници: %1$s</string>
    <string name="stats_entry_top_commenter">Автор</string>
    <string name="stats_view">Прегледи</string>
    <string name="stats_other_recent_stats_label">Други последни статистики</string>
    <string name="stats_for">Статистики за %s</string>
    <string name="themes_fetching">Примање теми…</string>
    <string name="ssl_certificate_details">Детали</string>
    <string name="cab_selected">%d слекетирано</string>
    <string name="reader_empty_posts_liked">Сеуште немате допаднити написи</string>
    <string name="browse_our_faq_button">Разгледи наши ЧПП</string>
    <string name="create_new_blog_wpcom">Создади WordPress.com блог</string>
    <string name="reader_empty_comments">Нема коментари сеуште</string>
    <string name="reader_label_view_original">Види ја оригиналната статија</string>
    <string name="reader_empty_posts_in_tag">Нема постови со оваа ознака</string>
    <string name="reader_label_like">Сака</string>
    <string name="reader_label_comments_closed">Коментари затворени</string>
    <string name="error_refresh_unauthorized_pages">Немате дозвола за гледање или уредување на страници</string>
    <string name="error_refresh_unauthorized_comments">Немате дозвола за гледање или уредување на коментари</string>
    <string name="error_refresh_unauthorized_posts">Немате дозвола за гледање или уредување на написи</string>
    <string name="error_publish_empty_post">Неможе да се објави празен напис</string>
    <string name="reader_title_photo_viewer">%1$d of %2$d</string>
    <string name="older_month">Постари од месец</string>
    <string name="more">Повеќе</string>
    <string name="older_two_days">Постари од 2 дена</string>
    <string name="older_last_week">Постари од седмица</string>
    <string name="stats_no_blog">Статиска неможе да се покаже за побараниот блог</string>
    <string name="mnu_comment_liked">Допаднато</string>
    <string name="comment">Коментар</string>
    <string name="posts_empty_list">Сеуште нема написи. Зошто не создадете еден?</string>
    <string name="comment_reply_to_user">Одговори на %s</string>
    <string name="pages_empty_list">Сеуште нема страници. Зошто не создадете една?</string>
    <string name="comment_trashed">Комента исфрлен</string>
    <string name="reader_toast_err_generic">Неможе да се изврши ова дејство</string>
<<<<<<< HEAD
    <string name="hs__conversation_detail_error">Опиши го проблемот кој го гледаш</string>
    <string name="hs__new_conversation_header">Поддршка разговор</string>
    <string name="hs__conversation_header">Поддршка разговор</string>
    <string name="hs__username_blank_error">Воведи валидно име</string>
    <string name="hs__invalid_email_error">Воведи валидна е–адреса</string>
=======
>>>>>>> f585a590
    <string name="contact_us">Контактирај нè</string>
    <string name="update_verb">Ажурирај</string>
    <string name="schedule_verb">Закажи</string>
    <string name="reader_page_followed_tags">Проследени ознаки</string>
    <string name="media_empty_list">Нема медиа</string>
    <string name="help">Помош</string>
    <string name="forgot_password">Ја изгубивте Вашата лозинка?</string>
    <string name="ssl_certificate_error">Невалиден SSl сертификат</string>
    <string name="ssl_certificate_ask_trust">Доколку вообичаено се поврзувате на страницата без проблеми, оваа грешка може да значи дека некој се обидува да ја имитира вашата страница и не треба да продолжите. Дали му верувате на сертификатот и покрај тоа?</string>
    <string name="comments_empty_list">Нема коментари</string>
    <string name="mnu_comment_unspam">Не е спам</string>
    <string name="adding_cat_success">Категоријата е успешно додадена</string>
    <string name="stats_empty_comments">Сеуште нема коментари</string>
    <string name="notifications_empty_list">Нема известувања</string>
    <string name="error_generic">Се појави грешка</string>
    <string name="passcode_wrong_passcode">Погрешен PIN</string>
    <string name="no_network_message">Нема досптана мрежа</string>
    <string name="theme_fetch_failed">Неможе да ги прикаже темите</string>
    <string name="invalid_email_message">Вашата е–пошта е невалидна</string>
    <string name="adding_cat_failed">Додавањето категорија е неуспешно</string>
    <string name="cat_name_required">Полето со името на категоријата е задолжително</string>
    <string name="email_invalid">Воведи валидна е–поштта</string>
    <string name="username_or_password_incorrect">Корисничкото име или лозинката се неточни</string>
    <string name="error_downloading_image">Грешно превземање на слика</string>
    <string name="stats_bar_graph_empty">Нема статистика</string>
    <string name="sdcard_message">Сврзана SD карта е потребна за качување на медиа</string>
    <string name="error_load_comment">Неможе да се покаже коментар</string>
    <string name="error_moderate_comment">Настана грешка при модерирање</string>
    <string name="error_refresh_stats">Статистика неможе да биде освежена во ова време</string>
    <string name="error_refresh_comments">Коментарите неможат да бидат освежени во овој момент</string>
    <string name="error_edit_comment">Настана грешка додека се уредуваше коментар</string>
    <string name="blog_not_found">Настана грешка додека се достапувше блогот</string>
    <string name="error_refresh_pages">Страниците неможат да се ажурират во моментот</string>
    <string name="error_refresh_posts">Напсите неможат да се ажурират во моментот</string>
    <string name="gallery_error">Неможе да биде превземена медиата.</string>
    <string name="connection_error">Грешка во поврзувањето</string>
    <string name="cancel_edit">Откажи промени</string>
    <string name="post_not_found">Настана грешка при вчитување на написот. Освежи ги написите и обиди се повторно.</string>
    <string name="learn_more">Научи повеќе</string>
    <string name="create_a_link">Креирај врска</string>
    <string name="page_settings">Подесувања на страницата</string>
    <string name="http_authorization_required">Ауторизација е потребна</string>
    <string name="mnu_comment_spam">Спам</string>
    <string name="horizontal_alignment">Хоризонтално порамнување</string>
    <string name="dlg_confirm_trash_comments">Испрати во корпа?</string>
    <string name="post_settings">Подесувања на напис</string>
    <string name="comment_status_approved">Одобрено</string>
    <string name="comment_status_unapproved">Чекање</string>
    <string name="hint_comment_content">Коментар</string>
    <string name="saving_changes">Зачувување на подесувањата</string>
    <string name="sure_to_cancel_edit_comment">Откажи измените на коментарот?</string>
    <string name="content_required">Коментарот е задолжителен</string>
    <string name="toast_comment_unedited">Коментарот не е променет</string>
    <string name="preview_page">Прегледај страница</string>
    <string name="preview_post">Прегледај напис</string>
    <string name="image_settings">Подесувања на сликата</string>
    <string name="add_account_blog_url">Адреса на блогот</string>
    <string name="wordpress_blog">WordPress блог</string>
    <string name="select_categories">Избери категории</string>
    <string name="error_blog_hidden">Овој блог е скриен и неможе да се вчита. Овозможи го повторно во подесувањата и обиди се повторно.</string>
    <string name="fatal_db_error">Настана грешка при креирање на базата на податоци за апликацијата. Направи преинсталирање на апликацијата.</string>
    <string name="reader_title_applog">Дневник на апликацијата</string>
    <string name="reader_toast_err_add_tag">Неможе да се додаде оваа обележување</string>
    <string name="reader_toast_err_remove_tag">Неможе да се отстрани оваа обележување</string>
    <string name="required_field">Задолжително поле</string>
    <string name="edit_comment">Измени коментар</string>
    <string name="mnu_comment_approve">Одобри</string>
    <string name="mnu_comment_trash">Отпадок</string>
    <string name="dlg_approving_comments">Одобрување</string>
    <string name="dlg_spamming_comments">Обележување како спам</string>
    <string name="dlg_trashing_comments">Испраќање во отпадок</string>
    <string name="trash_yes">Отпадок</string>
    <string name="trash_no">Не исфрлај</string>
    <string name="trash">Отпадок</string>
    <string name="view_in_browser">Види во прелистувач</string>
    <string name="local_changes">Локални промени</string>
    <string name="privacy_policy">Полиса за приватност</string>
    <string name="media_error_no_permission">Немате достап за да ја видете медиа библиотеката</string>
    <string name="cannot_delete_multi_media_items">Некои медиа арихи неможат да бидат избришани во моментот. Обидете се покасно.</string>
    <string name="media_gallery_type_thumbnail_grid">Мини–мрежа</string>
    <string name="add_new_category">Додади нова категорија</string>
    <string name="category_name">Име на категорија</string>
    <string name="new_media">Нова медиа</string>
    <string name="comment_status_trash">Исфрлени</string>
    <string name="comment_status_spam">Спам</string>
    <string name="local_draft">Локални нацрти</string>
    <string name="link_enter_url_text">Сврзи текст (опционален)</string>
    <string name="mnu_comment_unapprove">Не одобрувај</string>
    <string name="dlg_unapproving_comments">Не се одобрува</string>
    <string name="open_source_licenses">Отворен код лиценци</string>
    <string name="file_error_create">Неможе да се созададе темп архива за медиа испраќање. Ве волиме да обезбедите доволоно простор на вашиот уред</string>
    <string name="new_post">Нов напис</string>
    <string name="share_link">Сподели врска</string>
    <string name="creating_your_site">Креирање на вашата страница</string>
    <string name="reader_empty_posts_in_tag_updating">Преземање написи…</string>
    <string name="cant_share_no_visible_blog">Неможе да споделите WordPress блог без да е видлив</string>
    <string name="reader_likes_you_and_multi">На тебе и на уште %,d други им се допаѓа ова</string>
    <string name="reader_likes_multi">На %,d луѓе им се допаѓа ова</string>
    <string name="reader_label_reply">Одговори</string>
    <string name="video">Видео</string>
    <string name="comment_spammed">Коментарот е означен како спам</string>
    <string name="pick_photo">Избери фотографија</string>
    <string name="reader_toast_err_get_post">Неможе да се вчита овој напис</string>
    <string name="pick_video">Избери видео</string>
    <string name="reader_likes_you_and_one">На вас и на уште еден му се допаѓа ова</string>
    <string name="reader_label_removed_tag">Одстранети %s</string>
    <string name="empty_list_default">Оваа листа е празна</string>
    <string name="reader_untitled_post">(без наслов)</string>
    <string name="reader_btn_share">Сподели</string>
    <string name="reader_btn_follow">Следи</string>
    <string name="reader_toast_err_comment_failed">Неможе да се испрати вашиот коментар</string>
    <string name="reader_toast_err_tag_exists">Веќе го следите ова обележување</string>
    <string name="reader_toast_err_tag_invalid">Тоа не е валидно обележување</string>
    <string name="reader_toast_err_share_intent">Неможе да се сподели</string>
    <string name="reader_toast_err_view_image">Неможе да се види сликата</string>
    <string name="reader_toast_err_url_intent">Неможе да се отвори %s</string>
    <string name="reader_empty_followed_tags">Вие не следите ниту едно обележување</string>
    <string name="reader_btn_unfollow">Следење</string>
    <string name="reader_label_added_tag">Додадено %s</string>
    <string name="reader_likes_one">На едно лице му се допаѓа ова</string>
    <string name="reader_likes_only_you">На тебе ти се допаѓа ова</string>
    <string name="stats_timeframe_yesterday">Вчера</string>
    <string name="stats_totals_plays">Пуштени</string>
    <string name="stats_entry_posts_and_pages">Наслов</string>
    <string name="themes">Теми</string>
    <string name="stats_timeframe_days">Денови</string>
    <string name="passcode_change_passcode">Промени ПИН</string>
    <string name="media_gallery_type_squares">Квадрати</string>
    <string name="media_gallery_type_tiled">Плочки</string>
    <string name="media_gallery_type_circles">Кругови</string>
    <string name="media_gallery_type_slideshow">Слајдшоу</string>
    <string name="media_edit_title_text">Наслов</string>
    <string name="media_edit_caption_text">Наслов</string>
    <string name="media_edit_description_text">Опис</string>
    <string name="passcode_enter_old_passcode">Воведи го твојот стар ПИН</string>
    <string name="stats_timeframe_weeks">Седмици</string>
    <string name="passcode_manage">Управување со PIN заклучување</string>
    <string name="passcode_re_enter_passcode">Внесете го повторно вашиот PIN</string>
    <string name="passcode_set">PIN–от е подесен</string>
    <string name="passcode_preference_title">PIN заклучување</string>
    <string name="passcode_turn_off">Исклучете го PIN заклучувањето</string>
    <string name="passcode_turn_on">Вклучете го PIN заклучувањето</string>
    <string name="stats_totals_views">Прегледи</string>
    <string name="stats_totals_clicks">Кликнувања</string>
    <string name="share_action">Сподели</string>
    <string name="stats">Статистики</string>
    <string name="stats_view_visitors_and_views">Посетители и прегледи</string>
    <string name="stats_view_clicks">Кликнувања</string>
    <string name="media_edit_failure">Неуспешно качување</string>
    <string name="theme_activate_button">Активирај</string>
    <string name="stats_timeframe_today">Денес</string>
    <string name="stats_timeframe_months">Месеци</string>
    <string name="stats_entry_country">Земја</string>
    <string name="stats_entry_tags_and_categories">Тема</string>
    <string name="stats_entry_authors">Автор</string>
    <string name="stats_view_referrers">Препорачувачи</string>
    <string name="stats_entry_referrers">Препорачувач</string>
    <string name="manage">Управувај</string>
    <string name="new_notifications">%d нови известувања</string>
    <string name="more_notifications">и уште %d .</string>
    <string name="note_reply_successful">Одговори на објавено</string>
    <string name="loading">Вчитување…</string>
    <string name="httpuser">HTTP корисничко име</string>
    <string name="httppassword">HTTP лозинка</string>
    <string name="error_media_upload">Настана грешка при качување на медиа</string>
    <string name="publish_date">Објави</string>
    <string name="post_content">Содржина (допрете за додавање на текст и медиа)</string>
    <string name="incorrect_credentials">Невалидно корисничко име или лозинка.</string>
    <string name="password">Лозинка</string>
    <string name="username">Корисничко име</string>
    <string name="reader">Читач</string>
    <string name="width">Широчина</string>
    <string name="anonymous">Анонимно</string>
    <string name="posts">Написи</string>
    <string name="caption">Наслов (изборно)</string>
    <string name="no_network_title">Не е достапна мрежа</string>
    <string name="featured_in_post">Вклучете ги сликите во содржината на написот</string>
    <string name="blogusername">блогкорисник</string>
    <string name="link_enter_url">URL</string>
    <string name="tos">Услови за користење</string>
    <string name="version">Верзија</string>
    <string name="app_title">WordPress за Андроид</string>
    <string name="image_alignment">Усогласување</string>
    <string name="refresh">Освежи</string>
    <string name="untitled">Без наслов</string>
    <string name="edit">Уреди</string>
    <string name="immediately">Веднаш</string>
    <string name="quickpress_add_alert_title">Постави име на кратенка</string>
    <string name="today">Денес</string>
    <string name="settings">Поставувања</string>
    <string name="quickpress_add_error">Името на кратенката не смее да биде празно</string>
    <string name="quickpress_window_title">Изберете блог за QuickPress кратенка</string>
    <string name="title">Наслов</string>
    <string name="categories">Категории</string>
    <string name="sdcard_title">Потребна е SD картичка</string>
    <string name="media">Мултимедија</string>
    <string name="delete">Бриши</string>
    <string name="approve">Одобри</string>
    <string name="none">Нема</string>
    <string name="error">Грешка</string>
    <string name="cancel">Откажи</string>
    <string name="save">Зачувај</string>
    <string name="add">Додај</string>
    <string name="category_refresh_error">Грешка при освежување на категориите</string>
    <string name="on">на</string>
    <string name="reply">Одговори</string>
    <string name="yes">Да</string>
    <string name="no">Не</string>
    <string name="preview">Преглед</string>
</resources><|MERGE_RESOLUTION|>--- conflicted
+++ resolved
@@ -99,14 +99,6 @@
     <string name="pages_empty_list">Сеуште нема страници. Зошто не создадете една?</string>
     <string name="comment_trashed">Комента исфрлен</string>
     <string name="reader_toast_err_generic">Неможе да се изврши ова дејство</string>
-<<<<<<< HEAD
-    <string name="hs__conversation_detail_error">Опиши го проблемот кој го гледаш</string>
-    <string name="hs__new_conversation_header">Поддршка разговор</string>
-    <string name="hs__conversation_header">Поддршка разговор</string>
-    <string name="hs__username_blank_error">Воведи валидно име</string>
-    <string name="hs__invalid_email_error">Воведи валидна е–адреса</string>
-=======
->>>>>>> f585a590
     <string name="contact_us">Контактирај нè</string>
     <string name="update_verb">Ажурирај</string>
     <string name="schedule_verb">Закажи</string>
