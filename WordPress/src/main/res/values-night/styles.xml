--- conflicted
+++ resolved
@@ -91,13 +91,8 @@
     </style>
 
     <style name="WordPress.Button.Primary" parent="Widget.MaterialComponents.Button">
-<<<<<<< HEAD
-        <item name="backgroundTint">?attr/colorSecondaryVariant</item>
-        <item name="android:textColor">?attr/colorOnSurface</item>
-=======
         <item name="backgroundTint">@color/secondary_variant_disabled_selector</item>
         <item name="android:textColor">@color/on_surface_disabled_selector</item>
->>>>>>> 5c3add25
     </style>
 
 </resources>