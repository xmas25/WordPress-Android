--- conflicted
+++ resolved
@@ -24,26 +24,23 @@
         <item name="wpColorWarningDark">@color/warning_50</item>
         <item name="wpColorAppBar">?attr/colorSurface</item>
         <item name="wpColorOnSurfaceMedium">@color/material_on_surface_emphasis_medium</item>
-        <item name="wpIconColorOnSurface">@color/material_surface_emphasis_medium</item>
         <item name="wpColorActionModeIcon">?attr/colorPrimary</item>
         <item name="wpIconColorOnSurface">@color/material_surface_emphasis_medium</item>
 
         <item name="floatingActionButtonStyle">@style/WordPress.FloatingActionButton</item>
         <item name="tabStyle">@style/WordPress.TabLayout</item>
-<<<<<<< HEAD
-        <item name="android:popupMenuStyle">@style/Widget.MaterialComponents.PopupMenu</item>
+        <item name="popupMenuStyle">@style/Widget.MaterialComponents.PopupMenu</item>
         <item name="listPopupWindowStyle">
             @style/Widget.MaterialComponents.PopupMenu.ListPopupWindow
         </item>
-=======
-        <item name="popupMenuStyle">@style/Widget.MaterialComponents.PopupMenu</item>
->>>>>>> 27017637
 
         <item name="actionOverflowMenuStyle">
             @style/Widget.MaterialComponents.PopupMenu.Overflow
         </item>
 
-        <item name="bottomSheetDialogTheme">@style/ThemeOverlay.MaterialComponents.BottomSheetDialog</item>
+        <item name="bottomSheetDialogTheme">
+            @style/ThemeOverlay.MaterialComponents.BottomSheetDialog
+        </item>
 
         <item name="toolbarStyle">@style/WordPress.ToolBar</item>
         <item name="appBarLayoutStyle">@style/WordPress.AppBarLayout</item>
