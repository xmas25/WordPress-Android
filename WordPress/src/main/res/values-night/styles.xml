<?xml version="1.0" encoding="utf-8"?>
<resources xmlns:android="http://schemas.android.com/apk/res/android">

    <style name="Base.Wordpress" parent="Theme.MaterialComponents.DayNight.Bridge">
        <item name="colorPrimary">@color/blue_30</item>
        <item name="colorPrimaryVariant">@color/blue_50</item>
        <item name="colorSecondary">@color/pink_30</item>
        <item name="colorSecondaryVariant">@color/pink_50</item>
        <item name="android:colorBackground">@color/background_dark</item>
        <item name="colorSurface">@color/background_dark</item>
        <item name="colorError">@color/red_30</item>
        <item name="colorOnPrimary">@android:color/black</item>
        <item name="colorOnSecondary">@android:color/white</item>
        <item name="colorOnBackground">@android:color/white</item>
        <item name="colorOnSurface">@android:color/white</item>
        <item name="colorOnError">@android:color/black</item>
        <item name="colorControlActivated">?attr/colorPrimary</item>
        <item name="colorControlHighlight">?attr/colorOnSurface</item>
        <item name="colorAccent">?attr/colorPrimary</item>

        <item name="wpColorError">@color/error_50</item>
        <item name="wpColorSuccess">@color/green_30</item>
        <item name="wpColorWarningDark">@color/warning_50</item>
        <item name="wpColorWarningLight">@color/yellow_20</item>
        <item name="wpColorAppBar">?attr/colorSurface</item>
        <item name="wpColorOnSurfaceMedium">@color/material_on_surface_emphasis_medium</item>
        <item name="wpColorActionModeIcon">?attr/colorOnSurface</item>
        <item name="wpColorSurfaceSecondary">@color/background_dark_elevated</item>

        <item name="toolbarIconNormalColor">@color/material_on_surface_emphasis_medium</item>
        <item name="toolbarIconHighlightColor">?attr/colorPrimary</item>
        <item name="toolbarIconDisabledColor">@color/on_surface_emphasis_lowest_disabled</item>

        <item name="colorGutenbergDivider">@color/background_dark_elevated</item>
        <item name="colorGutenbergBackground">@color/background_dark_elevated</item>

        <item name="floatingActionButtonStyle">@style/WordPress.FloatingActionButton</item>
        <item name="tabStyle">@style/WordPress.TabLayout</item>
        <item name="popupMenuStyle">@style/Widget.MaterialComponents.PopupMenu</item>
        <item name="android:popupMenuStyle">@style/Widget.MaterialComponents.PopupMenu</item>
        <item name="listPopupWindowStyle">
            @style/Widget.MaterialComponents.PopupMenu.ListPopupWindow
        </item>

        <item name="actionOverflowMenuStyle">
            @style/Widget.MaterialComponents.PopupMenu.Overflow
        </item>

        <item name="bottomSheetDialogTheme">
            @style/WordPress.BottomSheetDialogTheme
        </item>

        <item name="toolbarStyle">@style/WordPress.ToolBar</item>
        <item name="appBarLayoutStyle">@style/WordPress.AppBarLayout</item>
        <item name="snackbarStyle">@style/Widget.MaterialComponents.Snackbar</item>

        <!-- we can remove it after moving away from Bridge version of theme -->
        <item name="materialCardViewStyle">@style/Widget.MaterialComponents.CardView</item>

        <item name="followButtonStyle">@style/Reader.Follow.Button</item>

        <item name="android:statusBarColor">?attr/colorSurface</item>

        <item name="windowActionModeOverlay">true</item>
        <item name="android:windowContentOverlay">@null</item>

        <item name="searchViewStyle">@style/WordPress.SearchViewStyle</item>

        <item name="actionModeStyle">@style/WordPress.ActionMode</item>
        <item name="actionModeCloseButtonStyle">@style/WordPress.ActionMode.CloseButton</item>
<<<<<<< HEAD
        <item name="actionMenuTextColor">@color/on_surface_disabled_selector</item>
        <item name="toolbarNavigationButtonStyle">
            @style/WordPress.ActionBar.Navigation
        </item>
=======
        <item name="actionMenuTextColor">@color/primary_disabled_selector</item>

        <!-- Modal Layout Picker -->
        <item name="categoriesButtonBackground">@color/mlp_categories_button_background_dark</item>
        <item name="categoriesButtonBackgroundSelected">@color/mlp_categories_button_background_selected_dark</item>
        <item name="mlpDividerColor">@color/mlp_divider_dark</item>
        <item name="categoriesBackground">@color/mlp_categories_background_dark</item>
>>>>>>> 0d056f62
    </style>

    <style name="WordPress.ActionMode" parent="@style/Widget.AppCompat.ActionMode">
        <item name="subtitleTextStyle">@style/WordPress.ActionMode.SubtitleTextStyle</item>
        <item name="titleTextStyle">@style/WordPress.ActionMode.TitleTextStyle</item>
        <item name="theme">@style/WordPress.ActionMode.Theme</item>
    </style>

    <style name="WordPress.ActionMode.Theme" parent="ThemeOverlay.AppCompat.Dark">
        <item name="android:textColorSecondary">?attr/colorOnSurface</item>
        <item name="colorControlActivated">@android:color/transparent</item>
    </style>

    <style name="WordPress" parent="Base.Wordpress">
        <item name="android:navigationBarColor">?attr/colorSurface</item>
    </style>

    <style name="WordPress.TabLayout" parent="Widget.MaterialComponents.TabLayout">
        <item name="android:elevation">0dp</item>
        <item name="android:background">@drawable/tab_layout_background</item>
        <item name="android:duplicateParentState">true</item>
    </style>

    <style name="WordPress.FloatingActionButton" parent="Widget.MaterialComponents.FloatingActionButton">
        <item name="android:backgroundTint">?attr/colorSecondaryVariant</item>
        <item name="tint">?attr/colorOnSurface</item>
    </style>

    <style name="WordPress.Button.Primary" parent="Widget.MaterialComponents.Button">
        <item name="backgroundTint">@color/secondary_variant_disabled_selector</item>
        <item name="android:textColor">@color/on_surface_disabled_selector</item>
    </style>

    <style name="DividerVertical">
        <item name="android:background">?android:attr/listDivider</item>
    </style>

    <style name="DividerSourceView">
        <item name="android:background">?android:attr/listDivider</item>
    </style>

    <style name="DividerHorizontal">
        <item name="android:background">?android:attr/listDivider</item>
    </style>

</resources><|MERGE_RESOLUTION|>--- conflicted
+++ resolved
@@ -68,20 +68,16 @@
 
         <item name="actionModeStyle">@style/WordPress.ActionMode</item>
         <item name="actionModeCloseButtonStyle">@style/WordPress.ActionMode.CloseButton</item>
-<<<<<<< HEAD
         <item name="actionMenuTextColor">@color/on_surface_disabled_selector</item>
         <item name="toolbarNavigationButtonStyle">
             @style/WordPress.ActionBar.Navigation
         </item>
-=======
-        <item name="actionMenuTextColor">@color/primary_disabled_selector</item>
 
         <!-- Modal Layout Picker -->
         <item name="categoriesButtonBackground">@color/mlp_categories_button_background_dark</item>
         <item name="categoriesButtonBackgroundSelected">@color/mlp_categories_button_background_selected_dark</item>
         <item name="mlpDividerColor">@color/mlp_divider_dark</item>
         <item name="categoriesBackground">@color/mlp_categories_background_dark</item>
->>>>>>> 0d056f62
     </style>
 
     <style name="WordPress.ActionMode" parent="@style/Widget.AppCompat.ActionMode">
