--- conflicted
+++ resolved
@@ -12,12 +12,7 @@
     <color name="color_primary_dark">@color/status_bar_tint</color>
     <color name="color_accent">@color/orange_jazzy</color>
     <color name="color_control_activated">@color/blue_light</color>
-<<<<<<< HEAD
-    <color name="color_control_highlight">@color/blue_extra_light</color>
-    <color name="color_status_bar">@color/color_primary_dark</color>
-=======
     <color name="color_control_highlight">@color/pressed_wordpress</color>
->>>>>>> af540bfc
 
     <color name="fab_color">@color/color_accent</color>
     <color name="list_selected">@color/semi_transparent_blue_light</color>
@@ -102,7 +97,7 @@
     <color name="tab_background">@color/color_primary</color>
     <color name="tab_text_normal">@color/blue_light</color>
     <color name="tab_text_selected">@color/white</color>
-    <color name="tab_indicator">@color/white</color>
+    <color name="tab_indicator">@color/blue_light</color>
 
     <!-- Stats -->
     <color name="stats_text_color">@color/grey_dark</color>
