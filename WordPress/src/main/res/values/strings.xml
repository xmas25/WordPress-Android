--- conflicted
+++ resolved
@@ -2318,14 +2318,12 @@
     <string name="pages_move_to_draft">Move to Draft</string>
     <string name="pages_move_to_trash">Move to Trash</string>
     <string name="pages_delete_permanently">Delete Permanently</string>
-<<<<<<< HEAD
     <string name="pages_empty_search_result">No pages matching your search</string>
     <string name="pages_search_suggestion">Search pages</string>
     <string name="pages_empty_published">You haven\'t published any pages yet</string>
     <string name="pages_empty_drafts">You don\'t have any draft pages</string>
     <string name="pages_empty_scheduled">You don\'t have any scheduled pages</string>
     <string name="pages_empty_trashed">You don\'t have any trashed pages</string>
-=======
     <string name="pages_empty_search_result">No pages matching search query</string>
 
     <!-- News Card -->
@@ -2342,5 +2340,4 @@
     <!--suppress UnusedResources -->
     <string name="news_card_announcement_action_url_sample_announcement" translatable="false">https://en.blog.wordpress.com/2018/06/21/bookmark-posts-with-save-for-later/</string>
     <!-- END (News Card) -->
->>>>>>> cd3c261f
 </resources>