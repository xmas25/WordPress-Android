--- conflicted
+++ resolved
@@ -110,12 +110,8 @@
     <string name="site_cannot_be_loaded">We cannot load the data for your site right now. Please try again later</string>
     <string name="local_draft">Local draft</string>
     <string name="local_changes">Local changes</string>
-<<<<<<< HEAD
-    <string name="publish_now">Publish now</string>
+    <string name="publish_now">Publish Now</string>
     <string name="update_now">Update Now</string>
-=======
-    <string name="publish_now">Publish Now</string>
->>>>>>> b5c30adf
 
     <string name="button_not_now">Not now</string>
 
