<?xml version="1.0" encoding="utf-8"?>
<resources>

    <string name="app_name" translatable="false">WordPress</string>

    <!-- account setup -->
    <string name="xmlrpc_error">Couldn\'t connect. Enter the full path to xmlrpc.php on your site and try again.</string>
    <string name="no_network_title">No network available</string>
    <string name="no_network_message">There is no network available</string>
    <string name="sign_out_confirm">Sign out?</string>
    <string name="sign_in_again">Sign in again</string>
    <string name="account_two_step_auth_enabled">This account has two step authentication enabled. Visit your security settings on WordPress.com and generate an application-specific password.</string>
    <string name="visit_security_settings">Visit security settings</string>

    <!-- form labels -->
    <string name="select_categories">Select categories</string>
    <string name="tags_separate_with_commas">Tags (separate tags with commas)</string>
    <string name="post_content">Content (tap to add text and media)</string>
    <string name="max_thumbnail_px_width">Default image width</string>
    <string name="password">Password</string>
    <string name="blogs">Blogs</string>
    <string name="account_details">Account details</string>
    <string name="status">Status</string>

    <!-- comment form labels -->
    <string name="anonymous">Anonymous</string>

    <!-- general strings -->
    <string name="device">Device</string>
    <string name="post">Post</string>
    <string name="page">Page</string>
    <string name="posts">Posts</string>
    <string name="media">Media</string>
    <string name="video">Video</string>
    <string name="themes">Themes</string>
    <string name="pages">Pages</string>
    <string name="about">About</string>
    <string name="username">Username</string>
    <string name="cancel">Cancel</string>
    <string name="save">Save</string>
    <string name="add">Add</string>
    <string name="add_self_hosted_blog">Add self-hosted blog</string>
    <string name="show_and_hide_blogs">Show/hide WordPress.com blogs</string>
    <string name="blogs_visibility">Blogs</string>
    <string name="show_all">Show all</string>
    <string name="hide_all">Hide all</string>
    <string name="notification_sound">Play notification sound</string>
    <string name="notification_vibrate">Vibrate</string>
    <string name="notification_blink">Blink notification light</string>
    <string name="sure_to_remove_account">Remove this blog?</string>
    <string name="yes">Yes</string>
    <string name="no">No</string>
    <string name="error">Error</string>
    <string name="could_not_remove_account">Couldn\'t remove blog</string>
    <string name="edit_page">Edit page</string>
    <string name="edit_post">Edit post</string>
    <string name="add_comment">Add comment</string>
    <string name="connection_error">Connection error</string>
    <string name="category_refresh_error">Category refresh error</string>
    <string name="incorrect_credentials">Incorrect username or password.</string>
    <string name="cancel_edit">Cancel edit</string>
    <string name="upload_full_size_image">Upload and link to full image</string>
    <string name="upload_scaled_image">Upload and link to scaled image</string>
    <string name="scaled_image_error">Enter a valid scaled width value</string>
    <string name="scaled_image">Scaled image width</string>
    <string name="load_settings">You can visit settings and change your username and password there.</string>
    <string name="immediately">Immediately</string>
    <string name="uploading">Uploading</string>
    <string name="gallery_error">The media item couldn\'t be retrieved</string>
    <string name="refresh">Refresh</string>
    <string name="blog_not_found">An error occurred when accessing this blog</string>
    <string name="post_not_found">An error occurred when loading the post. Refresh your posts and try again.</string>
    <string name="sign_in">Sign in</string>
    <string name="sign_out">Sign out</string>
    <string name="signing_out">Signing out…</string>
    <string name="upload">Upload</string>
    <string name="learn_more">Learn more</string>
    <string name="posting_post">Posting \"%s\"</string>
    <string name="language">Language</string>

    <!-- MediaPicker -->
    <string name="add_to_post">Add to Post</string>
    <string name="media_picker_title">Select media</string>
    <string name="take_photo">Take a photo</string>
    <string name="take_video">Take a video</string>
    <string name="tab_title_device_images">Device Images</string>
    <string name="tab_title_device_videos">Device Videos</string>
    <string name="tab_title_site_images">Site Images</string>
    <string name="tab_title_site_videos">Site Videos</string>

    <!-- Media Gallery Action Bar -->
    <string name="media_add_popup_title">Add to media library</string>
    <string name="media_add_popup_capture_photo">Capture photo</string>
    <string name="media_add_popup_capture_video">Capture video</string>
    <string name="media_add_new_media_gallery">Create gallery</string>
    <string name="media_gallery_date_range" comment="Displaying media from 2014-01-13 to 2014-01-23">Displaying media from %1$s to %2$s</string>

    <!-- CAB -->
    <string name="cab_selected">%d selected</string>

    <!-- Media Gallery -->
    <string name="all">All</string>
    <string name="images">Images</string>
    <string name="unattached">Unattached</string>
    <string name="custom_date" comment="one of the media page filter (others are all, images, unattached, custom date), after selecting Custom Date, you can choose a date range to filter media files">Custom Date</string>
    <string name="media_gallery_settings_title">Gallery settings</string>
    <string name="media_gallery_image_order">Image order</string>
    <string name="media_gallery_image_order_random">Random</string>
    <string name="media_gallery_image_order_reverse">Reverse</string>
    <string name="media_gallery_num_columns">Number of columns</string>
    <string name="media_gallery_type">Type</string>
    <string name="media_gallery_type_thumbnail_grid">Thumbnail grid</string>
    <string name="media_gallery_type_squares">Squares</string>
    <string name="media_gallery_type_tiled">Tiled</string>
    <string name="media_gallery_type_circles">Circles</string>
    <string name="media_gallery_type_slideshow">Slideshow</string>
    <string name="media_gallery_edit">Edit gallery</string>
    <string name="pick_photo">Select photo</string>
    <string name="pick_video">Select video</string>
    <string name="media_error_no_permission">You don\'t have permission to view the media library</string>
    <string name="media_fetching">Fetching media…</string>

    <!-- Upload Media -->
    <string name="media_no_video_title">VideoPress unavailable</string>
    <string name="media_no_video_message">Get the VideoPress upgrade to upload video!</string>

    <!-- Edit Media -->
    <string name="media_edit_title_text">Title</string>
    <string name="media_edit_caption_text">Caption</string>
    <string name="media_edit_description_text">Description</string>
    <string name="media_edit_title_hint">Enter a title here</string>
    <string name="media_edit_caption_hint">Enter a caption here</string>
    <string name="media_edit_description_hint">Enter a description here</string>
    <string name="media_edit_success">Updated</string>
    <string name="media_edit_failure">Failed to update</string>
    <string name="saving">Saving…</string>

    <!-- Delete Media -->
    <string name="confirm_delete_media">Delete selected item?</string>
    <string name="confirm_delete_multi_media">Delete selected items?</string>
    <string name="wait_until_upload_completes">Wait until upload completes</string>
    <string name="cannot_delete_multi_media_items">Some media can\'t be deleted at this time. Try again later.</string>
    <string name="media_empty_list">No media</string>
    <string name="media_empty_list_custom_date">No media in this time interval</string>
    <string name="delete">Delete</string>

    <!-- Media details -->
    <string name="media_details_added_on">Added on:</string>
    <string name="media_details_uploaded_on">Uploaded on:</string>
    <string name="media_details_file_name">File name:</string>
    <string name="media_details_file_type">File type:</string>
    <string name="media_details_file_url">File URL:</string>
    <string name="media_details_dimensions">Dimensions:</string>

    <!-- tab titles -->
    <string name="tab_comments">Comments</string>
    <string name="tab_stats">Stats</string>

    <!-- themes -->
    <string name="themes_live_preview">Live preview</string>
    <string name="themes_details_label">Details</string>
    <string name="themes_features_label">Features</string>
    <string name="themes_fetching">Fetching themes…</string>

    <string name="theme_activate_button">Activate</string>
    <string name="theme_activating_button">Activating</string>
    <string name="theme_fetch_failed">Failed to fetch themes</string>
    <string name="theme_set_failed">Failed to set theme</string>
    <string name="theme_set_success">Successfully set theme!</string>
    <string name="theme_auth_error_title">Failed to fetch themes</string>
    <string name="theme_auth_error_message">Ensure you have the privilege to set themes</string>
    <string name="theme_current_theme">Current theme</string>
    <string name="theme_premium_theme">Premium theme</string>
    <string name="theme_no_search_result_found">No results found</string>

    <!-- link view -->
    <string name="link_enter_url">URL</string>
    <string name="link_enter_url_text">Link text (optional)</string>
    <string name="create_a_link">Create a link</string>

    <!-- page view -->
    <string name="title">Title</string>
    <string name="pages_empty_list">No pages yet. Why not create one?</string>
    <string name="page_id">Page</string>
    <string name="page_settings">Page settings</string>

    <!-- posts tab -->
    <string name="untitled">Untitled</string>
    <string name="local_draft">Local draft</string>
    <string name="post_uploading">Uploading</string>
    <string name="posts_empty_list">No posts yet. Why not create one?</string>
    <string name="empty_list_default">This list is empty</string>

    <!-- post view -->
    <string name="post_id">Post</string>
    <string name="upload_failed">Upload failed</string>
    <string name="post_password">Password (optional)</string>
    <string name="caption">Caption (optional)</string>
    <string name="horizontal_alignment">Horizontal alignment</string>
    <string name="width">Width</string>
    <string name="featured">Use as featured image</string>
    <string name="featured_in_post">Include image in post content</string>
    <string name="out_of_memory">Device out of memory</string>
    <string name="file_not_found">Couldn\'t find the media file for upload. Was it deleted or moved?</string>
    <string name="post_excerpt">Excerpt</string>
    <string name="download">Downloading media</string>
    <string name="post_settings">Post settings</string>
    <string name="delete_post">Delete post</string>
    <string name="delete_page">Delete page</string>
    <string name="share_url">Share URL</string>
    <string name="posts_fetching">Fetching posts…</string>
    <string name="pages_fetching">Fetching pages…</string>
    <string name="toast_err_post_uploading">Unable to open post while it\'s uploading</string>

    <!-- reload drop down -->
    <string name="loading">Loading…</string>

    <!-- comment view -->
    <string name="on">on</string>
    <string name="comment_status_approved">Approved</string>
    <string name="comment_status_unapproved">Pending</string>
    <string name="comment_status_spam">Spam</string>
    <string name="comment_status_trash">Trashed</string>
    <string name="edit_comment">Edit comment</string>
    <string name="comments_empty_list">No comments</string>
    <string name="comment_reply_to_user">Reply to %s</string>
    <string name="dlg_confirm_spam_comment">Mark this comment as spam?</string>
    <string name="comment_mark_spam">Mark spam</string>
    <string name="comment_trashed">Comment trashed</string>
    <string name="comment_spammed">Comment marked as spam</string>
    <string name="comment">Comment</string>
    <string name="comments_fetching">Fetching comments…</string>

    <!-- comment menu and buttons on comment detail - keep these short! -->
    <string name="mnu_comment_approve">Approve</string>
    <string name="mnu_comment_unapprove">Unapprove</string>
    <string name="mnu_comment_spam">Spam</string>
    <string name="mnu_comment_unspam">Not spam</string>
    <string name="mnu_comment_trash">Trash</string>
    <string name="mnu_comment_edit">Edit</string>
    <string name="mnu_comment_liked">Liked</string>

    <!-- comment dialogs - must be worded to work for moderation of single/multiple comments -->
    <string name="dlg_approving_comments">Approving</string>
    <string name="dlg_unapproving_comments">Unapproving</string>
    <string name="dlg_spamming_comments">Marking as spam</string>
    <string name="dlg_trashing_comments">Sending to trash</string>
    <string name="dlg_confirm_trash_comments">Send to trash?</string>
    <string name="trash_yes">Trash</string>
    <string name="trash_no">Don\'t trash</string>

    <!-- comment actions -->
    <string name="reply">Reply</string>
    <string name="trash">Trash</string>

    <!-- edit comment view -->
    <string name="author_name">Author name</string>
    <string name="author_email">Author email</string>
    <string name="author_url">Author URL</string>
    <string name="hint_comment_content">Comment</string>
    <string name="saving_changes">Saving changes</string>
    <string name="sure_to_cancel_edit_comment">Cancel editing this comment?</string>
    <string name="content_required">Comment is required</string>
    <string name="toast_comment_unedited">Comment hasn\'t changed</string>

    <!-- context menu -->
    <string name="remove_account">Remove blog</string>
    <string name="blog_removed_successfully">Blog removed successfully</string>

    <!-- draft actions -->
    <string name="delete_draft">Delete draft</string>
    <string name="delete_sure">Delete this draft</string>

    <!-- page actions -->
    <string name="preview_page">Preview page</string>
    <string name="deleting_page">Deleting page</string>
    <string name="page_deleted">Page deleted successfully</string>
    <string name="delete_sure_page">Delete this page</string>

    <!-- post actions -->
    <string name="preview_post">Preview post</string>
    <string name="deleting_post">Deleting post</string>
    <string name="post_deleted">Post deleted successfully</string>
    <string name="comment_added">Comment added successfully</string>
    <string name="delete_sure_post">Delete this post</string>
    <string name="share_url_post">Share post</string>
    <string name="share_url_page">Share page</string>
    <string name="share_link">Share link</string>
    <string name="post_not_published">Post status isn\'t published</string>
    <string name="page_not_published">Page status isn\'t published</string>
    <string name="view_in_browser">View in browser</string>
    <string name="post_signature">Post signature</string>
    <string name="your_signature">Your signature:</string>
    <string name="add_tagline">Add a signature to new posts</string>
    <string name="posted_from">Posted from WordPress for Android</string>
    <string name="preview">Preview</string>
    <string name="update_verb">Update</string>
    <string name="sending_content">Uploading %s content</string>
    <string name="uploading_total">Uploading %1$d of %2$d</string>
    <string name="delete_from_collection">Remove media</string>

    <!-- new account view -->
    <string name="signing_in">Signing in…</string>
    <string name="no_site_error">Couldn\'t connect to the WordPress site</string>

    <!-- media selection -->
    <string name="select_photo">Select a photo from gallery</string>
    <string name="select_video">Select a video from gallery</string>
    <string name="select_from_media_library">Select from media library</string>

    <!-- category management -->
    <string name="categories">Categories</string>
    <string name="add_new_category">Add new category</string>
    <string name="category_name">Category name</string>
    <string name="category_slug">Category slug (optional)</string>
    <string name="category_desc">Category description (optional)</string>
    <string name="category_parent">Category parent (optional):</string>
    <string name="none">None</string>
    <string name="adding_cat_failed">Adding category failed</string>
    <string name="adding_cat_success">Category added successfully</string>
    <string name="cat_name_required">The category name field is required</string>
    <string name="category_automatically_renamed">Category name %1$s isn\'t valid. It has been renamed to %2$s.</string>

    <!-- action from share intents -->
    <string name="select_a_blog">Select a WordPress site</string>
    <string name="share_action_title">Add to …</string>
    <string name="share_action_post">New post</string>
    <string name="share_action_media">Media library</string>
    <string name="share_action">Share</string>
    <string name="cant_share_no_visible_blog">You can\'t share to WordPress without a visible blog</string>
    <string name="no_account">No WordPress account found, add an account and try again</string>
    <string name="share_preference_title">Share to WordPress</string>
    <string name="reset_auto_share_preference">Reset auto-sharing settings</string>
    <string name="auto_sharing_preference_reset">Auto-sharing settings reset</string>
    <string name="auto_sharing_preference_reset_caused_by_error">Previously selected blog is no longer visible</string>
    <string name="always_use_these_settings_to_share">Always use these settings</string>

    <!-- file errors -->
    <string name="file_error_create">Couldn\'t create temp file for media upload. Make sure there is enough free space on your device.</string>

    <!-- SD Card errors -->
    <string name="sdcard_title">SD Card Required</string>
    <string name="sdcard_message">A mounted SD card is required to upload media</string>

    <!-- location -->
    <string name="location">Location</string>
    <string name="location_not_found">Unknown location</string>
    <string name="remove_location">Remove</string>
    <string name="add_location">Add location</string>
    <string name="current_location">Current location</string>
    <string name="search_current_location">Locate</string>
    <string name="search_location">Search</string>
    <string name="edit_location">Edit</string>

    <!-- Preference keys -->
    <string name="pref_key_settings_root" translatable="false">wp_pref_root</string>
    <string name="pref_key_wpcom" translatable="false">wp_pref_wpcom</string>
    <string name="pref_key_self_hosted" translatable="false">wp_pref_self_hosted_blogs</string>
    <string name="pref_key_notifications_section" translatable="false">wp_pref_notifications_category</string>
    <string name="pref_key_notifications" translatable="false">wp_pref_manage_notifications</string>
    <string name="pref_key_post_sig_section" translatable="false">wp_post_signature</string>
    <string name="pref_key_post_sig_enabled" translatable="false">wp_pref_signature_enabled</string>
    <string name="pref_key_post_sig" translatable="false">wp_pref_post_signature</string>
    <string name="pref_key_passlock_section" translatable="false">wp_passcode_lock_category</string>
    <string name="pref_key_passlock" translatable="false">wp_pref_passlock_enabled</string>
    <string name="pref_key_shared_pref_section" translatable="false">wp_share_pref</string>
    <string name="pref_key_reset_shared_pref" translatable="false">wp_reset_share_pref</string>
    <string name="pref_key_privacy_section" translatable="false">wp_privacy</string>
    <string name="pref_key_send_usage" translatable="false">wp_pref_send_usage_stats</string>
    <string name="pref_key_about_section" translatable="false">wp_pref_app_about_section</string>
    <string name="pref_key_language" translatable="false">wp_pref_language</string>
    <string name="pref_key_app_about" translatable="false">wp_pref_app_about</string>
    <string name="pref_key_oss_licenses" translatable="false">wp_pref_open_source_licenses</string>
    <string name="pref_key_help_and_support" translatable="false">wp_pref_help_and_support</string>
    <string name="pref_key_signout_section" translatable="false">wp_pref_app_signout_section</string>
    <string name="pref_key_signout" translatable="false">wp_pref_sign_out</string>
    <string name="pref_notification_blogs" translatable="false">wp_pref_notification_blogs</string>
    <string name="pref_notifications_enabled" translatable="false">wp_pref_notifications_enabled</string>
    <string name="pref_notification_types" translatable="false">wp_pref_notification_types</string>

    <!-- preferences -->
    <string name="help_and_support">Help and support</string>
    <string name="open_source_licenses">Open source licenses</string>
    <string name="wpcom_blogs">WordPress.com blogs</string>
    <string name="self_hosted_blogs">Self-hosted blogs</string>
    <string name="preference_privacy">Privacy</string>
    <string name="preference_send_usage_stats">Send statistics</string>
    <string name="preference_send_usage_stats_summary">Automatically send usage statistics to help us improve WordPress for Android</string>

    <!-- wpcom sign in dialog -->
    <string name="need_help_signin_wpcom">Need help?</string>
    <string name="wpcom_signin_dialog_title">WordPress.com sign in</string>

    <!-- stats -->
    <string name="stats">Stats</string>
    <string name="stats_for">Stats for %s</string>
    <string name="stats_other_recent_stats_label">Other Recent Stats</string>
    <string name="view_stats_full_site">View full site</string>
    <string name="stats_view_all">View all</string>
    <string name="stats_view">View</string>
    <string name="stats_follow">Follow</string>
    <string name="stats_unfollow">Unfollow</string>
    <string name="stats_pagination_label">Page %1$s of %2$s</string>

    <!-- stats: errors -->
    <string name="stats_no_blog">Stats couldn\'t be loaded for the required blog</string>
    <string name="stats_generic_error">Required Stats couldn\'t be loaded</string>

    <!-- stats: labels for timeframes -->
    <string name="stats_timeframe_today">Today</string>
    <string name="stats_timeframe_yesterday">Yesterday</string>
    <string name="stats_timeframe_days">Days</string>
    <string name="stats_timeframe_weeks">Weeks</string>
    <string name="stats_timeframe_months">Months</string>
    <string name="stats_timeframe_years">Years</string>
    <string name="stats_summary">Summary</string>

    <string name="stats_views">Views</string>
    <string name="stats_visitors">Visitors</string>
    <string name="stats_likes">Likes</string>
    <string name="stats_reblogs">Reblogs</string>
    <string name="stats_comments">Comments</string>


    <!-- stats: labels for the views -->
    <string name="stats_view_visitors_and_views">Visitors and Views</string>
    <string name="stats_view_countries">Countries</string>
    <string name="stats_view_top_posts_and_pages">Posts &amp; Pages</string>
    <string name="stats_view_totals_followers_and_shares">Totals, followers, &amp; shares</string>
    <string name="stats_view_clicks">Clicks</string>
    <string name="stats_view_tags_and_categories">Tags &amp; categories</string>
    <string name="stats_view_authors">Authors</string>
    <string name="stats_view_referrers">Referrers</string>
    <string name="stats_view_videos">Videos</string>
    <string name="stats_view_comments">Comments</string>
    <string name="stats_view_search_terms">Search Terms</string>
    <string name="stats_view_publicize">Publicize</string>
    <string name="stats_view_followers">Followers</string>

    <!-- stats: label for the entries -->
    <string name="stats_entry_country">Country</string>
    <string name="stats_entry_posts_and_pages">Title</string>
    <string name="stats_entry_clicks_link">Link</string>
    <string name="stats_entry_tags_and_categories">Topic</string>
    <string name="stats_entry_authors">Author</string>
    <string name="stats_entry_referrers">Referrer</string>
    <string name="stats_entry_video_plays">Video</string>
    <string name="stats_entry_top_commenter">Author</string>
    <string name="stats_entry_publicize">Service</string>
    <string name="stats_entry_followers">Follower</string>
    <string name="stats_entry_search_terms">Search Term</string>

    <!-- stats: label for the totals -->
    <string name="stats_totals_views">Views</string>
    <string name="stats_totals_clicks">Clicks</string>
    <string name="stats_totals_plays">Plays</string>
    <string name="stats_totals_comments">Comments</string>
    <string name="stats_totals_visitors">Visitors</string>
    <string name="stats_totals_publicize">Followers</string>
    <string name="stats_totals_followers">Since</string>

    <!-- stats: empty list strings -->
    <string name="stats_empty_geoviews">No countries recorded</string>
    <string name="stats_empty_geoviews_desc">Explore the list to see which countries and regions generate the most traffic to your site.</string>
    <string name="stats_empty_top_posts_title">No posts or pages viewed</string>
    <string name="stats_empty_top_posts_desc">Discover what your most-viewed content is, and check how individual posts and pages perform over time.</string>
    <string name="stats_empty_referrers_title">No referrers recorded</string>
    <string name="stats_empty_referrers_desc">Learn more about your site’s visibility by looking at the websites and search engines that send the most traffic your way</string>
    <string name="stats_empty_clicks_title">No clicks recorded</string>
    <string name="stats_empty_clicks_desc">When your content includes links to other sites, you’ll see which ones your visitors click on the most.</string>
    <string name="stats_empty_search_engine_terms_title">No search terms</string>
    <string name="stats_empty_search_engine_terms_desc">Search terms are words or phrases users find you with when they search.</string>
    <string name="stats_empty_top_authors_desc">Track the views on each contributor\'s posts, and zoom in to discover the most popular content by each author.</string>
    <string name="stats_empty_tags_and_categories">No tagged posts or pages viewed</string>
    <string name="stats_empty_tags_and_categories_desc">Get an overview of the most popular topics on your site, as reflected in your top posts from the past week.</string>
    <string name="stats_empty_video">No videos played</string>
    <string name="stats_empty_video_desc">If you\'ve uploaded videos using VideoPress, find out how many times they’ve been watched.</string>
    <string name="stats_empty_comments">No comments yet</string>
    <string name="stats_empty_comments_desc">If you allow comments on your site, track your top commenters and discover what content sparks the liveliest conversations, based on the most recent 1,000 comments.</string>
    <string name="stats_bar_graph_empty">No stats available</string>
    <string name="stats_empty_publicize">No publicize followers recorded</string>
    <string name="stats_empty_publicize_desc">Keep track of your followers from various social networking services using publicize.</string>
    <string name="stats_empty_followers">No followers</string>
    <string name="stats_empty_followers_desc">Keep track of your overall number of followers, and how long each one has been following your site.</string>
    <string name="stats_empty_search_terms">No search terms recorded</string>
    <string name="stats_empty_search_terms_desc">Learn more about your search traffic by looking at the terms your visitors searched for to find your site.</string>

    <!-- stats: views and visitors -->
    <string name="stats_visitors_and_views_header_today">Today</string>
    <string name="stats_visitors_and_views_header_best_ever">Best ever</string>
    <string name="stats_visitors_and_views_header_all_time">All time</string>

    <!-- stats: comments -->
    <string name="stats_comments_by_authors">By Authors</string>
    <string name="stats_comments_by_posts_and_pages">By Posts &amp; Pages</string>
    <string name="stats_comments_total_comments_followers">Total comment followers: %1$s</string>

    <!-- stats: followers -->
    <string name="stats_followers_wpcom_selector">WordPress.com</string>
    <string name="stats_followers_email_selector">Email</string>
    <string name="stats_followers_total_wpcom">Total WordPress.com Followers: %1$s</string>
    <string name="stats_followers_total_email">Total Email Followers: %1$s</string>
    <string name="stats_followers_total_wpcom_paged">Showing %1$d - %2$d of %3$s WordPress.com Followers</string>
    <string name="stats_followers_total_email_paged">Showing %1$d - %2$d of %3$s Email Followers</string>
    <string name="stats_followers_seconds_ago">seconds ago</string>
    <string name="stats_followers_a_minute_ago">a minute ago</string>
    <string name="stats_followers_minutes">%1$d minutes</string>
    <string name="stats_followers_an_hour_ago">an hour ago</string>
    <string name="stats_followers_hours">%1$d hours</string>
    <string name="stats_followers_a_day">A day</string>
    <string name="stats_followers_days">%1$d days</string>
    <string name="stats_followers_a_month">A month</string>
    <string name="stats_followers_months">%1$d months</string>
    <string name="stats_followers_a_year">A year</string>
    <string name="stats_followers_years">%1$d years</string>

    <!-- stats: search terms -->
    <string name="stats_search_terms_unknown_search_terms">Unknown Search Terms</string>

    <!-- Stats: Single post details view -->
    <string name="stats_period">Period</string>
    <string name="stats_total">Total</string>
    <string name="stats_overall">Overall</string>
    <string name="stats_months_and_years">Months and Years</string>
    <string name="stats_average_per_day">Average per Day</string>
    <string name="stats_recent_weeks">Recent Weeks</string>

    <!-- invalid_url -->
    <string name="invalid_url_message">Check that the blog URL entered is valid</string>

    <!-- post status -->
    <string name="publish_post">Publish</string>
    <string name="pending_review">Pending review</string>
    <string name="draft">Draft</string>
    <string name="post_private">Private</string>
    <string name="scheduled">Scheduled</string>

    <!-- QuickPress -->
    <string name="quickpress_window_title">Select blog for QuickPress shortcut</string>
    <string name="quickpress_add_error">Shortcut name can\'t be empty</string>
    <string name="quickpress_add_alert_title">Set shortcut name</string>

    <!-- HTTP Authentication -->
    <string name="httpuser">HTTP username</string>
    <string name="httppassword">HTTP password</string>
    <string name="settings">Settings</string>
    <string name="http_credentials">HTTP credentials (optional)</string>
    <string name="http_authorization_required">Authorization required</string>

    <!-- post scheduling and password -->
    <string name="publish_date">Publish</string>
    <string name="edit">Edit</string>
    <string name="post_format">Post format</string>
    <string name="schedule_verb">Schedule</string>

    <!-- post date selection -->
    <string name="select_date">Select date</string>
    <string name="select_time">Select time</string>

    <!-- notifications -->
    <string name="notifications">Notifications</string>
    <string name="manage_notifications">Manage notifications</string>
    <string name="enable_notifications">Enable notifications</string>
    <string name="types">Types</string>
    <string name="options">Options</string>
    <string name="notifications_turn_off">Turn off</string>
    <string name="notifications_turn_off_1hr">Turn off for 1 hour</string>
    <string name="notifications_turn_off_8hr">Turn off for 8 hours</string>
    <string name="note_reply_successful">Reply published</string>
    <string name="new_notifications">%d new notifications</string>
    <string name="more_notifications">and %d more.</string>
    <string name="tooltip_follow">Follow or unfollow this blog</string>
    <string name="reply_failed">Reply failed</string>
    <string name="notifications_empty_list">No notifications</string>
    <string name="older_two_days">Older than 2 days</string>
    <string name="older_last_week">Older than a week</string>
    <string name="older_month">Older than a month</string>
    <string name="more">More</string>
    <string name="error_notification_open">Could not open notification</string>

    <!-- reader -->
    <string name="reader">Reader</string>

    <!-- Post Formats -->
    <string-array name="post_formats_array">
        <item>Aside</item>
        <item>Audio</item>
        <item>Chat</item>
        <item>Gallery</item>
        <item>Image</item>
        <item>Link</item>
        <item>Quote</item>
        <item>Standard</item>
        <item>Status</item>
        <item>Video</item>
    </string-array>

    <!-- Menu Buttons -->
    <string name="new_post">New post</string>
    <string name="new_page">New page</string>
    <string name="new_media">New media</string>
    <string name="menu_search">Search</string>
    <string name="quick_photo">Quick photo</string>
    <string name="view_site">View site</string>
    <string name="view_admin">View admin</string>

    <!-- Image Alignment -->
    <string name="image_alignment">Alignment</string>

    <string-array name="alignment_array">
        <item>None</item>
        <item>Left</item>
        <item>Center</item>
        <item>Right</item>
    </string-array>

    <!-- About View -->
    <string name="app_title">WordPress for Android</string>
    <string name="publisher">Publisher:</string>
    <string name="automattic_inc" translatable="false">Automattic, Inc</string>
    <string name="version">Version</string>
    <string name="tos">Terms of Service</string>
    <string name="privacy_policy">Privacy policy</string>

    <!-- Remote Post Changes -->
    <string name="local_changes">Local changes</string>
    <string name="overwrite_local_changes">You\'ve made changes to a post that haven\'t been uploaded yet. Proceed with the refresh and overwrite local changes?</string>

    <string name="ok">OK</string>
    <string name="image_settings">Image settings</string>
    <string name="add_account_blog_url">Blog address</string>
    <string name="wordpress_blog">WordPress blog</string>
    <string name="blogusername">blogusername</string>

    <!-- Error Messages -->
    <string name="error_delete_post">An error occurred while deleting the %s</string>
    <!-- The following messages can\'t be factorized due to i18n -->
    <string name="error_refresh_posts">Posts couldn\'t be refreshed at this time</string>
    <string name="error_refresh_pages">Pages couldn\'t be refreshed at this time</string>
    <string name="error_refresh_notifications">Notifications couldn\'t be refreshed at this time</string>
    <string name="error_refresh_comments">Comments couldn\'t be refreshed at this time</string>
    <string name="error_refresh_stats">Stats couldn\'t be refreshed at this time</string>
    <string name="error_refresh_media">Something went wrong while refreshing the media library. Try again later.</string>

    <string name="error_refresh_unauthorized_comments">You don\'t have permission to view or edit comments</string>
    <string name="error_refresh_unauthorized_pages">You don\'t have permission to view or edit pages</string>
    <string name="error_refresh_unauthorized_posts">You don\'t have permission to view or edit posts</string>
    <string name="error_generic">An error occurred</string>
    <string name="error_parsing_response">An error occurred while fetching data</string>
    <string name="error_moderate_comment">An error occurred while moderating</string>
    <string name="error_edit_comment">An error occurred while editing the comment</string>
    <string name="error_publish_empty_post">Can\'t publish an empty post</string>
    <string name="error_publish_no_network">Can\'t publish while there is no connection. Saved as draft.</string>
    <string name="error_upload">An error occurred while uploading the %s</string>
    <string name="error_media_upload">An error occurred while uploading media</string>
    <string name="error_blog_hidden">This blog is hidden and couldn\'t be loaded. Enable it again in settings and try again.</string>
    <string name="fatal_db_error">An error occurred while creating the app database. Try reinstalling the app.</string>
    <string name="error_copy_to_clipboard">An error occurred while copying text to clipboard</string>

    <!-- Image Descriptions for Accessibility -->
    <string name="content_description_add_media">Add media</string>
    <string name="error_load_comment">Couldn\'t load the comment</string>
    <string name="manage">Manage</string>
    <string name="error_downloading_image">Error downloading image</string>

    <!-- Passcode lock -->
    <string name="passcode_manage">Manage PIN lock</string>
    <string name="passcode_enter_passcode">Enter your PIN</string>
    <string name="passcode_enter_old_passcode">Enter your old PIN</string>
    <string name="passcode_re_enter_passcode">Re-enter your PIN</string>
    <string name="passcode_change_passcode">Change PIN</string>
    <string name="passcode_set">PIN set</string>
    <string name="passcode_wrong_passcode">Wrong PIN</string>
    <string name="passcode_preference_title">PIN lock</string>
    <string name="passcode_turn_off">Turn PIN lock off</string>
    <string name="passcode_turn_on">Turn PIN lock on</string>
    <string name="jetpack_message">The Jetpack plugin is required for stats. Do you want to install Jetpack?</string>
    <string name="jetpack_message_not_admin">The Jetpack plugin is required for stats. Contact the site administrator.</string>
    <string name="jetpack_not_found">Jetpack plugin not found</string>
    <string name="jetpack_stats_unauthorized">Can\'t access stats</string>
    <string name="jetpack_stats_switch_user">The current WordPress.com account (%s) doesn\'t have access to the stats for this blog. Would you like to sign in to a different account?</string>

    <!--
       ****
       *  strings used by the native reader
       ***
    -->


    <!-- timespan shown for posts/comments published within the past 60 seconds -->
    <string name="reader_timespan_now">now</string>

    <!-- title shown for untitled posts and blogs -->
    <string name="reader_untitled_post">(Untitled)</string>

    <!-- activity titles -->
    <string name="reader_title_applog">Application log</string>
    <string name="reader_title_reblog">Reblog Post</string>
    <string name="reader_title_blog_preview">Preview Blog</string>
    <string name="reader_title_tag_preview">Preview Tag</string>
    <string name="reader_title_subs">Tags &amp; Blogs</string>
    <string name="reader_title_photo_viewer">%1$d of %2$d</string>
    <string name="reader_title_comments">Comments</string>

    <!-- view pager titles -->
    <string name="reader_page_followed_tags">Followed tags</string>
    <string name="reader_page_popular_tags">Popular tags</string>
    <string name="reader_page_followed_blogs">Followed blogs</string>
    <string name="reader_page_recommended_blogs">Blogs you may like</string>

    <!-- share dialog title when sharing a reader url -->
    <string name="reader_share_link">Share link</string>

    <!-- subject line when sharing a reader url -->
    <string name="reader_share_subject">Shared from %s</string>

    <!-- menu text -->
    <string name="reader_menu_tags">Tags</string>
    <string name="reader_menu_block_blog">Block this blog</string>

    <!-- button text -->
    <string name="reader_btn_share">Share</string>
    <string name="reader_btn_reblog">Reblog</string>
    <string name="reader_btn_follow">Follow</string>
    <string name="reader_btn_unfollow">Following</string>

    <!-- EditText hints -->
    <string name="reader_hint_comment_on_post">Add your comment</string>
    <string name="reader_hint_comment_on_comment">Reply to comment</string>
    <string name="reader_hint_add_tag_or_url">Enter a tag or URL to follow</string>
    <string name="reader_hint_reblog_comment">Add your thoughts (optional)</string>

    <!-- TextView labels -->
    <string name="reader_label_new_posts">New posts</string>
    <string name="reader_label_added_tag">Added %s</string>
    <string name="reader_label_removed_tag">Removed %s</string>
    <string name="reader_label_reblog_to">Reblog to</string>
    <string name="reader_label_reply">Reply</string>
    <string name="reader_label_reblog_empty">You have no visible WordPress.com blogs this post can be reblogged to</string>
    <string name="reader_label_reblog_empty_link">Change blog visibility</string>
    <string name="reader_label_followers">%s followers</string>
    <string name="reader_label_followed_blog">Blog followed</string>
    <string name="reader_label_unfollowed_blog">Blog unfollowed</string>
    <string name="reader_label_tag_preview">Posts tagged %s</string>
    <string name="reader_label_comments_on">Comments on</string>
    <string name="reader_label_comments_closed">Comments are closed</string>
    <string name="reader_label_comment_count_single">One comment</string>
    <string name="reader_label_comment_count_multi">%,d comments</string>
    <string name="reader_label_view_original">View original article</string>

    <!-- like counts liking users activity-->
    <string name="reader_label_like">Like</string>
    <string name="reader_label_liked_by">Liked by</string>
    <string name="reader_label_liked_by_you">Liked by you</string>
    <string name="reader_likes_one">One person likes this</string>
    <string name="reader_likes_multi">%,d people like this</string>
    <string name="reader_likes_only_you">You like this</string>
    <string name="reader_likes_you_and_one">You and one other like this</string>
    <string name="reader_likes_you_and_multi">You and %,d others like this</string>
    <string name="reader_likes_one_short">1 person</string>
    <string name="reader_likes_multi_short">%,d people</string>

    <!-- toast messages -->
    <string name="reader_toast_reblog_success">Post has been reblogged</string>
    <string name="reader_toast_err_comment_failed">Couldn\'t post your comment</string>
    <string name="reader_toast_err_reblog_failed">Couldn\'t reblog this post</string>
    <string name="reader_toast_err_already_reblogged">You already reblogged this post</string>
    <string name="reader_toast_err_reblog_requires_blog">Select a blog</string>
    <string name="reader_toast_err_tag_exists">You already follow this tag</string>
    <string name="reader_toast_err_tag_invalid">That isn\'t a valid tag</string>
    <string name="reader_toast_err_add_tag">Unable to add this tag</string>
    <string name="reader_toast_err_remove_tag">Unable to remove this tag</string>
    <string name="reader_toast_err_share_intent">Unable to share</string>
    <string name="reader_toast_err_view_image">Unable to view image</string>
    <string name="reader_toast_err_url_intent">Unable to open %s</string>
    <string name="reader_toast_err_get_post">Unable to retrieve this post</string>
    <string name="reader_toast_err_get_comment">Unable to retrieve this comment</string>
    <string name="reader_toast_err_get_blog_info">Unable to show this blog</string>
    <string name="reader_toast_err_already_follow_blog">You already follow this blog</string>
    <string name="reader_toast_err_follow_blog">Unable to follow this blog</string>
    <string name="reader_toast_err_unfollow_blog">Unable to unfollow this blog</string>
    <string name="reader_toast_blog_blocked">Posts from this blog will no longer be shown</string>
    <string name="reader_toast_err_block_blog">Unable to block this blog</string>
    <string name="reader_toast_err_generic">Unable to perform this action</string>
    <string name="editor_toast_gallery_pending_formatted">Gallery creation pending %d uploads</string>
    <string name="editor_toast_gallery_created_formatted">Gallery created with %d items</string>
    <string name="editor_toast_invalid_path">Invalid file path</string>

    <!-- empty list/grid text -->
    <string name="reader_empty_posts_no_connection" translatable="false">@string/no_network_title</string>
    <string name="reader_empty_posts_request_failed">Unable to retrieve posts</string>
    <string name="reader_empty_posts_in_tag">No posts with this tag</string>
    <string name="reader_empty_posts_in_tag_updating">Fetching posts…</string>
    <string name="reader_empty_followed_tags">You don\'t follow any tags</string>
    <string name="reader_empty_popular_tags">No popular tags</string>
    <string name="reader_empty_recommended_blogs">No recommended blogs</string>
    <string name="reader_empty_followed_blogs_title">You\'re not following any blogs yet</string>
    <string name="reader_empty_followed_blogs_description">But don\'t worry, just tap the tag icon to start exploring!</string>
    <string name="reader_empty_posts_liked">You haven\'t liked any posts</string>
    <string name="reader_empty_comments">No comments yet</string>
    <string name="reader_empty_posts_in_blog">This blog is empty</string>

    <!-- layout tags - do not translate -->
    <string name="fragment_tag_comment_list" translatable="false">fragment_comment_list</string>
    <string name="fragment_tag_comment_detail" translatable="false">fragment_comment_detail</string>
    <string name="fragment_tag_reader_post_list" translatable="false">fragment_reader_post_list</string>
    <string name="fragment_tag_reader_post_detail" translatable="false">fragment_reader_post_detail</string>
    <string name="fragment_tag_reader_task" translatable="false">fragment_tag_reader_task</string>
    <string name="dual_pane_mode" translatable="false">dual_pane_mode</string>

    <!-- NUX strings -->
    <string name="create_account_wpcom">Create an account on WordPress.com</string>
    <string name="create_new_blog_wpcom">Create WordPress.com blog</string>
    <string name="new_blog_wpcom_created">WordPress.com blog created!</string>
    <string name="validating_user_data">Validating user data</string>
    <string name="validating_site_data">Validating site data</string>
    <string name="creating_your_account">Creating your account</string>
    <string name="creating_your_site">Creating your site</string>
    <string name="required_field">Required field</string>
    <string name="invalid_email_message">Your email address isn\'t valid</string>
    <string name="invalid_password_message">Password must contain at least 4 characters</string>
    <string name="invalid_username_too_short">Username must be longer than 4 characters</string>
    <string name="invalid_username_too_long">Username must be shorter than 61 characters</string>
    <string name="email_hint">Email address</string>
    <string name="agree_terms_of_service">By creating an account you agree to the fascinating %1$sTerms of Service%2$s</string>
    <string name="username_email">Username or email</string>
    <string name="site_address">Your self-hosted address (URL)</string>
    <string name="connecting_wpcom">Connecting to WordPress.com</string>
    <string name="username_only_lowercase_letters_and_numbers">Username can only contain lowercase letters (a-z) and numbers</string>
    <string name="username_required">Enter a username</string>
    <string name="username_not_allowed">Username not allowed</string>
    <string name="email_cant_be_used_to_signup">You can\'t use that email address to signup. We are having problems with them blocking some of our email. Use another email provider.</string>
    <string name="username_must_be_at_least_four_characters">Username must be at least 4 characters</string>
    <string name="username_contains_invalid_characters">Username may not contain the character “_”</string>
    <string name="username_must_include_letters">Username must have a least 1 letter (a-z)</string>
    <string name="email_invalid">Enter a valid email address</string>
    <string name="email_not_allowed">That email address isn\'t allowed</string>
    <string name="username_exists">That username already exists</string>
    <string name="email_exists">That email address is already being used</string>
    <string name="username_reserved_but_may_be_available">That username is currently reserved but may be available in a couple of days</string>
    <string name="email_reserved">That email address has already been used. Check your inbox for an activation email. If you don\'t activate you can try again in a few days.</string>
    <string name="blog_name_required">Enter a site address</string>
    <string name="blog_name_not_allowed">That site address isn\'t allowed</string>
    <string name="blog_name_must_be_at_least_four_characters">Site address must be at least 4 characters</string>
    <string name="blog_name_must_be_less_than_sixty_four_characters">The site address must be shorter than 64 characters</string>
    <string name="blog_name_contains_invalid_characters">Site address may not contain the character “_”</string>
    <string name="blog_name_cant_be_used">You may not use that site address</string>
    <string name="blog_name_only_lowercase_letters_and_numbers">Site address can only contain lowercase letters (a-z) and numbers</string>
    <string name="blog_name_must_include_letters">Site address must have at least 1 letter (a-z)</string>
    <string name="blog_name_exists">That site already exists</string>
    <string name="blog_name_reserved">That site is reserved</string>
    <string name="blog_name_reserved_but_may_be_available">That site is currently reserved but may be available in a couple days</string>
    <string name="password_invalid">You need a more secure password. Make sure to use 7 or more characters, mix uppercase and lowercase letters, numbers or special characters.</string>
    <string name="blog_name_invalid">Invalid site address</string>
    <string name="blog_title_invalid">Invalid site title</string>
    <string name="username_invalid">Invalid username</string>
    <string name="limit_reached">Limit reached. You can try again in 1 minute. Trying again before that will only increase the time you have to wait before the ban is lifted. If you think this is in error, contact support.</string>
    <string name="username_or_password_incorrect">The username or password you entered is incorrect</string>
    <string name="invalid_xmlrpc_url">XMLRPC url returned by your WordPress instance is invalid. Contact your site administrator.</string>
    <string name="nux_tap_continue">Continue</string>
    <string name="nux_cannot_log_in">We can\'t log you in</string>
    <string name="nux_tutorial_get_started_title">Get started!</string>
    <string name="nux_welcome_create_account">Create account</string>
    <string name="nux_add_selfhosted_blog">Add self-hosted site</string>
    <string name="nux_oops_not_selfhosted_blog">Sign in to WordPress.com</string>
    <string name="ssl_certificate_details">Details</string>
    <string name="ssl_certificate_error">Invalid SSL certificate</string>
    <string name="ssl_certificate_ask_trust">If you usually connect to this site without problems, this error could mean that someone is trying to impersonate the site, and you shouldn\'t continue. Would you like to trust the certificate anyway?</string>
    <string name="ptr_tip_message">Tip: Pull down to refresh</string>
    <string name="verification_code">Verification code</string>
    <string name="invalid_verification_code">Invalid verification code</string>
    <string name="verify">Verify</string>
    <string name="two_step_footer_label">Enter the code from your authenticator app.</string>
    <string name="two_step_footer_button">Send code via text message</string>
    <string name="two_step_sms_sent">Check your text messages for the verification code.</string>
    <string name="sign_in_jetpack">Sign in to your WordPress.com account to connect to Jetpack.</string>
    <string name="auth_required">Sign in again to continue.</string>

    <!-- Help view -->
    <string name="help">Help</string>
    <string name="forgot_password">Lost your password?</string>
    <string name="nux_help_description">Visit the help center to get answers to common questions or visit the forums to ask new ones</string>
    <string name="forums">Forums</string>
    <string name="contact_us">Contact us</string>
    <string name="contact_us_pref_summary">Get help from Automattic support</string>
    <string name="help_center">Help center</string>
    <string name="browse_our_faq_button">Browse our FAQ</string>
    <string name="faq_button">FAQ</string>

    <!--My Site-->
    <string name="my_site_header_admin">Admin</string>
    <string name="my_site_header_configuration">Configuration</string>
    <string name="my_site_header_look_and_feel">Look and Feel</string>
    <string name="my_site_header_publish">Publish</string>
    <string name="my_site_btn_blog_posts">Blog Posts</string>
    <string name="my_site_btn_site_settings">Settings</string>
    <string name="my_site_btn_comments">Comments</string>
    <string name="my_site_btn_switch_site">Switch Site</string>
    <string name="my_site_btn_view_admin">View Admin</string>
    <string name="my_site_btn_view_site">View Site</string>

    <!-- site picker -->
    <string name="site_picker_title">Choose site</string>

    <!-- Application logs view -->
    <string name="logs_copied_to_clipboard">Application logs have been copied to the clipboard</string>

    <!-- Simperium -->
    <string name="simperium_connection_error">Couldn\'t sign in to get notifications.</string>

    <!-- Helpshift overridden strings -->
    <string name="hs__conversation_detail_error">Describe the problem you\'re seeing</string>
    <string name="hs__new_conversation_header">Support chat</string>
    <string name="hs__conversation_header">Support chat</string>
    <string name="hs__username_blank_error">Enter a valid name</string>
    <string name="hs__invalid_email_error">Enter a valid email address</string>

<<<<<<< HEAD
    <!--My Site-->
    <string name="my_site_header_admin">Admin</string>
    <string name="my_site_header_configuration">Configuration</string>
    <string name="my_site_header_look_and_feel">Look and Feel</string>
    <string name="my_site_header_publish">Publish</string>

    <string name="my_site_btn_blog_posts">Blog Posts</string>
    <string name="my_site_btn_comments">Comments</string>
    <string name="my_site_btn_switch_site">Switch Site</string>
    <string name="my_site_btn_view_admin">View Admin</string>
    <string name="my_site_btn_view_site">View Site</string>

    <!--Me-->
    <string name="me_btn_settings">Account Settings</string>
    <string name="me_btn_support">Help &amp; Support</string>
    <string name="me_btn_login_logout">Login/Logout</string>
    <string name="me_connect_to_wordpress_com">Connect to WordPress.com</string>
    <string name="me_disconnect_from_wordpress_com">Disconnect from WordPress.com</string>

=======
>>>>>>> 99169609
</resources><|MERGE_RESOLUTION|>--- conflicted
+++ resolved
@@ -915,19 +915,6 @@
     <string name="hs__username_blank_error">Enter a valid name</string>
     <string name="hs__invalid_email_error">Enter a valid email address</string>
 
-<<<<<<< HEAD
-    <!--My Site-->
-    <string name="my_site_header_admin">Admin</string>
-    <string name="my_site_header_configuration">Configuration</string>
-    <string name="my_site_header_look_and_feel">Look and Feel</string>
-    <string name="my_site_header_publish">Publish</string>
-
-    <string name="my_site_btn_blog_posts">Blog Posts</string>
-    <string name="my_site_btn_comments">Comments</string>
-    <string name="my_site_btn_switch_site">Switch Site</string>
-    <string name="my_site_btn_view_admin">View Admin</string>
-    <string name="my_site_btn_view_site">View Site</string>
-
     <!--Me-->
     <string name="me_btn_settings">Account Settings</string>
     <string name="me_btn_support">Help &amp; Support</string>
@@ -935,6 +922,4 @@
     <string name="me_connect_to_wordpress_com">Connect to WordPress.com</string>
     <string name="me_disconnect_from_wordpress_com">Disconnect from WordPress.com</string>
 
-=======
->>>>>>> 99169609
 </resources>