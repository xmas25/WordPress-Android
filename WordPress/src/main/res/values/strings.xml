--- conflicted
+++ resolved
@@ -2240,9 +2240,6 @@
     <string name="pages_publish_now">Publish Now</string>
     <string name="pages_move_to_draft">Move to Draft</string>
     <string name="pages_move_to_trash">Move to Trash</string>
-<<<<<<< HEAD
     <string name="pages_delete_permanently">Delete Permanently</string>
-=======
     <string name="pages_empty_search_result">No pages matching search query</string>
->>>>>>> cfd49eb7
 </resources>