<?xml version="1.0" encoding="utf-8"?>
<resources>

    <string name="app_name" translatable="false">WordPress</string>

    <!-- account setup -->
    <string name="xmlrpc_error">Couldn\'t connect. Enter the full path to xmlrpc.php on your site and try again.</string>
    <string name="no_network_title">No network available</string>
    <string name="no_network_message">There is no network available</string>
    <string name="sign_out_confirm">Are you sure you want to sign out?</string>
    <string name="sign_in_again">Sign in again</string>
    <string name="account_two_step_auth_enabled">This account has two step authentication enabled. Visit your security settings on WordPress.com and generate an application-specific password.</string>
    <string name="visit_security_settings">Visit security settings</string>

    <!-- form labels -->
    <string name="select_categories">Select categories</string>
    <string name="tags_separate_with_commas">Tags (separate tags with commas)</string>
    <string name="post_content">Content (tap to add text and media)</string>
    <string name="max_thumbnail_px_width">Default image width</string>
    <string name="password">Password</string>
    <string name="blogs">Blogs</string>
    <string name="account_details">Account details</string>
    <string name="status">Status</string>

    <!-- comment form labels -->
    <string name="anonymous">Anonymous</string>

    <!-- general strings -->
    <string name="post">Post</string>
    <string name="page">Page</string>
    <string name="posts">Posts</string>
    <string name="media">Media</string>
    <string name="video">Video</string>
    <string name="themes">Themes</string>
    <string name="pages">Pages</string>
    <string name="about">About</string>
    <string name="username">Username</string>
    <string name="cancel">Cancel</string>
    <string name="save">Save</string>
    <string name="add">Add</string>
    <string name="add_self_hosted_blog">Add self-hosted blog</string>
    <string name="show_and_hide_blogs">Show/hide WordPress.com blogs</string>
    <string name="blogs_visibility">Blogs</string>
    <string name="show_all">Show all</string>
    <string name="hide_all">Hide all</string>
    <string name="notification_sound">Play notification sound</string>
    <string name="notification_vibrate">Vibrate</string>
    <string name="notification_blink">Blink notification light</string>
    <string name="sure_to_remove_account">Are you sure you want to remove this blog?</string>
    <string name="yes">Yes</string>
    <string name="no">No</string>
    <string name="error">Error</string>
    <string name="could_not_remove_account">Couldn\'t remove blog</string>
    <string name="edit_page">Edit page</string>
    <string name="edit_post">Edit post</string>
    <string name="add_comment">Add comment</string>
    <string name="connection_error">Connection error</string>
    <string name="category_refresh_error">Category refresh error</string>
    <string name="incorrect_credentials">Incorrect username or password.</string>
    <string name="cancel_edit">Cancel edit</string>
    <string name="upload_full_size_image">Upload and link to full image</string>
    <string name="upload_scaled_image">Upload and link to scaled image</string>
    <string name="scaled_image_error">Enter a valid scaled width value</string>
    <string name="scaled_image">Scaled image width</string>
    <string name="load_settings">You can visit settings and change your username and password there.</string>
    <string name="immediately">Immediately</string>
    <string name="uploading">Uploading</string>
    <string name="gallery_error">The media item couldn\'t be retrieved</string>
    <string name="refresh">Refresh</string>
    <string name="blog_not_found">An error occurred when accessing this blog</string>
    <string name="post_not_found">An error occurred when loading the post. Refresh your posts and try again.</string>
    <string name="sign_in">Sign in</string>
    <string name="sign_out">Sign out</string>
    <string name="all">All</string>
    <string name="images">Images</string>
    <string name="unattached">Unattached</string>
    <string name="custom_date" comment="one of the media page filter (others are all, images, unattached, custom date), after selecting Custom Date, you can choose a date range to filter media files">Custom Date</string>
    <string name="upload">Upload</string>
    <string name="learn_more">Learn more</string>
    <string name="posting_post">Posting \"%s\"</string>

    <!-- Media Gallery Action Bar -->
    <string name="media_add_popup_title">Add to media library</string>
    <string name="media_add_popup_capture_photo">Capture photo</string>
    <string name="media_add_popup_capture_video">Capture video</string>
    <string name="media_add_new_media_gallery">Create gallery</string>

    <!-- Media Gallery -->
    <string name="media_gallery_settings_title">Gallery settings</string>
    <string name="media_gallery_image_order">Image order</string>
    <string name="media_gallery_image_order_random">Random</string>
    <string name="media_gallery_image_order_reverse">Reverse</string>
    <string name="media_gallery_num_columns">Number of columns</string>
    <string name="media_gallery_type">Type</string>
    <string name="media_gallery_type_thumbnail_grid">Thumbnail grid</string>
    <string name="media_gallery_type_squares">Squares</string>
    <string name="media_gallery_type_tiled">Tiled</string>
    <string name="media_gallery_type_circles">Circles</string>
    <string name="media_gallery_type_slideshow">Slideshow</string>
    <string name="media_gallery_edit">Edit gallery</string>
    <string name="pick_photo">Select photo</string>
    <string name="pick_video">Select video</string>
    <string name="media_error_no_permission">You don\'t have permission to view the media library</string>

    <!-- Upload Media -->
    <string name="media_no_video_title">VideoPress unavailable</string>
    <string name="media_no_video_message">Get the VideoPress upgrade to upload video!</string>

    <!-- Edit Media -->
    <string name="media_edit_title_text">Title</string>
    <string name="media_edit_caption_text">Caption</string>
    <string name="media_edit_description_text">Description</string>
    <string name="media_edit_title_hint">Enter a title here</string>
    <string name="media_edit_caption_hint">Enter a caption here</string>
    <string name="media_edit_description_hint">Enter a description here</string>
    <string name="media_edit_success">Updated</string>
    <string name="media_edit_failure">Failed to update</string>
    <string name="saving">Saving…</string>

    <!-- Delete Media -->
    <string name="confirm_delete_media">Are you sure you want to delete this media item?</string>
    <string name="confirm_delete_multi_media">Are you sure you want to delete these item(s)?</string>
    <string name="wait_until_upload_completes">Wait until upload completes</string>
    <string name="cannot_delete_multi_media_items">Some media can\'t be deleted at this time. Try again later.</string>
    <string name="media_empty_list">No media</string>
    <string name="media_empty_list_custom_date">No media in this time interval</string>
    <string name="delete">Delete</string>

    <!-- tab titles -->
    <string name="tab_comments">Comments</string>
    <string name="tab_stats">Stats</string>

    <!-- themes -->
    <string name="themes_live_preview">Live preview</string>
    <string name="themes_details_label">Details</string>
    <string name="themes_features_label">Features</string>
    <string name="theme_activate_button">Activate</string>
    <string name="theme_activating_button">Activating</string>
    <string name="theme_fetch_failed">Failed to fetch themes</string>
    <string name="theme_set_failed">Failed to set theme</string>
    <string name="theme_set_success">Successfully set theme!</string>
    <string name="theme_auth_error_title">Failed to fetch themes</string>
    <string name="theme_auth_error_message">Ensure you have the privilege to set themes</string>
    <string name="theme_current_theme">Current theme</string>
    <string name="theme_premium_theme">Premium theme</string>
    <string name="theme_no_search_result_found">No results found</string>

    <!-- link view -->
    <string name="link_enter_url">URL</string>
    <string name="link_enter_url_text">Link text (optional)</string>
    <string name="create_a_link">Create a link</string>

    <!-- page view -->
    <string name="title">Title</string>
    <string name="pages_empty_list">No pages yet. Why not create one?</string>
    <string name="page_id">Page</string>
    <string name="page_settings">Page settings</string>

    <!-- posts tab -->
    <string name="untitled">Untitled</string>
    <string name="local_draft">Local draft</string>
    <string name="posts_empty_list">No posts yet. Why not create one?</string>
    <string name="empty_list_default">This list is empty</string>

    <!-- post view -->
    <string name="post_id">Post</string>
    <string name="upload_failed">Upload failed</string>
    <string name="post_password">Password (optional)</string>
    <string name="caption">Caption (optional)</string>
    <string name="horizontal_alignment">Horizontal alignment</string>
    <string name="width">Width</string>
    <string name="featured">Use as featured image</string>
    <string name="featured_in_post">Include image in post content</string>
    <string name="out_of_memory">Device out of memory</string>
    <string name="file_not_found">Couldn\'t find the media file for upload. Was it deleted or moved?</string>
    <string name="post_excerpt">Excerpt</string>
    <string name="download">Downloading media</string>
    <string name="post_settings">Post settings</string>
    <string name="delete_post">Delete post</string>
    <string name="delete_page">Delete page</string>
    <string name="share_url">Share URL</string>
    <string name="loading_posts">Loading posts…</string>
    <string name="loading_pages">Loading pages…</string>

    <!-- reload drop down -->
    <string name="loading">Loading…</string>

    <!-- comment view -->
    <string name="on">on</string>
    <string name="comment_status_approved">Approved</string>
    <string name="comment_status_unapproved">Pending</string>
    <string name="comment_status_spam">Spam</string>
    <string name="comment_status_trash">Trashed</string>
    <string name="edit_comment">Edit comment</string>
    <string name="comments_empty_list">No comments</string>
    <string name="comment_reply_to_user">Reply to %s</string>

    <!-- comment menu and buttons on comment detail - keep these short! -->
    <string name="mnu_comment_approve">Approve</string>
    <string name="mnu_comment_unapprove">Unapprove</string>
    <string name="mnu_comment_spam">Spam</string>
    <string name="mnu_comment_unspam">Not spam</string>
    <string name="mnu_comment_trash">Trash</string>
    <string name="mnu_comment_edit">Edit</string>
    <string name="mnu_comment_liked">Liked</string>

    <!-- comment dialogs - must be worded to work for moderation of single/multiple comments -->
    <string name="dlg_approving_comments">Approving</string>
    <string name="dlg_unapproving_comments">Unapproving</string>
    <string name="dlg_spamming_comments">Marking as spam</string>
    <string name="dlg_trashing_comments">Sending to trash</string>
    <string name="dlg_confirm_trash_comments">Send to trash?</string>
    <string name="trash_yes">Trash</string>
    <string name="trash_no">Don\'t trash</string>

    <!-- comment actions -->
    <string name="reply">Reply</string>
    <string name="trash">Trash</string>

    <!-- edit comment view -->
    <string name="author_name">Author name</string>
    <string name="author_email">Author email</string>
    <string name="author_url">Author URL</string>
    <string name="hint_comment_content">Comment</string>
    <string name="saving_changes">Saving changes</string>
    <string name="sure_to_cancel_edit_comment">Cancel editing this comment?</string>
    <string name="content_required">Comment is required</string>
    <string name="toast_comment_unedited">Comment hasn\'t changed</string>

    <!-- context menu -->
    <string name="remove_account">Remove blog</string>
    <string name="blog_removed_successfully">Blog removed successfully</string>

    <!-- draft actions -->
    <string name="delete_draft">Delete draft</string>
    <string name="delete_sure">Are you sure you want to delete the draft</string>

    <!-- page actions -->
    <string name="preview_page">Preview page</string>
    <string name="deleting_page">Deleting page</string>
    <string name="page_deleted">Page deleted successfully</string>
    <string name="delete_sure_page">Are you sure you want to delete the page</string>

    <!-- post actions -->
    <string name="preview_post">Preview post</string>
    <string name="deleting_post">Deleting post</string>
    <string name="post_deleted">Post deleted successfully</string>
    <string name="comment_added">Comment added successfully</string>
    <string name="delete_sure_post">Are you sure you want to delete the post</string>
    <string name="share_url_post">Share post</string>
    <string name="share_url_page">Share page</string>
    <string name="share_link">Share link</string>
    <string name="post_not_published">Post status isn\'t published</string>
    <string name="page_not_published">Page status isn\'t published</string>
    <string name="view_in_browser">View in browser</string>
    <string name="post_signature">Post signature</string>
    <string name="your_signature">Your signature:</string>
    <string name="add_tagline">Add a signature to new posts</string>
    <string name="posted_from">Posted from WordPress for Android</string>
    <string name="preview">Preview</string>
    <string name="update_verb">Update</string>
    <string name="sending_content">Uploading %s content</string>
    <string name="uploading_total">Uploading %1$d of %2$d</string>

    <!-- new account view -->
    <string name="attempting_configure">Signing in…</string>
    <string name="no_site_error">Couldn\'t connect to the WordPress site</string>

    <!-- drafts -->


    <!-- media selection -->
    <string name="select_photo">Select a photo from gallery</string>
    <string name="select_video">Select a video from gallery</string>
    <string name="select_from_media_library">Select from media library</string>

    <!-- category management -->
    <string name="categories">Categories</string>
    <string name="add_new_category">Add new category</string>
    <string name="category_name">Category name</string>
    <string name="category_slug">Category slug (optional)</string>
    <string name="category_desc">Category description (optional)</string>
    <string name="category_parent">Category parent (optional):</string>
    <string name="none">None</string>
    <string name="adding_cat_failed">Adding category failed</string>
    <string name="adding_cat_success">Category added successfully</string>
    <string name="cat_name_required">The category name field is required</string>
    <string name="category_automatically_renamed">Category name %1$s isn\'t valid. It has been renamed to %2$s.</string>

    <!-- action from share intents -->
    <string name="select_a_blog">Select a blog</string>
    <string name="share_action_title">Add to …</string>
    <string name="share_action_post">New post</string>
    <string name="share_action_media">Media library</string>
    <string name="share_action">Share</string>
    <string name="cant_share_no_visible_blog">You can\'t share to WordPress without a visible blog</string>
    <string name="no_account">No WordPress account found, add an account and try again</string>
    <string name="share_preference_title">Share to WordPress</string>
    <string name="reset_auto_share_preference">Reset auto-sharing settings</string>
    <string name="auto_sharing_preference_reset">Auto-sharing settings reset</string>
    <string name="auto_sharing_preference_reset_caused_by_error">Previously selected blog is no longer visible</string>
    <string name="always_use_these_settings_to_share">Always use these settings</string>

    <!-- file errors -->
    <string name="file_error_create">Couldn\'t create temp file for media upload. Make sure there is enough free space on your device.</string>

    <!-- SD Card errors -->
    <string name="sdcard_title">SD Card Required</string>
    <string name="sdcard_message">A mounted SD card is required to upload media</string>

    <!-- location -->
    <string name="location">Location</string>
    <string name="location_not_found">Unknown location</string>
    <string name="remove_location">Remove</string>
    <string name="add_location">Add location</string>
    <string name="current_location">Current location</string>
    <string name="search_current_location">Locate</string>
    <string name="search_location">Search</string>
    <string name="edit_location">Edit</string>

    <!-- preferences -->
    <string name="help_and_support">Help and support</string>
    <string name="open_source_licenses">Open source licenses</string>
    <string name="wpcom_blogs">WordPress.com blogs</string>
    <string name="self_hosted_blogs">Self-hosted blogs</string>
    <string name="preference_privacy">Privacy</string>
    <string name="preference_send_usage_stats">Send statistics</string>
    <string name="preference_send_usage_stats_summary">Automatically send usage statistics to help us improve WordPress for Android</string>

    <!-- wpcom sign in dialog -->
    <string name="need_help_signin_wpcom">Need help?</string>
    <string name="wpcom_signin_dialog_title">WordPress.com sign in</string>

    <!-- stats -->
    <string name="stats">Stats</string>
    <string name="view_stats_full_site">View full site</string>
    <string name="view_stats_activity">View stats</string>
    <string name="stats_totals_views_per_visitor">Views per Visitor</string>
    <string name="stats_tooltip_week_of">Week of</string>

    <!-- stats: labels for the views -->
    <string name="stats_view_visitors_and_views">Visitors and Views</string>
    <string name="stats_view_views_by_country">Views by country</string>
    <string name="stats_view_top_posts_and_pages">Top posts and pages</string>
    <string name="stats_view_totals_followers_and_shares">Totals, followers, &amp; shares</string>
    <string name="stats_view_clicks">Clicks</string>
    <string name="stats_view_tags_and_categories">Tags &amp; categories</string>
    <string name="stats_view_top_authors">Top authors</string>
    <string name="stats_view_referrers">Referrers</string>
    <string name="stats_view_video_plays">Video plays</string>
    <string name="stats_view_comments">Comments</string>
    <string name="stats_view_search_engine_terms">Search engine terms</string>

    <!-- stats: labels for timeframes -->
    <string name="stats_timeframe_today">Today</string>
    <string name="stats_timeframe_yesterday">Yesterday</string>
    <string name="stats_timeframe_days">Days</string>
    <string name="stats_timeframe_weeks">Weeks</string>
    <string name="stats_timeframe_months">Months</string>
    <string name="stats_summary">Summary</string>

    <!-- stats: label for the entries -->
    <string name="stats_entry_country">Country</string>
    <string name="stats_entry_posts_and_pages">Title</string>
    <string name="stats_entry_clicks_url">URL</string>
    <string name="stats_entry_tags_and_categories">Topic</string>
    <string name="stats_entry_authors">Author</string>
    <string name="stats_entry_referrers">Referrer</string>
    <string name="stats_entry_video_plays">Video name</string>
    <string name="stats_entry_top_commenter">Commenter</string>
    <string name="stats_entry_most_commented">Posts</string>
    <string name="stats_entry_search_engine_terms">Search</string>

    <!-- stats: label for the totals -->
    <string name="stats_totals_views">Views</string>
    <string name="stats_totals_clicks">Clicks</string>
    <string name="stats_totals_plays">Plays</string>
    <string name="stats_totals_comments">Comments</string>
    <string name="stats_totals_visitors">Visitors</string>

    <!-- stats: views and visitors -->
    <string name="stats_visitors_and_views_header_today">Today</string>
    <string name="stats_visitors_and_views_header_best_ever">Best ever</string>
    <string name="stats_visitors_and_views_header_all_time">All time</string>

    <!-- stats: totals, followers, and shares -->
    <string name="stats_totals_followers_shares_header_content">Content</string>
    <string name="stats_totals_followers_shares_header_followers">Followers</string>
    <string name="stats_totals_followers_shares_header_includes_publicize" comment="part of the full string: _123 Followers (includes &lt;a href=..>Publicize&lt;a>)_ the %s replaced by &lt;a href=...>">includes %sPublicize</string>
    <string name="stats_totals_followers_shares_header_shares">Shares</string>
    <string name="stats_totals_followers_shares_label_posts">Posts</string>
    <string name="stats_totals_followers_shares_label_categories">Categories</string>
    <string name="stats_totals_followers_shares_label_tags">Tags</string>
    <string name="stats_totals_followers_shares_label_blog">Blog</string>
    <string name="stats_totals_followers_shares_label_comments">Comments</string>
    <string name="stats_totals_followers_shares_label_shares">Shares</string>

    <!-- stats: comments summary -->
    <string name="stats_comments_summary_header_comments">COMMENTS</string>
    <string name="stats_comments_summary_header_recent">RECENT</string>
    <string name="stats_comments_summary_label_per_month">Per Month</string>
    <string name="stats_comments_summary_label_total">Total</string>
    <string name="stats_comments_summary_label_most_active_day">Most active recent day</string>
    <string name="stats_comments_summary_label_most_active_time">Most active time of day</string>
    <string name="stats_comments_summary_label_most_commented">Most commented post</string>
    <string name="stats_comments_summary_footer">* Based on the 1000 most recent comments</string>

    <!-- stats: video summary -->
    <string name="stats_video_summary_label_plays">Plays</string>
    <string name="stats_video_summary_label_impressions">Impressions</string>
    <string name="stats_video_summary_label_bandwidth">Bandwidth</string>
    <string name="stats_video_summary_header">Aggregated stats for %s</string>

    <!-- stats: empty list strings -->
    <string name="stats_empty_geoviews">No posts viewed</string>
    <string name="stats_empty_top_posts_title">No top posts or pages found yet.</string>
    <string name="stats_empty_top_posts_desc">This view shows your most viewed posts and pages.</string>
    <string name="stats_empty_referrers_title">No referrers.</string>
    <string name="stats_empty_referrers_desc">A referrer is a click from another site that links to yours.</string>
    <string name="stats_empty_clicks_title">No clicks recorded.</string>
    <string name="stats_empty_clicks_desc">"Clicks" are viewers clicking outbound links on your site.</string>
    <string name="stats_empty_search_engine_terms_title">No search terms.</string>
    <string name="stats_empty_search_engine_terms_desc">Search terms are words or phrases users find you with when they search.</string>
    <string name="stats_empty_top_authors">No posts viewed</string>
    <string name="stats_empty_tags_and_categories">No tagged posts or pages have been viewed yet</string>
    <string name="stats_empty_video">No videos have been played yet</string>
    <string name="stats_empty_comments">No comments yet</string>
    <string name="stats_bar_graph_empty">No stats available</string>

    <!-- invalid_url -->
    <string name="invalid_url_message">Check that the blog URL entered is valid</string>

    <!-- post status -->
    <string name="publish_post">Publish</string>
    <string name="pending_review">Pending review</string>
    <string name="draft">Draft</string>
    <string name="post_private">Private</string>
    <string name="scheduled">Scheduled</string>

    <!-- QuickPress -->
    <string name="quickpress_window_title">Select blog for QuickPress shortcut</string>
    <string name="quickpress_add_error">Shortcut name can\'t be empty</string>
    <string name="quickpress_add_alert_title">Set shortcut name</string>

    <!-- HTTP Authentication -->
    <string name="httpuser">HTTP username</string>
    <string name="httppassword">HTTP password</string>
    <string name="settings">Settings</string>
    <string name="http_credentials">HTTP credentials (optional)</string>
    <string name="http_authorization_required">Authorization required</string>

    <!-- post scheduling and password -->
    <string name="publish_date">Publish</string>
    <string name="edit">Edit</string>
    <string name="post_format">Post format</string>
    <string name="schedule_verb">Schedule</string>

    <!-- post date selection -->
    <string name="select_date">Select date</string>
    <string name="select_time">Select time</string>

    <!-- notifications -->
    <string name="notifications">Notifications</string>
    <string name="manage_notifications">Manage notifications</string>
    <string name="enable_notifications">Enable notifications</string>
    <string name="types">Types</string>
    <string name="options">Options</string>
    <string name="notifications_turn_off">Turn off</string>
    <string name="notifications_turn_off_1hr">Turn off for 1 hour</string>
    <string name="notifications_turn_off_8hr">Turn off for 8 hours</string>
    <string name="note_reply_successful">Reply published</string>
    <string name="new_notifications">%d new notifications</string>
    <string name="more_notifications">and %d more.</string>
    <string name="tooltip_follow">Follow or unfollow this blog</string>
    <string name="reply_failed">Reply failed</string>
    <string name="notifications_empty_list">No notifications</string>
    <string name="older_two_days">Older than 2 days</string>
    <string name="older_last_week">Older than a week</string>
    <string name="older_month">Older than a month</string>
    <string name="more">More</string>

    <!-- reader -->
    <string name="reader">Reader</string>

    <!-- Post Formats -->
    <string-array name="post_formats_array">
        <item>Aside</item>
        <item>Audio</item>
        <item>Chat</item>
        <item>Gallery</item>
        <item>Image</item>
        <item>Link</item>
        <item>Quote</item>
        <item>Standard</item>
        <item>Status</item>
        <item>Video</item>
    </string-array>

    <!-- Menu Buttons -->
    <string name="new_post">New post</string>
    <string name="new_page">New page</string>
    <string name="new_media">New media</string>
    <string name="menu_search">Search</string>
    <string name="quick_photo">Quick photo</string>
    <string name="quick_video">Quick video</string>
    <string name="view_site">View site</string>
    <string name="view_admin">View admin</string>

    <!-- Image Alignment -->
    <string name="image_alignment">Alignment</string>

    <string-array name="alignment_array">
        <item>None</item>
        <item>Left</item>
        <item>Center</item>
        <item>Right</item>
    </string-array>

    <!-- About View -->
    <string name="app_title">WordPress for Android</string>
    <string name="publisher">Publisher: Automattic, Inc</string>
    <string name="copyright">©2014 Automattic, Inc</string>
    <string name="version">Version</string>
    <string name="tos">Terms of Service</string>
    <string name="privacy_policy">Privacy policy</string>

    <!-- Remote Post Changes -->
    <string name="local_changes">Local changes</string>
<<<<<<< HEAD
    <string name="remote_changes">You\'ve made changes to a post that haven\'t been uploaded yet. Proceed with the refresh and overwrite local changes?</string>
=======
    <string name="overwrite_local_changes">You\'ve made changes to a post that haven\'t been uploaded yet. Proceed with the refresh and overwrite local changes?</string>

>>>>>>> 35a9b2c9
    <string name="ok">OK</string>
    <string name="image_settings">Image settings</string>
    <string name="add_account_blog_url">Blog address</string>
    <string name="wordpress_blog">WordPress blog</string>
    <string name="blogusername">blogusername</string>

    <!-- Error Messages -->
    <string name="error_delete_post">An error occurred while deleting the %s</string>
    <!-- The following messages can\'t be factorized due to i18n -->
    <string name="error_refresh_posts">Posts couldn\'t be refreshed at this time</string>
    <string name="error_refresh_pages">Pages couldn\'t be refreshed at this time</string>
    <string name="error_refresh_notifications">Notifications couldn\'t be refreshed at this time</string>
    <string name="error_refresh_comments">Comments couldn\'t be refreshed at this time</string>
    <string name="error_refresh_stats">Stats couldn\'t be refreshed at this time</string>
    <string name="error_refresh_media">Something went wrong while refreshing the media library. Try again later.</string>

    <string name="error_refresh_unauthorized_comments">You don\'t have permission to view or edit comments</string>
    <string name="error_refresh_unauthorized_pages">You don\'t have permission to view or edit pages</string>
    <string name="error_refresh_unauthorized_posts">You don\'t have permission to view or edit posts</string>
    <string name="error_generic">An error occurred</string>
    <string name="error_parsing_response">An error occurred while fetching data</string>
    <string name="error_moderate_comment">An error occurred while moderating</string>
    <string name="error_edit_comment">An error occurred while editing the comment</string>
    <string name="error_upload">An error occurred while uploading the %s</string>
    <string name="error_media_upload">An error occurred while uploading media</string>
    <string name="error_blog_hidden">This blog is hidden and couldn\'t be loaded. Enable it again in settings and try again.</string>
    <string name="fatal_db_error">An error occurred while creating the app database. Try reinstalling the app.</string>

    <!-- Image Descriptions for Accessibility -->
    <string name="content_description_add_media">Add media</string>
    <string name="error_load_comment">Couldn\'t load the comment</string>
    <string name="manage">Manage</string>
    <string name="error_downloading_image">Error downloading image</string>

    <!-- Passcode lock -->
    <string name="passcode_manage">Manage PIN lock</string>
    <string name="passcode_enter_passcode">Enter your PIN</string>
    <string name="passcode_enter_old_passcode">Enter your old PIN</string>
    <string name="passcode_re_enter_passcode">Re-enter your PIN</string>
    <string name="passcode_change_passcode">Change PIN</string>
    <string name="passcode_set">PIN set</string>
    <string name="passcode_wrong_passcode">Wrong PIN</string>
    <string name="passcode_preference_title">PIN lock</string>
    <string name="passcode_turn_off">Turn PIN lock off</string>
    <string name="passcode_turn_on">Turn PIN lock on</string>
    <string name="jetpack_message">The Jetpack plugin is required for stats. Do you want to install Jetpack?</string>
    <string name="jetpack_message_not_admin">The Jetpack plugin is required for stats. Contact the site administrator.</string>
    <string name="jetpack_not_found">Jetpack plugin not found</string>
    <string name="jetpack_stats_unauthorized">Can\'t access stats</string>
    <string name="jetpack_stats_switch_user">The current WordPress.com account (%s) doesn\'t have access to the stats for this blog. Would you like to sign in to a different account?</string>

    <!--
       ****
       *  strings used by the native reader
       ***
    -->


    <!-- timespan shown for posts/comments published within the past 60 seconds -->
    <string name="reader_timespan_now">now</string>

    <!-- title shown for untitled posts and blogs -->
    <string name="reader_untitled_post">(Untitled)</string>

    <!-- activity titles -->
    <string name="reader_title_applog">Application log</string>
    <string name="reader_title_reblog">Reblog Post</string>
    <string name="reader_title_blog_preview">Preview Blog</string>
    <string name="reader_title_tag_preview">Preview Tag</string>
    <string name="reader_title_subs">Tags &amp; Blogs</string>
    <string name="reader_title_photo_viewer">%1$d of %2$d</string>

    <!-- view pager titles -->
    <string name="reader_page_followed_tags">Followed tags</string>
    <string name="reader_page_popular_tags">Popular tags</string>
    <string name="reader_page_followed_blogs">Followed blogs</string>
    <string name="reader_page_recommended_blogs">Recommended blogs</string>

    <!-- share dialog title when sharing a reader url -->
    <string name="reader_share_link">Share link</string>

    <!-- subject line when sharing a reader url -->
    <string name="reader_share_subject">Shared from %s</string>

    <!-- menu text -->
    <string name="reader_menu_tags">Tags</string>
    <string name="reader_menu_block_blog">Block this blog</string>

    <!-- button text -->
    <string name="reader_btn_share">Share</string>
    <string name="reader_btn_reblog">Reblog</string>
    <string name="reader_btn_follow">Follow</string>
    <string name="reader_btn_unfollow">Following</string>

    <!-- EditText hints -->
    <string name="reader_hint_comment_on_post">Add your comment</string>
    <string name="reader_hint_comment_on_comment">Reply to comment</string>
    <string name="reader_hint_add_tag_or_url">Enter a tag or URL to follow</string>
    <string name="reader_hint_reblog_comment">Add your thoughts (optional)</string>

    <!-- TextView labels -->
    <string name="reader_label_new_posts">Show new posts</string>
    <string name="reader_label_added_tag">Added %s</string>
    <string name="reader_label_removed_tag">Removed %s</string>
    <string name="reader_label_reblog_to">Reblog to</string>
    <string name="reader_label_reply">Reply</string>
    <string name="reader_label_reblog_empty">You have no visible WordPress.com blogs this post can be reblogged to</string>
    <string name="reader_label_reblog_empty_link">Change blog visibility</string>
    <string name="reader_label_followers">%s followers</string>
    <string name="reader_label_followed_blog">Blog followed</string>
    <string name="reader_label_unfollowed_blog">Blog unfollowed</string>
    <string name="reader_label_more_recommendations">More recommendations</string>
    <string name="reader_label_tag_preview">Posts tagged %s</string>
    <string name="reader_label_reached_last_post">You\'ve reached the end</string>
    <string name="reader_label_tap_to_dismiss">Tap to dismiss</string>

    <!-- like counts liking users activity-->
    <string name="reader_label_like">Like</string>
    <string name="reader_label_liked_by">Liked by</string>
    <string name="reader_label_liked_by_you">Liked by you</string>
    <string name="reader_likes_one">One person likes this</string>
    <string name="reader_likes_multi">%,d people like this</string>
    <string name="reader_likes_only_you">You like this</string>
    <string name="reader_likes_you_and_one">You and one other like this</string>
    <string name="reader_likes_you_and_multi">You and %,d others like this</string>
    <string name="reader_likes_one_short">1 person</string>
    <string name="reader_likes_multi_short">%,d people</string>

    <!-- toast messages -->
    <string name="reader_toast_reblog_success">Post has been reblogged</string>
    <string name="reader_toast_err_comment_failed">Couldn\'t post your comment</string>
    <string name="reader_toast_err_reblog_failed">Couldn\'t reblog this post</string>
    <string name="reader_toast_err_already_reblogged">You already reblogged this post</string>
    <string name="reader_toast_err_reblog_requires_blog">Select a blog</string>
    <string name="reader_toast_err_tag_exists">You already follow this tag</string>
    <string name="reader_toast_err_tag_invalid">That isn\'t a valid tag</string>
    <string name="reader_toast_err_add_tag">Unable to add this tag</string>
    <string name="reader_toast_err_remove_tag">Unable to remove this tag</string>
    <string name="reader_toast_err_share_intent">Unable to share</string>
    <string name="reader_toast_err_view_image">Unable to view image</string>
    <string name="reader_toast_err_url_intent">Unable to open %s</string>
    <string name="reader_toast_err_get_post">Unable to retrieve this post</string>
    <string name="reader_toast_err_get_comment">Unable to retrieve this comment</string>
    <string name="reader_toast_err_get_blog_info">Unable to show this blog</string>
    <string name="reader_toast_err_already_follow_blog">You already follow this blog</string>
    <string name="reader_toast_err_follow_blog">Unable to follow this blog</string>
    <string name="reader_toast_err_unfollow_blog">Unable to unfollow this blog</string>
    <string name="reader_toast_blog_blocked">Posts from this blog will no longer be shown</string>
    <string name="reader_toast_err_block_blog">Unable to block this blog</string>
    <string name="reader_toast_err_generic">Unable to perform this action</string>

    <!-- empty list/grid text -->
    <string name="reader_empty_posts_in_tag">No posts with this tag</string>
    <string name="reader_empty_posts_in_tag_updating">Fetching posts…</string>
    <string name="reader_empty_followed_tags">You don\'t follow any tags</string>
    <string name="reader_empty_popular_tags">No popular tags</string>
    <string name="reader_empty_recommended_blogs">No recommended blogs</string>
    <string name="reader_empty_followed_blogs_title">You\'re not following any blogs yet</string>
    <string name="reader_empty_followed_blogs_description">But don\'t worry, just tap the tag icon to start exploring!</string>
    <string name="reader_empty_posts_liked">You haven\'t liked any posts</string>

    <!-- layout tags - do not translate -->
    <string name="fragment_tag_comment_list" translatable="false">fragment_comment_list</string>
    <string name="fragment_tag_comment_detail" translatable="false">fragment_comment_detail</string>
    <string name="fragment_tag_reader_post_list" translatable="false">fragment_reader_post_list</string>
    <string name="fragment_tag_reader_post_detail" translatable="false">fragment_reader_post_detail</string>
    <string name="fragment_tag_reader_task" translatable="false">fragment_tag_reader_task</string>
    <string name="dual_pane_mode" translatable="false">dual_pane_mode</string>

    <!-- NUX strings -->
    <string name="create_account_wpcom">Create an account on WordPress.com</string>
    <string name="create_new_blog_wpcom">Create WordPress.com blog</string>
    <string name="validating_user_data">Validating user data</string>
    <string name="validating_site_data">Validating site data</string>
    <string name="creating_your_account">Creating your account</string>
    <string name="creating_your_site">Creating your site</string>
    <string name="required_field">Required field</string>
    <string name="invalid_email_message">Your email address isn\'t valid</string>
    <string name="invalid_password_message">Password must contain at least 4 characters</string>
    <string name="invalid_username_too_short">Username must be longer than 4 characters</string>
    <string name="invalid_username_too_long">Username must be shorter than 61 characters</string>
    <string name="email_hint">Email address</string>
    <string name="agree_terms_of_service">By creating an account you agree to the fascinating %1$sTerms of Service%2$s</string>
    <string name="username_email">Username or email</string>
    <string name="site_address">Your self-hosted address (URL)</string>
    <string name="connecting_wpcom">Connecting to WordPress.com</string>
    <string name="username_only_lowercase_letters_and_numbers">Username can only contain lowercase letters (a-z) and numbers</string>
    <string name="username_required">Enter a username</string>
    <string name="username_not_allowed">Username not allowed</string>
    <string name="email_cant_be_used_to_signup">You can\'t use that email address to signup. We are having problems with them blocking some of our email. Use another email provider.</string>
    <string name="username_must_be_at_least_four_characters">Username must be at least 4 characters</string>
    <string name="username_contains_invalid_characters">Username may not contain the character “_”</string>
    <string name="username_must_include_letters">Username must have a least 1 letter (a-z)</string>
    <string name="email_invalid">Enter a valid email address</string>
    <string name="email_not_allowed">That email address isn\'t allowed</string>
    <string name="username_exists">That username already exists</string>
    <string name="email_exists">That email address is already being used</string>
    <string name="username_reserved_but_may_be_available">That username is currently reserved but may be available in a couple of days</string>
    <string name="email_reserved">That email address has already been used. Check your inbox for an activation email. If you don\'t activate you can try again in a few days.</string>
    <string name="blog_name_required">Enter a site address</string>
    <string name="blog_name_not_allowed">That site address isn\'t allowed</string>
    <string name="blog_name_must_be_at_least_four_characters">Site address must be at least 4 characters</string>
    <string name="blog_name_must_be_less_than_sixty_four_characters">The site address must be shorter than 64 characters</string>
    <string name="blog_name_contains_invalid_characters">Site address may not contain the character “_”</string>
    <string name="blog_name_cant_be_used">You may not use that site address</string>
    <string name="blog_name_only_lowercase_letters_and_numbers">Site address can only contain lowercase letters (a-z) and numbers</string>
    <string name="blog_name_must_include_letters">Site address must have at least 1 letter (a-z)</string>
    <string name="blog_name_exists">That site already exists</string>
    <string name="blog_name_reserved">That site is reserved</string>
    <string name="blog_name_reserved_but_may_be_available">That site is currently reserved but may be available in a couple days</string>
    <string name="password_invalid">You need a more secure password. Make sure to use 7 or more characters, mix uppercase and lowercase letters, numbers or special characters.</string>
    <string name="blog_name_invalid">Invalid site address</string>
    <string name="blog_title_invalid">Invalid site title</string>
    <string name="username_invalid">Invalid username</string>
    <string name="limit_reached">Limit reached. You can try again in 1 minute. Trying again before that will only increase the time you have to wait before the ban is lifted. If you think this is in error, contact support.</string>
    <string name="username_or_password_incorrect">The username or password you entered is incorrect</string>
    <string name="username_or_password_incorrect_selfhosted_hint">The username or password you entered is incorrect. Have a self-hosted site? Tap \"%s\" and add the URL.</string>
    <string name="invalid_xmlrpc_url">XMLRPC url returned by your WordPress instance is invalid. Contact your site administrator.</string>
    <string name="nux_tap_continue">Continue</string>
    <string name="nux_cannot_log_in">We can\'t log you in</string>
    <string name="nux_tutorial_get_started_title">Get started!</string>
    <string name="nux_welcome_create_account">Create account</string>
    <string name="nux_add_selfhosted_blog">Add self-hosted site</string>
    <string name="nux_oops_not_selfhosted_blog">Sign in to WordPress.com</string>
    <string name="ssl_certificate_trust">Trust</string>
    <string name="ssl_certificate_details">Certificate Details</string>
    <string name="ssl_certificate_do_not_trust">Don\'t trust</string>
    <string name="ssl_certificate_error">Invalid SSL certificate</string>
    <string name="ssl_certificate_ask_trust">If you usually connect to this site without problems, this error could mean that someone is trying to impersonate the site, and you shouldn\'t continue. Would you like to trust the certificate anyway?</string>
    <string name="ptr_tip_message">Tip: Pull down to refresh</string>

    <!-- Help view -->
    <string name="help">Help</string>
    <string name="forgot_password">Lost your password?</string>
    <string name="nux_help_description">Visit the help center to get answers to common questions or visit the forums to ask new ones</string>
    <string name="forums">Forums</string>
    <string name="contact_us">Contact us</string>
    <string name="contact_us_pref_summary">Get help from Automattic support</string>
    <string name="help_center">Help center</string>
    <string name="faq_button">Browse our FAQ</string>

    <!-- Simperium -->
    <string name="simperium_connection_error">Couldn\'t sign in to get notifications.</string>
</resources><|MERGE_RESOLUTION|>--- conflicted
+++ resolved
@@ -526,12 +526,8 @@
 
     <!-- Remote Post Changes -->
     <string name="local_changes">Local changes</string>
-<<<<<<< HEAD
-    <string name="remote_changes">You\'ve made changes to a post that haven\'t been uploaded yet. Proceed with the refresh and overwrite local changes?</string>
-=======
     <string name="overwrite_local_changes">You\'ve made changes to a post that haven\'t been uploaded yet. Proceed with the refresh and overwrite local changes?</string>
 
->>>>>>> 35a9b2c9
     <string name="ok">OK</string>
     <string name="image_settings">Image settings</string>
     <string name="add_account_blog_url">Blog address</string>
