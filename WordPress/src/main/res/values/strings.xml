--- conflicted
+++ resolved
@@ -1092,19 +1092,6 @@
     <!-- connection bar which appears on main activity when there's no connection -->
     <string name="connectionbar_no_connection">No connection</string>
 
-<<<<<<< HEAD
-    <!-- layout tags - do not translate -->
-    <string name="fragment_tag_comment_list" translatable="false">fragment_comment_list</string>
-    <string name="fragment_tag_comment_detail" translatable="false">fragment_comment_detail</string>
-    <string name="fragment_tag_reader_post_list" translatable="false">fragment_reader_post_list</string>
-    <string name="fragment_tag_reader_post_detail" translatable="false">fragment_reader_post_detail</string>
-    <string name="fragment_tag_post_preview" translatable="false">fragment_post_preview</string>
-    <string name="fragment_tag_publicize_list" translatable="false">fragment_publicize_list</string>
-    <string name="fragment_tag_publicize_detail" translatable="false">fragment_publicize_detail</string>
-    <string name="fragment_tag_publicize_webview" translatable="false">fragment_publicize_webview</string>
-
-=======
->>>>>>> 4a589987
     <!-- NUX strings -->
     <string name="create_account_wpcom">Create an account on WordPress.com</string>
     <string name="create_new_blog_wpcom">Create WordPress.com blog</string>
@@ -1190,7 +1177,6 @@
     <string name="my_site_header_look_and_feel">Look and Feel</string>
     <string name="my_site_header_publish">Publish</string>
     <string name="my_site_btn_blog_posts">Blog Posts</string>
-    <string name="my_site_btn_sharing">Sharing</string>
     <string name="my_site_btn_site_settings">Settings</string>
     <string name="my_site_btn_comments" translatable="false">@string/comments</string>
     <string name="my_site_btn_switch_site">Switch Site</string>
@@ -1247,15 +1233,6 @@
     <!-- Noticons -->
     <string name="noticon_clock" translatable="false">\uf303</string>
     <string name="noticon_note" translatable="false">\uf814</string>
-
-    <!-- Publicize and sharing -->
-    <string name="sharing">Sharing</string>
-    <string name="connections_label">Connections</string>
-    <string name="connections_description">Connect your favorite social media services to automatically share new posts with friends.</string>
-    <string name="share_btn_connect">Connect</string>
-    <string name="share_btn_disconnect">Disconnect</string>
-    <string name="share_btn_reconnect">Reconnect</string>
-    <string name="dlg_confirm_publicize_disconnect">Disconnect from %s?</string>
 
     <!--Theme Browser-->
     <string name="current_theme">Current Theme</string>
