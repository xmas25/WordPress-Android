<?xml version="1.0" encoding="utf-8"?>
<resources xmlns:tools="http://schemas.android.com/tools">

    <string name="app_name" translatable="false">WordPress</string>

    <!-- account setup -->
    <string name="xmlrpc_missing_method_error">Couldn\'t connect. Required XML-RPC methods are missing on the server.</string>
    <string name="xmlrpc_post_blocked_error">Couldn\'t connect. Your host is blocking POST requests, and the app needs
        that in order to communicate with your site. Contact your host to solve this problem.</string>
    <string name="xmlrpc_endpoint_forbidden_error">Couldn\'t connect. We received a 403 error when trying to access your
        site XMLRPC endpoint. The app needs that in order to communicate with your site. Contact your host to solve
        this problem.</string>
    <string name="no_network_title">No network available</string>
    <string name="no_network_message">There is no network available</string>
    <string name="sign_out_wpcom_confirm_with_changes">You have changes to posts that haven’t been uploaded to your site. Logging out now will delete those changes from your device. Log out anyway?</string>
    <string name="sign_out_wpcom_confirm_with_no_changes">Log out of WordPress?</string>

    <!-- form labels -->
    <string name="select_categories">Select categories</string>
    <string name="tags_separate_with_commas">Separate tags with commas</string>
    <string name="post_content">Content (tap to add text and media)</string>
    <string name="max_thumbnail_px_size">Maximum Image Size</string>
    <string name="image_quality">Image Quality</string>
    <string name="max_video_resolution">Maximum Video Size</string>
    <string name="video_quality">Video Quality</string>
    <string name="password">Password</string>

    <!-- comment form labels -->
    <string name="anonymous">Anonymous</string>

    <!-- Screen titles -->
    <string name="release_notes_screen_title">Release notes</string>
    <string name="license_screen_title">License</string>
    <string name="help_screen_title">Help and Support</string>
    <string name="notif_settings_screen_title">Notification settings</string>
    <string name="my_site_section_screen_title">My site</string>
    <string name="me_section_screen_title">Me</string>
    <string name="reader_screen_title">Reader</string>
    <string name="notifications_screen_title">Notifications</string>
    <string name="publicize_buttons_screen_title">Sharing buttons</string>
    <string name="media_settings_screen_title">File details</string>
    <string name="person_detail_screen_title">Person detail</string>
    <string name="login_epilogue_screen_title">Logged in as</string>
    <string name="login_prologue_screen_title">Login</string>
    <string name="signup_epilogue_screen_title">New account</string>
    <string name="share_intent_screen_title">Pick site</string>
    <string name="edit_photo_screen_title">Edit Photo</string>
    <string name="notif_detail_screen_title">Notification detail %s</string>

    <!-- default strings -->
    <string name="wordpress" translatable="false">WordPress</string>

    <!-- general strings -->
    <string name="posts">Posts</string>
    <string name="sites">Sites</string>
    <string name="media">Media</string>
    <string name="video">Video</string>
    <string name="themes">Themes</string>
    <string name="about_the_app">About the app</string>
    <string name="username">Username</string>
    <string name="cancel">Cancel</string>
    <string name="save">Save</string>
    <string name="keep_editing">Keep editing</string>
    <string name="add">Add</string>
    <string name="remove">Remove</string>
    <string name="removed">Removed</string>
    <string name="search">Search</string>
    <string name="show">Show</string>
    <string name="hide">Hide</string>
    <string name="select_all">Select all</string>
    <string name="deselect_all">Deselect all</string>
    <string name="sure_to_remove_account">Remove this site from the app?</string>
    <string name="yes">Yes</string>
    <string name="no">No</string>
    <string name="error">Error</string>
    <string name="connection_error">Connection error</string>
    <string name="connection_to_server_lost">The connection to the server was lost</string>
    <string name="category_refresh_error">Category refresh error</string>
    <string name="incorrect_credentials">Incorrect username or password.</string>
    <string name="cancel_edit">Cancel edit</string>
    <string name="gallery_error">The media item couldn\'t be retrieved</string>
    <string name="refresh">Refresh</string>
    <string name="report_bug">Report bug</string>
    <string name="blog_not_found">An error occurred when accessing this blog</string>
    <string name="post_not_found">An error occurred when loading the post. Refresh your posts and try again.</string>
    <string name="sign_in">Log in</string>
    <string name="signing_out">Logging out…</string>
    <string name="sign_in_wpcom">Log in to WordPress.com</string>
    <string name="learn_more">Learn more</string>
    <string name="uploading_post">Uploading \"%s\"</string>
    <string name="language">Language</string>
    <string name="interface_language">Interface Language</string>
    <string name="signout">Log out</string>
    <string name="undo">Undo</string>
    <string name="never">Never</string>
    <string name="unknown">Unknown</string>
    <string name="off">Off</string>
    <string name="could_not_load_page">Could not load page</string>
    <string name="send">Send</string>
    <string name="swipe_for_more">Swipe for more</string>
    <string name="confirm">Confirm</string>
    <string name="cant_open_url">Unable to open the link</string>
    <string name="retry">Retry</string>
    <string name="invalid_ip_or_range">Invalid IP or IP range</string>
    <string name="copy">Copy</string>
    <string name="error_please_choose_browser">Error opening the default web browser. Please choose another app:</string>
    <string name="delete_yes">Delete</string>
    <string name="add_count">Add %d</string>
    <string name="preview_count">Preview %d</string>
    <string name="write_post">Write Post</string>
    <string name="dismiss">dismiss</string>
    <string name="exit">exit</string>

    <string name="button_not_now">Not now</string>

    <string name="latitude_longitude">%1$f, %2$f</string>
    <string name="author_name_blog_name">%1$s, %2$s</string>
    <string name="at_username">\@%s</string>

    <!-- CAB -->
    <string name="cab_selected">%d selected</string>

    <!-- Media  -->
    <string name="media_all">All</string>
    <string name="media_images">Images</string>
    <string name="media_documents">Documents</string>
    <string name="media_videos">Videos</string>
    <string name="media_audio">Audio</string>
    <string name="media_gallery_column_count_single">1 column</string>
    <string name="media_gallery_column_count_multi">%d columns</string>
    <string name="media_gallery_type_thumbnail_grid">Thumbnail grid</string>
    <string name="media_gallery_type_squares">Squares</string>
    <string name="media_gallery_type_tiled">Tiled</string>
    <string name="media_gallery_type_circles">Circles</string>
    <string name="media_gallery_type_slideshow">Slideshow</string>
    <string name="media_insert_title">Add multiple photos</string>
    <string name="media_insert_individually">Add individually</string>
    <string name="media_insert_as_gallery">Add as gallery</string>
    <string name="media_downloading">Saving media to this device</string>
    <string name="wp_media_title">WordPress media</string>
    <string name="pick_photo">Select photo</string>
    <string name="pick_video">Select video</string>
    <string name="capture_or_pick_photo">Capture or select photo</string>
    <string name="reader_toast_err_get_post">Unable to retrieve this post</string>
    <string name="media_error_no_permission">You don\'t have permission to view the media library</string>
    <string name="media_error_no_permission_upload">You don\'t have permission to upload media to the site</string>
    <string name="media_error_http_too_large_photo_upload">Image too large to upload. Try changing Optimize Images in your app\'s settings</string>
    <string name="media_error_http_too_large_video_upload">Video too large to upload</string>
    <string name="media_error_exceeds_php_filesize">File exceeds the maximum upload size for this site</string>
    <string name="media_error_exceeds_memory_limit">File too large to be uploaded on this site</string>
    <string name="media_error_internal_server_error">Upload error. Try changing Optimize Images in your app\'s settings</string>
    <string name="media_error_timeout">Server took too long to respond</string>
    <string name="share_media_permission_required">Permissions required in order to share images or videos</string>
    <string name="media_fetching">Fetching media…</string>
    <string name="media_upload_error">Media upload error occurred</string>
    <string name="media_generic_error">Media error occurred</string>
    <string name="media_space_used">%1$s used</string>

    <string name="media_upload_state_queued">Queued</string>
    <string name="media_upload_state_uploading">Uploading</string>
    <string name="media_upload_state_deleting">Deleting</string>
    <string name="media_upload_state_deleted">Deleted</string>
    <string name="media_upload_state_failed">Upload Failed</string>
    <string name="media_upload_state_uploaded">Uploaded</string>

    <string name="media_encoder_quality_80">Low</string>
    <string name="media_encoder_quality_85">Medium</string>
    <string name="media_encoder_quality_90">High</string>
    <string name="media_encoder_quality_95">Very High</string>
    <string name="media_encoder_quality_100">Maximum</string>

    <!-- Edit Media -->
    <string name="media_edit_title_text">Title</string>
    <string name="media_edit_caption_text">Caption</string>
    <string name="media_edit_alttext_text">Alt text</string>
    <string name="media_edit_description_text">Description</string>
    <string name="media_edit_link_text">Link to</string>
    <string name="media_edit_link_hint">Open link in a new window/tab</string>
    <string name="media_edit_failure">Failed to update</string>
    <string name="media_edit_file_details_card_caption">File Details</string>
    <string name="media_edit_customize_card_caption">Customize</string>
    <string name="media_edit_url_caption">URL</string>
    <string name="media_edit_filename_caption">File Name</string>
    <string name="media_edit_filetype_caption">File Type</string>
    <string name="media_edit_image_dimensions_caption">Image Dimensions</string>
    <string name="media_edit_video_dimensions_caption">Video Dimensions</string>
    <string name="media_edit_duration_caption">Duration</string>
    <string name="media_edit_upload_date_caption">Upload Date</string>
    <string name="media_edit_copy_url_toast">URL copied to clipboard</string>
    <string name="fab_content_description_preview">Preview</string>

    <!-- Media settings title -->
    <string name="media_title_image_details">Image details</string>
    <string name="media_title_video_details">Video details</string>
    <string name="media_title_audio_details">Audio details</string>
    <string name="media_title_document_details">Document details</string>

    <!-- Delete Media -->
    <string name="cannot_delete_multi_media_items">Some media can\'t be deleted at this time. Try again later.</string>
    <string name="cannot_retry_deleted_media_item">Media has been removed. Delete it from this post?</string>
    <string name="media_empty_list">You don\'t have any media</string>
    <string name="media_empty_search_list">No media matching your search</string>
    <string name="media_empty_image_list">You don\'t have any images</string>
    <string name="media_empty_videos_list">You don\'t have any videos</string>
    <string name="media_empty_documents_list">You don\'t have any documents</string>
    <string name="media_empty_audio_list">You don\'t have any audio</string>
    <string name="media_empty_upload_media">Upload media</string>
    <string name="delete">Delete</string>
    <string name="confirm_delete_media_image">Delete this image?</string>
    <string name="confirm_remove_media_image">Remove this image from the post?</string>
    <string name="confirm_delete_media_video">Delete this video?</string>
    <string name="deleting_media_dlg">Deleting</string>
    <string name="remove_image_from_post">Remove from post</string>

    <!-- themes -->
    <string name="themes_fetching">Fetching themes…</string>

    <string name="theme_activate_button">Activate</string>
    <string name="theme_fetch_failed">Failed to fetch themes</string>
    <string name="theme_no_search_result_found">Sorry, no themes found.</string>

    <!-- link view -->
    <string name="link_enter_url">URL</string>
    <string name="link_enter_url_text">Link text (optional)</string>
    <string name="create_a_link">Create a link</string>

    <!-- page view -->
    <string name="title">Title</string>
    <string name="pages_empty_list_button">Create a page</string>
    <string name="page_settings">Page settings</string>
    <string name="pages">Pages</string>
    <string name="set_parent">Set Parent</string>
    <string name="page_delete_error">There was a problem deleting the page</string>
    <string name="page_status_change_error">There was a problem changing the page status</string>
    <string name="page_parent_change_error">There was a problem changing the page parent</string>
    <string name="page_delete_dialog_message">Are you sure you want to delete page %s?</string>
    <string name="top_level">Top level</string>
    <string name="page_moved_to_draft">Page has been moved to Drafts</string>
    <string name="page_moved_to_trash">Page has been trashed</string>
    <string name="page_moved_to_published">Page has been published</string>
    <string name="page_moved_to_scheduled">Page has been scheduled</string>
    <string name="page_permanently_deleted">Page has been permanently deleted</string>
    <string name="page_parent_changed">Page parent has been changed</string>

    <!-- posts tab -->
    <string name="untitled">Untitled</string>
    <string name="untitled_in_parentheses">(Untitled)</string>
    <string name="local_draft">Local draft</string>
    <string name="post_uploading">Uploading post</string>
    <string name="post_uploading_draft">Uploading draft</string>
    <string name="post_queued">Queued post</string>
    <string name="posts_empty_list">No posts yet. Why not create one?</string>
    <string name="posts_empty_list_button">Create a post</string>
    <string name="empty_list_default">This list is empty</string>
    <string name="posts_published_empty">You haven\'t published any posts yet</string>
    <string name="posts_scheduled_empty">You don\'t have any scheduled posts</string>
    <string name="posts_draft_empty">You don\'t have any draft posts</string>
    <string name="posts_trashed_empty">You don\'t have any trashed posts</string>
    <string name="multiple_status_label_delimiter" translatable="false">\u0020·\u0020</string>
    <string name="post_list_toggle_item_layout_cards_view">Switch to cards view</string>
    <string name="post_list_toggle_item_layout_list_view">Switch to list view</string>

    <!-- buttons on post cards -->
    <string name="button_edit">Edit</string>
    <string name="button_publish">Publish</string>
    <string name="button_sync">Sync</string>
    <string name="button_view">View</string>
    <string name="button_preview">Preview</string>
    <string name="button_stats">Stats</string>
    <string name="button_trash">Trash</string>
    <string name="button_delete" translatable="false">@string/delete</string>
    <string name="button_more" translatable="false">@string/more</string>
    <string name="button_discard">Discard</string>
    <string name="button_discard_changes">Discard Changes</string>
    <string name="button_retry">Retry</string>
    <string name="button_move_to_draft">Move to Draft</string>

    <!-- post uploads -->
    <string name="upload_failed_param">Upload failed for \"%s\"</string>

    <string name="media_file_post_singular_mixed_not_uploaded_one_file">1 post with 1 file not uploaded</string>
    <string name="media_file_posts_plural_mixed_not_uploaded_one_file">%1$d posts with 1 file not uploaded</string>
    <string name="media_file_page_singular_mixed_not_uploaded_one_file">1 page with 1 file not uploaded</string>
    <string name="media_file_pages_plural_mixed_not_uploaded_one_file">%1$d pages with 1 file not uploaded</string>
    <string name="media_file_pages_and_posts_mixed_not_uploaded_one_file">%1$d posts / pages with 1 file not uploaded</string>

    <string name="media_file_post_singular_mixed_not_uploaded_files_plural">1 post with %1$d files not uploaded</string>
    <string name="media_file_posts_plural_mixed_not_uploaded_files_plural">%1$d posts with %2$d files not uploaded</string>
    <string name="media_file_page_singular_mixed_not_uploaded_files_plural">1 page with %1$d files not uploaded</string>
    <string name="media_file_pages_plural_mixed_not_uploaded_files_plural">%1$d pages with %2$d files not uploaded</string>
    <string name="media_file_pages_and_posts_mixed_not_uploaded_files_plural">%1$d posts / pages with %2$d files not uploaded</string>

    <string name="media_file_post_singular_only_not_uploaded">1 post not uploaded</string>
    <string name="media_file_posts_plural_only_not_uploaded">%1$d posts not uploaded</string>
    <string name="media_file_page_singular_only_not_uploaded">1 page not uploaded</string>
    <string name="media_file_pages_plural_only_not_uploaded">%1$d pages not uploaded</string>
    <string name="media_file_pages_and_posts_only_not_uploaded">%1$d posts / pages not uploaded</string>

    <string name="media_files_not_uploaded">%d files not uploaded</string>
    <string name="media_files_uploaded">%d files uploaded</string>
    <string name="media_file_not_uploaded">1 file not uploaded</string>
    <string name="media_file_uploaded">1 file uploaded</string>
    <string name="media_files_uploaded_successfully">, %d successfully uploaded</string>
    <string name="media_all_files_uploaded_successfully">%d files uploaded successfully</string>
    <string name="retry_needs_aztec" translatable="false">Retry only available in the Beta editor</string>
    <string name="media_files_uploaded_write_post">Write Post</string>

    <!-- post view -->
    <string name="draft_uploaded">Draft uploaded</string>
    <string name="post_published">Post published</string>
    <string name="post_submitted">Post submitted</string>
    <string name="page_published">Page published</string>
    <string name="post_scheduled">Post scheduled</string>
    <string name="page_scheduled">Page scheduled</string>
    <string name="post_updated">Post updated</string>
    <string name="page_updated">Page updated</string>
    <string name="caption">Caption (optional)</string>
    <string name="horizontal_alignment">Horizontal alignment</string>
    <string name="width">Width</string>
    <string name="featured_in_post">Include image in post content</string>
    <string name="file_not_found">Couldn\'t find the file for upload. Was it deleted or moved?</string>
    <string name="delete_post">Delete post?</string>
    <string name="delete_page">Delete page?</string>
    <string name="posts_fetching">Fetching posts…</string>
    <string name="pages_fetching">Fetching pages…</string>
    <string name="dialog_confirm_publish_title">Ready to Publish?</string>
    <string name="dialog_confirm_publish_message_post">This post will be published immediately.</string>
    <string name="dialog_confirm_publish_message_page">This page will be published immediately.</string>
    <string name="dialog_confirm_publish_yes">Publish now</string>
    <string name="dialog_confirm_delete_permanently_post">Are you sure you\'d like to permanently delete this post?</string>

    <!-- post version sync conflict dialog -->
    <string name="dialog_confirm_load_remote_post_title">Resolve sync conflict</string>
    <string name="dialog_confirm_load_remote_post_body">This post has two versions that are in conflict. Select the version you would like to discard.\n\n</string>
    <string name="dialog_confirm_load_remote_post_body_2">Local\nSaved on %s\n\nWeb\nSaved on %s\n</string>
    <string name="dialog_confirm_load_remote_post_discard_local">Discard Local</string>
    <string name="dialog_confirm_load_remote_post_discard_web">Discard Web</string>
    <string name="toast_conflict_updating_post">Updating post</string>
    <string name="snackbar_conflict_local_version_discarded">Local version discarded</string>
    <string name="snackbar_conflict_web_version_discarded">Web version discarded</string>
    <string name="snackbar_conflict_undo">Undo</string>

    <!-- trash post with local changes dialog -->
    <string name="dialog_confirm_trash_losing_local_changes_title">Local changes</string>
    <string name="dialog_confirm_trash_losing_local_changes_message">Trashing this post will discard local changes, are you sure you want to continue?</string>

    <!-- gutenberg informative dialog -->
    <string name="dialog_gutenberg_informative_title">Block Editor Enabled</string>
    <string name="dialog_gutenberg_informative_description_post">This post was originally created in the Block Editor, so we\'ve also enabled it on this Post.
        Switch back to Classic at any time by tapping  ⋮  in the top bar.</string>
    <string name="dialog_gutenberg_informative_description_page">This page was originally created in the Block Editor, so we\'ve also enabled it on this Page.
        Switch back to Classic at any time by tapping  ⋮  in the top bar.</string>

    <!-- reload drop down -->
    <string name="loading">Loading…</string>

    <!-- comment view -->
    <string name="on">on</string>
    <string name="comment_status_approved">Approved</string>
    <string name="comment_status_unapproved">Pending</string>
    <string name="comment_status_spam">Spam</string>
    <string name="comment_status_trash">Trashed</string>
    <string name="comment_status_all">All</string>
    <string name="edit_comment">Edit comment</string>
    <string name="comments_empty_list">No comments yet</string>
    <string name="comments_empty_list_filtered_approved">No approved comments</string>
    <string name="comments_empty_list_filtered_pending">No pending comments</string>
    <string name="comments_empty_list_filtered_spam">No spam comments</string>
    <string name="comments_empty_list_filtered_trashed">No trashed comments</string>
    <string name="comment_reply_to_user">Reply to %s</string>
    <string name="comment_trashed">Comment trashed</string>
    <string name="comment_spammed">Comment marked as spam</string>
    <string name="comment_deleted_permanently">Comment deleted</string>
    <string name="comment">Comment</string>
    <string name="comments_fetching">Fetching comments…</string>
    <string name="comment_approved_talkback">Comment approved</string>
    <string name="comment_unapproved_talkback">Comment unapproved</string>
    <string name="comment_liked_talkback">Comment liked</string>
    <string name="comment_unliked_talkback">Comment unliked</string>
    <string name="comment_trash_talkback">Comment sent to trash</string>
    <string name="comment_untrash_talkback">Comment restored</string>
    <string name="comment_delete_talkback">Comment deleted</string>
    <string name="comment_spam_talkback">Comment marked as spam</string>
    <string name="comment_unspam_talkback">Comment marked as not spam</string>
    <string name="comment_title">%s on %s</string>
    <string name="comment_read_source_post">Read the source post</string>

    <!-- comment menu and buttons on comment detail - keep these short! -->
    <string name="mnu_comment_approve">Approve</string>
    <string name="mnu_comment_unapprove">Unapprove</string>
    <string name="mnu_comment_spam">Spam</string>
    <string name="mnu_comment_unspam">Not spam</string>
    <string name="mnu_comment_trash">Trash</string>
    <string name="mnu_comment_untrash">Restore</string>
    <string name="mnu_comment_delete_permanently">Delete</string>
    <string name="mnu_comment_liked">Liked</string>

    <!-- comment dialogs - must be worded to work for moderation of single/multiple comments -->
    <string name="dlg_approving_comments">Approving</string>
    <string name="dlg_unapproving_comments">Unapproving</string>
    <string name="dlg_spamming_comments">Marking as spam</string>
    <string name="dlg_trashing_comments">Sending to trash</string>
    <string name="dlg_deleting_comments">Deleting comments</string>
    <string name="dlg_confirm_trash_comments">Send to trash?</string>
    <string name="trash_yes">Trash</string>
    <string name="trash_no">Don\'t trash</string>

    <!-- comment actions -->
    <string name="reply">Reply</string>
    <string name="trash">Trash</string>
    <string name="like">Like</string>
    <string name="approve">Approve</string>
    <string name="comment_moderated_approved">Comment approved!</string>
    <string name="comment_liked">Comment liked</string>
    <string name="comment_q_action_done_generic">Action done!</string>
    <string name="comment_q_action_processing">Processing…</string>
    <string name="comment_q_action_liking">Liking…</string>
    <string name="comment_q_action_approving">Approving…</string>
    <string name="comment_q_action_replying">Replying…</string>

    <!-- pending draft local notifications -->
    <string name="pending_draft_one_day_1">You drafted \'%1$s\' yesterday. Don\'t forget to publish it!</string>
    <string name="pending_draft_one_day_2">Did you know that \'%1$s\' is still a draft? Publish away!</string>
    <string name="pending_draft_one_week_1">Your draft \'%1$s\' awaits you - be sure to publish it!</string>
    <string name="pending_draft_one_week_2">\'%1$s\' remains a draft. Remember to publish it!</string>
    <string name="pending_draft_one_month">Don\'t leave it hanging! \'%1$s\' is waiting to be published.</string>
    <string name="pending_draft_one_generic">Don\'t leave it hanging! \'%1$s\' is waiting to be published.</string>

    <!-- edit comment view -->
    <string name="hint_comment_content">Comment</string>
    <string name="saving_changes">Saving changes</string>
    <string name="sure_to_cancel_edit_comment">Cancel editing this comment?</string>
    <string name="dlg_sure_to_delete_comment">Permanently delete this comment?</string>
    <string name="dlg_sure_to_delete_comments">Permanently delete these comments?</string>
    <string name="content_required">Comment is required</string>
    <string name="toast_comment_unedited">Comment hasn\'t changed</string>

    <!-- context menu -->
    <string name="remove_account">Remove site</string>

    <!-- page actions -->
    <string name="preview_page">Preview page</string>

    <!-- post actions -->
    <string name="preview_post">Preview post</string>
    <string name="post_trashed">Post sent to trash</string>
    <string name="post_trashing">Post is being trashed</string>
    <string name="post_restored">Post restored</string>
    <string name="post_restoring">Post is being restored</string>
    <string name="post_moving_to_draft">Post is being moved to draft</string>

    <string name="share_link">Share link</string>
    <string name="view_in_browser">View in browser</string>
    <string name="preview">Preview</string>
    <string name="update_verb">Update</string>
    <string name="uploading_title">Uploading…</string>

    <string name="uploading_subtitle_mixed_page_singular_media_plural">1 page, and %1$d of %2$d files remaining</string>
    <string name="uploading_subtitle_mixed_post_singular_media_plural">1 post, and %1$d of %2$d files remaining</string>
    <string name="uploading_subtitle_mixed_pages_plural_media_plural">%1$d pages, and %2$d of %3$d files remaining</string>
    <string name="uploading_subtitle_mixed_posts_plural_media_plural">%1$d posts, and %2$d of %3$d files remaining</string>
    <string name="uploading_subtitle_mixed_pages_and_posts_plural_media_plural">%1$d pages / posts, and %2$d of %3$d files remaining</string>

    <string name="uploading_subtitle_mixed_page_singular_media_one">1 page, and 1 file remaining</string>
    <string name="uploading_subtitle_mixed_post_singular_media_one">1 post, and 1 file remaining</string>
    <string name="uploading_subtitle_mixed_pages_plural_media_one">%1$d pages, and 1 file remaining</string>
    <string name="uploading_subtitle_mixed_posts_plural_media_one">%1$d posts, and 1 file remaining</string>
    <string name="uploading_subtitle_mixed_pages_and_posts_plural_media_one">%1$d pages / posts, and 1 file remaining</string>

    <string name="uploading_subtitle_posts_only_plural">%1$d posts remaining</string>
    <string name="uploading_subtitle_pages_only_plural">%1$d pages remaining</string>
    <string name="uploading_subtitle_posts_only_one">1 post remaining</string>
    <string name="uploading_subtitle_pages_only_one">1 page remaining</string>
    <string name="uploading_subtitle_pages_posts">%1$d pages / posts remaining</string>
    <string name="uploading_subtitle_media_only">%1$d of %2$d files remaining</string>
    <string name="uploading_subtitle_media_only_one">1 file remaining</string>
    <string name="uploading_media">Uploading media…</string>

    <!-- new account view -->
    <string name="no_site_error">The site at this address is not a WordPress site. For us to connect to it, the site must use WordPress.</string>

    <!-- category management -->
    <string name="categories">Categories</string>
    <string name="add_new_category">Add new category</string>
    <string name="category_name">Category name</string>
    <string name="category_parent">Parent category (optional):</string>
    <string name="adding_cat_failed">Adding category failed</string>
    <string name="adding_cat_success">Category added successfully</string>
    <string name="cat_name_required">The category name field is required</string>
    <string name="top_level_category_name">Top level</string>


    <!-- action from share intents -->
    <string name="share_action_post">Add to new post</string>
    <string name="share_action_media">Add to media library</string>
    <string name="share_intent_pick_site">Pick site</string>
    <string name="share_intent_adding_to">Adding to</string>
    <string name="share_action">Share</string>
    <string name="cant_share_no_visible_blog">You can\'t share to WordPress without a visible blog</string>

    <!-- file errors -->
    <string name="file_error_create">Couldn\'t create temp file for media upload. Make sure there is enough free space on your device.</string>

    <!-- SD Card errors -->
    <string name="sdcard_title">SD Card Required</string>
    <string name="sdcard_message">A mounted SD card is required to upload media</string>

    <!--     Begin     -->
    <!-- Site Settings -->
    <!--               -->

    <!-- General -->
    <string name="discussion">Discussion</string>
    <string name="privacy">Privacy</string>
    <string name="related_posts">Related Posts</string>
    <string name="more">More</string>
    <string name="none">None</string>
    <string name="disabled">Disabled</string>
    <string name="comments">Comments</string>
    <string name="close_after">Close after</string>
    <string name="oldest_first">Oldest first</string>
    <string name="newest_first">Newest first</string>
    <string name="days_quantity_one">1 day</string>
    <string name="days_quantity_other">%d days</string>

    <!-- PreferenceCategory Headers -->
    <string name="site_settings_general_header">General</string>
    <string name="site_settings_account_header">Account</string>
    <string name="site_settings_writing_header">Writing</string>
    <string name="site_settings_discussion_header" translatable="false">@string/discussion</string>
    <string name="site_settings_discussion_new_posts_header">Defaults for new posts</string>
    <string name="site_settings_comments_header" translatable="false">@string/comments</string>
    <string name="site_settings_advanced_header">Advanced</string>
    <string name="site_settings_traffic_header">Traffic</string>

    <!-- Preference Titles -->
    <string name="site_settings_title_title">Site Title</string>
    <string name="site_settings_tagline_title">Tagline</string>
    <string name="site_settings_address_title">Address</string>
    <string name="site_settings_privacy_title" translatable="false">@string/privacy</string>
    <string name="site_settings_language_title" translatable="false">@string/language</string>
    <string name="site_settings_username_title" translatable="false">@string/username</string>
    <string name="site_settings_password_title" translatable="false">@string/password</string>
    <string name="site_settings_default_category_title">Default Category</string>
    <string name="site_settings_tags_empty_button">Create a tag</string>
    <string name="site_settings_tags_empty_subtitle">Add your frequently used tags here so they can be quickly selected when tagging your posts</string>
    <string name="site_settings_tags_empty_title">You don\'t have any tags</string>
    <string name="site_settings_tags_empty_title_search">No tags matching your search</string>
    <string name="site_settings_tags_title">Tags</string>
    <string name="site_settings_default_format_title">Default Format</string>
    <string name="site_settings_week_start_title">Week starts on</string>
    <string name="site_settings_date_format_title">Date Format</string>
    <string name="site_settings_time_format_title">Time Format</string>
    <string name="site_settings_timezone_title">Timezone</string>
    <string name="site_settings_timezone_subtitle">Choose a city in your timezone</string>
    <string name="site_settings_posts_per_page_title">Posts per page</string>
    <string name="site_settings_format_entry_custom">Custom</string>
    <string name="site_settings_format_hint_custom">Custom format</string>
    <string name="site_settings_format_help">Learn more about date &amp; time formatting</string>
    <string name="site_settings_image_original_size">Original Size</string>
    <string name="site_settings_optimize_images">Optimize Images</string>
    <string name="site_settings_default_image_width_title" translatable="false">@string/max_thumbnail_px_size</string>
    <string name="site_settings_default_image_quality_title" translatable="false">@string/image_quality</string>
    <string name="site_settings_optimize_videos">Optimize Videos</string>
    <string name="site_settings_default_video_width_title" translatable="false">@string/max_video_resolution</string>
    <string name="site_settings_default_video_quality_title" translatable="false">@string/video_quality</string>
    <string name="site_settings_related_posts_title" translatable="false">@string/related_posts</string>
    <string name="site_settings_more_title" translatable="false">@string/more</string>
    <string name="site_settings_allow_comments_title">Allow Comments</string>
    <string name="site_settings_send_pingbacks_title">Send Pingbacks</string>
    <string name="site_settings_receive_pingbacks_title">Receive Pingbacks</string>
    <string name="site_settings_identity_required_title">Must include name and email</string>
    <string name="site_settings_account_required_title">Users must be logged in</string>
    <string name="site_settings_close_after_title" translatable="false">@string/close_after</string>
    <string name="site_settings_sort_by_title">Sort by</string>
    <string name="site_settings_threading_title">Threading</string>
    <string name="site_settings_paging_title">Paging</string>
    <string name="site_settings_whitelist_title">Automatically approve</string>
    <string name="site_settings_multiple_links_title">Links in comments</string>
    <string name="site_settings_moderation_hold_title">Hold for Moderation</string>
    <string name="site_settings_blacklist_title">Blacklist</string>
    <string name="site_settings_delete_site_title">Delete Site</string>
    <string name="site_settings_timezones_error">Unable to load timezones</string>
    <string name="site_settings_amp_title">Accelerated Mobile Pages (AMP)</string>
    <string name="site_settings_amp_summary">Your WordPress.com site supports the use of Accelerated Mobile Pages, a Google-led initiative that dramatically speeds up loading times on mobile devices</string>
    <string name="site_settings_gutenberg_default_for_new_posts">Use Block Editor</string>
    <string name="site_settings_gutenberg_default_for_new_posts_summary">Edit new posts and pages with the block editor</string>

    <!-- Media -->
    <string name="site_settings_quota_header">Media</string>
    <string name="site_settings_quota_space_title">Space Used</string>
    <string name="site_settings_quota_space_hint">If you need more space consider upgrading your WordPress plan.</string>
    <string name="site_settings_quota_space_value">%1$s of %2$s</string>
    <string name="site_settings_quota_space_unlimited">%1$s of unlimited</string>

    <!-- these represent a formatted amount along with a measuring unit, i.e. 10 B, or 132 kB, or 10.2 MB, 1,037.76 kB etc. -->
    <string name="file_size_in_bytes">%s B</string>
    <string name="file_size_in_kilobytes">%s kB</string>
    <string name="file_size_in_megabytes">%s MB</string>
    <string name="file_size_in_gigabytes">%s GB</string>
    <string name="file_size_in_terabytes">%s TB</string>

    <!-- Speed up your site -->
    <string name="site_settings_speed_up_your_site">Speed up your site</string>
    <string name="site_settings_serve_images_from_our_servers">Serve images from our servers</string>
    <string name="site_settings_serve_images_from_our_servers_summary">Jetpack will optimize your images and serve them from the server location nearest to your visitors. Using our global content delivery network will boost the loading speed of your site.</string>
    <string name="site_settings_lazy_load_images">"Lazy-load" images</string>
    <string name="site_settings_lazy_load_images_summary">Improve your site\'s speed by only loading images visible on the screen. New images will load just before they scroll into view. This prevents viewers from having to download all the images on a page all at once, even ones they can\'t see.</string>

    <!-- tag list and detail -->
    <string name="tag_name_hint">Tag</string>
    <string name="tag_description_hint">Description</string>
    <string name="add_new_tag">Add New Tag</string>
    <string name="error_tag_exists">A tag with this name already exists</string>
    <string name="dlg_confirm_delete_tag">Permanently delete \'%s\' tag?</string>
    <string name="dlg_deleting_tag">Deleting</string>
    <string name="dlg_saving_tag">Saving</string>

    <!-- Jetpack settings -->
    <string name="jetpack_site_settings_category_title">Jetpack Settings</string>
    <string name="jetpack_security_setting_title">Security</string>
    <string name="jetpack_monitor_uptime_title">Monitor your site\'s uptime</string>
    <string name="jetpack_send_email_notifications_title">Send notifications by email</string>
    <string name="jetpack_send_wp_notifications_title">Send push notifications</string>
    <string name="jetpack_prevent_brute_force_category_title">Brute force attack protection</string>
    <string name="jetpack_prevent_brute_force_title">Block malicious login attempts</string>
    <string name="jetpack_brute_force_whitelist_title">Whitelisted IP addresses</string>
    <string name="jetpack_wpcom_sign_in_category_title">WordPress.com login</string>
    <string name="jetpack_allow_wpcom_sign_in_title">Allow WordPress.com login</string>
    <string name="jetpack_match_wpcom_via_email_title">Match accounts using email</string>
    <string name="jetpack_require_two_factor_title">Require two-step authentication</string>

    <!-- Preference Summaries -->
    <string name="site_settings_privacy_public_summary">Public</string>
    <string name="site_settings_privacy_hidden_summary">Hidden</string>
    <string name="site_settings_privacy_private_summary">Private</string>
    <string name="site_settings_threading_summary">%d levels</string>
    <string name="site_settings_whitelist_all_summary">Comments from all users</string>
    <string name="site_settings_whitelist_known_summary">Comments from known users</string>
    <string name="site_settings_whitelist_none_summary" translatable="false">@string/none</string>
    <string name="site_settings_optimize_images_summary">Enable to resize and compress pictures</string>
    <string name="site_settings_optimize_video_summary">Enable to resize and compress videos</string>

    <string name="detail_approve_manual">Require manual approval for everyone\'s comments.</string>
    <string name="detail_approve_auto_if_previously_approved">Automatically approve if the user has a previously approved comment</string>
    <string name="detail_approve_auto">Automatically approve everyone\'s comments.</string>
    <string-array name="site_settings_auto_approve_details" translatable="false">
        <item>@string/detail_approve_manual</item>
        <item>@string/detail_approve_auto_if_previously_approved</item>
        <item>@string/detail_approve_auto</item>
    </string-array>

    <string name="site_settings_multiple_links_summary_zero">Require approval for more than 0 links</string>
    <string name="site_settings_multiple_links_summary_one">Require approval for more than 1 link</string>
    <string name="site_settings_multiple_links_summary_other">Require approval for more than %d links</string>
    <string name="site_settings_paging_summary_one">1 comment per page</string>
    <string name="site_settings_paging_summary_other">%d comments per page</string>

    <string name="privacy_public">Your site is visible to everyone and may be indexed by search engines</string>
    <string name="privacy_public_not_indexed">Your site is visible to everyone but asks search engines not to index it</string>
    <string name="privacy_private">Your site is visible only to you and users you approve</string>
    <string-array name="privacy_details" translatable="false">
        <item>@string/privacy_public</item>
        <item>@string/privacy_public_not_indexed</item>
        <item>@string/privacy_private</item>
    </string-array>

    <!-- Preference Entries -->
    <string name="approve_manual">No comments</string>
    <string name="approve_auto_if_previously_approved">Known users\' comments</string>
    <string name="approve_auto">All users</string>
    <string-array name="site_settings_auto_approve_entries" translatable="false">
        <item>@string/approve_manual</item>
        <item>@string/approve_auto_if_previously_approved</item>
        <item>@string/approve_auto</item>
    </string-array>

    <string-array name="site_settings_privacy_entries" translatable="false">
        <item>@string/site_settings_privacy_public_summary</item>
        <item>@string/site_settings_privacy_hidden_summary</item>
        <item>@string/site_settings_privacy_private_summary</item>
    </string-array>

    <string-array name="site_settings_sort_entries" translatable="false">
        <item>@string/oldest_first</item>
        <item>@string/newest_first</item>
    </string-array>

    <!-- Hints (long press) -->
    <string name="site_settings_title_hint">In a few words, explain what this site is about</string>
    <string name="site_settings_tagline_hint">A short description or catchy phrase to describe your blog</string>
    <string name="site_settings_address_hint">Changing your address is not currently supported</string>
    <string name="site_settings_privacy_hint">Controls who can see your site</string>
    <string name="site_settings_language_hint">Language this blog is primarily written in</string>
    <string name="site_settings_username_hint">Current user account</string>
    <string name="site_settings_password_hint">Change your password</string>
    <string name="site_settings_category_hint">Sets new post category</string>
    <string name="site_settings_tags_hint">Manage your site\'s tags</string>
    <string name="site_settings_format_hint">Sets new post format</string>
    <string name="site_settings_image_width_hint">Resizes images in posts to this width</string>
    <string name="site_settings_image_quality_hint">Quality of pictures. Higher values mean better quality pictures.</string>
    <string name="site_settings_video_width_hint">Resizes videos in posts to this size</string>
    <string name="site_settings_video_quality_hint">Quality of videos. Higher values mean better quality videos.</string>
    <string name="site_settings_related_posts_hint">Show or hide related posts in reader</string>
    <string name="site_settings_more_hint">View all available Discussion settings</string>
    <string name="site_settings_discussion_hint">View and change your sites discussion settings</string>
    <string name="site_settings_allow_comments_hint">Allow readers to post comments</string>
    <string name="site_settings_send_pingbacks_hint">Attempt to notify any blogs linked to from the article</string>
    <string name="site_settings_receive_pingbacks_hint">Allow link notifications from other blogs</string>
    <string name="site_settings_close_after_hint">Disallow comments after the specified time</string>
    <string name="site_settings_sort_by_hint">Determines the order comments are displayed</string>
    <string name="site_settings_threading_hint">Allow nested comments to a certain depth</string>
    <string name="site_settings_paging_hint">Display comments in chunks of a specified size</string>
    <string name="site_settings_identity_required_hint">Comment author must fill out name and e-mail</string>
    <string name="site_settings_user_account_required_hint">Users must be registered and logged in to comment</string>
    <string name="site_settings_whitelist_hint">Comment author must have a previously approved comment</string>
    <string name="site_settings_multiple_links_hint">Ignores link limit from known users</string>
    <string name="site_settings_moderation_hold_hint">Comments that match a filter are put in the moderation queue</string>
    <string name="site_settings_blacklist_hint">Comments that match a filter are marked as spam</string>

    <!-- Related Posts -->
    <string name="site_settings_rp_switch_title">Show Related Posts</string>
    <string name="site_settings_rp_switch_summary">Related Posts displays relevant content from your site below your posts.</string>
    <string name="site_settings_rp_show_header_title">Show Header</string>
    <string name="site_settings_rp_show_images_title">Show Images</string>
    <string name="site_settings_rp_preview_header" translatable="false">@string/related_posts</string>
    <string name="site_settings_rp_preview1_title">Big iPhone/iPad Update Now Available</string>
    <string name="site_settings_rp_preview1_site">in \"Mobile\"</string>
    <string name="site_settings_rp_preview2_title">The WordPress for Android App Gets a Big Facelift</string>
    <string name="site_settings_rp_preview2_site">in \"Apps\"</string>
    <string name="site_settings_rp_preview3_title">Upgrade Focus: VideoPress For Weddings</string>
    <string name="site_settings_rp_preview3_site">in \"Upgrade\"</string>

    <!-- Learn More -->
    <string name="site_settings_learn_more_header" translatable="false">@string/learn_more</string>
    <string name="site_settings_learn_more_caption">You can override these settings for individual posts.</string>

    <!-- List Editors (Blacklist, Hold for Moderation) -->
    <string name="site_settings_list_editor_summary_one">1 item</string>
    <string name="site_settings_list_editor_summary_other">%d items</string>

    <string name="site_settings_list_editor_action_mode_title">Selected %1$d</string>
    <string name="site_settings_list_editor_no_items_text">No items</string>
    <string name="site_settings_list_editor_input_hint">Enter a word or phrase</string>
    <string name="site_settings_hold_for_moderation_description">When a comment contains any of these words in its content, name, URL, e-mail, or IP, it will be held in the moderation queue. You can enter partial words, so \"press\" will match \"WordPress.\"</string>
    <string name="site_settings_blacklist_description">When a comment contains any of these words in its content, name, URL, e-mail, or IP, it will be marked as spam. You can enter partial words, so \"press\" will match \"WordPress.\"</string>
    <string name="site_settings_jetpack_whitelist_description">You may whitelist an IP address or series of addresses preventing them from ever being blocked by Jetpack. IPv4 and IPv6 are acceptable. To specify a range, enter the low value and high value separated by a dash. Example: 12.12.12.1–12.12.12.100</string>

    <!-- Dialogs -->
    <string name="site_settings_discussion_title" translatable="false">@string/discussion</string>
    <string name="site_settings_close_after_dialog_title">Close commenting</string>
    <string name="site_settings_paging_dialog_header">Comments per page</string>
    <string name="site_settings_paging_dialog_description">Break comment threads into multiple pages.</string>
    <string name="site_settings_threading_dialog_header">Thread up to</string>
    <string name="site_settings_threading_dialog_description">Allow comments to be nested in threads.</string>
    <string name="site_settings_close_after_dialog_header" translatable="false">@string/close_after</string>
    <string name="site_settings_close_after_dialog_description">Automatically close comments on articles.</string>
    <string name="site_settings_close_after_dialog_switch_text">Automatically close</string>

    <!-- Errors -->
    <string name="site_settings_unknown_language_code_error">Language code not recognized</string>
    <string name="site_settings_disconnected_toast">Logged out, editing disabled.</string>

    <!--               -->
    <!-- Site Settings -->
    <!--      End      -->

    <!-- preferences -->
    <string name="open_source_licenses">Open source licenses</string>
    <string name="preference_open_device_settings">Open device settings</string>
    <string name="preference_collect_information">Collect information</string>
    <string name="preference_crash_reports">Crash reports</string>
    <string name="preference_crash_reports_summary">Allow automatic crash reports to help us improve the app\'s performance.</string>
    <string name="preference_privacy_settings">Privacy settings</string>
    <string name="cookie_policy_learn_more_header">Cookie Policy</string>
    <string name="cookie_policy_learn_more_caption">Share information with our analytics tool about your use of services while logged in to your WordPress.com account.</string>
    <string name="privacy_policy_learn_more_header">Privacy Policy</string>
    <string name="privacy_policy_learn_more_caption">This information helps us improve our products, make marketing to you more relevant, personalize your WordPress.com experience, and more as detailed in our privacy policy.</string>
    <string name="third_party_policy_learn_more_header">Third Party Policy</string>
    <string name="third_party_policy_learn_more_caption">We use other tracking tools, including some from third parties. Read about these and how to control them.</string>
    <string name="privacy_policy_read">Read privacy policy</string>
    <string name="preference_editor">Editor</string>
    <string name="preference_strip_image_location">Remove location from media</string>

    <!-- stats -->
    <string name="stats">Stats</string>
    <string name="stats_for">Stats for %s</string>
    <string name="stats_other_recent_stats_label">Other Recent Stats</string>
    <string name="stats_other_recent_stats_moved_label">Looking for your Other Recent Stats? We\'ve moved them to the Insights page.</string>
    <string name="stats_view_all">View all</string>
    <string name="stats_view">View</string>
    <string name="stats_pagination_label">Page %1$s of %2$s</string>
    <string name="stats_no_activity_this_period">No activity this period</string>
    <string name="stats_default_number_zero" translatable="false">0</string>
    <string name="stats_jetpack_connection_setup_info">To use Stats on your WordPress site, you\'ll need to install the Jetpack plugin.</string>
    <string name="stats_jetpack_connection_setup">Install Jetpack</string>
    <string name="stats_jetpack_connection_terms_and_conditions">By setting up Jetpack you agree to our <u>terms and conditions</u></string>
    <string name="stats_jetpack_connection_faq">Jetpack FAQ</string>
    <string name="content_description_people_looking_charts">People looking at graphs and charts</string>

    <!-- Stats refresh -->
    <string name="stats_no_data_yet">No data yet</string>
    <string name="stats_no_data_for_period">No data for this period</string>
    <string name="stats_empty_insights_title">No insights added yet</string>
    <string name="stats_manage_insights">Manage Insights</string>
    <string name="stats_followers_wordpress_com">WordPress.com</string>
    <string name="stats_followers_email">Email</string>
    <string name="stats_followers_count_message">Total %1$s Followers: %2$s</string>
    <string name="stats_follower_label">Follower</string>
    <string name="stats_follower_since_label">Since</string>
    <string name="stats_comments_authors">Authors</string>
    <string name="stats_comments_posts_and_pages">Posts and pages</string>
    <string name="stats_comments_author_label">Author</string>
    <string name="stats_comments_title_label">Title</string>
    <string name="stats_comments_label">Comments</string>
    <string name="stats_posts_and_pages_title_label">Title</string>
    <string name="stats_posts_and_pages_views_label">Views</string>
    <string name="stats_tags_and_categories_title_label">Title</string>
    <string name="stats_tags_and_categories_views_label">Views</string>
    <string name="stats_category_folded_name">%1$s | %2$s</string>
    <string name="stats_publicize_service_label">Service</string>
    <string name="stats_publicize_followers_label">Followers</string>
    <string name="stats_from_to_dates_in_week_label">%1$s - %2$s</string>
    <string name="stats_item_settings">Stats item settings</string>
    <string name="stats_cannot_be_started">We cannot open the statistics at the moment. Please try again later</string>
    <string name="stats_traffic_increase">+%1$s (%2$s%%)</string>
    <string name="stats_traffic_change">%1$s (%2$s%%)</string>
    <string name="stats_fewer_posts">Fewer posts</string>
    <string name="stats_more_posts">More posts</string>
    <string name="stats_site_not_loaded_yet" tools:ignore="UnusedResources">Site not loaded yet</string>
    <string name="showing_stats_for">Showing stats for:</string>
    <string name="stats_menu_move_up">Move up</string>
    <string name="stats_menu_move_down">Move down</string>
    <string name="stats_menu_remove">Remove from insights</string>

<<<<<<< HEAD
    <!-- Stats refreshed widgets -->

    <string name="stats_widget_add">Add widget</string>
    <string name="stats_widget_views_title">Views This Week</string>
    <string name="stats_widget_site">Site</string>
    <string name="stats_widget_site_caption">Select your site</string>
    <string name="stats_widget_color">Color</string>
    <string name="stats_widget_color_light">Light</string>
    <string name="stats_widget_color_dark">Dark</string>
    <string name="stats_widget_select_your_site">Select your site</string>
    <string name="stats_widget_select_color">Color</string>
=======
    <string name="stats_manage_your_stats">Manage Your Stats</string>
    <string name="stats_management_news_card_message">Choose what stats to see, and focus on the data you care most about. Tap %1$s at the bottom of Insights to customise your stats.</string>
    <string name="stats_management_try_it_now">Try it now</string>
    <string name="stats_management_dismiss_insights_news_card">Dismiss</string>
    <string name="stats_management_edit">Edit</string>
    <string name="stats_management_new">New</string>
>>>>>>> 4fab9e79

    <!-- Jetpack install -->
    <string name="jetpack">Jetpack</string>
    <string name="install_jetpack">Install Jetpack</string>
    <string name="install_jetpack_message">Your website credentials will not be stored and are used only for the purpose of installing Jetpack.</string>
    <string name="installing_jetpack">Installing Jetpack</string>
    <string name="installing_jetpack_message">Installing Jetpack on your site. This can take up to a few minutes to complete.</string>
    <string name="jetpack_installed">Jetpack installed</string>
    <string name="jetpack_installed_message">Now that Jetpack is installed, we just need to get you set up. This will only take a minute.</string>
    <string name="jetpack_installation_problem">There was a problem</string>
    <string name="jetpack_installation_problem_message">Jetpack could not be installed at this time.</string>
    <string name="install_jetpack_continue">Set up</string>
    <string name="install_jetpack_retry">Retry</string>
    <string name="login_to_to_connect_jetpack">Log in to the WordPress.com account you used to connect Jetpack.</string>

    <!-- activity log -->
    <string name="activity">Activity</string>
    <string name="activity_log">Activity Log</string>
    <string name="activity_log_icon">Activity icon</string>
    <string name="activity_log_event">Event</string>
    <string name="rewind">Rewind</string>
    <string name="activity_log_button">Activity Log action button</string>
    <string name="activity_log_jetpack_icon">Jetpack icon</string>
    <string name="activity_log_empty_title">No activity yet</string>
    <string name="activity_log_empty_subtitle">When you make changes to your site you\'ll be able to see your activity history here</string>
    <string name="activity_log_rewind_started_snackbar_message">Your site is being restored\nRewinding to %1$s %2$s</string>
    <string name="activity_log_rewind_finished_snackbar_message">Your site has been successfully restored\nRewound to %1$s %2$s</string>
    <string name="activity_log_rewind_finished_snackbar_message_no_dates">Your site has been successfully restored</string>
    <string name="activity_log_currently_restoring_title">Currently restoring your site</string>
    <string name="activity_log_currently_restoring_message">Rewinding to %1$s %2$s</string>
    <string name="activity_log_currently_restoring_message_no_dates">Rewind in progress</string>
    <string name="activity_log_rewind_site">Rewind Site</string>
    <string name="activity_log_rewind_dialog_message">Are you sure you want to rewind your site back to %1$s at %2$s? This will remove all content and options created or changed since then.</string>
    <string name="activity_log_limited_content_on_free_plan">Since you\'re on a free plan, you\'ll see limited events in your activity.</string>

    <!-- stats: errors -->
    <string name="stats_no_blog">Stats couldn\'t be loaded for the required blog</string>
    <string name="stats_generic_error">Required Stats couldn\'t be loaded</string>
    <string name="stats_sign_in_jetpack_different_com_account">To view your stats, log in to the WordPress.com account you used to connect Jetpack.</string>
    <string name="stats_enable_rest_api_in_jetpack">To view your stats, enable the JSON API module in Jetpack.</string>

    <!-- stats: Widget labels -->
    <string name="stats_widget_name">WordPress Today\'s Stats</string>
    <string name="stats_widget_name_for_blog">Today\'s Stats for %1$s</string>
    <string name="stats_widget_loading_data">Loading data…</string>
    <string name="stats_widget_error_generic">Stats couldn\'t be loaded</string>
    <string name="stats_widget_error_no_account">Please login into WordPress</string>
    <string name="stats_widget_error_no_permissions">Your WordPress.com account can\'t access Stats on this blog</string>
    <string name="stats_widget_error_no_visible_blog">Stats couldn\'t be accessed without a visible blog</string>
    <string name="stats_widget_error_readd_widget">Please remove the widget and re-add it again</string>
    <string name="stats_widget_error_jetpack_no_blogid">Please access the Stats in the app, and try adding the widget later</string>

    <!-- stats: Widget Promote Dialog -->
    <string name="stats_widget_promo_title">Home Screen Stats Widget</string>
    <string name="stats_widget_promo_desc">Add the widget to your home screen to access your Stats in one click.</string>
    <string name="stats_widget_promo_ok_btn_label">OK, got it</string>

    <!-- stats: labels for timeframes -->
    <string name="stats_timeframe_today">Today</string>
    <string name="stats_timeframe_yesterday">Yesterday</string>
    <string name="stats_timeframe_days">Days</string>
    <string name="stats_timeframe_weeks">Weeks</string>
    <string name="stats_timeframe_months">Months</string>
    <string name="stats_timeframe_years">Years</string>

    <string name="stats_views">Views</string>
    <string name="stats_views_with_date_param">Views: %s</string>
    <string name="stats_visitors">Visitors</string>
    <string name="stats_likes">Likes</string>
    <string name="stats_comments" translatable="false">@string/comments</string>

    <!-- stats: labels for the views -->
    <string name="stats_view_visitors_and_views">Visitors and Views</string>
    <string name="stats_view_countries">Countries</string>
    <string name="stats_view_top_posts_and_pages">Posts &amp; Pages</string>
    <string name="stats_view_clicks">Clicks</string>
    <string name="stats_view_tags_and_categories">Tags &amp; Categories</string>
    <string name="stats_view_authors">Authors</string>
    <string name="stats_view_referrers">Referrers</string>
    <string name="stats_view_videos">Videos</string>
    <string name="stats_view_comments" translatable="false">@string/comments</string>
    <string name="stats_view_search_terms">Search Terms</string>
    <string name="stats_view_publicize">Publicize</string>
    <string name="stats_view_followers">Followers</string>
    <string name="stats_view_follower_totals">Followers Totals</string>

    <!-- stats: label for the entries -->
    <string name="stats_entry_country">Country</string>
    <string name="stats_entry_posts_and_pages">Title</string>
    <string name="stats_entry_clicks_link">Link</string>
    <string name="stats_entry_tags_and_categories">Topic</string>
    <string name="stats_entry_authors">Author</string>
    <string name="stats_entry_referrers">Referrer</string>
    <string name="stats_entry_video_plays">Video</string>
    <string name="stats_entry_top_commenter">Author</string>
    <string name="stats_entry_publicize">Service</string>
    <string name="stats_entry_followers">Follower</string>
    <string name="stats_entry_search_terms">Search Term</string>

    <!-- stats: label for the totals -->
    <string name="stats_totals_views">Views</string>
    <string name="stats_totals_clicks">Clicks</string>
    <string name="stats_totals_plays">Plays</string>
    <string name="stats_totals_comments" translatable="false">@string/comments</string>
    <string name="stats_totals_publicize">Followers</string>
    <string name="stats_totals_followers">Since</string>

    <!-- stats: empty list strings -->
    <string name="stats_empty_geoviews">No countries recorded</string>
    <string name="stats_empty_geoviews_desc">Explore the list to see which countries and regions generate the most traffic to your site.</string>
    <string name="stats_empty_top_posts_title">No posts or pages viewed</string>
    <string name="stats_empty_top_posts_desc">Discover what your most-viewed content is, and check how individual posts and pages perform over time.</string>
    <string name="stats_empty_referrers_title">No referrers recorded</string>
    <string name="stats_empty_referrers_desc">Learn more about your site’s visibility by looking at the websites and search engines that send the most traffic your way</string>
    <string name="stats_empty_clicks_title">No clicks recorded</string>
    <string name="stats_empty_clicks_desc">When your content includes links to other sites, you’ll see which ones your visitors click on the most.</string>
    <string name="stats_empty_top_authors_desc">Track the views on each contributor\'s posts, and zoom in to discover the most popular content by each author.</string>
    <string name="stats_empty_tags_and_categories">No tagged posts or pages viewed</string>
    <string name="stats_empty_tags_and_categories_desc">Get an overview of the most popular topics on your site, as reflected in your top posts from the past week.</string>
    <string name="stats_empty_video">No videos played</string>
    <string name="stats_empty_video_desc">If you\'ve uploaded videos using VideoPress, find out how many times they’ve been watched.</string>
    <string name="stats_empty_comments">No comments yet</string>
    <string name="stats_empty_comments_desc">If you allow comments on your site, track your top commenters and discover what content sparks the liveliest conversations, based on the most recent 1,000 comments.</string>
    <string name="stats_bar_graph_empty">No stats available</string>
    <string name="stats_empty_publicize">No publicize followers recorded</string>
    <string name="stats_empty_publicize_desc">Keep track of your followers from various social networking services using publicize.</string>
    <string name="stats_empty_followers">No followers</string>
    <string name="stats_empty_followers_desc">Keep track of your overall number of followers, and how long each one has been following your site.</string>
    <string name="stats_empty_search_terms">No search terms recorded</string>
    <string name="stats_empty_search_terms_desc">Learn more about your search traffic by looking at the terms your visitors searched for to find your site.</string>

    <!-- stats: comments -->
    <string name="stats_comments_by_authors">By Authors</string>
    <string name="stats_comments_by_posts_and_pages">By Posts &amp; Pages</string>
    <string name="stats_comments_total_comments_followers">Total posts with comment followers: %1$s</string>

    <!-- stats: referrers -->
    <string name="stats_referrers_spam">Spam</string>
    <string name="stats_referrers_unspam">Not spam</string>
    <string name="stats_referrers_marking_spam">Marking as spam</string>
    <string name="stats_referrers_marking_not_spam">Marking as not spam</string>
    <string name="stats_referrers_spam_generic_error">Something went wrong during the operation. The spam state wasn\'t changed.</string>

    <!-- stats: followers -->
    <string name="stats_followers_wpcom_selector">WordPress.com</string>
    <string name="stats_followers_email_selector">Email</string>
    <string name="stats_followers_total_wpcom">Total WordPress.com Followers: %1$s</string>
    <string name="stats_followers_total_email">Total Email Followers: %1$s</string>
    <string name="stats_followers_total_wpcom_paged">Showing %1$d - %2$d of %3$s WordPress.com Followers</string>
    <string name="stats_followers_total_email_paged">Showing %1$d - %2$d of %3$s Email Followers</string>
    <string name="stats_followers_seconds_ago">seconds ago</string>
    <string name="stats_followers_a_minute_ago">a minute ago</string>
    <string name="stats_followers_minutes">%1$d minutes</string>
    <string name="stats_followers_an_hour_ago">an hour ago</string>
    <string name="stats_followers_hours">%1$d hours</string>
    <string name="stats_followers_a_day">A day</string>
    <string name="stats_followers_days">%1$d days</string>
    <string name="stats_followers_a_month">A month</string>
    <string name="stats_followers_months">%1$d months</string>
    <string name="stats_followers_a_year">A year</string>
    <string name="stats_followers_years">%1$d years</string>

    <!-- stats: search terms -->
    <string name="stats_search_terms_unknown_search_terms">Unknown Search Terms</string>

    <!-- stats: Authors -->
    <string name="stats_unknown_author">Unknown Author</string>

    <!-- Stats: Single post details view -->
    <string name="stats_period">Period</string>
    <string name="stats_total">Total</string>
    <string name="stats_overall">Overall</string>
    <string name="stats_months_and_years">Months and Years</string>
    <string name="stats_average_per_day">Average per Day</string>
    <string name="stats_recent_weeks">Recent Weeks</string>

    <!-- Stats insights -->
    <string name="stats_insights">Insights</string>
    <string name="stats_insights_all_time">All-time posts, views, and visitors</string>
    <string name="stats_insights_today">Today\'s Stats</string>
    <string name="stats_insights_latest_post_no_title">(no title)</string>
    <string name="stats_insights_latest_post_summary">Latest Post Summary</string>
    <string name="stats_insights_latest_post_trend">It\'s been %1$s since %2$s was published. Here\'s how the post has performed so far…</string>
    <string name="stats_insights_popular">Most Popular Time</string>
    <string name="stats_insights_this_year_site_stats">This Year</string>
    <string name="stats_insights_annual_site_stats">Annual Site Stats</string>
    <string name="stats_insights_year">Year</string>
    <string name="stats_insights_posts">Posts</string>
    <string name="stats_insights_total_comments">Total comments</string>
    <string name="stats_insights_average_comments">Avg comments/post</string>
    <string name="stats_insights_total_likes">Total likes</string>
    <string name="stats_insights_average_likes">Avg likes/post</string>
    <string name="stats_insights_total_words">Total words</string>
    <string name="stats_insights_average_words">Avg words/post</string>
    <string name="stats_insights_best_day">Best Day</string>
    <string name="stats_insights_best_hour">Best Hour</string>
    <string name="stats_insights_most_popular_day">Most popular day</string>
    <string name="stats_insights_most_popular_hour">Most popular hour</string>
    <string name="stats_insights_most_popular_percent_views">%1$d%% of views</string>
    <string name="stats_insights_best_ever">Best Views Ever</string>
    <string name="stats_insights_today_stats">Today</string>

    <!-- Stats refreshed insights -->
    <string name="stats_insights_all_time_stats">All-time</string>
    <string name="stats_insights_tags_and_categories">Tags and Categories</string>
    <string name="stats_insights_latest_post_empty">You haven\'t published any posts yet. Once you start publishing, your latest post\'s summary will appear here:</string>
    <string name="stats_insights_latest_post_with_no_engagement">It\'s been %1$s since %2$s was published. Get the ball rolling and increase your post views by sharing your post:</string>
    <string name="stats_insights_latest_post_message">It’s been %1$s since %2$s was published. Here’s how the post performed so far:</string>
    <string name="stats_insights_create_post">Create post</string>
    <string name="stats_insights_share_post">Share post</string>
    <string name="stats_insights_view_more">View more</string>
    <string name="stats_insights_load_more" tools:ignore="UnusedResources">Load more</string>
    <string name="stats_insights_facebook">Facebook</string>
    <string name="stats_insights_twitter">Twitter</string>
    <string name="stats_insights_tumblr">Tumblr</string>
    <string name="stats_insights_google_plus">Google+</string>
    <string name="stats_insights_linkedin">LinkedIn</string>
    <string name="stats_insights_social">Social</string>
    <string name="stats_insights_path">Path</string>
    <string name="stats_most_popular_percent_views">%1$d%% of views</string>
    <string name="stats_insights_posting_activity">Posting Activity</string>
    <string name="stats_insights_management_title">Only see the most relevant stats. Add and organise your insights below.</string>
    <string name="stats_insights_add_insights_header">Add Insights</string>
    <string name="stats_insights_management_drag_and_drop_hint">Items shown above will show in your Insights tab. Drag and drop to customize.</string>

    <!-- Stats post detail -->
    <string name="stats_detail_months_and_years">Months and Years</string>
    <string name="stats_months_and_years_period_label">Period</string>
    <string name="stats_months_and_years_views_label">Views</string>
    <string name="stats_detail_average_views_per_day">Avg. Views Per Day</string>
    <string name="stats_detail_recent_weeks">Recent Weeks</string>

    <string name="stats_posts_and_pages">Posts and Pages</string>
    <string name="stats_referrers">Referrers</string>
    <string name="stats_referrer_label">Referrer</string>
    <string name="stats_referrer_views_label">Views</string>
    <string name="stats_clicks">Clicks</string>
    <string name="stats_clicks_link_label">Link</string>
    <string name="stats_clicks_label">Clicks</string>
    <string name="stats_countries">Countries</string>
    <string name="stats_country_label">Country</string>
    <string name="stats_country_views_label">Views</string>
    <string name="stats_videos">Videos</string>
    <string name="stats_videos_title_label">Title</string>
    <string name="stats_videos_views_label">Views</string>
    <string name="stats_search_terms">Search Terms</string>
    <string name="stats_search_terms_label">Search Term</string>
    <string name="stats_search_terms_views_label">Views</string>
    <string name="stats_authors">Authors</string>
    <string name="stats_author_label">Author</string>
    <string name="stats_author_views_label">Views</string>

    <string name="stats_select_previous_period_description">Select previous period</string>
    <string name="stats_select_next_period_description">Select next period</string>

    <string name="stats_loading_error">Data not loaded</string>
    <string name="stats_loading_block_error">There was a problem loading your data, refresh your page to try again.</string>

    <!-- invalid_url -->
    <string name="invalid_site_url_message">Check that the site URL entered is valid</string>

    <!-- QuickPress -->
    <string name="quickpress_window_title">Select blog for QuickPress shortcut</string>
    <string name="quickpress_add_error">Shortcut name can\'t be empty</string>
    <string name="quickpress_add_alert_title">Set shortcut name</string>
    <string name="quickpress_shortcut_with_account_param">QP %s</string>

    <!-- HTTP Authentication -->
    <string name="httpuser">HTTP username</string>
    <string name="httppassword">HTTP password</string>
    <string name="settings">Settings</string>
    <string name="http_authorization_required">Authorization required</string>

    <!-- post scheduling and password -->
    <string name="submit_for_review">Submit</string>
    <string name="schedule_verb">Schedule</string>

    <!-- notifications -->
    <string name="note_reply_successful">Reply published</string>
    <string name="new_notifications">%d new notifications</string>
    <string name="more_notifications">and %d more.</string>
    <string name="notifications_empty_list">No notifications</string>
    <string name="notifications_empty_all">No notifications…yet.</string>
    <string name="notifications_empty_unread">You\'re all up to date!</string>
    <string name="notifications_empty_comments">No comments yet</string>
    <string name="notifications_empty_followers">No followers yet</string>
    <string name="notifications_empty_likes">No likes yet</string>
    <string name="notifications_empty_action_all">Get active! Comment on posts from blogs you follow.</string>
    <string name="notifications_empty_action_unread">Reignite the conversation: write a new post</string>
    <string name="notifications_empty_action_comments">Join a conversation: comment on posts from blogs you follow</string>
    <string name="notifications_empty_action_followers_likes">Get noticed: comment on posts you\'ve read</string>
    <string name="notifications_jetpack_connection_setup_info">To get helpful notifications on your device from your WordPress site, you\'ll need to install the Jetpack plugin. Would you like to set up Jetpack?</string>
    <string name="notifications_empty_view_reader">Go to Reader</string>
    <string name="content_description_person_reading_device_notification">Person reading device with notifications</string>
    <string name="older_two_days">Older than 2 days</string>
    <string name="older_last_week">Older than a week</string>
    <string name="older_month">Older than a month</string>
    <string name="error_notification_open">Could not open notification</string>
    <string name="ignore">Ignore</string>
    <string name="push_auth_expired">The request has expired. Log in to WordPress.com to try again.</string>
    <string name="follows">Follows</string>
    <string name="notifications_label_new_notifications">New notifications</string>
    <string name="notifications_label_new_notifications_subtitle">Tap to show them</string>
    <string name="notifications_tab_title_all">All</string>
    <string name="notifications_tab_title_unread">Unread</string>
    <string name="notifications_tab_title_comments" translatable="false">@string/comments</string>
    <string name="notifications_tab_title_follows" translatable="false">@string/follows</string>
    <string name="notifications_tab_title_likes" translatable="false">@string/stats_likes</string>

    <!-- Notification Settings -->
    <string name="notification_settings">Notification Settings</string>
    <string name="notification_settings_master_status_on">On</string>
    <string name="notification_settings_master_status_off">Off</string>
    <string name="notification_settings_master_hint_on">Disable notifications</string>
    <string name="notification_settings_master_hint_off">Enable notifications</string>
    <string name="notification_settings_master_off_title">To receive notifications on this device, turn Notification Settings on.</string>
    <string name="notification_settings_master_off_message">Turning Notification Settings off will disable all notifications from this app, regardless of type. You can fine-tune which kind of notification you receive after turning Notification Settings on.</string>
    <string name="notification_settings_category_followed_sites">Followed Sites</string>
    <string name="notification_settings_category_your_sites">Your Sites</string>
    <string name="notification_settings_item_your_sites_all_followed_sites">All My Followed Sites</string>
    <string name="notification_settings_item_your_sites_all_your_sites">All My Sites</string>
    <string name="notification_settings_category_other">Other</string>
    <string name="notification_settings_item_other_comments_other_blogs">Comments on other sites</string>
    <string name="notification_settings_item_other_pending_drafts">Notify me on pending drafts</string>
    <string name="notification_settings_item_other_account_emails">Email from WordPress.com</string>
    <string name="notification_settings_item_other_account_emails_summary">We\'ll always send important emails regarding your account, but you can get some helpful extras, too.</string>
    <string name="notification_settings_category_sights_and_sounds">Sights and Sounds</string>
    <string name="notification_settings_item_sights_and_sounds_choose_sound">Choose sound</string>
    <string name="notification_settings_item_sights_and_sounds_choose_sound_default" translatable="false">content://settings/system/notification_sound</string>
    <string name="notification_settings_item_sights_and_sounds_vibrate_device">Vibrate device</string>
    <string name="notification_settings_item_sights_and_sounds_blink_light">Blink light</string>
    <string name="notifications_tab">Notifications tab</string>
    <string name="email">Email</string>
    <string name="email_address">Email address</string>
    <string name="app_notifications">App notifications</string>
    <string name="comment_likes">Comment likes</string>
    <string name="error_loading_notifications">Couldn\'t load notification settings</string>
    <string name="notification_types">Notification Types</string>
    <string name="notifications_disabled">App notifications have been disabled. Tap here to enable them in Settings.</string>
    <string name="notifications_tab_summary">Settings for notifications that appear in the Notifications tab.</string>
    <string name="notifications_email_summary">Settings for notifications that are sent to the email tied to your account.</string>
    <string name="notifications_push_summary">Settings for notifications that appear on your device.</string>
    <string name="search_sites">Search sites</string>
    <string name="notifications_no_search_results">No sites matched \'%s\'</string>
    <string name="notification_sound_has_invalid_path">The chosen sound has invalid path. Please choose another.</string>

    <string name="notification_settings_followed_dialog_email_posts_switch">Email me new posts</string>
    <string name="notification_settings_followed_dialog_notification_posts_description">Receive notifications for new posts from this site</string>
    <string name="notification_settings_followed_dialog_notification_posts_switch">New posts</string>
    <string name="notification_settings_followed_dialog_email_posts_daily">Daily</string>
    <string name="notification_settings_followed_dialog_email_posts_instantly">Instantly</string>
    <string name="notification_settings_followed_dialog_email_posts_weekly">Weekly</string>
    <string name="notification_settings_followed_dialog_email_comments">Email me new comments</string>
    <string name="notification_settings_followed_dialog_title">Notifications</string>

    <string name="comments_on_my_site">Comments on my site</string>
    <string name="likes_on_my_comments">Likes on my comments</string>
    <string name="likes_on_my_posts">Likes on my posts</string>
    <string name="site_follows">Site follows</string>
    <string name="site_achievements">Site achievements</string>
    <string name="username_mentions">Username mentions</string>
    <string-array name="notifications_blog_settings" translatable="false">
        <item>@string/comments_on_my_site</item>
        <item>@string/likes_on_my_comments</item>
        <item>@string/likes_on_my_posts</item>
        <item>@string/site_follows</item>
        <item>@string/site_achievements</item>
        <item>@string/username_mentions</item>
    </string-array>

    <string name="replies_to_my_comments">Replies to my comments</string>
    <string-array name="notifications_other_settings" translatable="false">
        <item>@string/replies_to_my_comments</item>
        <item>@string/likes_on_my_comments</item>
    </string-array>

    <string name="notif_suggestions">Suggestions</string>
    <string name="notif_research">Research</string>
    <string name="notif_community">Community</string>
    <string-array name="notifications_wpcom_settings" translatable="false">
        <item>@string/notif_suggestions</item>
        <item>@string/notif_research</item>
        <item>@string/notif_community</item>
    </string-array>

    <string name="notif_tips">Tips for getting the most out of WordPress.com.</string>
    <string name="notif_surveys">Opportunities to participate in WordPress.com research &amp; surveys.</string>
    <string name="notif_events">Information on WordPress.com courses and events (online &amp; in-person).</string>
    <string-array name="notifications_wpcom_settings_summaries" translatable="false">
        <item>@string/notif_tips</item>
        <item>@string/notif_surveys</item>
        <item>@string/notif_events</item>
    </string-array>

    <!-- reader -->
    <string name="reader">Reader</string>

    <!-- editor -->
    <string name="editor_post_title_placeholder">Post Title</string>
    <string name="editor_page_title_placeholder">Page Title</string>
    <string name="editor_content_placeholder">Share your story here…</string>
    <string name="editor_post_saved_online">Post saved online</string>
    <string name="editor_post_saved_locally">Post saved on device</string>
    <string name="editor_draft_saved_online">Draft saved online</string>
    <string name="editor_draft_saved_locally">Draft saved on device</string>
    <string name="editor_post_saved_locally_failed_media">The post has failed media uploads and has been saved locally</string>
    <string name="editor_uploading_post">Your post is uploading</string>
    <string name="editor_uploading_draft">Your draft is uploading</string>
    <string name="editor_post_converted_back_to_draft">Post converted back to draft</string>
    <string name="visual_editor_enabled">Visual Editor enabled</string>
    <string name="visual_editor_disabled">Visual Editor disabled</string>
    <string name="new_editor_reflection_error">Visual editor is not compatible with your device. It was
        automatically disabled.</string>
    <string name="editor_failed_to_insert_media_tap_to_retry">Failed to insert media.\nPlease tap to retry.</string>
    <string name="editor_failed_to_insert_media_tap_for_options">Failed to insert media.\nPlease tap for options.</string>

    <string name="async_promo_title_publish">Publish with Confidence</string>
    <string name="async_promo_title_schedule">Schedule with Confidence</string>
    <string name="async_promo_description_publish_page">You can now leave the editor and your page will save and publish behind the scenes! Give it a try!</string>
    <string name="async_promo_description_publish_post">You can now leave the editor and your post will save and publish behind the scenes! Give it a try!</string>
    <string name="async_promo_description_schedule_page">You can now leave the editor and your page will save and schedule behind the scenes! Give it a try!</string>
    <string name="async_promo_description_schedule_post">You can now leave the editor and your post will save and schedule behind the scenes! Give it a try!</string>
    <string name="async_promo_link">How does it work?</string>
    <string name="async_promo_publish_now">Publish now</string>
    <string name="async_promo_schedule_now">Schedule now</string>

    <!-- Post Settings -->
    <string name="post_settings">Post settings</string>
    <string name="post_settings_status">Status</string>
    <string name="post_settings_categories_and_tags">Categories &amp; Tags</string>
    <string name="post_settings_more_options">More Options</string>
    <string name="post_settings_not_set">Not Set</string>
    <string name="post_settings_excerpt">Excerpt</string>
    <string name="post_settings_slug">Slug</string>
    <string name="post_settings_tags">Tags</string>
    <string name="post_settings_post_format">Post Format</string>
    <string name="post_settings_featured_image">Featured Image</string>
    <string name="post_settings_set_featured_image">Set Featured Image</string>
    <string name="post_settings_choose_featured_image">Choose featured image</string>
    <string name="post_settings_remove_featured_image">Remove featured image</string>
    <string name="post_settings_slug_dialog_hint">The slug is the URL-friendly version of the post title.</string>
    <string name="post_settings_excerpt_dialog_hint">Excerpts are optional hand-crafted summaries of your content.</string>
    <string name="post_settings_password_dialog_hint">Only those with this password can view this post</string>

    <!-- post date selection -->
    <string name="publish_date">Publish</string>
    <string name="immediately">Immediately</string>
    <string name="now">Now</string>
    <string name="scheduled_for">Scheduled for: %s</string>
    <string name="backdated_for">Backdated for: %s</string>
    <string name="published_on">Published on: %s</string>
    <string name="schedule_for">Schedule for: %s</string>
    <string name="publish_on">Publish on: %s</string>


    <!-- location -->
    <string name="post_settings_location">Location</string>
    <string name="post_settings_error_placepicker_missing_play_services">Can\'t open the Location Picker, Google Play Services is not available</string>
    <string name="remove_location">Remove Location</string>
    <string name="change_location">Change Location</string>

    <!-- Post Status -->
    <string name="post_status_publish_post">Publish</string>
    <string name="post_status_pending_review">Pending review</string>
    <string name="post_status_draft">Draft</string>
    <string name="post_status_post_private">Private</string>
    <string-array name="post_settings_statuses" translatable="false">
        <item>@string/post_status_publish_post</item>
        <item>@string/post_status_draft</item>
        <item>@string/post_status_pending_review</item>
        <item>@string/post_status_post_private</item>
    </string-array>

    <!-- Aztec -->
    <string name="editor_content_hint">Share your story here…</string>

    <string name="editor_dropped_html_images_not_allowed">Dropping images while in HTML mode is not allowed</string>
    <string name="editor_dropped_text_error">Error occurred while dropping text</string>
    <string name="editor_dropped_title_images_not_allowed">Dropping images in the Title is not allowed</string>
    <string name="editor_dropped_unsupported_files">Warning: not all dropped items are supported!</string>

    <string name="error_media_small">Media too small to show</string>

    <string name="menu_save_as_draft">Save as Draft</string>
    <string name="menu_publish_now">Publish Now</string>
    <string name="menu_preview">Preview</string>
    <string name="menu_history">History</string>
    <string name="menu_html_mode">HTML Mode</string>
    <string name="menu_html_mode_done_snackbar">Switched to HTML mode</string>
    <string name="menu_visual_mode">Visual Mode</string>
    <string name="menu_visual_mode_done_snackbar">Switched to Visual mode</string>
    <string name="menu_undo_snackbar_action">UNDO</string>
    <string name="menu_discard_changes">Discard Local Changes</string>

    <string name="menu_undo">Undo</string>
    <string name="menu_redo">Redo</string>
    <string name="menu_debug">Debug Menu</string>
    <string name="menu_switch_to_aztec_editor">Switch to Classic Editor</string>
    <string name="menu_switch_to_gutenberg_editor">Switch to Block Editor</string>

    <string name="post_title">Title</string>

    <string name="upload_finished_toast">Can\'t stop the upload because it\'s already finished</string>

    <!-- History -->
    <string name="description_user">User avatar</string>
    <string name="history_detail_button_next">Next</string>
    <string name="history_detail_button_previous">Previous</string>
    <string name="history_detail_title">Revision</string>
    <string name="history_empty_subtitle_page">When you make changes to your page you\'ll be able to see the history here</string>
    <string name="history_empty_subtitle_post">When you make changes to your post you\'ll be able to see the history here</string>
    <string name="history_empty_title">No history yet</string>
    <string name="history_footer_page">Page Created on %1$s at %2$s</string>
    <string name="history_footer_post">Post Created on %1$s at %2$s</string>
    <string name="history_load_dialog_button_positive">Load</string>
    <string name="history_loaded_revision">Revision loaded</string>
    <string name="history_loading_revision">Loading revision</string>
    <string name="history_fetching_revisions">Fetching revisions…</string>
    <string name="history_title" translatable="false">@string/menu_history</string>
    <string name="history_preview_visual">Visual preview</string>
    <string name="history_preview_html">HTML preview</string>
    <string name="history_no_title">(no title)</string>

    <!-- Post Formats -->
    <string name="post_format_aside">Aside</string>
    <string name="post_format_audio">Audio</string>
    <string name="post_format_chat">Chat</string>
    <string name="post_format_gallery">Gallery</string>
    <string name="post_format_image">Image</string>
    <string name="post_format_link">Link</string>
    <string name="post_format_quote">Quote</string>
    <string name="post_format_standard">Standard</string>
    <string name="post_format_status">Status</string>
    <string name="post_format_video">Video</string>
    <string-array name="post_format_display_names" translatable="false">
        <item>@string/post_format_standard</item>
        <item>@string/post_format_aside</item>
        <item>@string/post_format_audio</item>
        <item>@string/post_format_chat</item>
        <item>@string/post_format_gallery</item>
        <item>@string/post_format_image</item>
        <item>@string/post_format_link</item>
        <item>@string/post_format_quote</item>
        <item>@string/post_format_status</item>
        <item>@string/post_format_video</item>
    </string-array>

    <!-- Menu Buttons -->
    <string name="new_post">New post</string>
    <string name="new_media">New media</string>

    <!-- Image Alignment -->
    <string name="image_alignment">Alignment</string>

    <string name="alignment_none">None</string>
    <string name="alignment_left">Left</string>
    <string name="alignment_center">Center</string>
    <string name="alignment_right">Right</string>

    <string-array name="alignment_key_array" translatable="false">
        <item>none</item>
        <item>left</item>
        <item>center</item>
        <item>right</item>
    </string-array>

    <string-array name="alignment_array" translatable="false">
        <item>@string/alignment_none</item>
        <item>@string/alignment_left</item>
        <item>@string/alignment_center</item>
        <item>@string/alignment_right</item>
    </string-array>


    <!-- Image Size -->
    <string name="image_size">Size</string>

    <string name="image_size_thumbnail_label">Thumbnail</string>
    <string name="image_size_medium_label">Medium</string>
    <string name="image_size_large_label">Large</string>
    <string name="image_size_full_label">Full Size</string>

    <string name="image_size_thumbnail_css_class" translatable="false">size-thumbnail</string>
    <string name="image_size_medium_css_class" translatable="false">size-medium</string>
    <string name="image_size_large_css_class" translatable="false">size-large</string>
    <string name="image_size_full_css_class" translatable="false">size-full</string>

    <!-- About View -->
    <string name="app_title">WordPress for Android</string>
    <string name="publisher">Publisher:</string>
    <string name="publisher_with_company_param">Publisher: %s</string>
    <string name="copyright_with_year_and_company_params">© %1$d %2$s</string>
    <string name="automattic_inc" translatable="false">Automattic, Inc</string>
    <string name="automattic_url" translatable="false">automattic.com</string>
    <string name="version">Version</string>
    <string name="version_with_name_param">Version %s</string>
    <string name="tos">Terms of Service</string>
    <string name="privacy_policy">Privacy policy</string>

    <!-- Remote Post Changes -->
    <string name="local_changes">Local changes</string>
    <string name="local_changes_discarded">Local changes discarded</string>
    <string name="local_changes_discarding">Discarding local changes</string>
    <string name="local_changes_discarding_error">There was an error in discarding your local changes. Please contact support for more assistance.</string>
    <string name="local_changes_discarding_no_connection">A connection is required to perform this action. Please check your connection and try again.</string>

    <!-- Remote Post has conflicts with local post -->
    <string name="local_post_is_conflicted">Version conflict</string>

    <!-- message on post preview explaining what local changes, local drafts and drafts are -->
    <string name="local_changes_explainer">This post has local changes which haven\'t been published</string>
    <string name="local_draft_explainer">This post is a local draft which hasn\'t been published</string>
    <string name="draft_explainer">This post is a draft which hasn\'t been published</string>

    <!-- message on post preview explaining links are disabled -->
    <string name="preview_screen_links_disabled">Links are disabled on the preview screen</string>

    <string name="image_settings">Image settings</string>
    <string name="wordpress_blog">WordPress blog</string>
    <string name="blogusername">blogusername</string>
    <string name="wordpress_dot_com" translatable="false">wordpress.com</string>

    <!-- Error Messages -->
    <!-- The following messages can\'t be factorized due to i18n -->
    <string name="error_refresh_posts">Posts couldn\'t be refreshed at this time</string>
    <string name="error_refresh_pages" tools:ignore="UnusedResources">Pages couldn\'t be refreshed at this time</string>
    <string name="error_refresh_comments">Comments couldn\'t be refreshed at this time</string>
    <string name="error_refresh_comments_showing_older">Comments couldn\'t be refreshed at this time - showing older comments</string>
    <string name="error_refresh_stats">Stats couldn\'t be refreshed at this time</string>
    <string name="error_refresh_media">Media couldn\'t be refreshed at this time</string>
    <string name="error_deleting_post">An error occurred while deleting the post</string>
    <string name="error_restoring_post">An error occurred while restoring the post</string>

    <string name="error_refresh_unauthorized_comments">You don\'t have permission to view or edit comments</string>
    <string name="error_refresh_unauthorized_pages">You don\'t have permission to view or edit pages</string>
    <string name="error_refresh_unauthorized_posts">You don\'t have permission to view or edit posts</string>
    <string name="error_fetch_my_profile">Couldn\'t retrieve your profile</string>
    <string name="error_fetch_account_settings">Couldn\'t retrieve your account settings</string>
    <string name="error_post_my_profile_no_connection">No connection, couldn\'t save your profile</string>
    <string name="error_post_account_settings">Couldn\'t save your account settings</string>
    <string name="error_generic">An error occurred</string>
    <string name="error_generic_network">A network error occurred. Please check your connection and try again.</string>
    <string name="error_moderate_comment">An error occurred while moderating</string>
    <string name="error_edit_comment">An error occurred while editing the comment</string>
    <string name="error_publish_empty_post">Can\'t publish an empty post</string>
    <string name="error_publish_empty_page">Can\'t publish an empty page</string>
    <string name="error_save_empty_draft">Can\'t save an empty draft</string>
    <string name="error_publish_no_network">Device is offline. Changes saved locally.</string>
    <string name="error_upload_post_param">There was an error uploading this post: %s.</string>
    <string name="error_upload_page_param">There was an error uploading this page: %s.</string>
    <string name="error_upload_post_media_param">There was an error uploading the media in this post: %s.</string>
    <string name="error_upload_page_media_param">There was an error uploading the media in this page: %s.</string>
    <string name="error_media_insufficient_fs_permissions">Read permission denied on device media</string>
    <string name="error_media_not_found">Media could not be found</string>
    <string name="error_media_unauthorized">You don\'t have permission to view or edit media</string>
    <string name="error_media_parse_error">Unexpected response from server</string>
    <string name="error_media_upload">An error occurred while uploading media</string>
    <string name="error_media_refresh_no_connection">Connection required to refresh library</string>
    <string name="error_media_load">Unable to load media</string>
    <string name="error_media_save">Unable to save media</string>
    <string name="error_media_canceled">Uploading media were canceled</string>
    <string name="error_media_recover_post">Unable to upload this post\'s media</string>
    <string name="error_post_does_not_exist">This post no longer exists</string>
    <string name="error_blog_hidden">This blog is hidden and couldn\'t be loaded. Enable it again in settings and try again.</string>
    <string name="fatal_db_error">An error occurred while creating the app database. Try reinstalling the app.</string>
    <string name="error_copy_to_clipboard">An error occurred while copying text to clipboard</string>
    <string name="error_fetch_remote_site_settings">Couldn\'t retrieve site info</string>
    <string name="error_post_remote_site_settings">Couldn\'t save site info</string>
    <string name="error_fetch_users_list">Couldn\'t retrieve site users</string>
    <string name="error_fetch_followers_list">Couldn\'t retrieve site followers</string>
    <string name="error_fetch_email_followers_list">Couldn\'t retrieve site email followers</string>
    <string name="error_fetch_viewers_list">Couldn\'t retrieve site viewers</string>
    <string name="error_update_role">Couldn\'t update user role</string>
    <string name="error_remove_user">Couldn\'t remove user</string>
    <string name="error_remove_follower">Couldn\'t remove follower</string>
    <string name="error_remove_viewer">Couldn\'t remove viewer</string>
    <string name="error_notif_q_action_like">Could not like comment. Please try again later.</string>
    <string name="error_notif_q_action_approve">Could not approve comment. Please try again later.</string>
    <string name="error_notif_q_action_reply">Could not reply to comment. Please try again later.</string>
    <string name="error_generic_error">Couldn\'t perform operation</string>

    <!-- Post Error -->
    <string name="error_unknown_post">Could not find the post on the server</string>
    <string name="error_unknown_page">Could not find the page on the server</string>
    <string name="error_unknown_post_type">Unknown post format</string>

    <!-- Image Descriptions for Accessibility -->
    <string name="error_load_comment">Couldn\'t load the comment</string>
    <string name="error_downloading_image">Error downloading image</string>
    <string name="cd_related_post_preview_image">Related post preview image</string>

    <!--
      Jetpack strings
    -->
    <string name="jetpack_disconnect_pref_title">"Disconnect from WordPress.com"</string>
    <string name="jetpack_disconnect_confirmation_message">Are you sure you want to disconnect Jetpack from the site?</string>
    <string name="jetpack_disconnect_confirm">Disconnect</string>
    <string name="jetpack_disconnect_success_toast">Site disconnected</string>
    <string name="jetpack_disconnect_error_toast">Error disconnecting site</string>
    <string name="jetpack_already_connected_toast">You are already connected to Jetpack</string>
    <string name="jetpack_connection_failed_with_reason">Connection to Jetpack failed: %s</string>

    <!--
      reader strings
    -->
    <string name="reader_save_for_later_title">Saved posts</string>
    <!-- timespan shown for posts/comments published within the past 60 seconds -->
    <string name="timespan_now">now</string>

    <!-- title shown for untitled posts and blogs -->
    <string name="reader_untitled_post">(Untitled)</string>

    <!-- activity titles -->
    <string name="reader_title_deeplink">WordPress Reader</string>
    <string name="reader_title_applog">Application log</string>
    <string name="reader_title_blog_preview">Reader Site</string>
    <string name="reader_title_tag_preview">Reader Tag</string>
    <string name="reader_title_post_detail">Reader Post</string>
    <string name="reader_title_post_detail_wpcom">WordPress.com Post</string>
    <string name="reader_title_related_post_detail">Related Post</string>
    <string name="reader_title_subs">Tags &amp; Sites</string>
    <string name="reader_title_photo_viewer">%1$d of %2$d</string>
    <string name="reader_title_comments" translatable="false">@string/comments</string>

    <!-- view pager titles -->
    <string name="reader_page_followed_tags">Followed tags</string>
    <string name="reader_page_followed_blogs">Followed sites</string>
    <string name="reader_page_recommended_blogs">Sites you may like</string>

    <!-- menu text -->
    <string name="reader_menu_tags">Edit tags and sites</string>
    <string name="reader_menu_block_blog">Block this site</string>

    <!-- button text -->
    <string name="reader_btn_share">Share</string>
    <string name="reader_btn_follow">Follow</string>
    <string name="reader_btn_unfollow">Following</string>
    <string name="reader_add_bookmark">Add to saved posts</string>
    <string name="reader_remove_bookmark">Remove from saved posts</string>
    <string name="reader_btn_bookmark">Save</string>
    <string name="reader_btn_bookmarked">Saved</string>
    <string name="reader_bookmark_snack_btn">View All</string>
    <string name="reader_bookmark_snack_title">Post saved</string>
    <string name="reader_btn_notifications_off">Turn off site notifications</string>
    <string name="reader_btn_notifications_on">Turn on site notifications</string>

    <string name="reader_followed_blog_notifications">Enable notifications for %1$s%2$s%3$s?</string>
    <string name="reader_followed_blog_notifications_action">Enable</string>
    <string name="reader_followed_blog_notifications_this">this site</string>

    <!-- EditText hints -->
    <string name="reader_hint_comment_on_post">Reply to post…</string>
    <string name="reader_hint_comment_on_comment">Reply to comment…</string>
    <string name="reader_hint_add_tag_or_url">Enter a URL or tag to follow</string>
    <string name="reader_hint_post_search">Search WordPress</string>
    <string name="reader_hint_search_followed_sites">Search followed sites</string>

    <!-- TextView labels -->
    <string name="reader_label_new_posts">New posts</string>
    <string name="reader_label_new_posts_subtitle">Tap to show them</string>
    <string name="reader_label_added_tag">Added %s</string>
    <string name="reader_label_removed_tag">Removed %s</string>
    <string name="reader_label_reply">Reply</string>
    <string name="reader_label_followed_blog">Site followed</string>
    <string name="reader_label_comments_closed">Comments are closed</string>
    <string name="reader_label_view_original">View original article</string>
    <string name="reader_label_follow_count">%,d followers</string>
    <string name="reader_label_submit_comment">SEND</string>
    <string name="reader_label_gap_marker">Load more posts</string>
    <string name="reader_label_post_search_explainer">What would you like to find?</string>
    <string name="reader_label_local_related_posts">More in %s</string>
    <string name="reader_label_global_related_posts">More on WordPress.com</string>
    <string name="reader_label_visit">Visit</string>
    <string name="reader_photo_by">Photo by %s</string>
    <string name="reader_view_comments">View comments</string>

    <string name="reader_excerpt_link">Visit %s for more</string>

    <!-- like counts -->
    <string name="reader_label_like">Like</string>
    <string name="reader_likes_one">One person likes this</string>
    <string name="reader_likes_multi">%,d people like this</string>
    <string name="reader_likes_only_you">You like this</string>
    <string name="reader_likes_you_and_one">You and one other like this</string>
    <string name="reader_likes_you_and_multi">You and %,d others like this</string>
    <string name="reader_label_liked_by">Liked By</string>

    <string name="reader_short_like_count_none">Like</string>
    <string name="reader_short_like_count_one">1 Like</string>
    <string name="reader_short_like_count_multi">%s Likes</string>

    <string name="reader_short_comment_count_one">1 Comment</string>
    <string name="reader_short_comment_count_multi">%s Comments</string>

    <!-- toast messages -->
    <string name="reader_toast_err_comment_failed">Couldn\'t post your comment</string>
    <string name="reader_toast_err_tag_exists">You already follow this tag</string>
    <string name="reader_toast_err_tag_invalid">That isn\'t a valid tag</string>
    <string name="reader_toast_err_add_tag">Unable to add this tag</string>
    <string name="reader_toast_err_remove_tag">Unable to remove this tag</string>
    <string name="reader_toast_err_share_intent">Unable to share</string>
    <string name="reader_toast_err_view_image">Unable to view image</string>
    <string name="reader_toast_err_get_blog_info">Unable to show this site</string>
    <string name="reader_toast_err_already_follow_blog">You already follow this site</string>
    <string name="reader_toast_err_follow_blog">Unable to follow this site</string>
    <string name="reader_toast_err_follow_blog_not_found">This site could not be found</string>
    <string name="reader_toast_err_follow_blog_not_authorized">You are not authorized to access this site</string>
    <string name="reader_toast_err_unfollow_blog">Unable to unfollow this site</string>
    <string name="reader_toast_blog_blocked">Posts from this site will no longer be shown</string>
    <string name="reader_toast_err_block_blog">Unable to block this site</string>
    <string name="reader_toast_err_generic">Unable to perform this action</string>
    <string name="reader_toast_err_cannot_like_post">Failed to like this post</string>
    <string name="reader_toast_err_comment_not_found">Comment not found!</string>
    <string name="reader_toast_err_already_liked">You have already liked that comment</string>
    <string name="reader_toast_err_url_intent">Unable to open %s</string>

    <!-- snackbar messages -->
    <string name="reader_snackbar_err_cannot_like_post_logged_out">Can\'t like while logged out of WordPress.com</string>

    <!-- failure messages when retrieving a single reader post -->
    <string name="reader_err_get_post_generic">Unable to retrieve this post</string>
    <string name="reader_err_get_post_not_authorized">You\'re not authorized to view this post</string>
    <string name="reader_err_get_post_not_authorized_fallback">You\'re not authorized to view this post. Use the top action button to try a browser instead.</string>
    <string name="reader_err_get_post_not_authorized_signin">You\'re not authorized to view this post. Try signing in to WordPress.com first.</string>
    <string name="reader_err_get_post_not_authorized_signin_fallback">You\'re not authorized to view this post. Try signing in to WordPress.com first or use the top action button to open a browser instead.</string>
    <string name="reader_err_get_post_not_found">This post no longer exists</string>

    <!-- empty list/grid text -->
    <string name="reader_empty_posts_no_connection" translatable="false">@string/no_network_title</string>
    <string name="reader_empty_posts_request_failed">Unable to retrieve posts</string>
    <string name="reader_empty_posts_in_tag">No posts with this tag</string>
    <string name="reader_empty_posts_in_tag_updating">Fetching posts…</string>
    <string name="reader_empty_posts_in_custom_list">The sites in this list haven\'t posted anything recently</string>
    <string name="reader_empty_followed_tags_subtitle">Add tags here to find posts about your favorite topics</string>
    <string name="reader_empty_followed_tags_title">No followed tags</string>
    <string name="reader_empty_recommended_blogs">No recommended sites</string>
    <string name="reader_empty_followed_blogs_title">No followed sites</string>
    <string name="reader_empty_followed_blogs_search_title">No sites matching your search</string>
    <string name="reader_empty_followed_blogs_description">You are not following any sites yet. Why not follow one now?</string>
    <string name="reader_empty_followed_blogs_no_recent_posts_title">No recent posts</string>
    <string name="reader_empty_followed_blogs_no_recent_posts_description">The sites you follow haven\'t posted anything recently</string>
    <string name="reader_empty_followed_blogs_button_discover">Discover sites</string>
    <string name="reader_empty_followed_blogs_button_followed">Go to following</string>
    <string name="reader_empty_posts_liked_title">Nothing liked yet</string>
    <string name="reader_empty_posts_liked_description">Posts that you like will appear here</string>
    <string name="reader_empty_saved_posts_title">No posts saved — yet!</string>
    <string name="reader_empty_saved_posts_description">Tap %s to save a post to your list.</string>
    <string name="reader_empty_comments">No comments yet</string>
    <string name="reader_empty_posts_in_blog">This site is empty</string>
    <string name="reader_empty_search_title">No results found</string>
    <string name="reader_empty_search_description">No results found for %s for your language</string>
    <string name="reader_empty_search_request_failed">Unable to perform search</string>

    <string name="dlg_confirm_clear_search_history">Clear search history?</string>
    <string name="label_clear_search_history">Clear search history</string>

    <!-- attribution line for Discover posts, ex: "Originally posted by [AuthorName] on [BlogName] -->
    <string name="reader_discover_attribution_author_and_blog">Originally posted by %1$s on %2$s</string>
    <string name="reader_discover_attribution_author">Originally posted by %s</string>
    <string name="reader_discover_attribution_blog">Originally posted on %s</string>
    <string name="reader_discover_visit_blog">Visit %s</string>

    <!-- dialogs -->
    <string name="reader_save_posts_locally_dialog_title">Save Posts for Later</string>
    <string name="reader_save_posts_locally_dialog_message">Save this post, and come back to read it whenever you\'d like. It will only be available on this device — saved posts don\'t sync to your other devices. (Yet! We\'re working on it.)</string>

    <!-- connection bar which appears on main activity when there's no connection -->
    <string name="connectionbar_no_connection">No connection</string>

    <!-- NUX strings -->
    <string name="invalid_email_message">Your email address isn\'t valid</string>
    <string name="email_invalid">Enter a valid email address</string>
    <string name="username_or_password_incorrect">The username or password you entered is incorrect</string>
    <string name="ssl_certificate_details">Details</string>
    <string name="ssl_certificate_error">Invalid SSL certificate</string>
    <string name="ssl_certificate_ask_trust">If you usually connect to this site without problems, this error could mean that someone is trying to impersonate the site, and you shouldn\'t continue. Would you like to trust the certificate anyway?</string>
    <string name="verification_code">Verification code</string>
    <string name="auth_required">Log in again to continue.</string>
    <string name="logging_in">Logging in</string>
    <string name="magic_link_unavailable_error_message">Currently unavailable. Please enter your password</string>
    <string name="checking_email">Checking email</string>
    <string name="already_logged_in_wpcom">You\'re already logged in a WordPress.com account, you can\'t add a WordPress.com site bound to another account.</string>
    <string name="cannot_add_duplicate_site">This site already exists in the app, you can\'t add it.</string>
    <string name="duplicate_site_detected">A duplicate site has been detected.</string>
    <string name="error_user_username_instead_of_email">Please log in using your WordPress.com username instead of your email address.</string>

    <!-- Help view -->
    <string name="help">Help</string>
    <string name="forgot_password">Lost your password?</string>
    <string name="contact_us">Contact us</string>
    <string name="browse_our_faq_button">Browse our FAQ</string>
    <string name="my_tickets">My Tickets</string>
    <string name="application_log_button">Application log</string>
    <string name="support_contact_email">Contact email</string>
    <string name="support_contact_email_not_set">Not set</string>
    <string name="support_push_notification_title">WordPress</string>
    <string name="support_push_notification_message">New message from \'Help &amp; Support\'</string>

    <!--My Site-->
    <string name="my_site_header_external">External</string>
    <string name="my_site_header_configuration">Configuration</string>
    <string name="my_site_header_look_and_feel">Look and Feel</string>
    <string name="my_site_header_publish">Publish</string>
    <string name="my_site_btn_site_pages">Site Pages</string>
    <string name="my_site_btn_blog_posts">Blog Posts</string>
    <string name="my_site_btn_sharing">Sharing</string>
    <string name="my_site_btn_site_settings">Settings</string>
    <string name="my_site_btn_comments" translatable="false">@string/comments</string>
    <string name="my_site_btn_switch_site">Switch Site</string>
    <string name="my_site_btn_view_admin">View Admin</string>
    <string name="my_site_btn_view_site">View Site</string>
    <string name="my_site_btn_plugins">Plugins</string>
    <string name="my_site_create_new_site">Create a new site for your business, magazine, or personal blog; or connect an existing WordPress installation.</string>
    <string name="my_site_create_new_site_title">You don\'t have any sites</string>
    <string name="my_site_add_new_site">Add new site</string>
    <string name="my_site_icon_dialog_title">Site Icon</string>
    <string name="my_site_icon_dialog_add_message">Would you like to add a site icon?</string>
    <string name="my_site_icon_dialog_change_message">How would you like to edit the icon?</string>
    <string name="my_site_icon_dialog_add_requires_permission_message">You don\'t have permission to add a site icon.</string>
    <string name="my_site_icon_dialog_change_requires_permission_message">You don\'t have permission to edit the site icon.</string>
    <string name="my_site_icon_dialog_change_button">Change</string>
    <string name="my_site_icon_dialog_remove_button">Remove</string>
    <string name="my_site_icon_dialog_cancel_button">Cancel</string>
    <string name="my_site_icon_content_description">Change site icon</string>

    <!-- site picker -->
    <string name="site_picker_title">Choose site</string>
    <string name="site_picker_edit_visibility">Show/hide sites</string>
    <string name="site_picker_add_site">Add new site</string>
    <string name="site_picker_add_self_hosted">Add self-hosted site</string>
    <string name="site_picker_create_wpcom">Create WordPress.com site</string>
    <string name="site_picker_cant_hide_current_site">\"%s\" wasn\'t hidden because it\'s the current site</string>
    <string name="site_picker_remove_site_empty">No sites matching your search</string>
    <string name="site_picker_remove_site_error">Error removing site, try again later</string>
    <string name="site_picker_failed_selecting_added_site">Couldn\'t select newly added self-hosted site.</string>

    <!-- Application logs view -->
    <string name="logs_copied_to_clipboard">Application logs have been copied to the clipboard</string>

    <!--Support strings-->
    <string name="support_identity_input_dialog_enter_email_and_name">To continue please enter your email address and name</string>
    <string name="support_identity_input_dialog_enter_email">Please enter your email address</string>
    <string name="support_identity_input_dialog_email_label">Email</string>
    <string name="support_identity_input_dialog_name_label">Name</string>

    <!--Me-->
    <string name="me_profile_photo">Profile Photo</string>
    <string name="me_btn_app_settings">App Settings</string>
    <string name="me_btn_support">Help &amp; Support</string>
    <string name="me_btn_login_logout">Login/Logout</string>
    <string name="me_connect_to_wordpress_com">Log in to WordPress.com</string>
    <string name="me_disconnect_from_wordpress_com">Log out of WordPress.com</string>

    <!--TabBar Accessibility Labels-->
    <string name="tabbar_accessibility_label_my_site">My Site. View your site and manage it, including stats.</string>
    <string name="tabbar_accessibility_label_me">Me. View your profile and make changes.</string>
    <string name="tabbar_accessibility_label_write">New post. Write a new post.</string>
    <string name="tabbar_accessibility_label_reader">Reader. Follow content from other sites.</string>
    <string name="tabbar_accessibility_label_notifications">Notifications. Manage your notifications.</string>

    <!-- Special characters -->
    <string name="bullet" translatable="false">\u2022</string>
    <string name="previous_button" translatable="false">&lt;</string>
    <string name="next_button" translatable="false">&gt;</string>

    <!-- Publicize and sharing -->
    <string name="sharing">Sharing</string>
    <string name="sharing_disabled">Sharing module disabled</string>
    <string name="sharing_disabled_description">You cannot access your sharing settings because your Sharing Jetpack module is disabled.</string>
    <string name="connections_label">Connections</string>
    <string name="connections_description">Connect your favorite social media services to automatically share new posts with friends.</string>
    <string name="connected_accounts_label">Connected accounts</string>
    <string name="connection_service_label">Publicize to %s</string>
    <string name="connection_service_description">Connect to automatically share your blog posts to %s.</string>
    <string name="connection_service_facebook_notice">As of August 1, 2018, Facebook no longer allows direct sharing of posts to Facebook Profiles. Connections to Facebook Pages remain unchanged.</string>
    <string name="share_btn_connect">Connect</string>
    <string name="share_btn_disconnect">Disconnect</string>
    <string name="share_btn_reconnect">Reconnect</string>
    <string name="share_btn_connect_another_account">Connect another account</string>
    <string name="dlg_confirm_publicize_disconnect">Disconnect from %s?</string>
    <string name="connecting_social_network">Connecting %s</string>
    <string name="connection_chooser_message">Select the account you wish to authorize. Note that your posts will be shared to the selected account automatically.</string>
    <string name="icon_and_text_display">Icon &amp; Text</string>
    <string name="icon_only_display">Icon Only</string>
    <string name="text_only_display">Text Only</string>
    <string name="official_buttons_display">Official Buttons</string>
    <string-array name="sharing_button_style_display_array" translatable="false">
        <item>@string/icon_and_text_display</item>
        <item>@string/icon_only_display</item>
        <item>@string/text_only_display</item>
        <item>@string/official_buttons_display</item>
    </string-array>
    <string name="icon_text" translatable="false">icon-text</string>
    <string name="icon" translatable="false">icon</string>
    <string name="text" translatable="false">text</string>
    <string name="official" translatable="false">official</string>
    <string-array name="sharing_button_style_array" translatable="false">
        <item>@string/icon_text</item>
        <item>@string/icon</item>
        <item>@string/text</item>
        <item>@string/official</item>
    </string-array>
    <string name="site_settings_reblog_and_like_header">Reblog &amp; Like</string>
    <string name="site_settings_like_header">Like</string>
    <string name="site_settings_reblog">Show Reblog Button</string>
    <string name="site_settings_like">Show Like Button</string>
    <string name="manage">Manage</string>
    <string name="sharing_buttons">Sharing buttons</string>
    <string name="label">Label</string>
    <string name="button_style">Button Style</string>
    <string name="sharing_comment_likes">Comment Likes</string>
    <string name="twitter_username">Twitter Username</string>
    <string name="sharing_sharing_buttons_description">Select which buttons are shown under your posts</string>
    <string name="sharing_more_description">A \"More\" button contains a dropdown which displays sharing buttons</string>
    <string name="sharing_edit_more_buttons">Edit \"More\" Buttons</string>
    <string name="buttons">Buttons</string>
    <string name="sharing_comment_likes_description">Allow all comments to be Liked by you and your readers</string>
    <string name="likes">Likes</string>
    <string name="twitter">Twitter</string>
    <string name="connected">Connected</string>
    <string name="cannot_connect_account_error">The %s connection could not be made because no account was selected.</string>
    <string name="connecting_account">Connecting account</string>
    <string name="sharing_label_message">Change the text of the sharing buttons\' label. This text won\'t appear until you add at least one sharing button.</string>
    <string name="sharing_twitter_message">This will be included in tweets when people share using the Twitter button</string>

    <!--Theme Browser-->
    <string name="current_theme">Current Theme</string>
    <string name="customize">Customize</string>
    <string name="details">Details</string>
    <string name="support">Support</string>
    <string name="active">Active</string>

    <string name="theme_activate">Activate</string>
    <string name="theme_try_and_customize">Try &amp; Customize</string>
    <string name="theme_view">View</string>
    <string name="theme_details">Details</string>
    <string name="theme_support">Support</string>
    <string name="theme_done">DONE</string>
    <string name="theme_manage_site">MANAGE SITE</string>
    <string name="theme_prompt">Thanks for choosing %1$s</string>
    <string name="theme_by_author_prompt_append"> by %1$s</string>
    <string name="theme_activation_error">Something went wrong. Could not activate theme</string>
    <string name="selected_theme">Selected Theme</string>
    <string name="could_not_load_theme">Could not load theme</string>
    <string name="themes_empty_list">No themes matching your search</string>

    <!--People Management-->
    <string name="people">People</string>
    <string name="role">Role</string>
    <string name="follower_subscribed_since">Since %1$s</string>
    <string name="person_remove_confirmation_title">Remove %1$s</string>
    <string name="user_remove_confirmation_message">If you remove %1$s, that user will no longer be able to access this site, but any content that was created by %1$s will remain on the site.\n\nWould you still like to remove this user?</string>
    <string name="follower_remove_confirmation_message">If removed, this follower will stop receiving notifications about this site, unless they re-follow.\n\nWould you still like to remove this follower?</string>
    <string name="viewer_remove_confirmation_message">If you remove this viewer, he or she will not be able to visit this site.\n\nWould you still like to remove this viewer?</string>
    <string name="person_removed">Successfully removed %1$s</string>
    <string name="invite_people">Invite People</string>
    <string name="invite_names_title">Usernames or Emails</string>
    <string name="invite">Invite</string>
    <string name="button_invite" translatable="false">@string/invite</string>
    <string name="invite_username_not_found">%s: User not found</string>
    <string name="invite_already_a_member">%s: Already a member</string>
    <string name="invite_already_following">%s: Already following</string>
    <string name="invite_user_blocked_invites">%s: User blocked invites</string>
    <string name="invite_invalid_email">%s: Invalid email</string>
    <string name="invite_message_title">Custom Message</string>
    <string name="invite_message_remaining_zero">0 characters remaining</string>
    <string name="invite_message_remaining_one">1 character remaining</string>
    <string name="invite_message_remaining_other">%d characters remaining</string>
    <string name="invite_message_info">(Optional) You can enter a custom message of up to 500 characters that will be included in the invitation to the user(s).</string>
    <string name="invite_message_usernames_limit">Invite up to 10 email addresses and/or WordPress.com usernames. Those needing a username will be sent instructions on how to create one.</string>
    <string name="invite_error_no_usernames">Please add at least one username</string>
    <string name="invite_error_invalid_usernames_one">Cannot send: A username or email is invalid</string>
    <string name="invite_error_invalid_usernames_multiple">Cannot send: There are invalid usernames or emails</string>
    <string name="invite_error_sending">An error occurred while trying to send the invite!</string>
    <string name="invite_error_some_failed">Invite sent but error(s) occurred!</string>
    <string name="invite_error_for_username">%1$s: %2$s</string>
    <string name="invite_sent">Invite sent successfully</string>

    <string name="people_dropdown_item_team">Team</string>
    <string name="people_dropdown_item_followers">Followers</string>
    <string name="people_dropdown_item_email_followers">Email Followers</string>
    <string name="people_dropdown_item_viewers">Viewers</string>
    <string name="people_empty_list_filtered_users">No users yet</string>
    <string name="people_empty_list_filtered_followers">No followers yet</string>
    <string name="people_empty_list_filtered_email_followers">No email followers yet</string>
    <string name="people_empty_list_filtered_viewers">No viewers yet</string>
    <string name="people_fetching">Fetching users…</string>
    <string name="title_follower">Follower</string>
    <string name="title_email_follower">Email Follower</string>

    <string name="role_follower">Follower</string>
    <string name="role_viewer">Viewer</string>

    <!--Plugins-->
    <string name="plugins">Plugins</string>
    <string name="plugin_byline">by %s</string>
    <string name="plugin_active">Active</string>
    <string name="plugin_inactive">Inactive</string>
    <string name="plugin_detail_label_state_active">Active</string>
    <string name="plugin_detail_label_state_autoupdates">Autoupdates</string>
    <string name="plugin_not_found">An error occurred when accessing this plugin</string>
    <string name="plugin_version">Version %s</string>
    <string name="plugin_installed_version">Version %s installed</string>
    <string name="plugin_installed">Installed</string>
    <string name="plugin_auto_managed">Auto-managed</string>
    <string name="plugin_install">Install</string>
    <string name="plugin_available_version">Version %s is available</string>
    <string name="plugin_updated_successfully">Successfully updated %s</string>
    <string name="plugin_installed_successfully">Successfully installed %s</string>
    <string name="plugin_updated_failed">Error updating %s.</string>
    <string name="plugin_updated_failed_detailed">Error updating %1$s: %2$s</string>
    <string name="plugin_removed_successfully">Successfully removed %s</string>
    <string name="plugin_remove_failed">Error removing %s</string>
    <string name="plugin_installed_failed">Error installing %s</string>
    <string name="plugin_configuration_failed">An error occurred while configuring the plugin: %s</string>
    <string name="plugin_disable_progress_dialog_message">Disabling %s…</string>
    <string name="plugin_remove_progress_dialog_message">Removing %s…</string>
    <string name="plugin_remove_dialog_title">Remove Plugin</string>
    <string name="plugin_remove_dialog_message">Are you sure you want to remove %1$s from %2$s?\n\nThis will deactivate the plugin and delete all associated files and data.</string>
    <string name="plugin_install_custom_domain_required_dialog_title">Install plugin</string>
    <string name="plugin_install_custom_domain_required_dialog_message">To install plugins, you need to have a custom domain associated with your site.</string>
    <string name="plugin_install_custom_domain_required_dialog_register_btn">Register domain</string>
    <string name="plugin_check_domain_credits_progress_dialog_message">Checking domain credits</string>
    <string name="plugin_check_domain_credit_error">Failed to check available domain credits</string>
    <string name="plugin_install_first_plugin_confirmation_dialog_title">Install plugin</string>
    <string name="plugin_install_first_plugin_confirmation_dialog_message">Installing the first plugin on your site can take up to 1 minute. During this time you won’t be able to make changes to your site.</string>
    <string name="plugin_install_first_plugin_confirmation_dialog_install_btn">Install</string>
    <string name="plugin_fetch_error">Unable to load plugins</string>
    <string name="plugin_search_error">Unable to search plugins</string>
    <string name="plugin_manage">Manage</string>
    <string name="plugin_see_all">See All</string>
    <string name="plugins_empty_search_list">No matches</string>
    <string name="plugin_install_first_plugin_progress_dialog_message">Installing plugin…</string>
    <string name="plugin_install_first_plugin_almost_finished_dialog_message">We\'re doing the final setup — almost done…</string>

    <!-- Domain Registration -->
    <string name="register_domain">Register Domain</string>
    <string name="domains_suggestions_choose_domain">Choose Domain</string>
    <string name="domains_suggestions_empty_list">No suggestions found</string>
    <string name="domain_suggestions_search_hint">Type a keyword for more ideas</string>
    <string name="domain_suggestions_fetch_error">Domain suggestions couldn\'t be loaded</string>
    <string name="domain_registration_contact_form_input_error">Please enter a valid %s</string>
    <string name="domain_registration_privacy_protection_title">Privacy Protection</string>
    <string name="domain_registration_privacy_protection_description">Domain owners have to share contact information in a public database of all domains.
        With Privacy Protection, we publish our own information instead of yours and privately forward any communication to you.</string>
    <string name="domain_registration_privacy_protection_tos">By registering this domain you agree to our <u>terms and conditions</u></string>
    <string name="domain_privacy_option_on_title">Register privately with Privacy Protection</string>
    <string name="domain_privacy_option_off_title">Register publicly</string>
    <string name="domain_contact_information_title">Domain contact information</string>
    <string name="domain_contact_information_description">For your convenience, we have pre-filled your WordPress.com
        contact information. Please review to be sure it’s the correct information you want to use for this domain.</string>
    <string name="domain_contact_information_organization_hint">Organization (optional)</string>
    <string name="domain_contact_information_phone_number_hint">Phone</string>
    <string name="domain_contact_information_country_code_hint">Country code</string>
    <string name="domain_contact_information_country_hint">Country</string>
    <string name="domain_contact_information_address_hint">Address</string>
    <string name="domain_contact_information_address_hint_two">Address 2</string>
    <string name="domain_contact_information_city_hint">City</string>
    <string name="domain_contact_information_state_hint">State</string>
    <string name="domain_contact_information_state_not_available_hint">State (Not Available)</string>
    <string name="domain_contact_information_postal_code_hint">Postal code</string>
    <string name="domain_contact_information_register_domain_button">Register Domain</string>
    <string name="domain_registration_result_title">Congratulations</string>
    <string name="domain_registration_result_description">your new domain &lt;b&gt;%s&lt;/b&gt; is being set up. Your site is
        doing somersaults in excitement!</string>
    <string name="domain_registration_result_continue_button">continue</string>
    <string name="domain_registration_country_picker_dialog_title">Select Country</string>
    <string name="domain_registration_state_picker_dialog_title">Select State</string>
    <string name="domain_registration_registering_domain_name_progress_dialog_message">Registering domain name…</string>
    <string name="domain_registration_phone_number_format">+%s.%s</string>


    <!-- Automated Transfer Eligibility Errors -->
    <string name="plugin_install_site_ineligible_default_error">Plugin feature is not available for this site.</string>
    <string name="plugin_install_site_ineligible_not_using_custom_domain">Plugin feature requires a custom domain.</string>
    <string name="plugin_install_site_ineligible_no_business_plan">Plugin feature requires a business plan.</string>
    <string name="plugin_install_site_ineligible_site_private">Plugin feature requires the site to be public.</string>
    <string name="plugin_install_site_ineligible_email_unverified">Plugin feature requires a verified email address.</string>
    <string name="plugin_install_site_ineligible_excessive_disk_space">Plugin cannot be installed due to disk space limitations.</string>
    <string name="plugin_install_site_ineligible_no_vip_sites">Plugin cannot be installed on VIP sites.</string>
    <string name="plugin_install_site_ineligible_non_admin_user">Plugin feature requires admin privileges.</string>
    <string name="plugin_install_site_ineligible_not_domain_owner">Plugin feature requires primary domain subscription to be associated with this user.</string>
    <string name="plugin_install_site_ineligible_site_graylisted">Plugin feature requires the site to be in good standing.</string>

    <string name="plugin_caption_installed" translatable="false">@string/plugin_installed</string>
    <string name="plugin_caption_featured">Featured</string>
    <string name="plugin_caption_popular">Popular</string>
    <string name="plugin_caption_new">New</string>
    <string name="plugin_caption_search">Search Plugins</string>

    <string name="wordpress_dot_org_plugin_page">WordPress.org Plugin page</string>
    <string name="plugin_home_page">Plugin homepage</string>
    <string name="plugin_settings">Settings</string>
    <string name="plugin_description">Description</string>
    <string name="plugin_installation">Installation</string>
    <string name="plugin_whatsnew">What\'s New</string>
    <string name="plugin_faq">Frequently Asked Questions</string>
    <string name="plugin_read_reviews">Read Reviews</string>
    <string name="plugin_num_ratings">%s ratings</string>
    <string name="plugin_num_downloads">%s downloads</string>
    <string name="plugin_empty_text">None provided</string>
    <string name="plugin_needs_update">Needs update</string>

    <string name="plugin_one_stars">1 stars</string>
    <string name="plugin_two_stars">2 stars</string>
    <string name="plugin_three_stars">3 stars</string>
    <string name="plugin_four_stars">4 stars</string>
    <string name="plugin_five_stars">5 stars</string>

    <string name="plugin_info_version">Version</string>
    <string name="plugin_info_lastupdated">Last Updated</string>
    <string name="plugin_info_requires_version">Requires WordPress Version</string>
    <string name="plugin_info_your_version">Your WordPress Version</string>

    <string name="plugin_icon_content_description">Plugin icon</string>
    <string name="plugin_external_link_icon_content_description">External link</string>
    <string name="plugin_chevron_icon_content_description">Toggle text</string>

    <!--My profile-->
    <string name="my_profile">My Profile</string>
    <string name="first_name">First name</string>
    <string name="last_name">Last name</string>
    <string name="public_display_name">Public display name</string>
    <string name="public_display_name_hint">Display name will default to your username if it is not set</string>
    <string name="about_me">About me</string>
    <string name="about_me_hint">A few words about you…</string>
    <string name="start_over">Start Over</string>
    <string name="site_settings_start_over_hint">Start your site over</string>
    <string name="start_over_email_subject">Start over with site %s</string>
    <string name="start_over_email_body">I want to start over with the site %s</string>
    <string name="start_over_email_intent_error">Unable to send an email</string>
    <string name="let_us_help">Let Us Help</string>
    <string name="start_over_text">If you want a site but don\'t want any of the posts and pages you have now, our support team can delete your posts, pages, media and comments for you.\n\nThis will keep your site and URL active, but give you a fresh start on your content creation. Just contact us to have your current content cleared out.</string>
    <string name="contact_support">Contact support</string>
    <string name="confirm_delete_site">Confirm Delete Site</string>
    <string name="confirm_delete_site_prompt">Please type in %1$s in the field below to confirm. Your site will then be gone forever.</string>
    <string name="site_settings_export_content_title">Export content</string>
    <string name="error_deleting_site">Error deleting site</string>
    <string name="error_deleting_site_summary">There was an error in deleting your site. Please contact support for more assistance.</string>
    <string name="primary_domain">Primary Domain</string>
    <string name="export_site_hint">Export your site to an XML file</string>
    <string name="delete_site_warning_title">Delete site?</string>
    <string name="delete_site_warning">All your posts, images, and data will be deleted. And this site’s address (%s) will be lost.</string>
    <string name="delete_site_warning_subtitle">Be careful! Once a site is deleted, it cannot be recovered. Please be sure before you proceed.</string>
    <string name="delete_site_hint">Delete site</string>
    <string name="delete_site_progress">Deleting site…</string>
    <string name="purchases_request_error">Something went wrong. Could not request purchases.</string>
    <string name="premium_upgrades_title">Premium Upgrades</string>
    <string name="premium_upgrades_message">You have active premium upgrades on your site. Please cancel your upgrades prior to deleting your site.</string>
    <string name="show_purchases">Show purchases</string>
    <string name="checking_purchases">Checking purchases</string>

    <!--Account Settings-->
    <string name="account_settings">Account Settings</string>
    <string name="pending_email_change_snackbar">Click the verification link in the email sent to %1$s to confirm your new address</string>
    <string name="primary_site">Primary site</string>
    <string name="web_address">Web address</string>
    <string name="web_address_dialog_hint">Shown publicly when you comment.</string>
    <string name="change_password">Change password</string>
    <string name="change_password_confirmation">Password changed successfully</string>
    <string name="change_password_dialog_hint">Your password should be at least six characters long. To make it stronger, use upper and lower case letters, numbers, and symbols like ! \" ? $ % ^ &amp; ).</string>
    <string name="change_password_dialog_message">Changing password…</string>
    <string name="exporting_content_progress">Exporting content…</string>
    <string name="export_email_sent">Export email sent!</string>
    <string name="export_your_content">Export your content</string>
    <string name="export_your_content_message">Your posts, pages, and settings will be emailed to you at %s.</string>

    <!-- Plans -->
    <string name="plan">Plan</string>
    <string name="plans">Plans</string>
    <string name="plans_loading_error_network_title">No connection</string>
    <string name="plans_loading_error_no_plans_title">Cannot load Plans</string>
    <string name="plans_loading_error_no_plans_subtitle">We cannot load Plans at the moment. Please try again later.</string>
    <string name="plans_loading_error_no_cache_subtitle">An internet connection is required to view Plans.</string>
    <string name="plans_loading_error_with_cache_subtitle">An internet connection is required to view Plans, so details may be out-of-date.</string>
    <string name="plans_loading_error_with_cache_button">View Plans Anyway</string>

    <!-- gravatar -->
    <string name="error_cropping_image">Error cropping the image</string>
    <string name="error_locating_image">Error locating the cropped image</string>
    <string name="error_refreshing_gravatar">Error reloading your Gravatar</string>
    <string name="error_updating_gravatar">Error updating your Gravatar</string>

    <!-- Editor -->
    <string name="discard">Discard</string>
    <string name="edit">Edit</string>
    <string name="tap_to_try_again">Tap to try again!</string>
    <string name="uploading">Uploading…</string>
    <string name="uploading_gallery_placeholder">Uploading gallery…</string>
    <string name="add_media_progress">Adding media</string>

    <string name="alert_insert_image_html_mode">Can\'t insert media directly in HTML mode. Please switch back to visual mode.</string>
    <string name="alert_action_while_uploading">You are currently uploading media. Please wait until this completes.</string>
    <string name="alert_error_adding_media">An error occurred while inserting media</string>

    <string name="stop_upload_dialog_title">Stop uploading?</string>

    <string name="image_settings_dismiss_dialog_title">Discard unsaved changes?</string>
    <string name="image_settings_save_toast">Changes saved</string>

    <string name="image_caption">Caption</string>
    <string name="image_alt_text">Alt text</string>
    <string name="image_link_to">Link to</string>
    <string name="image_width">Width</string>

    <!-- Editor: Accessibility - format bar button descriptions -->
    <string name="format_bar_description_media">Media</string>
    <string name="format_bar_description_ol">Ordered List</string>
    <string name="format_bar_description_ul">Unordered List</string>
    <string name="format_bar_description_quote">Block Quote</string>
    <string name="format_bar_description_bold">Bold</string>
    <string name="format_bar_description_italic">Italic</string>
    <string name="format_bar_description_link">Link</string>
    <string name="format_bar_description_underline">Underline</string>
    <string name="format_bar_description_strike">Strikethrough</string>
    <string name="format_bar_description_more">Read More</string>
    <string name="format_bar_description_html">HTML</string>
    <string name="visual_editor">Visual editor</string>
    <string name="image_thumbnail">Image thumbnail</string>

    <!-- Editor: Errors -->
    <string name="editor_failed_uploads_switch_html">Some media uploads have failed. You can\'t switch to HTML mode
        in this state. Remove all failed uploads and continue?</string>
    <string name="editor_toast_invalid_path">Invalid file path</string>
    <string name="editor_toast_uploading_please_wait">You are currently uploading media. Please wait until this completes.</string>
    <string name="editor_toast_failed_uploads">Some media uploads have failed. You can\'t save or publish
        your post in this state. Would you like to remove all failed media?</string>
    <string name="editor_remove_failed_uploads">Remove failed uploads</string>
    <string name="error_all_media_upload_canceled">All media uploads have been cancelled due to an unknown error. Please retry uploading</string>

    <string name="photo_picker_title">Choose photo</string>
    <string name="photo_picker_choose_photo">Choose photo from device</string>
    <string name="photo_picker_choose_video">Choose video from device</string>
    <string name="photo_picker_capture_photo">Take photo</string>
    <string name="photo_picker_capture_video">Take video</string>
    <string name="photo_picker_stock_media">Choose from Free Photo Library</string>
    <string name="photo_picker_giphy">Choose from Giphy</string>
    <string name="photo_picker_soft_ask_label">%s needs permissions to access your photos</string>
    <string name="photo_picker_soft_ask_allow">Allow</string>
    <string name="photo_picker_soft_ask_permissions_denied">%1$s was denied access to your photos. To fix this, edit your permissions and turn on %2$s.</string>
    <string name="photo_picker_use_photo">Use this photo</string>
    <string name="stock_media_picker_search_hint">Search free photo library</string>
    <string name="stock_media_picker_initial_empty_text">Search to find free photos to add to your Media Library</string>
    <string name="stock_media_picker_initial_empty_subtext">Photos provided by %s</string>

    <string name="giphy_picker_search_hint">Search Giphy</string>
    <string name="giphy_picker_initial_empty_text">Search to find GIFs to add to your Media Library!</string>
    <string name="giphy_picker_empty_search_list">No media matching your search</string>
    <string name="giphy_picker_endless_scroll_network_error">Some media failed to load due to a network error.</string>
    <string name="giphy_powered_by_giphy">Powered by GIPHY</string>

    <!-- E-mail verification reminder dialog -->
    <string name="toast_saving_post_as_draft">Saving post as draft</string>
    <string name="toast_verification_email_sent">Verification email sent, check your inbox</string>
    <string name="toast_verification_email_send_error">Error sending verification email. Are you already verified?</string>
    <string name="editor_confirm_email_prompt_title">Please confirm your email address</string>
    <string name="editor_confirm_email_prompt_message">We sent you an email when you first signed up. Please open the message and click the blue button to enable publishing.</string>
    <string name="editor_confirm_email_prompt_message_with_email">We sent an email to %s when you first signed up. Please open the message and click the blue button to enable publishing.</string>
    <string name="editor_confirm_email_prompt_negative">Resend Email</string>

    <!-- smart toasts -->
    <string name="smart_toast_comments_long_press">Tap and hold to select multiple comments</string>

    <!-- permissions -->
    <string name="button_edit_permissions">Edit permissions</string>
    <string name="permissions_denied_title">Permissions</string>
    <string name="permissions_denied_message">It looks like you turned off permissions required for this feature.&lt;br/&gt;&lt;br/&gt;To change this, edit your permissions and make sure &lt;strong&gt;%s&lt;/strong&gt; is enabled.</string>
    <string name="permission_storage">Storage</string>
    <string name="permission_camera">Camera</string>

    <!-- Image Optimization promo -->
    <string name="turn_on">Turn on</string>
    <string name="leave_off">Leave off</string>
    <string name="image_optimization_promo_title">Turn on image optimization?</string>
    <string name="image_optimization_promo_desc">Image optimization shrinks images for quicker uploading.\n\nYou can change this any time in site settings.</string>

    <!-- Login -->
    <!-- If any of these appear unused, be sure to check the same string in the login library -
    it may be used there and keeping it here is required for translation. -->
    <string name="log_in">Log In</string>
    <string name="login_promo_text_onthego">Publish from the park. Blog from the bus. Comment from the café. WordPress goes where you go.</string>
    <string name="login_promo_text_realtime">Watch readers from around the world read and interact with your site — in realtime.</string>
    <string name="login_promo_text_anytime">Catch up with your favorite sites and join the conversation anywhere, any time.</string>
    <string name="login_promo_text_notifications">Your notifications travel with you — see comments and likes as they happen.</string>
    <string name="login_promo_text_jetpack">Manage your Jetpack-powered site on the go — you\'ve got WordPress in your pocket.</string>
    <string name="invalid_verification_code">Invalid verification code</string>
    <string name="send_link">Send link</string>
    <string name="enter_your_password_instead">Enter your password instead</string>
    <string name="alternatively">Alternatively:</string>
    <string name="enter_email_wordpress_com">Log in to WordPress.com using an email address to manage all your WordPress sites.</string>
    <string name="next">Next</string>
    <string name="open_mail">Open mail</string>
    <string name="enter_site_address_instead">Log in by entering your site address.</string>
    <string name="enter_username_instead">Log in with your username.</string>
    <string name="enter_verification_code">Almost there! Please enter the verification code from your Authenticator app.</string>
    <string name="enter_verification_code_sms">We sent a text message to the phone number ending in %s. Please enter the verification code in the SMS.</string>
    <string name="login_text_otp">Text me a code instead.</string>
    <string name="login_text_otp_another">Text me another code instead.</string>
    <string name="requesting_otp">Requesting a verification code via SMS.</string>
    <string name="email_not_registered_wpcom">Hmm, we can\'t find a WordPress.com account connected to this email address. Try the link below to log in using your site address.</string>
    <string name="password_incorrect">It looks like this password is incorrect. Please double check your information and try again.</string>
    <string name="login_magic_links_label">We\'ll email you a magic link that\'ll log you in instantly, no password needed. Hunt and peck no more!</string>
    <string name="login_magic_links_sent_label">Your magic link is on its way! Check your email on this device and tap the link in the email you received from WordPress.com.</string>
    <string name="login_magic_link_email_requesting">Requesting log-in email</string>
    <string name="enter_wpcom_password">Enter your WordPress.com password.</string>
    <string name="enter_wpcom_password_google">To proceed with this Google account, please provide the matching WordPress.com password. This will be asked only once.</string>
    <string name="connect_more">Connect Another Site</string>
    <string name="connect_site">Connect Site</string>
    <string name="login_continue">Continue</string>
    <string name="login_already_logged_in_wpcom">Already logged in to WordPress.com</string>
    <string name="login_username_at">\@%s</string>
    <string name="enter_site_address">Enter the address of your WordPress site you\'d like to connect.</string>
    <string name="enter_site_address_share_intent">Enter the address of your WordPress site you\'d like to share the content to.</string>
    <string name="login_site_address">Site address</string>
    <string name="login_site_address_help">Need help finding your site address?</string>
    <string name="login_site_address_help_title">What\'s my site address?</string>
    <string name="login_site_address_help_content">Your site address appears in the bar at the top of the screen when you visit your site in Chrome.</string>
    <string name="login_site_address_more_help">Need more help?</string>
    <string name="login_checking_site_address">Checking site address</string>
    <string name="login_error_while_adding_site">Error while adding site. Error code: %s</string>
    <string name="login_log_in_for_deeplink">Log in to WordPress.com to access the post.</string>
    <string name="login_log_in_for_share_intent">Log in to WordPress.com to share the content.</string>
    <string name="login_invalid_site_url">The site address you entered is invalid. Please re-enter it.</string>
    <string name="login_empty_site_url">Please enter a site address</string>
    <string name="login_empty_username">Please enter a username</string>
    <string name="login_empty_password">Please enter a password</string>
    <string name="login_empty_2fa">Please enter a verification code</string>
    <string name="login_email_button_signup">Don\'t have an account? %1$sSign up%2$s</string>
    <string name="login_email_client_not_found">Can\'t detect your email client app</string>
    <string name="login_logged_in_as">Logged in as</string>
    <string name="login_epilogue_mysites_one">My site</string>
    <string name="login_epilogue_mysites_other">My sites</string>
    <string name="login_google_button_suffix">Log in with Google.</string>
    <string name="login_error_button">Close</string>
    <string name="login_error_email_not_found_v2">There\'s no WordPress.com account matching this Google account.</string>
    <string name="login_error_generic">There was some trouble connecting with the Google account.</string>
    <string name="login_error_sms_throttled">We\'ve made too many attempts to send an SMS verification code — take a break, and request a new one in a minute.</string>
    <string name="login_error_generic_start">Google login could not be started.</string>
    <string name="login_error_suffix">\nMaybe try a different account?</string>
    <string name="enter_wpcom_or_jetpack_site">Please enter a WordPress.com or Jetpack-connected self-hosted WordPress site</string>
    <!-- Screen titles -->
    <string name="email_address_login_title">Email address login</string>
    <string name="site_address_login_title">Site address login</string>
    <string name="magic_link_login_title">Magic link login</string>
    <string name="magic_link_sent_login_title">Magic link sent</string>
    <string name="selfhosted_site_login_title">Login credentials</string>
    <string name="verification_2fa_screen_title">Code verification</string>

    <!-- Signup -->
    <string name="sign_up">Sign Up for WordPress.com</string>
    <string name="signup_email_error_generic">There was some trouble checking the email address.</string>
    <string name="signup_email_header">To create your new WordPress.com account, please enter your email address.</string>
    <string name="signup_epilogue_error_avatar">There was some trouble uploading your avatar.</string>
    <string name="signup_epilogue_error_avatar_view">Your avatar has been uploaded and will be available shortly.</string>
    <string name="signup_epilogue_error_generic">There was some trouble updating your account. You can retry or revert your changes to continue.</string>
    <string name="signup_epilogue_error_button_negative">Revert</string>
    <string name="signup_epilogue_error_button_positive">Retry</string>
    <string name="signup_epilogue_heading">New account</string>
    <string name="signup_epilogue_hint_display">Display Name</string>
    <string name="signup_epilogue_hint_password">Password (optional)</string>
    <string name="signup_epilogue_hint_password_detail">You can always log in with a magic link like the one you just used, but you can also set up a password if you prefer.</string>
    <string name="signup_epilogue_hint_username">Username</string>
    <string name="signup_magic_link_error">There was some trouble sending the email. You can retry now or close and try again later.</string>
    <string name="signup_magic_link_error_button_negative">Close</string>
    <string name="signup_magic_link_error_button_positive">Retry</string>
    <string name="signup_magic_link_message">We sent you a magic signup link! Check your email on this device, and tap the link in the email to finish signing up.</string>
    <string name="signup_magic_link_progress">Sending email</string>
    <string name="signup_terms_of_service_text">By signing up, you agree to our %1$sTerms of Service%2$s.</string>
    <string name="signup_updating_account">Updating account…</string>
    <string name="signup_user_exists">Email already exists on WordPress.com.\nProceeding with login.</string>
    <string name="signup_with_email_button">Sign Up with Email</string>
    <string name="signup_with_google_button">Sign Up with Google</string>
    <string name="signup_with_google_progress">Signing up with Google…</string>
    <string name="content_description_add_avatar">Add avatar</string>
    <!-- Screen titles -->
    <string name="signup_email_screen_title">Email signup</string>
    <string name="signup_magic_link_title">Magic link sent</string>

    <string name="username_changer_action">Save</string>
    <string name="username_changer_dismiss_button_positive">Discard</string>
    <string name="username_changer_dismiss_message">Discard changing username?</string>
    <string name="username_changer_error_generic">An error occurred while retrieving username suggestions.</string>
    <string name="username_changer_error_none">No usernames are suggested from %1$s%2$s%3$s. Please enter more letters or numbers to get suggestions.</string>
    <string name="username_changer_header">Your current username is %1$s%2$s%3$s. With few exceptions, others will only ever see your display name, %4$s%5$s%6$s.</string>
    <string name="username_changer_hint">Type to get more suggestions</string>
    <string name="username_changer_title">Change username</string>

    <string name="google_error_timeout">Google took too long to respond. You may need to wait until you have a stronger internet connection.</string>

    <!-- Android O notification channels, these show in the Android app settings -->
    <string name="notification_channel_general_title">General</string>
    <string name="notification_channel_important_title">Important</string>
    <string name="notification_channel_transient_title">Transient</string>
    <string name="notification_channel_reminder_title">Reminder</string>

    <string name="notification_channel_normal_id" translatable="false">wpandroid_notification_normal_channel_id</string>
    <string name="notification_channel_important_id" translatable="false">wpandroid_notification_important_channel_id</string>
    <string name="notification_channel_transient_id" translatable="false">wpandroid_notification_transient_channel_id</string>
    <string name="notification_channel_reminder_id" translatable="false">wpandroid_notification_reminder_channel_id</string>

    <!-- Required by the login library - overwrites the placeholder value with a real channel -->
    <string name="login_notification_channel_id" content_override="true" translatable="false">@string/notification_channel_normal_id</string>

    <!-- Site Creation notifications -->
    <string name="notification_site_creation_title_success">Site created!</string>
    <string name="notification_site_creation_created">Tap to continue.</string>

    <!-- Login notifications -->
    <string name="notification_login_title_success">Logged in!</string>
    <string name="notification_logged_in">Tap to continue.</string>
    <string name="notification_login_title_in_progress">Login in progress…</string>
    <string name="notification_logging_in">Please wait while logging in.</string>
    <string name="notification_login_title_stopped">Login stopped</string>
    <string name="notification_error_wrong_password">Please double check your password to continue.</string>
    <string name="notification_2fa_needed">Please provide an authentication code to continue.</string>
    <string name="notification_login_failed">An error has occurred.</string>
    <string name="notification_wpcom_username_needed">Please log in with your username and password.</string>
    <string name="change_photo">Change photo</string>

    <!-- Content description for accessibility  -->
    <string name="featured_image_desc">featured image</string>
    <string name="theme_image_desc">theme image</string>
    <string name="blavatar_desc">site icon</string>
    <string name="comment_checkmark_desc">check mark</string>
    <string name="profile_picture">%s\'s profile picture</string>
    <string name="invite_user_delete_desc">remove %s</string>
    <string name="media_grid_item_image_desc">media preview, filename %s</string>
    <string name="media_grid_item_retry_desc">retry</string>
    <string name="media_grid_item_trash_desc">trash</string>
    <string name="media_grid_item_play_video_desc">play video</string>
    <string name="media_preview_audio_desc">audio</string>
    <string name="media_preview_desc">preview</string>
    <string name="media_preview_title">%1$d of %2$d</string>
    <string name="media_settings_image_preview_desc">image preview</string>
    <string name="media_settings_play">play</string>
    <string name="people_invite_role_info_desc">role info</string>
    <string name="photo_picker_device_desc">pick from device</string>
    <string name="photo_picker_camera_desc">open camera</string>
    <string name="photo_picker_wpmedia_desc">pick from WordPress media</string>
    <string name="plugin_detail_banner_desc">plugin banner</string>
    <string name="plugin_detail_logo_desc">plugin logo</string>
    <string name="reader_cardview_post_play_video_desc">play featured video</string>
    <string name="photo_picker_thumbnail_desc">Play video</string>
    <string name="reader_list_item_suggestion_remove_desc">delete</string>
    <string name="reader_photo_view_desc">photo</string>
    <string name="stats_list_cell_chevron_expand_desc">expand</string>
    <string name="show_more_desc">show more</string>
    <string name="open_external_link_desc">open external link</string>
    <string name="notification_settings_switch_desc">Notifications</string>
    <string name="navigate_up_desc">navigate up</string>
    <string name="stats_list_cell_chevron_collapse_desc">collapse</string>
    <string name="stats_bar_desc">Showing %s</string>
    <string name="stats_bar_date_value_type_desc">%s, %d %s</string>
    <string name="stats_bar_date_value_desc">%s, %d views</string>
    <string name="stats_bar_week_desc">Week of %s</string>
    <string name="fab_add_tag_desc">Create Tag</string>
    <string name="fab_create_desc">create</string>
    <string name="stats_legend">stats graph legend</string>
    <string name="stats_tab_tap_content_description">showing %s</string>
    <string name="stats_follower_since_desc">since %s ago</string>
    <string name="stats_views_zero_desc">zero views</string>
    <string name="stats_views_one_desc">one view</string>
    <string name="stats_views_many_desc">%d views</string>
    <string name="stats_clicks_zero_desc">zero clicks</string>
    <string name="stats_clicks_one_desc">one click</string>
    <string name="stats_clicks_many_desc">%d clicks</string>
    <string name="stats_plays_zero_desc">zero plays</string>
    <string name="stats_plays_one_desc">one play</string>
    <string name="stats_plays_many_desc">%d plays</string>
    <string name="stats_comments_zero_desc">zero comments</string>
    <string name="stats_comments_one_desc">one comment</string>
    <string name="stats_comments_many_desc">%d comments</string>
    <string name="stats_followers_zero_desc">zero followers</string>
    <string name="stats_followers_one_desc">one follower</string>
    <string name="stats_followers_many_desc">%d followers</string>
    <string name="reader_blavatar_desc">site icon</string>
    <string name="reader_avatar_desc">profile picture</string>
    <string name="reader_gallery_images_desc">image gallery</string>
    <string name="quick_start_completed_tasks_header_chevron_expand_desc">expand</string>
    <string name="quick_start_completed_tasks_header_chevron_collapse_desc">collapse</string>
    <string name="suggestions_updated_content_description">Suggestions updated</string>

    <string name="content_description_more">More</string>
    <string name="quick_start_button_negative" tools:ignore="UnusedResources">Not now</string>
    <string name="quick_start_button_negative_short" tools:ignore="UnusedResources">Cancel</string>
    <string name="quick_start_button_positive" tools:ignore="UnusedResources">Go</string>
    <string name="quick_start_task_skip_menu_title">Skip task</string>
    <string name="quick_start_complete_view_title">All tasks complete!</string>
    <string name="quick_start_complete_view_subtitle">Congratulations on completing your list. A job well done.</string>
    <string name="quick_start_remove_next_steps_menu_title">Remove this</string>
    <string name="quick_start_dialog_remove_next_steps_title">Remove Next Steps</string>
    <string name="quick_start_dialog_remove_next_steps_message">Removing Next Steps will hide all tours on this site. This action cannot be undone.</string>
    <string name="quick_start_dialog_browse_themes_message">Explore dozens of layout options and find your perfect fit.</string>
    <string name="quick_start_dialog_browse_themes_message_short" tools:ignore="UnusedResources">Tap %1$s Themes %2$s to discover new themes</string>
    <string name="quick_start_dialog_browse_themes_title">Browse themes</string>
    <string name="quick_start_dialog_check_stats_message">Keep up to date on your site\'s performance.</string>
    <string name="quick_start_dialog_check_stats_title">Check your site stats</string>
    <string name="quick_start_dialog_choose_theme_title">Choose a theme</string>
    <string name="quick_start_dialog_choose_theme_message">Browse all our themes to find your perfect fit.</string>
    <string name="quick_start_dialog_create_page_message">Add a page for key content — an \"About\" page is a great start.</string>
    <string name="quick_start_dialog_create_page_title">Create a new page</string>
    <string name="quick_start_dialog_customize_site_message">Tweak fonts, add images, and more.</string>
    <string name="quick_start_dialog_customize_site_message_short_customize">Tap %1$s Customize %2$s to start personalizing your site</string>
    <string name="quick_start_dialog_customize_site_message_short_themes" tools:ignore="UnusedResources">Tap %1$s Themes %2$s to continue</string>
    <string name="quick_start_dialog_customize_site_title">Customize your site</string>
    <string name="quick_start_dialog_enable_sharing_message">Automatically share new posts to your social media accounts.</string>
    <string name="quick_start_dialog_enable_sharing_message_short_connections">Tap the %1$s Connections %2$s to add your social media accounts</string>
    <string name="quick_start_dialog_enable_sharing_message_short_sharing" tools:ignore="UnusedResources">Tap %1$s Sharing %2$s to continue</string>
    <string name="quick_start_dialog_enable_sharing_title">Enable post sharing</string>
    <string name="quick_start_dialog_explore_plans_message">Learn about the marketing and SEO tools in our paid plans.</string>
    <string name="quick_start_dialog_explore_plans_title">Explore plans</string>
    <string name="quick_start_dialog_follow_sites_message">Find sites that inspire you, and follow them to get updates when they post.</string>
    <string name="quick_start_dialog_follow_sites_message_short_reader" tools:ignore="UnusedResources">Tap %1$s Reader %2$s to continue</string>
    <string name="quick_start_dialog_follow_sites_message_short_search">Tap %1$s Search %2$s to look for sites with similar interests</string>
    <string name="quick_start_dialog_follow_sites_title">Follow other sites</string>
    <string name="quick_start_dialog_migration_message">We\'ve added more tasks to help you grow your audience.</string>
    <string name="quick_start_dialog_migration_title">We\'ve made some changes to your checklist</string>
    <string name="quick_start_dialog_need_help_button_negative">No Thanks</string>
    <string name="quick_start_dialog_need_help_button_neutral">Never</string>
    <string name="quick_start_dialog_need_help_button_positive">Accept</string>
    <string name="quick_start_dialog_need_help_message">We\'ll walk you through the basics of building and growing your site.</string>
    <string name="quick_start_dialog_need_help_title">Want a little help getting started?</string>
    <string name="quick_start_dialog_publish_post_message">Draft and publish your first post.</string>
    <string name="quick_start_dialog_publish_post_message_short" tools:ignore="UnusedResources">Tap %1$s Create Post %2$s to create a new post</string>
    <string name="quick_start_dialog_publish_post_title">Publish a post</string>
    <string name="quick_start_dialog_share_site_title">Share your site</string>
    <string name="quick_start_dialog_share_site_message">Connect to your social media accounts – your site will automatically share new posts.</string>
    <string name="quick_start_dialog_upload_site_icon_message_short" tools:ignore="UnusedResources">Tap %1$s Your Site Icon %2$s to upload a new one</string>
    <string name="quick_start_dialog_check_stats_message_short" tools:ignore="UnusedResources">Tap %1$s Stats %2$s to see how your site is performing.</string>
    <string name="quick_start_dialog_create_new_page_message_short" tools:ignore="UnusedResources">Tap %1$s Site Pages %2$s to continue.</string>
    <string name="quick_start_dialog_create_new_page_message_short_pages">Tap %1$s Add Page %2$s to create a new page.</string>
    <string name="quick_start_dialog_explore_plans_message_short" tools:ignore="UnusedResources">Tap %1$s Plan %2$s to see your current plan and other available plans</string>
    <string name="quick_start_dialog_upload_icon_message">Your visitors will see your icon in their browser. Add a custom icon for a polished, pro look.</string>
    <string name="quick_start_dialog_upload_icon_title">Upload a site icon</string>
    <string name="quick_start_dialog_view_site_message">Enjoy your finished product!</string>
    <string name="quick_start_dialog_view_site_message_short" tools:ignore="UnusedResources">Tap %1$s View Site %2$s to preview your site</string>
    <string name="quick_start_dialog_view_site_title">View your site</string>
    <string name="quick_start_complete_tasks_header">Complete (%d)</string>
    <string name="quick_start_list_browse_themes_subtitle" translatable="false">@string/quick_start_dialog_browse_themes_message</string>
    <string name="quick_start_list_browse_themes_title" translatable="false">@string/quick_start_dialog_browse_themes_title</string>
    <string name="quick_start_list_check_stats_subtitle" translatable="false">@string/quick_start_dialog_check_stats_message</string>
    <string name="quick_start_list_check_stats_title" translatable="false">@string/quick_start_dialog_check_stats_title</string>
    <string name="quick_start_list_create_page_subtitle" translatable="false">@string/quick_start_dialog_create_page_message</string>
    <string name="quick_start_list_create_page_title" translatable="false">@string/quick_start_dialog_create_page_title</string>
    <string name="quick_start_list_create_site_subtitle">Get your site up and running.</string>
    <string name="quick_start_list_create_site_title">Create your site</string>
    <string name="quick_start_list_customize_site_subtitle" translatable="false">@string/quick_start_dialog_customize_site_message</string>
    <string name="quick_start_list_customize_site_title" translatable="false">@string/quick_start_dialog_customize_site_title</string>
    <string name="quick_start_list_enable_sharing_subtitle" translatable="false">@string/quick_start_dialog_enable_sharing_message</string>
    <string name="quick_start_list_enable_sharing_title" translatable="false">@string/quick_start_dialog_enable_sharing_title</string>
    <string name="quick_start_list_explore_plans_subtitle" translatable="false">@string/quick_start_dialog_explore_plans_message</string>
    <string name="quick_start_list_explore_plans_title" translatable="false">@string/quick_start_dialog_explore_plans_title</string>
    <string name="quick_start_list_follow_site_subtitle" translatable="false">@string/quick_start_dialog_follow_sites_message</string>
    <string name="quick_start_list_follow_site_title" translatable="false">@string/quick_start_dialog_follow_sites_title</string>
    <string name="quick_start_list_publish_post_subtitle" translatable="false">@string/quick_start_dialog_publish_post_message</string>
    <string name="quick_start_list_publish_post_title" translatable="false">@string/quick_start_dialog_publish_post_title</string>
    <string name="quick_start_list_upload_icon_subtitle" translatable="false">@string/quick_start_dialog_upload_icon_message</string>
    <string name="quick_start_list_upload_icon_title" translatable="false">@string/quick_start_dialog_upload_icon_title</string>
    <string name="quick_start_list_view_site_subtitle" translatable="false">@string/quick_start_dialog_view_site_message</string>
    <string name="quick_start_list_view_site_title" translatable="false">@string/quick_start_dialog_view_site_title</string>
    <string name="quick_start_sites">Next Steps</string>
    <string name="quick_start_sites_type_customize">Customize Your Site</string>
    <string name="quick_start_sites_type_grow">Grow Your Audience</string>
    <string name="quick_start_sites_type_subtitle">%1$d of %2$d complete</string>
    <string name="quick_start_span_end" translatable="false">&lt;/span&gt;</string>
    <string name="quick_start_span_start" translatable="false">&lt;span&gt;</string>
    <string name="quick_start_focus_point_description">tap here</string>

    <!-- Pages -->
    <string name="pages_published" tools:ignore="UnusedResources">Published</string>
    <string name="pages_drafts" tools:ignore="UnusedResources">Drafts</string>
    <string name="pages_scheduled" tools:ignore="UnusedResources">Scheduled</string>
    <string name="pages_trashed" tools:ignore="UnusedResources">Trashed</string>
    <string name="pages_pending">Pending review</string>
    <string name="pages_private">Private</string>
    <string name="pages_view">View</string>
    <string name="pages_set_parent">Set parent</string>
    <string name="pages_publish_now">Publish Now</string>
    <string name="pages_move_to_draft">Move to Draft</string>
    <string name="pages_move_to_trash">Move to Trash</string>
    <string name="pages_delete_permanently">Delete Permanently</string>
    <string name="pages_empty_search_result">No pages matching your search</string>
    <string name="pages_search_suggestion">Search pages</string>
    <string name="pages_empty_published">You haven\'t published any pages yet</string>
    <string name="pages_empty_drafts">You don\'t have any draft pages</string>
    <string name="pages_empty_scheduled">You don\'t have any scheduled pages</string>
    <string name="pages_empty_trashed">You don\'t have any trashed pages</string>
    <string name="pages_open_page_error">The selected page is not available</string>


    <!-- Posts -->
    <string name="post_list_author_me">Me</string>
    <string name="post_list_author_everyone">Everyone</string>
    <string name="post_list_published">Published</string>
    <string name="post_list_drafts">Drafts</string>
    <string name="post_list_scheduled">Scheduled</string>
    <string name="post_list_trashed">Trashed</string>


    <!-- News Card -->
    <!-- When announcing a new feature, add new strings and make sure to update LocalNewsItem.kt -->
    <!-- Never reuse same keys for new announcements! The new value might not be translated before the release
    which would result in showing an out-of-date announcement. Moreover since the url has translatable set to false,
    the out-of-date announcement might redirect the user to the new feature. -->
    <!--suppress UnusedResources -->
    <string name="news_card_announcement_title_sample_announcement">[New feature available]</string>
    <!--suppress UnusedResources -->
    <string name="news_card_announcement_content_sample_announcement">[No time to read right now? No problem: save posts for when you do.]</string>
    <!--suppress UnusedResources -->
    <string name="news_card_announcement_action_sample_announcement">[Read more]</string>
    <!--suppress UnusedResources -->
    <string name="news_card_announcement_action_url_sample_announcement" translatable="false">https://en.blog.wordpress.com/2018/06/21/bookmark-posts-with-save-for-later/</string>
    <!-- END (News Card) -->

    <!-- Site Creation -->
    <string name="new_site_creation_screen_title_general">Create Site</string>
    <string name="new_site_creation_screen_title_step_count">%1$d of %2$d</string>
    <string name="new_site_creation_preview_title">Your site has been created!</string>
    <string name="new_site_creation_preview_subtitle">You\'ll be able to customize look and feel of your site later</string>
    <string name="site_creation_segments_title">Tell us what kind of site you\’d like to make</string>
    <string name="site_creation_segments_subtitle">This helps us make recommendations. But you’re never locked in — all sites evolve!</string>
    <string name="site_creation_fetch_suggestions_error_no_connection">No connection</string>
    <string name="site_creation_fetch_suggestions_error_unknown">There was a problem</string>
    <string name="new_site_creation_site_info_header_title">Basic Information</string>
    <string name="new_site_creation_site_info_header_subtitle">Tell us more about the site you are creating.</string>
    <string name="new_site_creation_site_title_hint">Site Title</string>
    <string name="new_site_creation_tag_line_hint">Tagline</string>
    <string name="new_site_creation_tag_line_description">The tagline is a short line of text shown right below the title.</string>
    <string name="new_site_creation_button_skip">Skip</string>
    <string name="new_site_creation_verticals_custom_subtitle">Custom category</string>
    <string name="site_creation_error_generic_title">There was a problem</string>
    <string name="site_creation_error_generic_subtitle">Error communicating with the server, please try again</string>
    <string name="new_site_creation_empty_domain_list_message">No available addresses matching your search</string>
    <string name="new_site_creation_domain_header_title">Choose a domain name for your site</string>
    <string name="new_site_creation_domain_header_subtitle">This is where people will find you on the internet.</string>
    <string name="new_site_creation_search_domain_input_hint">Search Domains</string>
    <string name="site_creation_domain_finish_button">Create site</string>
    <string name="new_site_creation_create_site_button">Create Site</string>
    <string name="notification_new_site_creation_title">Create Site</string>
    <string name="notification_new_site_creation_failed">There was a problem</string>
    <string name="notification_new_site_creation_creating_site_subtitle">We\'re creating your new site</string>
    <string name="cancel_new_site_wizard_content_description">Cancel Site Creation Wizard</string>
    <string name="site_created_but_not_fetched_snackbar_message">It seems like you\'re on a slow connection. If you don\'t see your new site in the list, try refreshing.</string>
    <string name="new_site_creation_clear_all_content_description">Clear</string>
    <string name="new_site_creation_site_preview_content_description">Showing site preview</string>
    <string name="new_site_creation_preview_back_pressed_warning">You may lose your progress. Are you sure you want to exit?</string>

    <!-- App rating dialog -->
    <string name="app_rating_title">Enjoying WordPress?</string>
    <string name="app_rating_message">Nice to see you again! If you’re digging the app, we\’d love a rating on the Google Play Store.</string>
    <string name="app_rating_rate_now">Rate now</string>
    <string name="app_rating_rate_later">Later</string>
    <string name="app_rating_rate_never">No thanks</string>

    <!-- Gutenberg mobile strings -->
    <string name="gutenberg_mobile_gutenberg_packages_format_library_src_link_modal_native_js_101" tools:ignore="UnusedResources">Link inserted</string>
    <string name="gutenberg_mobile_gutenberg_packages_block_library_src_image_edit_native_js_214" tools:ignore="UnusedResources">Add URL</string>
    <string name="gutenberg_mobile_gutenberg_packages_format_library_src_link_modal_native_js_136" tools:ignore="UnusedResources">Link Text</string>
    <string name="gutenberg_mobile_gutenberg_packages_format_library_src_link_modal_native_js_138" tools:ignore="UnusedResources">Add Link Text</string>
    <string name="gutenberg_mobile_gutenberg_packages_format_library_src_link_modal_native_js_152" tools:ignore="UnusedResources">Remove Link</string>
    <string name="gutenberg_mobile_gutenberg_packages_block_library_src_paragraph_edit_native_js_128" tools:ignore="UnusedResources">Start writing…</string>
    <string name="gutenberg_mobile_gutenberg_packages_block_library_src_image_edit_native_js_196" tools:ignore="UnusedResources">Choose from device</string>
    <string name="gutenberg_mobile_gutenberg_packages_block_library_src_image_edit_native_js_197" tools:ignore="UnusedResources">Take a Photo</string>
    <string name="gutenberg_mobile_gutenberg_packages_block_library_src_image_edit_native_js_198" tools:ignore="UnusedResources">WordPress Media Library</string>
    <string name="gutenberg_mobile_gutenberg_packages_block_library_src_image_edit_native_js_273" tools:ignore="UnusedResources">Alt Text</string>
    <string name="gutenberg_mobile_gutenberg_packages_block_library_src_image_edit_native_js_280" tools:ignore="UnusedResources">Clear All Settings</string>
    <string name="gutenberg_mobile_gutenberg_packages_block_library_src_image_edit_native_js_374" translatable="false" tools:ignore="UnusedResources">@string/editor_failed_to_insert_media_tap_for_options</string>
    <string name="gutenberg_mobile_gutenberg_packages_editor_src_components_media_placeholder_index_native_js_26" tools:ignore="UnusedResources">CHOOSE IMAGE</string>
    <string name="gutenberg_mobile_gutenberg_packages_editor_src_components_url_input_index_native_js_27" tools:ignore="UnusedResources">Paste URL</string>
    <string name="gutenberg_mobile_src_block_types_unsupported_block_index_js_21" tools:ignore="UnusedResources">Unsupported Block</string>
    <string name="gutenberg_mobile_src_block_types_unsupported_block_index_js_23" tools:ignore="UnusedResources">Unsupported block type.</string>
    <string name="gutenberg_mobile_src_block_types_unsupported_block_edit_js_27" tools:ignore="UnusedResources">Unsupported</string>
    <string name="gutenberg_mobile_src_block_management_block_manager_js_285" tools:ignore="UnusedResources">ADD BLOCK HERE</string>
    <string name="gutenberg_mobile_src_block_management_inline_toolbar_index_js_48" tools:ignore="UnusedResources">Move block up</string>
    <string name="gutenberg_mobile_src_block_management_inline_toolbar_index_js_55" tools:ignore="UnusedResources">Move block down</string>
    <string name="gutenberg_mobile_src_block_management_inline_toolbar_index_js_66" tools:ignore="UnusedResources">Remove content</string>
</resources><|MERGE_RESOLUTION|>--- conflicted
+++ resolved
@@ -833,7 +833,13 @@
     <string name="stats_menu_move_down">Move down</string>
     <string name="stats_menu_remove">Remove from insights</string>
 
-<<<<<<< HEAD
+    <string name="stats_manage_your_stats">Manage Your Stats</string>
+    <string name="stats_management_news_card_message">Choose what stats to see, and focus on the data you care most about. Tap %1$s at the bottom of Insights to customise your stats.</string>
+    <string name="stats_management_try_it_now">Try it now</string>
+    <string name="stats_management_dismiss_insights_news_card">Dismiss</string>
+    <string name="stats_management_edit">Edit</string>
+    <string name="stats_management_new">New</string>
+
     <!-- Stats refreshed widgets -->
 
     <string name="stats_widget_add">Add widget</string>
@@ -845,14 +851,6 @@
     <string name="stats_widget_color_dark">Dark</string>
     <string name="stats_widget_select_your_site">Select your site</string>
     <string name="stats_widget_select_color">Color</string>
-=======
-    <string name="stats_manage_your_stats">Manage Your Stats</string>
-    <string name="stats_management_news_card_message">Choose what stats to see, and focus on the data you care most about. Tap %1$s at the bottom of Insights to customise your stats.</string>
-    <string name="stats_management_try_it_now">Try it now</string>
-    <string name="stats_management_dismiss_insights_news_card">Dismiss</string>
-    <string name="stats_management_edit">Edit</string>
-    <string name="stats_management_new">New</string>
->>>>>>> 4fab9e79
 
     <!-- Jetpack install -->
     <string name="jetpack">Jetpack</string>
