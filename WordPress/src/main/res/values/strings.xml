--- conflicted
+++ resolved
@@ -107,13 +107,10 @@
     <string name="site_cannot_be_loaded">We cannot load the data for your site right now. Please try again later</string>
     <string name="local_draft">Local draft</string>
     <string name="local_changes">Local changes</string>
-<<<<<<< HEAD
     <string name="publish_now">Publish Now</string>
     <string name="update_now">Update Now</string>
     <string name="status_and_visibility">Status &amp; Visibility</string>
-=======
     <string name="continue_label">Continue</string>
->>>>>>> 7ea2129c
 
     <string name="button_not_now">Not now</string>
 
@@ -2650,13 +2647,9 @@
     <string name="pages_private">Private</string>
     <string name="pages_view">View</string>
     <string name="pages_set_parent">Set parent</string>
-<<<<<<< HEAD
     <string name="pages_publish_now" translatable="false">@string/publish_now</string>
-=======
     <string name="pages_set_as_homepage">Set as Homepage</string>
     <string name="pages_set_as_posts_page">Set as Posts Page</string>
-    <string name="pages_publish_now">Publish Now</string>
->>>>>>> 7ea2129c
     <string name="pages_move_to_draft">Move to Draft</string>
     <string name="pages_move_to_trash">Move to Trash</string>
     <string name="pages_delete_permanently">Delete Permanently</string>
