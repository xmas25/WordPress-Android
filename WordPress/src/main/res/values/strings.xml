<?xml version='1.0' encoding='utf-8'?>
<resources xmlns:tools="http://schemas.android.com/tools">

    <string name="app_name" translatable="false">WordPress</string>

    <!-- account setup -->
    <string name="xmlrpc_missing_method_error">Couldn\'t connect. Required XML-RPC methods are missing on the server.</string>
    <string name="xmlrpc_post_blocked_error">Couldn\'t connect. Your host is blocking POST requests, and the app needs
        that in order to communicate with your site. Contact your host to solve this problem.</string>
    <string name="xmlrpc_endpoint_forbidden_error">Couldn\'t connect. We received a 403 error when trying to access your
        site XMLRPC endpoint. The app needs that in order to communicate with your site. Contact your host to solve
        this problem.</string>
    <string name="no_network_title">No network available</string>
    <string name="no_network_message">There is no network available</string>
    <string name="sign_out_wpcom_confirm_with_changes">You have changes to posts that haven’t been uploaded to your site. Logging out now will delete those changes from your device. Log out anyway?</string>
    <string name="sign_out_wpcom_confirm_with_no_changes">Log out of WordPress?</string>

    <!-- form labels -->
    <string name="select_categories">Select categories</string>
    <string name="tags_separate_with_commas">Separate tags with commas</string>
    <string name="max_thumbnail_px_size">Maximum Image Size</string>
    <string name="image_quality">Image Quality</string>
    <string name="max_video_resolution">Maximum Video Size</string>
    <string name="video_quality">Video Quality</string>
    <string name="password">Password</string>

    <!-- comment form labels -->
    <string name="anonymous">Anonymous</string>

    <!-- Screen titles -->
    <string name="release_notes_screen_title">Release notes</string>
    <string name="license_screen_title">License</string>
    <string name="help_screen_title">Help and Support</string>
    <string name="notif_settings_screen_title">Notification settings</string>
    <string name="my_site_section_screen_title">My site</string>
    <string name="me_section_screen_title">Me</string>
    <string name="reader_screen_title">Reader</string>
    <string name="notifications_screen_title">Notifications</string>
    <string name="publicize_buttons_screen_title">Sharing buttons</string>
    <string name="media_settings_screen_title">File details</string>
    <string name="person_detail_screen_title">Person detail</string>
    <string name="login_epilogue_screen_title">Logged in as</string>
    <string name="login_prologue_screen_title">Login</string>
    <string name="signup_epilogue_screen_title">New account</string>
    <string name="share_intent_screen_title">Pick site</string>
    <string name="edit_photo_screen_title">Edit Photo</string>
    <string name="notif_detail_screen_title">Notification detail %s</string>
    
    <!-- general strings -->
    <string name="posts">Posts</string>
    <string name="sites">Sites</string>
    <string name="media">Media</string>
    <string name="themes">Themes</string>
    <string name="about_the_app">About the app</string>
    <string name="username">Username</string>
    <string name="cancel">Cancel</string>
    <string name="save">Save</string>
    <string name="keep_editing">Keep editing</string>
    <string name="add">Add</string>
    <string name="remove">Remove</string>
    <string name="removed">Removed</string>
    <string name="search">Search</string>
    <string name="show">Show</string>
    <string name="hide">Hide</string>
    <string name="select_all">Select all</string>
    <string name="deselect_all">Deselect all</string>
    <string name="sure_to_remove_account">Remove this site from the app?</string>
    <string name="yes">Yes</string>
    <string name="no">No</string>
    <string name="error">Error</string>
    <string name="connection_error">Connection error</string>
    <string name="connection_to_server_lost">The connection to the server was lost</string>
    <string name="category_refresh_error">Category refresh error</string>
    <string name="incorrect_credentials">Incorrect username or password.</string>
    <string name="cancel_edit">Cancel edit</string>
    <string name="gallery_error">The media item couldn\'t be retrieved</string>
    <string name="refresh">Refresh</string>
    <string name="report_bug">Report bug</string>
    <string name="blog_not_found">An error occurred when accessing this blog</string>
    <string name="post_not_found">An error occurred when loading the post. Refresh your posts and try again.</string>
    <string name="sign_in">Log in</string>
    <string name="signing_out">Logging out…</string>
    <string name="sign_in_wpcom">Log in to WordPress.com</string>
    <string name="learn_more">Learn more</string>
    <string name="uploading_post">Uploading \"%s\"</string>
    <string name="language">Language</string>
    <string name="interface_language">Interface Language</string>
    <string name="signout">Log out</string>
    <string name="undo">Undo</string>
    <string name="never">Never</string>
    <string name="unknown">Unknown</string>
    <string name="off">Off</string>
    <string name="could_not_load_page">Could not load page</string>
    <string name="send">Send</string>
    <string name="swipe_for_more">Swipe for more</string>
    <string name="confirm">Confirm</string>
    <string name="cant_open_url">Unable to open the link</string>
    <string name="retry">Retry</string>
    <string name="invalid_ip_or_range">Invalid IP or IP range</string>
    <string name="copy">Copy</string>
    <string name="error_please_choose_browser">Error opening the default web browser. Please choose another app:</string>
    <string name="delete_yes">Delete</string>
    <string name="add_count">Add %d</string>
    <string name="preview_count">Preview %d</string>
    <string name="dismiss">dismiss</string>
    <string name="exit">exit</string>
    <string name="ok">OK</string>
    <string name="site_cannot_be_loaded">We cannot load the data for your site right now. Please try again later</string>
    <string name="local_draft">Local draft</string>
    <string name="local_changes">Local changes</string>

    <string name="button_not_now">Not now</string>

    <string name="latitude_longitude">%1$f, %2$f</string>
    <string name="author_name_blog_name">%1$s, %2$s</string>
    <string name="at_username">\@%s</string>

    <!-- CAB -->
    <string name="cab_selected">%d selected</string>

    <!-- Media  -->
    <string name="media_all">All</string>
    <string name="media_images">Images</string>
    <string name="media_documents">Documents</string>
    <string name="media_videos">Videos</string>
    <string name="media_audio">Audio</string>
    <string name="media_gallery_column_count_single">1 column</string>
    <string name="media_gallery_column_count_multi">%d columns</string>
    <string name="media_gallery_type_thumbnail_grid">Thumbnail grid</string>
    <string name="media_gallery_type_squares">Squares</string>
    <string name="media_gallery_type_tiled">Tiled</string>
    <string name="media_gallery_type_circles">Circles</string>
    <string name="media_gallery_type_slideshow">Slideshow</string>
    <string name="media_insert_title">Add multiple photos</string>
    <string name="media_insert_individually">Add individually</string>
    <string name="media_insert_as_gallery">Add as gallery</string>
    <string name="media_downloading">Saving media to this device</string>
    <string name="wp_media_title">WordPress media</string>
    <string name="pick_photo">Select photo</string>
    <string name="pick_video">Select video</string>
    <string name="pick_media">Add image or video</string>
    <string name="capture_or_pick_photo">Capture or select photo</string>
    <string name="reader_toast_err_get_post">Unable to retrieve this post</string>
    <string name="media_error_no_permission">You don\'t have permission to view the media library</string>
    <string name="media_error_no_permission_upload">You don\'t have permission to upload media to the site</string>
    <string name="media_error_http_too_large_photo_upload">Image too large to upload. Try changing Optimize Images in your app\'s settings</string>
    <string name="media_error_http_too_large_video_upload">Video too large to upload</string>
    <string name="media_error_exceeds_php_filesize">File exceeds the maximum upload size for this site</string>
    <string name="media_error_exceeds_memory_limit">File too large to be uploaded on this site</string>
    <string name="media_error_internal_server_error">Upload error. Try changing Optimize Images in your app\'s settings</string>
    <string name="media_error_timeout">Server took too long to respond</string>
    <string name="share_media_permission_required">Permissions required in order to share images or videos</string>
    <string name="media_fetching">Fetching media…</string>
    <string name="media_upload_error">Media upload error occurred</string>
    <string name="media_generic_error">Media error occurred</string>
    <string name="media_space_used">%1$s used</string>
    <string name="media_accessing_progress">Accessing content of a private site</string>
    <string name="media_accessing_failed">Failed to access content of a private site. Some media might be unavailable</string>

    <string name="media_upload_state_queued">Queued</string>
    <string name="media_upload_state_uploading">Uploading</string>
    <string name="media_upload_state_deleting">Deleting</string>
    <string name="media_upload_state_deleted">Deleted</string>
    <string name="media_upload_state_failed">Upload Failed</string>
    <string name="media_upload_state_uploaded">Uploaded</string>

    <string name="media_encoder_quality_80">Low</string>
    <string name="media_encoder_quality_85">Medium</string>
    <string name="media_encoder_quality_90">High</string>
    <string name="media_encoder_quality_95">Very High</string>
    <string name="media_encoder_quality_100">Maximum</string>

    <!-- Edit Media -->
    <string name="media_edit_title_text">Title</string>
    <string name="media_edit_caption_text">Caption</string>
    <string name="media_edit_alttext_text">Alt text</string>
    <string name="media_edit_description_text">Description</string>
    <string name="media_edit_link_text">Link to</string>
    <string name="media_edit_link_hint">Open link in a new window/tab</string>
    <string name="media_edit_failure">Failed to update</string>
    <string name="media_edit_file_details_card_caption">File Details</string>
    <string name="media_edit_customize_card_caption">Customize</string>
    <string name="media_edit_url_caption">URL</string>
    <string name="media_edit_filename_caption">File Name</string>
    <string name="media_edit_filetype_caption">File Type</string>
    <string name="media_edit_image_dimensions_caption">Image Dimensions</string>
    <string name="media_edit_video_dimensions_caption">Video Dimensions</string>
    <string name="media_edit_duration_caption">Duration</string>
    <string name="media_edit_upload_date_caption">Upload Date</string>
    <string name="media_edit_copy_url_toast">URL copied to clipboard</string>
    <string name="fab_content_description_preview">Preview</string>

    <!-- Media settings title -->
    <string name="media_title_image_details">Image details</string>
    <string name="media_title_video_details">Video details</string>
    <string name="media_title_audio_details">Audio details</string>
    <string name="media_title_document_details">Document details</string>

    <!-- Delete Media -->
    <string name="cannot_delete_multi_media_items">Some media can\'t be deleted at this time. Try again later.</string>
    <string name="cannot_retry_deleted_media_item">Media has been removed. Delete it from this post?</string>
    <string name="media_empty_list">You don\'t have any media</string>
    <string name="media_empty_search_list">No media matching your search</string>
    <string name="media_empty_image_list">You don\'t have any images</string>
    <string name="media_empty_videos_list">You don\'t have any videos</string>
    <string name="media_empty_documents_list">You don\'t have any documents</string>
    <string name="media_empty_audio_list">You don\'t have any audio</string>
    <string name="media_empty_upload_media">Upload media</string>
    <string name="delete">Delete</string>
    <string name="confirm_delete_media_image">Delete this image?</string>
    <string name="confirm_remove_media_image">Remove this image from the post?</string>
    <string name="confirm_delete_media_video">Delete this video?</string>
    <string name="deleting_media_dlg">Deleting</string>
    <string name="remove_image_from_post">Remove from post</string>

    <!-- themes -->
    <string name="themes_fetching">Fetching themes…</string>

    <string name="theme_activate_button">Activate</string>
    <string name="theme_fetch_failed">Failed to fetch themes</string>
    <string name="theme_no_search_result_found">Sorry, no themes found.</string>

    <!-- link view -->
    <string name="link_enter_url">URL</string>
    <string name="link_enter_url_text">Link text (optional)</string>
    <string name="link_open_new_window">Open link in a new window/tab</string>

    <!-- page view -->
    <string name="title">Title</string>
    <string name="pages_empty_list_button">Create a page</string>
    <string name="page_settings">Page settings</string>
    <string name="pages">Pages</string>
    <string name="set_parent">Set Parent</string>
    <string name="page_delete_error">There was a problem deleting the page</string>
    <string name="page_status_change_error">There was a problem changing the page status</string>
    <string name="page_parent_change_error">There was a problem changing the page parent</string>
    <string name="page_delete_dialog_message">Are you sure you want to delete page %s?</string>
    <string name="top_level">Top level</string>
    <string name="page_moved_to_draft">Page has been moved to Drafts</string>
    <string name="page_moved_to_trash">Page has been trashed</string>
    <string name="page_moved_to_published">Page has been published</string>
    <string name="page_moved_to_scheduled">Page has been scheduled</string>
    <string name="page_permanently_deleted">Page has been permanently deleted</string>
    <string name="page_parent_changed">Page parent has been changed</string>

    <!-- posts tab -->
    <string name="posts_cannot_be_started">We cannot open the posts right now. Please try again later</string>
    <string name="untitled">Untitled</string>
    <string name="untitled_in_parentheses">(Untitled)</string>
    <string name="post_uploading">Uploading post</string>
    <string name="post_uploading_draft">Uploading draft</string>
    <string name="post_queued">Queued post</string>
    <string name="posts_empty_list">No posts yet. Why not create one?</string>
    <string name="posts_empty_list_button">Create a post</string>
    <string name="empty_list_default">This list is empty</string>
    <string name="posts_published_empty">You haven\'t published any posts yet</string>
    <string name="posts_scheduled_empty">You don\'t have any scheduled posts</string>
    <string name="posts_draft_empty">You don\'t have any draft posts</string>
    <string name="posts_trashed_empty">You don\'t have any trashed posts</string>
    <string name="multiple_status_label_delimiter" translatable="false">\u0020·\u0020</string>
    <string name="post_list_toggle_item_layout_cards_view">Switch to cards view</string>
    <string name="post_list_toggle_item_layout_list_view">Switch to list view</string>
    <string name="post_waiting_for_connection_publish">We\'ll publish the post when your device is back online.</string>
    <string name="post_waiting_for_connection_pending">We\'ll submit your post for review when your device is back online.</string>
    <string name="post_waiting_for_connection_scheduled">We\'ll schedule your post when your device is back online.</string>
    <string name="post_waiting_for_connection_private">We\'ll publish your private post when your device is back online.</string>
    <string name="post_waiting_for_connection_draft">We\'ll save your draft when your device is back online</string>
    <string name="post_waiting_for_connection_publish_cancel"> We won\'t publish these changes.</string>
    <string name="post_waiting_for_connection_pending_cancel">We won\'t submit these changes for review. </string>
    <string name="post_waiting_for_connection_scheduled_cancel">We won\'t schedule these changes.</string>
    <string name="post_waiting_for_connection_draft_cancel">We won\'t save the latest changes to your draft.</string>

    <!-- buttons on post cards -->
    <string name="button_edit">Edit</string>
    <string name="button_publish">Publish</string>
    <string name="button_sync">Sync</string>
    <string name="button_view">View</string>
    <string name="button_preview">Preview</string>
    <string name="button_stats">Stats</string>
    <string name="button_trash">Trash</string>
    <string name="button_delete_permanently">Delete Permanently</string>
    <string name="button_delete" translatable="false">@string/delete</string>
    <string name="button_more" translatable="false">@string/more</string>
    <string name="button_discard">Discard</string>
    <string name="button_retry">Retry</string>
    <string name="button_move_to_draft">Move to Draft</string>

    <!-- post uploads -->
    <string name="upload_failed_param">Upload failed for \"%s\"</string>

    <string name="media_file_post_singular_mixed_not_uploaded_one_file">1 post with 1 file not uploaded</string>
    <string name="media_file_posts_plural_mixed_not_uploaded_one_file">%1$d posts with 1 file not uploaded</string>
    <string name="media_file_page_singular_mixed_not_uploaded_one_file">1 page with 1 file not uploaded</string>
    <string name="media_file_pages_plural_mixed_not_uploaded_one_file">%1$d pages with 1 file not uploaded</string>
    <string name="media_file_pages_and_posts_mixed_not_uploaded_one_file">%1$d posts / pages with 1 file not uploaded</string>

    <string name="media_file_post_singular_mixed_not_uploaded_files_plural">1 post with %1$d files not uploaded</string>
    <string name="media_file_posts_plural_mixed_not_uploaded_files_plural">%1$d posts with %2$d files not uploaded</string>
    <string name="media_file_page_singular_mixed_not_uploaded_files_plural">1 page with %1$d files not uploaded</string>
    <string name="media_file_pages_plural_mixed_not_uploaded_files_plural">%1$d pages with %2$d files not uploaded</string>
    <string name="media_file_pages_and_posts_mixed_not_uploaded_files_plural">%1$d posts / pages with %2$d files not uploaded</string>

    <string name="media_file_post_singular_only_not_uploaded">1 post not uploaded</string>
    <string name="media_file_posts_plural_only_not_uploaded">%1$d posts not uploaded</string>
    <string name="media_file_page_singular_only_not_uploaded">1 page not uploaded</string>
    <string name="media_file_pages_plural_only_not_uploaded">%1$d pages not uploaded</string>
    <string name="media_file_pages_and_posts_only_not_uploaded">%1$d posts / pages not uploaded</string>

    <string name="media_files_not_uploaded">%d files not uploaded</string>
    <string name="media_files_uploaded">%d files uploaded</string>
    <string name="media_file_not_uploaded">1 file not uploaded</string>
    <string name="media_file_uploaded">1 file uploaded</string>
    <string name="media_files_uploaded_successfully">, %d successfully uploaded</string>
    <string name="media_all_files_uploaded_successfully">%d files uploaded successfully</string>
    <string name="retry_needs_aztec" translatable="false">Retry only available in the Beta editor</string>
    <string name="media_files_uploaded_write_post">Write Post</string>

    <!-- post view -->
    <string name="draft_uploaded">Draft uploaded</string>
    <string name="post_published">Post published</string>
    <string name="post_submitted">Post submitted</string>
    <string name="page_published">Page published</string>
    <string name="post_scheduled">Post scheduled</string>
    <string name="page_scheduled">Page scheduled</string>
    <string name="post_updated">Post updated</string>
    <string name="page_updated">Page updated</string>
    <string name="file_not_found">Couldn\'t find the file for upload. Was it deleted or moved?</string>
    <string name="delete_post">Delete post?</string>
    <string name="delete_page">Delete page?</string>
    <string name="posts_fetching">Fetching posts…</string>
    <string name="pages_fetching">Fetching pages…</string>
    <string name="dialog_confirm_publish_title">Ready to Publish?</string>
    <string name="dialog_confirm_publish_message_post">This post will be published immediately.</string>
    <string name="dialog_confirm_publish_message_page">This page will be published immediately.</string>
    <string name="dialog_confirm_publish_yes">Publish now</string>
    <string name="dialog_confirm_update_title">Ready to Update?</string>
    <string name="dialog_confirm_update_message_post">This published post will be updated immediately.</string>
    <string name="dialog_confirm_update_message_page">This published page will be updated immediately.</string>
    <string name="dialog_confirm_update_yes">Update now</string>
    <string name="dialog_confirm_delete_permanently_post">Are you sure you\'d like to permanently delete this post?</string>

    <!-- scheduled post sync confirmation dialog -->
    <string name="dialog_confirm_scheduled_post_sync_title">Ready to Sync?</string>
    <string name="dialog_confirm_scheduled_post_sync_message">This post will be synced immediately.</string>
    <string name="dialog_confirm_scheduled_post_sync_yes">Sync now</string>

    <!-- post version sync conflict dialog -->
    <string name="dialog_confirm_load_remote_post_title">Resolve sync conflict</string>
    <string name="dialog_confirm_load_remote_post_body">This post has two versions that are in conflict. Select the version you would like to discard.\n\n</string>
    <string name="dialog_confirm_load_remote_post_body_2">Local\nSaved on %s\n\nWeb\nSaved on %s\n</string>
    <string name="dialog_confirm_load_remote_post_discard_local">Discard Local</string>
    <string name="dialog_confirm_load_remote_post_discard_web">Discard Web</string>
    <string name="toast_conflict_updating_post">Updating post</string>
    <string name="snackbar_conflict_local_version_discarded">Local version discarded</string>
    <string name="snackbar_conflict_web_version_discarded">Web version discarded</string>
    <string name="snackbar_conflict_undo">Undo</string>

    <!-- post autosave revision dialog -->
    <string name="dialog_confirm_autosave_title">Which version would you like to edit?</string>
    <string name="dialog_confirm_autosave_body_first_part">You recently made changes to this post but didn\'t save them. Choose a version to load:\n\n</string>
    <string name="dialog_confirm_autosave_body_first_part_for_page">You recently made changes to this page but didn\'t save them. Choose a version to load:\n\n</string>
    <string name="dialog_confirm_autosave_body_second_part">From this app\nSaved on %s\n\nFrom another device\nSaved on %s\n</string>
    <string name="dialog_confirm_autosave_restore_button">The version from another device</string>
    <string name="dialog_confirm_autosave_dont_restore_button">The version from this app</string>

    <!-- trash post with local changes dialog -->
    <string name="dialog_confirm_trash_losing_local_changes_title">Local changes</string>
    <string name="dialog_confirm_trash_losing_local_changes_message">Trashing this post will discard local changes, are you sure you want to continue?</string>

    <!-- gutenberg informative dialog -->
    <string name="dialog_gutenberg_informative_title">Block Editor Enabled</string>
    <string name="dialog_gutenberg_informative_description_post">You\’re now using the block editor for new posts, great! If you\’d like to change to the classic editor, go to \'My Site\' &gt; \'Site Settings\'.</string>
    <string name="dialog_gutenberg_informative_description_page">You\’re now using the block editor for new pages, great! If you\’d like to change to the classic editor, go to \'My Site\' &gt; \'Site Settings\'.</string>
    <string name="dialog_gutenberg_informative_description_v2">We made big improvements to the block editor and think it\'s worth a try! We enabled it for new posts and pages but if you\'d like to change to the classic editor, go to \'My Site\' &gt; \'Site Settings\'.</string>

    <!-- reload drop down -->
    <string name="loading">Loading…</string>

    <!-- comment view -->
    <string name="on">on</string>
    <string name="comment_status_approved">Approved</string>
    <string name="comment_status_unapproved">Pending</string>
    <string name="comment_status_spam">Spam</string>
    <string name="comment_status_trash">Trashed</string>
    <string name="comment_status_all">All</string>
    <string name="edit_comment">Edit comment</string>
    <string name="comments_empty_list">No comments yet</string>
    <string name="comments_empty_list_filtered_approved">No approved comments</string>
    <string name="comments_empty_list_filtered_pending">No pending comments</string>
    <string name="comments_empty_list_filtered_spam">No spam comments</string>
    <string name="comments_empty_list_filtered_trashed">No trashed comments</string>
    <string name="comment_reply_to_user">Reply to %s</string>
    <string name="comment_trashed">Comment trashed</string>
    <string name="comment_spammed">Comment marked as spam</string>
    <string name="comment_deleted_permanently">Comment deleted</string>
    <string name="comment">Comment</string>
    <string name="comments_fetching">Fetching comments…</string>
    <string name="comment_approved_talkback">Comment approved</string>
    <string name="comment_unapproved_talkback">Comment unapproved</string>
    <string name="comment_liked_talkback">Comment liked</string>
    <string name="comment_unliked_talkback">Comment unliked</string>
    <string name="comment_trash_talkback">Comment sent to trash</string>
    <string name="comment_untrash_talkback">Comment restored</string>
    <string name="comment_delete_talkback">Comment deleted</string>
    <string name="comment_spam_talkback">Comment marked as spam</string>
    <string name="comment_unspam_talkback">Comment marked as not spam</string>
    <string name="comment_title">%s on %s</string>
    <string name="comment_read_source_post">Read the source post</string>

    <!-- comment menu and buttons on comment detail - keep these short! -->
    <string name="mnu_comment_approve">Approve</string>
    <string name="mnu_comment_unapprove">Unapprove</string>
    <string name="mnu_comment_spam">Spam</string>
    <string name="mnu_comment_unspam">Not spam</string>
    <string name="mnu_comment_trash">Trash</string>
    <string name="mnu_comment_untrash">Restore</string>
    <string name="mnu_comment_delete_permanently">Delete</string>
    <string name="mnu_comment_liked">Liked</string>

    <!-- comment dialogs - must be worded to work for moderation of single/multiple comments -->
    <string name="dlg_approving_comments">Approving</string>
    <string name="dlg_unapproving_comments">Unapproving</string>
    <string name="dlg_spamming_comments">Marking as spam</string>
    <string name="dlg_trashing_comments">Sending to trash</string>
    <string name="dlg_deleting_comments">Deleting comments</string>
    <string name="dlg_confirm_trash_comments">Send to trash?</string>
    <string name="dlg_confirm_action_trash">Trash</string>
    <string name="dlg_cancel_action_dont_trash">Don\'t trash</string>

    <!-- comment actions -->
    <string name="reply">Reply</string>
    <string name="trash">Trash</string>
    <string name="like">Like</string>
    <string name="approve">Approve</string>
    <string name="comment_moderated_approved">Comment approved!</string>
    <string name="comment_liked">Comment liked</string>
    <string name="comment_q_action_done_generic">Action done!</string>
    <string name="comment_q_action_processing">Processing…</string>
    <string name="comment_q_action_liking">Liking…</string>
    <string name="comment_q_action_approving">Approving…</string>
    <string name="comment_q_action_replying">Replying…</string>

    <!-- pending draft local notifications -->
    <string name="pending_draft_one_day_1">You drafted \'%1$s\' yesterday. Don\'t forget to publish it!</string>
    <string name="pending_draft_one_day_2">Did you know that \'%1$s\' is still a draft? Publish away!</string>
    <string name="pending_draft_one_week_1">Your draft \'%1$s\' awaits you - be sure to publish it!</string>
    <string name="pending_draft_one_week_2">\'%1$s\' remains a draft. Remember to publish it!</string>
    <string name="pending_draft_one_month">Don\'t leave it hanging! \'%1$s\' is waiting to be published.</string>
    <string name="pending_draft_one_generic">Don\'t leave it hanging! \'%1$s\' is waiting to be published.</string>

    <!-- edit comment view -->
    <string name="saving_changes">Saving changes</string>
    <string name="sure_to_cancel_edit_comment">Cancel editing this comment?</string>
    <string name="dlg_sure_to_delete_comment">Permanently delete this comment?</string>
    <string name="dlg_sure_to_delete_comments">Permanently delete these comments?</string>
    <string name="content_required">Comment is required</string>
    <string name="toast_comment_unedited">Comment hasn\'t changed</string>

    <!-- context menu -->
    <string name="remove_account">Remove site</string>

    <!-- post actions -->
    <string name="post_trashed">Post sent to trash</string>
    <string name="post_trashing">Post is being trashed</string>
    <string name="post_restored">Post restored</string>
    <string name="post_restoring">Post is being restored</string>
    <string name="post_moving_to_draft">Post is being moved to draft</string>

    <string name="share_link">Share link</string>
    <string name="view_in_browser">View in browser</string>
    <string name="preview">Preview</string>
    <string name="update_verb">Update</string>
    <string name="uploading_title">Uploading…</string>

    <string name="uploading_subtitle_mixed_page_singular_media_plural">1 page, and %1$d of %2$d files remaining</string>
    <string name="uploading_subtitle_mixed_post_singular_media_plural">1 post, and %1$d of %2$d files remaining</string>
    <string name="uploading_subtitle_mixed_pages_plural_media_plural">%1$d pages, and %2$d of %3$d files remaining</string>
    <string name="uploading_subtitle_mixed_posts_plural_media_plural">%1$d posts, and %2$d of %3$d files remaining</string>
    <string name="uploading_subtitle_mixed_pages_and_posts_plural_media_plural">%1$d pages / posts, and %2$d of %3$d files remaining</string>

    <string name="uploading_subtitle_mixed_page_singular_media_one">1 page, and 1 file remaining</string>
    <string name="uploading_subtitle_mixed_post_singular_media_one">1 post, and 1 file remaining</string>
    <string name="uploading_subtitle_mixed_pages_plural_media_one">%1$d pages, and 1 file remaining</string>
    <string name="uploading_subtitle_mixed_posts_plural_media_one">%1$d posts, and 1 file remaining</string>
    <string name="uploading_subtitle_mixed_pages_and_posts_plural_media_one">%1$d pages / posts, and 1 file remaining</string>

    <string name="uploading_subtitle_posts_only_plural">%1$d posts remaining</string>
    <string name="uploading_subtitle_pages_only_plural">%1$d pages remaining</string>
    <string name="uploading_subtitle_posts_only_one">1 post remaining</string>
    <string name="uploading_subtitle_pages_only_one">1 page remaining</string>
    <string name="uploading_subtitle_pages_posts">%1$d pages / posts remaining</string>
    <string name="uploading_subtitle_media_only">%1$d of %2$d files remaining</string>
    <string name="uploading_subtitle_media_only_one">1 file remaining</string>
    <string name="uploading_media">Uploading media…</string>

    <!-- new account view -->
    <string name="no_site_error">The site at this address is not a WordPress site. For us to connect to it, the site must use WordPress.</string>

    <!-- category management -->
    <string name="categories">Categories</string>
    <string name="add_new_category">Add new category</string>
    <string name="category_name">Category name</string>
    <string name="category_parent">Parent category (optional):</string>
    <string name="adding_cat_failed">Adding category failed</string>
    <string name="adding_cat_success">Category added successfully</string>
    <string name="cat_name_required">The category name field is required</string>
    <string name="top_level_category_name">Top level</string>


    <!-- action from share intents -->
    <string name="share_action_post">Add to new post</string>
    <string name="share_action_media">Add to media library</string>
    <string name="share_intent_pick_site">Pick site</string>
    <string name="share_intent_adding_to">Adding to</string>
    <string name="share_action">Share</string>
    <string name="cant_share_no_visible_blog">You can\'t share to WordPress without a visible blog</string>

    <!-- file errors -->
    <string name="file_error_create">Couldn\'t create temp file for media upload. Make sure there is enough free space on your device.</string>

    <!-- SD Card errors -->
    <string name="sdcard_title">SD Card Required</string>
    <string name="sdcard_message">A mounted SD card is required to upload media</string>

    <!--     Begin     -->
    <!-- Site Settings -->
    <!--               -->

    <!-- General -->
    <string name="discussion">Discussion</string>
    <string name="privacy">Privacy</string>
    <string name="related_posts">Related Posts</string>
    <string name="more">More</string>
    <string name="none">None</string>
    <string name="disabled">Disabled</string>
    <string name="comments">Comments</string>
    <string name="close_after">Close after</string>
    <string name="oldest_first">Oldest first</string>
    <string name="newest_first">Newest first</string>
    <string name="days_quantity_one">1 day</string>
    <string name="days_quantity_other">%d days</string>

    <!-- PreferenceCategory Headers -->
    <string name="site_settings_general_header">General</string>
    <string name="site_settings_account_header">Account</string>
    <string name="site_settings_writing_header">Writing</string>
    <string name="site_settings_editor">Editor</string>
    <string name="site_settings_discussion_header" translatable="false">@string/discussion</string>
    <string name="site_settings_discussion_new_posts_header">Defaults for new posts</string>
    <string name="site_settings_comments_header" translatable="false">@string/comments</string>
    <string name="site_settings_advanced_header">Advanced</string>
    <string name="site_settings_traffic_header">Traffic</string>
    <string name="site_settings_performance">Performance</string>

    <!-- Preference Titles -->
    <string name="site_settings_title_title">Site Title</string>
    <string name="site_settings_tagline_title">Tagline</string>
    <string name="site_settings_address_title">Address</string>
    <string name="site_settings_privacy_title" translatable="false">@string/privacy</string>
    <string name="site_settings_language_title" translatable="false">@string/language</string>
    <string name="site_settings_username_title" translatable="false">@string/username</string>
    <string name="site_settings_password_title" translatable="false">@string/password</string>
    <string name="site_settings_password_dialog_title">Update password</string>
    <string name="site_settings_default_category_title">Default Category</string>
    <string name="site_settings_tags_empty_button">Create a tag</string>
    <string name="site_settings_tags_empty_subtitle">Add your frequently used tags here so they can be quickly selected when tagging your posts</string>
    <string name="site_settings_tags_empty_title">You don\'t have any tags</string>
    <string name="site_settings_tags_empty_title_search">No tags matching your search</string>
    <string name="site_settings_tags_title">Tags</string>
    <string name="site_settings_default_format_title">Default Format</string>
    <string name="site_settings_week_start_title">Week starts on</string>
    <string name="site_settings_date_format_title">Date Format</string>
    <string name="site_settings_time_format_title">Time Format</string>
    <string name="site_settings_timezone_title">Timezone</string>
    <string name="site_settings_timezone_subtitle">Choose a city in your timezone</string>
    <string name="site_settings_posts_per_page_title">Posts per page</string>
    <string name="site_settings_format_entry_custom">Custom</string>
    <string name="site_settings_format_hint_custom">Custom format</string>
    <string name="site_settings_format_help">Learn more about date &amp; time formatting</string>
    <string name="site_settings_image_original_size">Original Size</string>
    <string name="site_settings_optimize_images">Optimize Images</string>
    <string name="site_settings_default_image_width_title" translatable="false">@string/max_thumbnail_px_size</string>
    <string name="site_settings_default_image_quality_title" translatable="false">@string/image_quality</string>
    <string name="site_settings_optimize_videos">Optimize Videos</string>
    <string name="site_settings_default_video_width_title" translatable="false">@string/max_video_resolution</string>
    <string name="site_settings_default_video_quality_title" translatable="false">@string/video_quality</string>
    <string name="site_settings_related_posts_title" translatable="false">@string/related_posts</string>
    <string name="site_settings_more_title" translatable="false">@string/more</string>
    <string name="site_settings_allow_comments_title">Allow Comments</string>
    <string name="site_settings_send_pingbacks_title">Send Pingbacks</string>
    <string name="site_settings_receive_pingbacks_title">Receive Pingbacks</string>
    <string name="site_settings_identity_required_title">Must include name and email</string>
    <string name="site_settings_account_required_title">Users must be logged in</string>
    <string name="site_settings_close_after_title" translatable="false">@string/close_after</string>
    <string name="site_settings_sort_by_title">Sort by</string>
    <string name="site_settings_threading_title">Threading</string>
    <string name="site_settings_paging_title">Paging</string>
    <string name="site_settings_whitelist_title">Automatically approve</string>
    <string name="site_settings_multiple_links_title">Links in comments</string>
    <string name="site_settings_moderation_hold_title">Hold for Moderation</string>
    <string name="site_settings_blacklist_title">Blacklist</string>
    <string name="site_settings_delete_site_title">Delete Site</string>
    <string name="site_settings_timezones_error">Unable to load timezones</string>
    <string name="site_settings_amp_title">Accelerated Mobile Pages (AMP)</string>
    <string name="site_settings_amp_summary">Your WordPress.com site supports the use of Accelerated Mobile Pages, a Google-led initiative that dramatically speeds up loading times on mobile devices</string>
    <string name="site_settings_gutenberg_default_for_new_posts">Use Block Editor</string>
    <string name="site_settings_gutenberg_default_for_new_posts_summary">Edit new posts and pages with the block editor</string>
    <string name="site_settings_password_updated">Password updated</string>
    <string name="site_settings_update_password_message">To reconnect the app to your self-hosted site, enter the site\'s new password here.</string>

    <!-- Media -->
    <string name="site_settings_quota_header">Media</string>
    <string name="site_settings_quota_space_title">Space Used</string>
    <string name="site_settings_quota_space_hint">If you need more space consider upgrading your WordPress plan.</string>
    <string name="site_settings_quota_space_value">%1$s of %2$s</string>
    <string name="site_settings_quota_space_unlimited">%1$s of unlimited</string>

    <!-- these represent a formatted amount along with a measuring unit, i.e. 10 B, or 132 kB, or 10.2 MB, 1,037.76 kB etc. -->
    <string name="file_size_in_bytes">%s B</string>
    <string name="file_size_in_kilobytes">%s kB</string>
    <string name="file_size_in_megabytes">%s MB</string>
    <string name="file_size_in_gigabytes">%s GB</string>
    <string name="file_size_in_terabytes">%s TB</string>

    <!-- Speed up your site -->
    <string name="site_settings_lazy_load_images_summary">Improve your site\'s speed by only loading images visible on the screen.</string>

    <!-- Site accelerator -->
    <string name="site_settings_site_accelerator">Site Accelerator</string>
    <string name="site_settings_site_accelerator_on">On</string>
    <string name="site_settings_site_accelerator_off">Off</string>
    <string name="site_settings_lazy_load_images">Lazy load images</string>
    <string name="site_settings_faster_images">Faster images</string>
    <string name="site_settings_faster_static_files">Faster static files</string>
    <string name="site_settings_site_accelerator_summary">Load pages faster by allowing Jetpack to optimize your images and static files (like CSS and JavaScript).</string>
    <!-- Media performance -->
    <string name="site_settings_media">Media</string>
    <string name="site_settings_ad_free_video_hosting">Ad-free Video Hosting</string>
    <!-- Jetpack search -->
    <string name="site_settings_jetpack_search">Jetpack Search</string>
    <string name="site_settings_improved_search">Improved Search</string>
    <string name="site_settings_improved_search_summary">Replace WordPress build-in search with an improved search experience</string>

    <string name="site_settings_more">More</string>
    <string name="site_settings_performance_and_speed">Performance and Speed</string>

    <!-- tag list and detail -->
    <string name="tag_name_hint">Tag</string>
    <string name="tag_description_hint">Description</string>
    <string name="add_new_tag">Add New Tag</string>
    <string name="error_tag_exists">A tag with this name already exists</string>
    <string name="dlg_confirm_delete_tag">Permanently delete \'%s\' tag?</string>
    <string name="dlg_deleting_tag">Deleting</string>
    <string name="dlg_saving_tag">Saving</string>

    <!-- Jetpack settings -->
    <string name="jetpack_site_settings_category_title">Jetpack Settings</string>
    <string name="jetpack_security_setting_title">Security</string>
    <string name="jetpack_monitor_uptime_title">Monitor your site\'s uptime</string>
    <string name="jetpack_send_email_notifications_title">Send notifications by email</string>
    <string name="jetpack_send_wp_notifications_title">Send push notifications</string>
    <string name="jetpack_prevent_brute_force_category_title">Brute force attack protection</string>
    <string name="jetpack_prevent_brute_force_title">Block malicious login attempts</string>
    <string name="jetpack_brute_force_whitelist_title">Whitelisted IP addresses</string>
    <string name="jetpack_wpcom_sign_in_category_title">WordPress.com login</string>
    <string name="jetpack_allow_wpcom_sign_in_title">Allow WordPress.com login</string>
    <string name="jetpack_match_wpcom_via_email_title">Match accounts using email</string>
    <string name="jetpack_require_two_factor_title">Require two-step authentication</string>

    <!-- Preference Summaries -->
    <string name="site_settings_privacy_public_summary">Public</string>
    <string name="site_settings_privacy_hidden_summary">Hidden</string>
    <string name="site_settings_privacy_private_summary">Private</string>
    <string name="site_settings_threading_summary">%d levels</string>
    <string name="site_settings_whitelist_all_summary">Comments from all users</string>
    <string name="site_settings_whitelist_known_summary">Comments from known users</string>
    <string name="site_settings_whitelist_none_summary" translatable="false">@string/none</string>
    <string name="site_settings_optimize_images_summary">Enable to resize and compress pictures</string>
    <string name="site_settings_optimize_video_summary">Enable to resize and compress videos</string>

    <string name="weekday_sunday">Sunday</string>
    <string name="weekday_monday">Monday</string>
    <string name="weekday_tuesday">Tuesday</string>
    <string name="weekday_wednesday">Wednesday</string>
    <string name="weekday_thursday">Thursday</string>
    <string name="weekday_friday">Friday</string>
    <string name="weekday_saturday">Saturday</string>

    <string name="detail_approve_manual">Require manual approval for everyone\'s comments.</string>
    <string name="detail_approve_auto_if_previously_approved">Automatically approve if the user has a previously approved comment</string>
    <string name="detail_approve_auto">Automatically approve everyone\'s comments.</string>
    <string-array name="site_settings_auto_approve_details" translatable="false">
        <item>@string/detail_approve_manual</item>
        <item>@string/detail_approve_auto_if_previously_approved</item>
        <item>@string/detail_approve_auto</item>
    </string-array>

    <string name="site_settings_multiple_links_summary_zero">Require approval for more than 0 links</string>
    <string name="site_settings_multiple_links_summary_one">Require approval for more than 1 link</string>
    <string name="site_settings_multiple_links_summary_other">Require approval for more than %d links</string>
    <string name="site_settings_paging_summary_one">1 comment per page</string>
    <string name="site_settings_paging_summary_other">%d comments per page</string>

    <string name="privacy_public">Your site is visible to everyone and may be indexed by search engines</string>
    <string name="privacy_public_not_indexed">Your site is visible to everyone but asks search engines not to index it</string>
    <string name="privacy_private">Your site is visible only to you and users you approve</string>
    <string-array name="privacy_details" translatable="false">
        <item>@string/privacy_public</item>
        <item>@string/privacy_public_not_indexed</item>
        <item>@string/privacy_private</item>
    </string-array>

    <!-- Preference Entries -->
    <string name="approve_manual">No comments</string>
    <string name="approve_auto_if_previously_approved">Known users\' comments</string>
    <string name="approve_auto">All users</string>
    <string-array name="site_settings_auto_approve_entries" translatable="false">
        <item>@string/approve_manual</item>
        <item>@string/approve_auto_if_previously_approved</item>
        <item>@string/approve_auto</item>
    </string-array>

    <string-array name="site_settings_privacy_entries" translatable="false">
        <item>@string/site_settings_privacy_public_summary</item>
        <item>@string/site_settings_privacy_hidden_summary</item>
        <item>@string/site_settings_privacy_private_summary</item>
    </string-array>

    <string-array name="site_settings_sort_entries" translatable="false">
        <item>@string/oldest_first</item>
        <item>@string/newest_first</item>
    </string-array>

    <!-- Hints (long press) -->
    <string name="site_settings_title_hint">In a few words, explain what this site is about</string>
    <string name="site_settings_tagline_hint">A short description or catchy phrase to describe your blog</string>
    <string name="site_settings_address_hint">Changing your address is not currently supported</string>
    <string name="site_settings_privacy_hint">Controls who can see your site</string>
    <string name="site_settings_language_hint">Language this blog is primarily written in</string>
    <string name="site_settings_username_hint">Current user account</string>
    <string name="site_settings_password_hint">Change your password</string>
    <string name="site_settings_category_hint">Sets new post category</string>
    <string name="site_settings_tags_hint">Manage your site\'s tags</string>
    <string name="site_settings_format_hint">Sets new post format</string>
    <string name="site_settings_image_width_hint">Resizes images in posts to this width</string>
    <string name="site_settings_image_quality_hint">Quality of pictures. Higher values mean better quality pictures.</string>
    <string name="site_settings_video_width_hint">Resizes videos in posts to this size</string>
    <string name="site_settings_video_quality_hint">Quality of videos. Higher values mean better quality videos.</string>
    <string name="site_settings_related_posts_hint">Show or hide related posts in reader</string>
    <string name="site_settings_more_hint">View all available Discussion settings</string>
    <string name="site_settings_discussion_hint">View and change your sites discussion settings</string>
    <string name="site_settings_jetpack_performance_settings_hint">View and change your Jetpack performance settings</string>
    <string name="site_settings_allow_comments_hint">Allow readers to post comments</string>
    <string name="site_settings_send_pingbacks_hint">Attempt to notify any blogs linked to from the article</string>
    <string name="site_settings_receive_pingbacks_hint">Allow link notifications from other blogs</string>
    <string name="site_settings_close_after_hint">Disallow comments after the specified time</string>
    <string name="site_settings_sort_by_hint">Determines the order comments are displayed</string>
    <string name="site_settings_threading_hint">Allow nested comments to a certain depth</string>
    <string name="site_settings_paging_hint">Display comments in chunks of a specified size</string>
    <string name="site_settings_identity_required_hint">Comment author must fill out name and e-mail</string>
    <string name="site_settings_user_account_required_hint">Users must be registered and logged in to comment</string>
    <string name="site_settings_whitelist_hint">Comment author must have a previously approved comment</string>
    <string name="site_settings_multiple_links_hint">Ignores link limit from known users</string>
    <string name="site_settings_moderation_hold_hint">Comments that match a filter are put in the moderation queue</string>
    <string name="site_settings_blacklist_hint">Comments that match a filter are marked as spam</string>

    <!-- Related Posts -->
    <string name="site_settings_rp_switch_title">Show Related Posts</string>
    <string name="site_settings_rp_switch_summary">Related Posts displays relevant content from your site below your posts.</string>
    <string name="site_settings_rp_show_header_title">Show Header</string>
    <string name="site_settings_rp_show_images_title">Show Images</string>
    <string name="site_settings_rp_preview_header" translatable="false">@string/related_posts</string>
    <string name="site_settings_rp_preview1_title">Big iPhone/iPad Update Now Available</string>
    <string name="site_settings_rp_preview1_site">in \"Mobile\"</string>
    <string name="site_settings_rp_preview2_title">The WordPress for Android App Gets a Big Facelift</string>
    <string name="site_settings_rp_preview2_site">in \"Apps\"</string>
    <string name="site_settings_rp_preview3_title">Upgrade Focus: VideoPress For Weddings</string>
    <string name="site_settings_rp_preview3_site">in \"Upgrade\"</string>

    <!-- Learn More -->
    <string name="site_settings_learn_more_header" translatable="false">@string/learn_more</string>
    <string name="site_settings_learn_more_caption">You can override these settings for individual posts.</string>

    <!-- List Editors (Blacklist, Hold for Moderation) -->
    <string name="site_settings_list_editor_summary_one">1 item</string>
    <string name="site_settings_list_editor_summary_other">%d items</string>

    <string name="site_settings_list_editor_action_mode_title">Selected %1$d</string>
    <string name="site_settings_list_editor_no_items_text">No items</string>
    <string name="site_settings_list_editor_input_hint">Enter a word or phrase</string>
    <string name="site_settings_hold_for_moderation_description">When a comment contains any of these words in its content, name, URL, e-mail, or IP, it will be held in the moderation queue. You can enter partial words, so \"press\" will match \"WordPress.\"</string>
    <string name="site_settings_blacklist_description">When a comment contains any of these words in its content, name, URL, e-mail, or IP, it will be marked as spam. You can enter partial words, so \"press\" will match \"WordPress.\"</string>
    <string name="site_settings_jetpack_whitelist_description">You may whitelist an IP address or series of addresses preventing them from ever being blocked by Jetpack. IPv4 and IPv6 are acceptable. To specify a range, enter the low value and high value separated by a dash. Example: 12.12.12.1–12.12.12.100</string>

    <!-- Dialogs -->
    <string name="site_settings_discussion_title" translatable="false">@string/discussion</string>
    <string name="site_settings_close_after_dialog_title">Close commenting</string>
    <string name="site_settings_paging_dialog_header">Comments per page</string>
    <string name="site_settings_paging_dialog_description">Break comment threads into multiple pages.</string>
    <string name="site_settings_threading_dialog_header">Thread up to</string>
    <string name="site_settings_threading_dialog_description">Allow comments to be nested in threads.</string>
    <string name="site_settings_close_after_dialog_header" translatable="false">@string/close_after</string>
    <string name="site_settings_close_after_dialog_description">Automatically close comments on articles.</string>
    <string name="site_settings_close_after_dialog_switch_text">Automatically close</string>

    <!-- Errors -->
    <string name="site_settings_unknown_language_code_error">Language code not recognized</string>
    <string name="site_settings_disconnected_toast">No connection. Editing is disabled.</string>

    <!--               -->
    <!-- Site Settings -->
    <!--      End      -->

    <!-- preferences -->
    <string name="open_source_licenses">Open source licenses</string>
    <string name="preference_open_device_settings">Open device settings</string>
    <string name="preference_collect_information">Collect information</string>
    <string name="preference_crash_reports">Crash reports</string>
    <string name="preference_crash_reports_summary">Allow automatic crash reports to help us improve the app\'s performance.</string>
    <string name="preference_privacy_settings">Privacy settings</string>
    <string name="cookie_policy_learn_more_header">Cookie Policy</string>
    <string name="cookie_policy_learn_more_caption">Share information with our analytics tool about your use of services while logged in to your WordPress.com account.</string>
    <string name="privacy_policy_learn_more_header">Privacy Policy</string>
    <string name="privacy_policy_learn_more_caption">This information helps us improve our products, make marketing to you more relevant, personalize your WordPress.com experience, and more as detailed in our privacy policy.</string>
    <string name="third_party_policy_learn_more_header">Third Party Policy</string>
    <string name="third_party_policy_learn_more_caption">We use other tracking tools, including some from third parties. Read about these and how to control them.</string>
    <string name="privacy_policy_read">Read privacy policy</string>
    <string name="preference_strip_image_location">Remove location from media</string>
    <string name="app_theme">Appearance</string>
    <string name="app_theme_light">Light</string>
    <string name="app_theme_dark">Dark</string>
    <string name="app_theme_default">Set by Battery Saver</string>
    <string name="app_theme_entry_value_light" translatable="false">light</string>
    <string name="app_theme_entry_value_dark" translatable="false">dark</string>
    <string name="app_theme_entry_value_default" translatable="false">default</string>
    <string name="app_theme_entry_value_default_key" translatable="false">@string/app_theme_entry_value_light</string>
    <string-array name="app_theme_entries" translatable="false" tools:ignore="InconsistentArrays">
        <item>@string/app_theme_light</item>
        <item>@string/app_theme_dark</item>
    </string-array>
    <string-array name="app_theme_entry_values" translatable="false" tools:ignore="InconsistentArrays">
        <item>@string/app_theme_entry_value_light</item>
        <item>@string/app_theme_entry_value_dark</item>
    </string-array>

    <!-- stats -->
    <string name="stats">Stats</string>
    <string name="stats_jetpack_connection_setup_info">To use Stats on your WordPress site, you\'ll need to install the Jetpack plugin.</string>
    <string name="stats_jetpack_connection_setup">Install Jetpack</string>
    <string name="stats_jetpack_connection_faq">Jetpack FAQ</string>
    <string name="content_description_people_looking_charts">People looking at graphs and charts</string>
    <string name="jetpack_connection_terms_and_conditions">By setting up Jetpack you agree to our %1$sterms and conditions%2$s</string>

    <!-- Stats refresh -->
    <string name="stats_no_data_yet">No data yet</string>
    <string name="stats_no_data_for_period">No data for this period</string>
    <string name="stats_empty_insights_title">No insights added yet</string>
    <string name="stats_manage_insights">Manage Insights</string>
    <string name="stats_followers_wordpress_com">WordPress.com</string>
    <string name="stats_followers_email">Email</string>
    <string name="stats_followers_count_message">Total %1$s Followers: %2$s</string>
    <string name="stats_follower_label">Follower</string>
    <string name="stats_follower_since_label">Since</string>
    <string name="stats_comments_authors">Authors</string>
    <string name="stats_comments_posts_and_pages">Posts and pages</string>
    <string name="stats_comments_author_label">Author</string>
    <string name="stats_comments_title_label">Title</string>
    <string name="stats_comments_label">Comments</string>
    <string name="stats_posts_and_pages_title_label">Title</string>
    <string name="stats_posts_and_pages_views_label">Views</string>
    <string name="stats_tags_and_categories_title_label">Title</string>
    <string name="stats_tags_and_categories_views_label">Views</string>
    <string name="stats_category_folded_name">%1$s | %2$s</string>
    <string name="stats_publicize_service_label">Service</string>
    <string name="stats_publicize_followers_label">Followers</string>
    <string name="stats_from_to_dates_in_week_label">%1$s - %2$s</string>
    <string name="stats_item_settings">Stats item settings</string>
    <string name="stats_cannot_be_started">We cannot open the statistics at the moment. Please try again later</string>
    <string name="stats_traffic_increase">+%1$s (%2$s%%)</string>
    <string name="stats_traffic_change">%1$s (%2$s%%)</string>
    <string name="stats_fewer_posts">Fewer posts</string>
    <string name="stats_more_posts">More posts</string>
    <string name="stats_site_not_loaded_yet" tools:ignore="UnusedResources">Site not loaded yet</string>
    <string name="showing_stats_for">Showing stats for:</string>
    <string name="stats_menu_move_up">Move up</string>
    <string name="stats_menu_move_down">Move down</string>
    <string name="stats_menu_remove">Remove from insights</string>
    <string name="stats_site_neutral_utc">Site timezone (UTC)</string>
    <string name="stats_site_positive_utc">Site timezone (UTC + %s)</string>
    <string name="stats_site_negative_utc">Site timezone (UTC - %s)</string>
    <string name="stats_data_not_recorded_for_period">File download stats were not recorded before June 28th 2019.</string>

    <!-- Number suffixes -->
    <string name="negative_prefix">-%s</string>
    <string name="suffix_1_000">%sk</string>
    <string name="suffix_1_000_000">%sM</string>
    <string name="suffix_1_000_000_000">%sB</string>
    <string name="suffix_1_000_000_000_000">%sT</string>
    <string name="suffix_1_000_000_000_000_000">%sQa</string>
    <string name="suffix_1_000_000_000_000_000_000">%sQi</string>

    <!-- Stats accessibility strings -->
    <string name="stats_loading_card">Loading selected card data</string>
    <string name="stats_overview_content_description">%1$s %2$s for period: %3$s, change from previous period - %4$s</string>
    <string name="stats_graph_updated">Graph updated.</string>
    <string name="stats_expand_content_description">Expand</string>
    <string name="stats_collapse_content_description">Collapse</string>
    <string name="stats_item_expanded">Item expanded</string>
    <string name="stats_item_collapsed">Item collapsed</string>
    <string name="stats_list_item_description">%1$s: %2$s, %3$s: %4$s</string>
    <string name="stats_bar_chart_accessibility_entry">%1$s, %2$d %3$s</string>
    <string name="stats_bar_chart_accessibility_overlapping_entry">  &amp; %1$d %2$s</string>

    <string name="stats_box_type_low">low</string>
    <string name="stats_box_type_medium">medium</string>
    <string name="stats_box_type_high">high</string>
    <string name="stats_box_type_very_high">very high</string>

    <string name="stats_posting_activity_action">navigate all stats for this period</string>
    <string name="stats_posting_activity_content_description">The days with %1$s views for %2$s are : %2$s %3$s.Tap for more.</string>
    <string name="stats_posting_activity_label_content_description">Posting Activity for %1$s</string>
    <string name="stats_posting_activity_empty_description">There are no stats in this period.</string>
    <string name="stats_posting_activity_end_description">You have heard all stats for this period.
        Tapping again will restart from the beginning.</string>

    <string name="stats_manage_your_stats">Manage Your Stats</string>
    <string name="stats_management_news_card_message">Choose what stats to see, and focus on the data you care most about. Tap %1$s at the bottom of Insights to customise your stats.</string>
    <string name="stats_management_try_it_now">Try it now</string>
    <string name="stats_management_dismiss_insights_news_card">Dismiss</string>
    <string name="stats_management_add_new_stats_card">Add new stats card</string>
    <string name="stats_management_screen_title">Add New Card</string>
    <string name="stats_management_new">New</string>

    <!-- Stats refreshed widgets -->

    <string name="stats_widget_add">Add widget</string>
    <string name="stats_widget_views_title">Views This Week</string>
    <string name="stats_widget_all_time_title">All-time</string>
    <string name="stats_widget_site">Site</string>
    <string name="stats_widget_site_caption">Select your site</string>
    <string name="stats_widget_color">Color</string>
    <string name="stats_widget_color_light">Light</string>
    <string name="stats_widget_color_dark">Dark</string>
    <string name="stats_widget_select_your_site">Select your site</string>
    <string name="stats_widget_select_color">Color</string>
    <string name="stats_widget_select_type">Type</string>
    <string name="stats_widget_error_no_data">Couldn\'t load data</string>
    <string name="stats_widget_error_no_network">No network available</string>
    <string name="stats_widget_error_no_access_token">To view your stats, log in to the WordPress.com account.</string>

    <!-- Jetpack install -->
    <string name="jetpack">Jetpack</string>
    <string name="install_jetpack">Install Jetpack</string>
    <string name="install_jetpack_message">Your website credentials will not be stored and are used only for the purpose of installing Jetpack.</string>
    <string name="installing_jetpack">Installing Jetpack</string>
    <string name="installing_jetpack_message">Installing Jetpack on your site. This can take up to a few minutes to complete.</string>
    <string name="jetpack_installed">Jetpack installed</string>
    <string name="jetpack_installed_message">Now that Jetpack is installed, we just need to get you set up. This will only take a minute.</string>
    <string name="jetpack_installation_problem">There was a problem</string>
    <string name="jetpack_installation_problem_message">Jetpack could not be installed at this time.</string>
    <string name="install_jetpack_continue">Set up</string>
    <string name="install_jetpack_retry">Retry</string>
    <string name="login_to_to_connect_jetpack">Log in to the WordPress.com account you used to connect Jetpack.</string>

    <!-- activity log -->
    <string name="activity">Activity</string>
    <string name="activity_log">Activity Log</string>
    <string name="activity_log_icon">Activity icon</string>
    <string name="activity_log_event">Event</string>
    <string name="rewind">Rewind</string>
    <string name="activity_log_button">Activity Log action button</string>
    <string name="activity_log_jetpack_icon">Jetpack icon</string>
    <string name="activity_log_empty_title">No activity yet</string>
    <string name="activity_log_empty_subtitle">When you make changes to your site you\'ll be able to see your activity history here</string>
    <string name="activity_log_rewind_started_snackbar_message">Your site is being restored\nRewinding to %1$s %2$s</string>
    <string name="activity_log_rewind_finished_snackbar_message">Your site has been successfully restored\nRewound to %1$s %2$s</string>
    <string name="activity_log_rewind_finished_snackbar_message_no_dates">Your site has been successfully restored</string>
    <string name="activity_log_currently_restoring_title">Currently restoring your site</string>
    <string name="activity_log_currently_restoring_message">Rewinding to %1$s %2$s</string>
    <string name="activity_log_currently_restoring_message_no_dates">Rewind in progress</string>
    <string name="activity_log_rewind_site">Rewind Site</string>
    <string name="activity_log_rewind_dialog_message">Are you sure you want to rewind your site back to %1$s at %2$s? This will remove all content and options created or changed since then.</string>
    <string name="activity_log_limited_content_on_free_plan">Since you\'re on a free plan, you\'ll see limited events in your activity.</string>

    <!-- stats: labels for timeframes -->
    <string name="stats_timeframe_today">Today</string>
    <string name="stats_timeframe_yesterday">Yesterday</string>
    <string name="stats_timeframe_days">Days</string>
    <string name="stats_timeframe_weeks">Weeks</string>
    <string name="stats_timeframe_months">Months</string>
    <string name="stats_timeframe_years">Years</string>

    <string name="stats_views">Views</string>
    <string name="stats_visitors">Visitors</string>
    <string name="stats_likes">Likes</string>
    <string name="stats_comments" translatable="false">@string/comments</string>

    <!-- stats: labels for the views -->
    <string name="stats_view_countries">Countries</string>
    <string name="stats_view_top_posts_and_pages">Posts &amp; Pages</string>
    <string name="stats_view_clicks">Clicks</string>
    <string name="stats_view_tags_and_categories">Tags &amp; Categories</string>
    <string name="stats_view_authors">Authors</string>
    <string name="stats_view_referrers">Referrers</string>
    <string name="stats_view_videos">Videos</string>
    <string name="stats_view_comments" translatable="false">@string/comments</string>
    <string name="stats_view_search_terms">Search Terms</string>
    <string name="stats_view_publicize">Publicize</string>
    <string name="stats_view_followers">Followers</string>
    <string name="stats_view_follower_totals">Follower Totals</string>

    <!-- stats: followers -->
    <string name="stats_followers_seconds_ago">seconds ago</string>
    <string name="stats_followers_a_minute_ago">a minute ago</string>
    <string name="stats_followers_minutes">%1$d minutes</string>
    <string name="stats_followers_an_hour_ago">an hour ago</string>
    <string name="stats_followers_hours">%1$d hours</string>
    <string name="stats_followers_a_day">A day</string>
    <string name="stats_followers_days">%1$d days</string>
    <string name="stats_followers_a_month">A month</string>
    <string name="stats_followers_months">%1$d months</string>
    <string name="stats_followers_a_year">A year</string>
    <string name="stats_followers_years">%1$d years</string>

    <!-- stats: search terms -->
    <string name="stats_search_terms_unknown_search_terms">Unknown Search Terms</string>

    <!-- Stats insights -->
    <string name="stats_insights">Insights</string>
    <string name="stats_insights_all_time">All-time posts, views, and visitors</string>
    <string name="stats_insights_today">Today\'s Stats</string>
    <string name="stats_insights_latest_post_summary">Latest Post Summary</string>
    <string name="stats_insights_popular">Most Popular Time</string>
    <string name="stats_insights_this_year_site_stats">This Year</string>
    <string name="stats_insights_annual_site_stats">Annual Site Stats</string>
    <string name="stats_insights_year">Year</string>
    <string name="stats_insights_posts">Posts</string>
    <string name="stats_insights_total_comments">Total comments</string>
    <string name="stats_insights_average_comments">Avg comments/post</string>
    <string name="stats_insights_total_likes">Total likes</string>
    <string name="stats_insights_average_likes">Avg likes/post</string>
    <string name="stats_insights_total_words">Total words</string>
    <string name="stats_insights_average_words">Avg words/post</string>
    <string name="stats_insights_best_day">Best Day</string>
    <string name="stats_insights_best_hour">Best Hour</string>
    <string name="stats_insights_best_ever">Best Views Ever</string>
    <string name="stats_insights_today_stats">Today</string>

    <!-- Stats refreshed insights -->
    <string name="stats_insights_all_time_stats">All-time</string>
    <string name="stats_insights_tags_and_categories">Tags and Categories</string>
    <string name="stats_insights_latest_post_empty">You haven\'t published any posts yet. Once you start publishing, your latest post\'s summary will appear here:</string>
    <string name="stats_insights_latest_post_with_no_engagement">It\'s been %1$s since %2$s was published. Get the ball rolling and increase your post views by sharing your post:</string>
    <string name="stats_insights_latest_post_message">It’s been %1$s since %2$s was published. Here’s how the post performed so far:</string>
    <string name="stats_insights_create_post">Create post</string>
    <string name="stats_insights_share_post">Share post</string>
    <string name="stats_insights_view_more">View more</string>
    <string name="stats_insights_load_more" tools:ignore="UnusedResources">Load more</string>
    <string name="stats_insights_facebook">Facebook</string>
    <string name="stats_insights_twitter">Twitter</string>
    <string name="stats_insights_tumblr">Tumblr</string>
    <string name="stats_insights_google_plus">Google+</string>
    <string name="stats_insights_linkedin">LinkedIn</string>
    <string name="stats_insights_social">Social</string>
    <string name="stats_insights_path">Path</string>
    <string name="stats_most_popular_percent_views">%1$d%% of views</string>
    <string name="stats_insights_posting_activity">Posting Activity</string>
    <string name="stats_insights_management_title">Only see the most relevant stats. Add and organise your insights below.</string>

    <string name="stats_insights_management_general">General</string>
    <string name="stats_insights_management_posts_and_pages">Posts and Pages</string>
    <string name="stats_insights_management_activity">Activity</string>

    <!-- Stats refreshed widgets -->
    <string name="stats_widget_log_in_message">Please log in to the WordPress app to add a widget.</string>
    <string name="stats_widget_weekly_views_name">Views this week</string>
    <string name="stats_widget_all_time_insights_name">All-time</string>
    <string name="stats_widget_today_insights_name">Today</string>
    <string name="stats_widget_minified_name">At a glance</string>

    <!-- Stats post detail -->
    <string name="stats_detail_months_and_years">Months and Years</string>
    <string name="stats_months_and_years_period_label">Period</string>
    <string name="stats_months_and_years_views_label">Views</string>
    <string name="stats_detail_average_views_per_day">Avg. Views Per Day</string>
    <string name="stats_detail_recent_weeks">Recent Weeks</string>

    <string name="stats_posts_and_pages">Posts and Pages</string>
    <string name="stats_referrers">Referrers</string>
    <string name="stats_referrer_label">Referrer</string>
    <string name="stats_referrer_views_label">Views</string>
    <string name="stats_clicks">Clicks</string>
    <string name="stats_clicks_link_label">Link</string>
    <string name="stats_clicks_label">Clicks</string>
    <string name="stats_countries">Countries</string>
    <string name="stats_country_label">Country</string>
    <string name="stats_country_views_label">Views</string>
    <string name="stats_videos">Videos</string>
    <string name="stats_videos_title_label">Title</string>
    <string name="stats_videos_views_label">Views</string>
    <string name="stats_search_terms">Search Terms</string>
    <string name="stats_search_terms_label">Search Term</string>
    <string name="stats_search_terms_views_label">Views</string>
    <string name="stats_authors">Authors</string>
    <string name="stats_author_label">Author</string>
    <string name="stats_author_views_label">Views</string>
    <string name="stats_post_label">Post</string>
    <string name="stats_post_views_label">Views</string>
    <string name="stats_file_downloads">File downloads</string>
    <string name="stats_file_downloads_title_label">File</string>
    <string name="stats_file_downloads_value_label">Downloads</string>

    <string name="stats_select_previous_period_description">Select previous period</string>
    <string name="stats_select_next_period_description">Select next period</string>

    <string name="stats_loading_error">Data not loaded</string>
    <string name="stats_loading_block_error">There was a problem loading your data, refresh your page to try again.</string>

    <!-- invalid_url -->
    <string name="invalid_site_url_message">Check that the site URL entered is valid</string>

    <!-- QuickPress -->
    <string name="quickpress_shortcut_activity_label">Select blog for QuickPress shortcut</string>
    <string name="quickpress_add_error">Shortcut name can\'t be empty</string>
    <string name="quickpress_add_alert_title">Set shortcut name</string>
    <string name="quickpress_shortcut_with_account_param">QP %s</string>

    <!-- HTTP Authentication -->
    <string name="httpuser">HTTP username</string>
    <string name="httppassword">HTTP password</string>
    <string name="settings">Settings</string>
    <string name="http_authorization_required">Authorization required</string>

    <!-- post scheduling and password -->
    <string name="submit_for_review">Submit</string>
    <string name="schedule_verb">Schedule</string>

    <!-- notifications -->
    <string name="note_reply_successful">Reply published</string>
    <string name="new_notifications">%d new notifications</string>
    <string name="more_notifications">and %d more.</string>
    <string name="notifications_empty_list">No notifications</string>
    <string name="notifications_empty_all">No notifications…yet.</string>
    <string name="notifications_empty_unread">You\'re all up to date!</string>
    <string name="notifications_empty_comments">No comments yet</string>
    <string name="notifications_empty_followers">No followers yet</string>
    <string name="notifications_empty_likes">No likes yet</string>
    <string name="notifications_empty_action_all">Get active! Comment on posts from blogs you follow.</string>
    <string name="notifications_empty_action_unread">Reignite the conversation: write a new post</string>
    <string name="notifications_empty_action_comments">Join a conversation: comment on posts from blogs you follow</string>
    <string name="notifications_empty_action_followers_likes">Get noticed: comment on posts you\'ve read</string>
    <string name="notifications_jetpack_connection_setup_info">To get helpful notifications on your device from your WordPress site, you\'ll need to install the Jetpack plugin. Would you like to set up Jetpack?</string>
    <string name="notifications_empty_view_reader">Go to Reader</string>
    <string name="content_description_person_reading_device_notification">Person reading device with notifications</string>
    <string name="older_two_days">Older than 2 days</string>
    <string name="older_last_week">Older than a week</string>
    <string name="older_month">Older than a month</string>
    <string name="error_notification_open">Could not open notification</string>
    <string name="ignore">Ignore</string>
    <string name="push_auth_expired">The request has expired. Log in to WordPress.com to try again.</string>
    <string name="follows">Follows</string>
    <string name="notifications_label_new_notifications">New notifications</string>
    <string name="notifications_label_new_notifications_subtitle">Tap to show them</string>
    <string name="notifications_tab_title_all">All</string>
    <string name="notifications_tab_title_unread_notifications">Unread</string>
    <string name="notifications_tab_title_comments">Comments</string>
    <string name="notifications_tab_title_follows">Follows</string>
    <string name="notifications_tab_title_likes">Likes</string>

    <!-- Notification Settings -->
    <string name="notification_settings">Notification Settings</string>
    <string name="notification_settings_master_status_on">On</string>
    <string name="notification_settings_master_status_off">Off</string>
    <string name="notification_settings_master_hint_on">Disable notifications</string>
    <string name="notification_settings_master_hint_off">Enable notifications</string>
    <string name="notification_settings_master_off_title">To receive notifications on this device, turn Notification Settings on.</string>
    <string name="notification_settings_master_off_message">Turning Notification Settings off will disable all notifications from this app, regardless of type. You can fine-tune which kind of notification you receive after turning Notification Settings on.</string>
    <string name="notification_settings_category_followed_sites">Followed Sites</string>
    <string name="notification_settings_category_your_sites">Your Sites</string>
    <string name="notification_settings_item_your_sites_all_followed_sites">All My Followed Sites</string>
    <string name="notification_settings_item_your_sites_all_your_sites">All My Sites</string>
    <string name="notification_settings_category_other">Other</string>
    <string name="notification_settings_item_other_comments_other_blogs">Comments on other sites</string>
    <string name="notification_settings_item_other_pending_drafts">Notify me on pending drafts</string>
    <string name="notification_settings_item_other_account_emails">Email from WordPress.com</string>
    <string name="notification_settings_item_other_account_emails_summary">We\'ll always send important emails regarding your account, but you can get some helpful extras, too.</string>
    <string name="notification_settings_category_sights_and_sounds">Sights and Sounds</string>
    <string name="notification_settings_item_sights_and_sounds_choose_sound">Choose sound</string>
    <string name="notification_settings_item_sights_and_sounds_choose_sound_default" translatable="false">content://settings/system/notification_sound</string>
    <string name="notification_settings_item_sights_and_sounds_vibrate_device">Vibrate device</string>
    <string name="notification_settings_item_sights_and_sounds_blink_light">Blink light</string>
    <string name="notifications_tab">Notifications tab</string>
    <string name="email">Email</string>
    <string name="email_address">Email address</string>
    <string name="app_notifications">App notifications</string>
    <string name="comment_likes">Comment likes</string>
    <string name="error_loading_notifications">Couldn\'t load notification settings</string>
    <string name="notification_types">Notification Types</string>
    <string name="notifications_disabled">App notifications have been disabled. Tap here to enable them in Settings.</string>
    <string name="notifications_tab_summary">Settings for notifications that appear in the Notifications tab.</string>
    <string name="notifications_email_summary">Settings for notifications that are sent to the email tied to your account.</string>
    <string name="notifications_push_summary">Settings for notifications that appear on your device.</string>
    <string name="search_sites">Search sites</string>
    <string name="notifications_no_search_results">No sites matched \'%s\'</string>
    <string name="notification_sound_has_invalid_path">The chosen sound has invalid path. Please choose another.</string>

    <string name="notification_settings_followed_dialog_email_posts_switch">Email me new posts</string>
    <string name="notification_settings_followed_dialog_notification_posts_description">Receive notifications for new posts from this site</string>
    <string name="notification_settings_followed_dialog_notification_posts_switch">New posts</string>
    <string name="notification_settings_followed_dialog_email_posts_daily">Daily</string>
    <string name="notification_settings_followed_dialog_email_posts_instantly">Instantly</string>
    <string name="notification_settings_followed_dialog_email_posts_weekly">Weekly</string>
    <string name="notification_settings_followed_dialog_email_comments">Email me new comments</string>
    <string name="notification_settings_followed_dialog_title">Notifications</string>

    <string name="notifications_tab_dialog_master_status_on">Notifications for this site</string>
    <string name="notifications_tab_dialog_master_status_off">Notifications for this site</string>
    <string name="notifications_tab_dialog_master_hint_on">Disable notifications display on notifications tab for this site</string>
    <string name="notifications_tab_dialog_master_hint_off">Enable notifications display on notifications tab for this site</string>
    <string name="notifications_tab_dialog_master_off_title">To see notifications on notifications tab for this site, turn Notifications for this site on.</string>
    <string name="notifications_tab_dialog_master_off_message">Turning Notifications for this site off will disable notifications display on notifications tab for this site. You can fine-tune which kind of notification you see after turning Notifications for this site on.</string>

    <string name="master_switch_default_title_on">On</string>
    <string name="master_switch_default_title_off">Off</string>

    <string name="comments_on_my_site">Comments on my site</string>
    <string name="likes_on_my_comments">Likes on my comments</string>
    <string name="likes_on_my_posts">Likes on my posts</string>
    <string name="site_follows">Site follows</string>
    <string name="site_achievements">Site achievements</string>
    <string name="username_mentions">Username mentions</string>
    <string-array name="notifications_blog_settings" translatable="false">
        <item>@string/comments_on_my_site</item>
        <item>@string/likes_on_my_comments</item>
        <item>@string/likes_on_my_posts</item>
        <item>@string/site_follows</item>
        <item>@string/site_achievements</item>
        <item>@string/username_mentions</item>
    </string-array>

    <string name="replies_to_my_comments">Replies to my comments</string>
    <string-array name="notifications_other_settings" translatable="false">
        <item>@string/replies_to_my_comments</item>
        <item>@string/likes_on_my_comments</item>
    </string-array>

    <string name="notif_suggestions">Suggestions</string>
    <string name="notif_research">Research</string>
    <string name="notif_community">Community</string>
    <string-array name="notifications_wpcom_settings" translatable="false">
        <item>@string/notif_suggestions</item>
        <item>@string/notif_research</item>
        <item>@string/notif_community</item>
    </string-array>

    <string name="notif_tips">Tips for getting the most out of WordPress.com.</string>
    <string name="notif_surveys">Opportunities to participate in WordPress.com research &amp; surveys.</string>
    <string name="notif_events">Information on WordPress.com courses and events (online &amp; in-person).</string>
    <string-array name="notifications_wpcom_settings_summaries" translatable="false">
        <item>@string/notif_tips</item>
        <item>@string/notif_surveys</item>
        <item>@string/notif_events</item>
    </string-array>

    <!-- reader -->
    <string name="reader">Reader</string>
    <string name="reader_filter_cta">Filter</string>
    <string name="reader_filter_sites_title">Sites</string>
    <string name="reader_filter_tags_title">Tags</string>
    <string name="reader_filter_main_title">Following</string>
    <string name="reader_filter_empty_sites_list">See the newest posts from sites you follow</string>
    <string name="reader_filter_empty_tags_list">You can follow posts on a specific subject by adding a tag</string>
    <string name="reader_filter_self_hosted_empty_sites_list">Log in to WordPress.com to see the latest posts from sites you follow</string>
    <string name="reader_filter_self_hosted_empty_tagss_list">Log in to WordPress.com to see the latest posts from tags you follow</string>
    <string name="reader_filter_empty_sites_action">Follow a site</string>
    <string name="reader_filter_empty_tags_action">Add a tag</string>
    <string name="reader_filter_self_hosted_empty_sites_tags_action">Log in to WordPress.com</string>

    <!-- editor -->
    <string name="editor_post_saved_online">Post saved online</string>
    <string name="editor_page_saved_online">Page saved online</string>
    <string name="editor_post_saved_locally">Post saved on device</string>
    <string name="editor_page_saved_locally">Page saved on device</string>
    <string name="editor_draft_saved_online">Draft saved online</string>
    <string name="editor_draft_saved_locally">Draft saved on device</string>
    <string name="editor_post_saved_locally_failed_media">The post has failed media uploads and has been saved locally</string>
    <string name="editor_page_saved_locally_failed_media">The page has failed media uploads and has been saved locally</string>
    <string name="editor_uploading_post">Your post is uploading</string>
    <string name="editor_uploading_page">Your page is uploading</string>
    <string name="editor_uploading_draft">Your draft is uploading</string>
    <string name="editor_post_converted_back_to_draft">Post converted back to draft</string>
    <string name="editor_failed_to_insert_media_tap_to_retry">Failed to insert media.\nPlease tap to retry.</string>

    <!-- Post Settings -->
    <string name="post_settings">Post settings</string>
    <string name="post_settings_status">Status</string>
    <string name="post_settings_categories_and_tags">Categories &amp; Tags</string>
    <string name="post_settings_publish">Publish</string>
    <string name="post_settings_more_options">More Options</string>
    <string name="post_settings_not_set">Not Set</string>
    <string name="post_settings_excerpt">Excerpt</string>
    <string name="post_settings_slug">Slug</string>
    <string name="post_settings_tags">Tags</string>
    <string name="post_settings_post_format">Post Format</string>
    <string name="post_settings_featured_image">Featured Image</string>
    <string name="post_settings_set_featured_image">Set Featured Image</string>
    <string name="post_settings_featured_image_uploading_tap_for_options">Uploading media.\nPlease tap for options.</string>
    <string name="post_settings_choose_featured_image">Choose featured image</string>
    <string name="post_settings_remove_featured_image">Remove featured image</string>
    <string name="post_settings_retry_featured_image">Retry uploading</string>
    <string name="post_settings_slug_dialog_hint">The slug is the URL-friendly version of the post title.</string>
    <string name="post_settings_excerpt_dialog_hint">Excerpts are optional hand-crafted summaries of your content.</string>
    <string name="post_settings_password_dialog_hint">Only those with this password can view this post</string>
    <string name="post_settings_time_and_date">Time and Date</string>
    <string name="post_settings_notification">Notification</string>
    <string name="post_settings_add_to_calendar">Add to calendar</string>

    <string name="post_notification_off">Off</string>
    <string name="post_notification_one_hour_before">1 hour before</string>
    <string name="post_notification_ten_minutes_before">10 minutes before</string>
    <string name="post_notification_when_published">When published</string>
    <string name="post_notification_error">Notification can\'t be created when the publish date is in the past.</string>

    <!-- post date selection -->
    <string name="publish_date">Publish</string>
    <string name="immediately">Immediately</string>
    <string name="now">Now</string>
    <string name="scheduled_for">Scheduled for: %s</string>
    <string name="backdated_for">Backdated for: %s</string>
    <string name="published_on">Published on: %s</string>
    <string name="schedule_for">Schedule for: %s</string>
    <string name="publish_on">Publish on: %s</string>

    <!-- post schedule notifications -->
    <string name="notification_scheduled_post">Scheduled post</string>
    <string name="notification_scheduled_post_one_hour_reminder">Scheduled post: 1 hour reminder</string>
    <string name="notification_scheduled_post_ten_minute_reminder">Scheduled post: 10 minute reminder</string>
    <string name="notification_post_has_been_published">\"%s\" has been published</string>
    <string name="notification_post_will_be_published_in_one_hour">\"%s\" will be published in 1 hour</string>
    <string name="notification_post_will_be_published_in_ten_minutes">\"%s\" will be published in 10 minutes</string>
    <string name="calendar_scheduled_post_title">WordPress Scheduled Post: \"%s\"</string>
    <string name="calendar_scheduled_post_description">\"%s\" scheduled for publishing on \"%s\" in your WordPress app \n %s</string>

    <!-- location -->
    <string name="post_settings_location">Location</string>
    <string name="post_settings_error_placepicker_missing_play_services">Can\'t open the Location Picker, Google Play Services is not available</string>
    <string name="remove_location">Remove Location</string>
    <string name="change_location">Change Location</string>

    <!-- Post Status -->
    <string name="post_status_publish_post">Publish</string>
    <string name="post_status_pending_review">Pending review</string>
    <string name="post_status_draft">Draft</string>
    <string name="post_status_post_private">Private</string>
    <string-array name="post_settings_statuses" translatable="false">
        <item>@string/post_status_publish_post</item>
        <item>@string/post_status_draft</item>
        <item>@string/post_status_pending_review</item>
        <item>@string/post_status_post_private</item>
    </string-array>

    <!-- Aztec -->
    <string name="editor_content_hint">Share your story here…</string>

    <string name="editor_dropped_html_images_not_allowed">Dropping images while in HTML mode is not allowed</string>
    <string name="editor_dropped_text_error">Error occurred while dropping text</string>
    <string name="editor_dropped_title_images_not_allowed">Dropping images in the Title is not allowed</string>
    <string name="editor_dropped_unsupported_files">Warning: not all dropped items are supported!</string>

    <string name="error_media_small">Media too small to show</string>

    <string name="menu_save_as_draft">Save as Draft</string>
    <string name="menu_publish_now">Publish Now</string>
    <string name="menu_preview">Preview</string>
    <string name="menu_history">History</string>
    <string name="menu_html_mode">HTML Mode</string>
    <string name="menu_html_mode_done_snackbar">Switched to HTML mode</string>
    <string name="menu_visual_mode">Visual Mode</string>
    <string name="menu_visual_mode_done_snackbar">Switched to Visual mode</string>
    <string name="menu_undo_snackbar_action">UNDO</string>

    <string name="menu_undo">Undo</string>
    <string name="menu_redo">Redo</string>
    <string name="menu_debug">Debug Menu</string>
    <string name="menu_switch_to_aztec_editor">Switch to classic editor</string>
    <string name="menu_switch_to_gutenberg_editor">Switch to block editor</string>

    <string name="post_title">Title</string>

    <string name="upload_finished_toast">Can\'t stop the upload because it\'s already finished</string>

    <string name="link_dialog_title">Insert link</string>
    <string name="link_dialog_button_remove_link">Remove Link</string>
    <string name="link_dialog_edit_hint">http(s)://</string>
    <string name="link_dialog_button_ok">OK</string>
    <string name="link_dialog_button_cancel">Cancel</string>

    <!-- History -->
    <string name="description_user">User avatar</string>
    <string name="history_detail_button_next">Next</string>
    <string name="history_detail_button_previous">Previous</string>
    <string name="history_detail_title">Revision</string>
    <string name="history_empty_subtitle_page">When you make changes to your page you\'ll be able to see the history here</string>
    <string name="history_empty_subtitle_post">When you make changes to your post you\'ll be able to see the history here</string>
    <string name="history_empty_title">No history yet</string>
    <string name="history_footer_page">Page Created on %1$s at %2$s</string>
    <string name="history_footer_post">Post Created on %1$s at %2$s</string>
    <string name="history_load_dialog_button_positive">Load</string>
    <string name="history_loaded_revision">Revision loaded</string>
    <string name="history_loading_revision">Loading revision</string>
    <string name="history_fetching_revisions">Fetching revisions…</string>
    <string name="history_title" translatable="false">@string/menu_history</string>
    <string name="history_preview_visual">Visual preview</string>
    <string name="history_preview_html">HTML preview</string>
    <string name="history_no_title">(no title)</string>

    <!-- Post Formats -->
    <string name="post_format_aside">Aside</string>
    <string name="post_format_audio">Audio</string>
    <string name="post_format_chat">Chat</string>
    <string name="post_format_gallery">Gallery</string>
    <string name="post_format_image">Image</string>
    <string name="post_format_link">Link</string>
    <string name="post_format_quote">Quote</string>
    <string name="post_format_standard">Standard</string>
    <string name="post_format_status">Status</string>
    <string name="post_format_video">Video</string>
    <string-array name="post_format_display_names" translatable="false">
        <item>@string/post_format_standard</item>
        <item>@string/post_format_aside</item>
        <item>@string/post_format_audio</item>
        <item>@string/post_format_chat</item>
        <item>@string/post_format_gallery</item>
        <item>@string/post_format_image</item>
        <item>@string/post_format_link</item>
        <item>@string/post_format_quote</item>
        <item>@string/post_format_status</item>
        <item>@string/post_format_video</item>
    </string-array>

    <!-- Menu Buttons -->
    <string name="new_post">New post</string>
    <string name="new_media">New media</string>

    <!-- Image Alignment -->
    <string name="image_alignment">Alignment</string>

    <string name="alignment_none">None</string>
    <string name="alignment_left">Left</string>
    <string name="alignment_center">Center</string>
    <string name="alignment_right">Right</string>

    <string-array name="alignment_key_array" translatable="false">
        <item>none</item>
        <item>left</item>
        <item>center</item>
        <item>right</item>
    </string-array>

    <string-array name="alignment_array" translatable="false">
        <item>@string/alignment_none</item>
        <item>@string/alignment_left</item>
        <item>@string/alignment_center</item>
        <item>@string/alignment_right</item>
    </string-array>


    <!-- Image Size -->
    <string name="image_size">Size</string>

    <string name="image_size_thumbnail_label">Thumbnail</string>
    <string name="image_size_medium_label">Medium</string>
    <string name="image_size_large_label">Large</string>
    <string name="image_size_full_label">Full Size</string>

    <string name="image_size_thumbnail_css_class" translatable="false">size-thumbnail</string>
    <string name="image_size_medium_css_class" translatable="false">size-medium</string>
    <string name="image_size_large_css_class" translatable="false">size-large</string>
    <string name="image_size_full_css_class" translatable="false">size-full</string>

    <!-- About View -->
    <string name="app_title">WordPress for Android</string>
    <string name="publisher">Publisher:</string>
    <string name="publisher_with_company_param">Publisher: %s</string>
    <string name="copyright_with_year_and_company_params">© %1$d %2$s</string>
    <string name="automattic_inc" translatable="false">Automattic, Inc</string>
    <string name="automattic_url" translatable="false">automattic.com</string>
    <string name="version">Version</string>
    <string name="version_with_name_param">Version %s</string>
    <string name="tos">Terms of Service</string>
    <string name="privacy_policy">Privacy policy</string>

    <!-- Remote Post&Page has conflicts with local post -->
    <string name="local_post_is_conflicted">Version conflict</string>
    <string name="local_post_autosave_revision_available">You\'ve made unsaved changes to this post</string>
    <string name="local_page_is_conflicted" translatable="false">@string/local_post_is_conflicted</string>
    <string name="local_page_autosave_revision_available">You\'ve made unsaved changes to this page</string>

    <!-- Post Remote Preview -->
    <string name="post_preview_saving_draft">Saving…</string>
    <string name="post_preview_remote_auto_saving_post">Generating Preview…</string>
    <string name="remote_preview_operation_error">Error while trying to save post before preview</string>
    <string name="preview_unavailable_self_hosted_sites">Preview Unavailable</string>
    <string name="error_preview_empty_post">Can\'t preview an empty post</string>
    <string name="error_preview_empty_page">Can\'t preview an empty page</string>
    <string name="error_preview_empty_draft">Can\'t preview an empty draft</string>

    <!-- message on post preview explaining links are disabled -->
    <string name="preview_screen_links_disabled">Links are disabled on the preview screen</string>

    <string name="image_settings">Image settings</string>
    <string name="wordpress_blog">WordPress blog</string>
    <string name="wordpress_dot_com" translatable="false">wordpress.com</string>

    <!-- Error Messages -->
    <!-- The following messages can\'t be factorized due to i18n -->
    <string name="error_refresh_posts">Posts couldn\'t be refreshed at this time</string>
    <string name="error_refresh_pages" tools:ignore="UnusedResources">Pages couldn\'t be refreshed at this time</string>
    <string name="error_refresh_comments">Comments couldn\'t be refreshed at this time</string>
    <string name="error_refresh_comments_showing_older">Comments couldn\'t be refreshed at this time - showing older comments</string>
    <string name="error_refresh_media">Media couldn\'t be refreshed at this time</string>
    <string name="error_deleting_post">An error occurred while deleting the post</string>
    <string name="error_restoring_post">An error occurred while restoring the post</string>

    <string name="error_refresh_unauthorized_comments">You don\'t have permission to view or edit comments</string>
    <string name="error_refresh_unauthorized_pages">You don\'t have permission to view or edit pages</string>
    <string name="error_refresh_unauthorized_posts">You don\'t have permission to view or edit posts</string>
    <string name="error_fetch_my_profile">Couldn\'t retrieve your profile</string>
    <string name="error_fetch_account_settings">Couldn\'t retrieve your account settings</string>
    <string name="error_disabled_apis">Could not fetch settings: Some APIs are unavailable for this OAuth app ID + account combination.</string>
    <string name="error_post_my_profile_no_connection">No connection, couldn\'t save your profile</string>
    <string name="error_post_account_settings">Couldn\'t save your account settings</string>
    <string name="error_generic">An error occurred</string>
    <string name="error_generic_network">A network error occurred. Please check your connection and try again.</string>
    <string name="error_moderate_comment">An error occurred while moderating</string>
    <string name="error_edit_comment">An error occurred while editing the comment</string>
    <string name="error_publish_empty_post">Can\'t publish an empty post</string>
    <string name="error_publish_empty_page">Can\'t publish an empty page</string>
    <string name="error_save_empty_draft">Can\'t save an empty draft</string>
    <string name="error_publish_no_network">Device is offline. Post saved locally.</string>
    <string name="error_publish_page_no_network">Device is offline. Page saved locally.</string>
    <string name="error_upload_post_param">There was an error uploading this post: %s.</string>
    <string name="error_upload_page_param">There was an error uploading this page: %s.</string>
    <string name="error_upload_post_media_param">There was an error uploading the media in this post: %s.</string>
    <string name="error_upload_page_media_param">There was an error uploading the media in this page: %s.</string>
    <string name="error_media_insufficient_fs_permissions">Read permission denied on device media</string>
    <string name="error_media_not_found">Media could not be found</string>
    <string name="error_media_unauthorized">You don\'t have permission to view or edit media</string>
    <string name="error_media_parse_error">Unexpected response from server</string>
    <string name="error_media_upload">An error occurred while uploading media</string>
    <string name="error_media_refresh_no_connection">Connection required to refresh library</string>
    <string name="error_media_load">Unable to load media</string>
    <string name="error_media_save">Unable to save media</string>
    <string name="error_media_canceled">Uploading media were canceled</string>
    <string name="error_post_does_not_exist">This post no longer exists</string>
    <string name="error_blog_hidden">This blog is hidden and couldn\'t be loaded. Enable it again in settings and try again.</string>
    <string name="fatal_db_error">An error occurred while creating the app database. Try reinstalling the app.</string>
    <string name="error_copy_to_clipboard">An error occurred while copying text to clipboard</string>
    <string name="error_fetch_remote_site_settings">Couldn\'t retrieve site info</string>
    <string name="error_post_remote_site_settings">Couldn\'t save site info</string>
    <string name="error_fetch_users_list">Couldn\'t retrieve site users</string>
    <string name="error_fetch_followers_list">Couldn\'t retrieve site followers</string>
    <string name="error_fetch_email_followers_list">Couldn\'t retrieve site email followers</string>
    <string name="error_fetch_viewers_list">Couldn\'t retrieve site viewers</string>
    <string name="error_update_role">Couldn\'t update user role</string>
    <string name="error_remove_user">Couldn\'t remove user</string>
    <string name="error_remove_follower">Couldn\'t remove follower</string>
    <string name="error_remove_viewer">Couldn\'t remove viewer</string>
    <string name="error_notif_q_action_like">Could not like comment. Please try again later.</string>
    <string name="error_notif_q_action_approve">Could not approve comment. Please try again later.</string>
    <string name="error_notif_q_action_reply">Could not reply to comment. Please try again later.</string>
    <string name="error_generic_error">We couldn\'t complete this action.</string>
    <string name="error_generic_error_retrying">We couldn\'t complete this action, but we\'ll try again later. </string>
    <string name="error_browser_no_network">Unable to load this page right now.</string>
    <string name="error_network_connection">Check your network connection and try again.</string>

    <!-- Post Error -->
    <string name="error_unknown_post">Could not find the post on the server</string>
    <string name="error_unknown_page">Could not find the page on the server</string>
    <string name="error_unknown_post_type">Unknown post format</string>

    <string name="error_media_recover_post">We couldn\'t upload this media.</string>
    <string name="error_media_recover_post_not_published">We couldn\'t upload this media, and didn\'t publish the post.</string>
    <string name="error_media_recover_post_not_published_private">We couldn\'t upload this media, and didn\'t publish this private post.</string>
    <string name="error_media_recover_post_not_scheduled">We couldn\'t upload this media, and didn\'t schedule this post.</string>
    <string name="error_media_recover_post_not_submitted">We couldn\'t upload this media, and didn\'t submit this post for review. </string>
    <string name="error_media_recover_post_not_published_retrying" translatable="false">@string/error_post_not_published_retrying</string>
    <string name="error_media_recover_post_not_published_retrying_private" translatable="false">@string/error_post_not_published_retrying_private</string>
    <string name="error_media_recover_post_not_scheduled_retrying" translatable="false">@string/error_post_not_scheduled_retrying</string>
    <string name="error_media_recover_post_not_submitted_retrying" translatable="false">@string/error_post_not_submitted_retrying</string>

    <string name="error_post_not_published">We couldn\'t complete this action, and didn\'t publish this post.</string>
    <string name="error_post_not_published_private">We couldn\'t complete this action, and didn\'t publish this private post.</string>
    <string name="error_post_not_scheduled">We couldn\'t complete this action, and didn\'t schedule this post.</string>
    <string name="error_post_not_submitted">We couldn\'t complete this action, and didn\'t submit this post for review.</string>
    <string name="error_post_not_published_retrying">We couldn\'t publish this post, but we\'ll try again later.</string>
    <string name="error_post_not_published_retrying_private">We couldn\'t publish this private post, but we\'ll try again later.</string>
    <string name="error_post_not_scheduled_retrying">We couldn\'t schedule this post, but we\'ll try again later.</string>
    <string name="error_post_not_submitted_retrying">We couldn\'t submit this post for review, but we\'ll try again later. </string>

    <!-- Image Descriptions for Accessibility -->
    <string name="error_load_comment">Couldn\'t load the comment</string>
    <string name="error_downloading_image">Error downloading image</string>
    <string name="cd_related_post_preview_image">Related post preview image</string>

    <!--
      Jetpack strings
    -->
    <string name="jetpack_disconnect_pref_title">"Disconnect from WordPress.com"</string>
    <string name="jetpack_disconnect_confirmation_message">Are you sure you want to disconnect Jetpack from the site?</string>
    <string name="jetpack_disconnect_confirm">Disconnect</string>
    <string name="jetpack_disconnect_success_toast">Site disconnected</string>
    <string name="jetpack_disconnect_error_toast">Error disconnecting site</string>
    <string name="jetpack_already_connected_toast">You are already connected to Jetpack</string>
    <string name="jetpack_connection_failed_with_reason">Connection to Jetpack failed: %s</string>

    <!--
      reader strings
    -->
    <string name="reader_save_for_later_title">Saved posts</string>
    <string name="reader_save_for_later_display_name">Saved</string>
    <string name="reader_discover_display_name">Discover</string>
    <string name="reader_my_likes_display_name">Likes</string>
    <string name="reader_following_display_name">Following</string>

    <!-- timespan shown for posts/comments published within the past 60 seconds -->
    <string name="timespan_now">now</string>

    <!-- title shown for untitled posts and blogs -->
    <string name="reader_untitled_post">(Untitled)</string>

    <!-- accessibility announcement when list loads -->
    <string name="reader_acessibility_list_loaded">"The list has loaded with %1$d items."</string>

    <!-- activity titles -->
    <string name="reader_title_deeplink">WordPress Reader</string>
    <string name="reader_title_applog">Application log</string>
    <string name="reader_title_blog_preview">Reader Site</string>
    <string name="reader_title_tag_preview">Reader Tag</string>
    <string name="reader_title_post_detail">Reader Post</string>
    <string name="reader_title_post_detail_wpcom">WordPress.com Post</string>
    <string name="reader_title_related_post_detail">Related Post</string>
    <string name="reader_title_subs">Manage Tags &amp; Sites</string>
    <string name="reader_title_photo_viewer">%1$d of %2$d</string>
    <string name="reader_title_comments" translatable="false">@string/comments</string>

    <!-- view pager titles -->
    <string name="reader_page_followed_tags">Followed tags</string>
    <string name="reader_page_followed_blogs">Followed sites</string>
    <string name="reader_page_recommended_blogs">Sites you may like</string>

    <!-- menu text -->
    <string name="reader_menu_tags">Edit tags and sites</string>
    <string name="reader_menu_block_blog">Block this site</string>

    <!-- button text -->
    <string name="reader_btn_share">Share</string>
    <string name="reader_btn_follow">Follow</string>
    <string name="reader_btn_unfollow">Following</string>
    <string name="reader_add_bookmark">Add to saved posts</string>
    <string name="reader_remove_bookmark">Remove from saved posts</string>
    <string name="reader_btn_bookmark">Save</string>
    <string name="reader_btn_bookmarked">Saved</string>
    <string name="reader_bookmark_snack_btn">View All</string>
    <string name="reader_bookmark_snack_title">Post saved</string>
    <string name="reader_btn_notifications_off">Turn off site notifications</string>
    <string name="reader_btn_notifications_on">Turn on site notifications</string>

    <!-- accessibility content desciptions -->
    <string name="reader_btn_remove_filter_content_description">Remove the current filter</string>
    <string name="reader_btn_select_filter_content_description">Select a Site or Tag to filter posts</string>
    <string name="reader_btn_selected_filter_tick_content_description">Selected</string>
    <string name="reader_bottom_sheet_content_description">Select a Tag or Site, Pop Up Window</string>

    <string name="reader_followed_blog_notifications">Enable notifications for %1$s%2$s%3$s?</string>
    <string name="reader_followed_blog_notifications_action">Enable</string>
    <string name="reader_followed_blog_notifications_this">this site</string>

    <!-- EditText hints -->
    <string name="reader_hint_comment_on_post">Reply to post…</string>
    <string name="reader_hint_comment_on_comment">Reply to comment…</string>
    <string name="reader_hint_add_tag_or_url">Enter a URL or tag to follow</string>
    <string name="reader_hint_post_search">Search WordPress</string>
    <string name="reader_hint_search_followed_sites">Search followed sites</string>

    <!-- TextView labels -->
    <string name="reader_label_new_posts">New posts</string>
    <string name="reader_label_new_posts_subtitle">Tap to show them</string>
    <string name="reader_label_added_tag">Added %s</string>
    <string name="reader_label_removed_tag">Removed %s</string>
    <string name="reader_label_reply">Reply</string>
    <string name="reader_label_followed_blog">Site followed</string>
    <string name="reader_label_comments_closed">Comments are closed</string>
    <string name="reader_label_view_original">View original article</string>
    <string name="reader_label_follow_count">%,d followers</string>
    <string name="reader_label_gap_marker">Load more posts</string>
    <string name="reader_label_post_search_explainer">What would you like to find?</string>
    <string name="reader_label_local_related_posts">More in %s</string>
    <string name="reader_label_global_related_posts">More on WordPress.com</string>
    <string name="reader_label_visit">Visit</string>
    <string name="reader_photo_by">Photo by %s</string>
    <string name="reader_view_comments">View comments</string>

    <string name="reader_excerpt_link">Visit %s for more</string>

    <!-- like counts -->
    <string name="reader_label_like">Like</string>
    <string name="reader_likes_one">One person likes this</string>
    <string name="reader_likes_multi">%,d people like this</string>
    <string name="reader_likes_only_you">You like this</string>
    <string name="reader_likes_you_and_one">You and one other like this</string>
    <string name="reader_likes_you_and_multi">You and %,d others like this</string>
    <string name="reader_label_liked_by">Liked By</string>

    <string name="reader_short_like_count_none">Like</string>
    <string name="reader_short_like_count_one">1 Like</string>
    <string name="reader_short_like_count_multi">%s Likes</string>

    <string name="reader_short_comment_count_one">1 Comment</string>
    <string name="reader_short_comment_count_multi">%s Comments</string>

    <!-- toast messages -->
    <string name="reader_toast_err_comment_failed">Couldn\'t post your comment</string>
    <string name="reader_toast_err_tag_exists">You already follow this tag</string>
    <string name="reader_toast_err_tag_invalid">That isn\'t a valid tag</string>
    <string name="reader_toast_err_add_tag">Unable to add this tag</string>
    <string name="reader_toast_err_remove_tag">Unable to remove this tag</string>
    <string name="reader_toast_err_share_intent">Unable to share</string>
    <string name="reader_toast_err_view_image">Unable to view image</string>
    <string name="reader_toast_err_get_blog_info">Unable to show this site</string>
    <string name="reader_toast_err_already_follow_blog">You already follow this site</string>
    <string name="reader_toast_err_follow_blog">Unable to follow this site</string>
    <string name="reader_toast_err_follow_blog_not_found">This site could not be found</string>
    <string name="reader_toast_err_follow_blog_not_authorized">You are not authorized to access this site</string>
    <string name="reader_toast_err_unfollow_blog">Unable to unfollow this site</string>
    <string name="reader_toast_blog_blocked">Posts from this site will no longer be shown</string>
    <string name="reader_toast_err_block_blog">Unable to block this site</string>
    <string name="reader_toast_err_generic">Unable to perform this action</string>
    <string name="reader_toast_err_cannot_like_post">Failed to like this post</string>
    <string name="reader_toast_err_comment_not_found">Comment not found!</string>
    <string name="reader_toast_err_already_liked">You have already liked that comment</string>
    <string name="reader_toast_err_url_intent">Unable to open %s</string>

    <!-- snackbar messages -->
    <string name="reader_snackbar_err_cannot_like_post_logged_out">Can\'t like while logged out of WordPress.com</string>

    <!-- failure messages when retrieving a single reader post -->
    <string name="reader_err_get_post_generic">Unable to retrieve this post</string>
    <string name="reader_err_get_post_not_authorized">You\'re not authorized to view this post</string>
    <string name="reader_err_get_post_not_authorized_fallback">You\'re not authorized to view this post. Use the top action button to try a browser instead.</string>
    <string name="reader_err_get_post_not_authorized_signin">You\'re not authorized to view this post. Try signing in to WordPress.com first.</string>
    <string name="reader_err_get_post_not_authorized_signin_fallback">You\'re not authorized to view this post. Try signing in to WordPress.com first or use the top action button to open a browser instead.</string>
    <string name="reader_err_get_post_not_found">This post no longer exists</string>

    <!-- empty list/grid text -->
    <string name="reader_empty_posts_no_connection" translatable="false">@string/no_network_title</string>
    <string name="reader_empty_posts_request_failed">Unable to retrieve posts</string>
    <string name="reader_self_hosted_select_filter">Use the filter button to find posts on specific subjects</string>
    <string name="reader_empty_posts_in_tag">No posts with this tag</string>
    <string name="reader_empty_posts_in_tag_updating">Fetching posts…</string>
    <string name="reader_empty_posts_in_custom_list">The sites in this list haven\'t posted anything recently</string>
    <string name="reader_empty_followed_tags_subtitle">Add tags here to find posts about your favorite topics</string>
    <string name="reader_empty_followed_tags_title">No followed tags</string>
    <string name="reader_empty_recommended_blogs">No recommended sites</string>
    <string name="reader_empty_followed_blogs_title">No followed sites</string>
    <string name="reader_empty_followed_blogs_search_title">No sites matching your search</string>
    <string name="reader_empty_followed_blogs_description">You are not following any sites yet. Why not follow one now?</string>
    <string name="reader_empty_followed_blogs_no_recent_posts_title">No recent posts</string>
    <string name="reader_empty_followed_blogs_no_recent_posts_description">The sites you follow haven\'t posted anything recently</string>
    <string name="reader_empty_followed_blogs_button_discover">Discover sites</string>
    <string name="reader_empty_followed_blogs_button_followed">Go to following</string>
    <string name="reader_empty_posts_liked_title">Nothing liked yet</string>
    <string name="reader_empty_posts_liked_description">Posts that you like will appear here</string>
    <string name="reader_empty_saved_posts_title">No posts saved — yet!</string>
    <string name="reader_empty_saved_posts_description">Tap %s to save a post to your list.</string>
    <string name="reader_empty_saved_posts_content_description">Tap the Add to Save Posts button to save a post to your list.</string>
    <string name="reader_empty_comments">No comments yet</string>
    <string name="reader_empty_posts_in_blog">This site is empty</string>
    <string name="reader_empty_search_title">No results found</string>
    <string name="reader_empty_search_description">No results found for %s for your language</string>
    <string name="reader_empty_search_request_failed">Unable to perform search</string>

    <string name="dlg_confirm_clear_search_history">Clear search history?</string>
    <string name="label_clear_search_history">Clear search history</string>

    <!-- attribution line for Discover posts, ex: "Originally posted by [AuthorName] on [BlogName] -->
    <string name="reader_discover_attribution_author_and_blog">Originally posted by %1$s on %2$s</string>
    <string name="reader_discover_attribution_author">Originally posted by %s</string>
    <string name="reader_discover_attribution_blog">Originally posted on %s</string>
    <string name="reader_discover_visit_blog">Visit %s</string>

    <!-- dialogs -->
    <string name="reader_save_posts_locally_dialog_title">Save Posts for Later</string>
    <string name="reader_save_posts_locally_dialog_message">Save this post, and come back to read it whenever you\'d like. It will only be available on this device — saved posts don\'t sync to your other devices.</string>

    <!-- connection bar which appears on main activity when there's no connection -->
    <string name="connectionbar_no_connection">No connection</string>

    <!-- NUX strings -->
    <string name="invalid_email_message">Your email address isn\'t valid</string>
    <string name="email_invalid">Enter a valid email address</string>
    <string name="username_or_password_incorrect">The username or password you entered is incorrect</string>
    <string name="ssl_certificate_details">Details</string>
    <string name="ssl_certificate_error">Invalid SSL certificate</string>
    <string name="ssl_certificate_ask_trust">If you usually connect to this site without problems, this error could mean that someone is trying to impersonate the site, and you shouldn\'t continue. Would you like to trust the certificate anyway?</string>
    <string name="verification_code">Verification code</string>
    <string name="auth_required">Log in again to continue.</string>
    <string name="logging_in">Logging in</string>
    <string name="magic_link_unavailable_error_message">Currently unavailable. Please enter your password</string>
    <string name="checking_email">Checking email</string>
    <string name="already_logged_in_wpcom">You\'re already logged in a WordPress.com account, you can\'t add a WordPress.com site bound to another account.</string>
    <string name="cannot_add_duplicate_site">This site already exists in the app, you can\'t add it.</string>
    <string name="duplicate_site_detected">A duplicate site has been detected.</string>
    <string name="error_user_username_instead_of_email">Please log in using your WordPress.com username instead of your email address.</string>

    <!-- Help view -->
    <string name="help">Help</string>
    <string name="forgot_password">Lost your password?</string>
    <string name="contact_us">Contact us</string>
    <string name="browse_our_faq_button">Browse our FAQ</string>
    <string name="my_tickets">My Tickets</string>
    <string name="application_log_button">Application log</string>
    <string name="support_contact_email">Contact email</string>
    <string name="support_contact_email_not_set">Not set</string>
    <string name="support_push_notification_title">WordPress</string>
    <string name="support_push_notification_message">New message from \'Help &amp; Support\'</string>

    <!--My Site-->
    <string name="my_site_header_external">External</string>
    <string name="my_site_header_configuration">Configuration</string>
    <string name="my_site_header_look_and_feel">Look and Feel</string>
    <string name="my_site_header_publish">Publish</string>
    <string name="my_site_btn_site_pages">Site Pages</string>
    <string name="my_site_btn_blog_posts">Blog Posts</string>
    <string name="my_site_btn_sharing">Sharing</string>
    <string name="my_site_btn_site_settings">Settings</string>
    <string name="my_site_btn_comments" translatable="false">@string/comments</string>
    <string name="my_site_btn_switch_site">Switch Site</string>
    <string name="my_site_btn_view_admin">View Admin</string>
    <string name="my_site_btn_view_site">View Site</string>
    <string name="my_site_btn_plugins">Plugins</string>
    <string name="my_site_create_new_site">Create a new site for your business, magazine, or personal blog; or connect an existing WordPress installation.</string>
    <string name="my_site_create_new_site_title">You don\'t have any sites</string>
    <string name="my_site_add_new_site">Add new site</string>
    <string name="my_site_select_domains_page_title">Site Address</string>
    <string name="my_site_custom_domain_name">All WordPress.com plans include a custom domain name. Register your free premium domain now.</string>
    <string name="my_site_verify_your_email">Verify your email address - instructions sent to %s</string>
    <string name="my_site_verify_your_email_without_email">Verify your email address - instructions sent to your email</string>
    <string name="my_site_icon_dialog_title">Site Icon</string>
    <string name="my_site_icon_dialog_add_message">Would you like to add a site icon?</string>
    <string name="my_site_icon_dialog_change_message">How would you like to edit the icon?</string>
    <string name="my_site_icon_dialog_add_requires_permission_message">You don\'t have permission to add a site icon.</string>
    <string name="my_site_icon_dialog_change_requires_permission_message">You don\'t have permission to edit the site icon.</string>
    <string name="my_site_icon_dialog_change_button">Change</string>
    <string name="my_site_icon_dialog_remove_button">Remove</string>
    <string name="my_site_icon_dialog_cancel_button">Cancel</string>
    <string name="my_site_icon_content_description">Change site icon</string>

    <string name="my_site_bottom_sheet_title">Add new</string>
    <string name="my_site_bottom_sheet_add_post">Blog post</string>
    <string name="my_site_bottom_sheet_add_page">Site page</string>

    <!-- site picker -->
    <string name="site_picker_title">Choose site</string>
    <string name="site_picker_edit_visibility">Show/hide sites</string>
    <string name="site_picker_add_site">Add new site</string>
    <string name="site_picker_add_self_hosted">Add self-hosted site</string>
    <string name="site_picker_create_wpcom">Create WordPress.com site</string>
    <string name="site_picker_cant_hide_current_site">\"%s\" wasn\'t hidden because it\'s the current site</string>
    <string name="site_picker_remove_site_empty">No sites matching your search</string>
    <string name="site_picker_remove_site_error">Error removing site, try again later</string>
    <string name="site_picker_failed_selecting_added_site">Couldn\'t select newly added self-hosted site.</string>

    <!-- Application logs view -->
    <string name="logs_copied_to_clipboard">Application logs have been copied to the clipboard</string>

    <!--Support strings-->
    <string name="support_identity_input_dialog_enter_email_and_name">To continue please enter your email address and name</string>
    <string name="support_identity_input_dialog_enter_email">Please enter your email address</string>
    <string name="support_identity_input_dialog_email_label">Email</string>
    <string name="support_identity_input_dialog_name_label">Name</string>

    <!--Me-->
    <string name="me_profile_photo">Profile Photo</string>
    <string name="me_btn_app_settings">App Settings</string>
    <string name="me_btn_support">Help &amp; Support</string>
    <string name="me_btn_login_logout">Login/Logout</string>
    <string name="me_connect_to_wordpress_com">Log in to WordPress.com</string>
    <string name="me_disconnect_from_wordpress_com">Log out of WordPress.com</string>

    <!--TabBar Accessibility Labels-->
    <string name="tabbar_accessibility_label_my_site">My Site. View your site and manage it, including stats.</string>
    <string name="tabbar_accessibility_label_reader">Reader. Follow content from other sites.</string>
    <string name="tabbar_accessibility_label_notifications">Notifications. Manage your notifications.</string>

    <!-- Special characters -->
    <string name="bullet" translatable="false">\u2022</string>
    <string name="previous_button" translatable="false">&lt;</string>
    <string name="next_button" translatable="false">&gt;</string>

    <!-- Publicize and sharing -->
    <string name="sharing">Sharing</string>
    <string name="sharing_disabled">Sharing module disabled</string>
    <string name="sharing_disabled_description">You cannot access your sharing settings because your Sharing Jetpack module is disabled.</string>
    <string name="connections_label">Connections</string>
    <string name="connections_description">Connect your favorite social media services to automatically share new posts with friends.</string>
    <string name="connected_accounts_label">Connected accounts</string>
    <string name="connection_service_label">Publicize to %s</string>
    <string name="connection_service_description">Connect to automatically share your blog posts to %s.</string>
    <string name="share_btn_connect">Connect</string>
    <string name="share_btn_disconnect">Disconnect</string>
    <string name="share_btn_reconnect">Reconnect</string>
    <string name="share_btn_connect_another_account">Connect another account</string>
    <string name="dlg_confirm_publicize_disconnect">Disconnect from %s?</string>
    <string name="connecting_social_network">Connecting %s</string>
    <string name="connection_chooser_message">Select the account you wish to authorize. Note that your posts will be shared to the selected account automatically.</string>
    <string name="icon_and_text_display">Icon &amp; Text</string>
    <string name="icon_only_display">Icon Only</string>
    <string name="text_only_display">Text Only</string>
    <string name="official_buttons_display">Official Buttons</string>
    <string-array name="sharing_button_style_display_array" translatable="false">
        <item>@string/icon_and_text_display</item>
        <item>@string/icon_only_display</item>
        <item>@string/text_only_display</item>
        <item>@string/official_buttons_display</item>
    </string-array>
    <string name="icon_text" translatable="false">icon-text</string>
    <string name="icon" translatable="false">icon</string>
    <string name="text" translatable="false">text</string>
    <string name="official" translatable="false">official</string>
    <string-array name="sharing_button_style_array" translatable="false">
        <item>@string/icon_text</item>
        <item>@string/icon</item>
        <item>@string/text</item>
        <item>@string/official</item>
    </string-array>
    <string name="site_settings_reblog_and_like_header">Reblog &amp; Like</string>
    <string name="site_settings_like_header">Like</string>
    <string name="site_settings_reblog">Show Reblog Button</string>
    <string name="site_settings_like">Show Like Button</string>
    <string name="manage">Manage</string>
    <string name="sharing_buttons">Sharing buttons</string>
    <string name="label">Label</string>
    <string name="button_style">Button Style</string>
    <string name="sharing_comment_likes">Comment Likes</string>
    <string name="twitter_username">Twitter Username</string>
    <string name="sharing_sharing_buttons_description">Select which buttons are shown under your posts</string>
    <string name="sharing_more_description">A \"More\" button contains a dropdown which displays sharing buttons</string>
    <string name="sharing_edit_more_buttons">Edit \"More\" Buttons</string>
    <string name="buttons">Buttons</string>
    <string name="sharing_comment_likes_description">Allow all comments to be Liked by you and your readers</string>
    <string name="likes">Likes</string>
    <string name="twitter">Twitter</string>
    <string name="connected">Connected</string>
    <string name="cannot_connect_account_error">The %s connection could not be made because no account was selected.</string>
    <string name="connecting_account">Connecting account</string>
    <string name="sharing_label_message">Change the text of the sharing buttons\' label. This text won\'t appear until you add at least one sharing button.</string>
    <string name="sharing_twitter_message">This will be included in tweets when people share using the Twitter button</string>
    <string name="dialog_title_sharing_facebook_account_must_have_pages">Not Connected</string>
    <string name="sharing_facebook_account_must_have_pages">The Facebook connection cannot find any Pages. Publicize cannot connect to Facebook Profiles, only published Pages.</string>

    <!--Theme Browser-->
    <string name="current_theme">Current Theme</string>
    <string name="customize">Customize</string>
    <string name="details">Details</string>
    <string name="support">Support</string>
    <string name="active">Active</string>

    <string name="theme_activate">Activate</string>
    <string name="theme_try_and_customize">Try &amp; Customize</string>
    <string name="theme_view">View</string>
    <string name="theme_details">Details</string>
    <string name="theme_support">Support</string>
    <string name="theme_done">DONE</string>
    <string name="theme_manage_site">MANAGE SITE</string>
    <string name="theme_prompt">Thanks for choosing %1$s</string>
    <string name="theme_by_author_prompt_append"> by %1$s</string>
    <string name="theme_activation_error">Something went wrong. Could not activate theme</string>
    <string name="selected_theme">Selected Theme</string>
    <string name="could_not_load_theme">Could not load theme</string>
    <string name="themes_empty_list">No themes matching your search</string>

    <!--People Management-->
    <string name="people">People</string>
    <string name="role">Role</string>
    <string name="follower_subscribed_since">Since %1$s</string>
    <string name="person_remove_confirmation_title">Remove %1$s</string>
    <string name="user_remove_confirmation_message">If you remove %1$s, that user will no longer be able to access this site, but any content that was created by %1$s will remain on the site.\n\nWould you still like to remove this user?</string>
    <string name="follower_remove_confirmation_message">If removed, this follower will stop receiving notifications about this site, unless they re-follow.\n\nWould you still like to remove this follower?</string>
    <string name="viewer_remove_confirmation_message">If you remove this viewer, he or she will not be able to visit this site.\n\nWould you still like to remove this viewer?</string>
    <string name="person_removed">Successfully removed %1$s</string>
    <string name="invite_people">Invite People</string>
    <string name="invite_names_title">Usernames or Emails</string>
    <string name="invite">Invite</string>
    <string name="button_invite" translatable="false">@string/invite</string>
    <string name="invite_username_not_found">%s: User not found</string>
    <string name="invite_already_a_member">%s: Already a member</string>
    <string name="invite_already_following">%s: Already following</string>
    <string name="invite_user_blocked_invites">%s: User blocked invites</string>
    <string name="invite_invalid_email">%s: Invalid email</string>
    <string name="invite_message_title">Custom Message</string>
    <string name="invite_message_remaining_zero">0 characters remaining</string>
    <string name="invite_message_remaining_one">1 character remaining</string>
    <string name="invite_message_remaining_other">%d characters remaining</string>
    <string name="invite_message_info">(Optional) You can enter a custom message of up to 500 characters that will be included in the invitation to the user(s).</string>
    <string name="invite_message_usernames_limit">Invite up to 10 email addresses and/or WordPress.com usernames. Those needing a username will be sent instructions on how to create one.</string>
    <string name="invite_error_no_usernames">Please add at least one username</string>
    <string name="invite_error_invalid_usernames_one">Cannot send: A username or email is invalid</string>
    <string name="invite_error_invalid_usernames_multiple">Cannot send: There are invalid usernames or emails</string>
    <string name="invite_error_sending">An error occurred while trying to send the invite!</string>
    <string name="invite_error_some_failed">Invite sent but error(s) occurred!</string>
    <string name="invite_error_for_username">%1$s: %2$s</string>
    <string name="invite_sent">Invite sent successfully</string>

    <string name="people_dropdown_item_team">Team</string>
    <string name="people_dropdown_item_followers">Followers</string>
    <string name="people_dropdown_item_email_followers">Email Followers</string>
    <string name="people_dropdown_item_viewers">Viewers</string>
    <string name="people_empty_list_filtered_users">No users yet</string>
    <string name="people_empty_list_filtered_followers">No followers yet</string>
    <string name="people_empty_list_filtered_email_followers">No email followers yet</string>
    <string name="people_empty_list_filtered_viewers">No viewers yet</string>
    <string name="people_fetching">Fetching users…</string>
    <string name="title_follower">Follower</string>
    <string name="title_email_follower">Email Follower</string>

    <string name="role_follower">Follower</string>
    <string name="role_viewer">Viewer</string>

    <!--Plugins-->
    <string name="plugins">Plugins</string>
    <string name="plugin_byline">by %s</string>
    <string name="plugin_active">Active</string>
    <string name="plugin_inactive">Inactive</string>
    <string name="plugin_detail_label_state_active">Active</string>
    <string name="plugin_detail_label_state_autoupdates">Autoupdates</string>
    <string name="plugin_not_found">An error occurred when accessing this plugin</string>
    <string name="plugin_version">Version %s</string>
    <string name="plugin_installed_version">Version %s installed</string>
    <string name="plugin_installed">Installed</string>
    <string name="plugin_auto_managed">Auto-managed</string>
    <string name="plugin_install">Install</string>
    <string name="plugin_available_version">Version %s is available</string>
    <string name="plugin_updated_successfully">Successfully updated %s</string>
    <string name="plugin_installed_successfully">Successfully installed %s</string>
    <string name="plugin_updated_failed">Error updating %s.</string>
    <string name="plugin_updated_failed_detailed">Error updating %1$s: %2$s</string>
    <string name="plugin_removed_successfully">Successfully removed %s</string>
    <string name="plugin_remove_failed">Error removing %s</string>
    <string name="plugin_installed_failed">Error installing %s</string>
    <string name="plugin_configuration_failed">An error occurred while configuring the plugin: %s</string>
    <string name="plugin_disable_progress_dialog_message">Disabling %s…</string>
    <string name="plugin_remove_progress_dialog_message">Removing %s…</string>
    <string name="plugin_remove_dialog_title">Remove Plugin</string>
    <string name="plugin_remove_dialog_message">Are you sure you want to remove %1$s from %2$s?\n\nThis will deactivate the plugin and delete all associated files and data.</string>
    <string name="plugin_install_custom_domain_required_dialog_title">Install plugin</string>
    <string name="plugin_install_custom_domain_required_dialog_message">To install plugins, you need to have a custom domain associated with your site.</string>
    <string name="plugin_install_custom_domain_required_dialog_register_btn">Register domain</string>
    <string name="plugin_check_domain_credits_progress_dialog_message">Checking domain credits</string>
    <string name="plugin_check_domain_credit_error">Failed to check available domain credits</string>
    <string name="plugin_install_first_plugin_confirmation_dialog_title">Install plugin</string>
    <string name="plugin_install_first_plugin_confirmation_dialog_message">Installing the first plugin on your site can take up to 1 minute. During this time you won’t be able to make changes to your site.</string>
    <string name="plugin_install_first_plugin_confirmation_dialog_install_btn">Install</string>
    <string name="plugin_fetch_error">Unable to load plugins</string>
    <string name="plugin_search_error">Unable to search plugins</string>
    <string name="plugin_manage">Manage</string>
    <string name="plugin_see_all">See All</string>
    <string name="plugins_empty_search_list">No matches</string>
    <string name="plugin_install_first_plugin_progress_dialog_message">Installing plugin…</string>
    <string name="plugin_install_first_plugin_almost_finished_dialog_message">We\'re doing the final setup — almost done…</string>

    <!-- Domain Registration -->
    <string name="register_domain">Register Domain</string>
    <string name="domains_suggestions_choose_domain">Choose Domain</string>
    <string name="domains_suggestions_empty_list">No suggestions found</string>
    <string name="domains_suggestions_intro_title">Choose a premium domain name</string>
    <string name="domains_suggestions_intro_description">This is where people will find you on the internet.</string>
    <string name="domain_suggestions_search_hint">Type a keyword for more ideas</string>
    <string name="domain_suggestions_fetch_error">Domain suggestions couldn\'t be loaded</string>
    <string name="domain_registration_contact_form_input_error">Please enter a valid %s</string>
    <string name="domain_registration_privacy_protection_title">Privacy Protection</string>
    <string name="domain_registration_privacy_protection_description">Domain owners have to share contact information in a public database of all domains.
        With Privacy Protection, we publish our own information instead of yours and privately forward any communication to you.</string>
    <string name="domain_registration_privacy_protection_tos">By registering this domain you agree to our %1$sterms and conditions%2$s</string>
    <string name="domain_privacy_option_on_title">Register privately with Privacy Protection</string>
    <string name="domain_privacy_option_off_title">Register publicly</string>
    <string name="domain_contact_information_title">Domain contact information</string>
    <string name="domain_contact_information_description">For your convenience, we have pre-filled your WordPress.com
        contact information. Please review to be sure it’s the correct information you want to use for this domain.</string>
    <string name="domain_contact_information_organization_hint">Organization (optional)</string>
    <string name="domain_contact_information_phone_number_hint">Phone</string>
    <string name="domain_contact_information_country_code_hint">Country code</string>
    <string name="domain_contact_information_country_hint">Country</string>
    <string name="domain_contact_information_address_hint">Address</string>
    <string name="domain_contact_information_address_hint_two">Address 2</string>
    <string name="domain_contact_information_city_hint">City</string>
    <string name="domain_contact_information_state_hint">State</string>
    <string name="domain_contact_information_state_not_available_hint">State (Not Available)</string>
    <string name="domain_contact_information_postal_code_hint">Postal code</string>
    <string name="domain_contact_information_register_domain_button">Register Domain</string>
    <string name="domain_registration_result_title">Congratulations</string>
    <string name="domain_registration_result_description">your new domain &lt;b&gt;%s&lt;/b&gt; is being set up. Your site is
        doing somersaults in excitement!</string>
    <string name="domain_registration_result_continue_button">continue</string>
    <string name="domain_registration_country_picker_dialog_title">Select Country</string>
    <string name="domain_registration_state_picker_dialog_title">Select State</string>
    <string name="domain_registration_registering_domain_name_progress_dialog_message">Registering domain name…</string>

    <!-- Automated Transfer Eligibility Errors -->
    <string name="plugin_install_site_ineligible_default_error">If you just registered a domain name, please wait until we finish setting it up and try again.\n\nIf not, looks like something went wrong and plugin feature might not be available for this site.</string>
    <string name="plugin_install_site_ineligible_not_using_custom_domain">Plugin feature requires a custom domain.</string>
    <string name="plugin_install_site_ineligible_no_business_plan">Plugin feature requires a business plan.</string>
    <string name="plugin_install_site_ineligible_site_private">Plugin feature requires the site to be public.</string>
    <string name="plugin_install_site_ineligible_email_unverified">Plugin feature requires a verified email address.</string>
    <string name="plugin_install_site_ineligible_excessive_disk_space">Plugin cannot be installed due to disk space limitations.</string>
    <string name="plugin_install_site_ineligible_no_vip_sites">Plugin cannot be installed on VIP sites.</string>
    <string name="plugin_install_site_ineligible_non_admin_user">Plugin feature requires admin privileges.</string>
    <string name="plugin_install_site_ineligible_not_domain_owner">Plugin feature requires primary domain subscription to be associated with this user.</string>
    <string name="plugin_install_site_ineligible_site_graylisted">Plugin feature requires the site to be in good standing.</string>

    <string name="plugin_caption_installed" translatable="false">@string/plugin_installed</string>
    <string name="plugin_caption_featured">Featured</string>
    <string name="plugin_caption_popular">Popular</string>
    <string name="plugin_caption_new">New</string>
    <string name="plugin_caption_search">Search Plugins</string>

    <string name="wordpress_dot_org_plugin_page">WordPress.org Plugin page</string>
    <string name="plugin_home_page">Plugin homepage</string>
    <string name="plugin_settings">Settings</string>
    <string name="plugin_description">Description</string>
    <string name="plugin_installation">Installation</string>
    <string name="plugin_whatsnew">What\'s New</string>
    <string name="plugin_faq">Frequently Asked Questions</string>
    <string name="plugin_read_reviews">Read Reviews</string>
    <string name="plugin_num_ratings">%s ratings</string>
    <string name="plugin_num_downloads">%s downloads</string>
    <string name="plugin_empty_text">None provided</string>
    <string name="plugin_needs_update">Needs update</string>

    <string name="plugin_one_stars">1 stars</string>
    <string name="plugin_two_stars">2 stars</string>
    <string name="plugin_three_stars">3 stars</string>
    <string name="plugin_four_stars">4 stars</string>
    <string name="plugin_five_stars">5 stars</string>

    <string name="plugin_info_version">Version</string>
    <string name="plugin_info_lastupdated">Last Updated</string>
    <string name="plugin_info_requires_version">Requires WordPress Version</string>
    <string name="plugin_info_your_version">Your WordPress Version</string>

    <string name="plugin_icon_content_description">Plugin icon</string>
    <string name="plugin_external_link_icon_content_description">External link</string>
    <string name="plugin_chevron_icon_content_description">Toggle text</string>

    <string name="plugin_fetching_error_after_at">It takes longer than usual to refresh plugin details. Please check again later.</string>

    <!--My profile-->
    <string name="my_profile">My Profile</string>
    <string name="first_name">First name</string>
    <string name="last_name">Last name</string>
    <string name="public_display_name">Public display name</string>
    <string name="public_display_name_hint">Display name will default to your username if it is not set</string>
    <string name="about_me">About me</string>
    <string name="about_me_hint">A few words about you…</string>
    <string name="start_over">Start Over</string>
    <string name="site_settings_start_over_hint">Start your site over</string>
    <string name="start_over_email_subject">Start over with site %s</string>
    <string name="start_over_email_body">I want to start over with the site %s</string>
    <string name="start_over_email_intent_error">Unable to send an email</string>
    <string name="let_us_help">Let Us Help</string>
    <string name="start_over_text">If you want a site but don\'t want any of the posts and pages you have now, our support team can delete your posts, pages, media and comments for you.\n\nThis will keep your site and URL active, but give you a fresh start on your content creation. Just contact us to have your current content cleared out.</string>
    <string name="contact_support">Contact support</string>
    <string name="confirm_delete_site">Confirm Delete Site</string>
    <string name="confirm_delete_site_prompt">Please type in %1$s in the field below to confirm. Your site will then be gone forever.</string>
    <string name="site_settings_export_content_title">Export content</string>
    <string name="error_deleting_site">Error deleting site</string>
    <string name="error_deleting_site_summary">There was an error in deleting your site. Please contact support for more assistance.</string>
    <string name="primary_domain">Primary Domain</string>
    <string name="export_site_hint">Export your site to an XML file</string>
    <string name="delete_site_warning_title">Delete site?</string>
    <string name="delete_site_warning">All your posts, images, and data will be deleted. And this site’s address (%s) will be lost.</string>
    <string name="delete_site_warning_subtitle">Be careful! Once a site is deleted, it cannot be recovered. Please be sure before you proceed.</string>
    <string name="delete_site_hint">Delete site</string>
    <string name="delete_site_progress">Deleting site…</string>
    <string name="purchases_request_error">Something went wrong. Could not request purchases.</string>
    <string name="premium_upgrades_title">Premium Upgrades</string>
    <string name="premium_upgrades_message">You have active premium upgrades on your site. Please cancel your upgrades prior to deleting your site.</string>
    <string name="show_purchases">Show purchases</string>
    <string name="checking_purchases">Checking purchases</string>

    <!--Account Settings-->
    <string name="account_settings">Account Settings</string>
    <string name="pending_email_change_snackbar">Click the verification link in the email sent to %1$s to confirm your new address</string>
    <string name="primary_site">Primary site</string>
    <string name="web_address">Web address</string>
    <string name="web_address_dialog_hint">Shown publicly when you comment.</string>
    <string name="change_password">Change password</string>
    <string name="change_password_confirmation">Password changed successfully</string>
    <string name="change_password_dialog_hint">Your password should be at least six characters long. To make it stronger, use upper and lower case letters, numbers, and symbols like ! \" ? $ % ^ &amp; ).</string>
    <string name="change_password_dialog_message">Changing password…</string>
    <string name="exporting_content_progress">Exporting content…</string>
    <string name="export_email_sent">Export email sent!</string>
    <string name="export_your_content">Export your content</string>
    <string name="export_your_content_message">Your posts, pages, and settings will be emailed to you at %s.</string>

    <!-- Plans -->
    <string name="plan">Plan</string>
    <string name="plans">Plans</string>
    <string name="plans_loading_error_network_title">No connection</string>
    <string name="plans_loading_error_no_plans_title">Cannot load Plans</string>
    <string name="plans_loading_error_no_plans_subtitle">We cannot load Plans at the moment. Please try again later.</string>
    <string name="plans_loading_error_no_cache_subtitle">An internet connection is required to view Plans.</string>
    <string name="plans_loading_error_with_cache_subtitle">An internet connection is required to view Plans, so details may be out-of-date.</string>
    <string name="plans_loading_error_with_cache_button">View Plans Anyway</string>

    <!-- gravatar -->
    <string name="error_cropping_image">Error cropping the image</string>
    <string name="error_locating_image">Error locating the cropped image</string>
    <string name="error_refreshing_gravatar">Error reloading your Gravatar</string>
    <string name="error_updating_gravatar">Error updating your Gravatar</string>

    <!-- Editor -->
    <string name="discard">Discard</string>
    <string name="edit">Edit</string>
    <string name="tap_to_try_again">Tap to try again!</string>
    <string name="add_media_progress">Adding media</string>

    <string name="stop_upload_dialog_title">Stop uploading?</string>

    <string name="image_settings_dismiss_dialog_title">Discard unsaved changes?</string>
    <string name="image_settings_save_toast">Changes saved</string>

    <string name="image_caption">Caption</string>
    <string name="image_link_to">Link to</string>
    <string name="image_width">Width</string>

    <!-- Editor: Errors -->
    <string name="editor_failed_uploads_switch_html">Some media uploads have failed. You can\'t switch to HTML mode
        in this state. Remove all failed uploads and continue?</string>
    <string name="editor_toast_uploading_please_wait">You are currently uploading media. Please wait until this completes.</string>
    <string name="editor_remove_failed_uploads">Remove failed uploads</string>
    <string name="error_all_media_upload_canceled">All media uploads have been cancelled due to an unknown error. Please retry uploading</string>

    <string name="photo_picker_title">Choose photo</string>
    <string name="photo_picker_choose_photo">Choose photo from device</string>
    <string name="photo_picker_choose_video">Choose video from device</string>
    <string name="photo_picker_capture_photo">Take photo</string>
    <string name="photo_picker_capture_video">Take video</string>
    <string name="photo_picker_stock_media">Choose from Free Photo Library</string>
    <string name="photo_picker_gif">Choose from Tenor</string>
    <string name="photo_picker_soft_ask_label">%s needs permissions to access your photos</string>
    <string name="photo_picker_soft_ask_allow">Allow</string>
    <string name="photo_picker_soft_ask_permissions_denied">%1$s was denied access to your photos. To fix this, edit your permissions and turn on %2$s.</string>
    <string name="photo_picker_use_photo">Use this photo</string>
    <string name="photo_picker_image_thumbnail_content_description">Image Thumbnail</string>
    <string name="photo_picker_image_thumbnail_selected">Image selected</string>
    <string name="photo_picker_image_selected">,Selected</string>
    <string name="photo_picker_image_thumbnail_unselected">Image unselected</string>
    <string name="stock_media_picker_search_hint">Search free photo library</string>
    <string name="stock_media_picker_list_content_description">Photo library</string>
    <string name="stock_media_picker_initial_empty_text">Search to find free photos to add to your Media Library</string>
    <string name="stock_media_picker_initial_empty_subtext">Photos provided by %s</string>

    <!-- GIFs -->
    <string name="gif_picker_search_hint">Search Tenor</string>
    <string name="gif_powered_by_tenor">Powered by Tenor</string>
    <string name="gif_picker_initial_empty_text">Search to find GIFs to add to your Media Library!</string>
    <string name="gif_picker_endless_scroll_network_error">Some media failed to load due to a network error.</string>
    <string name="gif_picker_empty_search_list" tools:ignore="UnusedResources">No media matching your search</string>
    <string name="gif_list_search_returned_unknown_error" tools:ignore="UnusedResources">There was a problem handling the request</string>

    <!-- E-mail verification reminder dialog -->
    <string name="toast_saving_post_as_draft">Saving post as draft</string>
    <string name="toast_verification_email_sent">Verification email sent, check your inbox</string>
    <string name="toast_verification_email_send_error">Error sending verification email. Are you already verified?</string>
    <string name="editor_confirm_email_prompt_title">Please confirm your email address</string>
    <string name="editor_confirm_email_prompt_message">We sent you an email when you first signed up. Please open the message and click the blue button to enable publishing.</string>
    <string name="editor_confirm_email_prompt_message_with_email">We sent an email to %s when you first signed up. Please open the message and click the blue button to enable publishing.</string>
    <string name="editor_confirm_email_prompt_negative">Resend Email</string>

    <!-- smart toasts -->
    <string name="smart_toast_comments_long_press">Tap and hold to select multiple comments</string>

    <!-- permissions -->
    <string name="button_edit_permissions">Edit permissions</string>
    <string name="permissions_denied_title">Permissions</string>
    <string name="permissions_denied_message">It looks like you turned off permissions required for this feature.&lt;br/&gt;&lt;br/&gt;To change this, edit your permissions and make sure &lt;strong&gt;%s&lt;/strong&gt; is enabled.</string>
    <string name="permission_storage">Storage</string>
    <string name="permission_camera">Camera</string>

    <!-- Image Optimization promo -->
    <string name="turn_on">Turn on</string>
    <string name="leave_off">Leave off</string>
    <string name="image_optimization_promo_title">Turn on image optimization?</string>
    <string name="image_optimization_promo_desc">Image optimization shrinks images for quicker uploading.\n\nYou can change this any time in site settings.</string>

    <!-- Login -->
    <!-- If any of these appear unused, be sure to check the same string in the login library -
    it may be used there and keeping it here is required for translation. -->
    <string name="log_in">Log In</string>
    <string name="login_promo_viewpager_content_description">Introduction</string>
    <string name="login_promo_text_onthego">Publish from the park. Blog from the bus. Comment from the café. WordPress goes where you go.</string>
    <string name="login_promo_text_realtime">Watch readers from around the world read and interact with your site — in realtime.</string>
    <string name="login_promo_text_anytime">Catch up with your favorite sites and join the conversation anywhere, any time.</string>
    <string name="login_promo_text_notifications">Your notifications travel with you — see comments and likes as they happen.</string>
    <string name="login_promo_text_jetpack">Manage your Jetpack-powered site on the go — you\'ve got WordPress in your pocket.</string>
    <string name="invalid_verification_code">Invalid verification code</string>
    <string name="send_link">Send link</string>
    <string name="enter_your_password_instead">Enter your password instead</string>
    <string name="alternatively">Alternatively:</string>
    <string name="enter_email_wordpress_com">Log in to WordPress.com using an email address to manage all your WordPress sites.</string>
    <string name="enter_email_for_site">Log in with WordPress.com to connect to %1$s</string>
    <string name="next">Next</string>
    <string name="open_mail">Open mail</string>
    <string name="enter_site_address_instead">Log in by entering your site address.</string>
    <string name="enter_username_instead">Log in with your username.</string>
    <string name="enter_verification_code">Almost there! Please enter the verification code from your Authenticator app.</string>
    <string name="enter_verification_code_sms">We sent a text message to the phone number ending in %s. Please enter the verification code in the SMS.</string>
    <string name="login_text_otp">Text me a code instead.</string>
    <string name="login_text_otp_another">Text me another code instead.</string>
    <string name="requesting_otp">Requesting a verification code via SMS.</string>
    <string name="email_not_registered_wpcom">Hmm, we can\'t find a WordPress.com account connected to this email address. Try the link below to log in using your site address.</string>
    <string name="password_incorrect">It looks like this password is incorrect. Please double check your information and try again.</string>
    <string name="login_magic_links_label">We\'ll email you a magic link that\'ll log you in instantly, no password needed. Hunt and peck no more!</string>
    <string name="login_magic_links_sent_label">Your magic link is on its way! Check your email on this device and tap the link in the email you received from WordPress.com.</string>
    <string name="login_magic_link_email_requesting">Requesting log-in email</string>
    <string name="enter_wpcom_password">Enter your WordPress.com password.</string>
    <string name="enter_wpcom_password_google">To proceed with this Google account, please provide the matching WordPress.com password. This will be asked only once.</string>
    <string name="connect_more">Connect Another Site</string>
    <string name="connect_site">Connect Site</string>
    <string name="login_continue">Continue</string>
    <string name="login_already_logged_in_wpcom">Already logged in to WordPress.com</string>
    <string name="login_username_at">\@%s</string>
    <string name="enter_site_address">Enter the address of the WordPress site you\'d like to connect.</string>
    <string name="enter_site_address_share_intent">Enter the address of your WordPress site you\'d like to share the content to.</string>
    <string name="login_site_address">Site address</string>
    <string name="login_site_address_help">Need help finding your site address?</string>
    <string name="login_site_address_help_title">What\'s my site address?</string>
    <string name="login_site_address_help_content">Your site address appears in the bar at the top of the screen when you visit your site in Chrome.</string>
    <string name="login_site_address_more_help">Need more help?</string>
    <string name="login_checking_site_address">Checking site address</string>
    <string name="login_error_while_adding_site">Error while adding site. Error code: %s</string>
    <string name="login_log_in_for_deeplink">Log in to WordPress.com to access the post.</string>
    <string name="login_log_in_for_share_intent">Log in to WordPress.com to share the content.</string>
    <string name="login_invalid_site_url">Please enter a complete website address, like example.com.</string>
    <string name="login_empty_username">Please enter a username</string>
    <string name="login_empty_password">Please enter a password</string>
    <string name="login_empty_2fa">Please enter a verification code</string>
    <string name="login_email_button_signup">Don\'t have an account? %1$sSign up%2$s</string>
    <string name="login_email_client_not_found">Can\'t detect your email client app</string>
    <string name="login_logged_in_as">Logged in as</string>
    <string name="login_epilogue_mysites_one">My site</string>
    <string name="login_epilogue_mysites_other">My sites</string>
    <string name="login_google_button_suffix">Log in with Google.</string>
    <string name="login_error_button">Close</string>
    <string name="login_error_email_not_found_v2">There\'s no WordPress.com account matching this Google account.</string>
    <string name="login_error_generic">There was some trouble connecting with the Google account.</string>
    <string name="login_error_sms_throttled">We\'ve made too many attempts to send an SMS verification code — take a break, and request a new one in a minute.</string>
    <string name="login_error_generic_start">Google login could not be started.</string>
    <string name="login_error_suffix">\nMaybe try a different account?</string>
    <string name="enter_wpcom_or_jetpack_site">Please enter a WordPress.com or Jetpack-connected self-hosted WordPress site</string>
    <string name="enter_wordpress_site">The website at this address is not a WordPress site. For us to connect to it, the site must have WordPress installed.</string>
    <string name="login_need_help_finding_connected_email">Need help finding the email you connected with?</string>
    <string name="send_verification_email">Send verification email</string>
    <string name="enter_credentials_for_site">Log in with your %1$s site credentials</string>
    <string name="enter_site_credentials_instead">Log in with site credentials</string>
    <string name="login_site_credentials_magic_link_label">Almost there! We just need to verify your Jetpack connected email address &lt;b&gt;%1$s&lt;/b&gt;</string>
    <string name="login_discovery_error_xmlrpc">We were unable to access the &lt;b&gt;XMLRPC file&lt;/b&gt; on your site. You will need to reach out to your host to resolve this.</string>
    <string name="login_discovery_error_http_auth">We were unable to access your site because it requires &lt;b&gt;HTTP Authentication&lt;/b&gt;. You will need to reach out to your host to resolve this.</string>
    <string name="login_discovery_error_ssl">We were unable to access your site because of a problem with the &lt;b&gt;SSL Certificate&lt;/b&gt;. You will need to reach out to your host to resolve this.</string>
    <string name="login_discovery_error_generic">We were unable to access your site. You will need to reach out to your host to resolve this.</string>
    <!-- Screen titles -->
    <string name="email_address_login_title">Email address login</string>
    <string name="site_address_login_title">Site address login</string>
    <string name="magic_link_login_title">Magic link login</string>
    <string name="magic_link_sent_login_title">Magic link sent</string>
    <string name="selfhosted_site_login_title">Login credentials</string>
    <string name="verification_2fa_screen_title">Code verification</string>

    <!-- Signup -->
    <string name="sign_up">Sign Up for WordPress.com</string>
    <string name="signup_email_error_generic">There was some trouble checking the email address.</string>
    <string name="signup_email_header">To create your new WordPress.com account, please enter your email address.</string>
    <string name="signup_epilogue_error_avatar">There was some trouble uploading your avatar.</string>
    <string name="signup_epilogue_error_avatar_view">Your avatar has been uploaded and will be available shortly.</string>
    <string name="signup_epilogue_error_generic">There was some trouble updating your account. You can retry or revert your changes to continue.</string>
    <string name="signup_epilogue_error_button_negative">Revert</string>
    <string name="signup_epilogue_error_button_positive">Retry</string>
    <string name="signup_epilogue_heading">New account</string>
    <string name="signup_epilogue_hint_display">Display Name</string>
    <string name="signup_epilogue_hint_password">Password (optional)</string>
    <string name="signup_epilogue_hint_password_detail">You can always log in with a magic link like the one you just used, but you can also set up a password if you prefer.</string>
    <string name="signup_epilogue_hint_username">Username</string>
    <string name="signup_magic_link_error">There was some trouble sending the email. You can retry now or close and try again later.</string>
    <string name="signup_magic_link_error_button_negative">Close</string>
    <string name="signup_magic_link_error_button_positive">Retry</string>
    <string name="signup_magic_link_message">We sent you a magic signup link! Check your email on this device, and tap the link in the email to finish signing up.</string>
    <string name="signup_magic_link_progress">Sending email</string>
    <string name="signup_terms_of_service_text">By signing up, you agree to our %1$sTerms of Service%2$s.</string>
    <string name="signup_updating_account">Updating account…</string>
    <string name="signup_user_exists">Email already exists on WordPress.com.\nProceeding with login.</string>
    <string name="signup_with_email_button">Sign Up with Email</string>
    <string name="signup_with_google_button">Sign Up with Google</string>
    <string name="signup_with_google_progress">Signing up with Google…</string>
    <string name="content_description_add_avatar">Add avatar</string>
    <!-- Screen titles -->
    <string name="signup_email_screen_title">Email signup</string>
    <string name="signup_magic_link_title">Magic link sent</string>

    <string name="username_changer_action">Save</string>
    <string name="username_changer_dismiss_button_positive">Discard</string>
    <string name="username_changer_dismiss_message">Discard changing username?</string>
    <string name="username_changer_error_generic">An error occurred while retrieving username suggestions.</string>
    <string name="username_changer_error_none">No usernames are suggested from %1$s%2$s%3$s. Please enter more letters or numbers to get suggestions.</string>
    <string name="username_changer_header">Your current username is %1$s%2$s%3$s. With few exceptions, others will only ever see your display name, %4$s%5$s%6$s.</string>
    <string name="username_changer_hint">Type to get more suggestions</string>
    <string name="username_changer_title">Change username</string>

    <string name="settings_username_changer_header">You are about to change your username, which is currently %1$s%2$s%3$s.You will not be able to change your username back.</string>
    <string name="settings_username_changer_confirm_dialog_title">Careful!</string>
    <string name="settings_username_changer_confirm_dialog_content">You are changing your username to %1$s%2$s%3$s. Changing your username will also affect your Gravatar profile and Intense Debate profile addresses. Confirm your new username to continue.</string>
    <string name="settings_username_changer_confirm_dialog_positive_action">Change Username</string>
    <string name="settings_username_changer_progress_dialog">Saving username…</string>
    <string name="settings_username_changer_toast_content">Your new username is %1$s</string>
    <string name="settings_username_changer_snackbar_cancel">This action can\'t be canceled. Username might have been already updated.</string>

    <string name="google_error_timeout">Google took too long to respond. You may need to wait until you have a stronger internet connection.</string>

    <!-- Post-Signup Interstitial -->
    <string name="post_signup_interstitial_title">Welcome to WordPress</string>
    <string name="post_signup_interstitial_subtitle">Whatever you want to create or share, we’ll help you do it right here.</string>
    <string name="post_signup_interstitial_create_new_site" translatable="false">@string/site_picker_create_wpcom</string>
    <string name="post_signup_interstitial_add_self_hosted_site" translatable="false">@string/site_picker_add_self_hosted</string>
    <string name="post_signup_interstitial_not_right_now">Not right now</string>
    <string name="content_description_person_building_website">Person building website</string>

    <!-- Android O notification channels, these show in the Android app settings -->
    <string name="notification_channel_general_title">General</string>
    <string name="notification_channel_important_title">Important</string>
    <string name="notification_channel_transient_title">Transient</string>
    <string name="notification_channel_reminder_title">Reminder</string>

    <string name="notification_channel_normal_id" translatable="false">wpandroid_notification_normal_channel_id</string>
    <string name="notification_channel_important_id" translatable="false">wpandroid_notification_important_channel_id</string>
    <string name="notification_channel_transient_id" translatable="false">wpandroid_notification_transient_channel_id</string>
    <string name="notification_channel_reminder_id" translatable="false">wpandroid_notification_reminder_channel_id</string>

    <!-- Required by the login library - overwrites the placeholder value with a real channel -->
    <string content_override="true" name="login_notification_channel_id" translatable="false">@string/notification_channel_normal_id</string>

    <!-- Site Creation notifications -->
    <string name="notification_site_creation_title_success">Site created!</string>
    <string name="notification_site_creation_created">Tap to continue.</string>

    <!-- Login notifications -->
    <string name="notification_login_title_success">Logged in!</string>
    <string name="notification_logged_in">Tap to continue.</string>
    <string name="notification_login_title_in_progress">Login in progress…</string>
    <string name="notification_logging_in">Please wait while logging in.</string>
    <string name="notification_login_title_stopped">Login stopped</string>
    <string name="notification_error_wrong_password">Please double check your password to continue.</string>
    <string name="notification_2fa_needed">Please provide an authentication code to continue.</string>
    <string name="notification_login_failed">An error has occurred.</string>
    <string name="notification_wpcom_username_needed">Please log in with your username and password.</string>
    <string name="change_photo">Change photo</string>

    <!-- Content description for accessibility  -->
    <string name="featured_image_desc">featured image</string>
    <string name="theme_image_desc">theme image</string>
    <string name="blavatar_desc">site icon</string>
    <string name="comment_checkmark_desc">check mark</string>
    <string name="profile_picture">%s\'s profile picture</string>
    <string name="invite_user_delete_desc">remove %s</string>
    <string name="media_grid_item_image_desc">media preview, filename %s</string>
    <string name="media_grid_item_retry_desc">retry</string>
    <string name="media_grid_item_trash_desc">trash</string>
    <string name="media_grid_item_play_video_desc">play video</string>
    <string name="media_preview_audio_desc">audio</string>
    <string name="media_preview_desc">preview</string>
    <string name="media_preview_title">%1$d of %2$d</string>
    <string name="media_settings_image_preview_desc">image preview</string>
    <string name="media_settings_play">play</string>
    <string name="people_invite_role_info_desc">role info</string>
    <string name="photo_picker_device_desc">pick from device</string>
    <string name="photo_picker_camera_desc">open camera</string>
    <string name="photo_picker_wpmedia_desc">pick from WordPress media</string>
    <string name="plugin_detail_banner_desc">plugin banner</string>
    <string name="plugin_detail_logo_desc">plugin logo</string>
    <string name="reader_cardview_post_play_video_desc">play featured video</string>
    <string name="photo_picker_thumbnail_desc">Play video</string>
    <string name="reader_list_item_suggestion_remove_desc">delete</string>
    <string name="reader_photo_view_desc">photo</string>
    <string name="show_more_desc">show more</string>
    <string name="open_external_link_desc">Open external link</string>
    <string name="notification_settings_switch_desc">Notifications</string>
    <string name="notifications_tab_dialog_switch_desc">Notifications</string>
    <string name="navigate_up_desc">navigate up</string>
    <string name="fab_add_tag_desc">Create Tag</string>
    <string name="fab_create_desc">Create a post</string>
    <string name="reader_avatar_desc">profile picture</string>
    <string name="reader_gallery_images_desc">image gallery</string>
    <string name="quick_start_completed_tasks_header_chevron_expand_desc">expand</string>
    <string name="quick_start_completed_tasks_header_chevron_collapse_desc">collapse</string>
    <string name="suggestions_updated_content_description">Suggestions updated</string>
    <string name="navigate_forward_desc">Go forward</string>
    <string name="navigate_back_desc">Go back</string>
    <string name="share_desc">Share</string>
    <string name="preview_type_desc">Select preview type</string>
    <string name="close_dialog_button_desc">Close Dialog</string>

    <string name="content_description_more">More</string>
    <string name="quick_start_button_negative" tools:ignore="UnusedResources">Not now</string>
    <string name="quick_start_button_negative_short" tools:ignore="UnusedResources">Cancel</string>
    <string name="quick_start_button_positive" tools:ignore="UnusedResources">Go</string>
    <string name="quick_start_task_skip_menu_title">Skip task</string>
    <string name="quick_start_complete_view_title">All tasks complete!</string>
    <string name="quick_start_complete_view_subtitle">Congratulations on completing your list. A job well done.</string>
    <string name="quick_start_remove_next_steps_menu_title">Remove this</string>
    <string name="quick_start_dialog_remove_next_steps_title">Remove Next Steps</string>
    <string name="quick_start_dialog_remove_next_steps_message">Removing Next Steps will hide all tours on this site. This action cannot be undone.</string>
    <string name="quick_start_dialog_browse_themes_message">Explore dozens of layout options and find your perfect fit.</string>
    <string name="quick_start_dialog_browse_themes_message_short" tools:ignore="UnusedResources">Tap %1$s Themes %2$s to discover new themes</string>
    <string name="quick_start_dialog_browse_themes_title">Browse themes</string>
    <string name="quick_start_dialog_check_stats_message">Keep up to date on your site\'s performance.</string>
    <string name="quick_start_dialog_check_stats_title">Check your site stats</string>
    <string name="quick_start_dialog_choose_theme_title">Choose a theme</string>
    <string name="quick_start_dialog_choose_theme_message">Browse all our themes to find your perfect fit.</string>
    <string name="quick_start_dialog_create_page_message">Add a page for key content — an \"About\" page is a great start.</string>
    <string name="quick_start_dialog_create_page_title">Create a new page</string>
    <string name="quick_start_dialog_customize_site_message">Tweak fonts, add images, and more.</string>
    <string name="quick_start_dialog_customize_site_message_short_customize">Tap %1$s Customize %2$s to start personalizing your site</string>
    <string name="quick_start_dialog_customize_site_message_short_themes" tools:ignore="UnusedResources">Tap %1$s Themes %2$s to continue</string>
    <string name="quick_start_dialog_customize_site_title">Customize your site</string>
    <string name="quick_start_dialog_enable_sharing_message">Automatically share new posts to your social media accounts.</string>
    <string name="quick_start_dialog_enable_sharing_message_short_connections">Tap the %1$s Connections %2$s to add your social media accounts</string>
    <string name="quick_start_dialog_enable_sharing_message_short_sharing" tools:ignore="UnusedResources">Tap %1$s Sharing %2$s to continue</string>
    <string name="quick_start_dialog_enable_sharing_title">Enable post sharing</string>
    <string name="quick_start_dialog_explore_plans_message">Learn about the marketing and SEO tools in our paid plans.</string>
    <string name="quick_start_dialog_explore_plans_title">Explore plans</string>
    <string name="quick_start_dialog_follow_sites_message">Find sites that inspire you, and follow them to get updates when they post.</string>
    <string name="quick_start_dialog_follow_sites_message_short_reader" tools:ignore="UnusedResources">Tap %1$s Reader %2$s to continue</string>
    <string name="quick_start_dialog_follow_sites_message_short_search">Tap %1$s Search %2$s to look for sites with similar interests</string>
    <string name="quick_start_dialog_follow_sites_title">Follow other sites</string>
    <string name="quick_start_dialog_migration_message">We\'ve added more tasks to help you grow your audience.</string>
    <string name="quick_start_dialog_migration_title">We\'ve made some changes to your checklist</string>
    <string name="quick_start_dialog_need_help_button_negative">No Thanks</string>
    <string name="quick_start_dialog_need_help_button_neutral">Never</string>
    <string name="quick_start_dialog_need_help_button_positive">Accept</string>
    <string name="quick_start_dialog_need_help_message">We\'ll walk you through the basics of building and growing your site.</string>
    <string name="quick_start_dialog_need_help_title">Want a little help getting started?</string>
    <string name="quick_start_dialog_publish_post_message">Draft and publish your first post.</string>
    <string name="quick_start_dialog_publish_post_message_short" tools:ignore="UnusedResources">Tap %1$s Create Post %2$s to create a new post</string>
    <string name="quick_start_dialog_publish_post_title">Publish a post</string>
    <string name="quick_start_dialog_share_site_title">Share your site</string>
    <string name="quick_start_dialog_share_site_message">Connect to your social media accounts – your site will automatically share new posts.</string>
    <string name="quick_start_dialog_upload_site_icon_message_short" tools:ignore="UnusedResources">Tap %1$s Your Site Icon %2$s to upload a new one</string>
    <string name="quick_start_dialog_check_stats_message_short" tools:ignore="UnusedResources">Tap %1$s Stats %2$s to see how your site is performing.</string>
    <string name="quick_start_dialog_create_new_page_message_short" tools:ignore="UnusedResources">Tap %1$s Site Pages %2$s to continue.</string>
    <string name="quick_start_dialog_create_new_page_message_short_pages">Tap %1$s Add Page %2$s to create a new page.</string>
    <string name="quick_start_dialog_create_new_post_message_short" tools:ignore="UnusedResources">Tap %1$s Blog Posts %2$s to continue.</string>
    <string name="quick_start_dialog_create_new_post_message_short_posts">Tap %1$s Add Post %2$s to create a new post.</string>
    <string name="quick_start_dialog_explore_plans_message_short" tools:ignore="UnusedResources">Tap %1$s Plan %2$s to see your current plan and other available plans</string>
    <string name="quick_start_dialog_upload_icon_message">Your visitors will see your icon in their browser. Add a custom icon for a polished, pro look.</string>
    <string name="quick_start_dialog_upload_icon_title">Upload a site icon</string>
    <string name="quick_start_dialog_view_site_message">Enjoy your finished product!</string>
    <string name="quick_start_dialog_view_site_message_short" tools:ignore="UnusedResources">Tap %1$s View Site %2$s to preview your site</string>
    <string name="quick_start_dialog_view_site_title">View your site</string>
    <string name="quick_start_complete_tasks_header">Complete (%d)</string>
    <string name="quick_start_list_browse_themes_subtitle" translatable="false">@string/quick_start_dialog_browse_themes_message</string>
    <string name="quick_start_list_browse_themes_title" translatable="false">@string/quick_start_dialog_browse_themes_title</string>
    <string name="quick_start_list_check_stats_subtitle" translatable="false">@string/quick_start_dialog_check_stats_message</string>
    <string name="quick_start_list_check_stats_title" translatable="false">@string/quick_start_dialog_check_stats_title</string>
    <string name="quick_start_list_create_page_subtitle" translatable="false">@string/quick_start_dialog_create_page_message</string>
    <string name="quick_start_list_create_page_title" translatable="false">@string/quick_start_dialog_create_page_title</string>
    <string name="quick_start_list_create_site_subtitle">Get your site up and running.</string>
    <string name="quick_start_list_create_site_title">Create your site</string>
    <string name="quick_start_list_customize_site_subtitle" translatable="false">@string/quick_start_dialog_customize_site_message</string>
    <string name="quick_start_list_customize_site_title" translatable="false">@string/quick_start_dialog_customize_site_title</string>
    <string name="quick_start_list_enable_sharing_subtitle" translatable="false">@string/quick_start_dialog_enable_sharing_message</string>
    <string name="quick_start_list_enable_sharing_title" translatable="false">@string/quick_start_dialog_enable_sharing_title</string>
    <string name="quick_start_list_explore_plans_subtitle" translatable="false">@string/quick_start_dialog_explore_plans_message</string>
    <string name="quick_start_list_explore_plans_title" translatable="false">@string/quick_start_dialog_explore_plans_title</string>
    <string name="quick_start_list_follow_site_subtitle" translatable="false">@string/quick_start_dialog_follow_sites_message</string>
    <string name="quick_start_list_follow_site_title" translatable="false">@string/quick_start_dialog_follow_sites_title</string>
    <string name="quick_start_list_publish_post_subtitle" translatable="false">@string/quick_start_dialog_publish_post_message</string>
    <string name="quick_start_list_publish_post_title" translatable="false">@string/quick_start_dialog_publish_post_title</string>
    <string name="quick_start_list_upload_icon_subtitle" translatable="false">@string/quick_start_dialog_upload_icon_message</string>
    <string name="quick_start_list_upload_icon_title" translatable="false">@string/quick_start_dialog_upload_icon_title</string>
    <string name="quick_start_list_view_site_subtitle" translatable="false">@string/quick_start_dialog_view_site_message</string>
    <string name="quick_start_list_view_site_title" translatable="false">@string/quick_start_dialog_view_site_title</string>
    <string name="quick_start_sites">Next Steps</string>
    <string name="quick_start_sites_type_customize">Customize Your Site</string>
    <string name="quick_start_sites_type_grow">Grow Your Audience</string>
    <string name="quick_start_sites_type_subtitle">%1$d of %2$d complete</string>
    <string name="quick_start_span_end" translatable="false">&lt;/span&gt;</string>
    <string name="quick_start_span_start" translatable="false">&lt;span&gt;</string>
    <string name="quick_start_focus_point_description">tap here</string>

    <!-- Pages -->
    <string name="pages_published" tools:ignore="UnusedResources">Published</string>
    <string name="pages_drafts" tools:ignore="UnusedResources">Drafts</string>
    <string name="pages_scheduled" tools:ignore="UnusedResources">Scheduled</string>
    <string name="pages_trashed" tools:ignore="UnusedResources">Trashed</string>
    <string name="pages_pending">Pending review</string>
    <string name="pages_private">Private</string>
    <string name="pages_view">View</string>
    <string name="pages_set_parent">Set parent</string>
    <string name="pages_publish_now">Publish Now</string>
    <string name="pages_move_to_draft">Move to Draft</string>
    <string name="pages_move_to_trash">Move to Trash</string>
    <string name="pages_delete_permanently">Delete Permanently</string>
    <string name="pages_empty_search_result">No pages matching your search</string>
    <string name="pages_search_suggestion">Search pages</string>
    <string name="pages_empty_published">You haven\'t published any pages yet</string>
    <string name="pages_empty_drafts">You don\'t have any draft pages</string>
    <string name="pages_empty_scheduled">You don\'t have any scheduled pages</string>
    <string name="pages_empty_trashed">You don\'t have any trashed pages</string>
    <string name="pages_open_page_error">The selected page is not available</string>
    <string name="pages_and_posts_cancel_auto_upload">Cancel upload</string>


    <string name="page_status_pending_review" translatable="false">@string/post_status_pending_review</string>
    <string name="page_status_page_private" translatable="false">@string/post_status_post_private</string>

    <string name="page_local_draft" translatable="false">@string/local_draft</string>
    <string name="page_local_changes" translatable="false">@string/local_changes</string>
    <string name="page_uploading">Uploading page</string>
    <string name="page_uploading_draft" translatable="false">@string/post_uploading_draft</string>
    <string name="page_queued">Queued page</string>

    <string name="page_waiting_for_connection_publish">We\'ll publish the page when your device is back online.</string>
    <string name="page_waiting_for_connection_pending">We\'ll submit your page for review when your device is back online.</string>
    <string name="page_waiting_for_connection_scheduled">We\'ll schedule your page when your device is back online.</string>
    <string name="page_waiting_for_connection_private">We\'ll publish your private page when your device is back online.</string>
    <string name="page_waiting_for_connection_draft">We\'ll save your draft when your device is back online</string>

    <string name="error_media_recover_page_not_published">We couldn\'t upload this media, and didn\'t publish the page.</string>
    <string name="error_media_recover_page_not_published_private">We couldn\'t upload this media, and didn\'t publish this private page.</string>
    <string name="error_media_recover_page_not_scheduled">We couldn\'t upload this media, and didn\'t schedule this page.</string>
    <string name="error_media_recover_page_not_submitted">We couldn\'t upload this media, and didn\'t submit this page for review. </string>

    <string name="error_page_not_published_retrying">We couldn\'t publish this page, but we\'ll try again later.</string>
    <string name="error_page_not_published_retrying_private">We couldn\'t publish this private page, but we\'ll try again later.</string>
    <string name="error_page_not_scheduled_retrying">We couldn\'t schedule this page, but we\'ll try again later.</string>
    <string name="error_page_not_submitted_retrying">We couldn\'t submit this page for review, but we\'ll try again later. </string>

    <string name="error_media_recover_page_not_published_retrying" translatable="false">@string/error_page_not_published_retrying</string>
    <string name="error_media_recover_page_not_published_retrying_private" translatable="false">@string/error_page_not_published_retrying_private</string>
    <string name="error_media_recover_page_not_scheduled_retrying" translatable="false">@string/error_page_not_scheduled_retrying</string>
    <string name="error_media_recover_page_not_submitted_retrying" translatable="false">@string/error_page_not_submitted_retrying</string>


    <string name="error_page_not_published">We couldn\'t complete this action, and didn\'t publish this page.</string>
    <string name="error_page_not_published_private">We couldn\'t complete this action, and didn\'t publish this private page.</string>
    <string name="error_page_not_scheduled">We couldn\'t complete this action, and didn\'t schedule this page.</string>
    <string name="error_page_not_submitted">We couldn\'t complete this action, and didn\'t submit this page for review.</string>

    <string name="error_media_recover_page" translatable="false">@string/error_media_recover_post</string>
    <string name="error_unknown_page_type">Unknown page format</string>

    <!-- Posts -->
    <string name="post_list_author">Post author</string>
    <string name="post_list_author_me">Me</string>
    <string name="post_list_author_everyone">Everyone</string>
    <string name="post_list_tab_published_posts">Published</string>
    <string name="post_list_tab_drafts">Drafts</string>
    <string name="post_list_tab_scheduled_posts">Scheduled</string>
    <string name="post_list_tab_trashed_posts">Trashed</string>
    <string name="post_list_search_prompt">Search posts</string>
    <string name="post_list_search_nothing_found">No posts matching your search</string>

    <!-- Web Preview -->
    <string name="web_preview_default">Default</string>
    <string name="web_preview_desktop">Desktop</string>

    <string name="create_post_page_fab_tooltip">Create a post or page</string>
    <string name="create_post_page_fab_tooltip_contributors">Create a post</string>

    <!-- News Card -->
    <!-- When announcing a new feature, add new strings and make sure to update LocalNewsItem.kt -->
    <!-- Never reuse same keys for new announcements! The new value might not be translated before the release
    which would result in showing an out-of-date announcement. Moreover since the url has translatable set to false,
    the out-of-date announcement might redirect the user to the new feature. -->
    <!--suppress UnusedResources -->
    <string name="news_card_announcement_title_sample_announcement">[New feature available]</string>
    <!--suppress UnusedResources -->
    <string name="news_card_announcement_content_sample_announcement">[No time to read right now? No problem: save posts for when you do.]</string>
    <!--suppress UnusedResources -->
    <string name="news_card_announcement_action_sample_announcement">[Read more]</string>
    <!--suppress UnusedResources -->
    <string name="news_card_announcement_action_url_sample_announcement" translatable="false">https://en.blog.wordpress.com/2018/06/21/bookmark-posts-with-save-for-later/</string>
    <!-- END (News Card) -->

    <!-- Site Creation -->
    <string name="new_site_creation_screen_title_general">Create Site</string>
    <string name="new_site_creation_screen_title_step_count">%1$d of %2$d</string>
    <string name="new_site_creation_preview_title">Your site has been created!</string>
    <string name="new_site_creation_preview_subtitle">You\'ll be able to customize look and feel of your site later</string>
    <string name="site_creation_segments_title">Tell us what kind of site you\’d like to make</string>
    <string name="site_creation_segments_subtitle">This helps us make recommendations. But you’re never locked in — all sites evolve!</string>
    <string name="site_creation_fetch_suggestions_error_unknown">There was a problem</string>
    <string name="site_creation_error_generic_title">There was a problem</string>
    <string name="site_creation_error_generic_subtitle">Error communicating with the server, please try again</string>
    <string name="new_site_creation_empty_domain_list_message">No available addresses matching your search</string>
    <string name="new_site_creation_unavailable_domain">This domain is unavailable</string>
    <string name="new_site_creation_domain_header_title">Choose a domain name for your site</string>
    <string name="new_site_creation_domain_header_subtitle">This is where people will find you on the internet.</string>
    <string name="new_site_creation_search_domain_input_hint">Search Domains</string>
    <string name="site_creation_domain_finish_button">Create site</string>
    <string name="new_site_creation_create_site_button">Create Site</string>
    <string name="notification_new_site_creation_title">Create Site</string>
    <string name="notification_new_site_creation_failed">There was a problem</string>
    <string name="notification_new_site_creation_creating_site_subtitle">We\'re creating your new site</string>

    <string name="new_site_creation_creating_site_loading_title">Hooray!\nAlmost done</string>
    <string name="new_site_creation_creating_site_loading_subtitle">Your site will be ready shortly</string>
    <string name="new_site_creation_creating_site_loading_1">Grabbing site URL</string>
    <string name="new_site_creation_creating_site_loading_2">Adding site features</string>
    <string name="new_site_creation_creating_site_loading_3">Setting up theme</string>
    <string name="new_site_creation_creating_site_loading_4">Creating dashboard</string>

    <string name="cancel_new_site_wizard_content_description">Cancel Site Creation Wizard</string>
    <string name="site_created_but_not_fetched_snackbar_message">It seems like you\'re on a slow connection. If you don\'t see your new site in the list, try refreshing.</string>
    <string name="new_site_creation_clear_all_content_description">Clear</string>
    <string name="new_site_creation_site_preview_content_description">Showing site preview</string>
    <string name="new_site_creation_preview_back_pressed_warning">You may lose your progress. Are you sure you want to exit?</string>

    <!-- App rating dialog -->
    <string name="app_rating_title">Enjoying WordPress?</string>
    <string name="app_rating_message">Nice to see you again! If you’re digging the app, we\’d love a rating on the Google Play Store.</string>
    <string name="app_rating_rate_now">Rate now</string>
    <string name="app_rating_rate_later">Later</string>
    <string name="app_rating_rate_never">No thanks</string>

    <string name="description_collapse">Collapse</string>
    <string name="description_expand">Expand</string>

    <string name="preview_image_description">Preview Image</string>
    <string name="failed_to_insert_image_tap_to_retry">Failed to insert image.\nPlease tap to retry.</string>
    <string name="done">done</string>
    <string name="error_failed_to_crop_and_save_image">Failed to crop and save image, please try again.</string>

    <!--Autogenerated:Gutenberg Native-->
    <!-- translators: accessibility text. Inform about current value. %1$s: Control label %2$s: Current value. -->
    <string name="gutenberg_native_1_s_current_value_is_2_s" tools:ignore="UnusedResources">%1$s. Current value is %2$s</string>
    <!-- translators: sample content for "Contact" page template -->
    <string name="gutenberg_native_10_street_road" tools:ignore="UnusedResources">10 Street Road</string>
    <!-- translators: sample content for "Contact" page template -->
    <string name="gutenberg_native_555_555_1234" tools:ignore="UnusedResources">(555)555–1234</string>
    <!-- translators: sample content for "Portfolio" page template -->
    <string name="gutenberg_native_a_description_of_the_project_and_the_works_presented" tools:ignore="UnusedResources">A description of the project and the works presented.</string>
    <!-- translators: sample content for "Contact" page template -->
    <string name="gutenberg_native_a_href_mailto_mail_example_com_mail_example_com_a" tools:ignore="UnusedResources">&lt;a href=\"mailto:mail@example.com\"&gt;mail@example.com&lt;/a&gt;</string>
    <!-- translators: sample content for "Team" page template -->
    <string name="gutenberg_native_a_short_bio_with_personal_history_key_achievements_or_an_interest" tools:ignore="UnusedResources">A short bio with personal history, key achievements, or an interesting fact.</string>
    <!-- translators: sample content for "Services" page template -->
    <string name="gutenberg_native_a_short_description_of_the_services_you_offer" tools:ignore="UnusedResources">A short description of the services you offer.</string>
    <string name="gutenberg_native_add_a_description" tools:ignore="UnusedResources">Add a description</string>
    <string name="gutenberg_native_add_a_shortcode" tools:ignore="UnusedResources">Add a shortcode…</string>
    <string name="gutenberg_native_add_annotation" tools:ignore="UnusedResources">Add annotation</string>
    <string name="gutenberg_native_add_block_after" tools:ignore="UnusedResources">Add Block After</string>
    <string name="gutenberg_native_add_block_before" tools:ignore="UnusedResources">Add Block Before</string>
    <string name="gutenberg_native_add_block_here" tools:ignore="UnusedResources">ADD BLOCK HERE</string>
    <string name="gutenberg_native_add_image" tools:ignore="UnusedResources">ADD IMAGE</string>
    <string name="gutenberg_native_add_image_or_video" tools:ignore="UnusedResources">ADD IMAGE OR VIDEO</string>
    <string name="gutenberg_native_add_link_text" tools:ignore="UnusedResources">Add link text</string>
    <string name="gutenberg_native_add_paragraph_block" tools:ignore="UnusedResources">Add paragraph block</string>
    <string name="gutenberg_native_add_to_beginning" tools:ignore="UnusedResources">Add To Beginning</string>
    <string name="gutenberg_native_add_to_end" tools:ignore="UnusedResources">Add To End</string>
    <string name="gutenberg_native_add_url" tools:ignore="UnusedResources">Add URL</string>
    <string name="gutenberg_native_add_video" tools:ignore="UnusedResources">ADD VIDEO</string>
    <string name="gutenberg_native_alt_text" tools:ignore="UnusedResources">Alt Text</string>
    <string name="gutenberg_native_an_unknown_error_occurred_please_try_again" tools:ignore="UnusedResources">An unknown error occurred. Please try again.</string>
    <string name="gutenberg_native_annotations_sidebar" tools:ignore="UnusedResources">Annotations Sidebar</string>
    <!-- translators: title for "Blog" page template -->
    <string name="gutenberg_native_blog" tools:ignore="UnusedResources">Blog</string>
    <string name="gutenberg_native_border_radius" tools:ignore="UnusedResources">Border Radius</string>
    <string name="gutenberg_native_border_settings" tools:ignore="UnusedResources">Border Settings</string>
    <string name="gutenberg_native_button_color_settings_are_coming_soon" tools:ignore="UnusedResources">Button color settings are coming soon.</string>
    <string name="gutenberg_native_button_link_url" tools:ignore="UnusedResources">Button Link URL</string>
    <string name="gutenberg_native_choose_from_device" tools:ignore="UnusedResources">Choose from device</string>
    <!-- translators: sample content for "Contact" page template -->
    <string name="gutenberg_native_city_10100" tools:ignore="UnusedResources">City, 10100</string>
    <string name="gutenberg_native_clear_all_settings" tools:ignore="UnusedResources">Clear All Settings</string>
    <string name="gutenberg_native_color_settings_are_coming_soon" tools:ignore="UnusedResources">Color settings are coming soon.</string>
    <string name="gutenberg_native_columns_settings" tools:ignore="UnusedResources">Columns Settings</string>
    <string name="gutenberg_native_content" tools:ignore="UnusedResources">Content…</string>
    <!-- translators: %s: current cell value. -->
    <string name="gutenberg_native_current_value_is_s" tools:ignore="UnusedResources">Current value is %s</string>
    <string name="gutenberg_native_customize" tools:ignore="UnusedResources">CUSTOMIZE</string>
    <!-- translators: sample content for "About" page template -->
    <string name="gutenberg_native_don_t_cry_because_it_s_over_smile_because_it_happened" tools:ignore="UnusedResources">Don’t cry because it’s over, smile because it happened.</string>
    <string name="gutenberg_native_double_tap_and_hold_to_edit" tools:ignore="UnusedResources">Double tap and hold to edit</string>
    <string name="gutenberg_native_double_tap_to_add_a_block" tools:ignore="UnusedResources">Double tap to add a block</string>
    <!-- translators: accessibility text (hint for focusing a slider) -->
    <string name="gutenberg_native_double_tap_to_change_the_value_using_slider" tools:ignore="UnusedResources">Double tap to change the value using slider</string>
    <!-- translators: accessibility text -->
    <string name="gutenberg_native_double_tap_to_edit_this_value" tools:ignore="UnusedResources">Double tap to edit this value</string>
    <string name="gutenberg_native_double_tap_to_move_the_block_down" tools:ignore="UnusedResources">Double tap to move the block down</string>
    <string name="gutenberg_native_double_tap_to_move_the_block_to_the_left" tools:ignore="UnusedResources">Double tap to move the block to the left</string>
    <string name="gutenberg_native_double_tap_to_move_the_block_to_the_right" tools:ignore="UnusedResources">Double tap to move the block to the right</string>
    <string name="gutenberg_native_double_tap_to_move_the_block_up" tools:ignore="UnusedResources">Double tap to move the block up</string>
    <string name="gutenberg_native_double_tap_to_redo_last_change" tools:ignore="UnusedResources">Double tap to redo last change</string>
    <string name="gutenberg_native_double_tap_to_remove_the_block" tools:ignore="UnusedResources">Double tap to remove the block</string>
    <string name="gutenberg_native_double_tap_to_select" tools:ignore="UnusedResources">Double tap to select</string>
    <string name="gutenberg_native_double_tap_to_select_a_video" tools:ignore="UnusedResources">Double tap to select a video</string>
    <string name="gutenberg_native_double_tap_to_select_an_image" tools:ignore="UnusedResources">Double tap to select an image</string>
    <string name="gutenberg_native_double_tap_to_select_layout" tools:ignore="UnusedResources">Double tap to select layout</string>
    <!-- translators: accessibility text (hint for switches) -->
    <string name="gutenberg_native_double_tap_to_toggle_setting" tools:ignore="UnusedResources">Double tap to toggle setting</string>
    <string name="gutenberg_native_double_tap_to_undo_last_change" tools:ignore="UnusedResources">Double tap to undo last change</string>
    <!-- translators: sample content for "About" page template -->
    <string name="gutenberg_native_dr_seuss" tools:ignore="UnusedResources">Dr. Seuss</string>
    <string name="gutenberg_native_edit_media" tools:ignore="UnusedResources">Edit media</string>
    <string name="gutenberg_native_edit_video" tools:ignore="UnusedResources">Edit video</string>
    <!-- translators: sample content for "Team" page template -->
    <string name="gutenberg_native_email_me_a_href_mailto_mail_example_com_mail_example_com_a" tools:ignore="UnusedResources">Email me: &lt;a href=\"mailto:mail@example.com\"&gt;mail@example.com&lt;/a&gt;</string>
    <string name="gutenberg_native_excerpt_length_words" tools:ignore="UnusedResources">Excerpt length (words)</string>
    <string name="gutenberg_native_failed_to_insert_media_please_tap_for_options" tools:ignore="UnusedResources">Failed to insert media.\nPlease tap for options.</string>
    <!-- translators: sample content for "Blog" page template -->
    <string name="gutenberg_native_follow_our_blog" tools:ignore="UnusedResources">Follow our Blog</string>
    <!-- translators: accessibility text. %s: gallery caption. -->
    <string name="gutenberg_native_gallery_caption_s" tools:ignore="UnusedResources">Gallery caption. %s</string>
    <!-- translators: sample content for "About" page template
translators: sample content for "Contact" page template
translators: sample content for "Services" page template -->
    <string name="gutenberg_native_get_in_touch" tools:ignore="UnusedResources">Get in Touch</string>
    <!-- translators: sample content for "Portfolio" page template -->
    <string name="gutenberg_native_get_in_touch_c53e1927" tools:ignore="UnusedResources">Get in touch!</string>
    <!-- translators: sample content for "Team" page template -->
    <string name="gutenberg_native_get_in_touch_dbfe07f2" tools:ignore="UnusedResources">Get in Touch!</string>
    <string name="gutenberg_native_help_icon" tools:ignore="UnusedResources">Help icon</string>
    <string name="gutenberg_native_here_is_the_panel_content" tools:ignore="UnusedResources">Here is the panel content!</string>
    <string name="gutenberg_native_hide_keyboard" tools:ignore="UnusedResources">Hide keyboard</string>
    <!-- translators: accessibility text. %s: image caption. -->
    <string name="gutenberg_native_image_caption_s" tools:ignore="UnusedResources">Image caption. %s</string>
    <!-- translators: sample content for "Services" page template -->
    <string name="gutenberg_native_inspiration" tools:ignore="UnusedResources">Inspiration</string>
    <!-- translators: sample content for "About" page template -->
    <string name="gutenberg_native_it_is_our_choices_harry_that_show_what_we_truly_are_far_more_than" tools:ignore="UnusedResources">It is our choices, Harry, that show what we truly are, far more than our abilities.</string>
    <!-- translators: sample content for "About" page template -->
    <string name="gutenberg_native_j_k_rowling" tools:ignore="UnusedResources">J.K. Rowling</string>
    <!-- translators: sample content for "Team" page template -->
    <string name="gutenberg_native_juan_p_rez" tools:ignore="UnusedResources">Juan Pérez</string>
    <!-- translators: sample content for "Blog" page template -->
    <string name="gutenberg_native_latest_blog_posts" tools:ignore="UnusedResources">Latest Blog Posts</string>
    <!-- translators: sample content for "About" page template -->
    <string name="gutenberg_native_let_s_build_something_together" tools:ignore="UnusedResources">Let’s build something together</string>
    <!-- translators: sample content for "Services" page template -->
    <string name="gutenberg_native_let_s_build_something_together_93c12eb5" tools:ignore="UnusedResources">Let’s Build Something Together</string>
    <!-- translators: sample content for "Portfolio" page template -->
    <string name="gutenberg_native_let_s_build_something_together_e349ef7a" tools:ignore="UnusedResources">Let\'s build something together.</string>
    <!-- translators: sample content for "Contact" page template -->
    <string name="gutenberg_native_let_s_talk_don_t_hesitate_to_reach_out_with_the_contact_informati" tools:ignore="UnusedResources">Let\'s talk 👋 Don\'t hesitate to reach out with the contact information below, or send a message using the form.</string>
    <string name="gutenberg_native_link_inserted" tools:ignore="UnusedResources">Link inserted</string>
    <string name="gutenberg_native_link_settings" tools:ignore="UnusedResources">Link Settings</string>
    <string name="gutenberg_native_link_text" tools:ignore="UnusedResources">Link text</string>
    <string name="gutenberg_native_link_to" tools:ignore="UnusedResources">Link To</string>
    <string name="gutenberg_native_move_block_down" tools:ignore="UnusedResources">Move block down</string>
    <!-- translators: accessibility text. %1: current block position (number). %2: next block position (number) -->
    <string name="gutenberg_native_move_block_down_from_row_1_s_to_row_2_s" tools:ignore="UnusedResources">Move block down from row %1$s to row %2$s</string>
<<<<<<< HEAD
    <string name="gutenberg_native_move_block_left" tools:ignore="UnusedResources">Move block left</string>
    <!-- translators: accessibility text. %1: current block position (number). %2: next block position (number) -->
    <string name="gutenberg_native_move_block_left_from_position_1_s_to_position_2_s" tools:ignore="UnusedResources">Move block left from position %1$s to position %2$s</string>
    <string name="gutenberg_native_move_block_right" tools:ignore="UnusedResources">Move block right</string>
    <!-- translators: accessibility text. %1: current block position (number). %2: next block position (number) -->
    <string name="gutenberg_native_move_block_right_from_position_1_s_to_position_2_s" tools:ignore="UnusedResources">Move block right from position %1$s to position %2$s</string>
=======
    <!-- translators: accessibility text. %1: current block position (number). %2: next block position (number) -->
>>>>>>> 886d8ffc
    <string name="gutenberg_native_move_block_up" tools:ignore="UnusedResources">Move block up</string>
    <!-- translators: accessibility text. %1: current block position (number). %2: next block position (number) -->
    <string name="gutenberg_native_move_block_up_from_row_1_s_to_row_2_s" tools:ignore="UnusedResources">Move block up from row %1$s to row %2$s</string>
    <string name="gutenberg_native_move_image_backward" tools:ignore="UnusedResources">Move Image Backward</string>
    <string name="gutenberg_native_move_image_forward" tools:ignore="UnusedResources">Move Image Forward</string>
    <string name="gutenberg_native_my_document_setting_panel" tools:ignore="UnusedResources">My Document Setting Panel</string>
    <!-- translators: sample content for "Portfolio" page template -->
    <string name="gutenberg_native_my_portfolio_showcases_various_projects_created_throughout_my_car" tools:ignore="UnusedResources">My portfolio showcases various projects created throughout my career. See my contact information below and get in touch.</string>
    <string name="gutenberg_native_my_post_publish_panel" tools:ignore="UnusedResources">My post publish panel</string>
    <string name="gutenberg_native_my_post_status_info" tools:ignore="UnusedResources">My post status info</string>
    <string name="gutenberg_native_my_pre_publish_panel" tools:ignore="UnusedResources">My pre publish panel</string>
    <string name="gutenberg_native_navigate_up" tools:ignore="UnusedResources">Navigate Up</string>
    <string name="gutenberg_native_no_application_can_handle_this_request_please_install_a_web_brows" tools:ignore="UnusedResources">No application can handle this request. Please install a Web browser.</string>
    <string name="gutenberg_native_number_of_columns" tools:ignore="UnusedResources">Number of columns</string>
    <string name="gutenberg_native_only_show_excerpt" tools:ignore="UnusedResources">Only show excerpt</string>
    <string name="gutenberg_native_open_settings" tools:ignore="UnusedResources">Open Settings</string>
    <!-- translators: accessibility text. %s: Page break text. -->
    <string name="gutenberg_native_page_break_block_s" tools:ignore="UnusedResources">Page break block. %s</string>
    <string name="gutenberg_native_paste_url" tools:ignore="UnusedResources">Paste URL</string>
    <!-- translators: title for "Portfolio" page template -->
    <string name="gutenberg_native_portfolio" tools:ignore="UnusedResources">Portfolio</string>
    <!-- translators: sample content for "Team" page template -->
    <string name="gutenberg_native_position_or_job_title" tools:ignore="UnusedResources">Position or Job Title</string>
    <!-- translators: accessibility text. empty post title. -->
    <string name="gutenberg_native_post_title_empty" tools:ignore="UnusedResources">Post title. Empty</string>
    <!-- translators: accessibility text. %s: text content of the post title. -->
    <string name="gutenberg_native_post_title_s" tools:ignore="UnusedResources">Post title. %s</string>
    <string name="gutenberg_native_problem_displaying_block" tools:ignore="UnusedResources">Problem displaying block</string>
    <string name="gutenberg_native_problem_opening_the_video" tools:ignore="UnusedResources">Problem opening the video</string>
    <!-- translators: sample content for "Portfolio" page template -->
    <string name="gutenberg_native_project_name" tools:ignore="UnusedResources">Project Name</string>
    <string name="gutenberg_native_remove_annotations" tools:ignore="UnusedResources">Remove annotations</string>
    <!-- translators: accessibility text. %s: current block position (number). -->
    <string name="gutenberg_native_remove_block_at_row_s" tools:ignore="UnusedResources">Remove block at row %s</string>
    <string name="gutenberg_native_remove_image" tools:ignore="UnusedResources">Remove Image</string>
    <string name="gutenberg_native_replace_current_block" tools:ignore="UnusedResources">Replace Current Block</string>
    <string name="gutenberg_native_reset_block" tools:ignore="UnusedResources">Reset Block</string>
    <!-- translators: accessibility text for the media block empty state. %s: media type -->
    <string name="gutenberg_native_s_block_empty" tools:ignore="UnusedResources">%s block. Empty</string>
    <!-- translators: accessibility text for blocks with invalid content. %d: localized block title -->
    <string name="gutenberg_native_s_block_this_block_has_invalid_content" tools:ignore="UnusedResources">%s block. This block has invalid content</string>
    <!-- translators: %s: Name of the block -->
    <string name="gutenberg_native_s_isn_t_yet_supported_on_wordpress_for_android" tools:ignore="UnusedResources">\'%s\' isn\'t yet supported on WordPress for Android</string>
    <!-- translators: %s: Name of the block -->
    <string name="gutenberg_native_s_isn_t_yet_supported_on_wordpress_for_ios" tools:ignore="UnusedResources">\'%s\' isn\'t yet supported on WordPress for iOS</string>
    <!-- translators: sample content for "Team" page template -->
    <string name="gutenberg_native_sally_smith" tools:ignore="UnusedResources">Sally Smith</string>
    <!-- translators: sample content for "Team" page template -->
    <string name="gutenberg_native_samuel_the_dog" tools:ignore="UnusedResources">Samuel the Dog</string>
    <!-- translators: title for "Services" page template -->
    <string name="gutenberg_native_services" tools:ignore="UnusedResources">Services</string>
    <string name="gutenberg_native_show_post_content" tools:ignore="UnusedResources">Show post content</string>
    <!-- translators: Checkbox toggle label -->
    <string name="gutenberg_native_show_section" tools:ignore="UnusedResources">Show section</string>
    <string name="gutenberg_native_sidebar_title_plugin" tools:ignore="UnusedResources">Sidebar title plugin</string>
    <string name="gutenberg_native_size" tools:ignore="UnusedResources">Size</string>
    <string name="gutenberg_native_start_writing" tools:ignore="UnusedResources">Start writing…</string>
    <!-- translators: sample content for "Services" page template -->
    <string name="gutenberg_native_strategy" tools:ignore="UnusedResources">Strategy</string>
    <!-- translators: sample content for "Blog" page template -->
    <string name="gutenberg_native_subscribe" tools:ignore="UnusedResources">Subscribe</string>
    <string name="gutenberg_native_success_message" tools:ignore="UnusedResources">Success Message</string>
    <string name="gutenberg_native_take_a_photo" tools:ignore="UnusedResources">Take a Photo</string>
    <string name="gutenberg_native_take_a_photo_or_video" tools:ignore="UnusedResources">Take a Photo or Video</string>
    <string name="gutenberg_native_take_a_video" tools:ignore="UnusedResources">Take a Video</string>
    <string name="gutenberg_native_tap_here_to_show_help" tools:ignore="UnusedResources">Tap here to show help</string>
    <string name="gutenberg_native_tap_to_hide_the_keyboard" tools:ignore="UnusedResources">Tap to hide the keyboard</string>
    <!-- translators: title for "Team" page template -->
    <string name="gutenberg_native_team" tools:ignore="UnusedResources">Team</string>
    <string name="gutenberg_native_template_preview" tools:ignore="UnusedResources">Template Preview</string>
    <!-- translators: sample content for "About" page template -->
    <string name="gutenberg_native_the_way_to_get_started_is_to_quit_talking_and_begin_doing" tools:ignore="UnusedResources">The way to get started is to quit talking and begin doing.</string>
    <!-- translators: sample content for "About" page template -->
    <string name="gutenberg_native_this_is_sample_content_included_with_the_template_to_illustrate_i" tools:ignore="UnusedResources">This is sample content, included with the template to illustrate its features. Remove or replace it with your own words and media.</string>
    <string name="gutenberg_native_title" tools:ignore="UnusedResources">Title:</string>
    <string name="gutenberg_native_translate" tools:ignore="UnusedResources">Translate</string>
    <string name="gutenberg_native_ungroup" tools:ignore="UnusedResources">Ungroup</string>
    <!-- translators: sample content for "Contact" page template -->
    <string name="gutenberg_native_usa" tools:ignore="UnusedResources">USA</string>
    <!-- translators: accessibility text. %s: video caption. -->
    <string name="gutenberg_native_video_caption_s" tools:ignore="UnusedResources">Video caption. %s</string>
    <!-- translators: sample content for "About" page template -->
    <string name="gutenberg_native_visitors_will_want_to_know_who_is_on_the_other_side_of_the_page_u" tools:ignore="UnusedResources">Visitors will want to know who is on the other side of the page. Use this space to write about yourself, your site, your business, or anything you want. Use the testimonials below to quote others, talking about the same thing – in their own words.</string>
    <!-- translators: sample content for "About" page template -->
    <string name="gutenberg_native_walt_disney" tools:ignore="UnusedResources">Walt Disney</string>
    <!-- translators: sample content for "Team" page template -->
    <string name="gutenberg_native_want_to_work_with_us" tools:ignore="UnusedResources">Want to work with us?</string>
    <string name="gutenberg_native_warning_message" tools:ignore="UnusedResources">Warning Message</string>
    <!-- translators: sample content for "Team" page template -->
    <string name="gutenberg_native_we_are_a_small_team_of_talented_professionals_with_a_wide_range_o" tools:ignore="UnusedResources">We are a small team of talented professionals with a wide range of skills and experience. We love what we do, and we do it with passion. We look forward to working with you.</string>
    <string name="gutenberg_native_we_are_working_hard_to_add_more_blocks_with_each_release_in_the_m" tools:ignore="UnusedResources">We are working hard to add more blocks with each release. In the meantime, you can also edit this post on the web.</string>
    <!-- translators: sample content for "Services" page template -->
    <string name="gutenberg_native_we_offer_a_range_of_services_to_help_you_achieve_the_results_you" tools:ignore="UnusedResources">We offer a range of services to help you achieve the results you\'re after. Not sure what you need, or what it costs? We can explain what services are right for you and tell you more about our fees. Get in touch below.</string>
    <!-- translators: sample content for "About" page template -->
    <string name="gutenberg_native_what_people_say" tools:ignore="UnusedResources">What People Say</string>
    <string name="gutenberg_native_wordpress_media_library" tools:ignore="UnusedResources">WordPress Media Library</string>
    <!--/Autogenerated:Gutenberg Native-->
</resources><|MERGE_RESOLUTION|>--- conflicted
+++ resolved
@@ -45,7 +45,7 @@
     <string name="share_intent_screen_title">Pick site</string>
     <string name="edit_photo_screen_title">Edit Photo</string>
     <string name="notif_detail_screen_title">Notification detail %s</string>
-    
+
     <!-- general strings -->
     <string name="posts">Posts</string>
     <string name="sites">Sites</string>
@@ -2859,16 +2859,12 @@
     <string name="gutenberg_native_move_block_down" tools:ignore="UnusedResources">Move block down</string>
     <!-- translators: accessibility text. %1: current block position (number). %2: next block position (number) -->
     <string name="gutenberg_native_move_block_down_from_row_1_s_to_row_2_s" tools:ignore="UnusedResources">Move block down from row %1$s to row %2$s</string>
-<<<<<<< HEAD
     <string name="gutenberg_native_move_block_left" tools:ignore="UnusedResources">Move block left</string>
     <!-- translators: accessibility text. %1: current block position (number). %2: next block position (number) -->
     <string name="gutenberg_native_move_block_left_from_position_1_s_to_position_2_s" tools:ignore="UnusedResources">Move block left from position %1$s to position %2$s</string>
     <string name="gutenberg_native_move_block_right" tools:ignore="UnusedResources">Move block right</string>
     <!-- translators: accessibility text. %1: current block position (number). %2: next block position (number) -->
     <string name="gutenberg_native_move_block_right_from_position_1_s_to_position_2_s" tools:ignore="UnusedResources">Move block right from position %1$s to position %2$s</string>
-=======
-    <!-- translators: accessibility text. %1: current block position (number). %2: next block position (number) -->
->>>>>>> 886d8ffc
     <string name="gutenberg_native_move_block_up" tools:ignore="UnusedResources">Move block up</string>
     <!-- translators: accessibility text. %1: current block position (number). %2: next block position (number) -->
     <string name="gutenberg_native_move_block_up_from_row_1_s_to_row_2_s" tools:ignore="UnusedResources">Move block up from row %1$s to row %2$s</string>
