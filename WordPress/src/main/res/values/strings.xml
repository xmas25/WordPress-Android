--- conflicted
+++ resolved
@@ -2319,13 +2319,9 @@
     <string name="reader_blavatar_desc">site icon</string>
     <string name="reader_avatar_desc">profile picture</string>
     <string name="reader_gallery_images_desc">image gallery</string>
-<<<<<<< HEAD
     <string name="quick_start_completed_tasks_header_chevron_expand_desc">expand</string>
     <string name="quick_start_completed_tasks_header_chevron_collapse_desc">collapse</string>
-=======
     <string name="suggestions_updated_content_description">Suggestions updated</string>
->>>>>>> 2935257d
-
 
     <!-- Site Creation -->
     <string name="site_creation_title">Create New Site</string>
@@ -2382,6 +2378,8 @@
     <string name="quick_start_dialog_browse_themes_title">Browse themes</string>
     <string name="quick_start_dialog_check_stats_message">Keep up to date on your site\'s performance.</string>
     <string name="quick_start_dialog_check_stats_title">Check your site stats</string>
+    <string name="quick_start_dialog_choose_theme_title">Choose a theme</string>
+    <string name="quick_start_dialog_choose_theme_message">Browse all our themes to find your perfect fit.</string>
     <string name="quick_start_dialog_create_page_message">Add a page for key content — an \"About\" page is a great start.</string>
     <string name="quick_start_dialog_create_page_title">Create a new page</string>
     <string name="quick_start_dialog_customize_site_message">Tweak fonts, add images, and more.</string>
@@ -2408,6 +2406,8 @@
     <string name="quick_start_dialog_publish_post_message">Draft and publish your first post.</string>
     <string name="quick_start_dialog_publish_post_message_short" tools:ignore="UnusedResources">Tap %1$s Create Post %2$s to create a new post</string>
     <string name="quick_start_dialog_publish_post_title">Publish a post</string>
+    <string name="quick_start_dialog_share_site_title">Share your site</string>
+    <string name="quick_start_dialog_share_site_message">Connect to your social media accounts &#8211; your site will automatically share new posts.</string>
     <string name="quick_start_dialog_upload_site_icon_message_short" tools:ignore="UnusedResources">Tap %1$s Your Site Icon %2$s to upload a new one</string>
     <string name="quick_start_dialog_check_stats_message_short" tools:ignore="UnusedResources">Tap %1$s Stats %2$s to see how your site is performing.</string>
     <string name="quick_start_dialog_create_new_page_message_short" tools:ignore="UnusedResources">Tap %1$s Site Pages %2$s to continue.</string>
