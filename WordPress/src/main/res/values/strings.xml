--- conflicted
+++ resolved
@@ -2886,14 +2886,10 @@
     <string name="dialog_edit_story_limited_title">Limited Story Editing</string>
     <string name="dialog_edit_story_limited_message">This story was edited on a different device and the ability to edit certain objects may be limited.</string>
     <string name="dialog_edit_story_unavailable_title">Can\'t edit Story</string>
-<<<<<<< HEAD
-    <string name="dialog_edit_story_unavailable_message">This story was created on a different device and can\'t be edited at this moment.</string>
     <string name="dialog_edit_story_corrupt_message">There was a problem saving this story and can\'t be edited at this moment.</string>
-=======
     <string name="dialog_edit_story_unavailable_message">Unable to load media for this story. Check your internet connection and try again in a moment.</string>
     <string name="dialog_edit_story_unrecoverable_title">Can\'t edit Story</string>
     <string name="dialog_edit_story_unrecoverable_message">We couldn\'t find the media for your story on this site.</string>
->>>>>>> 62fec15a
     <string name="capture_button_alt">Capture</string>
     <string name="flip_button_alt">Flip camera</string>
     <string name="flash_button_alt">Flash</string>
