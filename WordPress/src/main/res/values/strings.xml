<?xml version="1.0" encoding="utf-8"?>
<resources>

    <string name="app_name" translatable="false">WordPress</string>

    <!-- account setup -->
    <string name="xmlrpc_error">Couldn\'t connect. Enter the full path to xmlrpc.php on your site and try again.</string>
    <string name="xmlrpc_missing_method_error">Couldn\'t connect. Required XML-RPC methods are missing on the server.</string>
    <string name="xmlrpc_post_blocked_error">Couldn\'t connect. Your host is blocking POST requests, and the app needs
        that in order to communicate with your site. Contact your host to solve this problem.</string>
    <string name="xmlrpc_endpoint_forbidden_error">Couldn\'t connect. We received a 403 error when trying to access your
        site XMLRPC endpoint. The app needs that in order to communicate with your site. Contact your host to solve
        this problem.</string>
    <string name="xmlrpc_malformed_response_error">Couldn\'t connect. The WordPress installation responded with an invalid XML-RPC document.</string>
    <string name="site_timeout_error">Couldn\'t connect to the WordPress site due to Timeout error.</string>
    <string name="no_network_title">No network available</string>
    <string name="no_network_message">There is no network available</string>
    <string name="sign_out_wpcom_confirm">Logging out from your account will remove all of @%s’s WordPress.com data from this device, including local drafts and local changes.</string>
    <string name="account_two_step_auth_enabled">This account has two step authentication enabled. Visit your security settings on WordPress.com and generate an application-specific password.</string>

    <!-- form labels -->
    <string name="select_categories">Select categories</string>
    <string name="tags_separate_with_commas">Separate tags with commas</string>
    <string name="post_content">Content (tap to add text and media)</string>
    <string name="max_thumbnail_px_size">Maximum Image Size</string>
    <string name="image_quality">Image Quality</string>
    <string name="max_video_resolution">Maximum Video Size</string>
    <string name="video_quality">Video Quality</string>
    <string name="password">Password</string>
    <string name="blogs">Blogs</string>
    <string name="account_details">Account details</string>

    <!-- comment form labels -->
    <string name="anonymous">Anonymous</string>

    <!-- general strings -->
    <string name="device">Device</string>
    <string name="post">Post</string>
    <string name="page">Page</string>
    <string name="posts">Posts</string>
    <string name="media">Media</string>
    <string name="video">Video</string>
    <string name="themes">Themes</string>
    <string name="pages">Pages</string>
    <string name="about_the_app">About the app</string>
    <string name="username">Username</string>
    <string name="cancel">Cancel</string>
    <string name="save">Save</string>
    <string name="keep_editing">Keep editing</string>
    <string name="update_draft">Update draft</string>
    <string name="add">Add</string>
    <string name="remove">Remove</string>
    <string name="search">Search</string>
    <string name="show">Show</string>
    <string name="hide">Hide</string>
    <string name="select_all">Select all</string>
    <string name="deselect_all">Deselect all</string>
    <string name="sure_to_remove_account">Remove this site from the app?</string>
    <string name="yes">Yes</string>
    <string name="no">No</string>
    <string name="error">Error</string>
    <string name="could_not_remove_account">Couldn\'t remove site</string>
    <string name="edit_post">Edit post</string>
    <string name="add_comment">Add comment</string>
    <string name="connection_error">Connection error</string>
    <string name="connection_to_server_lost">The connection to the server was lost</string>
    <string name="category_refresh_error">Category refresh error</string>
    <string name="incorrect_credentials">Incorrect username or password.</string>
    <string name="cancel_edit">Cancel edit</string>
    <string name="upload_full_size_image">Upload and link to full image</string>
    <string name="upload_scaled_image">Upload and link to scaled image</string>
    <string name="scaled_image_error">Enter a valid scaled width value</string>
    <string name="scaled_image">Scaled image width</string>
    <string name="gallery_error">The media item couldn\'t be retrieved</string>
    <string name="refresh">Refresh</string>
    <string name="report_bug">Report bug</string>
    <string name="blog_not_found">An error occurred when accessing this blog</string>
    <string name="post_not_found">An error occurred when loading the post. Refresh your posts and try again.</string>
    <string name="sign_in">Log in</string>
    <string name="signing_out">Logging out…</string>
    <string name="sign_in_wpcom">Log in to WordPress.com</string>
    <string name="upload">Upload</string>
    <string name="learn_more">Learn more</string>
    <string name="uploading_post">Uploading \"%s\"</string>
    <string name="language">Language</string>
    <string name="interface_language">Interface Language</string>
    <string name="signout">Log out</string>
    <string name="undo">Undo</string>
    <string name="never">Never</string>
    <string name="unknown">Unknown</string>
    <string name="off">Off</string>
    <string name="could_not_load_page">Could not load page</string>
    <string name="send">Send</string>
    <string name="swipe_for_more">Swipe for more</string>
    <string name="confirm">Confirm</string>
    <string name="cant_open_url">Unable to open the link</string>
    <string name="retry">Retry</string>
    <string name="invalid_ip_or_range">Invalid IP or IP range</string>
    <string name="copy">Copy</string>
    <string name="error_please_choose_browser">Error opening the default web browser. Please choose another app:</string>
    <string name="delete_yes">Delete</string>
    <string name="delete_no">Don\'t Delete</string>

    <string name="button_not_now">Not now</string>

    <!-- timestamps for posts / pages -->
    <string name="today">Today</string>
    <string name="yesterday">Yesterday</string>
    <string name="days_ago">%d days ago</string>

    <!-- Media Gallery Action Bar -->
    <string name="media_add_popup_title">Add to media library</string>

    <!-- CAB -->
    <string name="cab_selected">%d selected</string>

    <!-- Media  -->
    <string name="media_all">All</string>
    <string name="media_images">Images</string>
    <string name="media_documents">Documents</string>
    <string name="media_videos">Videos</string>
    <string name="media_audio">Audio</string>
    <string name="media_gallery_column_count_single">1 column</string>
    <string name="media_gallery_column_count_multi">%d columns</string>
    <string name="media_gallery_type">Type</string>
    <string name="media_gallery_type_thumbnail_grid">Thumbnail grid</string>
    <string name="media_gallery_type_squares">Squares</string>
    <string name="media_gallery_type_tiled">Tiled</string>
    <string name="media_gallery_type_circles">Circles</string>
    <string name="media_gallery_type_slideshow">Slideshow</string>
    <string name="media_insert_title">Add multiple photos</string>
    <string name="media_insert_individually">Add individually</string>
    <string name="media_insert_as_gallery">Add as gallery</string>
    <string name="media_downloading">Saving media to this device</string>
    <string name="wp_media_title">WordPress media</string>
    <string name="pick_photo">Select photo</string>
    <string name="pick_video">Select video</string>
    <string name="capture_or_pick_photo">Capture or select photo</string>
    <string name="reader_toast_err_get_post">Unable to retrieve this post</string>
    <string name="media_error_no_permission">You don\'t have permission to view the media library</string>
    <string name="media_error_no_permission_upload">You don\'t have permission to upload media to the site</string>
    <string name="media_error_http_too_large_photo_upload">Image too large to upload. Try changing Optimize Images in your app\'s settings</string>
    <string name="media_error_http_too_large_video_upload">Video too large to upload</string>
    <string name="media_error_exceeds_php_filesize">File exceeds the maximum upload size for this site</string>
    <string name="media_error_exceeds_memory_limit">File too large to be uploaded on this site</string>
    <string name="media_error_internal_server_error">Upload error. Try changing Optimize Images in your app\'s settings</string>
    <string name="media_error_timeout">Server took too long to respond</string>
    <string name="access_media_permission_required">Permissions required in order to access media</string>
    <string name="add_media_permission_required">Permissions required in order to add media</string>
    <string name="share_media_permission_required">Permissions required in order to share images or videos</string>
    <string name="media_fetching">Fetching media…</string>
    <string name="media_file_type">File type: %s</string>
    <string name="media_file_name">File name: %s</string>
    <string name="media_uploaded_on">Uploaded on: %s</string>
    <string name="media_dimensions">Dimensions: %s</string>
    <string name="media_upload_error">Media upload error occurred</string>
    <string name="media_generic_error">Media error occurred</string>

    <string name="media_upload_state_queued">Queued</string>
    <string name="media_upload_state_uploading">Uploading</string>
    <string name="media_upload_state_deleting">Deleting</string>
    <string name="media_upload_state_deleted">Deleted</string>
    <string name="media_upload_state_failed">Upload Failed</string>
    <string name="media_upload_state_uploaded">Uploaded</string>

    <string name="media_encoder_quality_80">Low</string>
    <string name="media_encoder_quality_85">Medium</string>
    <string name="media_encoder_quality_90">High</string>
    <string name="media_encoder_quality_95">Very High</string>
    <string name="media_encoder_quality_100">Maximum</string>

    <!-- Upload Media -->
    <string name="image_added">Image added</string>

    <!-- Edit Media -->
    <string name="media_edit_title_text">Title</string>
    <string name="media_edit_caption_text">Caption</string>
    <string name="media_edit_alttext_text">Alt text</string>
    <string name="media_edit_description_text">Description</string>
    <string name="media_edit_link_text">Link to</string>
    <string name="media_edit_link_hint">Open link in a new window/tab</string>
    <string name="media_edit_title_hint">Enter a title here</string>
    <string name="media_edit_caption_hint">Enter a caption here</string>
    <string name="media_edit_description_hint">Enter a description here</string>
    <string name="media_edit_success">Updated</string>
    <string name="media_edit_failure">Failed to update</string>
    <string name="saving">Saving…</string>
    <string name="confirm_discard_changes">Discard unsaved changes?</string>
    <string name="media_edit_file_details_card_caption">File Details</string>
    <string name="media_edit_customize_card_caption">Customize</string>
    <string name="media_edit_url_caption">URL</string>
    <string name="media_edit_filename_caption">File Name</string>
    <string name="media_edit_filetype_caption">File Type</string>
    <string name="media_edit_image_dimensions_caption">Image Dimensions</string>
    <string name="media_edit_video_dimensions_caption">Video Dimensions</string>
    <string name="media_edit_duration_caption">Duration</string>
    <string name="media_edit_upload_date_caption">Upload Date</string>
    <string name="media_edit_copy_url_toast">URL copied to clipboard</string>
    <string name="fab_content_description_preview">Preview</string>

    <!-- Media settings title -->
    <string name="media_title_image_details">Image details</string>
    <string name="media_title_video_details">Video details</string>
    <string name="media_title_audio_details">Audio details</string>
    <string name="media_title_document_details">Document details</string>

    <!-- Delete Media -->
    <string name="cannot_delete_multi_media_items">Some media can\'t be deleted at this time. Try again later.</string>
    <string name="cannot_retry_deleted_media_item">Media has been removed. Delete it from this post?</string>
    <string name="media_empty_list">No media</string>
    <string name="media_empty_image_list">You don\'t have any images</string>
    <string name="media_empty_videos_list">You don\'t have any videos</string>
    <string name="media_empty_documents_list">You don\'t have any documents</string>
    <string name="media_empty_audio_list">You don\'t have any audio</string>
    <string name="delete">Delete</string>
    <string name="confirm_delete_media_image">Delete this image?</string>
    <string name="confirm_remove_media_image">Remove this image from the post?</string>
    <string name="confirm_delete_media_video">Delete this video?</string>
    <string name="deleting_media_dlg">Deleting</string>
    <string name="remove_image_from_post">Remove from post</string>

    <!-- Media details -->
    <string name="media_details_label_date_added">Added</string>
    <string name="media_details_label_date_uploaded">Uploaded</string>
    <string name="media_details_label_file_name">File name</string>
    <string name="media_details_label_file_type">File type</string>

    <!-- themes -->
    <string name="themes_live_preview">Live preview</string>
    <string name="themes_details_label">Details</string>
    <string name="themes_features_label">Features</string>
    <string name="themes_fetching">Fetching themes…</string>

    <string name="theme_activate_button">Activate</string>
    <string name="theme_activating_button">Activating</string>
    <string name="theme_fetch_failed">Failed to fetch themes</string>
    <string name="theme_set_failed">Failed to set theme</string>
    <string name="theme_set_success">Successfully set theme!</string>
    <string name="theme_auth_error_title">Failed to fetch themes</string>
    <string name="theme_auth_error_message">Ensure you have the privilege to set themes</string>
    <string name="theme_current_theme">Current theme</string>
    <string name="theme_premium_theme">Premium theme</string>
    <string name="uploaded_themes_header">Uploaded themes</string>
    <string name="wpcom_themes_header">WordPress.com themes</string>
    <string name="theme_no_search_result_found">Sorry, no themes found.</string>
    <string name="theme_auth_error_authenticate">Failed to fetch themes: failed authenticate user</string>

    <!-- link view -->
    <string name="link_enter_url">URL</string>
    <string name="link_enter_url_text">Link text (optional)</string>
    <string name="create_a_link">Create a link</string>

    <!-- page view -->
    <string name="title">Title</string>
    <string name="pages_empty_list">No pages yet. Why not create one?</string>
    <string name="page_id">Page</string>
    <string name="page_settings">Page settings</string>

    <!-- posts tab -->
    <string name="untitled">Untitled</string>
    <string name="local_draft">Local draft</string>
    <string name="post_uploading">Uploading post</string>
    <string name="post_queued">Queued post</string>
    <string name="posts_empty_list">No posts yet. Why not create one?</string>
    <string name="empty_list_default">This list is empty</string>

    <!-- buttons on post cards -->
    <string name="button_edit">Edit</string>
    <string name="button_publish">Publish</string>
    <string name="button_sync">Sync</string>
    <string name="button_view">View</string>
    <string name="button_preview">Preview</string>
    <string name="button_stats">Stats</string>
    <string name="button_trash">Trash</string>
    <string name="button_delete" translatable="false">@string/delete</string>
    <string name="button_more" translatable="false">@string/more</string>
    <string name="button_back">Back</string>
    <string name="button_revert">Revert</string>
    <string name="button_retry">Retry</string>

    <!-- dropdown filter above post cards -->
    <string name="filter_published_posts">Published</string>
    <string name="filter_draft_posts">Drafts</string>
    <string name="filter_scheduled_posts">Scheduled</string>
    <string name="filter_trashed_posts">Trashed</string>
    <string-array name="post_filters_array" translatable="false">
        <item>@string/filter_published_posts</item>
        <item>@string/filter_draft_posts</item>
        <item>@string/filter_scheduled_posts</item>
        <item>@string/filter_trashed_posts</item>
    </string-array>

    <!-- post uploads -->
    <string name="upload_failed_param">Upload failed for \"%s\"</string>
    <string name="media_file_post_mixed_not_uploaded">%1$d %2$s with %3$d files not uploaded</string>
    <string name="media_files_not_uploaded">%d files not uploaded</string>
    <string name="media_files_uploaded">%d files uploaded</string>
    <string name="media_file_not_uploaded">1 file not uploaded</string>
    <string name="media_file_uploaded">1 file uploaded</string>
    <string name="media_files_uploaded_successfully">, %d successfully uploaded</string>
    <string name="media_all_files_uploaded_successfully">%d files uploaded successfully</string>
    <string name="retry_needs_aztec" translatable="false">Retry only available in the Beta editor</string>
    <string name="media_file_missing_for_retry">Retry not possible - some files in this Post are missing from your device</string>
    <string name="media_files_uploaded_write_post">Write Post</string>

    <!-- post view -->
    <string name="post_id">Post</string>
    <string name="upload_failed">Upload failed</string>
    <string name="draft_uploaded">Draft uploaded</string>
    <string name="post_published">Post published</string>
    <string name="page_published">Page published</string>
    <string name="post_scheduled">Post scheduled</string>
    <string name="page_scheduled">Page scheduled</string>
    <string name="post_updated">Post updated</string>
    <string name="page_updated">Page updated</string>
    <string name="caption">Caption (optional)</string>
    <string name="horizontal_alignment">Horizontal alignment</string>
    <string name="width">Width</string>
    <string name="featured">Use as featured image</string>
    <string name="featured_in_post">Include image in post content</string>
    <string name="out_of_memory">Device out of memory</string>
    <string name="file_not_found">Couldn\'t find the file for upload. Was it deleted or moved?</string>
    <string name="download">Downloading media</string>
    <string name="delete_post">Delete post</string>
    <string name="delete_page">Delete page</string>
    <string name="share_url">Share URL</string>
    <string name="posts_fetching">Fetching posts…</string>
    <string name="pages_fetching">Fetching pages…</string>
    <string name="toast_err_post_uploading">Unable to open post while it\'s uploading</string>
    <string name="dialog_confirm_cancel_post_media_uploading">Are you sure? Deleting this post will also cancel the media upload.</string>

    <!-- reload drop down -->
    <string name="loading">Loading…</string>

    <!-- comment view -->
    <string name="on">on</string>
    <string name="comment_status_approved">Approved</string>
    <string name="comment_status_unapproved">Pending</string>
    <string name="comment_status_spam">Spam</string>
    <string name="comment_status_trash">Trashed</string>
    <string name="comment_status_all">All</string>
    <string name="edit_comment">Edit comment</string>
    <string name="comments_empty_list">No comments</string>
    <string name="comments_empty_list_filtered_approved">No Approved comments</string>
    <string name="comments_empty_list_filtered_pending">No Pending comments</string>
    <string name="comments_empty_list_filtered_spam">No Spam comments</string>
    <string name="comments_empty_list_filtered_trashed">No Trashed comments</string>
    <string name="comment_reply_to_user">Reply to %s</string>
    <string name="comment_trashed">Comment trashed</string>
    <string name="comment_spammed">Comment marked as spam</string>
    <string name="comment_deleted_permanently">Comment deleted</string>
    <string name="comment">Comment</string>
    <string name="comments_fetching">Fetching comments…</string>

    <!-- comment menu and buttons on comment detail - keep these short! -->
    <string name="mnu_comment_approve">Approve</string>
    <string name="mnu_comment_unapprove">Unapprove</string>
    <string name="mnu_comment_spam">Spam</string>
    <string name="mnu_comment_unspam">Not spam</string>
    <string name="mnu_comment_trash">Trash</string>
    <string name="mnu_comment_untrash">Restore</string>
    <string name="mnu_comment_delete_permanently">Delete</string>
    <string name="mnu_comment_liked">Liked</string>

    <!-- comment dialogs - must be worded to work for moderation of single/multiple comments -->
    <string name="dlg_approving_comments">Approving</string>
    <string name="dlg_unapproving_comments">Unapproving</string>
    <string name="dlg_spamming_comments">Marking as spam</string>
    <string name="dlg_trashing_comments">Sending to trash</string>
    <string name="dlg_deleting_comments">Deleting comments</string>
    <string name="dlg_confirm_trash_comments">Send to trash?</string>
    <string name="trash_yes">Trash</string>
    <string name="trash_no">Don\'t trash</string>

    <!-- comment actions -->
    <string name="reply">Reply</string>
    <string name="trash">Trash</string>
    <string name="like">Like</string>
    <string name="approve">Approve</string>
    <string name="comment_moderated_approved">Comment approved!</string>
    <string name="comment_moderated_unapproved">Comment unapproved</string>
    <string name="comment_liked">Comment liked</string>
    <string name="comment_q_action_done_generic">Action done!</string>
    <string name="comment_q_action_processing">Processing…</string>
    <string name="comment_q_action_liking">Liking…</string>
    <string name="comment_q_action_approving">Approving…</string>
    <string name="comment_q_action_replying">Replying…</string>

    <!-- pending draft local notifications -->
    <string name="pending_draft_one_day_1">You drafted \'%1$s\' yesterday. Don\'t forget to publish it!</string>
    <string name="pending_draft_one_day_2">Did you know that \'%1$s\' is still a draft? Publish away!</string>
    <string name="pending_draft_one_week_1">Your draft \'%1$s\' awaits you - be sure to publish it!</string>
    <string name="pending_draft_one_week_2">\'%1$s\' remains a draft. Remember to publish it!</string>
    <string name="pending_draft_one_month">Don\'t leave it hanging! \'%1$s\' is waiting to be published.</string>
    <string name="pending_draft_one_generic">Don\'t leave it hanging! \'%1$s\' is waiting to be published.</string>

    <string name="pending_draft_more">You drafted %d posts but never published them. Tap to check.</string>

    <!-- edit comment view -->
    <string name="author_name">Author name</string>
    <string name="author_email">Author email</string>
    <string name="author_url">Author URL</string>
    <string name="hint_comment_content">Comment</string>
    <string name="saving_changes">Saving changes</string>
    <string name="sure_to_cancel_edit_comment">Cancel editing this comment?</string>
    <string name="dlg_sure_to_delete_comment">Permanently delete this comment?</string>
    <string name="dlg_sure_to_delete_comments">Permanently delete these comments?</string>
    <string name="content_required">Comment is required</string>
    <string name="toast_comment_unedited">Comment hasn\'t changed</string>

    <!-- context menu -->
    <string name="remove_account">Remove site</string>
    <string name="blog_removed_successfully">Site removed successfully</string>

    <!-- draft actions -->
    <string name="delete_draft">Delete draft</string>
    <string name="delete_sure">Delete this draft</string>

    <!-- page actions -->
    <string name="preview_page">Preview page</string>
    <string name="deleting_page">Deleting page</string>
    <string name="page_deleted">Page deleted</string>
    <string name="delete_sure_page">Delete this page</string>
    <string name="page_trashed">Page sent to trash</string>

    <!-- post actions -->
    <string name="preview_post">Preview post</string>
    <string name="deleting_post">Deleting post</string>
    <string name="post_deleted">Post deleted</string>
    <string name="post_trashed">Post sent to trash</string>
    <string name="comment_added">Comment added successfully</string>
    <string name="delete_sure_post">Delete this post</string>
    <string name="share_url_post">Share post</string>
    <string name="share_url_page">Share page</string>
    <string name="share_link">Share link</string>
    <string name="post_not_published">Post status isn\'t published</string>
    <string name="page_not_published">Page status isn\'t published</string>
    <string name="view_in_browser">View in browser</string>
    <string name="preview">Preview</string>
    <string name="update_verb">Update</string>
    <string name="sending_content">Uploading %s content…</string>
    <string name="uploading_title">Uploading…</string>
    <string name="uploading_subtitle_mixed">%1$d %2$s, and %3$d of %4$d files remaining</string>
    <string name="uploading_subtitle_mixed_one">%1$d %2$s, and 1 file remaining</string>
    <string name="uploading_subtitle_posts_only">%1$d %2$s remaining</string>
    <string name="uploading_subtitle_media_only">%1$d of %2$d files remaining</string>
    <string name="uploading_subtitle_media_only_one">1 file remaining</string>
    <string name="uploading_total">Uploading %1$d of %2$d</string>
    <string name="uploading_media">Uploading media…</string>

    <!-- new account view -->
    <string name="no_site_error">Couldn\'t connect to the WordPress site. There is no valid WordPress site at this
        address. Check the site address (URL) you entered.</string>

    <!-- category management -->
    <string name="categories">Categories</string>
    <string name="add_new_category">Add new category</string>
    <string name="add_category">Add category</string>
    <string name="category_name">Category name</string>
    <string name="category_parent">Parent category (optional):</string>
    <string name="adding_cat_failed">Adding category failed</string>
    <string name="adding_cat_success">Category added successfully</string>
    <string name="cat_name_required">The category name field is required</string>
    <string name="category_automatically_renamed">Category name %1$s isn\'t valid. It has been renamed to %2$s.</string>
    <string name="top_level_category_name">Top level</string>


    <!-- action from share intents -->
    <string name="select_a_blog">Choose a WordPress site</string>
    <string name="share_action_title">Add to</string>
    <string name="share_action_post">Add to new post</string>
    <string name="share_action_media">Add to media library</string>
    <string name="share_intent_pick_site">Pick site</string>
    <string name="share_intent_adding_to">Adding to</string>
    <string name="share_action">Share</string>
    <string name="cant_share_no_visible_blog">You can\'t share to WordPress without a visible blog</string>
    <string name="cant_share_unknown_action">Unrecognized action requested, ignoring</string>

    <!-- file errors -->
    <string name="file_error_create">Couldn\'t create temp file for media upload. Make sure there is enough free space on your device.</string>

    <!-- SD Card errors -->
    <string name="sdcard_title">SD Card Required</string>
    <string name="sdcard_message">A mounted SD card is required to upload media</string>

    <!--     Begin     -->
    <!-- Site Settings -->
    <!--               -->

    <!-- General -->
    <string name="discussion">Discussion</string>
    <string name="privacy">Privacy</string>
    <string name="related_posts">Related Posts</string>
    <string name="more">More</string>
    <string name="none">None</string>
    <string name="disabled">Disabled</string>
    <string name="comments">Comments</string>
    <string name="close_after">Close after</string>
    <string name="oldest_first">Oldest first</string>
    <string name="newest_first">Newest first</string>
    <string name="days_quantity_one">1 day</string>
    <string name="days_quantity_other">%d days</string>

    <!-- PreferenceCategory Headers -->
    <string name="site_settings_general_header">General</string>
    <string name="site_settings_account_header">Account</string>
    <string name="site_settings_writing_header">Writing</string>
    <string name="site_settings_discussion_header" translatable="false">@string/discussion</string>
    <string name="site_settings_discussion_new_posts_header">Defaults for new posts</string>
    <string name="site_settings_comments_header" translatable="false">@string/comments</string>
    <string name="site_settings_advanced_header">Advanced</string>
    <string name="site_settings_traffic_header">Traffic</string>

    <!-- Preference Titles -->
    <string name="site_settings_title_title">Site Title</string>
    <string name="site_settings_tagline_title">Tagline</string>
    <string name="site_settings_address_title">Address</string>
    <string name="site_settings_privacy_title" translatable="false">@string/privacy</string>
    <string name="site_settings_language_title" translatable="false">@string/language</string>
    <string name="site_settings_username_title" translatable="false">@string/username</string>
    <string name="site_settings_password_title" translatable="false">@string/password</string>
    <string name="site_settings_default_category_title">Default Category</string>
    <string name="site_settings_tags_title">Tags</string>
    <string name="site_settings_default_format_title">Default Format</string>
    <string name="site_settings_week_start_title">Week starts on</string>
    <string name="site_settings_date_format_title">Date Format</string>
    <string name="site_settings_time_format_title">Time Format</string>
    <string name="site_settings_timezone_title">Timezone</string>
    <string name="site_settings_timezone_subtitle">Choose a city in your timezone</string>
    <string name="site_settings_posts_per_page_title">Posts per page</string>
    <string name="site_settings_format_entry_custom">Custom</string>
    <string name="site_settings_format_hint_custom">Custom format</string>
    <string name="site_settings_format_help">Learn more about date &amp; time formatting</string>
    <string name="site_settings_image_original_size">Original Size</string>
    <string name="site_settings_optimize_images">Optimize Images</string>
    <string name="site_settings_default_image_width_title" translatable="false">@string/max_thumbnail_px_size</string>
    <string name="site_settings_default_image_quality_title" translatable="false">@string/image_quality</string>
    <string name="site_settings_optimize_videos">Optimize Videos</string>
    <string name="site_settings_default_video_width_title" translatable="false">@string/max_video_resolution</string>
    <string name="site_settings_default_video_quality_title" translatable="false">@string/video_quality</string>
    <string name="site_settings_upload_and_link_image_title" translatable="false">@string/upload_full_size_image</string>
    <string name="site_settings_related_posts_title" translatable="false">@string/related_posts</string>
    <string name="site_settings_more_title" translatable="false">@string/more</string>
    <string name="site_settings_allow_comments_title">Allow Comments</string>
    <string name="site_settings_send_pingbacks_title">Send Pingbacks</string>
    <string name="site_settings_receive_pingbacks_title">Receive Pingbacks</string>
    <string name="site_settings_identity_required_title">Must include name and email</string>
    <string name="site_settings_account_required_title">Users must be logged in</string>
    <string name="site_settings_close_after_title" translatable="false">@string/close_after</string>
    <string name="site_settings_sort_by_title">Sort by</string>
    <string name="site_settings_threading_title">Threading</string>
    <string name="site_settings_paging_title">Paging</string>
    <string name="site_settings_whitelist_title">Automatically approve</string>
    <string name="site_settings_multiple_links_title">Links in comments</string>
    <string name="site_settings_moderation_hold_title">Hold for Moderation</string>
    <string name="site_settings_blacklist_title">Blacklist</string>
    <string name="site_settings_delete_site_title">Delete Site</string>
    <string name="site_settings_timezones_error">Unable to load timezones</string>
    <string name="site_settings_amp_title">Accelerated Mobile Pages (AMP)</string>
    <string name="site_settings_amp_summary">Your WordPress.com site supports the use of Accelerated Mobile Pages, a Google-led initiative that dramatically speeds up loading times on mobile devices</string>

    <!-- tag list and detail -->
    <string name="tag_name_hint">Tag</string>
    <string name="tag_description_hint">Description</string>
    <string name="add_new_tag">Add New Tag</string>
    <string name="error_tag_exists">A tag with this name already exists</string>
    <string name="dlg_confirm_delete_tag">Permanently delete \'%s\'?</string>
    <string name="dlg_deleting_tag">Deleting</string>
    <string name="dlg_saving_tag">Saving</string>

    <!-- Jetpack settings -->
    <string name="jetpack_site_settings_category_title">Jetpack Settings</string>
    <string name="jetpack_security_setting_title">Security</string>
    <string name="jetpack_monitor_uptime_title">Monitor your site\'s uptime</string>
    <string name="jetpack_send_email_notifications_title">Send notifications by email</string>
    <string name="jetpack_send_wp_notifications_title">Send push notifications</string>
    <string name="jetpack_prevent_brute_force_category_title">Brute force attack protection</string>
    <string name="jetpack_prevent_brute_force_title">Block malicious login attempts</string>
    <string name="jetpack_brute_force_whitelist_title">Whitelisted IP addresses</string>
    <string name="jetpack_wpcom_sign_in_category_title">WordPress.com login</string>
    <string name="jetpack_allow_wpcom_sign_in_title">Allow WordPress.com login</string>
    <string name="jetpack_match_wpcom_via_email_title">Match accounts using email</string>
    <string name="jetpack_require_two_factor_title">Require two-step authentication</string>

    <!-- Preference Summaries -->
    <string name="site_settings_privacy_public_summary">Public</string>
    <string name="site_settings_privacy_hidden_summary">Hidden</string>
    <string name="site_settings_privacy_private_summary">Private</string>
    <string name="site_settings_threading_summary">%d levels</string>
    <string name="site_settings_whitelist_all_summary">Comments from all users</string>
    <string name="site_settings_whitelist_known_summary">Comments from known users</string>
    <string name="site_settings_whitelist_none_summary" translatable="false">@string/none</string>
    <string name="site_settings_optimize_images_summary">Enable to resize and compress pictures</string>
    <string name="site_settings_optimize_video_summary">Enable to resize and compress videos</string>

    <string name="detail_approve_manual">Require manual approval for everyone\'s comments.</string>
    <string name="detail_approve_auto_if_previously_approved">Automatically approve if the user has a previously approved comment</string>
    <string name="detail_approve_auto">Automatically approve everyone\'s comments.</string>
    <string-array name="site_settings_auto_approve_details" translatable="false">
        <item>@string/detail_approve_manual</item>
        <item>@string/detail_approve_auto_if_previously_approved</item>
        <item>@string/detail_approve_auto</item>
    </string-array>

    <string name="site_settings_multiple_links_summary_zero">Require approval for more than 0 links</string>
    <string name="site_settings_multiple_links_summary_one">Require approval for more than 1 link</string>
    <string name="site_settings_multiple_links_summary_other">Require approval for more than %d links</string>
    <string name="site_settings_paging_summary_one">1 comment per page</string>
    <string name="site_settings_paging_summary_other">%d comments per page</string>

    <string name="privacy_public">Your site is visible to everyone and may be indexed by search engines</string>
    <string name="privacy_public_not_indexed">Your site is visible to everyone but asks search engines not to index it</string>
    <string name="privacy_private">Your site is visible only to you and users you approve</string>
    <string-array name="privacy_details" translatable="false">
        <item>@string/privacy_public</item>
        <item>@string/privacy_public_not_indexed</item>
        <item>@string/privacy_private</item>
    </string-array>

    <!-- Preference Entries -->
    <string name="approve_manual">No comments</string>
    <string name="approve_auto_if_previously_approved">Known users\' comments</string>
    <string name="approve_auto">All users</string>
    <string-array name="site_settings_auto_approve_entries" translatable="false">
        <item>@string/approve_manual</item>
        <item>@string/approve_auto_if_previously_approved</item>
        <item>@string/approve_auto</item>
    </string-array>

    <string-array name="site_settings_privacy_entries" translatable="false">
        <item>@string/site_settings_privacy_public_summary</item>
        <item>@string/site_settings_privacy_hidden_summary</item>
        <item>@string/site_settings_privacy_private_summary</item>
    </string-array>

    <string-array name="site_settings_sort_entries" translatable="false">
        <item>@string/oldest_first</item>
        <item>@string/newest_first</item>
    </string-array>

    <!-- Hints (long press) -->
    <string name="site_settings_title_hint">In a few words, explain what this site is about</string>
    <string name="site_settings_tagline_hint">A short description or catchy phrase to describe your blog</string>
    <string name="site_settings_address_hint">Changing your address is not currently supported</string>
    <string name="site_settings_privacy_hint">Controls who can see your site</string>
    <string name="site_settings_language_hint">Language this blog is primarily written in</string>
    <string name="site_settings_username_hint">Current user account</string>
    <string name="site_settings_password_hint">Change your password</string>
    <string name="site_settings_category_hint">Sets new post category</string>
    <string name="site_settings_tags_hint">Manage your site\'s tags</string>
    <string name="site_settings_format_hint">Sets new post format</string>
    <string name="site_settings_image_width_hint">Resizes images in posts to this width</string>
    <string name="site_settings_image_quality_hint">Quality of pictures. Higher values mean better quality pictures.</string>
    <string name="site_settings_video_width_hint">Resizes videos in posts to this size</string>
    <string name="site_settings_video_quality_hint">Quality of videos. Higher values mean better quality videos.</string>
    <string name="site_settings_related_posts_hint">Show or hide related posts in reader</string>
    <string name="site_settings_more_hint">View all available Discussion settings</string>
    <string name="site_settings_discussion_hint">View and change your sites discussion settings</string>
    <string name="site_settings_allow_comments_hint">Allow readers to post comments</string>
    <string name="site_settings_send_pingbacks_hint">Attempt to notify any blogs linked to from the article</string>
    <string name="site_settings_receive_pingbacks_hint">Allow link notifications from other blogs</string>
    <string name="site_settings_close_after_hint">Disallow comments after the specified time</string>
    <string name="site_settings_sort_by_hint">Determines the order comments are displayed</string>
    <string name="site_settings_threading_hint">Allow nested comments to a certain depth</string>
    <string name="site_settings_paging_hint">Display comments in chunks of a specified size</string>
    <string name="site_settings_manual_approval_hint">Comments must be manually approved</string>
    <string name="site_settings_identity_required_hint">Comment author must fill out name and e-mail</string>
    <string name="site_settings_user_account_required_hint">Users must be registered and logged in to comment</string>
    <string name="site_settings_whitelist_hint">Comment author must have a previously approved comment</string>
    <string name="site_settings_multiple_links_hint">Ignores link limit from known users</string>
    <string name="site_settings_moderation_hold_hint">Comments that match a filter are put in the moderation queue</string>
    <string name="site_settings_blacklist_hint">Comments that match a filter are marked as spam</string>
    <string name="site_settings_delete_site_hint">Removes your site data from the app</string>

    <!-- Related Posts -->
    <string name="site_settings_rp_switch_title">Show Related Posts</string>
    <string name="site_settings_rp_switch_summary">Related Posts displays relevant content from your site below your posts.</string>
    <string name="site_settings_rp_show_header_title">Show Header</string>
    <string name="site_settings_rp_show_images_title">Show Images</string>
    <string name="site_settings_rp_preview_header" translatable="false">@string/related_posts</string>
    <string name="site_settings_rp_preview1_title">Big iPhone/iPad Update Now Available</string>
    <string name="site_settings_rp_preview1_site">in \"Mobile\"</string>
    <string name="site_settings_rp_preview2_title">The WordPress for Android App Gets a Big Facelift</string>
    <string name="site_settings_rp_preview2_site">in \"Apps\"</string>
    <string name="site_settings_rp_preview3_title">Upgrade Focus: VideoPress For Weddings</string>
    <string name="site_settings_rp_preview3_site">in \"Upgrade\"</string>

    <!-- Learn More -->
    <string name="site_settings_learn_more_header" translatable="false">@string/learn_more</string>
    <string name="site_settings_learn_more_caption">You can override these settings for individual posts.</string>

    <!-- List Editors (Blacklist, Hold for Moderation) -->
    <string name="site_settings_list_editor_summary_one">1 item</string>
    <string name="site_settings_list_editor_summary_other">%d items</string>

    <string name="site_settings_list_editor_action_mode_title">Selected %1$d</string>
    <string name="site_settings_list_editor_no_items_text">No items</string>
    <string name="site_settings_list_editor_input_hint">Enter a word or phrase</string>
    <string name="site_settings_hold_for_moderation_description">When a comment contains any of these words in its content, name, URL, e-mail, or IP, it will be held in the moderation queue. You can enter partial words, so \"press\" will match \"WordPress.\"</string>
    <string name="site_settings_blacklist_description">When a comment contains any of these words in its content, name, URL, e-mail, or IP, it will be marked as spam. You can enter partial words, so \"press\" will match \"WordPress.\"</string>
    <string name="site_settings_jetpack_whitelist_description">You may whitelist an IP address or series of addresses preventing them from ever being blocked by Jetpack. IPv4 and IPv6 are acceptable. To specify a range, enter the low value and high value separated by a dash. Example: 12.12.12.1–12.12.12.100</string>

    <!-- Dialogs -->
    <string name="site_settings_discussion_title" translatable="false">@string/discussion</string>
    <string name="site_settings_close_after_dialog_title">Close commenting</string>
    <string name="site_settings_paging_dialog_header">Comments per page</string>
    <string name="site_settings_paging_dialog_description">Break comment threads into multiple pages.</string>
    <string name="site_settings_threading_dialog_header">Thread up to</string>
    <string name="site_settings_threading_dialog_description">Allow comments to be nested in threads.</string>
    <string name="site_settings_close_after_dialog_header" translatable="false">@string/close_after</string>
    <string name="site_settings_close_after_dialog_description">Automatically close comments on articles.</string>
    <string name="site_settings_close_after_dialog_switch_text">Automatically close</string>
    <string name="site_settings_multiple_links_dialog_description">Require approval for comments that include more than this number of links.</string>

    <!-- Errors -->
    <string name="site_settings_unsupported_version_error">Unsupported WordPress version</string>
    <string name="site_settings_unknown_language_code_error">Language code not recognized</string>
    <string name="site_settings_disconnected_toast">Logged out, editing disabled.</string>

    <!--               -->
    <!-- Site Settings -->
    <!--      End      -->

    <!-- preferences -->
    <string name="open_source_licenses">Open source licenses</string>
    <string name="preference_open_device_settings">Open device settings</string>
    <string name="preference_send_usage_stats">Send statistics</string>
    <string name="preference_send_usage_stats_summary">Automatically send usage statistics to help us improve WordPress for Android</string>
    <string name="preference_editor">Editor</string>
    <string name="preference_editor_footer">Editor release notes and bug reporting</string>
    <string name="preference_editor_footer_description">Info Icon</string>
    <string name="preference_editor_type">Set editor type</string>

    <string name="preference_editor_beta" translatable="false">Beta</string>
    <string name="preference_editor_legacy">Legacy</string>
    <string name="preference_editor_visual">Visual</string>

    <string-array name="editor_entries" translatable="false">
        <item>@string/preference_editor_legacy</item>
        <item>@string/preference_editor_visual</item>
        <item>@string/preference_editor_beta</item>
    </string-array>

    <!-- stats -->
    <string name="stats">Stats</string>
    <string name="stats_for">Stats for %s</string>
    <string name="stats_other_recent_stats_label">Other Recent Stats</string>
    <string name="stats_other_recent_stats_moved_label">Looking for your Other Recent Stats? We\'ve moved them to the Insights page.</string>
    <string name="stats_view_all">View all</string>
    <string name="stats_view">View</string>
    <string name="stats_pagination_label">Page %1$s of %2$s</string>
    <string name="stats_no_activity_this_period">No activity this period</string>
    <string name="stats_default_number_zero" translatable="false">0</string>
    <string name="stats_jetpack_connection_setup_info">To use Stats on your WordPress site, you\'ll need to install the Jetpack plugin. Would you like to setup Jetpack?</string>
    <string name="stats_jetpack_connection_setup">Set up Jetpack</string>
    <string name="stats_jetpack_more_info">More information</string>

    <!-- stats: errors -->
    <string name="stats_no_blog">Stats couldn\'t be loaded for the required blog</string>
    <string name="stats_generic_error">Required Stats couldn\'t be loaded</string>
    <string name="stats_sign_in_jetpack_different_com_account">To view your stats, log in to the WordPress.com account you used to connect Jetpack.</string>
    <string name="stats_enable_rest_api_in_jetpack">To view your stats, enable the JSON API module in Jetpack.</string>

    <!-- stats: Widget labels -->
    <string name="stats_widget_name">WordPress Today\'s Stats</string>
    <string name="stats_widget_name_for_blog">Today\'s Stats for %1$s</string>
    <string name="stats_widget_loading_data">Loading data…</string>
    <string name="stats_widget_error_generic">Stats couldn\'t be loaded</string>
    <string name="stats_widget_error_no_account">Please login into WordPress</string>
    <string name="stats_widget_error_no_permissions">Your WordPress.com account can\'t access Stats on this blog</string>
    <string name="stats_widget_error_no_visible_blog">Stats couldn\'t be accessed without a visible blog</string>
    <string name="stats_widget_error_readd_widget">Please remove the widget and re-add it again</string>
    <string name="stats_widget_error_jetpack_no_blogid">Please access the Stats in the app, and try adding the widget later</string>

    <!-- stats: Widget Promote Dialog -->
    <string name="stats_widget_promo_title">Home Screen Stats Widget</string>
    <string name="stats_widget_promo_desc">Add the widget to your home screen to access your Stats in one click.</string>
    <string name="stats_widget_promo_ok_btn_label">Ok, got it</string>

    <!-- stats: labels for timeframes -->
    <string name="stats_timeframe_today">Today</string>
    <string name="stats_timeframe_yesterday">Yesterday</string>
    <string name="stats_timeframe_days">Days</string>
    <string name="stats_timeframe_weeks">Weeks</string>
    <string name="stats_timeframe_months">Months</string>
    <string name="stats_timeframe_years">Years</string>

    <string name="stats_views">Views</string>
    <string name="stats_visitors">Visitors</string>
    <string name="stats_likes">Likes</string>
    <string name="stats_comments" translatable="false">@string/comments</string>

    <!-- stats: labels for the views -->
    <string name="stats_view_visitors_and_views">Visitors and Views</string>
    <string name="stats_view_countries">Countries</string>
    <string name="stats_view_top_posts_and_pages">Posts &amp; Pages</string>
    <string name="stats_view_clicks">Clicks</string>
    <string name="stats_view_tags_and_categories">Tags &amp; Categories</string>
    <string name="stats_view_authors">Authors</string>
    <string name="stats_view_referrers">Referrers</string>
    <string name="stats_view_videos">Videos</string>
    <string name="stats_view_comments" translatable="false">@string/comments</string>
    <string name="stats_view_search_terms">Search Terms</string>
    <string name="stats_view_publicize">Publicize</string>
    <string name="stats_view_followers">Followers</string>

    <!-- stats: label for the entries -->
    <string name="stats_entry_country">Country</string>
    <string name="stats_entry_posts_and_pages">Title</string>
    <string name="stats_entry_clicks_link">Link</string>
    <string name="stats_entry_tags_and_categories">Topic</string>
    <string name="stats_entry_authors">Author</string>
    <string name="stats_entry_referrers">Referrer</string>
    <string name="stats_entry_video_plays">Video</string>
    <string name="stats_entry_top_commenter">Author</string>
    <string name="stats_entry_publicize">Service</string>
    <string name="stats_entry_followers">Follower</string>
    <string name="stats_entry_search_terms">Search Term</string>

    <!-- stats: label for the totals -->
    <string name="stats_totals_views">Views</string>
    <string name="stats_totals_clicks">Clicks</string>
    <string name="stats_totals_plays">Plays</string>
    <string name="stats_totals_comments" translatable="false">@string/comments</string>
    <string name="stats_totals_publicize">Followers</string>
    <string name="stats_totals_followers">Since</string>

    <!-- stats: empty list strings -->
    <string name="stats_empty_geoviews">No countries recorded</string>
    <string name="stats_empty_geoviews_desc">Explore the list to see which countries and regions generate the most traffic to your site.</string>
    <string name="stats_empty_top_posts_title">No posts or pages viewed</string>
    <string name="stats_empty_top_posts_desc">Discover what your most-viewed content is, and check how individual posts and pages perform over time.</string>
    <string name="stats_empty_referrers_title">No referrers recorded</string>
    <string name="stats_empty_referrers_desc">Learn more about your site’s visibility by looking at the websites and search engines that send the most traffic your way</string>
    <string name="stats_empty_clicks_title">No clicks recorded</string>
    <string name="stats_empty_clicks_desc">When your content includes links to other sites, you’ll see which ones your visitors click on the most.</string>
    <string name="stats_empty_top_authors_desc">Track the views on each contributor\'s posts, and zoom in to discover the most popular content by each author.</string>
    <string name="stats_empty_tags_and_categories">No tagged posts or pages viewed</string>
    <string name="stats_empty_tags_and_categories_desc">Get an overview of the most popular topics on your site, as reflected in your top posts from the past week.</string>
    <string name="stats_empty_video">No videos played</string>
    <string name="stats_empty_video_desc">If you\'ve uploaded videos using VideoPress, find out how many times they’ve been watched.</string>
    <string name="stats_empty_comments">No comments yet</string>
    <string name="stats_empty_comments_desc">If you allow comments on your site, track your top commenters and discover what content sparks the liveliest conversations, based on the most recent 1,000 comments.</string>
    <string name="stats_bar_graph_empty">No stats available</string>
    <string name="stats_empty_publicize">No publicize followers recorded</string>
    <string name="stats_empty_publicize_desc">Keep track of your followers from various social networking services using publicize.</string>
    <string name="stats_empty_followers">No followers</string>
    <string name="stats_empty_followers_desc">Keep track of your overall number of followers, and how long each one has been following your site.</string>
    <string name="stats_empty_search_terms">No search terms recorded</string>
    <string name="stats_empty_search_terms_desc">Learn more about your search traffic by looking at the terms your visitors searched for to find your site.</string>

    <!-- stats: comments -->
    <string name="stats_comments_by_authors">By Authors</string>
    <string name="stats_comments_by_posts_and_pages">By Posts &amp; Pages</string>
    <string name="stats_comments_total_comments_followers">Total posts with comment followers: %1$s</string>

    <!-- stats: referrers -->
    <string name="stats_referrers_spam">Spam</string>
    <string name="stats_referrers_unspam">Not spam</string>
    <string name="stats_referrers_marking_spam">Marking as spam</string>
    <string name="stats_referrers_marking_not_spam">Marking as not spam</string>
    <string name="stats_referrers_spam_generic_error">Something went wrong during the operation. The spam state wasn\'t changed.</string>

    <!-- stats: followers -->
    <string name="stats_followers_wpcom_selector">WordPress.com</string>
    <string name="stats_followers_email_selector">Email</string>
    <string name="stats_followers_total_wpcom">Total WordPress.com Followers: %1$s</string>
    <string name="stats_followers_total_email">Total Email Followers: %1$s</string>
    <string name="stats_followers_total_wpcom_paged">Showing %1$d - %2$d of %3$s WordPress.com Followers</string>
    <string name="stats_followers_total_email_paged">Showing %1$d - %2$d of %3$s Email Followers</string>
    <string name="stats_followers_seconds_ago">seconds ago</string>
    <string name="stats_followers_a_minute_ago">a minute ago</string>
    <string name="stats_followers_minutes">%1$d minutes</string>
    <string name="stats_followers_an_hour_ago">an hour ago</string>
    <string name="stats_followers_hours">%1$d hours</string>
    <string name="stats_followers_a_day">A day</string>
    <string name="stats_followers_days">%1$d days</string>
    <string name="stats_followers_a_month">A month</string>
    <string name="stats_followers_months">%1$d months</string>
    <string name="stats_followers_a_year">A year</string>
    <string name="stats_followers_years">%1$d years</string>

    <!-- stats: search terms -->
    <string name="stats_search_terms_unknown_search_terms">Unknown Search Terms</string>

    <!-- stats: Authors -->
    <string name="stats_unknown_author">Unknown Author</string>

    <!-- Stats: Single post details view -->
    <string name="stats_period">Period</string>
    <string name="stats_total">Total</string>
    <string name="stats_overall">Overall</string>
    <string name="stats_months_and_years">Months and Years</string>
    <string name="stats_average_per_day">Average per Day</string>
    <string name="stats_recent_weeks">Recent Weeks</string>

    <!-- Stats insights -->
    <string name="stats_insights">Insights</string>
    <string name="stats_insights_all_time">All-time posts, views, and visitors</string>
    <string name="stats_insights_today">Today\'s Stats</string>
    <string name="stats_insights_latest_post_no_title">(no title)</string>
    <string name="stats_insights_latest_post_summary">Latest Post Summary</string>
    <string name="stats_insights_latest_post_trend">It\'s been %1$s since %2$s was published. Here\'s how the post has performed so far…</string>
    <string name="stats_insights_popular">Most popular day and hour</string>
    <string name="stats_insights_most_popular_day">Most popular day</string>
    <string name="stats_insights_most_popular_hour">Most popular hour</string>
    <string name="stats_insights_most_popular_percent_views">%1$d%% of views</string>
    <string name="stats_insights_best_ever">Best Views Ever</string>

    <!-- invalid_url -->
    <string name="invalid_site_url_message">Check that the site URL entered is valid</string>
    <string name="invalid_url_message">Check that the URL entered is valid</string>

    <!-- QuickPress -->
    <string name="quickpress_window_title">Select blog for QuickPress shortcut</string>
    <string name="quickpress_add_error">Shortcut name can\'t be empty</string>
    <string name="quickpress_add_alert_title">Set shortcut name</string>

    <!-- HTTP Authentication -->
    <string name="httpuser">HTTP username</string>
    <string name="httppassword">HTTP password</string>
    <string name="settings">Settings</string>
    <string name="http_credentials">HTTP credentials (optional)</string>
    <string name="http_authorization_required">Authorization required</string>

    <!-- post scheduling and password -->
    <string name="submit_for_review">Submit</string>
    <string name="schedule_verb">Schedule</string>

    <!-- notifications -->
    <string name="notifications">Notifications</string>
    <string name="note_reply_successful">Reply published</string>
    <string name="new_notifications">%d new notifications</string>
    <string name="more_notifications">and %d more.</string>
    <string name="reply_failed">Reply failed</string>
    <string name="notifications_empty_list">No notifications</string>
    <string name="notifications_empty_all">No notifications&#8230;yet.</string>
    <string name="notifications_empty_unread">You\'re all caught up!</string>
    <string name="notifications_empty_comments">No new comments&#8230;yet.</string>
    <string name="notifications_empty_followers">No new followers to report&#8230;yet.</string>
    <string name="notifications_empty_likes">No new likes to show&#8230;yet.</string>
    <string name="notifications_empty_action_all">Get active! Comment on posts from blogs you follow.</string>
    <string name="notifications_empty_action_unread">Reignite the conversation: write a new post.</string>
    <string name="notifications_empty_action_comments">Join a conversation: comment on posts from blogs you follow.</string>
    <string name="notifications_empty_action_followers_likes">Get noticed: comment on posts you\'ve read.</string>
    <string name="notifications_account_required">Log in to WordPress.com for notifications</string>
    <string name="notifications_empty_view_reader">View Reader</string>
    <string name="older_two_days">Older than 2 days</string>
    <string name="older_last_week">Older than a week</string>
    <string name="older_month">Older than a month</string>
    <string name="error_notification_open">Could not open notification</string>
    <string name="ignore">Ignore</string>
    <string name="push_auth_expired">The request has expired. Log in to WordPress.com to try again.</string>
    <string name="follows">Follows</string>
    <string name="notifications_label_new_notifications">New notifications</string>
    <string name="notifications_label_new_notifications_subtitle">Tap to show them</string>
    <string name="notifications_tab_title_all">All</string>
    <string name="notifications_tab_title_unread">Unread</string>
    <string name="notifications_tab_title_comments" translatable="false">@string/comments</string>
    <string name="notifications_tab_title_follows" translatable="false">@string/follows</string>
    <string name="notifications_tab_title_likes" translatable="false">@string/stats_likes</string>

    <!-- Notification Settings -->
    <string name="notification_settings">Notification Settings</string>
    <string name="notification_settings_master_status_on">On</string>
    <string name="notification_settings_master_status_off">Off</string>
    <string name="notification_settings_master_hint_on">Disable notifications</string>
    <string name="notification_settings_master_hint_off">Enable notifications</string>
    <string name="notification_settings_master_off_title">To receive notifications on this device, turn Notification Settings on.</string>
    <string name="notification_settings_master_off_message">Turning Notification Settings off will disable all notifications from this app, regardless of type. You can fine-tune which kind of notification you receive after turning Notification Settings on.</string>
    <string name="notification_settings_category_your_sites">Your Sites</string>
    <string name="notification_settings_item_your_sites_all_your_sites">All My Sites</string>
    <string name="notification_settings_category_other">Other</string>
    <string name="notification_settings_item_other_comments_other_blogs">Comments on other sites</string>
    <string name="notification_settings_item_other_pending_drafts">Notify me on pending drafts</string>
    <string name="notification_settings_item_other_account_emails">Email from WordPress.com</string>
    <string name="notification_settings_item_other_account_emails_summary">We\'ll always send important emails regarding your account, but you can get some helpful extras, too.</string>
    <string name="notification_settings_category_sights_and_sounds">Sights and Sounds</string>
    <string name="notification_settings_item_sights_and_sounds_choose_sound">Choose sound</string>
    <string name="notification_settings_item_sights_and_sounds_vibrate_device">Vibrate device</string>
    <string name="notification_settings_item_sights_and_sounds_blink_light">Blink light</string>
    <string name="notifications_wpcom_updates">WordPress.com Updates</string>
    <string name="notifications_tab">Notifications tab</string>
    <string name="email">Email</string>
    <string name="email_address">Email address</string>
    <string name="app_notifications">App notifications</string>
    <string name="comment_likes">Comment likes</string>
    <string name="replies_to_your_comments">Replies to your comments</string>
    <string name="error_loading_notifications">Couldn\'t load notification settings</string>
    <string name="notification_types">Notification Types</string>
    <string name="notifications_disabled">App notifications have been disabled. Tap here to enable them in Settings.</string>
    <string name="notifications_tab_summary">Settings for notifications that appear in the Notifications tab.</string>
    <string name="notifications_email_summary">Settings for notifications that are sent to the email tied to your account.</string>
    <string name="notifications_push_summary">Settings for notifications that appear on your device.</string>
    <string name="search_sites">Search sites</string>
    <string name="notifications_no_search_results">No sites matched \'%s\'</string>

    <string name="comments_on_my_site">Comments on my site</string>
    <string name="likes_on_my_comments">Likes on my comments</string>
    <string name="likes_on_my_posts">Likes on my posts</string>
    <string name="site_follows">Site follows</string>
    <string name="site_achievements">Site achievements</string>
    <string name="username_mentions">Username mentions</string>
    <string-array name="notifications_blog_settings" translatable="false">
        <item>@string/comments_on_my_site</item>
        <item>@string/likes_on_my_comments</item>
        <item>@string/likes_on_my_posts</item>
        <item>@string/site_follows</item>
        <item>@string/site_achievements</item>
        <item>@string/username_mentions</item>
    </string-array>

    <string name="replies_to_my_comments">Replies to my comments</string>
    <string-array name="notifications_other_settings" translatable="false">
        <item>@string/replies_to_my_comments</item>
        <item>@string/likes_on_my_comments</item>
    </string-array>

    <string name="notif_suggestions">Suggestions</string>
    <string name="notif_research">Research</string>
    <string name="notif_community">Community</string>
    <string-array name="notifications_wpcom_settings" translatable="false">
        <item>@string/notif_suggestions</item>
        <item>@string/notif_research</item>
        <item>@string/notif_community</item>
    </string-array>

    <string name="notif_tips">Tips for getting the most out of WordPress.com.</string>
    <string name="notif_surveys">Opportunities to participate in WordPress.com research &amp; surveys.</string>
    <string name="notif_events">Information on WordPress.com courses and events (online &amp; in-person).</string>
    <string-array name="notifications_wpcom_settings_summaries" translatable="false">
        <item>@string/notif_tips</item>
        <item>@string/notif_surveys</item>
        <item>@string/notif_events</item>
    </string-array>

    <!-- reader -->
    <string name="reader">Reader</string>

    <!-- editor -->
    <string name="editor_post_title_placeholder">Post Title</string>
    <string name="editor_page_title_placeholder">Page Title</string>
    <string name="editor_content_placeholder">Share your story here…</string>
    <string name="editor_post_saved_online">Post saved online</string>
    <string name="editor_post_saved_locally">Post saved on device</string>
    <string name="editor_draft_saved_online">Draft saved online</string>
    <string name="editor_draft_saved_locally">Draft saved on device</string>
    <string name="editor_scheduled_post_saved_online">Post scheduled</string>
    <string name="editor_post_saved_locally_failed_media">The post has failed media uploads and has been saved locally</string>
    <string name="editor_uploading_post">Your post is uploading</string>
    <string name="visual_editor_enabled">Visual Editor enabled</string>
    <string name="visual_editor_disabled">Visual Editor disabled</string>
    <string name="aztec_editor_enabled" translatable="false">Aztec Editor enabled</string>
    <string name="aztec_editor_disabled" translatable="false">Aztec Editor disabled</string>
    <string name="new_editor_reflection_error">Visual editor is not compatible with your device. It was
        automatically disabled.</string>

    <string name="async_promo_title">Publish with Confidence</string>
    <string name="async_promo_description">You can now leave the editor and your post will save and publish behind the scenes! Give it a try!</string>
    <string name="async_promo_link">How does it work?</string>

    <!-- Post Settings -->
    <string name="post_settings">Post settings</string>
    <string name="post_settings_status">Status</string>
    <string name="post_settings_categories_and_tags">Categories &amp; Tags</string>
    <string name="post_settings_more_options">More Options</string>
    <string name="post_settings_not_set">Not Set</string>
    <string name="post_settings_excerpt">Excerpt</string>
    <string name="post_settings_slug">Slug</string>
    <string name="post_settings_tags">Tags</string>
    <string name="post_settings_post_format">Post Format</string>
    <string name="post_settings_featured_image">Featured Image</string>
    <string name="post_settings_set_featured_image">Set Featured Image</string>
    <string name="post_settings_choose_featured_image">Choose featured image</string>
    <string name="post_settings_remove_featured_image">Remove featured image</string>
    <string name="post_settings_slug_dialog_hint">The slug is the URL-friendly version of the post title.</string>
    <string name="post_settings_excerpt_dialog_hint">Excerpts are optional hand-crafted summaries of your content.</string>
    <string name="post_settings_password_dialog_hint">Only those with this password can view this post</string>

    <!-- post date selection -->
    <string name="publish_date">Publish</string>
    <string name="immediately">Immediately</string>
    <string name="now">Now</string>
    <string name="select_date">Select date</string>
    <string name="select_time">Select time</string>

    <!-- location -->
    <string name="post_settings_location">Location</string>
    <string name="post_settings_add_location_permission_required">Permission required in order to add location</string>
    <string name="post_settings_error_placepicker_missing_play_services">Can\'t open the Location Picker, Google Play Services is not available</string>
    <string name="remove_location">Remove Location</string>
    <string name="change_location">Change Location</string>

    <!-- Post Status -->
    <string name="post_status_publish_post">Publish</string>
    <string name="post_status_pending_review">Pending review</string>
    <string name="post_status_draft">Draft</string>
    <string name="post_status_post_private">Private</string>
    <string name="post_status_scheduled">Scheduled</string>
    <string name="post_status_trashed">Trashed</string>
    <string-array name="post_settings_statuses" translatable="false">
        <item>@string/post_status_publish_post</item>
        <item>@string/post_status_draft</item>
        <item>@string/post_status_pending_review</item>
        <item>@string/post_status_post_private</item>
    </string-array>

    <!-- Aztec -->
    <string name="editor_content_hint">Share your story here&#8230;</string>

    <string name="editor_dropped_html_images_not_allowed">Dropping images while in HTML mode is not allowed</string>
    <string name="editor_dropped_text_error">Error occurred while dropping text</string>
    <string name="editor_dropped_title_images_not_allowed">Dropping images in the Title is not allowed</string>
    <string name="editor_dropped_unsupported_files">Warning: not all dropped items are supported!</string>

    <string name="error_media_small">Media too small to show</string>

    <string name="media_insert_unimplemented">Apologies! Feature not implemented yet :(</string>

    <string name="menu_undo">Undo</string>
    <string name="menu_redo">Redo</string>

    <string name="post_title">Title</string>

    <string name="upload_finished_toast">Can\'t stop the upload because it\'s already finished</string>

    <!-- Post Formats -->
    <string name="post_format_aside">Aside</string>
    <string name="post_format_audio">Audio</string>
    <string name="post_format_chat">Chat</string>
    <string name="post_format_gallery">Gallery</string>
    <string name="post_format_image">Image</string>
    <string name="post_format_link">Link</string>
    <string name="post_format_quote">Quote</string>
    <string name="post_format_standard">Standard</string>
    <string name="post_format_status">Status</string>
    <string name="post_format_video">Video</string>
    <string-array name="post_format_display_names" translatable="false">
        <item>@string/post_format_standard</item>
        <item>@string/post_format_aside</item>
        <item>@string/post_format_audio</item>
        <item>@string/post_format_chat</item>
        <item>@string/post_format_gallery</item>
        <item>@string/post_format_image</item>
        <item>@string/post_format_link</item>
        <item>@string/post_format_quote</item>
        <item>@string/post_format_status</item>
        <item>@string/post_format_video</item>
    </string-array>

    <!-- Menu Buttons -->
    <string name="new_post">New post</string>
    <string name="new_media">New media</string>
    <string name="edit_media">Edit media</string>
    <string name="view_site">View site</string>

    <!-- Image Alignment -->
    <string name="image_alignment">Alignment</string>

    <string name="alignment_none">None</string>
    <string name="alignment_left">Left</string>
    <string name="alignment_center">Center</string>
    <string name="alignment_right">Right</string>

    <string-array name="alignment_key_array" translatable="false">
        <item>none</item>
        <item>left</item>
        <item>center</item>
        <item>right</item>
    </string-array>

    <string-array name="alignment_array" translatable="false">
        <item>@string/alignment_none</item>
        <item>@string/alignment_left</item>
        <item>@string/alignment_center</item>
        <item>@string/alignment_right</item>
    </string-array>


    <!-- Image Size -->
    <string name="image_size">Size</string>

    <string name="size_thumbnail">Thumbnail</string>
    <string name="size_medium">Medium</string>
    <string name="size_large">Large</string>
    <string name="size_full">Full Size</string>

    <string-array name="image_size_key_array" translatable="false">
        <item>size-thumbnail</item>
        <item>size-medium</item>
        <item>size-large</item>
        <item>size-full</item>
    </string-array>

    <string-array name="image_size_label_array" translatable="false">
        <item>@string/size_thumbnail</item>
        <item>@string/size_medium</item>
        <item>@string/size_large</item>
        <item>@string/size_full</item>
    </string-array>

    <!-- About View -->
    <string name="app_title">WordPress for Android</string>
    <string name="publisher">Publisher:</string>
    <string name="automattic_inc" translatable="false">Automattic, Inc</string>
    <string name="automattic_url" translatable="false">automattic.com</string>
    <string name="wordpresscom_tos_url" translatable="false">https://%s.wordpress.com/tos</string>
    <string name="version">Version</string>
    <string name="tos">Terms of Service</string>
    <string name="privacy_policy">Privacy policy</string>

    <!-- Remote Post Changes -->
    <string name="local_changes">Local changes</string>

    <!-- message on post preview explaining what local changes, local drafts and drafts are -->
    <string name="local_changes_explainer">This post has local changes which haven\'t been published</string>
    <string name="local_draft_explainer">This post is a local draft which hasn\'t been published</string>
    <string name="draft_explainer">This post is a draft which hasn\'t been published</string>

    <!-- message on post preview explaining links are disabled -->
    <string name="preview_screen_links_disabled">Links are disabled on the preview screen</string>

    <string name="image_settings">Image settings</string>
    <string name="add_account_blog_url">Blog address</string>
    <string name="wordpress_blog">WordPress blog</string>
    <string name="blogusername">blogusername</string>
    <string name="dot_wordpress_dot_com_url" translatable="false">.wordpress.com</string>
    <string name="wordpress_dot_com" translatable="false">wordpress.com</string>
    <string name="wordpress_dot_com_capitalized" translatable="false">WordPress.com</string>

    <!-- Error Messages -->
    <!-- The following messages can\'t be factorized due to i18n -->
    <string name="error_refresh_posts">Posts couldn\'t be refreshed at this time</string>
    <string name="error_refresh_pages">Pages couldn\'t be refreshed at this time</string>
    <string name="error_refresh_notifications">Notifications couldn\'t be refreshed at this time</string>
    <string name="error_refresh_comments">Comments couldn\'t be refreshed at this time</string>
    <string name="error_refresh_comments_showing_older">Comments couldn\'t be refreshed at this time - showing older comments</string>
    <string name="error_refresh_stats">Stats couldn\'t be refreshed at this time</string>
    <string name="error_refresh_media">Media couldn\'t be refreshed at this time</string>
    <string name="error_deleting_post">An error occurred while deleting the post</string>
    <string name="error_deleting_page">An error occurred while deleting the page</string>

    <string name="error_refresh_unauthorized_comments">You don\'t have permission to view or edit comments</string>
    <string name="error_refresh_unauthorized_pages">You don\'t have permission to view or edit pages</string>
    <string name="error_refresh_unauthorized_posts">You don\'t have permission to view or edit posts</string>
    <string name="error_fetch_my_profile">Couldn\'t retrieve your profile</string>
    <string name="error_fetch_account_settings">Couldn\'t retrieve your account settings</string>
    <string name="error_post_my_profile">Couldn\'t save your profile</string>
    <string name="error_post_my_profile_no_connection">No connection, couldn\'t save your profile</string>
    <string name="error_post_account_settings">Couldn\'t save your account settings</string>
    <string name="error_generic">An error occurred</string>
    <string name="error_generic_network">A network error occurred. Please check your connection and try again.</string>
    <string name="error_moderate_comment">An error occurred while moderating</string>
    <string name="error_edit_comment">An error occurred while editing the comment</string>
    <string name="error_publish_empty_post">Can\'t publish an empty post</string>
    <string name="error_publish_empty_page">Can\'t publish an empty page</string>
    <string name="error_publish_no_network">Device is offline. Changes saved locally.</string>
    <string name="error_upload_post_param">There was an error uploading this post: %s.</string>
    <string name="error_upload_page_param">There was an error uploading this page: %s.</string>
    <string name="error_upload_post_media_param">There was an error uploading the media in this post: %s.</string>
    <string name="error_upload_page_media_param">There was an error uploading the media in this page: %s.</string>
    <string name="error_media_insufficient_fs_permissions">Read permission denied on device media</string>
    <string name="error_media_not_found">Media could not be found</string>
    <string name="error_media_unauthorized">You don\'t have permission to view or edit media</string>
    <string name="error_media_parse_error">Unexpected response from server</string>
    <string name="error_media_upload">An error occurred while uploading media</string>
    <string name="error_media_refresh_no_connection">Connection required to refresh library</string>
    <string name="error_media_load">Unable to load media</string>
    <string name="error_media_save">Unable to save media</string>
    <string name="error_media_canceled">Uploading media were canceled</string>
    <string name="error_media_recover_post">Unable to upload this post\'s media</string>
    <string name="error_media_recover_page">Unable to upload this page\'s media</string>
    <string name="error_post_does_not_exist">This post no longer exists</string>
    <string name="error_page_does_not_exist">This page no longer exists</string>
    <string name="error_blog_hidden">This blog is hidden and couldn\'t be loaded. Enable it again in settings and try again.</string>
    <string name="fatal_db_error">An error occurred while creating the app database. Try reinstalling the app.</string>
    <string name="error_copy_to_clipboard">An error occurred while copying text to clipboard</string>
    <string name="error_fetch_remote_site_settings">Couldn\'t retrieve site info</string>
    <string name="error_post_remote_site_settings">Couldn\'t save site info</string>
    <string name="error_open_list_from_notification">This post or page was published on another site</string>
    <string name="error_fetch_users_list">Couldn\'t retrieve site users</string>
    <string name="error_fetch_followers_list">Couldn\'t retrieve site followers</string>
    <string name="error_fetch_email_followers_list">Couldn\'t retrieve site email followers</string>
    <string name="error_fetch_viewers_list">Couldn\'t retrieve site viewers</string>
    <string name="error_update_role">Couldn\'t update user role</string>
    <string name="error_remove_user">Couldn\'t remove user</string>
    <string name="error_remove_follower">Couldn\'t remove follower</string>
    <string name="error_remove_viewer">Couldn\'t remove viewer</string>
    <string name="error_notif_q_action_like">Could not like comment. Please try again later.</string>
    <string name="error_notif_q_action_approve">Could not approve comment. Please try again later.</string>
    <string name="error_notif_q_action_reply">Could not reply to comment. Please try again later.</string>
    <string name="error_fetch_site_after_creation">Site has been created, you might need to refresh your sites in the site picker.</string>
    <string name="error_generic_error">Couldn\'t perform operation</string>

    <!-- Post Error -->
    <string name="error_unknown_post">Could not find the post on the server</string>
    <string name="error_unknown_page">Could not find the page on the server</string>
    <string name="error_unknown_post_type">Unknown post format</string>

    <!-- Image Descriptions for Accessibility -->
    <string name="content_description_add_media">Add media</string>
    <string name="error_load_comment">Couldn\'t load the comment</string>
    <string name="error_downloading_image">Error downloading image</string>
    <string name="cd_related_post_preview_image">Related post preview image</string>
    <string name="login_site_address_help_image">The site address can be found in the navigation bar of your web browser</string>

    <!-- Passcode lock -->
    <string name="passcode_manage">Manage PIN lock</string>
    <string name="passcode_enter_passcode">Enter your PIN</string>
    <string name="passcode_enter_old_passcode">Enter your old PIN</string>
    <string name="passcode_re_enter_passcode">Re-enter your PIN</string>
    <string name="passcode_change_passcode">Change PIN</string>
    <string name="passcode_set">PIN set</string>
    <string name="passcode_wrong_passcode">Wrong PIN</string>
    <string name="passcode_preference_title">PIN lock</string>
    <string name="passcode_turn_off">Turn PIN lock off</string>
    <string name="passcode_turn_on">Turn PIN lock on</string>
    <string name="passcodelock_prompt_message">Enter your PIN</string>
    <string name="passcodelock_hint"></string>

    <!--
      Jetpack strings
    -->
    <string name="jetpack_info">Jetpack info</string>
    <string name="jetpack_use_com_account">To add your Jetpack site, log in to the WordPress.com account you used to connect Jetpack.</string>
    <string name="jetpack_different_com_account">Jetpack sites belonging to different WordPress.com accounts are not supported</string>
    <string name="jetpack_stats_module_disabled_message">The Jetpack plugin is connected, but the Stats module is not active. Do you want to activate Stats?</string>
    <string name="jetpack_stats_module_disabled_message_not_admin">The Jetpack plugin is connected, but the Stats module is not active. Contact the site administrator.</string>
    <string name="jetpack_disconnect_pref_title">"Disconnect from WordPress.com"</string>
    <string name="jetpack_disconnect_confirmation_message">Are you sure you want to disconnect Jetpack from the site?</string>
    <string name="jetpack_disconnect_confirm">Disconnect</string>
    <string name="jetpack_disconnect_success_toast">Site disconnected</string>
    <string name="jetpack_disconnect_error_toast">Error disconnecting site</string>

    <!--
      reader strings
    -->
    <!-- timespan shown for posts/comments published within the past 60 seconds -->
    <string name="timespan_now">now</string>

    <!-- title shown for untitled posts and blogs -->
    <string name="reader_untitled_post">(Untitled)</string>

    <!-- activity titles -->
    <string name="reader_title_deeplink">WordPress Reader</string>
    <string name="reader_title_applog">Application log</string>
    <string name="reader_title_blog_preview">Reader Blog</string>
    <string name="reader_title_tag_preview">Reader Tag</string>
    <string name="reader_title_post_detail">Reader Post</string>
    <string name="reader_title_post_detail_wpcom">WordPress.com Post</string>
    <string name="reader_title_related_post_detail">Related Post</string>
    <string name="reader_title_subs">Tags &amp; Blogs</string>
    <string name="reader_title_photo_viewer">%1$d of %2$d</string>
    <string name="reader_title_comments" translatable="false">@string/comments</string>
    <string name="reader_title_search_results">Search for %s</string>

    <!-- view pager titles -->
    <string name="reader_page_followed_tags">Followed tags</string>
    <string name="reader_page_followed_blogs">Followed sites</string>
    <string name="reader_page_recommended_blogs">Sites you may like</string>

    <!-- menu text -->
    <string name="reader_menu_tags">Edit tags and blogs</string>
    <string name="reader_menu_block_blog">Block this blog</string>

    <!-- button text -->
    <string name="reader_btn_share">Share</string>
    <string name="reader_btn_follow">Follow</string>
    <string name="reader_btn_unfollow">Following</string>

    <!-- EditText hints -->
    <string name="reader_hint_comment_on_post">Reply to post…</string>
    <string name="reader_hint_comment_on_comment">Reply to comment…</string>
    <string name="reader_hint_add_tag_or_url">Enter a URL or tag to follow</string>
    <string name="reader_hint_post_search">Search WordPress.com</string>
    <string name="reader_hint_search_followed_sites">Search followed sites</string>

    <!-- TextView labels -->
    <string name="reader_label_new_posts">New posts</string>
    <string name="reader_label_new_posts_subtitle">Tap to show them</string>
    <string name="reader_label_added_tag">Added %s</string>
    <string name="reader_label_removed_tag">Removed %s</string>
    <string name="reader_label_reply">Reply</string>
    <string name="reader_label_followed_blog">Blog followed</string>
    <string name="reader_label_tag_preview">Posts tagged %s</string>
    <string name="reader_label_comments_on">Comments on</string>
    <string name="reader_label_comments_closed">Comments are closed</string>
    <string name="reader_label_comment_count_single">One comment</string>
    <string name="reader_label_comment_count_multi">%,d comments</string>
    <string name="reader_label_view_original">View original article</string>
    <string name="reader_label_follow_count">%,d followers</string>
    <string name="reader_label_submit_comment">SEND</string>
    <string name="reader_label_gap_marker">Load more posts</string>
    <string name="reader_label_post_search_explainer">Search all public WordPress.com blogs</string>
    <string name="reader_label_post_search_running">Searching…</string>
    <string name="reader_label_local_related_posts">More in %s</string>
    <string name="reader_label_global_related_posts">More on WordPress.com</string>
    <string name="reader_label_view_gallery">View Gallery</string>
    <string name="reader_label_image_count_one">1 image</string>
    <string name="reader_label_image_count_multi">%d images</string>
    <string name="reader_label_visit">Visit</string>
    <string name="reader_photo_by">Photo by %s</string>
    <string name="reader_view_comments">View comments</string>

    <string name="reader_excerpt_link">Visit %s for more</string>

    <!-- like counts -->
    <string name="reader_label_like">Like</string>
    <string name="reader_likes_one">One person likes this</string>
    <string name="reader_likes_multi">%,d people like this</string>
    <string name="reader_likes_only_you">You like this</string>
    <string name="reader_likes_you_and_one">You and one other like this</string>
    <string name="reader_likes_you_and_multi">You and %,d others like this</string>
    <string name="reader_label_liked_by">Liked By</string>

    <string name="reader_short_like_count_none">Like</string>
    <string name="reader_short_like_count_one">1 Like</string>
    <string name="reader_short_like_count_multi">%s Likes</string>

    <string name="reader_short_comment_count_one">1 Comment</string>
    <string name="reader_short_comment_count_multi">%s Comments</string>

    <!-- toast messages -->
    <string name="reader_toast_err_comment_failed">Couldn\'t post your comment</string>
    <string name="reader_toast_err_tag_exists">You already follow this tag</string>
    <string name="reader_toast_err_tag_invalid">That isn\'t a valid tag</string>
    <string name="reader_toast_err_add_tag">Unable to add this tag</string>
    <string name="reader_toast_err_remove_tag">Unable to remove this tag</string>
    <string name="reader_toast_err_share_intent">Unable to share</string>
    <string name="reader_toast_err_view_image">Unable to view image</string>
    <string name="reader_toast_err_get_comment">Unable to retrieve this comment</string>
    <string name="reader_toast_err_get_blog_info">Unable to show this blog</string>
    <string name="reader_toast_err_already_follow_blog">You already follow this blog</string>
    <string name="reader_toast_err_follow_blog">Unable to follow this blog</string>
    <string name="reader_toast_err_follow_blog_not_found">This blog could not be found</string>
    <string name="reader_toast_err_follow_blog_not_authorized">You are not authorized to access this blog</string>
    <string name="reader_toast_err_unfollow_blog">Unable to unfollow this blog</string>
    <string name="reader_toast_blog_blocked">Posts from this blog will no longer be shown</string>
    <string name="reader_toast_err_block_blog">Unable to block this blog</string>
    <string name="reader_toast_err_generic">Unable to perform this action</string>
    <string name="reader_toast_err_cannot_like_post">Failed to like this post</string>
    <string name="reader_toast_err_comment_not_found">Comment not found!</string>
    <string name="reader_toast_err_already_liked">You have already liked that comment</string>
    <string name="reader_toast_err_url_intent">Unable to open %s</string>

    <!-- snackbar messages -->
    <string name="reader_snackbar_err_cannot_like_post_logged_out">Can\'t like while logged out of WordPress.com</string>

    <!-- failure messages when retrieving a single reader post -->
    <string name="reader_err_get_post_generic">Unable to retrieve this post</string>
    <string name="reader_err_get_post_not_authorized">You\'re not authorized to view this post</string>
    <string name="reader_err_get_post_not_authorized_fallback">You\'re not authorized to view this post. Use the top action button to try a browser instead.</string>
    <string name="reader_err_get_post_not_authorized_signin">You\'re not authorized to view this post. Try signing in to WordPress.com first.</string>
    <string name="reader_err_get_post_not_authorized_signin_fallback">You\'re not authorized to view this post. Try signing in to WordPress.com first or use the top action button to open a browser instead.</string>
    <string name="reader_err_get_post_not_found">This post no longer exists</string>

    <!-- empty list/grid text -->
    <string name="reader_empty_posts_no_connection" translatable="false">@string/no_network_title</string>
    <string name="reader_empty_posts_request_failed">Unable to retrieve posts</string>
    <string name="reader_empty_posts_in_tag">No posts with this tag</string>
    <string name="reader_empty_posts_in_tag_updating">Fetching posts…</string>
    <string name="reader_empty_posts_in_custom_list">The sites in this list haven\'t posted anything recently</string>
    <string name="reader_empty_followed_tags">You don\'t follow any tags</string>
    <string name="reader_empty_recommended_blogs">No recommended blogs</string>
    <string name="reader_empty_followed_blogs_title">You\'re not following any sites yet</string>
    <string name="reader_empty_followed_blogs_search_title">No matching sites</string>
    <string name="reader_empty_followed_blogs_description">But don\'t worry, just tap the icon at the top right to start exploring!</string>
    <string name="reader_empty_followed_blogs_no_recent_posts_title">No recent posts</string>
    <string name="reader_empty_followed_blogs_no_recent_posts_description">The sites you follow haven\'t posted anything recently</string>
    <string name="reader_empty_posts_liked">You haven\'t liked any posts</string>
    <string name="reader_empty_comments">No comments yet</string>
    <string name="reader_empty_posts_in_blog">This blog is empty</string>
    <string name="reader_empty_posts_in_search_title">No posts found</string>
    <string name="reader_empty_posts_in_search_description">No posts found for %s for your language</string>

    <string name="dlg_confirm_clear_search_history">Clear search history?</string>
    <string name="label_clear_search_history">Clear search history</string>

    <!-- attribution line for Discover posts, ex: "Originally posted by [AuthorName] on [BlogName] -->
    <string name="reader_discover_attribution_author_and_blog">Originally posted by %1$s on %2$s</string>
    <string name="reader_discover_attribution_author">Originally posted by %s</string>
    <string name="reader_discover_attribution_blog">Originally posted on %s</string>
    <string name="reader_discover_visit_blog">Visit %s</string>

    <!-- connection bar which appears on main activity when there's no connection -->
    <string name="connectionbar_no_connection">No connection</string>

    <!-- NUX strings -->
    <string name="create_account_wpcom">Create an account on WordPress.com</string>
    <string name="create_new_blog_wpcom">Create WordPress.com blog</string>
    <string name="new_blog_wpcom_created">WordPress.com blog created!</string>
    <string name="creating_your_site">Creating your site</string>
    <string name="required_field">Required field</string>
    <string name="invalid_email_message">Your email address isn\'t valid</string>
    <string name="email_hint">Email address</string>
    <string name="agree_terms_of_service">By creating an account you agree to the fascinating %1$sTerms of Service%2$s</string>
    <string name="username_email">Email or username</string>
    <string name="site_address">Your self-hosted address (URL)</string>
    <string name="username_only_lowercase_letters_and_numbers">Username can only contain lowercase letters (a-z) and numbers</string>
    <string name="username_required">Enter a username</string>
    <string name="username_not_allowed">Username not allowed</string>
    <string name="email_cant_be_used_to_signup">You can\'t use that email address to signup. We are having problems with them blocking some of our email. Use another email provider.</string>
    <string name="username_must_be_at_least_four_characters">Username must be at least 4 characters</string>
    <string name="username_contains_invalid_characters">Username may not contain the character “_”</string>
    <string name="username_must_include_letters">Username must have a least 1 letter (a-z)</string>
    <string name="email_invalid">Enter a valid email address</string>
    <string name="email_not_found">We didn\'t find a WordPress.com user with that email address</string>
    <string name="email_not_allowed">That email address isn\'t allowed</string>
    <string name="username_exists">That username already exists</string>
    <string name="email_exists">That email address is already being used</string>
    <string name="username_reserved_but_may_be_available">That username is currently reserved but may be available in a couple of days</string>
    <string name="email_reserved">That email address has already been used. Check your inbox for an activation email. If you don\'t activate you can try again in a few days.</string>
    <string name="blog_name_required">Enter a site address</string>
    <string name="blog_name_not_allowed">That site address isn\'t allowed</string>
    <string name="blog_name_must_be_at_least_four_characters">Site address must be at least 4 characters</string>
    <string name="blog_name_must_be_less_than_sixty_four_characters">The site address must be shorter than 64 characters</string>
    <string name="blog_name_contains_invalid_characters">Site address may not contain the character “_”</string>
    <string name="blog_name_cant_be_used">You may not use that site address</string>
    <string name="blog_name_only_lowercase_letters_and_numbers">Site address can only contain lowercase letters (a-z) and numbers</string>
    <string name="blog_name_must_include_letters">Site address must have at least 1 letter (a-z)</string>
    <string name="blog_name_exists">That site already exists</string>
    <string name="blog_name_reserved">That site is reserved</string>
    <string name="blog_name_reserved_but_may_be_available">That site is currently reserved but may be available in a couple days</string>
    <string name="password_invalid">You need a more secure password. Make sure to use 7 or more characters, mix uppercase and lowercase letters, numbers or special characters.</string>
    <string name="blog_name_invalid">Invalid site address</string>
    <string name="blog_title_invalid">Invalid site title</string>
    <string name="username_invalid">Invalid username</string>
    <string name="limit_reached">Limit reached. You can try again in 1 minute. Trying again before that will only increase the time you have to wait before the ban is lifted. If you think this is in error, contact support.</string>
    <string name="username_or_password_incorrect">The username or password you entered is incorrect</string>
    <string name="nux_tap_continue">Continue</string>
    <string name="nux_tutorial_get_started_title">Get started!</string>
    <string name="nux_welcome_create_account">Create account</string>
    <string name="ssl_certificate_details">Details</string>
    <string name="ssl_certificate_error">Invalid SSL certificate</string>
    <string name="ssl_certificate_ask_trust">If you usually connect to this site without problems, this error could mean that someone is trying to impersonate the site, and you shouldn\'t continue. Would you like to trust the certificate anyway?</string>
    <string name="ptr_tip_message">Tip: Pull down to refresh</string>
    <string name="verification_code">Verification code</string>
    <string name="sign_in_jetpack">Log in to your WordPress.com account to connect to Jetpack.</string>
    <string name="auth_required">Log in again to continue.</string>
    <string name="send_link">Send link</string>
    <string name="get_a_link_sent_to_your_email_to_sign_in_instantly">Get a link sent to your email to log in instantly</string>
    <string name="logging_in">Logging in</string>
    <string name="magic_link_unavailable_error_message">Currently unavailable. Please enter your password</string>
    <string name="check_your_email">Check your email</string>
    <string name="launch_your_email_app">Launch your email app</string>
    <string name="checking_email">Checking email</string>
    <string name="not_on_wordpress_com">Not on WordPress.com?</string>
    <string name="already_logged_in_wpcom">You\'re already logged in a WordPress.com account, you can\'t add a WordPress.com site bound to another account.</string>
    <string name="cannot_add_duplicate_site">This site already exists in the app, you can\'t add it.</string>
    <string name="duplicate_site_detected">A duplicate site has been detected.</string>

    <!-- Help view -->
    <string name="help">Help</string>
    <string name="forgot_password">Lost your password?</string>
    <string name="nux_help_description">Visit the help center to get answers to common questions or visit the forums to ask new ones</string>
    <string name="forums">Forums</string>
    <string name="contact_us">Contact us</string>
    <string name="help_center">Help center</string>
    <string name="browse_our_faq_button">Browse our FAQ</string>
    <string name="faq_button">FAQ</string>

    <!--My Site-->
    <string name="my_site_header_external">External</string>
    <string name="my_site_header_configuration">Configuration</string>
    <string name="my_site_header_look_and_feel">Look and Feel</string>
    <string name="my_site_header_publish">Publish</string>
    <string name="my_site_btn_site_pages">Site Pages</string>
    <string name="my_site_btn_blog_posts">Blog Posts</string>
    <string name="my_site_btn_sharing">Sharing</string>
    <string name="my_site_btn_site_settings">Settings</string>
    <string name="my_site_btn_comments" translatable="false">@string/comments</string>
    <string name="my_site_btn_switch_site">Switch Site</string>
    <string name="my_site_btn_view_admin">View Admin</string>
    <string name="my_site_btn_view_site">View Site</string>
    <string name="my_site_btn_plugins">Plugins</string>
    <string name="my_site_create_new_site">Create a new site for your business, magazine, or personal blog; or connect an existing WordPress installation.</string>
    <string name="my_site_add_new_site">Add new site</string>
    <string name="fab_content_description_write">Write</string>

    <!-- site picker -->
    <string name="site_picker_title">Choose site</string>
    <string name="site_picker_edit_visibility">Show/hide sites</string>
    <string name="site_picker_add_site">Add new site</string>
    <string name="site_picker_add_self_hosted">Add self-hosted site</string>
    <string name="site_picker_create_dotcom">Create WordPress.com site</string>
    <string name="site_picker_cant_hide_current_site">\"%s\" wasn\'t hidden because it\'s the current site</string>
    <string name="site_picker_remove_site_error">Error removing site, try again later</string>

    <!-- Application logs view -->
    <string name="logs_copied_to_clipboard">Application logs have been copied to the clipboard</string>

    <!-- Helpshift overridden strings -->
    <string name="hs__conversation_detail_error">Describe the problem you\'re seeing</string>
    <string name="hs__new_conversation_header">Support chat</string>
    <string name="hs__conversation_header">Support chat</string>
    <string name="hs__username_blank_error">Enter a valid name</string>
    <string name="hs__invalid_email_error">Enter a valid email address</string>

    <!--Me-->
    <string name="me_profile_photo">Profile Photo</string>
    <string name="me_btn_app_settings">App Settings</string>
    <string name="me_btn_support">Help &amp; Support</string>
    <string name="me_btn_login_logout">Login/Logout</string>
    <string name="me_connect_to_wordpress_com">Log in to WordPress.com</string>
    <string name="me_disconnect_from_wordpress_com">Log out of WordPress.com</string>

    <!--TabBar Accessibility Labels-->
    <string name="tabbar_accessibility_label_my_site">My Site. View your site and manage it, including stats.</string>
    <string name="tabbar_accessibility_label_me">Me. View your profile and make changes.</string>
    <string name="tabbar_accessibility_label_reader">Reader. Follow content from other sites.</string>
    <string name="tabbar_accessibility_label_notifications">Notifications. Manage your notifications.</string>
    <string name="site_privacy_private_desc">I would like my site to be private, visible only to users I choose</string>
    <string name="site_privacy_hidden_desc">Discourage search engines from indexing this site</string>
    <string name="site_privacy_public_desc">Allow search engines to index this site</string>

    <string name="date_range_start_date">Start Date</string>
    <string name="date_range_end_date">End Date</string>

    <!-- Special characters -->
    <string name="bullet" translatable="false">\u2022</string>
    <string name="previous_button" translatable="false">&lt;</string>
    <string name="next_button" translatable="false">&gt;</string>
    <string name="vertical_line" translatable="false">\u007C</string>

    <!-- Noticons -->
    <string name="noticon_clock" translatable="false">\uf303</string>
    <string name="noticon_note" translatable="false">\uf814</string>

    <!-- Publicize and sharing -->
    <string name="sharing">Sharing</string>
    <string name="connections_label">Connections</string>
    <string name="connections_description">Connect your favorite social media services to automatically share new posts with friends.</string>
    <string name="connected_accounts_label">Connected accounts</string>
    <string name="connection_service_label">Publicize to %s</string>
    <string name="connection_service_description">Connect to automatically share your blog posts to %s.</string>
    <string name="share_btn_connect">Connect</string>
    <string name="share_btn_disconnect">Disconnect</string>
    <string name="share_btn_reconnect">Reconnect</string>
    <string name="share_btn_connect_another_account">Connect another account</string>
    <string name="dlg_confirm_publicize_disconnect">Disconnect from %s?</string>
    <string name="connecting_social_network">Connecting %s</string>
    <string name="connection_chooser_message">Select the account you wish to authorize. Note that your posts will be shared to the selected account automatically.</string>
    <string name="icon_and_text_display">Icon &amp; Text</string>
    <string name="icon_only_display">Icon Only</string>
    <string name="text_only_display">Text Only</string>
    <string name="official_buttons_display">Official Buttons</string>
    <string-array name="sharing_button_style_display_array" translatable="false">
        <item>@string/icon_and_text_display</item>
        <item>@string/icon_only_display</item>
        <item>@string/text_only_display</item>
        <item>@string/official_buttons_display</item>
    </string-array>
    <string name="icon_text" translatable="false">icon-text</string>
    <string name="icon" translatable="false">icon</string>
    <string name="text" translatable="false">text</string>
    <string name="official" translatable="false">official</string>
    <string-array name="sharing_button_style_array" translatable="false">
        <item>@string/icon_text</item>
        <item>@string/icon</item>
        <item>@string/text</item>
        <item>@string/official</item>
    </string-array>
    <string name="publicize_official_buttons">Official Buttons</string>
    <string name="publicize_icon_only">Icon Only</string>
    <string name="publicize_icon_and_text"><![CDATA[Icon & Text]]></string>
    <string name="publicize_text_only">Text Only</string>
    <string name="publicize_label" translatable="false">publicize_label</string>
    <string name="publicize_button_style" translatable="false">publicize_button_style</string>
    <string name="site_settings_reblog_and_like_header">Reblog &amp; Like</string>
    <string name="site_settings_reblog">Show Reblog Button</string>
    <string name="site_settings_like">Show Like Button</string>
    <string name="manage">Manage</string>
    <string name="sharing_buttons">Sharing buttons</string>
    <string name="more_buttons">"More" Buttons</string>
    <string name="label">Label</string>
    <string name="button_style">Button Style</string>
    <string name="sharing_comment_likes">Comment Likes</string>
    <string name="twitter_username">Twitter Username</string>
    <string name="sharing_sharing_buttons_description">Select which buttons are shown under your posts</string>
    <string name="sharing_more_description">A \"More\" button contains a dropdown which displays sharing buttons</string>
    <string name="sharing_edit_more_buttons">Edit \"More\" Buttons</string>
    <string name="buttons">Buttons</string>
    <string name="visual">Visual</string>
    <string name="sharing_comment_likes_description">Allow all comments to be Liked by you and your readers</string>
    <string name="likes">Likes</string>
    <string name="twitter">Twitter</string>
    <string name="connected">Connected</string>
    <string name="cannot_connect_account_error">The %s connection could not be made because no account was selected.</string>
    <string name="connecting_account">Connecting account</string>
    <string name="sharing_label_message">Change the text of the sharing buttons\' label. This text won\'t appear until you add at least one sharing button.</string>
    <string name="sharing_twitter_message">This will be included in tweets when people share using the Twitter button</string>

    <!--Theme Browser-->
    <string name="current_theme">Current Theme</string>
    <string name="customize">Customize</string>
    <string name="details">Details</string>
    <string name="support">Support</string>
    <string name="active">Active</string>

    <string name="title_activity_theme_support">Themes</string>
    <string name="theme_activate">Activate</string>
    <string name="theme_try_and_customize">Try &amp; Customize</string>
    <string name="theme_view">View</string>
    <string name="theme_details">Details</string>
    <string name="theme_support">Support</string>
    <string name="theme_done">DONE</string>
    <string name="theme_manage_site">MANAGE SITE</string>
    <string name="theme_prompt">Thanks for choosing %1$s</string>
    <string name="theme_by_author_prompt_append"> by %1$s</string>
    <string name="theme_activation_error">Something went wrong. Could not activate theme</string>
    <string name="selected_theme">Selected Theme</string>
    <string name="could_not_load_theme">Could not load theme</string>

    <!--People Management-->
    <string name="people">People</string>
    <string name="edit_user">Edit User</string>
    <string name="role">Role</string>
    <string name="follower_subscribed_since">Since %1$s</string>
    <string name="person_remove_confirmation_title">Remove %1$s</string>
    <string name="user_remove_confirmation_message">If you remove %1$s, that user will no longer be able to access this site, but any content that was created by %1$s will remain on the site.\n\nWould you still like to remove this user?</string>
    <string name="follower_remove_confirmation_message">If removed, this follower will stop receiving notifications about this site, unless they re-follow.\n\nWould you still like to remove this follower?</string>
    <string name="viewer_remove_confirmation_message">If you remove this viewer, he or she will not be able to visit this site.\n\nWould you still like to remove this viewer?</string>
    <string name="person_removed">Successfully removed %1$s</string>
    <string name="invite_people">Invite People</string>
    <string name="invite_names_title">Usernames or Emails</string>
    <string name="invite">Invite</string>
    <string name="button_invite" translatable="false">@string/invite</string>
    <string name="invite_username_not_found">%s: User not found</string>
    <string name="invite_already_a_member">%s: Already a member</string>
    <string name="invite_already_following">%s: Already following</string>
    <string name="invite_user_blocked_invites">%s: User blocked invites</string>
    <string name="invite_invalid_email">%s: Invalid email</string>
    <string name="invite_message_title">Custom Message</string>
    <string name="invite_message_remaining_zero">0 characters remaining</string>
    <string name="invite_message_remaining_one">1 character remaining</string>
    <string name="invite_message_remaining_other">%d characters remaining</string>
    <string name="invite_message_info">(Optional) You can enter a custom message of up to 500 characters that will be included in the invitation to the user(s).</string>
    <string name="invite_message_usernames_limit">Invite up to 10 email addresses and/or WordPress.com usernames. Those needing a username will be sent instructions on how to create one.</string>
    <string name="invite_error_no_usernames">Please add at least one username</string>
    <string name="invite_error_invalid_usernames_one">Cannot send: A username or email is invalid</string>
    <string name="invite_error_invalid_usernames_multiple">Cannot send: There are invalid usernames or emails</string>
    <string name="invite_error_sending">An error occurred while trying to send the invite!</string>
    <string name="invite_error_some_failed">Invite sent but error(s) occurred!</string>
    <string name="invite_error_for_username">%1$s: %2$s</string>
    <string name="invite_sent">Invite sent successfully</string>

    <string name="people_dropdown_item_team">Team</string>
    <string name="people_dropdown_item_followers">Followers</string>
    <string name="people_dropdown_item_email_followers">Email Followers</string>
    <string name="people_dropdown_item_viewers">Viewers</string>
    <string name="people_empty_list_filtered_users">You don\'t have any users yet.</string>
    <string name="people_empty_list_filtered_followers">You don\'t have any followers yet.</string>
    <string name="people_empty_list_filtered_email_followers">You don\'t have any email followers yet.</string>
    <string name="people_empty_list_filtered_viewers">You don\'t have any viewers yet.</string>
    <string name="people_fetching">Fetching users…</string>
    <string name="title_follower">Follower</string>
    <string name="title_email_follower">Email Follower</string>

    <string name="role_follower">Follower</string>
    <string name="role_viewer">Viewer</string>

    <!--Plugins-->
    <string name="plugins">Plugins</string>
    <string name="plugin_byline">by %s</string>
    <string name="plugin_active">Active</string>
    <string name="plugin_inactive">Inactive</string>
    <string name="plugin_autoupdates_on">Autoupdates on</string>
    <string name="plugin_autoupdates_off">Autoupdates off</string>
    <string name="plugin_detail_label_state_active">Active</string>
    <string name="plugin_detail_label_state_autoupdates">Autoupdates</string>
    <string name="plugin_not_found">An error occurred when accessing this plugin</string>
    <string name="plugin_version">Version %s</string>
    <string name="plugin_installed_version">Version %s installed</string>
    <string name="plugin_installed">Installed</string>
    <string name="plugin_install">Install</string>
    <string name="plugin_available_version">Version %s is available</string>
    <string name="plugin_updated_successfully">Successfully updated %s</string>
    <string name="plugin_installed_successfully">Successfully installed %s</string>
    <string name="plugin_updated_failed">Error updating %s.</string>
    <string name="plugin_updated_failed_detailed">Error updating %1$s: %2$s</string>
    <string name="plugin_removed_successfully">Successfully removed %s</string>
    <string name="plugin_remove_failed">Error removing %s</string>
    <string name="plugin_installed_failed">Error installing %s</string>
    <string name="plugin_configuration_failed">An error occurred while configuring the plugin: %s</string>
    <string name="plugin_btn_remove">Remove Plugin</string>
    <string name="plugin_disable_progress_dialog_message">Disabling %s&#8230;</string>
    <string name="plugin_remove_progress_dialog_message">Removing %s&#8230;</string>
    <string name="plugin_remove_dialog_title">Remove Plugin</string>
    <string name="plugin_remove_dialog_message">Are you sure you want to remove %1$s from %2$s?\n\nThis will deactivate the plugin and delete all associated files and data.</string>
    <string name="plugin_fetch_error">Unable to load plugins</string>
    <string name="plugin_search_error">Unable to search plugins</string>
    <string name="plugin_manage">Manage</string>
    <string name="plugin_see_all">See All</string>
    <string name="plugins_empty_search_list">No matches</string>

    <string name="plugin_caption_installed" translatable="false">@string/plugin_installed</string>
    <string name="plugin_caption_popular">Popular</string>
    <string name="plugin_caption_new">New</string>
    <string name="plugin_caption_search">Search Plugins</string>

    <string name="wordpress_dot_org_plugin_page">WordPress.org Plugin page</string>
    <string name="plugin_home_page">Plugin homepage</string>
    <string name="plugin_settings">Settings</string>
    <string name="plugin_description">Description</string>
    <string name="plugin_installation">Installation</string>
    <string name="plugin_whatsnew">What\'s New</string>
    <string name="plugin_faq">Frequently Asked Questions</string>
    <string name="plugin_read_reviews">Read Reviews</string>
    <string name="plugin_num_ratings">%s ratings</string>
    <string name="plugin_num_downloads">%s downloads</string>
    <string name="plugin_empty_text">None provided</string>
    <string name="plugin_needs_update">Needs update</string>

    <string name="plugin_one_stars">1 stars</string>
    <string name="plugin_two_stars">2 stars</string>
    <string name="plugin_three_stars">3 stars</string>
    <string name="plugin_four_stars">4 stars</string>
    <string name="plugin_five_stars">5 stars</string>

    <string name="plugin_info_version">Version</string>
    <string name="plugin_info_lastupdated">Last Updated</string>
    <string name="plugin_info_requires_version">Requires WordPress Version</string>
    <string name="plugin_info_your_version">Your WordPress Version</string>

    <string name="plugin_icon_content_description">Plugin icon</string>
    <string name="plugin_update_available_icon_content_description">Update available</string>
    <string name="plugin_external_link_icon_content_description">External link</string>
    <string name="plugin_chevron_icon_content_description">Toggle text</string>

    <!--My profile-->
    <string name="my_profile">My Profile</string>
    <string name="first_name">First name</string>
    <string name="last_name">Last name</string>
    <string name="public_display_name">Public display name</string>
    <string name="public_display_name_hint">Display name will default to your username if it is not set</string>
    <string name="about_me">About me</string>
    <string name="about_me_hint">A few words about you…</string>
    <string name="start_over">Start Over</string>
    <string name="site_settings_start_over_hint">Start your site over</string>
    <string name="start_over_email_subject">Start over with site %s</string>
    <string name="start_over_email_body">I want to start over with the site %s</string>
    <string name="start_over_email_intent_error">Unable to send an email</string>
    <string name="let_us_help">Let Us Help</string>
    <string name="start_over_text">If you want a site but don\'t want any of the posts and pages you have now, our support team can delete your posts, pages, media and comments for you.\n\nThis will keep your site and URL active, but give you a fresh start on your content creation. Just contact us to have your current content cleared out.</string>
    <string name="contact_support">Contact support</string>
    <string name="confirm_delete_site">Confirm Delete Site</string>
    <string name="confirm_delete_site_prompt">Please type in %1$s in the field below to confirm. Your site will then be gone forever.</string>
    <string name="site_settings_export_content_title">Export content</string>
    <string name="error_deleting_site">Error deleting site</string>
    <string name="error_deleting_site_summary">There was an error in deleting your site. Please contact support for more assistance</string>
    <string name="primary_domain">Primary Domain</string>
    <string name="domain_removal">Domain Removal</string>
    <string name="domain_removal_summary">Be careful! Deleting your site will also remove your domain(s) listed below.</string>
    <string name="domain_removal_hint">The domains that will not work once you remove your site</string>
    <string name="keep_your_content">Keep Your Content</string>
    <string name="export_site_summary">If you are sure, please be sure to take the time and export your content now. It can not be recovered in the future.</string>
    <string name="export_site_hint">Export your site to an XML file</string>
    <string name="delete_site_warning_title">Delete site?</string>
    <string name="delete_site_summary">This action can not be undone. Deleting your site will remove all content, contributors, and domains from the site.</string>
    <string name="delete_site_warning">All your posts, images, and data will be deleted. And this site’s address (%s) will be lost.</string>
    <string name="delete_site_warning_subtitle">Be careful! Once a site is deleted, it cannot be recovered. Please be sure before you proceed.</string>
    <string name="delete_site_hint">Delete site</string>
    <string name="delete_site_progress">Deleting site…</string>
    <string name="purchases_request_error">Something went wrong. Could not request purchases.</string>
    <string name="premium_upgrades_title">Premium Upgrades</string>
    <string name="premium_upgrades_message">You have active premium upgrades on your site. Please cancel your upgrades prior to deleting your site.</string>
    <string name="show_purchases">Show purchases</string>
    <string name="checking_purchases">Checking purchases</string>

    <!--Account Settings-->
    <string name="account_settings">Account Settings</string>
    <string name="pending_email_change_snackbar">Click the verification link in the email sent to %1$s to confirm your new address</string>
    <string name="primary_site">Primary site</string>
    <string name="web_address">Web Address</string>
    <string name="web_address_dialog_hint">Shown publicly when you comment.</string>
    <string name="exporting_content_progress">Exporting content…</string>
    <string name="export_email_sent">Export email sent!</string>
    <string name="export_your_content">Export your content</string>
    <string name="export_your_content_message">Your posts, pages, and settings will be emailed to you at %s.</string>

    <!-- Plans -->
    <string name="plan">Plan</string>
    <string name="plans">Plans</string>
    <string name="plans_loading_error">Unable to load plans</string>
    <string name="plans_manage">Manage your plan at\nWordPress.com/plans</string>
    <string name="enter_your_password_instead">Enter your password instead</string>

    <!-- Plans business post-purchase -->
    <string name="plans_post_purchase_title_intro">It\'s all yours, way to go!</string>
    <string name="plans_post_purchase_text_intro">Your site is doing somersaults in excitement! Now explore your site\'s new features and choose where you\'d like to begin.</string>
    <string name="plans_post_purchase_title_customize">Customize Fonts &amp; Colors</string>
    <string name="plans_post_purchase_text_customize">You now have access to custom fonts, custom colors, and custom CSS editing capabilities.</string>
    <string name="plans_post_purchase_button_customize">Customize my Site</string>
    <string name="plans_post_purchase_title_video">Bring posts to life with video</string>
    <string name="plans_post_purchase_text_video">You can upload and host videos on your site with VideoPress and your expanded media storage.</string>
    <string name="plans_post_purchase_button_video">Start new post</string>
    <string name="plans_post_purchase_title_themes">Find a perfect, Premium theme</string>
    <string name="plans_post_purchase_text_themes">You now have unlimited access to Premium themes. Preview any theme on your site to get started.</string>
    <string name="plans_post_purchase_button_themes">Browse Themes</string>

    <!-- gravatar -->
    <string name="gravatar_tip">New! Tap your Gravatar to change it!</string>
    <string name="error_cropping_image">Error cropping the image</string>
    <string name="error_locating_image">Error locating the cropped image</string>
    <string name="error_refreshing_gravatar">Error reloading your Gravatar</string>
    <string name="error_updating_gravatar">Error updating your Gravatar</string>
    <string name="gravatar_camera_and_media_permission_required">Permissions required in order to select or capture a photo</string>

    <!-- Editor -->
    <string name="discard">Discard</string>
    <string name="edit">Edit</string>
    <string name="tap_to_try_again">Tap to try again!</string>
    <string name="uploading">Uploading…</string>
    <string name="uploading_gallery_placeholder">Uploading gallery…</string>
    <string name="add_media_progress">Adding media</string>

    <string name="alert_insert_image_html_mode">Can\'t insert media directly in HTML mode. Please switch back to visual mode.</string>
    <string name="alert_action_while_uploading">You are currently uploading media. Please wait until this completes.</string>
    <string name="alert_error_adding_media">An error occurred while inserting media</string>

    <string name="stop_upload_dialog_title">Stop uploading?</string>

    <string name="image_settings_dismiss_dialog_title">Discard unsaved changes?</string>
    <string name="image_settings_save_toast">Changes saved</string>

    <string name="image_caption">Caption</string>
    <string name="image_alt_text">Alt text</string>
    <string name="image_link_to">Link to</string>
    <string name="image_width">Width</string>

    <!-- Editor: Accessibility - format bar button descriptions -->
    <string name="format_bar_description_media">Media</string>
    <string name="format_bar_description_heading">Heading</string>
    <string name="format_bar_description_list">List</string>
    <string name="format_bar_description_ol">Ordered List</string>
    <string name="format_bar_description_ul">Unordered List</string>
    <string name="format_bar_description_quote">Block Quote</string>
    <string name="format_bar_description_bold">Bold</string>
    <string name="format_bar_description_italic">Italic</string>
    <string name="format_bar_description_link">Link</string>
    <string name="format_bar_description_underline">Underline</string>
    <string name="format_bar_description_strike">Strikethrough</string>
    <string name="format_bar_description_horizontal_rule">Horizontal Rule</string>
    <string name="format_bar_description_more">Read More</string>
    <string name="format_bar_description_page">Page Break</string>
    <string name="format_bar_description_html">HTML</string>
    <string name="format_bar_description_ellipsis_collapse">Collapse Toolbar</string>
    <string name="format_bar_description_ellipsis_expand">Expand Toolbar</string>
    <string name="visual_editor">Visual editor</string>
    <string name="image_thumbnail">Image thumbnail</string>

    <!-- Editor: Errors -->
    <string name="editor_failed_uploads_switch_html">Some media uploads have failed. You can\'t switch to HTML mode
        in this state. Remove all failed uploads and continue?</string>
    <string name="editor_toast_invalid_path">Invalid file path</string>
    <string name="editor_toast_changes_saved">Changes saved</string>
    <string name="editor_toast_uploading_please_wait">You are currently uploading media. Please wait until this completes.</string>
    <string name="editor_toast_failed_uploads">Some media uploads have failed. You can\'t save or publish
        your post in this state. Would you like to remove all failed media?</string>
    <string name="editor_remove_failed_uploads">Remove failed uploads</string>
    <string name="error_all_media_upload_canceled">All media uploads have been cancelled due to an unknown error. Please retry uploading</string>

    <string name="photo_picker_title">Choose photo</string>
    <string name="photo_picker_choose_photo">Choose photo from device</string>
    <string name="photo_picker_choose_video">Choose video from device</string>
    <string name="photo_picker_capture_photo">Take photo</string>
    <string name="photo_picker_capture_video">Take video</string>
    <string name="photo_picker_soft_ask_label">%s needs permissions to access your photos</string>
    <string name="photo_picker_soft_ask_allow">Allow</string>
    <string name="photo_picker_soft_ask_permissions_denied">%1$s was denied access to your photos. To fix this, edit your permissions and turn on %2$s.</string>

    <!-- E-mail verification reminder dialog -->
    <string name="toast_saving_post_as_draft">Saving post as draft</string>
    <string name="toast_verification_email_sent">Verification email sent, check your inbox</string>
    <string name="toast_verification_email_send_error">Error sending verification email. Are you already verified?</string>
    <string name="editor_confirm_email_prompt_title">Please confirm your email address</string>
    <string name="editor_confirm_email_prompt_message">We sent you an email when you first signed up. Please open the message and click the blue button to enable publishing.</string>
    <string name="editor_confirm_email_prompt_message_with_email">We sent an email to %s when you first signed up. Please open the message and click the blue button to enable publishing.</string>
    <string name="editor_confirm_email_prompt_negative">Resend Email</string>

    <!-- smart toasts -->
    <string name="smart_toast_photo_long_press">Tap and hold to select multiple photos</string>
    <string name="smart_toast_comments_long_press">Tap and hold to select multiple comments</string>

    <!-- permissions -->
    <string name="button_edit_permissions">Edit permissions</string>
    <string name="permissions_denied_title">It looks like you turned off permissions required for this feature</string>
    <string name="permissions_denied_message">To change this, edit your permissions and make sure %s is enabled</string>
    <string name="permission_storage">Storage</string>
    <string name="permission_camera">Camera</string>
    <string name="permission_location">Location</string>

    <!-- Video Optimization -->
    <string name="video_optimization_in_progress">Optimizing your video&#8230;</string>
    <string name="video_optimization_generic_error_message">An error occurred while compressing your video. Using the original file.</string>

    <!-- Image Optimization promo -->
    <string name="turn_on">Turn on</string>
    <string name="leave_off">Leave off</string>
    <string name="image_optimization_promo_title">Turn on image optimization?</string>
    <string name="image_optimization_promo_desc">Image optimization shrinks images for quicker uploading.\n\nYou can change this any time in site settings.</string>

    <!-- Login -->
    <string name="log_in">Log In</string>
    <string name="login_promo_text_onthego">Publish from the park. Blog from the bus. Comment from the café. WordPress goes where you go.</string>
    <string name="login_promo_text_realtime">Watch readers from around the world read and interact with your site — in realtime.</string>
    <string name="login_promo_text_anytime">Catch up with your favorite sites and join the conversation anywhere, any time.</string>
    <string name="login_promo_text_notifications">Your notifications travel with you — see comments and likes as they happen.</string>
    <string name="login_promo_text_jetpack">Manage your Jetpack-powered site on the go — you\'ve got WordPress in your pocket.</string>
    <string name="enter_email_wordpress_com">Log in to WordPress.com using an email address to manage all your WordPress sites.</string>
    <string name="next">Next</string>
    <string name="open_mail">Open mail</string>
    <string name="enter_site_address_instead">Log in by entering your site address.</string>
    <string name="enter_username_instead">Log in with your username.</string>
    <string name="enter_the_address_of_your_wordpress_site">Enter the address of your WordPress site</string>
    <string name="enter_verification_code">Almost there! Please enter the verification code from your Authenticator app.</string>
    <string name="enter_verification_code_sms">We sent a text message to the phone number ending in %s. Please enter the verification code in the SMS.</string>
    <string name="login_text_otp">Text me a code instead.</string>
    <string name="login_text_otp_another">Text me another code instead.</string>
    <string name="requesting_otp">Requesting a verification code via SMS.</string>
    <string name="email_not_registered_wpcom">Hmm, this email address isn\'t registered with WordPress.com.\nAre you trying to access a self-hosted site? Log in using the link at the bottom of this screen.</string>
    <string name="password_incorrect">It looks like this password is incorrect. Please double check your information and try again.</string>
    <string name="login_magic_links_label">We\'ll email you a magic link that\'ll log you in instantly, no password needed. Hunt and peck no more!</string>
    <string name="login_magic_links_sent_label">Your magic link is on its way! Check your email on this device and tap the link in the email you received from WordPress.com.</string>
    <string name="login_magic_links_sent_description">Magic link sent illustration</string>
    <string name="login_magic_link_email_requesting">Requesting log-in email</string>
    <string name="enter_wpcom_password">Enter your WordPress.com password.</string>
    <string name="enter_wpcom_password_google">To proceed with this Google account, please provide the matching WordPress.com password. This will be asked only once.</string>
    <string name="connect_more">Connect Another Site</string>
    <string name="connect_site">Connect Site</string>
    <string name="login_continue">Continue</string>
    <string name="login_already_logged_in_wpcom">Already logged in to WordPress.com</string>
    <string name="login_username_at">\@%s</string>
    <string name="enter_site_address">Enter the address of your WordPress site you\'d like to connect.</string>
    <string name="enter_site_address_share_intent">Enter the address of your WordPress site you\'d like to share the content to.</string>
    <string name="login_site_address">Site address</string>
    <string name="login_site_address_help">Need help finding your site address?</string>
    <string name="login_site_address_help_title">What\'s my site address?</string>
    <string name="login_site_address_help_content">Your site address appears in the bar at the top of the screen when you visit your site in Chrome.</string>
    <string name="login_site_address_more_help">Need more help?</string>
    <string name="login_checking_site_address">Checking site address</string>
    <string name="login_error_while_adding_site">Error while adding site. Error code: %s</string>
    <string name="login_log_in_for_deeplink">Log in to WordPress.com to access the post.</string>
    <string name="login_log_in_for_share_intent">Log in to WordPress.com to share the content.</string>
    <string name="login_empty_site_url">Please enter a site address</string>
    <string name="login_empty_username">Please enter a username</string>
    <string name="login_empty_password">Please enter a password</string>
    <string name="login_empty_2fa">Please enter a verification code</string>
    <string name="login_email_client_not_found">Can\'t detect your email client app</string>
    <string name="login_logged_in_as">Logged in as</string>
    <string name="login_epilogue_mysites_one">My site</string>
    <string name="login_epilogue_mysites_other">My sites</string>
    <string name="login_google_button_suffix">Log in with Google.</string>
    <string name="login_error_button">Close</string>
    <string name="login_error_email_not_found">The Google account \'%s\' doesn\'t match any existing account on WordPress.com.</string>
    <string name="login_error_generic">There was some trouble connecting with the Google account.</string>
    <string name="login_error_generic_start">Google login could not be started.</string>
    <string name="login_error_suffix">\nMaybe try a different account?</string>

    <!-- Signup -->
    <string name="sign_up">Sign Up</string>
    <string name="signup_creating_account">Creating account&#8230;</string>
    <string name="signup_email_error_generic">There was some trouble checking the email address.</string>
    <string name="signup_email_header">To create your new WordPress.com account, please enter your email address.</string>
    <string name="signup_epilogue_error_avatar">There was some trouble uploading your avatar.</string>
    <string name="signup_epilogue_error_generic">There was some trouble updating your account. You can retry or revert your changes to continue.</string>
    <string name="signup_epilogue_error_button_negative">Revert</string>
    <string name="signup_epilogue_error_button_positive">Retry</string>
    <string name="signup_epilogue_heading">New account</string>
    <string name="signup_epilogue_hint_display">Display Name</string>
    <string name="signup_epilogue_hint_password">Password (optional)</string>
    <string name="signup_epilogue_hint_password_detail">Log in will be possible by getting a new email link like the one you just used, but you can set up a password if you prefer.</string>
    <string name="signup_epilogue_hint_username">Username</string>
    <string name="signup_magic_link_error">There was some trouble sending the email.  You can retry now or close and try again later.</string>
    <string name="signup_magic_link_error_button_negative">Close</string>
    <string name="signup_magic_link_error_button_positive">Retry</string>
    <string name="signup_magic_link_message">We sent an email with a link, open it to proceed with your new WordPress.com account.</string>
    <string name="signup_magic_link_progress">Sending email</string>
    <string name="signup_terms_of_service_text">By signing up, you agree to our %1$sTerms of Service%2$s.</string>
    <string name="signup_updating_account">Updating account&#8230;</string>
    <string name="signup_user_exists">Email already exists on WordPress.com.\nProceeding with login.</string>
    <string name="signup_with_email_button">Sign Up with Email</string>
    <string name="signup_with_google_button">Sign Up with Google</string>
    <string name="content_description_add_avatar">Add avatar</string>
    <string name="try_again">Try again</string>

    <string name="username_changer_action">Save</string>
    <string name="username_changer_dismiss_button_positive">Discard</string>
    <string name="username_changer_dismiss_message">Discard changing username?</string>
    <string name="username_changer_error_generic">An error occurred while retrieving username suggestions.</string>
    <string name="username_changer_error_none">No usernames are suggested from %1$s%2$s%3$s. Please enter more letters or numbers to get suggestions.</string>
    <string name="username_changer_header">Your username will be %1$s%2$s%3$s. It will be used for mentions and links, but otherwise people will just see your display name, %4$s%5$s%6$s.</string>
    <string name="username_changer_hint">Type to get more suggestions</string>
    <string name="username_changer_title">Change username</string>

    <string name="google_error_timeout">Google took too long to respond. You may need to wait until you have a stronger internet connection.</string>

    <!-- Site Creation notifications -->
    <string name="notification_site_creation_title_success">Site created!</string>
    <string name="notification_site_creation_created">Tap to continue.</string>
    <string name="notification_site_creation_title_in_progress">Creating site…</string>
    <string name="notification_site_creation_step_creating">Step 1 of 4</string>
    <string name="notification_site_creation_step_fetching">Step 2 of 4</string>
    <string name="notification_site_creation_step_tagline">Step 3 of 4</string>
    <string name="notification_site_creation_step_theme">Step 4 of 4</string>
    <string name="notification_site_creation_title_stopped">Site creation stopped</string>
    <string name="notification_site_creation_failed">An error has occurred.</string>

    <!-- Login notifications -->
    <string name="notification_login_title_success">Logged in!</string>
    <string name="notification_logged_in">Tap to continue.</string>
    <string name="notification_login_title_in_progress">Login in progress…</string>
    <string name="notification_logging_in">Please wait while logging in.</string>
    <string name="notification_login_title_stopped">Login stopped</string>
    <string name="notification_error_wrong_password">Please double check your password to continue.</string>
    <string name="notification_2fa_needed">Please provide an authentication code to continue.</string>
    <string name="notification_login_failed">An error has occurred.</string>
    <string name="change_photo">Change photo</string>

<<<<<<< HEAD
    <!-- ImageView content description  -->
    <string name="comment_checkmark_desc">check mark</string>
    <string name="invite_user_delete_desc">remove user</string>
    <string name="media_grid_item_image_desc">media preview</string>
    <string name="media_grid_item_retry_desc">retry</string>
    <string name="media_grid_item_trash_desc">trash</string>
    <string name="media_grid_item_play_video_desc">play video</string>
    <string name="media_preview_audio_desc">audio</string>
    <string name="media_preview_desc">preview</string>
    <string name="media_settings_image_preview_desc">image preview</string>
    <string name="media_settings_play">play</string>
    <string name="new_account_user_password_visibility_desc">change password visibility</string>
    <string name="people_invite_role_info_desc">role info</string>
    <string name="photo_picker_device_desc">pick from device</string>
    <string name="photo_picker_camera_desc">open camera</string>
    <string name="photo_picker_wpmedia_desc">pick from WordPress media</string>
    <string name="plugin_detail_banner_desc">plugin banner</string>
    <string name="plugin_detail_logo_desc">plugin logo</string>
    <string name="post_cardview_featured_desc">featured</string>
    <string name="reader_cardview_post_featured_desc">featured</string>
    <string name="reader_cardview_post_play_video_desc">play featured video</string>
    <string name="photo_picker_thumbnail_desc">Play video</string>
    <string name="reader_list_item_suggestion_remove_desc">delete</string>
    <string name="reader_photo_view_desc">photo</string>
    <string name="sign_in_dialog_logo_desc">WordPress logo</string>
    <string name="sign_in_logo_desc">WordPress logo</string>
    <string name="sign_in_password_visibility_desc">change password visibility</string>
    <string name="stats_list_cell_chevron_desc">expand</string>
    <string name="show_more_desc">show more</string>
    <string name="open_external_link_desc">open external link</string>
=======
    <!-- Site Creation -->
    <string name="site_creation_title">Create New Site</string>
    <string name="site_creation_label_category_title">Step 1 of 4</string>
    <string name="site_creation_label_category">What kind of site do you need?\nChoose an option below:</string>
    <string name="site_creation_title_blog">Start with a Blog</string>
    <string name="site_creation_subtitle_blog">To share your ideas, stories and photographs with your followers.</string>
    <string name="site_creation_title_website">Start with a Website</string>
    <string name="site_creation_subtitle_website">To promote your business or brand and connect with your audience.</string>
    <string name="site_creation_title_portfolio">Start with a Portfolio</string>
    <string name="site_creation_subtitle_portfolio">To present your creative projects in a visual showcase.</string>
    <string name="site_creation_label_theme_selection_title">Step 2 of 4</string>
    <string name="site_creation_label_theme_selection">Get started fast with one of our popular themes. Once your site is created, you can browse and choose from hundreds more.</string>
    <string name="site_creation_label_theme_loading">Please wait while loading themes</string>
    <string name="site_creation_label_site_details_title">Step 3 of 4</string>
    <string name="site_creation_label_site_details">Tell us more about what you\'re creating. What\'s the title and tagline?</string>
    <string name="site_creation_label_domain_selection_title">Step 4 of 4</string>
    <string name="site_creation_label_domain_selection">Pick an available \"yourname.wordpress.com\" address to let people find you on the web.</string>
    <string name="site_creation_domain_keywords_hint">Type a keyword for more ideas</string>
    <string name="site_creation_domain_finish_button">Create site</string>
    <string name="site_creation_title_hint">Site title</string>
    <string name="site_creation_tagline_hint">Site tagline (optional)</string>
    <string name="site_creation_tagline_helper">The tagline is a short line of text shown right below the title in most themes, and act as site metadata on search engines.</string>
    <string name="site_creation_empty_site_title">Please enter a site title</string>
    <string name="site_creation_creating_laying_foundation">Laying site foundation…</string>
    <string name="site_creation_creating_fetching_info">Retrieving site information…</string>
    <string name="site_creation_creating_configuring_content">Configuring site content…</string>
    <string name="site_creation_creating_configuring_theme">Configuring site style…</string>
    <string name="site_creation_creating_preparing_frontend">Preparing frontend…</string>
    <string name="site_creation_creating_failed">Something went wrong&#8230;</string>
    <string name="site_creation_creating_failed_extended">A parliament of owls distracted our servers with their superior oratory skills</string>
    <string name="site_creation_creating_retry">Try again</string>
    <string name="site_creation_creating_modal">Please wait until site creation is completed.</string>
    <string name="site_creation_epilogue_congrats">Congratulations!\nYour site is ready.</string>
    <string name="site_creation_epilogue_configure">Configure</string>
    <string name="site_creation_epilogue_write">Write first post</string>
    <string name="site_creation_content_description_confetti">Site creation completed successfully!</string>
>>>>>>> dae3853d

</resources><|MERGE_RESOLUTION|>--- conflicted
+++ resolved
@@ -2117,7 +2117,6 @@
     <string name="notification_login_failed">An error has occurred.</string>
     <string name="change_photo">Change photo</string>
 
-<<<<<<< HEAD
     <!-- ImageView content description  -->
     <string name="comment_checkmark_desc">check mark</string>
     <string name="invite_user_delete_desc">remove user</string>
@@ -2148,7 +2147,7 @@
     <string name="stats_list_cell_chevron_desc">expand</string>
     <string name="show_more_desc">show more</string>
     <string name="open_external_link_desc">open external link</string>
-=======
+
     <!-- Site Creation -->
     <string name="site_creation_title">Create New Site</string>
     <string name="site_creation_label_category_title">Step 1 of 4</string>
@@ -2185,6 +2184,5 @@
     <string name="site_creation_epilogue_configure">Configure</string>
     <string name="site_creation_epilogue_write">Write first post</string>
     <string name="site_creation_content_description_confetti">Site creation completed successfully!</string>
->>>>>>> dae3853d
 
 </resources>