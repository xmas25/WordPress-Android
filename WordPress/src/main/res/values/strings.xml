<?xml version="1.0" encoding="utf-8"?>
<resources xmlns:tools="http://schemas.android.com/tools">

    <string name="app_name" translatable="false">WordPress</string>

    <!-- account setup -->
    <string name="xmlrpc_missing_method_error">Couldn\'t connect. Required XML-RPC methods are missing on the server.</string>
    <string name="xmlrpc_post_blocked_error">Couldn\'t connect. Your host is blocking POST requests, and the app needs
        that in order to communicate with your site. Contact your host to solve this problem.</string>
    <string name="xmlrpc_endpoint_forbidden_error">Couldn\'t connect. We received a 403 error when trying to access your
        site XMLRPC mEndpoint. The app needs that in order to communicate with your site. Contact your host to solve
        this problem.</string>
    <string name="no_network_title">No network available</string>
    <string name="no_network_message">There is no network available</string>
    <string name="sign_out_wpcom_confirm_with_changes">You have changes to posts that haven’t been uploaded to your site. Logging out now will delete those changes from your device. Log out anyway?</string>
    <string name="sign_out_wpcom_confirm_with_no_changes">Log out of WordPress?</string>

    <!-- form labels -->
    <string name="select_categories">Select categories</string>
    <string name="tags_separate_with_commas">Separate tags with commas</string>
    <string name="post_content">Content (tap to add text and media)</string>
    <string name="max_thumbnail_px_size">Maximum Image Size</string>
    <string name="image_quality">Image Quality</string>
    <string name="max_video_resolution">Maximum Video Size</string>
    <string name="video_quality">Video Quality</string>
    <string name="password">Password</string>

    <!-- comment form labels -->
    <string name="anonymous">Anonymous</string>

    <!-- Screen titles -->
    <string name="release_notes_screen_title">Release notes</string>
    <string name="license_screen_title">License</string>
    <string name="help_screen_title">Help and Support</string>
    <string name="passcode_screen_title">WordPress Passcode</string>
    <string name="notif_settings_screen_title">Notification settings</string>
    <string name="my_site_section_screen_title">My site</string>
    <string name="me_section_screen_title">Me</string>
    <string name="reader_screen_title">Reader</string>
    <string name="notifications_screen_title">Notifications</string>
    <string name="publicize_buttons_screen_title">Sharing buttons</string>
    <string name="media_settings_screen_title">File details</string>
    <string name="person_detail_screen_title">Person detail</string>
    <string name="login_epilogue_screen_title">Logged in as</string>
    <string name="login_prologue_screen_title">Login</string>
    <string name="signup_epilogue_screen_title">New account</string>
    <string name="share_intent_screen_title">Pick site</string>
    <string name="edit_photo_screen_title">Edit Photo</string>
    <string name="notif_detail_screen_title">Notification detail %s</string>

    <!-- general strings -->
    <string name="posts">Posts</string>
    <string name="sites">Sites</string>
    <string name="media">Media</string>
    <string name="video">Video</string>
    <string name="themes">Themes</string>
    <string name="about_the_app">About the app</string>
    <string name="username">Username</string>
    <string name="cancel">Cancel</string>
    <string name="save">Save</string>
    <string name="keep_editing">Keep editing</string>
    <string name="add">Add</string>
    <string name="remove">Remove</string>
    <string name="removed">Removed</string>
    <string name="search">Search</string>
    <string name="show">Show</string>
    <string name="hide">Hide</string>
    <string name="select_all">Select all</string>
    <string name="deselect_all">Deselect all</string>
    <string name="sure_to_remove_account">Remove this site from the app?</string>
    <string name="yes">Yes</string>
    <string name="no">No</string>
    <string name="error">Error</string>
    <string name="connection_error">Connection error</string>
    <string name="connection_to_server_lost">The connection to the server was lost</string>
    <string name="category_refresh_error">Category refresh error</string>
    <string name="incorrect_credentials">Incorrect username or password.</string>
    <string name="cancel_edit">Cancel edit</string>
    <string name="gallery_error">The media item couldn\'t be retrieved</string>
    <string name="refresh">Refresh</string>
    <string name="report_bug">Report bug</string>
    <string name="blog_not_found">An error occurred when accessing this blog</string>
    <string name="post_not_found">An error occurred when loading the post. Refresh your posts and try again.</string>
    <string name="sign_in">Log in</string>
    <string name="signing_out">Logging out…</string>
    <string name="sign_in_wpcom">Log in to WordPress.com</string>
    <string name="learn_more">Learn more</string>
    <string name="uploading_post">Uploading \"%s\"</string>
    <string name="language">Language</string>
    <string name="interface_language">Interface Language</string>
    <string name="signout">Log out</string>
    <string name="undo">Undo</string>
    <string name="never">Never</string>
    <string name="unknown">Unknown</string>
    <string name="off">Off</string>
    <string name="could_not_load_page">Could not load page</string>
    <string name="send">Send</string>
    <string name="swipe_for_more">Swipe for more</string>
    <string name="confirm">Confirm</string>
    <string name="cant_open_url">Unable to open the link</string>
    <string name="retry">Retry</string>
    <string name="invalid_ip_or_range">Invalid IP or IP range</string>
    <string name="copy">Copy</string>
    <string name="error_please_choose_browser">Error opening the default web browser. Please choose another app:</string>
    <string name="delete_yes">Delete</string>
    <string name="add_count">Add %d</string>
    <string name="preview_count">Preview %d</string>
    <string name="write_post">Write Post</string>

    <string name="button_not_now">Not now</string>

    <string name="latitude_longitude">%1$f, %2$f</string>
    <string name="author_name_blog_name">%1$s, %2$s</string>
    <string name="at_username">\@%s</string>

    <!-- timestamps for posts / pages -->
    <string name="today">Today</string>
    <string name="yesterday">Yesterday</string>
    <string name="days_ago">%d days ago</string>

    <!-- CAB -->
    <string name="cab_selected">%d selected</string>

    <!-- Media  -->
    <string name="media_all">All</string>
    <string name="media_images">Images</string>
    <string name="media_documents">Documents</string>
    <string name="media_videos">Videos</string>
    <string name="media_audio">Audio</string>
    <string name="media_gallery_column_count_single">1 column</string>
    <string name="media_gallery_column_count_multi">%d columns</string>
    <string name="media_gallery_type_thumbnail_grid">Thumbnail grid</string>
    <string name="media_gallery_type_squares">Squares</string>
    <string name="media_gallery_type_tiled">Tiled</string>
    <string name="media_gallery_type_circles">Circles</string>
    <string name="media_gallery_type_slideshow">Slideshow</string>
    <string name="media_insert_title">Add multiple photos</string>
    <string name="media_insert_individually">Add individually</string>
    <string name="media_insert_as_gallery">Add as gallery</string>
    <string name="media_downloading">Saving media to this device</string>
    <string name="wp_media_title">WordPress media</string>
    <string name="pick_photo">Select photo</string>
    <string name="pick_video">Select video</string>
    <string name="capture_or_pick_photo">Capture or select photo</string>
    <string name="reader_toast_err_get_post">Unable to retrieve this post</string>
    <string name="media_error_no_permission">You don\'t have permission to view the media library</string>
    <string name="media_error_no_permission_upload">You don\'t have permission to upload media to the site</string>
    <string name="media_error_http_too_large_photo_upload">Image too large to upload. Try changing Optimize Images in your app\'s settings</string>
    <string name="media_error_http_too_large_video_upload">Video too large to upload</string>
    <string name="media_error_exceeds_php_filesize">File exceeds the maximum upload size for this site</string>
    <string name="media_error_exceeds_memory_limit">File too large to be uploaded on this site</string>
    <string name="media_error_internal_server_error">Upload error. Try changing Optimize Images in your app\'s settings</string>
    <string name="media_error_timeout">Server took too long to respond</string>
    <string name="share_media_permission_required">Permissions required in order to share images or videos</string>
    <string name="media_fetching">Fetching media…</string>
    <string name="media_upload_error">Media upload error occurred</string>
    <string name="media_generic_error">Media error occurred</string>

    <string name="media_upload_state_queued">Queued</string>
    <string name="media_upload_state_uploading">Uploading</string>
    <string name="media_upload_state_deleting">Deleting</string>
    <string name="media_upload_state_deleted">Deleted</string>
    <string name="media_upload_state_failed">Upload Failed</string>
    <string name="media_upload_state_uploaded">Uploaded</string>

    <string name="media_encoder_quality_80">Low</string>
    <string name="media_encoder_quality_85">Medium</string>
    <string name="media_encoder_quality_90">High</string>
    <string name="media_encoder_quality_95">Very High</string>
    <string name="media_encoder_quality_100">Maximum</string>

    <!-- Edit Media -->
    <string name="media_edit_title_text">Title</string>
    <string name="media_edit_caption_text">Caption</string>
    <string name="media_edit_alttext_text">Alt text</string>
    <string name="media_edit_description_text">Description</string>
    <string name="media_edit_link_text">Link to</string>
    <string name="media_edit_link_hint">Open link in a new window/tab</string>
    <string name="media_edit_failure">Failed to update</string>
    <string name="media_edit_file_details_card_caption">File Details</string>
    <string name="media_edit_customize_card_caption">Customize</string>
    <string name="media_edit_url_caption">URL</string>
    <string name="media_edit_filename_caption">File Name</string>
    <string name="media_edit_filetype_caption">File Type</string>
    <string name="media_edit_image_dimensions_caption">Image Dimensions</string>
    <string name="media_edit_video_dimensions_caption">Video Dimensions</string>
    <string name="media_edit_duration_caption">Duration</string>
    <string name="media_edit_upload_date_caption">Upload Date</string>
    <string name="media_edit_copy_url_toast">URL copied to clipboard</string>
    <string name="fab_content_description_preview">Preview</string>

    <!-- Media settings title -->
    <string name="media_title_image_details">Image details</string>
    <string name="media_title_video_details">Video details</string>
    <string name="media_title_audio_details">Audio details</string>
    <string name="media_title_document_details">Document details</string>

    <!-- Delete Media -->
    <string name="cannot_delete_multi_media_items">Some media can\'t be deleted at this time. Try again later.</string>
    <string name="cannot_retry_deleted_media_item">Media has been removed. Delete it from this post?</string>
    <string name="media_empty_list">You don\'t have any media</string>
    <string name="media_empty_search_list">No media matching your search</string>
    <string name="media_empty_image_list">You don\'t have any images</string>
    <string name="media_empty_videos_list">You don\'t have any videos</string>
    <string name="media_empty_documents_list">You don\'t have any documents</string>
    <string name="media_empty_audio_list">You don\'t have any audio</string>
    <string name="media_empty_upload_media">Upload media</string>
    <string name="delete">Delete</string>
    <string name="confirm_delete_media_image">Delete this image?</string>
    <string name="confirm_remove_media_image">Remove this image from the post?</string>
    <string name="confirm_delete_media_video">Delete this video?</string>
    <string name="deleting_media_dlg">Deleting</string>
    <string name="remove_image_from_post">Remove from post</string>

    <!-- themes -->
    <string name="themes_fetching">Fetching themes…</string>

    <string name="theme_activate_button">Activate</string>
    <string name="theme_fetch_failed">Failed to fetch themes</string>
    <string name="theme_no_search_result_found">Sorry, no themes found.</string>

    <!-- link view -->
    <string name="link_enter_url">URL</string>
    <string name="link_enter_url_text">Link text (optional)</string>
    <string name="create_a_link">Create a link</string>

    <!-- page view -->
    <string name="title">Title</string>
    <string name="pages_empty_list">No pages yet. Why not create one?</string>
    <string name="pages_empty_list_button">Create a page</string>
    <string name="page_settings">Page settings</string>
    <string name="pages">Pages</string>
    <string name="set_parent">Set Parent</string>
    <string name="page_delete_error">We were unable to delete the page.</string>
    <string name="page_delete_dialog_message">Are you sure you want to delete page %s?</string>
    <string name="page_moved_to_draft">Page has been moved to Drafts</string>
    <string name="page_moved_to_trash">Page has been trashed</string>
    <string name="page_moved_to_published">Page has been published</string>
    <string name="page_moved_to_scheduled">Page has been scheduled</string>
    <string name="page_permanently_deleted">Page has been permanently deleted</string>

    <!-- posts tab -->
    <string name="untitled">Untitled</string>
    <string name="untitled_in_parentheses">(Untitled)</string>
    <string name="local_draft">Local draft</string>
    <string name="post_uploading">Uploading post</string>
    <string name="post_queued">Queued post</string>
    <string name="posts_empty_list">No posts yet. Why not create one?</string>
    <string name="posts_empty_list_button">Create a post</string>
    <string name="empty_list_default">This list is empty</string>

    <!-- buttons on post cards -->
    <string name="button_edit">Edit</string>
    <string name="button_publish">Publish</string>
    <string name="button_sync">Sync</string>
    <string name="button_view">View</string>
    <string name="button_preview">Preview</string>
    <string name="button_stats">Stats</string>
    <string name="button_trash">Trash</string>
    <string name="button_delete" translatable="false">@string/delete</string>
    <string name="button_more" translatable="false">@string/more</string>
    <string name="button_back">Back</string>
    <string name="button_discard">Discard</string>
    <string name="button_discard_changes">Discard Changes</string>
    <string name="button_retry">Retry</string>

    <!-- post uploads -->
    <string name="upload_failed_param">Upload failed for \"%s\"</string>

    <string name="media_file_post_singular_mixed_not_uploaded_one_file">1 post with 1 file not uploaded</string>
    <string name="media_file_posts_plural_mixed_not_uploaded_one_file">%1$d posts with 1 file not uploaded</string>
    <string name="media_file_page_singular_mixed_not_uploaded_one_file">1 page with 1 file not uploaded</string>
    <string name="media_file_pages_plural_mixed_not_uploaded_one_file">%1$d pages with 1 file not uploaded</string>
    <string name="media_file_pages_and_posts_mixed_not_uploaded_one_file">%1$d posts / pages with 1 file not uploaded</string>

    <string name="media_file_post_singular_mixed_not_uploaded_files_plural">1 post with %1$d files not uploaded</string>
    <string name="media_file_posts_plural_mixed_not_uploaded_files_plural">%1$d posts with %2$d files not uploaded</string>
    <string name="media_file_page_singular_mixed_not_uploaded_files_plural">1 page with %1$d files not uploaded</string>
    <string name="media_file_pages_plural_mixed_not_uploaded_files_plural">%1$d pages with %2$d files not uploaded</string>
    <string name="media_file_pages_and_posts_mixed_not_uploaded_files_plural">%1$d posts / pages with %2$d files not uploaded</string>

    <string name="media_file_post_singular_only_not_uploaded">1 post not uploaded</string>
    <string name="media_file_posts_plural_only_not_uploaded">%1$d posts not uploaded</string>
    <string name="media_file_page_singular_only_not_uploaded">1 page not uploaded</string>
    <string name="media_file_pages_plural_only_not_uploaded">%1$d pages not uploaded</string>
    <string name="media_file_pages_and_posts_only_not_uploaded">%1$d posts / pages not uploaded</string>

    <string name="media_files_not_uploaded">%d files not uploaded</string>
    <string name="media_files_uploaded">%d files uploaded</string>
    <string name="media_file_not_uploaded">1 file not uploaded</string>
    <string name="media_file_uploaded">1 file uploaded</string>
    <string name="media_files_uploaded_successfully">, %d successfully uploaded</string>
    <string name="media_all_files_uploaded_successfully">%d files uploaded successfully</string>
    <string name="retry_needs_aztec" translatable="false">Retry only available in the Beta editor</string>
    <string name="media_files_uploaded_write_post">Write Post</string>

    <!-- post view -->
    <string name="draft_uploaded">Draft uploaded</string>
    <string name="post_published">Post published</string>
    <string name="post_submitted">Post submitted</string>
    <string name="page_published">Page published</string>
    <string name="post_scheduled">Post scheduled</string>
    <string name="page_scheduled">Page scheduled</string>
    <string name="post_updated">Post updated</string>
    <string name="page_updated">Page updated</string>
    <string name="caption">Caption (optional)</string>
    <string name="horizontal_alignment">Horizontal alignment</string>
    <string name="width">Width</string>
    <string name="featured_in_post">Include image in post content</string>
    <string name="file_not_found">Couldn\'t find the file for upload. Was it deleted or moved?</string>
    <string name="delete_post">Delete post?</string>
    <string name="delete_page">Delete page?</string>
    <string name="posts_fetching">Fetching posts…</string>
    <string name="pages_fetching">Fetching pages…</string>
    <string name="dialog_confirm_cancel_post_media_uploading">Are you sure? Deleting this post will also cancel the media upload.</string>
    <string name="dialog_confirm_delete_post">This post will be deleted and sent to Trash</string>
    <string name="dialog_confirm_delete_page">This page will be deleted and sent to Trash</string>
    <string name="dialog_confirm_publish_title">Ready to Publish?</string>
    <string name="dialog_confirm_publish_message_post">This post will be published immediately.</string>
    <string name="dialog_confirm_publish_message_page">This page will be published immediately.</string>
    <string name="dialog_confirm_publish_yes">Publish now</string>
    <string name="dialog_confirm_delete_permanently_post">Are you sure you\'d like to permanently delete this post?</string>
    <string name="dialog_confirm_delete_permanently_page">Are you sure you\'d like to permanently delete this page?</string>

    <!-- reload drop down -->
    <string name="loading">Loading…</string>

    <!-- comment view -->
    <string name="on">on</string>
    <string name="comment_status_approved">Approved</string>
    <string name="comment_status_unapproved">Pending</string>
    <string name="comment_status_spam">Spam</string>
    <string name="comment_status_trash">Trashed</string>
    <string name="comment_status_all">All</string>
    <string name="edit_comment">Edit comment</string>
    <string name="comments_empty_list">No comments yet</string>
    <string name="comments_empty_list_filtered_approved">No approved comments</string>
    <string name="comments_empty_list_filtered_pending">No pending comments</string>
    <string name="comments_empty_list_filtered_spam">No spam comments</string>
    <string name="comments_empty_list_filtered_trashed">No trashed comments</string>
    <string name="comment_reply_to_user">Reply to %s</string>
    <string name="comment_trashed">Comment trashed</string>
    <string name="comment_spammed">Comment marked as spam</string>
    <string name="comment_deleted_permanently">Comment deleted</string>
    <string name="comment">Comment</string>
    <string name="comments_fetching">Fetching comments…</string>
    <string name="comment_approved_talkback">Comment approved</string>
    <string name="comment_unapproved_talkback">Comment unapproved</string>
    <string name="comment_liked_talkback">Comment liked</string>
    <string name="comment_unliked_talkback">Comment unliked</string>
    <string name="comment_trash_talkback">Comment sent to trash</string>
    <string name="comment_untrash_talkback">Comment restored</string>
    <string name="comment_delete_talkback">Comment deleted</string>
    <string name="comment_spam_talkback">Comment marked as spam</string>
    <string name="comment_unspam_talkback">Comment marked as not spam</string>
    <string name="comment_title">%s on %s</string>
    <string name="comment_read_source_post">Read the source post</string>

    <!-- comment menu and buttons on comment detail - keep these short! -->
    <string name="mnu_comment_approve">Approve</string>
    <string name="mnu_comment_unapprove">Unapprove</string>
    <string name="mnu_comment_spam">Spam</string>
    <string name="mnu_comment_unspam">Not spam</string>
    <string name="mnu_comment_trash">Trash</string>
    <string name="mnu_comment_untrash">Restore</string>
    <string name="mnu_comment_delete_permanently">Delete</string>
    <string name="mnu_comment_liked">Liked</string>

    <!-- comment dialogs - must be worded to work for moderation of single/multiple comments -->
    <string name="dlg_approving_comments">Approving</string>
    <string name="dlg_unapproving_comments">Unapproving</string>
    <string name="dlg_spamming_comments">Marking as spam</string>
    <string name="dlg_trashing_comments">Sending to trash</string>
    <string name="dlg_deleting_comments">Deleting comments</string>
    <string name="dlg_confirm_trash_comments">Send to trash?</string>
    <string name="trash_yes">Trash</string>
    <string name="trash_no">Don\'t trash</string>

    <!-- comment actions -->
    <string name="reply">Reply</string>
    <string name="trash">Trash</string>
    <string name="like">Like</string>
    <string name="approve">Approve</string>
    <string name="comment_moderated_approved">Comment approved!</string>
    <string name="comment_liked">Comment liked</string>
    <string name="comment_q_action_done_generic">Action done!</string>
    <string name="comment_q_action_processing">Processing…</string>
    <string name="comment_q_action_liking">Liking…</string>
    <string name="comment_q_action_approving">Approving…</string>
    <string name="comment_q_action_replying">Replying…</string>

    <!-- pending draft local notifications -->
    <string name="pending_draft_one_day_1">You drafted \'%1$s\' yesterday. Don\'t forget to publish it!</string>
    <string name="pending_draft_one_day_2">Did you know that \'%1$s\' is still a draft? Publish away!</string>
    <string name="pending_draft_one_week_1">Your draft \'%1$s\' awaits you - be sure to publish it!</string>
    <string name="pending_draft_one_week_2">\'%1$s\' remains a draft. Remember to publish it!</string>
    <string name="pending_draft_one_month">Don\'t leave it hanging! \'%1$s\' is waiting to be published.</string>
    <string name="pending_draft_one_generic">Don\'t leave it hanging! \'%1$s\' is waiting to be published.</string>

    <!-- edit comment view -->
    <string name="hint_comment_content">Comment</string>
    <string name="saving_changes">Saving changes</string>
    <string name="sure_to_cancel_edit_comment">Cancel editing this comment?</string>
    <string name="dlg_sure_to_delete_comment">Permanently delete this comment?</string>
    <string name="dlg_sure_to_delete_comments">Permanently delete these comments?</string>
    <string name="content_required">Comment is required</string>
    <string name="toast_comment_unedited">Comment hasn\'t changed</string>

    <!-- context menu -->
    <string name="remove_account">Remove site</string>

    <!-- page actions -->
    <string name="preview_page">Preview page</string>
    <string name="page_deleted">Page deleted</string>
    <string name="page_trashed">Page sent to trash</string>

    <!-- post actions -->
    <string name="preview_post">Preview post</string>
    <string name="post_deleted">Post deleted</string>
    <string name="post_trashed">Post sent to trash</string>
    <string name="share_link">Share link</string>
    <string name="view_in_browser">View in browser</string>
    <string name="preview">Preview</string>
    <string name="update_verb">Update</string>
    <string name="uploading_title">Uploading…</string>

    <string name="uploading_subtitle_mixed_page_singular_media_plural">1 page, and %1$d of %2$d files remaining</string>
    <string name="uploading_subtitle_mixed_post_singular_media_plural">1 post, and %1$d of %2$d files remaining</string>
    <string name="uploading_subtitle_mixed_pages_plural_media_plural">%1$d pages, and %2$d of %3$d files remaining</string>
    <string name="uploading_subtitle_mixed_posts_plural_media_plural">%1$d posts, and %2$d of %3$d files remaining</string>
    <string name="uploading_subtitle_mixed_pages_and_posts_plural_media_plural">%1$d pages / posts, and %2$d of %3$d files remaining</string>

    <string name="uploading_subtitle_mixed_page_singular_media_one">1 page, and 1 file remaining</string>
    <string name="uploading_subtitle_mixed_post_singular_media_one">1 post, and 1 file remaining</string>
    <string name="uploading_subtitle_mixed_pages_plural_media_one">%1$d pages, and 1 file remaining</string>
    <string name="uploading_subtitle_mixed_posts_plural_media_one">%1$d posts, and 1 file remaining</string>
    <string name="uploading_subtitle_mixed_pages_and_posts_plural_media_one">%1$d pages / posts, and 1 file remaining</string>

    <string name="uploading_subtitle_posts_only_plural">%1$d posts remaining</string>
    <string name="uploading_subtitle_pages_only_plural">%1$d pages remaining</string>
    <string name="uploading_subtitle_posts_only_one">1 post remaining</string>
    <string name="uploading_subtitle_pages_only_one">1 page remaining</string>
    <string name="uploading_subtitle_pages_posts">%1$d pages / posts remaining</string>
    <string name="uploading_subtitle_media_only">%1$d of %2$d files remaining</string>
    <string name="uploading_subtitle_media_only_one">1 file remaining</string>
    <string name="uploading_media">Uploading media…</string>

    <!-- new account view -->
    <string name="no_site_error">Couldn\'t connect to the WordPress site. There is no valid WordPress site at this
        address. Check the site address (URL) you entered.</string>

    <!-- category management -->
    <string name="categories">Categories</string>
    <string name="add_new_category">Add new category</string>
    <string name="category_name">Category name</string>
    <string name="category_parent">Parent category (optional):</string>
    <string name="adding_cat_failed">Adding category failed</string>
    <string name="adding_cat_success">Category added successfully</string>
    <string name="cat_name_required">The category name field is required</string>
    <string name="top_level_category_name">Top level</string>


    <!-- action from share intents -->
    <string name="share_action_post">Add to new post</string>
    <string name="share_action_media">Add to media library</string>
    <string name="share_intent_pick_site">Pick site</string>
    <string name="share_intent_adding_to">Adding to</string>
    <string name="share_action">Share</string>
    <string name="cant_share_no_visible_blog">You can\'t share to WordPress without a visible blog</string>

    <!-- file errors -->
    <string name="file_error_create">Couldn\'t create temp file for media upload. Make sure there is enough free space on your device.</string>

    <!-- SD Card errors -->
    <string name="sdcard_title">SD Card Required</string>
    <string name="sdcard_message">A mounted SD card is required to upload media</string>

    <!--     Begin     -->
    <!-- Site Settings -->
    <!--               -->

    <!-- General -->
    <string name="discussion">Discussion</string>
    <string name="privacy">Privacy</string>
    <string name="related_posts">Related Posts</string>
    <string name="more">More</string>
    <string name="none">None</string>
    <string name="disabled">Disabled</string>
    <string name="comments">Comments</string>
    <string name="close_after">Close after</string>
    <string name="oldest_first">Oldest first</string>
    <string name="newest_first">Newest first</string>
    <string name="days_quantity_one">1 day</string>
    <string name="days_quantity_other">%d days</string>

    <!-- PreferenceCategory Headers -->
    <string name="site_settings_general_header">General</string>
    <string name="site_settings_account_header">Account</string>
    <string name="site_settings_writing_header">Writing</string>
    <string name="site_settings_discussion_header" translatable="false">@string/discussion</string>
    <string name="site_settings_discussion_new_posts_header">Defaults for new posts</string>
    <string name="site_settings_comments_header" translatable="false">@string/comments</string>
    <string name="site_settings_advanced_header">Advanced</string>
    <string name="site_settings_traffic_header">Traffic</string>

    <!-- Preference Titles -->
    <string name="site_settings_title_title">Site Title</string>
    <string name="site_settings_tagline_title">Tagline</string>
    <string name="site_settings_address_title">Address</string>
    <string name="site_settings_privacy_title" translatable="false">@string/privacy</string>
    <string name="site_settings_language_title" translatable="false">@string/language</string>
    <string name="site_settings_username_title" translatable="false">@string/username</string>
    <string name="site_settings_password_title" translatable="false">@string/password</string>
    <string name="site_settings_default_category_title">Default Category</string>
    <string name="site_settings_tags_empty_button">Create a tag</string>
    <string name="site_settings_tags_empty_subtitle">Add your frequently used tags here so they can be quickly selected when tagging your posts</string>
    <string name="site_settings_tags_empty_title">You don\'t have any tags</string>
    <string name="site_settings_tags_empty_title_search">No tags matching your search</string>
    <string name="site_settings_tags_title">Tags</string>
    <string name="site_settings_default_format_title">Default Format</string>
    <string name="site_settings_week_start_title">Week starts on</string>
    <string name="site_settings_date_format_title">Date Format</string>
    <string name="site_settings_time_format_title">Time Format</string>
    <string name="site_settings_timezone_title">Timezone</string>
    <string name="site_settings_timezone_subtitle">Choose a city in your timezone</string>
    <string name="site_settings_posts_per_page_title">Posts per page</string>
    <string name="site_settings_format_entry_custom">Custom</string>
    <string name="site_settings_format_hint_custom">Custom format</string>
    <string name="site_settings_format_help">Learn more about date &amp; time formatting</string>
    <string name="site_settings_image_original_size">Original Size</string>
    <string name="site_settings_optimize_images">Optimize Images</string>
    <string name="site_settings_default_image_width_title" translatable="false">@string/max_thumbnail_px_size</string>
    <string name="site_settings_default_image_quality_title" translatable="false">@string/image_quality</string>
    <string name="site_settings_optimize_videos">Optimize Videos</string>
    <string name="site_settings_default_video_width_title" translatable="false">@string/max_video_resolution</string>
    <string name="site_settings_default_video_quality_title" translatable="false">@string/video_quality</string>
    <string name="site_settings_related_posts_title" translatable="false">@string/related_posts</string>
    <string name="site_settings_more_title" translatable="false">@string/more</string>
    <string name="site_settings_allow_comments_title">Allow Comments</string>
    <string name="site_settings_send_pingbacks_title">Send Pingbacks</string>
    <string name="site_settings_receive_pingbacks_title">Receive Pingbacks</string>
    <string name="site_settings_identity_required_title">Must include name and email</string>
    <string name="site_settings_account_required_title">Users must be logged in</string>
    <string name="site_settings_close_after_title" translatable="false">@string/close_after</string>
    <string name="site_settings_sort_by_title">Sort by</string>
    <string name="site_settings_threading_title">Threading</string>
    <string name="site_settings_paging_title">Paging</string>
    <string name="site_settings_whitelist_title">Automatically approve</string>
    <string name="site_settings_multiple_links_title">Links in comments</string>
    <string name="site_settings_moderation_hold_title">Hold for Moderation</string>
    <string name="site_settings_blacklist_title">Blacklist</string>
    <string name="site_settings_delete_site_title">Delete Site</string>
    <string name="site_settings_timezones_error">Unable to load timezones</string>
    <string name="site_settings_amp_title">Accelerated Mobile Pages (AMP)</string>
    <string name="site_settings_amp_summary">Your WordPress.com site supports the use of Accelerated Mobile Pages, a Google-led initiative that dramatically speeds up loading times on mobile devices</string>

    <!-- Media -->
    <string name="site_settings_quota_header">Media</string>
    <string name="site_settings_quota_space_title">Space Used</string>
    <string name="site_settings_quota_space_hint">If you need more space consider upgrading your WordPress plan.</string>
    <string name="site_settings_quota_space_value">%1$s of %2$s</string>
    <string name="site_settings_quota_space_unlimited">%1$s of unlimited</string>

    <!-- these represent a formatted amount along with a measuring unit, i.e. 10 B, or 132 kB, or 10.2 MB, 1,037.76 kB etc. -->
    <string name="file_size_in_bytes">%s B</string>
    <string name="file_size_in_kilobytes">%s kB</string>
    <string name="file_size_in_megabytes">%s MB</string>
    <string name="file_size_in_gigabytes">%s GB</string>
    <string name="file_size_in_terabytes">%s TB</string>

    <!-- Speed up your site -->
    <string name="site_settings_speed_up_your_site">Speed up your site</string>
    <string name="site_settings_serve_images_from_our_servers">Serve images from our servers</string>
    <string name="site_settings_serve_images_from_our_servers_summary">Jetpack will optimize your images and serve them from the server location nearest to your visitors. Using our global content delivery network will boost the loading speed of your site.</string>
    <string name="site_settings_lazy_load_images">"Lazy-load" images</string>
    <string name="site_settings_lazy_load_images_summary">Improve your site\'s speed by only loading images visible on the screen. New images will load just before they scroll into view. This prevents viewers from having to download all the images on a page all at once, even ones they can\'t see.</string>

    <!-- tag list and detail -->
    <string name="tag_name_hint">Tag</string>
    <string name="tag_description_hint">Description</string>
    <string name="add_new_tag">Add New Tag</string>
    <string name="error_tag_exists">A tag with this name already exists</string>
    <string name="dlg_confirm_delete_tag">Permanently delete \'%s\' tag?</string>
    <string name="dlg_deleting_tag">Deleting</string>
    <string name="dlg_saving_tag">Saving</string>

    <!-- Jetpack settings -->
    <string name="jetpack_site_settings_category_title">Jetpack Settings</string>
    <string name="jetpack_security_setting_title">Security</string>
    <string name="jetpack_monitor_uptime_title">Monitor your site\'s uptime</string>
    <string name="jetpack_send_email_notifications_title">Send notifications by email</string>
    <string name="jetpack_send_wp_notifications_title">Send push notifications</string>
    <string name="jetpack_prevent_brute_force_category_title">Brute force attack protection</string>
    <string name="jetpack_prevent_brute_force_title">Block malicious login attempts</string>
    <string name="jetpack_brute_force_whitelist_title">Whitelisted IP addresses</string>
    <string name="jetpack_wpcom_sign_in_category_title">WordPress.com login</string>
    <string name="jetpack_allow_wpcom_sign_in_title">Allow WordPress.com login</string>
    <string name="jetpack_match_wpcom_via_email_title">Match accounts using email</string>
    <string name="jetpack_require_two_factor_title">Require two-step authentication</string>

    <!-- Preference Summaries -->
    <string name="site_settings_privacy_public_summary">Public</string>
    <string name="site_settings_privacy_hidden_summary">Hidden</string>
    <string name="site_settings_privacy_private_summary">Private</string>
    <string name="site_settings_threading_summary">%d levels</string>
    <string name="site_settings_whitelist_all_summary">Comments from all users</string>
    <string name="site_settings_whitelist_known_summary">Comments from known users</string>
    <string name="site_settings_whitelist_none_summary" translatable="false">@string/none</string>
    <string name="site_settings_optimize_images_summary">Enable to resize and compress pictures</string>
    <string name="site_settings_optimize_video_summary">Enable to resize and compress videos</string>

    <string name="detail_approve_manual">Require manual approval for everyone\'s comments.</string>
    <string name="detail_approve_auto_if_previously_approved">Automatically approve if the user has a previously approved comment</string>
    <string name="detail_approve_auto">Automatically approve everyone\'s comments.</string>
    <string-array name="site_settings_auto_approve_details" translatable="false">
        <item>@string/detail_approve_manual</item>
        <item>@string/detail_approve_auto_if_previously_approved</item>
        <item>@string/detail_approve_auto</item>
    </string-array>

    <string name="site_settings_multiple_links_summary_zero">Require approval for more than 0 links</string>
    <string name="site_settings_multiple_links_summary_one">Require approval for more than 1 link</string>
    <string name="site_settings_multiple_links_summary_other">Require approval for more than %d links</string>
    <string name="site_settings_paging_summary_one">1 comment per page</string>
    <string name="site_settings_paging_summary_other">%d comments per page</string>

    <string name="privacy_public">Your site is visible to everyone and may be indexed by search engines</string>
    <string name="privacy_public_not_indexed">Your site is visible to everyone but asks search engines not to index it</string>
    <string name="privacy_private">Your site is visible only to you and users you approve</string>
    <string-array name="privacy_details" translatable="false">
        <item>@string/privacy_public</item>
        <item>@string/privacy_public_not_indexed</item>
        <item>@string/privacy_private</item>
    </string-array>

    <!-- Preference Entries -->
    <string name="approve_manual">No comments</string>
    <string name="approve_auto_if_previously_approved">Known users\' comments</string>
    <string name="approve_auto">All users</string>
    <string-array name="site_settings_auto_approve_entries" translatable="false">
        <item>@string/approve_manual</item>
        <item>@string/approve_auto_if_previously_approved</item>
        <item>@string/approve_auto</item>
    </string-array>

    <string-array name="site_settings_privacy_entries" translatable="false">
        <item>@string/site_settings_privacy_public_summary</item>
        <item>@string/site_settings_privacy_hidden_summary</item>
        <item>@string/site_settings_privacy_private_summary</item>
    </string-array>

    <string-array name="site_settings_sort_entries" translatable="false">
        <item>@string/oldest_first</item>
        <item>@string/newest_first</item>
    </string-array>

    <!-- Hints (long press) -->
    <string name="site_settings_title_hint">In a few words, explain what this site is about</string>
    <string name="site_settings_tagline_hint">A short description or catchy phrase to describe your blog</string>
    <string name="site_settings_address_hint">Changing your address is not currently supported</string>
    <string name="site_settings_privacy_hint">Controls who can see your site</string>
    <string name="site_settings_language_hint">Language this blog is primarily written in</string>
    <string name="site_settings_username_hint">Current user account</string>
    <string name="site_settings_password_hint">Change your password</string>
    <string name="site_settings_category_hint">Sets new post category</string>
    <string name="site_settings_tags_hint">Manage your site\'s tags</string>
    <string name="site_settings_format_hint">Sets new post format</string>
    <string name="site_settings_image_width_hint">Resizes images in posts to this width</string>
    <string name="site_settings_image_quality_hint">Quality of pictures. Higher values mean better quality pictures.</string>
    <string name="site_settings_video_width_hint">Resizes videos in posts to this size</string>
    <string name="site_settings_video_quality_hint">Quality of videos. Higher values mean better quality videos.</string>
    <string name="site_settings_related_posts_hint">Show or hide related posts in reader</string>
    <string name="site_settings_more_hint">View all available Discussion settings</string>
    <string name="site_settings_discussion_hint">View and change your sites discussion settings</string>
    <string name="site_settings_allow_comments_hint">Allow readers to post comments</string>
    <string name="site_settings_send_pingbacks_hint">Attempt to notify any blogs linked to from the article</string>
    <string name="site_settings_receive_pingbacks_hint">Allow link notifications from other blogs</string>
    <string name="site_settings_close_after_hint">Disallow comments after the specified time</string>
    <string name="site_settings_sort_by_hint">Determines the order comments are displayed</string>
    <string name="site_settings_threading_hint">Allow nested comments to a certain depth</string>
    <string name="site_settings_paging_hint">Display comments in chunks of a specified size</string>
    <string name="site_settings_identity_required_hint">Comment author must fill out name and e-mail</string>
    <string name="site_settings_user_account_required_hint">Users must be registered and logged in to comment</string>
    <string name="site_settings_whitelist_hint">Comment author must have a previously approved comment</string>
    <string name="site_settings_multiple_links_hint">Ignores link limit from known users</string>
    <string name="site_settings_moderation_hold_hint">Comments that match a filter are put in the moderation queue</string>
    <string name="site_settings_blacklist_hint">Comments that match a filter are marked as spam</string>

    <!-- Related Posts -->
    <string name="site_settings_rp_switch_title">Show Related Posts</string>
    <string name="site_settings_rp_switch_summary">Related Posts displays relevant content from your site below your posts.</string>
    <string name="site_settings_rp_show_header_title">Show Header</string>
    <string name="site_settings_rp_show_images_title">Show Images</string>
    <string name="site_settings_rp_preview_header" translatable="false">@string/related_posts</string>
    <string name="site_settings_rp_preview1_title">Big iPhone/iPad Update Now Available</string>
    <string name="site_settings_rp_preview1_site">in \"Mobile\"</string>
    <string name="site_settings_rp_preview2_title">The WordPress for Android App Gets a Big Facelift</string>
    <string name="site_settings_rp_preview2_site">in \"Apps\"</string>
    <string name="site_settings_rp_preview3_title">Upgrade Focus: VideoPress For Weddings</string>
    <string name="site_settings_rp_preview3_site">in \"Upgrade\"</string>

    <!-- Learn More -->
    <string name="site_settings_learn_more_header" translatable="false">@string/learn_more</string>
    <string name="site_settings_learn_more_caption">You can override these settings for individual posts.</string>

    <!-- List Editors (Blacklist, Hold for Moderation) -->
    <string name="site_settings_list_editor_summary_one">1 item</string>
    <string name="site_settings_list_editor_summary_other">%d items</string>

    <string name="site_settings_list_editor_action_mode_title">Selected %1$d</string>
    <string name="site_settings_list_editor_no_items_text">No items</string>
    <string name="site_settings_list_editor_input_hint">Enter a word or phrase</string>
    <string name="site_settings_hold_for_moderation_description">When a comment contains any of these words in its content, name, URL, e-mail, or IP, it will be held in the moderation queue. You can enter partial words, so \"press\" will match \"WordPress.\"</string>
    <string name="site_settings_blacklist_description">When a comment contains any of these words in its content, name, URL, e-mail, or IP, it will be marked as spam. You can enter partial words, so \"press\" will match \"WordPress.\"</string>
    <string name="site_settings_jetpack_whitelist_description">You may whitelist an IP address or series of addresses preventing them from ever being blocked by Jetpack. IPv4 and IPv6 are acceptable. To specify a range, enter the low value and high value separated by a dash. Example: 12.12.12.1–12.12.12.100</string>

    <!-- Dialogs -->
    <string name="site_settings_discussion_title" translatable="false">@string/discussion</string>
    <string name="site_settings_close_after_dialog_title">Close commenting</string>
    <string name="site_settings_paging_dialog_header">Comments per page</string>
    <string name="site_settings_paging_dialog_description">Break comment threads into multiple pages.</string>
    <string name="site_settings_threading_dialog_header">Thread up to</string>
    <string name="site_settings_threading_dialog_description">Allow comments to be nested in threads.</string>
    <string name="site_settings_close_after_dialog_header" translatable="false">@string/close_after</string>
    <string name="site_settings_close_after_dialog_description">Automatically close comments on articles.</string>
    <string name="site_settings_close_after_dialog_switch_text">Automatically close</string>

    <!-- Errors -->
    <string name="site_settings_unknown_language_code_error">Language code not recognized</string>
    <string name="site_settings_disconnected_toast">Logged out, editing disabled.</string>

    <!--               -->
    <!-- Site Settings -->
    <!--      End      -->

    <!-- preferences -->
    <string name="open_source_licenses">Open source licenses</string>
    <string name="preference_open_device_settings">Open device settings</string>
    <string name="preference_collect_information">Collect information</string>
    <string name="preference_privacy_settings">Privacy settings</string>
    <string name="cookie_policy_learn_more_header">Cookie Policy</string>
    <string name="cookie_policy_learn_more_caption">Share information with our analytics tool about your use of services while logged in to your WordPress.com account.</string>
    <string name="privacy_policy_learn_more_header">Privacy Policy</string>
    <string name="privacy_policy_learn_more_caption">This information helps us improve our products, make marketing to you more relevant, personalize your WordPress.com experience, and more as detailed in our privacy policy.</string>
    <string name="third_party_policy_learn_more_header">Third Party Policy</string>
    <string name="third_party_policy_learn_more_caption">We use other tracking tools, including some from third parties. Read about these and how to control them.</string>
    <string name="privacy_policy_read">Read privacy policy</string>
    <string name="preference_editor">Editor</string>
    <string name="preference_editor_type">Set editor type</string>

    <string name="preference_editor_beta" translatable="false">Beta</string>
    <string name="preference_editor_legacy">Legacy</string>
    <string name="preference_editor_visual">Visual</string>

    <string-array name="editor_entries" translatable="false">
        <item>@string/preference_editor_legacy</item>
        <item>@string/preference_editor_visual</item>
        <item>@string/preference_editor_beta</item>
    </string-array>

    <!-- stats -->
    <string name="stats">Stats</string>
    <string name="stats_for">Stats for %s</string>
    <string name="stats_other_recent_stats_label">Other Recent Stats</string>
    <string name="stats_other_recent_stats_moved_label">Looking for your Other Recent Stats? We\'ve moved them to the Insights page.</string>
    <string name="stats_view_all">View all</string>
    <string name="stats_view">View</string>
    <string name="stats_pagination_label">Page %1$s of %2$s</string>
    <string name="stats_no_activity_this_period">No activity this period</string>
    <string name="stats_default_number_zero" translatable="false">0</string>
    <string name="stats_jetpack_connection_setup_info">To use Stats on your WordPress site, you\'ll need to install the Jetpack plugin.</string>
    <string name="stats_jetpack_connection_setup">Install Jetpack</string>
    <string name="stats_jetpack_connection_terms_and_conditions">By setting up Jetpack you agree to our <u>terms and conditions</u></string>
    <string name="stats_jetpack_connection_faq">Jetpack FAQ</string>
    <string name="content_description_people_looking_charts">People looking at graphs and charts</string>

    <!-- Jetpack install -->
    <string name="jetpack">Jetpack</string>
    <string name="install_jetpack">Install Jetpack</string>
    <string name="install_jetpack_message">Your website credentials will not be stored and are used only for the purpose of installing Jetpack</string>
    <string name="installing_jetpack">Installing Jetpack</string>
    <string name="installing_jetpack_message">Installing Jetpack on your site. This can take up to a few minutes to complete</string>
    <string name="jetpack_installed">Jetpack installed</string>
    <string name="jetpack_installed_message">You have Jetpack installed on your site. Congratulations!</string>
    <string name="jetpack_installation_problem">There was a problem</string>
    <string name="jetpack_installation_problem_message">Jetpack could not be installed at this time</string>
    <string name="install_jetpack_continue">Continue</string>
    <string name="install_jetpack_retry">Retry</string>
    <string name="login_to_to_connect_jetpack">Log in to the WordPress.com account you used to connect Jetpack.</string>

    <!-- activity log -->
    <string name="activity">Activity</string>
    <string name="activity_log">Activity Log</string>
    <string name="activity_log_icon">Activity icon</string>
    <string name="activity_log_event">Event</string>
    <string name="rewind">Rewind</string>
    <string name="activity_log_button">Activity Log action button</string>
    <string name="activity_log_jetpack_icon">Jetpack icon</string>
    <string name="activity_log_empty_title">No activity yet</string>
    <string name="activity_log_empty_subtitle">When you make changes to your site you\'ll be able to see your activity history here</string>
    <string name="activity_log_rewind_started_snackbar_message">Your site is being restored\nRewinding to %1$s %2$s</string>
    <string name="activity_log_rewind_finished_snackbar_message">Your site has been successfully restored\nRewound to %1$s %2$s</string>
    <string name="activity_log_rewind_finished_snackbar_message_no_dates">Your site has been successfully restored</string>
    <string name="activity_log_currently_restoring_title">Currently restoring your site</string>
    <string name="activity_log_currently_restoring_message">Rewinding to %1$s %2$s</string>
    <string name="activity_log_currently_restoring_message_no_dates">Rewind in progress</string>
    <string name="activity_log_rewind_site">Rewind Site</string>
    <string name="activity_log_rewind_dialog_message">Are you sure you want to rewind your site back to %1$s at %2$s? This will remove all content and options created or changed since then.</string>
    <string name="activity_log_limited_content_on_free_plan">Since you\'re on a free plan, you\'ll see limited events in your activity.</string>

    <!-- stats: errors -->
    <string name="stats_no_blog">Stats couldn\'t be loaded for the required blog</string>
    <string name="stats_generic_error">Required Stats couldn\'t be loaded</string>
    <string name="stats_sign_in_jetpack_different_com_account">To view your stats, log in to the WordPress.com account you used to connect Jetpack.</string>
    <string name="stats_enable_rest_api_in_jetpack">To view your stats, enable the JSON API module in Jetpack.</string>

    <!-- stats: Widget labels -->
    <string name="stats_widget_name">WordPress Today\'s Stats</string>
    <string name="stats_widget_name_for_blog">Today\'s Stats for %1$s</string>
    <string name="stats_widget_loading_data">Loading data…</string>
    <string name="stats_widget_error_generic">Stats couldn\'t be loaded</string>
    <string name="stats_widget_error_no_account">Please login into WordPress</string>
    <string name="stats_widget_error_no_permissions">Your WordPress.com account can\'t access Stats on this blog</string>
    <string name="stats_widget_error_no_visible_blog">Stats couldn\'t be accessed without a visible blog</string>
    <string name="stats_widget_error_readd_widget">Please remove the widget and re-add it again</string>
    <string name="stats_widget_error_jetpack_no_blogid">Please access the Stats in the app, and try adding the widget later</string>

    <!-- stats: Widget Promote Dialog -->
    <string name="stats_widget_promo_title">Home Screen Stats Widget</string>
    <string name="stats_widget_promo_desc">Add the widget to your home screen to access your Stats in one click.</string>
    <string name="stats_widget_promo_ok_btn_label">OK, got it</string>

    <!-- stats: labels for timeframes -->
    <string name="stats_timeframe_today">Today</string>
    <string name="stats_timeframe_yesterday">Yesterday</string>
    <string name="stats_timeframe_days">Days</string>
    <string name="stats_timeframe_weeks">Weeks</string>
    <string name="stats_timeframe_months">Months</string>
    <string name="stats_timeframe_years">Years</string>

    <string name="stats_views">Views</string>
    <string name="stats_views_with_date_param">Views: %s</string>
    <string name="stats_visitors">Visitors</string>
    <string name="stats_likes">Likes</string>
    <string name="stats_comments" translatable="false">@string/comments</string>

    <!-- stats: labels for the views -->
    <string name="stats_view_visitors_and_views">Visitors and Views</string>
    <string name="stats_view_countries">Countries</string>
    <string name="stats_view_top_posts_and_pages">Posts &amp; Pages</string>
    <string name="stats_view_clicks">Clicks</string>
    <string name="stats_view_tags_and_categories">Tags &amp; Categories</string>
    <string name="stats_view_authors">Authors</string>
    <string name="stats_view_referrers">Referrers</string>
    <string name="stats_view_videos">Videos</string>
    <string name="stats_view_comments" translatable="false">@string/comments</string>
    <string name="stats_view_search_terms">Search Terms</string>
    <string name="stats_view_publicize">Publicize</string>
    <string name="stats_view_followers">Followers</string>

    <!-- stats: label for the entries -->
    <string name="stats_entry_country">Country</string>
    <string name="stats_entry_posts_and_pages">Title</string>
    <string name="stats_entry_clicks_link">Link</string>
    <string name="stats_entry_tags_and_categories">Topic</string>
    <string name="stats_entry_authors">Author</string>
    <string name="stats_entry_referrers">Referrer</string>
    <string name="stats_entry_video_plays">Video</string>
    <string name="stats_entry_top_commenter">Author</string>
    <string name="stats_entry_publicize">Service</string>
    <string name="stats_entry_followers">Follower</string>
    <string name="stats_entry_search_terms">Search Term</string>

    <!-- stats: label for the totals -->
    <string name="stats_totals_views">Views</string>
    <string name="stats_totals_clicks">Clicks</string>
    <string name="stats_totals_plays">Plays</string>
    <string name="stats_totals_comments" translatable="false">@string/comments</string>
    <string name="stats_totals_publicize">Followers</string>
    <string name="stats_totals_followers">Since</string>

    <!-- stats: empty list strings -->
    <string name="stats_empty_geoviews">No countries recorded</string>
    <string name="stats_empty_geoviews_desc">Explore the list to see which countries and regions generate the most traffic to your site.</string>
    <string name="stats_empty_top_posts_title">No posts or pages viewed</string>
    <string name="stats_empty_top_posts_desc">Discover what your most-viewed content is, and check how individual posts and pages perform over time.</string>
    <string name="stats_empty_referrers_title">No referrers recorded</string>
    <string name="stats_empty_referrers_desc">Learn more about your site’s visibility by looking at the websites and search engines that send the most traffic your way</string>
    <string name="stats_empty_clicks_title">No clicks recorded</string>
    <string name="stats_empty_clicks_desc">When your content includes links to other sites, you’ll see which ones your visitors click on the most.</string>
    <string name="stats_empty_top_authors_desc">Track the views on each contributor\'s posts, and zoom in to discover the most popular content by each author.</string>
    <string name="stats_empty_tags_and_categories">No tagged posts or pages viewed</string>
    <string name="stats_empty_tags_and_categories_desc">Get an overview of the most popular topics on your site, as reflected in your top posts from the past week.</string>
    <string name="stats_empty_video">No videos played</string>
    <string name="stats_empty_video_desc">If you\'ve uploaded videos using VideoPress, find out how many times they’ve been watched.</string>
    <string name="stats_empty_comments">No comments yet</string>
    <string name="stats_empty_comments_desc">If you allow comments on your site, track your top commenters and discover what content sparks the liveliest conversations, based on the most recent 1,000 comments.</string>
    <string name="stats_bar_graph_empty">No stats available</string>
    <string name="stats_empty_publicize">No publicize followers recorded</string>
    <string name="stats_empty_publicize_desc">Keep track of your followers from various social networking services using publicize.</string>
    <string name="stats_empty_followers">No followers</string>
    <string name="stats_empty_followers_desc">Keep track of your overall number of followers, and how long each one has been following your site.</string>
    <string name="stats_empty_search_terms">No search terms recorded</string>
    <string name="stats_empty_search_terms_desc">Learn more about your search traffic by looking at the terms your visitors searched for to find your site.</string>

    <!-- stats: comments -->
    <string name="stats_comments_by_authors">By Authors</string>
    <string name="stats_comments_by_posts_and_pages">By Posts &amp; Pages</string>
    <string name="stats_comments_total_comments_followers">Total posts with comment followers: %1$s</string>

    <!-- stats: referrers -->
    <string name="stats_referrers_spam">Spam</string>
    <string name="stats_referrers_unspam">Not spam</string>
    <string name="stats_referrers_marking_spam">Marking as spam</string>
    <string name="stats_referrers_marking_not_spam">Marking as not spam</string>
    <string name="stats_referrers_spam_generic_error">Something went wrong during the operation. The spam state wasn\'t changed.</string>

    <!-- stats: followers -->
    <string name="stats_followers_wpcom_selector">WordPress.com</string>
    <string name="stats_followers_email_selector">Email</string>
    <string name="stats_followers_total_wpcom">Total WordPress.com Followers: %1$s</string>
    <string name="stats_followers_total_email">Total Email Followers: %1$s</string>
    <string name="stats_followers_total_wpcom_paged">Showing %1$d - %2$d of %3$s WordPress.com Followers</string>
    <string name="stats_followers_total_email_paged">Showing %1$d - %2$d of %3$s Email Followers</string>
    <string name="stats_followers_seconds_ago">seconds ago</string>
    <string name="stats_followers_a_minute_ago">a minute ago</string>
    <string name="stats_followers_minutes">%1$d minutes</string>
    <string name="stats_followers_an_hour_ago">an hour ago</string>
    <string name="stats_followers_hours">%1$d hours</string>
    <string name="stats_followers_a_day">A day</string>
    <string name="stats_followers_days">%1$d days</string>
    <string name="stats_followers_a_month">A month</string>
    <string name="stats_followers_months">%1$d months</string>
    <string name="stats_followers_a_year">A year</string>
    <string name="stats_followers_years">%1$d years</string>

    <!-- stats: search terms -->
    <string name="stats_search_terms_unknown_search_terms">Unknown Search Terms</string>

    <!-- stats: Authors -->
    <string name="stats_unknown_author">Unknown Author</string>

    <!-- Stats: Single post details view -->
    <string name="stats_period">Period</string>
    <string name="stats_total">Total</string>
    <string name="stats_overall">Overall</string>
    <string name="stats_months_and_years">Months and Years</string>
    <string name="stats_average_per_day">Average per Day</string>
    <string name="stats_recent_weeks">Recent Weeks</string>

    <!-- Stats insights -->
    <string name="stats_insights">Insights</string>
    <string name="stats_insights_all_time">All-time posts, views, and visitors</string>
    <string name="stats_insights_today">Today\'s Stats</string>
    <string name="stats_insights_latest_post_no_title">(no title)</string>
    <string name="stats_insights_latest_post_summary">Latest Post Summary</string>
    <string name="stats_insights_latest_post_trend">It\'s been %1$s since %2$s was published. Here\'s how the post has performed so far…</string>
    <string name="stats_insights_popular">Most popular day and hour</string>
    <string name="stats_insights_most_popular_day">Most popular day</string>
    <string name="stats_insights_most_popular_hour">Most popular hour</string>
    <string name="stats_insights_most_popular_percent_views">%1$d%% of views</string>
    <string name="stats_insights_best_ever">Best Views Ever</string>

    <!-- invalid_url -->
    <string name="invalid_site_url_message">Check that the site URL entered is valid</string>
    <string name="invalid_url_message">Check that the URL entered is valid</string>

    <!-- QuickPress -->
    <string name="quickpress_window_title">Select blog for QuickPress shortcut</string>
    <string name="quickpress_add_error">Shortcut name can\'t be empty</string>
    <string name="quickpress_add_alert_title">Set shortcut name</string>
    <string name="quickpress_shortcut_with_account_param">QP %s</string>

    <!-- HTTP Authentication -->
    <string name="httpuser">HTTP username</string>
    <string name="httppassword">HTTP password</string>
    <string name="settings">Settings</string>
    <string name="http_authorization_required">Authorization required</string>

    <!-- post scheduling and password -->
    <string name="submit_for_review">Submit</string>
    <string name="schedule_verb">Schedule</string>

    <!-- notifications -->
    <string name="note_reply_successful">Reply published</string>
    <string name="new_notifications">%d new notifications</string>
    <string name="more_notifications">and %d more.</string>
    <string name="notifications_empty_list">No notifications</string>
    <string name="notifications_empty_all">No notifications&#8230;yet.</string>
    <string name="notifications_empty_unread">You\'re all up to date!</string>
    <string name="notifications_empty_comments">No comments yet</string>
    <string name="notifications_empty_followers">No followers yet</string>
    <string name="notifications_empty_likes">No likes yet</string>
    <string name="notifications_empty_action_all">Get active! Comment on posts from blogs you follow.</string>
    <string name="notifications_empty_action_unread">Reignite the conversation: write a new post</string>
    <string name="notifications_empty_action_comments">Join a conversation: comment on posts from blogs you follow</string>
    <string name="notifications_empty_action_followers_likes">Get noticed: comment on posts you\'ve read</string>
    <string name="notifications_jetpack_connection_setup_info">To get helpful notifications on your device from your WordPress site, you\'ll need to install the Jetpack plugin. Would you like to set up Jetpack?</string>
    <string name="notifications_empty_view_reader">Go to Reader</string>
    <string name="content_description_person_reading_device_notification">Person reading device with notifications</string>
    <string name="older_two_days">Older than 2 days</string>
    <string name="older_last_week">Older than a week</string>
    <string name="older_month">Older than a month</string>
    <string name="error_notification_open">Could not open notification</string>
    <string name="ignore">Ignore</string>
    <string name="push_auth_expired">The request has expired. Log in to WordPress.com to try again.</string>
    <string name="follows">Follows</string>
    <string name="notifications_label_new_notifications">New notifications</string>
    <string name="notifications_label_new_notifications_subtitle">Tap to show them</string>
    <string name="notifications_tab_title_all">All</string>
    <string name="notifications_tab_title_unread">Unread</string>
    <string name="notifications_tab_title_comments" translatable="false">@string/comments</string>
    <string name="notifications_tab_title_follows" translatable="false">@string/follows</string>
    <string name="notifications_tab_title_likes" translatable="false">@string/stats_likes</string>

    <!-- Notification Settings -->
    <string name="notification_settings">Notification Settings</string>
    <string name="notification_settings_master_status_on">On</string>
    <string name="notification_settings_master_status_off">Off</string>
    <string name="notification_settings_master_hint_on">Disable notifications</string>
    <string name="notification_settings_master_hint_off">Enable notifications</string>
    <string name="notification_settings_master_off_title">To receive notifications on this device, turn Notification Settings on.</string>
    <string name="notification_settings_master_off_message">Turning Notification Settings off will disable all notifications from this app, regardless of type. You can fine-tune which kind of notification you receive after turning Notification Settings on.</string>
    <string name="notification_settings_category_followed_sites">Followed Sites</string>
    <string name="notification_settings_category_your_sites">Your Sites</string>
    <string name="notification_settings_item_your_sites_all_followed_sites">All My Followed Sites</string>
    <string name="notification_settings_item_your_sites_all_your_sites">All My Sites</string>
    <string name="notification_settings_category_other">Other</string>
    <string name="notification_settings_item_other_comments_other_blogs">Comments on other sites</string>
    <string name="notification_settings_item_other_pending_drafts">Notify me on pending drafts</string>
    <string name="notification_settings_item_other_account_emails">Email from WordPress.com</string>
    <string name="notification_settings_item_other_account_emails_summary">We\'ll always send important emails regarding your account, but you can get some helpful extras, too.</string>
    <string name="notification_settings_category_sights_and_sounds">Sights and Sounds</string>
    <string name="notification_settings_item_sights_and_sounds_choose_sound">Choose sound</string>
    <string name="notification_settings_item_sights_and_sounds_choose_sound_default" translatable="false">content://settings/system/notification_sound</string>
    <string name="notification_settings_item_sights_and_sounds_vibrate_device">Vibrate device</string>
    <string name="notification_settings_item_sights_and_sounds_blink_light">Blink light</string>
    <string name="notifications_tab">Notifications tab</string>
    <string name="email">Email</string>
    <string name="email_address">Email address</string>
    <string name="app_notifications">App notifications</string>
    <string name="comment_likes">Comment likes</string>
    <string name="error_loading_notifications">Couldn\'t load notification settings</string>
    <string name="notification_types">Notification Types</string>
    <string name="notifications_disabled">App notifications have been disabled. Tap here to enable them in Settings.</string>
    <string name="notifications_tab_summary">Settings for notifications that appear in the Notifications tab.</string>
    <string name="notifications_email_summary">Settings for notifications that are sent to the email tied to your account.</string>
    <string name="notifications_push_summary">Settings for notifications that appear on your device.</string>
    <string name="search_sites">Search sites</string>
    <string name="notifications_no_search_results">No sites matched \'%s\'</string>
    <string name="notification_sound_has_invalid_path">The chosen sound has invalid path. Please choose another.</string>

    <string name="notification_settings_followed_dialog_email_posts_switch">Email me new posts</string>
    <string name="notification_settings_followed_dialog_notification_posts_description">Receive notifications for new posts from this site</string>
    <string name="notification_settings_followed_dialog_notification_posts_switch">New posts</string>
    <string name="notification_settings_followed_dialog_email_posts_daily">Daily</string>
    <string name="notification_settings_followed_dialog_email_posts_instantly">Instantly</string>
    <string name="notification_settings_followed_dialog_email_posts_weekly">Weekly</string>
    <string name="notification_settings_followed_dialog_email_comments">Email me new comments</string>
    <string name="notification_settings_followed_dialog_title">Notifications</string>

    <string name="comments_on_my_site">Comments on my site</string>
    <string name="likes_on_my_comments">Likes on my comments</string>
    <string name="likes_on_my_posts">Likes on my posts</string>
    <string name="site_follows">Site follows</string>
    <string name="site_achievements">Site achievements</string>
    <string name="username_mentions">Username mentions</string>
    <string-array name="notifications_blog_settings" translatable="false">
        <item>@string/comments_on_my_site</item>
        <item>@string/likes_on_my_comments</item>
        <item>@string/likes_on_my_posts</item>
        <item>@string/site_follows</item>
        <item>@string/site_achievements</item>
        <item>@string/username_mentions</item>
    </string-array>

    <string name="replies_to_my_comments">Replies to my comments</string>
    <string-array name="notifications_other_settings" translatable="false">
        <item>@string/replies_to_my_comments</item>
        <item>@string/likes_on_my_comments</item>
    </string-array>

    <string name="notif_suggestions">Suggestions</string>
    <string name="notif_research">Research</string>
    <string name="notif_community">Community</string>
    <string-array name="notifications_wpcom_settings" translatable="false">
        <item>@string/notif_suggestions</item>
        <item>@string/notif_research</item>
        <item>@string/notif_community</item>
    </string-array>

    <string name="notif_tips">Tips for getting the most out of WordPress.com.</string>
    <string name="notif_surveys">Opportunities to participate in WordPress.com research &amp; surveys.</string>
    <string name="notif_events">Information on WordPress.com courses and events (online &amp; in-person).</string>
    <string-array name="notifications_wpcom_settings_summaries" translatable="false">
        <item>@string/notif_tips</item>
        <item>@string/notif_surveys</item>
        <item>@string/notif_events</item>
    </string-array>

    <!-- reader -->
    <string name="reader">Reader</string>

    <!-- editor -->
    <string name="editor_post_title_placeholder">Post Title</string>
    <string name="editor_page_title_placeholder">Page Title</string>
    <string name="editor_content_placeholder">Share your story here…</string>
    <string name="editor_post_saved_online">Post saved online</string>
    <string name="editor_post_saved_locally">Post saved on device</string>
    <string name="editor_draft_saved_online">Draft saved online</string>
    <string name="editor_draft_saved_locally">Draft saved on device</string>
    <string name="editor_post_saved_locally_failed_media">The post has failed media uploads and has been saved locally</string>
    <string name="editor_uploading_post">Your post is uploading</string>
    <string name="visual_editor_enabled">Visual Editor enabled</string>
    <string name="visual_editor_disabled">Visual Editor disabled</string>
    <string name="new_editor_reflection_error">Visual editor is not compatible with your device. It was
        automatically disabled.</string>

    <string name="async_promo_title">Publish with Confidence</string>
    <string name="async_promo_description">You can now leave the editor and your post will save and publish behind the scenes! Give it a try!</string>
    <string name="async_promo_link">How does it work?</string>
    <string name="async_promo_publish_now">Publish now</string>

    <!-- Post Settings -->
    <string name="post_settings">Post settings</string>
    <string name="post_settings_status">Status</string>
    <string name="post_settings_categories_and_tags">Categories &amp; Tags</string>
    <string name="post_settings_more_options">More Options</string>
    <string name="post_settings_not_set">Not Set</string>
    <string name="post_settings_excerpt">Excerpt</string>
    <string name="post_settings_slug">Slug</string>
    <string name="post_settings_tags">Tags</string>
    <string name="post_settings_post_format">Post Format</string>
    <string name="post_settings_featured_image">Featured Image</string>
    <string name="post_settings_set_featured_image">Set Featured Image</string>
    <string name="post_settings_choose_featured_image">Choose featured image</string>
    <string name="post_settings_remove_featured_image">Remove featured image</string>
    <string name="post_settings_slug_dialog_hint">The slug is the URL-friendly version of the post title.</string>
    <string name="post_settings_excerpt_dialog_hint">Excerpts are optional hand-crafted summaries of your content.</string>
    <string name="post_settings_password_dialog_hint">Only those with this password can view this post</string>

    <!-- post date selection -->
    <string name="publish_date">Publish</string>
    <string name="immediately">Immediately</string>
    <string name="now">Now</string>

    <!-- location -->
    <string name="post_settings_location">Location</string>
    <string name="post_settings_error_placepicker_missing_play_services">Can\'t open the Location Picker, Google Play Services is not available</string>
    <string name="remove_location">Remove Location</string>
    <string name="change_location">Change Location</string>

    <!-- Post Status -->
    <string name="post_status_publish_post">Publish</string>
    <string name="post_status_pending_review">Pending review</string>
    <string name="post_status_draft">Draft</string>
    <string name="post_status_post_private">Private</string>
    <string name="post_status_scheduled">Scheduled</string>
    <string name="post_status_trashed">Trashed</string>
    <string-array name="post_settings_statuses" translatable="false">
        <item>@string/post_status_publish_post</item>
        <item>@string/post_status_draft</item>
        <item>@string/post_status_pending_review</item>
        <item>@string/post_status_post_private</item>
    </string-array>

    <!-- Aztec -->
    <string name="editor_content_hint">Share your story here&#8230;</string>

    <string name="editor_dropped_html_images_not_allowed">Dropping images while in HTML mode is not allowed</string>
    <string name="editor_dropped_text_error">Error occurred while dropping text</string>
    <string name="editor_dropped_title_images_not_allowed">Dropping images in the Title is not allowed</string>
    <string name="editor_dropped_unsupported_files">Warning: not all dropped items are supported!</string>

    <string name="error_media_small">Media too small to show</string>

    <string name="menu_save_as_draft">Save as Draft</string>
    <string name="menu_publish_now">Publish Now</string>
    <string name="menu_preview">Preview</string>
    <string name="menu_html_mode">HTML Mode</string>
    <string name="menu_html_mode_done_snackbar">Switched to HTML mode</string>
    <string name="menu_visual_mode">Visual Mode</string>
    <string name="menu_visual_mode_done_snackbar">Switched to Visual mode</string>
    <string name="menu_undo_snackbar_action">UNDO</string>
    <string name="menu_discard_changes">Discard Local Changes</string>

    <string name="menu_undo">Undo</string>
    <string name="menu_redo">Redo</string>

    <string name="post_title">Title</string>

    <string name="upload_finished_toast">Can\'t stop the upload because it\'s already finished</string>

    <!-- Post Formats -->
    <string name="post_format_aside">Aside</string>
    <string name="post_format_audio">Audio</string>
    <string name="post_format_chat">Chat</string>
    <string name="post_format_gallery">Gallery</string>
    <string name="post_format_image">Image</string>
    <string name="post_format_link">Link</string>
    <string name="post_format_quote">Quote</string>
    <string name="post_format_standard">Standard</string>
    <string name="post_format_status">Status</string>
    <string name="post_format_video">Video</string>
    <string-array name="post_format_display_names" translatable="false">
        <item>@string/post_format_standard</item>
        <item>@string/post_format_aside</item>
        <item>@string/post_format_audio</item>
        <item>@string/post_format_chat</item>
        <item>@string/post_format_gallery</item>
        <item>@string/post_format_image</item>
        <item>@string/post_format_link</item>
        <item>@string/post_format_quote</item>
        <item>@string/post_format_status</item>
        <item>@string/post_format_video</item>
    </string-array>

    <!-- Menu Buttons -->
    <string name="new_post">New post</string>
    <string name="new_media">New media</string>

    <!-- Image Alignment -->
    <string name="image_alignment">Alignment</string>

    <string name="alignment_none">None</string>
    <string name="alignment_left">Left</string>
    <string name="alignment_center">Center</string>
    <string name="alignment_right">Right</string>

    <string-array name="alignment_key_array" translatable="false">
        <item>none</item>
        <item>left</item>
        <item>center</item>
        <item>right</item>
    </string-array>

    <string-array name="alignment_array" translatable="false">
        <item>@string/alignment_none</item>
        <item>@string/alignment_left</item>
        <item>@string/alignment_center</item>
        <item>@string/alignment_right</item>
    </string-array>


    <!-- Image Size -->
    <string name="image_size">Size</string>

    <string name="size_thumbnail">Thumbnail</string>
    <string name="size_medium">Medium</string>
    <string name="size_large">Large</string>
    <string name="size_full">Full Size</string>

    <string-array name="image_size_key_array" translatable="false">
        <item>size-thumbnail</item>
        <item>size-medium</item>
        <item>size-large</item>
        <item>size-full</item>
    </string-array>

    <string-array name="image_size_label_array" translatable="false">
        <item>@string/size_thumbnail</item>
        <item>@string/size_medium</item>
        <item>@string/size_large</item>
        <item>@string/size_full</item>
    </string-array>

    <!-- About View -->
    <string name="app_title">WordPress for Android</string>
    <string name="publisher">Publisher:</string>
    <string name="publisher_with_company_param">Publisher: %s</string>
    <string name="copyright_with_year_and_company_params">© %1$d %2$s</string>
    <string name="automattic_inc" translatable="false">Automattic, Inc</string>
    <string name="automattic_url" translatable="false">automattic.com</string>
    <string name="wordpresscom_tos_url" translatable="false">https://%s.wordpress.com/tos</string>
    <string name="version">Version</string>
    <string name="version_with_name_param">Version %s</string>
    <string name="tos">Terms of Service</string>
    <string name="privacy_policy">Privacy policy</string>

    <!-- Remote Post Changes -->
    <string name="local_changes">Local changes</string>
    <string name="local_changes_discarded">Local changes discarded</string>
    <string name="local_changes_discarding">Discarding local changes</string>
    <string name="local_changes_discarding_error">There was an error in discarding your local changes. Please contact support for more assistance.</string>

    <!-- message on post preview explaining what local changes, local drafts and drafts are -->
    <string name="local_changes_explainer">This post has local changes which haven\'t been published</string>
    <string name="local_draft_explainer">This post is a local draft which hasn\'t been published</string>
    <string name="draft_explainer">This post is a draft which hasn\'t been published</string>

    <!-- message on post preview explaining links are disabled -->
    <string name="preview_screen_links_disabled">Links are disabled on the preview screen</string>

    <string name="image_settings">Image settings</string>
    <string name="add_account_blog_url">Blog address</string>
    <string name="wordpress_blog">WordPress blog</string>
    <string name="blogusername">blogusername</string>
    <string name="dot_wordpress_dot_com_url" translatable="false">.wordpress.com</string>
    <string name="wordpress_dot_com" translatable="false">wordpress.com</string>

    <!-- Error Messages -->
    <!-- The following messages can\'t be factorized due to i18n -->
    <string name="error_refresh_posts">Posts couldn\'t be refreshed at this time</string>
    <string name="error_refresh_pages">Pages couldn\'t be refreshed at this time</string>
    <string name="error_refresh_comments">Comments couldn\'t be refreshed at this time</string>
    <string name="error_refresh_comments_showing_older">Comments couldn\'t be refreshed at this time - showing older comments</string>
    <string name="error_refresh_stats">Stats couldn\'t be refreshed at this time</string>
    <string name="error_refresh_media">Media couldn\'t be refreshed at this time</string>
    <string name="error_deleting_post">An error occurred while deleting the post</string>
    <string name="error_deleting_page">An error occurred while deleting the page</string>

    <string name="error_refresh_unauthorized_comments">You don\'t have permission to view or edit comments</string>
    <string name="error_refresh_unauthorized_pages">You don\'t have permission to view or edit pages</string>
    <string name="error_refresh_unauthorized_posts">You don\'t have permission to view or edit posts</string>
    <string name="error_fetch_my_profile">Couldn\'t retrieve your profile</string>
    <string name="error_fetch_account_settings">Couldn\'t retrieve your account settings</string>
    <string name="error_post_my_profile_no_connection">No connection, couldn\'t save your profile</string>
    <string name="error_post_account_settings">Couldn\'t save your account settings</string>
    <string name="error_generic">An error occurred</string>
    <string name="error_generic_network">A network error occurred. Please check your connection and try again.</string>
    <string name="error_moderate_comment">An error occurred while moderating</string>
    <string name="error_edit_comment">An error occurred while editing the comment</string>
    <string name="error_publish_empty_post">Can\'t publish an empty post</string>
    <string name="error_publish_empty_page">Can\'t publish an empty page</string>
    <string name="error_save_empty_draft">Can\'t save an empty draft</string>
    <string name="error_publish_no_network">Device is offline. Changes saved locally.</string>
    <string name="error_upload_post_param">There was an error uploading this post: %s.</string>
    <string name="error_upload_page_param">There was an error uploading this page: %s.</string>
    <string name="error_upload_post_media_param">There was an error uploading the media in this post: %s.</string>
    <string name="error_upload_page_media_param">There was an error uploading the media in this page: %s.</string>
    <string name="error_media_insufficient_fs_permissions">Read permission denied on device media</string>
    <string name="error_media_not_found">Media could not be found</string>
    <string name="error_media_unauthorized">You don\'t have permission to view or edit media</string>
    <string name="error_media_parse_error">Unexpected response from server</string>
    <string name="error_media_upload">An error occurred while uploading media</string>
    <string name="error_media_refresh_no_connection">Connection required to refresh library</string>
    <string name="error_media_load">Unable to load media</string>
    <string name="error_media_save">Unable to save media</string>
    <string name="error_media_canceled">Uploading media were canceled</string>
    <string name="error_media_recover_post">Unable to upload this post\'s media</string>
    <string name="error_media_recover_page">Unable to upload this page\'s media</string>
    <string name="error_post_does_not_exist">This post no longer exists</string>
    <string name="error_page_does_not_exist">This page no longer exists</string>
    <string name="error_blog_hidden">This blog is hidden and couldn\'t be loaded. Enable it again in settings and try again.</string>
    <string name="fatal_db_error">An error occurred while creating the app database. Try reinstalling the app.</string>
    <string name="error_copy_to_clipboard">An error occurred while copying text to clipboard</string>
    <string name="error_fetch_remote_site_settings">Couldn\'t retrieve site info</string>
    <string name="error_post_remote_site_settings">Couldn\'t save site info</string>
    <string name="error_fetch_users_list">Couldn\'t retrieve site users</string>
    <string name="error_fetch_followers_list">Couldn\'t retrieve site followers</string>
    <string name="error_fetch_email_followers_list">Couldn\'t retrieve site email followers</string>
    <string name="error_fetch_viewers_list">Couldn\'t retrieve site viewers</string>
    <string name="error_update_role">Couldn\'t update user role</string>
    <string name="error_remove_user">Couldn\'t remove user</string>
    <string name="error_remove_follower">Couldn\'t remove follower</string>
    <string name="error_remove_viewer">Couldn\'t remove viewer</string>
    <string name="error_notif_q_action_like">Could not like comment. Please try again later.</string>
    <string name="error_notif_q_action_approve">Could not approve comment. Please try again later.</string>
    <string name="error_notif_q_action_reply">Could not reply to comment. Please try again later.</string>
    <string name="error_fetch_site_after_creation">Site has been created, you might need to refresh your sites in the site picker.</string>
    <string name="error_generic_error">Couldn\'t perform operation</string>

    <!-- Post Error -->
    <string name="error_unknown_post">Could not find the post on the server</string>
    <string name="error_unknown_page">Could not find the page on the server</string>
    <string name="error_unknown_post_type">Unknown post format</string>

    <!-- Image Descriptions for Accessibility -->
    <string name="error_load_comment">Couldn\'t load the comment</string>
    <string name="error_downloading_image">Error downloading image</string>
    <string name="cd_related_post_preview_image">Related post preview image</string>

    <!-- Passcode lock -->
    <string name="passcode_manage">Manage PIN lock</string>
    <string name="passcode_enter_old_passcode">Enter your old PIN</string>
    <string name="passcode_re_enter_passcode">Re-enter your PIN</string>
    <string name="passcode_change_passcode">Change PIN</string>
    <string name="passcode_set">PIN set</string>
    <string name="passcode_wrong_passcode">Wrong PIN</string>
    <string name="passcode_preference_title">PIN lock</string>
    <string name="passcode_turn_off">Turn PIN lock off</string>
    <string name="passcode_turn_on">Turn PIN lock on</string>
    <string name="passcodelock_prompt_message">Enter your PIN</string>
    <!--suppress CheckTagEmptyBody -->
    <string name="passcodelock_hint"></string>

    <!--
      Jetpack strings
    -->
    <string name="jetpack_disconnect_pref_title">"Disconnect from WordPress.com"</string>
    <string name="jetpack_disconnect_confirmation_message">Are you sure you want to disconnect Jetpack from the site?</string>
    <string name="jetpack_disconnect_confirm">Disconnect</string>
    <string name="jetpack_disconnect_success_toast">Site disconnected</string>
    <string name="jetpack_disconnect_error_toast">Error disconnecting site</string>
    <string name="jetpack_already_connected_toast">You are already connected to Jetpack</string>
    <string name="jetpack_connection_failed_with_reason">Connection to Jetpack failed: %s</string>

    <!--
      reader strings
    -->
    <string name="reader_save_for_later_title">Saved posts</string>
    <!-- timespan shown for posts/comments published within the past 60 seconds -->
    <string name="timespan_now">now</string>

    <!-- title shown for untitled posts and blogs -->
    <string name="reader_untitled_post">(Untitled)</string>

    <!-- activity titles -->
    <string name="reader_title_deeplink">WordPress Reader</string>
    <string name="reader_title_applog">Application log</string>
    <string name="reader_title_blog_preview">Reader Site</string>
    <string name="reader_title_tag_preview">Reader Tag</string>
    <string name="reader_title_post_detail">Reader Post</string>
    <string name="reader_title_post_detail_wpcom">WordPress.com Post</string>
    <string name="reader_title_related_post_detail">Related Post</string>
    <string name="reader_title_subs">Tags &amp; Sites</string>
    <string name="reader_title_photo_viewer">%1$d of %2$d</string>
    <string name="reader_title_comments" translatable="false">@string/comments</string>

    <!-- view pager titles -->
    <string name="reader_page_followed_tags">Followed tags</string>
    <string name="reader_page_followed_blogs">Followed sites</string>
    <string name="reader_page_recommended_blogs">Sites you may like</string>

    <!-- menu text -->
    <string name="reader_menu_tags">Edit tags and sites</string>
    <string name="reader_menu_block_blog">Block this site</string>

    <!-- button text -->
    <string name="reader_btn_share">Share</string>
    <string name="reader_btn_follow">Follow</string>
    <string name="reader_btn_unfollow">Following</string>
    <string name="reader_add_bookmark">Add to saved posts</string>
    <string name="reader_remove_bookmark">Remove from saved posts</string>
    <string name="reader_btn_bookmark">Save</string>
    <string name="reader_btn_bookmarked">Saved</string>
    <string name="reader_bookmark_snack_btn">View All</string>
    <string name="reader_bookmark_snack_title">Post saved</string>
    <string name="reader_btn_notifications_off">Turn off site notifications</string>
    <string name="reader_btn_notifications_on">Turn on site notifications</string>

    <string name="reader_followed_blog_notifications">Enable notifications for %1$s%2$s%3$s?</string>
    <string name="reader_followed_blog_notifications_action">Enable</string>
    <string name="reader_followed_blog_notifications_this">this site</string>

    <!-- EditText hints -->
    <string name="reader_hint_comment_on_post">Reply to post…</string>
    <string name="reader_hint_comment_on_comment">Reply to comment…</string>
    <string name="reader_hint_add_tag_or_url">Enter a URL or tag to follow</string>
    <string name="reader_hint_post_search">Search WordPress</string>
    <string name="reader_hint_search_followed_sites">Search followed sites</string>

    <!-- TextView labels -->
    <string name="reader_label_new_posts">New posts</string>
    <string name="reader_label_new_posts_subtitle">Tap to show them</string>
    <string name="reader_label_added_tag">Added %s</string>
    <string name="reader_label_removed_tag">Removed %s</string>
    <string name="reader_label_reply">Reply</string>
    <string name="reader_label_followed_blog">Site followed</string>
    <string name="reader_label_comments_closed">Comments are closed</string>
    <string name="reader_label_view_original">View original article</string>
    <string name="reader_label_follow_count">%,d followers</string>
    <string name="reader_label_submit_comment">SEND</string>
    <string name="reader_label_gap_marker">Load more posts</string>
    <string name="reader_label_post_search_explainer">What would you like to find?</string>
    <string name="reader_label_local_related_posts">More in %s</string>
    <string name="reader_label_global_related_posts">More on WordPress.com</string>
    <string name="reader_label_visit">Visit</string>
    <string name="reader_photo_by">Photo by %s</string>
    <string name="reader_view_comments">View comments</string>

    <string name="reader_excerpt_link">Visit %s for more</string>

    <!-- like counts -->
    <string name="reader_label_like">Like</string>
    <string name="reader_likes_one">One person likes this</string>
    <string name="reader_likes_multi">%,d people like this</string>
    <string name="reader_likes_only_you">You like this</string>
    <string name="reader_likes_you_and_one">You and one other like this</string>
    <string name="reader_likes_you_and_multi">You and %,d others like this</string>
    <string name="reader_label_liked_by">Liked By</string>

    <string name="reader_short_like_count_none">Like</string>
    <string name="reader_short_like_count_one">1 Like</string>
    <string name="reader_short_like_count_multi">%s Likes</string>

    <string name="reader_short_comment_count_one">1 Comment</string>
    <string name="reader_short_comment_count_multi">%s Comments</string>

    <!-- toast messages -->
    <string name="reader_toast_err_comment_failed">Couldn\'t post your comment</string>
    <string name="reader_toast_err_tag_exists">You already follow this tag</string>
    <string name="reader_toast_err_tag_invalid">That isn\'t a valid tag</string>
    <string name="reader_toast_err_add_tag">Unable to add this tag</string>
    <string name="reader_toast_err_remove_tag">Unable to remove this tag</string>
    <string name="reader_toast_err_share_intent">Unable to share</string>
    <string name="reader_toast_err_view_image">Unable to view image</string>
    <string name="reader_toast_err_get_blog_info">Unable to show this site</string>
    <string name="reader_toast_err_already_follow_blog">You already follow this site</string>
    <string name="reader_toast_err_follow_blog">Unable to follow this site</string>
    <string name="reader_toast_err_follow_blog_not_found">This site could not be found</string>
    <string name="reader_toast_err_follow_blog_not_authorized">You are not authorized to access this site</string>
    <string name="reader_toast_err_unfollow_blog">Unable to unfollow this site</string>
    <string name="reader_toast_blog_blocked">Posts from this site will no longer be shown</string>
    <string name="reader_toast_err_block_blog">Unable to block this site</string>
    <string name="reader_toast_err_generic">Unable to perform this action</string>
    <string name="reader_toast_err_cannot_like_post">Failed to like this post</string>
    <string name="reader_toast_err_comment_not_found">Comment not found!</string>
    <string name="reader_toast_err_already_liked">You have already liked that comment</string>
    <string name="reader_toast_err_url_intent">Unable to open %s</string>

    <!-- snackbar messages -->
    <string name="reader_snackbar_err_cannot_like_post_logged_out">Can\'t like while logged out of WordPress.com</string>

    <!-- failure messages when retrieving a single reader post -->
    <string name="reader_err_get_post_generic">Unable to retrieve this post</string>
    <string name="reader_err_get_post_not_authorized">You\'re not authorized to view this post</string>
    <string name="reader_err_get_post_not_authorized_fallback">You\'re not authorized to view this post. Use the top action button to try a browser instead.</string>
    <string name="reader_err_get_post_not_authorized_signin">You\'re not authorized to view this post. Try signing in to WordPress.com first.</string>
    <string name="reader_err_get_post_not_authorized_signin_fallback">You\'re not authorized to view this post. Try signing in to WordPress.com first or use the top action button to open a browser instead.</string>
    <string name="reader_err_get_post_not_found">This post no longer exists</string>

    <!-- empty list/grid text -->
    <string name="reader_empty_posts_no_connection" translatable="false">@string/no_network_title</string>
    <string name="reader_empty_posts_request_failed">Unable to retrieve posts</string>
    <string name="reader_empty_posts_in_tag">No posts with this tag</string>
    <string name="reader_empty_posts_in_tag_updating">Fetching posts…</string>
    <string name="reader_empty_posts_in_custom_list">The sites in this list haven\'t posted anything recently</string>
    <string name="reader_empty_followed_tags_subtitle">Add tags here to find posts about your favorite topics</string>
    <string name="reader_empty_followed_tags_title">No followed tags</string>
    <string name="reader_empty_recommended_blogs">No recommended sites</string>
    <string name="reader_empty_followed_blogs_title">No followed sites</string>
    <string name="reader_empty_followed_blogs_search_title">No matching sites</string>
    <string name="reader_empty_followed_blogs_description">You are not following any sites yet. Why not follow one now?</string>
    <string name="reader_empty_followed_blogs_no_recent_posts_title">No recent posts</string>
    <string name="reader_empty_followed_blogs_no_recent_posts_description">The sites you follow haven\'t posted anything recently</string>
    <string name="reader_empty_followed_blogs_button_discover">Discover sites</string>
    <string name="reader_empty_followed_blogs_button_followed">Go to following</string>
    <string name="reader_empty_posts_liked_title">Nothing liked yet</string>
    <string name="reader_empty_posts_liked_description">Posts that you like will appear here</string>
    <string name="reader_empty_saved_posts_title">No posts saved — yet!</string>
    <string name="reader_empty_saved_posts_description">Tap %s to save a post to your list.</string>
    <string name="reader_empty_comments">No comments yet</string>
    <string name="reader_empty_posts_in_blog">This site is empty</string>
    <string name="reader_empty_search_title">No results found</string>
    <string name="reader_empty_search_description">No results found for %s for your language</string>
    <string name="reader_empty_search_request_failed">Unable to perform search</string>

    <string name="dlg_confirm_clear_search_history">Clear search history?</string>
    <string name="label_clear_search_history">Clear search history</string>

    <!-- attribution line for Discover posts, ex: "Originally posted by [AuthorName] on [BlogName] -->
    <string name="reader_discover_attribution_author_and_blog">Originally posted by %1$s on %2$s</string>
    <string name="reader_discover_attribution_author">Originally posted by %s</string>
    <string name="reader_discover_attribution_blog">Originally posted on %s</string>
    <string name="reader_discover_visit_blog">Visit %s</string>

    <!-- dialogs -->
    <string name="reader_save_posts_locally_dialog_title">Save Posts for Later</string>
    <string name="reader_save_posts_locally_dialog_message">Save this post, and come back to read it whenever you\'d like. It will only be available on this device — saved posts don\'t sync to your other devices. (Yet! We\'re working on it.)</string>

    <!-- connection bar which appears on main activity when there's no connection -->
    <string name="connectionbar_no_connection">No connection</string>

    <!-- NUX strings -->
    <string name="create_new_blog_wpcom">Create WordPress.com blog</string>
    <string name="creating_your_site">Creating your site</string>
    <string name="required_field">Required field</string>
    <string name="invalid_email_message">Your email address isn\'t valid</string>
    <string name="email_invalid">Enter a valid email address</string>
    <string name="username_or_password_incorrect">The username or password you entered is incorrect</string>
    <string name="ssl_certificate_details">Details</string>
    <string name="ssl_certificate_error">Invalid SSL certificate</string>
    <string name="ssl_certificate_ask_trust">If you usually connect to this site without problems, this error could mean that someone is trying to impersonate the site, and you shouldn\'t continue. Would you like to trust the certificate anyway?</string>
    <string name="verification_code">Verification code</string>
    <string name="auth_required">Log in again to continue.</string>
    <string name="logging_in">Logging in</string>
    <string name="magic_link_unavailable_error_message">Currently unavailable. Please enter your password</string>
    <string name="checking_email">Checking email</string>
    <string name="already_logged_in_wpcom">You\'re already logged in a WordPress.com account, you can\'t add a WordPress.com site bound to another account.</string>
    <string name="cannot_add_duplicate_site">This site already exists in the app, you can\'t add it.</string>
    <string name="duplicate_site_detected">A duplicate site has been detected.</string>

    <!-- Help view -->
    <string name="help">Help</string>
    <string name="forgot_password">Lost your password?</string>
    <string name="contact_us">Contact us</string>
    <string name="browse_our_faq_button">Browse our FAQ</string>
    <string name="my_tickets">My Tickets</string>
    <string name="application_log_button">Application log</string>
    <string name="support_contact_email">Contact email</string>
    <string name="support_contact_email_not_set">Not set</string>
    <string name="support_push_notification_title">WordPress</string>
    <string name="support_push_notification_message">New message from \'Help &amp; Support\'</string>

    <!--My Site-->
    <string name="my_site_header_external">External</string>
    <string name="my_site_header_configuration">Configuration</string>
    <string name="my_site_header_look_and_feel">Look and Feel</string>
    <string name="my_site_header_publish">Publish</string>
    <string name="my_site_btn_site_pages">Site Pages</string>
    <string name="my_site_btn_blog_posts">Blog Posts</string>
    <string name="my_site_btn_sharing">Sharing</string>
    <string name="my_site_btn_site_settings">Settings</string>
    <string name="my_site_btn_comments" translatable="false">@string/comments</string>
    <string name="my_site_btn_switch_site">Switch Site</string>
    <string name="my_site_btn_view_admin">View Admin</string>
    <string name="my_site_btn_view_site">View Site</string>
    <string name="my_site_btn_plugins">Plugins</string>
    <string name="my_site_create_new_site">Create a new site for your business, magazine, or personal blog; or connect an existing WordPress installation.</string>
    <string name="my_site_create_new_site_title">You don\'t have any sites</string>
    <string name="my_site_add_new_site">Add new site</string>
    <string name="my_site_icon_dialog_title">Site Icon</string>
    <string name="my_site_icon_dialog_add_message">Would you like to add a site icon?</string>
    <string name="my_site_icon_dialog_change_message">How would you like to edit the icon?</string>
    <string name="my_site_icon_dialog_add_requires_permission_message">You don\'t have permission to add a site icon.</string>
    <string name="my_site_icon_dialog_change_requires_permission_message">You don\'t have permission to edit the site icon.</string>
    <string name="my_site_icon_dialog_change_button">Change</string>
    <string name="my_site_icon_dialog_remove_button">Remove</string>
    <string name="my_site_icon_dialog_cancel_button">Cancel</string>
    <string name="my_site_icon_content_description">Change site icon</string>

    <!-- site picker -->
    <string name="site_picker_title">Choose site</string>
    <string name="site_picker_edit_visibility">Show/hide sites</string>
    <string name="site_picker_add_site">Add new site</string>
    <string name="site_picker_add_self_hosted">Add self-hosted site</string>
    <string name="site_picker_create_wpcom">Create WordPress.com site</string>
    <string name="site_picker_cant_hide_current_site">\"%s\" wasn\'t hidden because it\'s the current site</string>
    <string name="site_picker_remove_site_error">Error removing site, try again later</string>

    <!-- Application logs view -->
    <string name="logs_copied_to_clipboard">Application logs have been copied to the clipboard</string>

    <!--Support strings-->
    <string name="support_identity_input_dialog_enter_email_and_name">To continue please enter your email address and name</string>
    <string name="support_identity_input_dialog_enter_email">Please enter your email address</string>
    <string name="support_identity_input_dialog_email_label">Email</string>

    <!--Me-->
    <string name="me_profile_photo">Profile Photo</string>
    <string name="me_btn_app_settings">App Settings</string>
    <string name="me_btn_support">Help &amp; Support</string>
    <string name="me_btn_login_logout">Login/Logout</string>
    <string name="me_connect_to_wordpress_com">Log in to WordPress.com</string>
    <string name="me_disconnect_from_wordpress_com">Log out of WordPress.com</string>

    <!--TabBar Accessibility Labels-->
    <string name="tabbar_accessibility_label_my_site">My Site. View your site and manage it, including stats.</string>
    <string name="tabbar_accessibility_label_me">Me. View your profile and make changes.</string>
    <string name="tabbar_accessibility_label_write">New post. Write a new post.</string>
    <string name="tabbar_accessibility_label_reader">Reader. Follow content from other sites.</string>
    <string name="tabbar_accessibility_label_notifications">Notifications. Manage your notifications.</string>

    <!-- Special characters -->
    <string name="bullet" translatable="false">\u2022</string>
    <string name="previous_button" translatable="false">&lt;</string>
    <string name="next_button" translatable="false">&gt;</string>

    <!-- Noticons -->
    <string name="noticon_clock" translatable="false">\uf303</string>
    <string name="noticon_note" translatable="false">\uf814</string>

    <!-- Publicize and sharing -->
    <string name="sharing">Sharing</string>
    <string name="sharing_disabled">Sharing module disabled</string>
    <string name="sharing_disabled_description">You cannot access your sharing settings because your Sharing Jetpack module is disabled.</string>
    <string name="connections_label">Connections</string>
    <string name="connections_description">Connect your favorite social media services to automatically share new posts with friends.</string>
    <string name="connected_accounts_label">Connected accounts</string>
    <string name="connection_service_label">Publicize to %s</string>
    <string name="connection_service_description">Connect to automatically share your blog posts to %s.</string>
    <string name="connection_service_facebook_notice">As of August 1, 2018, Facebook no longer allows direct sharing of posts to Facebook Profiles. Connections to Facebook Pages remain unchanged.</string>
    <string name="share_btn_connect">Connect</string>
    <string name="share_btn_disconnect">Disconnect</string>
    <string name="share_btn_reconnect">Reconnect</string>
    <string name="share_btn_connect_another_account">Connect another account</string>
    <string name="dlg_confirm_publicize_disconnect">Disconnect from %s?</string>
    <string name="connecting_social_network">Connecting %s</string>
    <string name="connection_chooser_message">Select the account you wish to authorize. Note that your posts will be shared to the selected account automatically.</string>
    <string name="icon_and_text_display">Icon &amp; Text</string>
    <string name="icon_only_display">Icon Only</string>
    <string name="text_only_display">Text Only</string>
    <string name="official_buttons_display">Official Buttons</string>
    <string-array name="sharing_button_style_display_array" translatable="false">
        <item>@string/icon_and_text_display</item>
        <item>@string/icon_only_display</item>
        <item>@string/text_only_display</item>
        <item>@string/official_buttons_display</item>
    </string-array>
    <string name="icon_text" translatable="false">icon-text</string>
    <string name="icon" translatable="false">icon</string>
    <string name="text" translatable="false">text</string>
    <string name="official" translatable="false">official</string>
    <string-array name="sharing_button_style_array" translatable="false">
        <item>@string/icon_text</item>
        <item>@string/icon</item>
        <item>@string/text</item>
        <item>@string/official</item>
    </string-array>
    <string name="site_settings_reblog_and_like_header">Reblog &amp; Like</string>
    <string name="site_settings_like_header">Like</string>
    <string name="site_settings_reblog">Show Reblog Button</string>
    <string name="site_settings_like">Show Like Button</string>
    <string name="manage">Manage</string>
    <string name="sharing_buttons">Sharing buttons</string>
    <string name="label">Label</string>
    <string name="button_style">Button Style</string>
    <string name="sharing_comment_likes">Comment Likes</string>
    <string name="twitter_username">Twitter Username</string>
    <string name="sharing_sharing_buttons_description">Select which buttons are shown under your posts</string>
    <string name="sharing_more_description">A \"More\" button contains a dropdown which displays sharing buttons</string>
    <string name="sharing_edit_more_buttons">Edit \"More\" Buttons</string>
    <string name="buttons">Buttons</string>
    <string name="sharing_comment_likes_description">Allow all comments to be Liked by you and your readers</string>
    <string name="likes">Likes</string>
    <string name="twitter">Twitter</string>
    <string name="connected">Connected</string>
    <string name="cannot_connect_account_error">The %s connection could not be made because no account was selected.</string>
    <string name="connecting_account">Connecting account</string>
    <string name="sharing_label_message">Change the text of the sharing buttons\' label. This text won\'t appear until you add at least one sharing button.</string>
    <string name="sharing_twitter_message">This will be included in tweets when people share using the Twitter button</string>

    <!--Theme Browser-->
    <string name="current_theme">Current Theme</string>
    <string name="customize">Customize</string>
    <string name="details">Details</string>
    <string name="support">Support</string>
    <string name="active">Active</string>

    <string name="theme_activate">Activate</string>
    <string name="theme_try_and_customize">Try &amp; Customize</string>
    <string name="theme_view">View</string>
    <string name="theme_details">Details</string>
    <string name="theme_support">Support</string>
    <string name="theme_done">DONE</string>
    <string name="theme_manage_site">MANAGE SITE</string>
    <string name="theme_prompt">Thanks for choosing %1$s</string>
    <string name="theme_by_author_prompt_append"> by %1$s</string>
    <string name="theme_activation_error">Something went wrong. Could not activate theme</string>
    <string name="selected_theme">Selected Theme</string>
    <string name="could_not_load_theme">Could not load theme</string>
    <string name="themes_empty_list">No themes matching your search</string>

    <!--People Management-->
    <string name="people">People</string>
    <string name="role">Role</string>
    <string name="follower_subscribed_since">Since %1$s</string>
    <string name="person_remove_confirmation_title">Remove %1$s</string>
    <string name="user_remove_confirmation_message">If you remove %1$s, that user will no longer be able to access this site, but any content that was created by %1$s will remain on the site.\n\nWould you still like to remove this user?</string>
    <string name="follower_remove_confirmation_message">If removed, this follower will stop receiving notifications about this site, unless they re-follow.\n\nWould you still like to remove this follower?</string>
    <string name="viewer_remove_confirmation_message">If you remove this viewer, he or she will not be able to visit this site.\n\nWould you still like to remove this viewer?</string>
    <string name="person_removed">Successfully removed %1$s</string>
    <string name="invite_people">Invite People</string>
    <string name="invite_names_title">Usernames or Emails</string>
    <string name="invite">Invite</string>
    <string name="button_invite" translatable="false">@string/invite</string>
    <string name="invite_username_not_found">%s: User not found</string>
    <string name="invite_already_a_member">%s: Already a member</string>
    <string name="invite_already_following">%s: Already following</string>
    <string name="invite_user_blocked_invites">%s: User blocked invites</string>
    <string name="invite_invalid_email">%s: Invalid email</string>
    <string name="invite_message_title">Custom Message</string>
    <string name="invite_message_remaining_zero">0 characters remaining</string>
    <string name="invite_message_remaining_one">1 character remaining</string>
    <string name="invite_message_remaining_other">%d characters remaining</string>
    <string name="invite_message_info">(Optional) You can enter a custom message of up to 500 characters that will be included in the invitation to the user(s).</string>
    <string name="invite_message_usernames_limit">Invite up to 10 email addresses and/or WordPress.com usernames. Those needing a username will be sent instructions on how to create one.</string>
    <string name="invite_error_no_usernames">Please add at least one username</string>
    <string name="invite_error_invalid_usernames_one">Cannot send: A username or email is invalid</string>
    <string name="invite_error_invalid_usernames_multiple">Cannot send: There are invalid usernames or emails</string>
    <string name="invite_error_sending">An error occurred while trying to send the invite!</string>
    <string name="invite_error_some_failed">Invite sent but error(s) occurred!</string>
    <string name="invite_error_for_username">%1$s: %2$s</string>
    <string name="invite_sent">Invite sent successfully</string>

    <string name="people_dropdown_item_team">Team</string>
    <string name="people_dropdown_item_followers">Followers</string>
    <string name="people_dropdown_item_email_followers">Email Followers</string>
    <string name="people_dropdown_item_viewers">Viewers</string>
    <string name="people_empty_list_filtered_users">No users yet</string>
    <string name="people_empty_list_filtered_followers">No followers yet</string>
    <string name="people_empty_list_filtered_email_followers">No email followers yet</string>
    <string name="people_empty_list_filtered_viewers">No viewers yet</string>
    <string name="people_fetching">Fetching users…</string>
    <string name="title_follower">Follower</string>
    <string name="title_email_follower">Email Follower</string>

    <string name="role_follower">Follower</string>
    <string name="role_viewer">Viewer</string>

    <!--Plugins-->
    <string name="plugins">Plugins</string>
    <string name="plugin_byline">by %s</string>
    <string name="plugin_active">Active</string>
    <string name="plugin_inactive">Inactive</string>
    <string name="plugin_detail_label_state_active">Active</string>
    <string name="plugin_detail_label_state_autoupdates">Autoupdates</string>
    <string name="plugin_not_found">An error occurred when accessing this plugin</string>
    <string name="plugin_version">Version %s</string>
    <string name="plugin_installed_version">Version %s installed</string>
    <string name="plugin_installed">Installed</string>
    <string name="plugin_auto_managed">Auto-managed</string>
    <string name="plugin_install">Install</string>
    <string name="plugin_available_version">Version %s is available</string>
    <string name="plugin_updated_successfully">Successfully updated %s</string>
    <string name="plugin_installed_successfully">Successfully installed %s</string>
    <string name="plugin_updated_failed">Error updating %s.</string>
    <string name="plugin_updated_failed_detailed">Error updating %1$s: %2$s</string>
    <string name="plugin_removed_successfully">Successfully removed %s</string>
    <string name="plugin_remove_failed">Error removing %s</string>
    <string name="plugin_installed_failed">Error installing %s</string>
    <string name="plugin_configuration_failed">An error occurred while configuring the plugin: %s</string>
    <string name="plugin_disable_progress_dialog_message">Disabling %s&#8230;</string>
    <string name="plugin_remove_progress_dialog_message">Removing %s&#8230;</string>
    <string name="plugin_remove_dialog_title">Remove Plugin</string>
    <string name="plugin_remove_dialog_message">Are you sure you want to remove %1$s from %2$s?\n\nThis will deactivate the plugin and delete all associated files and data.</string>
    <string name="plugin_install_first_plugin_confirmation_dialog_title">Install plugin</string>
    <string name="plugin_install_first_plugin_confirmation_dialog_message">Installing the first plugin on your site can take up to 1 minute. During this time you won’t be able to make changes to your site.</string>
    <string name="plugin_install_first_plugin_confirmation_dialog_install_btn">Install</string>
    <string name="plugin_fetch_error">Unable to load plugins</string>
    <string name="plugin_search_error">Unable to search plugins</string>
    <string name="plugin_manage">Manage</string>
    <string name="plugin_see_all">See All</string>
    <string name="plugins_empty_search_list">No matches</string>
    <string name="plugin_install_first_plugin_progress_dialog_message">Installing plugin…</string>
    <string name="plugin_install_first_plugin_almost_finished_dialog_message">We\'re doing the final setup — almost done…</string>

    <!-- Automated Transfer Eligibility Errors -->
    <string name="plugin_install_site_ineligible_default_error">Plugin feature is not available for this site.</string>
    <string name="plugin_install_site_ineligible_not_using_custom_domain">Plugin feature requires a custom domain.</string>
    <string name="plugin_install_site_ineligible_no_business_plan">Plugin feature requires a business plan.</string>
    <string name="plugin_install_site_ineligible_site_private">Plugin feature requires the site to be public.</string>
    <string name="plugin_install_site_ineligible_email_unverified">Plugin feature requires a verified email address.</string>
    <string name="plugin_install_site_ineligible_excessive_disk_space">Plugin cannot be installed due to disk space limitations.</string>
    <string name="plugin_install_site_ineligible_no_vip_sites">Plugin cannot be installed on VIP sites.</string>
    <string name="plugin_install_site_ineligible_non_admin_user">Plugin feature requires admin privileges.</string>
    <string name="plugin_install_site_ineligible_not_domain_owner">Plugin feature requires primary domain subscription to be associated with this user.</string>
    <string name="plugin_install_site_ineligible_site_graylisted">Plugin feature requires the site to be in good standing.</string>

    <string name="plugin_caption_installed" translatable="false">@string/plugin_installed</string>
    <string name="plugin_caption_featured">Featured</string>
    <string name="plugin_caption_popular">Popular</string>
    <string name="plugin_caption_new">New</string>
    <string name="plugin_caption_search">Search Plugins</string>

    <string name="wordpress_dot_org_plugin_page">WordPress.org Plugin page</string>
    <string name="plugin_home_page">Plugin homepage</string>
    <string name="plugin_settings">Settings</string>
    <string name="plugin_description">Description</string>
    <string name="plugin_installation">Installation</string>
    <string name="plugin_whatsnew">What\'s New</string>
    <string name="plugin_faq">Frequently Asked Questions</string>
    <string name="plugin_read_reviews">Read Reviews</string>
    <string name="plugin_num_ratings">%s ratings</string>
    <string name="plugin_num_downloads">%s downloads</string>
    <string name="plugin_empty_text">None provided</string>
    <string name="plugin_needs_update">Needs update</string>

    <string name="plugin_one_stars">1 stars</string>
    <string name="plugin_two_stars">2 stars</string>
    <string name="plugin_three_stars">3 stars</string>
    <string name="plugin_four_stars">4 stars</string>
    <string name="plugin_five_stars">5 stars</string>

    <string name="plugin_info_version">Version</string>
    <string name="plugin_info_lastupdated">Last Updated</string>
    <string name="plugin_info_requires_version">Requires WordPress Version</string>
    <string name="plugin_info_your_version">Your WordPress Version</string>

    <string name="plugin_icon_content_description">Plugin icon</string>
    <string name="plugin_external_link_icon_content_description">External link</string>
    <string name="plugin_chevron_icon_content_description">Toggle text</string>

    <!--My profile-->
    <string name="my_profile">My Profile</string>
    <string name="first_name">First name</string>
    <string name="last_name">Last name</string>
    <string name="public_display_name">Public display name</string>
    <string name="public_display_name_hint">Display name will default to your username if it is not set</string>
    <string name="about_me">About me</string>
    <string name="about_me_hint">A few words about you…</string>
    <string name="start_over">Start Over</string>
    <string name="site_settings_start_over_hint">Start your site over</string>
    <string name="start_over_email_subject">Start over with site %s</string>
    <string name="start_over_email_body">I want to start over with the site %s</string>
    <string name="start_over_email_intent_error">Unable to send an email</string>
    <string name="let_us_help">Let Us Help</string>
    <string name="start_over_text">If you want a site but don\'t want any of the posts and pages you have now, our support team can delete your posts, pages, media and comments for you.\n\nThis will keep your site and URL active, but give you a fresh start on your content creation. Just contact us to have your current content cleared out.</string>
    <string name="contact_support">Contact support</string>
    <string name="confirm_delete_site">Confirm Delete Site</string>
    <string name="confirm_delete_site_prompt">Please type in %1$s in the field below to confirm. Your site will then be gone forever.</string>
    <string name="site_settings_export_content_title">Export content</string>
    <string name="error_deleting_site">Error deleting site</string>
    <string name="error_deleting_site_summary">There was an error in deleting your site. Please contact support for more assistance.</string>
    <string name="primary_domain">Primary Domain</string>
    <string name="export_site_hint">Export your site to an XML file</string>
    <string name="delete_site_warning_title">Delete site?</string>
    <string name="delete_site_warning">All your posts, images, and data will be deleted. And this site’s address (%s) will be lost.</string>
    <string name="delete_site_warning_subtitle">Be careful! Once a site is deleted, it cannot be recovered. Please be sure before you proceed.</string>
    <string name="delete_site_hint">Delete site</string>
    <string name="delete_site_progress">Deleting site…</string>
    <string name="purchases_request_error">Something went wrong. Could not request purchases.</string>
    <string name="premium_upgrades_title">Premium Upgrades</string>
    <string name="premium_upgrades_message">You have active premium upgrades on your site. Please cancel your upgrades prior to deleting your site.</string>
    <string name="show_purchases">Show purchases</string>
    <string name="checking_purchases">Checking purchases</string>

    <!--Account Settings-->
    <string name="account_settings">Account Settings</string>
    <string name="pending_email_change_snackbar">Click the verification link in the email sent to %1$s to confirm your new address</string>
    <string name="primary_site">Primary site</string>
    <string name="web_address">Web Address</string>
    <string name="web_address_dialog_hint">Shown publicly when you comment.</string>
    <string name="exporting_content_progress">Exporting content…</string>
    <string name="export_email_sent">Export email sent!</string>
    <string name="export_your_content">Export your content</string>
    <string name="export_your_content_message">Your posts, pages, and settings will be emailed to you at %s.</string>

    <!-- Plans -->
    <string name="plan">Plan</string>
    <string name="plans">Plans</string>
    <string name="plans_loading_error">Unable to load plans</string>
    <string name="plans_manage">Manage your plan at\nWordPress.com/plans</string>

    <!-- gravatar -->
    <string name="error_cropping_image">Error cropping the image</string>
    <string name="error_locating_image">Error locating the cropped image</string>
    <string name="error_refreshing_gravatar">Error reloading your Gravatar</string>
    <string name="error_updating_gravatar">Error updating your Gravatar</string>

    <!-- Editor -->
    <string name="discard">Discard</string>
    <string name="edit">Edit</string>
    <string name="tap_to_try_again">Tap to try again!</string>
    <string name="uploading">Uploading…</string>
    <string name="uploading_gallery_placeholder">Uploading gallery…</string>
    <string name="add_media_progress">Adding media</string>

    <string name="alert_insert_image_html_mode">Can\'t insert media directly in HTML mode. Please switch back to visual mode.</string>
    <string name="alert_action_while_uploading">You are currently uploading media. Please wait until this completes.</string>
    <string name="alert_error_adding_media">An error occurred while inserting media</string>

    <string name="stop_upload_dialog_title">Stop uploading?</string>

    <string name="image_settings_dismiss_dialog_title">Discard unsaved changes?</string>
    <string name="image_settings_save_toast">Changes saved</string>

    <string name="image_caption">Caption</string>
    <string name="image_alt_text">Alt text</string>
    <string name="image_link_to">Link to</string>
    <string name="image_width">Width</string>

    <!-- Editor: Accessibility - format bar button descriptions -->
    <string name="format_bar_description_media">Media</string>
    <string name="format_bar_description_ol">Ordered List</string>
    <string name="format_bar_description_ul">Unordered List</string>
    <string name="format_bar_description_quote">Block Quote</string>
    <string name="format_bar_description_bold">Bold</string>
    <string name="format_bar_description_italic">Italic</string>
    <string name="format_bar_description_link">Link</string>
    <string name="format_bar_description_underline">Underline</string>
    <string name="format_bar_description_strike">Strikethrough</string>
    <string name="format_bar_description_more">Read More</string>
    <string name="format_bar_description_html">HTML</string>
    <string name="visual_editor">Visual editor</string>
    <string name="image_thumbnail">Image thumbnail</string>

    <!-- Editor: Errors -->
    <string name="editor_failed_uploads_switch_html">Some media uploads have failed. You can\'t switch to HTML mode
        in this state. Remove all failed uploads and continue?</string>
    <string name="editor_toast_invalid_path">Invalid file path</string>
    <string name="editor_toast_uploading_please_wait">You are currently uploading media. Please wait until this completes.</string>
    <string name="editor_toast_failed_uploads">Some media uploads have failed. You can\'t save or publish
        your post in this state. Would you like to remove all failed media?</string>
    <string name="editor_remove_failed_uploads">Remove failed uploads</string>
    <string name="error_all_media_upload_canceled">All media uploads have been cancelled due to an unknown error. Please retry uploading</string>

    <string name="photo_picker_title">Choose photo</string>
    <string name="photo_picker_choose_photo">Choose photo from device</string>
    <string name="photo_picker_choose_video">Choose video from device</string>
    <string name="photo_picker_capture_photo">Take photo</string>
    <string name="photo_picker_capture_video">Take video</string>
    <string name="photo_picker_stock_media">Choose from Free Photo Library</string>
    <string name="photo_picker_soft_ask_label">%s needs permissions to access your photos</string>
    <string name="photo_picker_soft_ask_allow">Allow</string>
    <string name="photo_picker_soft_ask_permissions_denied">%1$s was denied access to your photos. To fix this, edit your permissions and turn on %2$s.</string>
    <string name="photo_picker_use_photo">Use this photo</string>
    <string name="stock_media_picker_search_hint">Search free photo library</string>
    <string name="stock_media_picker_initial_empty_text">Search to find free photos to add to your Media Library</string>
    <string name="stock_media_picker_initial_empty_subtext">Photos provided by %s</string>

    <!-- E-mail verification reminder dialog -->
    <string name="toast_saving_post_as_draft">Saving post as draft</string>
    <string name="toast_verification_email_sent">Verification email sent, check your inbox</string>
    <string name="toast_verification_email_send_error">Error sending verification email. Are you already verified?</string>
    <string name="editor_confirm_email_prompt_title">Please confirm your email address</string>
    <string name="editor_confirm_email_prompt_message">We sent you an email when you first signed up. Please open the message and click the blue button to enable publishing.</string>
    <string name="editor_confirm_email_prompt_message_with_email">We sent an email to %s when you first signed up. Please open the message and click the blue button to enable publishing.</string>
    <string name="editor_confirm_email_prompt_negative">Resend Email</string>

    <!-- smart toasts -->
    <string name="smart_toast_comments_long_press">Tap and hold to select multiple comments</string>

    <!-- permissions -->
    <string name="button_edit_permissions">Edit permissions</string>
    <string name="permissions_denied_title">Permissions</string>
    <string name="permissions_denied_message">It looks like you turned off permissions required for this feature.&lt;br/&gt;&lt;br/&gt;To change this, edit your permissions and make sure &lt;strong&gt;%s&lt;/strong&gt; is enabled.</string>
    <string name="permission_storage">Storage</string>
    <string name="permission_camera">Camera</string>
    <string name="permission_location">Location</string>

    <!-- Image Optimization promo -->
    <string name="turn_on">Turn on</string>
    <string name="leave_off">Leave off</string>
    <string name="image_optimization_promo_title">Turn on image optimization?</string>
    <string name="image_optimization_promo_desc">Image optimization shrinks images for quicker uploading.\n\nYou can change this any time in site settings.</string>

    <!-- Login -->
    <!-- If any of these appear unused, be sure to check the same string in the login library -
    it may be used there and keeping it here is required for translation. -->
    <string name="log_in">Log In</string>
    <string name="login_promo_text_onthego">Publish from the park. Blog from the bus. Comment from the café. WordPress goes where you go.</string>
    <string name="login_promo_text_realtime">Watch readers from around the world read and interact with your site — in realtime.</string>
    <string name="login_promo_text_anytime">Catch up with your favorite sites and join the conversation anywhere, any time.</string>
    <string name="login_promo_text_notifications">Your notifications travel with you — see comments and likes as they happen.</string>
    <string name="login_promo_text_jetpack">Manage your Jetpack-powered site on the go — you\'ve got WordPress in your pocket.</string>
    <string name="invalid_verification_code">Invalid verification code</string>
    <string name="send_link">Send link</string>
    <string name="enter_your_password_instead">Enter your password instead</string>
    <string name="alternatively">Alternatively:</string>
    <string name="enter_email_wordpress_com">Log in to WordPress.com using an email address to manage all your WordPress sites.</string>
    <string name="next">Next</string>
    <string name="open_mail">Open mail</string>
    <string name="enter_site_address_instead">Log in by entering your site address.</string>
    <string name="enter_username_instead">Log in with your username.</string>
    <string name="enter_verification_code">Almost there! Please enter the verification code from your Authenticator app.</string>
    <string name="enter_verification_code_sms">We sent a text message to the phone number ending in %s. Please enter the verification code in the SMS.</string>
    <string name="login_text_otp">Text me a code instead.</string>
    <string name="login_text_otp_another">Text me another code instead.</string>
    <string name="requesting_otp">Requesting a verification code via SMS.</string>
    <string name="email_not_registered_wpcom">Hmm, we can\'t find a WordPress.com account connected to this email address. Try the link below to log in using your site address.</string>
    <string name="password_incorrect">It looks like this password is incorrect. Please double check your information and try again.</string>
    <string name="login_magic_links_label">We\'ll email you a magic link that\'ll log you in instantly, no password needed. Hunt and peck no more!</string>
    <string name="login_magic_links_sent_label">Your magic link is on its way! Check your email on this device and tap the link in the email you received from WordPress.com.</string>
    <string name="login_magic_link_email_requesting">Requesting log-in email</string>
    <string name="enter_wpcom_password">Enter your WordPress.com password.</string>
    <string name="enter_wpcom_password_google">To proceed with this Google account, please provide the matching WordPress.com password. This will be asked only once.</string>
    <string name="connect_more">Connect Another Site</string>
    <string name="connect_site">Connect Site</string>
    <string name="login_continue">Continue</string>
    <string name="login_already_logged_in_wpcom">Already logged in to WordPress.com</string>
    <string name="login_username_at">\@%s</string>
    <string name="enter_site_address">Enter the address of your WordPress site you\'d like to connect.</string>
    <string name="enter_site_address_share_intent">Enter the address of your WordPress site you\'d like to share the content to.</string>
    <string name="login_site_address">Site address</string>
    <string name="login_site_address_help">Need help finding your site address?</string>
    <string name="login_site_address_help_title">What\'s my site address?</string>
    <string name="login_site_address_help_content">Your site address appears in the bar at the top of the screen when you visit your site in Chrome.</string>
    <string name="login_site_address_more_help">Need more help?</string>
    <string name="login_checking_site_address">Checking site address</string>
    <string name="login_error_while_adding_site">Error while adding site. Error code: %s</string>
    <string name="login_log_in_for_deeplink">Log in to WordPress.com to access the post.</string>
    <string name="login_log_in_for_share_intent">Log in to WordPress.com to share the content.</string>
    <string name="login_empty_site_url">Please enter a site address</string>
    <string name="login_empty_username">Please enter a username</string>
    <string name="login_empty_password">Please enter a password</string>
    <string name="login_empty_2fa">Please enter a verification code</string>
    <string name="login_email_button_signup">Don\'t have an account? %1$sSign up%2$s</string>
    <string name="login_email_client_not_found">Can\'t detect your email client app</string>
    <string name="login_logged_in_as">Logged in as</string>
    <string name="login_epilogue_mysites_one">My site</string>
    <string name="login_epilogue_mysites_other">My sites</string>
    <string name="login_google_button_suffix">Log in with Google.</string>
    <string name="login_error_button">Close</string>
    <string name="login_error_email_not_found">The Google account \'%s\' doesn\'t match any existing account on WordPress.com.</string>
    <string name="login_error_generic">There was some trouble connecting with the Google account.</string>
    <string name="login_error_generic_start">Google login could not be started.</string>
    <string name="login_error_suffix">\nMaybe try a different account?</string>
    <!-- Screen titles -->
    <string name="email_address_login_title">Email address login</string>
    <string name="site_address_login_title">Site address login</string>
    <string name="magic_link_login_title">Magic link login</string>
    <string name="magic_link_sent_login_title">Magic link sent</string>
    <string name="selfhosted_site_login_title">Login credentials</string>
    <string name="verification_2fa_screen_title">Code verification</string>

    <!-- Signup -->
    <string name="sign_up">Sign Up for WordPress.com</string>
    <string name="signup_email_error_generic">There was some trouble checking the email address.</string>
    <string name="signup_email_header">To create your new WordPress.com account, please enter your email address.</string>
    <string name="signup_epilogue_error_avatar">There was some trouble uploading your avatar.</string>
    <string name="signup_epilogue_error_avatar_view">Your avatar has been uploaded and will be available shortly.</string>
    <string name="signup_epilogue_error_generic">There was some trouble updating your account. You can retry or revert your changes to continue.</string>
    <string name="signup_epilogue_error_button_negative">Revert</string>
    <string name="signup_epilogue_error_button_positive">Retry</string>
    <string name="signup_epilogue_heading">New account</string>
    <string name="signup_epilogue_hint_display">Display Name</string>
    <string name="signup_epilogue_hint_password">Password (optional)</string>
    <string name="signup_epilogue_hint_password_detail">You can always log in with a magic link like the one you just used, but you can also set up a password if you prefer.</string>
    <string name="signup_epilogue_hint_username">Username</string>
    <string name="signup_magic_link_error">There was some trouble sending the email. You can retry now or close and try again later.</string>
    <string name="signup_magic_link_error_button_negative">Close</string>
    <string name="signup_magic_link_error_button_positive">Retry</string>
    <string name="signup_magic_link_message">We sent you a magic signup link! Check your email on this device, and tap the link in the email to finish signing up.</string>
    <string name="signup_magic_link_progress">Sending email</string>
    <string name="signup_terms_of_service_text">By signing up, you agree to our %1$sTerms of Service%2$s.</string>
    <string name="signup_updating_account">Updating account&#8230;</string>
    <string name="signup_user_exists">Email already exists on WordPress.com.\nProceeding with login.</string>
    <string name="signup_with_email_button">Sign Up with Email</string>
    <string name="signup_with_google_button">Sign Up with Google</string>
    <string name="signup_with_google_progress">Signing up with Google&#8230;</string>
    <string name="content_description_add_avatar">Add avatar</string>
    <!-- Screen titles -->
    <string name="signup_email_screen_title">Email signup</string>
    <string name="signup_magic_link_title">Magic link sent</string>

    <string name="username_changer_action">Save</string>
    <string name="username_changer_dismiss_button_positive">Discard</string>
    <string name="username_changer_dismiss_message">Discard changing username?</string>
    <string name="username_changer_error_generic">An error occurred while retrieving username suggestions.</string>
    <string name="username_changer_error_none">No usernames are suggested from %1$s%2$s%3$s. Please enter more letters or numbers to get suggestions.</string>
    <string name="username_changer_header">Your current username is %1$s%2$s%3$s. With few exceptions, others will only ever see your display name, %4$s%5$s%6$s.</string>
    <string name="username_changer_hint">Type to get more suggestions</string>
    <string name="username_changer_title">Change username</string>

    <string name="google_error_timeout">Google took too long to respond. You may need to wait until you have a stronger internet connection.</string>

    <!-- Android O notification channels, these show in the Android app settings -->
    <string name="notification_channel_general_title">General</string>
    <string name="notification_channel_important_title">Important</string>
    <string name="notification_channel_transient_title">Transient</string>

    <string name="notification_channel_normal_id" translatable="false">wpandroid_notification_normal_channel_id</string>
    <string name="notification_channel_important_id" translatable="false">wpandroid_notification_important_channel_id</string>
    <string name="notification_channel_transient_id" translatable="false">wpandroid_notification_transient_channel_id</string>

    <!-- Site Creation notifications -->
    <string name="notification_site_creation_title_success">Site created!</string>
    <string name="notification_site_creation_created">Tap to continue.</string>
    <string name="notification_site_creation_step_creating">Step 1 of 4</string>
    <string name="notification_site_creation_step_fetching">Step 2 of 4</string>
    <string name="notification_site_creation_step_tagline">Step 3 of 4</string>
    <string name="notification_site_creation_step_theme">Step 4 of 4</string>
    <string name="notification_site_creation_title_in_progress">Creating site… This might take a couple of minutes.</string>
    <string name="notification_site_creation_title_stopped">Site creation stopped</string>
    <string name="notification_site_creation_failed">An error has occurred.</string>

    <!-- Login notifications -->
    <string name="notification_login_title_success">Logged in!</string>
    <string name="notification_logged_in">Tap to continue.</string>
    <string name="notification_login_title_in_progress">Login in progress…</string>
    <string name="notification_logging_in">Please wait while logging in.</string>
    <string name="notification_login_title_stopped">Login stopped</string>
    <string name="notification_error_wrong_password">Please double check your password to continue.</string>
    <string name="notification_2fa_needed">Please provide an authentication code to continue.</string>
    <string name="notification_login_failed">An error has occurred.</string>
    <string name="change_photo">Change photo</string>

    <!-- Content description for accessibility  -->
    <string name="featured_image_desc">featured image</string>
    <string name="theme_image_desc">theme image</string>
    <string name="blavatar_desc">site icon</string>
    <string name="comment_checkmark_desc">check mark</string>
    <string name="profile_picture">%s\'s profile picture</string>
    <string name="invite_user_delete_desc">remove %s</string>
    <string name="media_grid_item_image_desc">media preview, filename %s</string>
    <string name="media_grid_item_retry_desc">retry</string>
    <string name="media_grid_item_trash_desc">trash</string>
    <string name="media_grid_item_play_video_desc">play video</string>
    <string name="media_preview_audio_desc">audio</string>
    <string name="media_preview_desc">preview</string>
    <string name="media_preview_title">%1$d of %2$d</string>
    <string name="media_settings_image_preview_desc">image preview</string>
    <string name="media_settings_play">play</string>
    <string name="people_invite_role_info_desc">role info</string>
    <string name="photo_picker_device_desc">pick from device</string>
    <string name="photo_picker_camera_desc">open camera</string>
    <string name="photo_picker_wpmedia_desc">pick from WordPress media</string>
    <string name="plugin_detail_banner_desc">plugin banner</string>
    <string name="plugin_detail_logo_desc">plugin logo</string>
    <string name="reader_cardview_post_play_video_desc">play featured video</string>
    <string name="photo_picker_thumbnail_desc">Play video</string>
    <string name="reader_list_item_suggestion_remove_desc">delete</string>
    <string name="reader_photo_view_desc">photo</string>
    <string name="stats_list_cell_chevron_expand_desc">expand</string>
    <string name="show_more_desc">show more</string>
    <string name="open_external_link_desc">open external link</string>
    <string name="notification_settings_switch_desc">Notifications</string>
    <string name="navigate_up_desc">navigate up</string>
    <string name="stats_list_cell_chevron_collapse_desc">collapse</string>
    <string name="stats_bar_desc">Showing %s</string>
    <string name="stats_bar_date_value_type_desc">%s, %d %s</string>
    <string name="stats_bar_date_value_desc">%s, %d views</string>
    <string name="stats_bar_week_desc">Week of %s</string>
    <string name="fab_create_desc">create</string>
    <string name="stats_legend">stats graph legend</string>
    <string name="stats_tab_tap_content_description">showing %s</string>
    <string name="stats_follower_since_desc">since %s ago</string>
    <string name="stats_views_zero_desc">zero views</string>
    <string name="stats_views_one_desc">one view</string>
    <string name="stats_views_many_desc">%d views</string>
    <string name="stats_clicks_zero_desc">zero clicks</string>
    <string name="stats_clicks_one_desc">one click</string>
    <string name="stats_clicks_many_desc">%d clicks</string>
    <string name="stats_plays_zero_desc">zero plays</string>
    <string name="stats_plays_one_desc">one play</string>
    <string name="stats_plays_many_desc">%d plays</string>
    <string name="stats_comments_zero_desc">zero comments</string>
    <string name="stats_comments_one_desc">one comment</string>
    <string name="stats_comments_many_desc">%d comments</string>
    <string name="stats_followers_zero_desc">zero followers</string>
    <string name="stats_followers_one_desc">one follower</string>
    <string name="stats_followers_many_desc">%d followers</string>
    <string name="reader_blavatar_desc">site icon</string>
    <string name="reader_avatar_desc">profile picture</string>
    <string name="reader_gallery_images_desc">image gallery</string>


    <!-- Site Creation -->
    <string name="site_creation_title">Create New Site</string>
    <string name="site_creation_category_title">Create New Site Step 1</string>
    <string name="site_creation_theme_selection_title">Create New Site Step 2</string>
    <string name="site_creation_site_details_title">Create New Site Step 3</string>
    <string name="site_creation_domain_selection_title">Create New Site Step 4</string>
    <string name="site_creation_label_category_title">Step 1 of 4</string>
    <string name="site_creation_label_category">What kind of site do you need?\nChoose an option below:</string>
    <string name="site_creation_title_blog">Start with a Blog</string>
    <string name="site_creation_subtitle_blog">To share your ideas, stories and photographs with your followers.</string>
    <string name="site_creation_title_website">Start with a Website</string>
    <string name="site_creation_subtitle_website">To promote your business or brand and connect with your audience.</string>
    <string name="site_creation_title_portfolio">Start with a Portfolio</string>
    <string name="site_creation_subtitle_portfolio">To present your creative projects in a visual showcase.</string>
    <string name="site_creation_label_theme_selection_title">Step 2 of 4</string>
    <string name="site_creation_label_theme_selection">Get started fast with one of our popular themes. Once your site is created, you can browse and choose from hundreds more.</string>
    <string name="site_creation_label_theme_loading">Please wait while loading themes</string>
    <string name="site_creation_label_site_details_title">Step 3 of 4</string>
    <string name="site_creation_label_site_details">Tell us more about what you\'re creating. What\'s the title and tagline?</string>
    <string name="site_creation_label_domain_selection_title">Step 4 of 4</string>
    <string name="site_creation_label_domain_selection">Pick an available \"yourname.wordpress.com\" address to let people find you on the web.</string>
    <string name="site_creation_domain_keywords_hint">Type a keyword for more ideas</string>
    <string name="site_creation_domain_finish_button">Create site</string>
    <string name="site_creation_title_hint">Site title</string>
    <string name="site_creation_tagline_hint">Site tagline (optional)</string>
    <string name="site_creation_tagline_helper">The tagline is a short line of text shown right below the title in most themes, and act as site metadata on search engines.</string>
    <string name="site_creation_empty_site_title">Please enter a site title</string>
    <string name="site_creation_creating_laying_foundation">Laying site foundation…</string>
    <string name="site_creation_creating_fetching_info">Retrieving site information…</string>
    <string name="site_creation_creating_configuring_content">Configuring site content…</string>
    <string name="site_creation_creating_configuring_theme">Configuring site style…</string>
    <string name="site_creation_creating_preparing_frontend">Preparing frontend…</string>
    <string name="site_creation_creating_failed">Something went wrong&#8230;</string>
    <string name="site_creation_creating_failed_extended">We ran into an unexpected problem. How about giving it another shot?</string>
    <string name="site_creation_creating_retry">Try again</string>
    <string name="site_creation_creating_modal">Please wait until site creation is completed.</string>
    <string name="site_creation_epilogue_congrats">Congratulations!\nYour site is ready.</string>
    <string name="site_creation_epilogue_configure">Configure</string>
    <string name="site_creation_epilogue_write">Write first post</string>

<<<<<<< HEAD
    <!-- Pages -->
    <string name="pages_published" tools:ignore="UnusedResources">Published</string>
    <string name="pages_drafts" tools:ignore="UnusedResources">Drafts</string>
    <string name="pages_scheduled" tools:ignore="UnusedResources">Scheduled</string>
    <string name="pages_trashed" tools:ignore="UnusedResources">Trashed</string>
    <string name="pages_view">View</string>
    <string name="pages_set_parent">Set parent</string>
    <string name="pages_publish_now">Publish Now</string>
    <string name="pages_move_to_draft">Move to Draft</string>
    <string name="pages_move_to_trash">Move to Trash</string>
    <string name="pages_delete_permanently">Delete Permanently</string>
    <string name="pages_empty_search_result">No pages matching search query</string>
=======
    <string name="content_description_done">Done</string>
    <string name="quick_start_button_negative" tools:ignore="UnusedResources">Not now</string>
    <string name="quick_start_button_negative_short" tools:ignore="UnusedResources">Cancel</string>
    <string name="quick_start_button_positive" tools:ignore="UnusedResources">Go</string>
    <string name="quick_start_button_skip">Skip all</string>
    <string name="quick_start_button_skip_negative">Cancel</string>
    <string name="quick_start_button_skip_positive">Skip</string>
    <string name="quick_start_dialog_choose_theme_message">Browse all our themes to find your perfect fit.</string>
    <string name="quick_start_dialog_choose_theme_message_short" tools:ignore="UnusedResources">Tap %1$s Themes %2$s to discover new themes</string>
    <string name="quick_start_dialog_choose_theme_title">Choose a theme</string>
    <string name="quick_start_dialog_continue_setup_message">Time to finish setting up your site!  Our checklist walks you through the next steps.</string>
    <string name="quick_start_dialog_continue_setup_title">Continue with site setup</string>
    <string name="quick_start_dialog_customize_site_message">Change colors, fonts, and images for a perfectly personalized site.</string>
    <string name="quick_start_dialog_customize_site_message_short_customize">Tap %1$s Customize %2$s to start personalizing your site</string>
    <string name="quick_start_dialog_customize_site_message_short_themes" tools:ignore="UnusedResources">Tap %1$s Themes %2$s to continue</string>
    <string name="quick_start_dialog_customize_site_title">Customize your site</string>
    <string name="quick_start_dialog_follow_sites_message">Find sites that speak to you, and follow them to get updates when they publish.</string>
    <string name="quick_start_dialog_follow_sites_message_short_reader" tools:ignore="UnusedResources">Tap %1$s Reader %2$s to continue</string>
    <string name="quick_start_dialog_follow_sites_message_short_search">Tap %1$s Search %2$s to look for sites with similar interests</string>
    <string name="quick_start_dialog_follow_sites_title">Follow other sites</string>
    <string name="quick_start_dialog_need_help_button_negative">No</string>
    <string name="quick_start_dialog_need_help_button_neutral">Never</string>
    <string name="quick_start_dialog_need_help_button_positive">Yes</string>
    <string name="quick_start_dialog_need_help_message">Our Quick Start checklist walks you through the basics of setting up a new website.</string>
    <string name="quick_start_dialog_need_help_title">Want a little help getting started?</string>
    <string name="quick_start_dialog_publish_post_message">It\'s time!  Draft and publish your very first post.</string>
    <string name="quick_start_dialog_publish_post_message_short" tools:ignore="UnusedResources">Tap %1$s Create Post %2$s to create a new post</string>
    <string name="quick_start_dialog_publish_post_title">Publish a post</string>
    <string name="quick_start_dialog_share_site_message">Connect to your social media accounts &#8211; your site will automatically share new posts.</string>
    <string name="quick_start_dialog_share_site_message_short_connections">Tap the %1$s Connections %2$s to add your social media accounts</string>
    <string name="quick_start_dialog_share_site_message_short_sharing" tools:ignore="UnusedResources">Tap %1$s Sharing %2$s to continue</string>
    <string name="quick_start_dialog_share_site_title">Share your site</string>
    <string name="quick_start_dialog_skip_message">The quick tour will guide you through building a basic site.  Are you sure you want to skip?</string>
    <string name="quick_start_dialog_skip_title">Skip Quick Start</string>
    <string name="quick_start_dialog_view_site_message">Preview your new site to see what your visitors will see.</string>
    <string name="quick_start_dialog_view_site_message_short" tools:ignore="UnusedResources">Tap %1$s View Site %2$s to preview your site</string>
    <string name="quick_start_dialog_view_site_title">View your site</string>
    <string name="quick_start_list_choose_theme_subtitle">@string/quick_start_dialog_choose_theme_message</string>
    <string name="quick_start_list_choose_theme_title">@string/quick_start_dialog_choose_theme_title</string>
    <string name="quick_start_list_complete_subtitle">doesn\'t it feel good to cross things off a list?</string>
    <string name="quick_start_list_complete_title">Congrats on finishing Quick Start</string>
    <string name="quick_start_list_create_site_subtitle">Get your site up and running</string>
    <string name="quick_start_list_create_site_title">Create your site</string>
    <string name="quick_start_list_customize_site_subtitle">@string/quick_start_dialog_customize_site_message</string>
    <string name="quick_start_list_customize_site_title">@string/quick_start_dialog_customize_site_title</string>
    <string name="quick_start_list_follow_site_subtitle">@string/quick_start_dialog_follow_sites_message</string>
    <string name="quick_start_list_follow_site_title">@string/quick_start_dialog_follow_sites_title</string>
    <string name="quick_start_list_publish_post_subtitle">@string/quick_start_dialog_publish_post_message</string>
    <string name="quick_start_list_publish_post_title">@string/quick_start_dialog_publish_post_title</string>
    <string name="quick_start_list_share_site_subtitle">@string/quick_start_dialog_share_site_message</string>
    <string name="quick_start_list_share_site_title">@string/quick_start_dialog_share_site_title</string>
    <string name="quick_start_list_view_site_subtitle">@string/quick_start_dialog_view_site_message</string>
    <string name="quick_start_list_view_site_title">@string/quick_start_dialog_view_site_title</string>
    <string name="quick_start_sites">Quick Start</string>
    <string name="quick_start_sites_progress" translatable="false">%1$d/%2$d</string>
    <string name="quick_start_span_end" translatable="false">&lt;/span&gt;</string>
    <string name="quick_start_span_start" translatable="false">&lt;span style=&quot;color:#0&quot;&gt;</string>
    <string name="quick_start_focus_point_description">tap here</string>

>>>>>>> 34a613fd
</resources><|MERGE_RESOLUTION|>--- conflicted
+++ resolved
@@ -2257,20 +2257,6 @@
     <string name="site_creation_epilogue_configure">Configure</string>
     <string name="site_creation_epilogue_write">Write first post</string>
 
-<<<<<<< HEAD
-    <!-- Pages -->
-    <string name="pages_published" tools:ignore="UnusedResources">Published</string>
-    <string name="pages_drafts" tools:ignore="UnusedResources">Drafts</string>
-    <string name="pages_scheduled" tools:ignore="UnusedResources">Scheduled</string>
-    <string name="pages_trashed" tools:ignore="UnusedResources">Trashed</string>
-    <string name="pages_view">View</string>
-    <string name="pages_set_parent">Set parent</string>
-    <string name="pages_publish_now">Publish Now</string>
-    <string name="pages_move_to_draft">Move to Draft</string>
-    <string name="pages_move_to_trash">Move to Trash</string>
-    <string name="pages_delete_permanently">Delete Permanently</string>
-    <string name="pages_empty_search_result">No pages matching search query</string>
-=======
     <string name="content_description_done">Done</string>
     <string name="quick_start_button_negative" tools:ignore="UnusedResources">Not now</string>
     <string name="quick_start_button_negative_short" tools:ignore="UnusedResources">Cancel</string>
@@ -2330,5 +2316,16 @@
     <string name="quick_start_span_start" translatable="false">&lt;span style=&quot;color:#0&quot;&gt;</string>
     <string name="quick_start_focus_point_description">tap here</string>
 
->>>>>>> 34a613fd
+    <!-- Pages -->
+    <string name="pages_published" tools:ignore="UnusedResources">Published</string>
+    <string name="pages_drafts" tools:ignore="UnusedResources">Drafts</string>
+    <string name="pages_scheduled" tools:ignore="UnusedResources">Scheduled</string>
+    <string name="pages_trashed" tools:ignore="UnusedResources">Trashed</string>
+    <string name="pages_view">View</string>
+    <string name="pages_set_parent">Set parent</string>
+    <string name="pages_publish_now">Publish Now</string>
+    <string name="pages_move_to_draft">Move to Draft</string>
+    <string name="pages_move_to_trash">Move to Trash</string>
+    <string name="pages_delete_permanently">Delete Permanently</string>
+    <string name="pages_empty_search_result">No pages matching search query</string>
 </resources>