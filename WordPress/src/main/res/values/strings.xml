--- conflicted
+++ resolved
@@ -1309,12 +1309,9 @@
     <string name="reader_filter_empty_tags_action">Add a tag</string>
     <string name="reader_filter_self_hosted_empty_sites_tags_action">Log in to WordPress.com</string>
     <string name="reader_dot_separator" translatable="false">\u0020\u2022\u0020</string>
-<<<<<<< HEAD
+    <string name="reader_error_request_failed_title">There was a problem handling the request. Please try again later.</string>
     <string name="reader_expandable_tags_view_overflow_indicator_expand_title" translatable="false">%1$s+</string>
     <string name="reader_expandable_tags_view_overflow_indicator_collapse_title">hide all</string>
-=======
-    <string name="reader_error_request_failed_title">There was a problem handling the request. Please try again later.</string>
->>>>>>> 90da1cee
 
     <!-- editor -->
     <string name="editor_post_saved_online">Post saved online</string>
