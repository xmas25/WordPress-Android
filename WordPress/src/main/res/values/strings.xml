<?xml version="1.0" encoding="utf-8"?>
<resources>

    <string name="app_name" translatable="false">WordPress</string>

    <!-- account setup -->
    <string name="xmlrpc_error">Couldn\'t connect. Enter the full path to xmlrpc.php on your site and try again.</string>
    <string name="xmlrpc_missing_method_error">Couldn\'t connect. Required XML-RPC methods are missing on the server.</string>
    <string name="xmlrpc_post_blocked_error">Couldn\'t connect. Your host is blocking POST requests, and the app needs
        that in order to communicate with your site. Contact your host to solve this problem.</string>
    <string name="xmlrpc_endpoint_forbidden_error">Couldn\'t connect. We received a 403 error when trying to access your
        site XMLRPC endpoint. The app needs that in order to communicate with your site. Contact your host to solve
        this problem.</string>
    <string name="xmlrpc_malformed_response_error">Couldn\'t connect. The WordPress installation responded with an invalid XML-RPC document.</string>
    <string name="site_timeout_error">Couldn\'t connect to the WordPress site due to Timeout error.</string>
    <string name="no_network_title">No network available</string>
    <string name="no_network_message">There is no network available</string>
    <string name="sign_out_wpcom_confirm">Logging out from your account will remove all of @%s’s WordPress.com data from this device, including local drafts and local changes.</string>
    <string name="account_two_step_auth_enabled">This account has two step authentication enabled. Visit your security settings on WordPress.com and generate an application-specific password.</string>

    <!-- form labels -->
    <string name="select_categories">Select categories</string>
    <string name="tags_separate_with_commas">Tags (separate tags with commas)</string>
    <string name="post_content">Content (tap to add text and media)</string>
    <string name="max_thumbnail_px_width">Default Image Width</string>
    <string name="image_quality">Image quality</string>
    <string name="password">Password</string>
    <string name="blogs">Blogs</string>
    <string name="account_details">Account details</string>
    <string name="status">Status</string>

    <!-- comment form labels -->
    <string name="anonymous">Anonymous</string>

    <!-- general strings -->
    <string name="device">Device</string>
    <string name="post">Post</string>
    <string name="page">Page</string>
    <string name="posts">Posts</string>
    <string name="media">Media</string>
    <string name="video">Video</string>
    <string name="themes">Themes</string>
    <string name="pages">Pages</string>
    <string name="about_the_app">About the app</string>
    <string name="username">Username</string>
    <string name="cancel">Cancel</string>
    <string name="save">Save</string>
    <string name="keep_editing">Keep editing</string>
    <string name="update_draft">Update draft</string>
    <string name="add">Add</string>
    <string name="remove">Remove</string>
    <string name="search">Search</string>
    <string name="show">Show</string>
    <string name="hide">Hide</string>
    <string name="select_all">Select all</string>
    <string name="deselect_all">Deselect all</string>
    <string name="notification_sound">Notification sound</string>
    <string name="notification_vibrate">Vibrate</string>
    <string name="notification_pending_drafts">Notify me on pending drafts</string>
    <string name="notification_blink">Blink notification light</string>
    <string name="sure_to_remove_account">Remove this site from the app?</string>
    <string name="yes">Yes</string>
    <string name="no">No</string>
    <string name="error">Error</string>
    <string name="could_not_remove_account">Couldn\'t remove site</string>
    <string name="edit_post">Edit post</string>
    <string name="add_comment">Add comment</string>
    <string name="connection_error">Connection error</string>
    <string name="category_refresh_error">Category refresh error</string>
    <string name="incorrect_credentials">Incorrect username or password.</string>
    <string name="cancel_edit">Cancel edit</string>
    <string name="upload_full_size_image">Upload and link to full image</string>
    <string name="upload_scaled_image">Upload and link to scaled image</string>
    <string name="scaled_image_error">Enter a valid scaled width value</string>
    <string name="scaled_image">Scaled image width</string>
    <string name="immediately">Immediately</string>
    <string name="gallery_error">The media item couldn\'t be retrieved</string>
    <string name="refresh">Refresh</string>
    <string name="blog_not_found">An error occurred when accessing this blog</string>
    <string name="post_not_found">An error occurred when loading the post. Refresh your posts and try again.</string>
    <string name="sign_in">Log in</string>
    <string name="signing_out">Logging out…</string>
    <string name="sign_in_wpcom">Log in to WordPress.com</string>
    <string name="upload">Upload</string>
    <string name="learn_more">Learn more</string>
    <string name="posting_post">Posting \"%s\"</string>
    <string name="language">Language</string>
    <string name="interface_language">Interface Language</string>
    <string name="signout">Log out</string>
    <string name="undo">Undo</string>
    <string name="never">Never</string>
    <string name="unknown">Unknown</string>
    <string name="off">Off</string>
    <string name="could_not_load_page">Could not load page</string>
    <string name="send">Send</string>
    <string name="swipe_for_more">Swipe for more</string>
    <string name="confirm">Confirm</string>
    <string name="no_default_app_available_to_open_link">Unable to open the link</string>
    <string name="retry">Retry</string>

    <string name="button_skip">Skip</string>
    <string name="button_next">Next</string>
    <string name="button_done">Done</string>

    <!-- timestamps for posts / pages -->
    <string name="today">Today</string>
    <string name="yesterday">Yesterday</string>
    <string name="days_ago">%d days ago</string>

    <!-- Media Gallery Action Bar -->
    <string name="media_add_popup_title">Add to media library</string>

    <!-- CAB -->
    <string name="cab_selected">%d selected</string>

    <!-- Media  -->
    <string name="all">All</string>
    <string name="images">Images</string>
    <string name="unattached">Unattached</string>
    <string name="media_gallery_column_count_single">1 column</string>
    <string name="media_gallery_column_count_multi">%d columns</string>
    <string name="media_gallery_type">Type</string>
    <string name="media_gallery_type_thumbnail_grid">Thumbnail grid</string>
    <string name="media_gallery_type_squares">Squares</string>
    <string name="media_gallery_type_tiled">Tiled</string>
    <string name="media_gallery_type_circles">Circles</string>
    <string name="media_gallery_type_slideshow">Slideshow</string>
    <string name="media_insert_title">Add multiple photos</string>
    <string name="media_insert_individually">Add individually</string>
    <string name="media_insert_as_gallery">Add as gallery</string>
    <string name="media_saved_to_device">Media saved to this device</string>
    <string name="wp_media_title">WordPress media</string>
    <string name="pick_photo">Select photo</string>
    <string name="pick_video">Select video</string>
    <string name="capture_or_pick_photo">Capture or select photo</string>
    <string name="reader_toast_err_get_post">Unable to retrieve this post</string>
    <string name="media_error_no_permission">You don\'t have permission to view the media library</string>
    <string name="media_error_no_permission_upload">You don\'t have permission to upload media to the site</string>
    <string name="media_error_too_large_upload">The file is too big. Please contact the web hosting provider to fix this issue</string>
    <string name="access_media_permission_required">Permissions required in order to access media</string>
    <string name="add_media_permission_required">Permissions required in order to add media</string>
    <string name="media_fetching">Fetching media…</string>
    <string name="media_file_type">File type: %s</string>
    <string name="media_file_name">File name: %s</string>
    <string name="media_uploaded_on">Uploaded on: %s</string>
    <string name="media_dimensions">Dimensions: %s</string>
    <string name="media_upload_error">Media upload error occurred</string>
    <string name="media_generic_error">Media error occurred</string>

    <string name="media_upload_state_queued">Queued</string>
    <string name="media_upload_state_uploading">Uploading</string>
    <string name="media_upload_state_deleting">Deleting</string>
    <string name="media_upload_state_deleted">Deleted</string>
    <string name="media_upload_state_failed">Failed</string>
    <string name="media_upload_state_uploaded">Uploaded</string>

    <string name="media_encoder_quality_80">Low</string>
    <string name="media_encoder_quality_85">Medium</string>
    <string name="media_encoder_quality_90">High</string>
    <string name="media_encoder_quality_95">Very High</string>
    <string name="media_encoder_quality_100">Maximum</string>

    <!-- Upload Media -->
    <string name="image_added">Image added</string>

    <!-- Edit Media -->
    <string name="media_edit_title_text">Title</string>
    <string name="media_edit_caption_text">Caption</string>
    <string name="media_edit_description_text">Description</string>
    <string name="media_edit_title_hint">Enter a title here</string>
    <string name="media_edit_caption_hint">Enter a caption here</string>
    <string name="media_edit_description_hint">Enter a description here</string>
    <string name="media_edit_success">Updated</string>
    <string name="media_edit_failure">Failed to update</string>
    <string name="saving">Saving…</string>
    <string name="confirm_discard_changes">Discard unsaved changes?</string>

    <!-- Delete Media -->
    <string name="confirm_delete_media">Delete selected item?</string>
    <string name="confirm_delete_multi_media">Delete selected items?</string>
    <string name="wait_until_upload_completes">Wait until upload completes</string>
    <string name="cannot_delete_multi_media_items">Some media can\'t be deleted at this time. Try again later.</string>
    <string name="media_empty_list">No media</string>
    <string name="delete">Delete</string>

    <!-- Media details -->
    <string name="media_details_label_date_added">Added</string>
    <string name="media_details_label_date_uploaded">Uploaded</string>
    <string name="media_details_label_file_name">File name</string>
    <string name="media_details_label_file_type">File type</string>
    <string name="media_details_copy_url">Copy URL</string>
    <string name="media_details_copy_url_toast">URL copied to clipboard</string>

    <!-- tab titles -->
    <string name="tab_comments" translatable="false">@string/comments</string>

    <!-- themes -->
    <string name="themes_live_preview">Live preview</string>
    <string name="themes_details_label">Details</string>
    <string name="themes_features_label">Features</string>
    <string name="themes_fetching">Fetching themes…</string>

    <string name="theme_activate_button">Activate</string>
    <string name="theme_activating_button">Activating</string>
    <string name="theme_fetch_failed">Failed to fetch themes</string>
    <string name="theme_set_failed">Failed to set theme</string>
    <string name="theme_set_success">Successfully set theme!</string>
    <string name="theme_auth_error_title">Failed to fetch themes</string>
    <string name="theme_auth_error_message">Ensure you have the privilege to set themes</string>
    <string name="theme_current_theme">Current theme</string>
    <string name="theme_premium_theme">Premium theme</string>
    <string name="theme_no_search_result_found">Sorry, no themes found.</string>
    <string name="theme_auth_error_authenticate">Failed to fetch themes: failed authenticate user</string>

    <!-- link view -->
    <string name="link_enter_url">URL</string>
    <string name="link_enter_url_text">Link text (optional)</string>
    <string name="create_a_link">Create a link</string>

    <!-- page view -->
    <string name="title">Title</string>
    <string name="pages_empty_list">No pages yet. Why not create one?</string>
    <string name="page_id">Page</string>
    <string name="page_settings">Page settings</string>

    <!-- posts tab -->
    <string name="untitled">Untitled</string>
    <string name="local_draft">Local draft</string>
    <string name="post_uploading">Uploading</string>
    <string name="posts_empty_list">No posts yet. Why not create one?</string>
    <string name="empty_list_default">This list is empty</string>

    <!-- buttons on post cards -->
    <string name="button_edit">Edit</string>
    <string name="button_publish">Publish</string>
    <string name="button_sync">Sync</string>
    <string name="button_view">View</string>
    <string name="button_preview">Preview</string>
    <string name="button_stats">Stats</string>
    <string name="button_trash">Trash</string>
    <string name="button_delete" translatable="false">@string/delete</string>
    <string name="button_more" translatable="false">@string/more</string>
    <string name="button_back">Back</string>
    <string name="button_revert">Revert</string>

    <!-- dropdown filter above post cards -->
    <string name="filter_published_posts">Published</string>
    <string name="filter_draft_posts">Drafts</string>
    <string name="filter_scheduled_posts">Scheduled</string>
    <string name="filter_trashed_posts">Trashed</string>
    <string-array name="post_filters_array" translatable="false">
        <item>@string/filter_published_posts</item>
        <item>@string/filter_draft_posts</item>
        <item>@string/filter_scheduled_posts</item>
        <item>@string/filter_trashed_posts</item>
    </string-array>

    <!-- post view -->
    <string name="post_id">Post</string>
    <string name="upload_failed">Upload failed</string>
    <string name="post_published">Post published</string>
    <string name="page_published">Page published</string>
    <string name="post_updated">Post updated</string>
    <string name="page_updated">Page updated</string>
    <string name="post_password">Password (optional)</string>
    <string name="caption">Caption (optional)</string>
    <string name="horizontal_alignment">Horizontal alignment</string>
    <string name="width">Width</string>
    <string name="featured">Use as featured image</string>
    <string name="featured_in_post">Include image in post content</string>
    <string name="out_of_memory">Device out of memory</string>
    <string name="file_not_found">Couldn\'t find the media file for upload. Was it deleted or moved?</string>
    <string name="post_excerpt">Excerpt</string>
    <string name="download">Downloading media</string>
    <string name="post_settings">Post settings</string>
    <string name="delete_post">Delete post</string>
    <string name="delete_page">Delete page</string>
    <string name="share_url">Share URL</string>
    <string name="posts_fetching">Fetching posts…</string>
    <string name="pages_fetching">Fetching pages…</string>
    <string name="toast_err_post_uploading">Unable to open post while it\'s uploading</string>

    <!-- reload drop down -->
    <string name="loading">Loading…</string>

    <!-- comment view -->
    <string name="on">on</string>
    <string name="comment_status_approved">Approved</string>
    <string name="comment_status_unapproved">Pending</string>
    <string name="comment_status_spam">Spam</string>
    <string name="comment_status_trash">Trashed</string>
    <string name="comment_status_all">All</string>
    <string name="edit_comment">Edit comment</string>
    <string name="comments_empty_list">No comments</string>
    <string name="comments_empty_list_filtered_approved">No Approved comments</string>
    <string name="comments_empty_list_filtered_pending">No Pending comments</string>
    <string name="comments_empty_list_filtered_spam">No Spam comments</string>
    <string name="comments_empty_list_filtered_trashed">No Trashed comments</string>
    <string name="comment_reply_to_user">Reply to %s</string>
    <string name="comment_trashed">Comment trashed</string>
    <string name="comment_spammed">Comment marked as spam</string>
    <string name="comment_deleted_permanently">Comment deleted</string>
    <string name="comment">Comment</string>
    <string name="comments_fetching">Fetching comments…</string>

    <!-- comment menu and buttons on comment detail - keep these short! -->
    <string name="mnu_comment_approve">Approve</string>
    <string name="mnu_comment_unapprove">Unapprove</string>
    <string name="mnu_comment_spam">Spam</string>
    <string name="mnu_comment_unspam">Not spam</string>
    <string name="mnu_comment_trash">Trash</string>
    <string name="mnu_comment_untrash">Restore</string>
    <string name="mnu_comment_delete_permanently">Delete</string>
    <string name="mnu_comment_liked">Liked</string>

    <!-- comment dialogs - must be worded to work for moderation of single/multiple comments -->
    <string name="dlg_approving_comments">Approving</string>
    <string name="dlg_unapproving_comments">Unapproving</string>
    <string name="dlg_spamming_comments">Marking as spam</string>
    <string name="dlg_trashing_comments">Sending to trash</string>
    <string name="dlg_deleting_comments">Deleting comments</string>
    <string name="dlg_confirm_trash_comments">Send to trash?</string>
    <string name="trash_yes">Trash</string>
    <string name="trash_no">Don\'t trash</string>

    <!-- comment actions -->
    <string name="reply">Reply</string>
    <string name="trash">Trash</string>
    <string name="like">Like</string>
    <string name="approve">Approve</string>
    <string name="comment_moderated_approved">Comment approved!</string>
    <string name="comment_moderated_unapproved">Comment unapproved</string>
    <string name="comment_liked">Comment liked</string>
    <string name="comment_q_action_done_generic">Action done!</string>
    <string name="comment_q_action_processing">Processing…</string>
    <string name="comment_q_action_liking">Liking…</string>
    <string name="comment_q_action_approving">Approving…</string>
    <string name="comment_q_action_replying">Replying…</string>

    <!-- pending draft local notifications -->
    <string name="pending_draft_one_day_1">You drafted \'%1$s\' yesterday. Don\'t forget to publish it!</string>
    <string name="pending_draft_one_day_2">Did you know that \'%1$s\' is still a draft? Publish away!</string>
    <string name="pending_draft_one_week_1">Your draft \'%1$s\' awaits you - be sure to publish it!</string>
    <string name="pending_draft_one_week_2">\'%1$s\' remains a draft. Remember to publish it!</string>
    <string name="pending_draft_one_month">Don\'t leave it hanging! \'%1$s\' is waiting to be published.</string>
    <string name="pending_draft_one_generic">Don\'t leave it hanging! \'%1$s\' is waiting to be published.</string>

    <string name="pending_draft_more">You drafted %d posts but never published them. Tap to check.</string>

    <!-- edit comment view -->
    <string name="author_name">Author name</string>
    <string name="author_email">Author email</string>
    <string name="author_url">Author URL</string>
    <string name="hint_comment_content">Comment</string>
    <string name="saving_changes">Saving changes</string>
    <string name="sure_to_cancel_edit_comment">Cancel editing this comment?</string>
    <string name="dlg_sure_to_delete_comment">Permanently delete this comment?</string>
    <string name="dlg_sure_to_delete_comments">Permanently delete these comments?</string>
    <string name="content_required">Comment is required</string>
    <string name="toast_comment_unedited">Comment hasn\'t changed</string>

    <!-- context menu -->
    <string name="remove_account">Remove site</string>
    <string name="blog_removed_successfully">Site removed successfully</string>

    <!-- draft actions -->
    <string name="delete_draft">Delete draft</string>
    <string name="delete_sure">Delete this draft</string>

    <!-- page actions -->
    <string name="preview_page">Preview page</string>
    <string name="deleting_page">Deleting page</string>
    <string name="page_deleted">Page deleted</string>
    <string name="delete_sure_page">Delete this page</string>
    <string name="page_trashed">Page sent to trash</string>

    <!-- post actions -->
    <string name="preview_post">Preview post</string>
    <string name="deleting_post">Deleting post</string>
    <string name="post_deleted">Post deleted</string>
    <string name="post_trashed">Post sent to trash</string>
    <string name="comment_added">Comment added successfully</string>
    <string name="delete_sure_post">Delete this post</string>
    <string name="share_url_post">Share post</string>
    <string name="share_url_page">Share page</string>
    <string name="share_link">Share link</string>
    <string name="post_not_published">Post status isn\'t published</string>
    <string name="page_not_published">Page status isn\'t published</string>
    <string name="view_in_browser">View in browser</string>
    <string name="preview">Preview</string>
    <string name="update_verb">Update</string>
    <string name="sending_content">Uploading %s content</string>
    <string name="uploading_total">Uploading %1$d of %2$d</string>

    <!-- new account view -->
    <string name="signing_in">Logging in…</string>
    <string name="no_site_error">Couldn\'t connect to the WordPress site. There is no valid WordPress site at this
        address. Check the site address (URL) you entered.</string>
    <!-- media selection -->
    <string name="select_from_media_library">Select from media library</string>

    <!-- category management -->
    <string name="categories">Categories</string>
    <string name="add_new_category">Add new category</string>
    <string name="add_category">Add category</string>
    <string name="category_name">Category name</string>
    <string name="category_desc">Category description (optional)</string>
    <string name="category_parent">Category parent (optional):</string>
    <string name="adding_cat_failed">Adding category failed</string>
    <string name="adding_cat_success">Category added successfully</string>
    <string name="cat_name_required">The category name field is required</string>
    <string name="category_automatically_renamed">Category name %1$s isn\'t valid. It has been renamed to %2$s.</string>

    <!-- action from share intents -->
    <string name="select_a_blog">Choose a WordPress site</string>
    <string name="share_action_title">Add to</string>
    <string name="share_action_post">New post</string>
    <string name="share_action_media">Media library</string>
    <string name="share_action">Share</string>
    <string name="cant_share_no_visible_blog">You can\'t share to WordPress without a visible blog</string>
    <string name="cant_share_unknown_action">Unrecognized action requested, ignoring</string>
    <string name="no_account">No WordPress account found, add an account and try again</string>

    <!-- file errors -->
    <string name="file_error_create">Couldn\'t create temp file for media upload. Make sure there is enough free space on your device.</string>

    <!-- SD Card errors -->
    <string name="sdcard_title">SD Card Required</string>
    <string name="sdcard_message">A mounted SD card is required to upload media</string>

    <!-- location -->
    <string name="location">Location</string>
    <string name="location_not_found">Unknown location</string>
    <string name="add_location">Add location</string>
    <string name="current_location">Current location</string>
    <string name="search_current_location">Locate</string>
    <string name="search_location">Search</string>
    <string name="edit_location">Edit</string>
    <string name="add_location_permission_required">Permission required in order to add location</string>

    <!--     Begin     -->
    <!-- Site Settings -->
    <!--               -->

    <!-- General -->
    <string name="discussion">Discussion</string>
    <string name="privacy">Privacy</string>
    <string name="related_posts">Related Posts</string>
    <string name="more">More</string>
    <string name="none">None</string>
    <string name="disabled">Disabled</string>
    <string name="comments">Comments</string>
    <string name="close_after">Close after</string>
    <string name="oldest_first">Oldest first</string>
    <string name="newest_first">Newest first</string>
    <string name="days_quantity_one">1 day</string>
    <string name="days_quantity_other">%d days</string>

    <!-- PreferenceCategory Headers -->
    <string name="site_settings_general_header">General</string>
    <string name="site_settings_account_header">Account</string>
    <string name="site_settings_writing_header">Writing</string>
    <string name="site_settings_discussion_header" translatable="false">@string/discussion</string>
    <string name="site_settings_discussion_new_posts_header">Defaults for new posts</string>
    <string name="site_settings_comments_header" translatable="false">@string/comments</string>
    <string name="site_settings_this_device_header">This device</string>
    <string name="site_settings_advanced_header">Advanced</string>

    <!-- Preference Titles -->
    <string name="site_settings_title_title">Site Title</string>
    <string name="site_settings_tagline_title">Tagline</string>
    <string name="site_settings_address_title">Address</string>
    <string name="site_settings_privacy_title" translatable="false">@string/privacy</string>
    <string name="site_settings_language_title" translatable="false">@string/language</string>
    <string name="site_settings_username_title" translatable="false">@string/username</string>
    <string name="site_settings_password_title" translatable="false">@string/password</string>
    <string name="site_settings_default_category_title">Default Category</string>
    <string name="site_settings_default_format_title">Default Format</string>
    <string name="site_settings_image_original_size">Original Size</string>
    <string name="site_settings_optimize_images">Optimize Images</string>
    <string name="site_settings_default_image_width_title" translatable="false">@string/max_thumbnail_px_width</string>
    <string name="site_settings_default_image_quality_title" translatable="false">@string/image_quality</string>
    <string name="site_settings_upload_and_link_image_title" translatable="false">@string/upload_full_size_image</string>
    <string name="site_settings_related_posts_title" translatable="false">@string/related_posts</string>
    <string name="site_settings_more_title" translatable="false">@string/more</string>
    <string name="site_settings_allow_comments_title">Allow Comments</string>
    <string name="site_settings_send_pingbacks_title">Send Pingbacks</string>
    <string name="site_settings_receive_pingbacks_title">Receive Pingbacks</string>
    <string name="site_settings_identity_required_title">Must include name and email</string>
    <string name="site_settings_account_required_title">Users must be logged in</string>
    <string name="site_settings_close_after_title" translatable="false">@string/close_after</string>
    <string name="site_settings_sort_by_title">Sort by</string>
    <string name="site_settings_threading_title">Threading</string>
    <string name="site_settings_paging_title">Paging</string>
    <string name="site_settings_whitelist_title">Automatically approve</string>
    <string name="site_settings_multiple_links_title">Links in comments</string>
    <string name="site_settings_moderation_hold_title">Hold for Moderation</string>
    <string name="site_settings_blacklist_title">Blacklist</string>
    <string name="site_settings_delete_site_title">Delete Site</string>

    <!-- Preference Summaries -->
    <string name="site_settings_privacy_public_summary">Public</string>
    <string name="site_settings_privacy_hidden_summary">Hidden</string>
    <string name="site_settings_privacy_private_summary">Private</string>
    <string name="site_settings_threading_summary">%d levels</string>
    <string name="site_settings_whitelist_all_summary">Comments from all users</string>
    <string name="site_settings_whitelist_known_summary">Comments from known users</string>
    <string name="site_settings_whitelist_none_summary" translatable="false">@string/none</string>
    <string name="site_settings_optimize_images_summary">Enable to resize and compress pictures</string>

    <string name="detail_approve_manual">Require manual approval for everyone\'s comments.</string>
    <string name="detail_approve_auto_if_previously_approved">Automatically approve if the user has a previously approved comment</string>
    <string name="detail_approve_auto">Automatically approve everyone\'s comments.</string>
    <string-array name="site_settings_auto_approve_details" translatable="false">
        <item>@string/detail_approve_manual</item>
        <item>@string/detail_approve_auto_if_previously_approved</item>
        <item>@string/detail_approve_auto</item>
    </string-array>

    <string name="site_settings_multiple_links_summary_zero">Require approval for more than 0 links</string>
    <string name="site_settings_multiple_links_summary_one">Require approval for more than 1 link</string>
    <string name="site_settings_multiple_links_summary_other">Require approval for more than %d links</string>
    <string name="site_settings_paging_summary_one">1 comment per page</string>
    <string name="site_settings_paging_summary_other">%d comments per page</string>

    <string name="privacy_public">Your site is visible to everyone and may be indexed by search engines</string>
    <string name="privacy_public_not_indexed">Your site is visible to everyone but asks search engines not to index it</string>
    <string name="privacy_private">Your site is visible only to you and users you approve</string>
    <string-array name="privacy_details" translatable="false">
        <item>@string/privacy_public</item>
        <item>@string/privacy_public_not_indexed</item>
        <item>@string/privacy_private</item>
    </string-array>

    <!-- Preference Entries -->
    <string name="approve_manual">No comments</string>
    <string name="approve_auto_if_previously_approved">Known users\' comments</string>
    <string name="approve_auto">All users</string>
    <string-array name="site_settings_auto_approve_entries" translatable="false">
        <item>@string/approve_manual</item>
        <item>@string/approve_auto_if_previously_approved</item>
        <item>@string/approve_auto</item>
    </string-array>

    <string-array name="site_settings_privacy_entries" translatable="false">
        <item>@string/site_settings_privacy_public_summary</item>
        <item>@string/site_settings_privacy_hidden_summary</item>
        <item>@string/site_settings_privacy_private_summary</item>
    </string-array>

    <string-array name="site_settings_sort_entries" translatable="false">
        <item>@string/oldest_first</item>
        <item>@string/newest_first</item>
    </string-array>

    <!-- Hints (long press) -->
    <string name="site_settings_title_hint">In a few words, explain what this site is about</string>
    <string name="site_settings_tagline_hint">A short description or catchy phrase to describe your blog</string>
    <string name="site_settings_address_hint">Changing your address is not currently supported</string>
    <string name="site_settings_privacy_hint">Controls who can see your site</string>
    <string name="site_settings_language_hint">Language this blog is primarily written in</string>
    <string name="site_settings_username_hint">Current user account</string>
    <string name="site_settings_password_hint">Change your password</string>
    <string name="site_settings_category_hint">Sets new post category</string>
    <string name="site_settings_format_hint">Sets new post format</string>
    <string name="site_settings_image_width_hint">Resizes images in posts to this width</string>
    <string name="site_settings_image_quality_hint">Quality of pictures. Higher values mean better quality pictures.</string>
    <string name="site_settings_related_posts_hint">Show or hide related posts in reader</string>
    <string name="site_settings_more_hint">View all available Discussion settings</string>
    <string name="site_settings_discussion_hint">View and change your sites discussion settings</string>
    <string name="site_settings_allow_comments_hint">Allow readers to post comments</string>
    <string name="site_settings_send_pingbacks_hint">Attempt to notify any blogs linked to from the article</string>
    <string name="site_settings_receive_pingbacks_hint">Allow link notifications from other blogs</string>
    <string name="site_settings_close_after_hint">Disallow comments after the specified time</string>
    <string name="site_settings_sort_by_hint">Determines the order comments are displayed</string>
    <string name="site_settings_threading_hint">Allow nested comments to a certain depth</string>
    <string name="site_settings_paging_hint">Display comments in chunks of a specified size</string>
    <string name="site_settings_manual_approval_hint">Comments must be manually approved</string>
    <string name="site_settings_identity_required_hint">Comment author must fill out name and e-mail</string>
    <string name="site_settings_user_account_required_hint">Users must be registered and logged in to comment</string>
    <string name="site_settings_whitelist_hint">Comment author must have a previously approved comment</string>
    <string name="site_settings_multiple_links_hint">Ignores link limit from known users</string>
    <string name="site_settings_moderation_hold_hint">Comments that match a filter are put in the moderation queue</string>
    <string name="site_settings_blacklist_hint">Comments that match a filter are marked as spam</string>
    <string name="site_settings_delete_site_hint">Removes your site data from the app</string>

    <!-- Related Posts -->
    <string name="site_settings_rp_switch_title">Show Related Posts</string>
    <string name="site_settings_rp_switch_summary">Related Posts displays relevant content from your site below your posts.</string>
    <string name="site_settings_rp_show_header_title">Show Header</string>
    <string name="site_settings_rp_show_images_title">Show Images</string>
    <string name="site_settings_rp_preview_header" translatable="false">@string/related_posts</string>
    <string name="site_settings_rp_preview1_title">Big iPhone/iPad Update Now Available</string>
    <string name="site_settings_rp_preview1_site">in \"Mobile\"</string>
    <string name="site_settings_rp_preview2_title">The WordPress for Android App Gets a Big Facelift</string>
    <string name="site_settings_rp_preview2_site">in \"Apps\"</string>
    <string name="site_settings_rp_preview3_title">Upgrade Focus: VideoPress For Weddings</string>
    <string name="site_settings_rp_preview3_site">in \"Upgrade\"</string>

    <!-- Learn More -->
    <string name="site_settings_learn_more_header" translatable="false">@string/learn_more</string>
    <string name="site_settings_learn_more_caption">You can override these settings for individual posts.</string>

    <!-- List Editors (Blacklist, Hold for Moderation) -->
    <string name="site_settings_list_editor_summary_one">1 item</string>
    <string name="site_settings_list_editor_summary_other">%d items</string>

    <string name="site_settings_list_editor_action_mode_title">Selected %1$d</string>
    <string name="site_settings_list_editor_no_items_text">No items</string>
    <string name="site_settings_list_editor_input_hint">Enter a word or phrase</string>
    <string name="site_settings_hold_for_moderation_description">When a comment contains any of these words in its content, name, URL, e-mail, or IP, it will be held in the moderation queue. You can enter partial words, so \"press\" will match \"WordPress.\"</string>
    <string name="site_settings_blacklist_description">When a comment contains any of these words in its content, name, URL, e-mail, or IP, it will be marked as spam. You can enter partial words, so \"press\" will match \"WordPress.\"</string>

    <!-- Dialogs -->
    <string name="site_settings_discussion_title" translatable="false">@string/discussion</string>
    <string name="site_settings_close_after_dialog_title">Close commenting</string>
    <string name="site_settings_paging_dialog_header">Comments per page</string>
    <string name="site_settings_paging_dialog_description">Break comment threads into multiple pages.</string>
    <string name="site_settings_threading_dialog_header">Thread up to</string>
    <string name="site_settings_threading_dialog_description">Allow comments to be nested in threads.</string>
    <string name="site_settings_close_after_dialog_header" translatable="false">@string/close_after</string>
    <string name="site_settings_close_after_dialog_description">Automatically close comments on articles.</string>
    <string name="site_settings_close_after_dialog_switch_text">Automatically close</string>
    <string name="site_settings_multiple_links_dialog_description">Require approval for comments that include more than this number of links.</string>

    <!-- Errors -->
    <string name="site_settings_unsupported_version_error">Unsupported WordPress version</string>
    <string name="site_settings_unknown_language_code_error">Language code not recognized</string>
    <string name="site_settings_disconnected_toast">Logged out, editing disabled.</string>

    <!--               -->
    <!-- Site Settings -->
    <!--      End      -->

    <!-- preferences -->
    <string name="open_source_licenses">Open source licenses</string>
    <string name="preference_open_device_settings">Open device settings</string>
    <string name="preference_send_usage_stats">Send statistics</string>
    <string name="preference_send_usage_stats_summary">Automatically send usage statistics to help us improve WordPress for Android</string>
    <string name="preference_editor">Editor</string>
    <string name="preference_editor_type">Set editor type</string>

    <string name="preference_editor_legacy">Legacy</string>
    <string name="preference_editor_visual">Visual</string>
    <string name="preference_editor_aztec" translatable="false">Aztec</string>

    <string-array name="editor_entries" translatable="false">
        <item>@string/preference_editor_legacy</item>
        <item>@string/preference_editor_visual</item>
        <item>@string/preference_editor_aztec</item>
    </string-array>

    <string-array name="editor_entries_without_aztec" translatable="false">
        <item>@string/preference_editor_legacy</item>
        <item>@string/preference_editor_visual</item>
    </string-array>


    <!-- stats -->
    <string name="stats">Stats</string>
    <string name="stats_for">Stats for %s</string>
    <string name="stats_other_recent_stats_label">Other Recent Stats</string>
    <string name="stats_other_recent_stats_moved_label">Looking for your Other Recent Stats? We\'ve moved them to the Insights page.</string>
    <string name="stats_view_all">View all</string>
    <string name="stats_view">View</string>
    <string name="stats_pagination_label">Page %1$s of %2$s</string>
    <string name="stats_no_activity_this_period">No activity this period</string>
    <string name="stats_default_number_zero" translatable="false">0</string>

    <!-- stats: errors -->
    <string name="stats_no_blog">Stats couldn\'t be loaded for the required blog</string>
    <string name="stats_generic_error">Required Stats couldn\'t be loaded</string>
    <string name="stats_sign_in_jetpack_different_com_account">To view your stats, log in to the WordPress.com account you used to connect Jetpack.</string>
    <string name="stats_enable_rest_api_in_jetpack">To view your stats, enable the JSON API module in Jetpack.</string>

    <!-- stats: Widget labels -->
    <string name="stats_widget_name">WordPress Today\'s Stats</string>
    <string name="stats_widget_name_for_blog">Today\'s Stats for %1$s</string>
    <string name="stats_widget_loading_data">Loading data…</string>
    <string name="stats_widget_error_generic">Stats couldn\'t be loaded</string>
    <string name="stats_widget_error_no_account">Please login into WordPress</string>
    <string name="stats_widget_error_no_permissions">Your WordPress.com account can\'t access Stats on this blog</string>
    <string name="stats_widget_error_no_visible_blog">Stats couldn\'t be accessed without a visible blog</string>
    <string name="stats_widget_error_readd_widget">Please remove the widget and re-add it again</string>
    <string name="stats_widget_error_jetpack_no_blogid">Please access the Stats in the app, and try adding the widget later</string>

    <!-- stats: Widget Promote Dialog -->
    <string name="stats_widget_promo_title">Home Screen Stats Widget</string>
    <string name="stats_widget_promo_desc">Add the widget to your home screen to access your Stats in one click.</string>
    <string name="stats_widget_promo_ok_btn_label">Ok, got it</string>

    <!-- stats: labels for timeframes -->
    <string name="stats_timeframe_today">Today</string>
    <string name="stats_timeframe_yesterday">Yesterday</string>
    <string name="stats_timeframe_days">Days</string>
    <string name="stats_timeframe_weeks">Weeks</string>
    <string name="stats_timeframe_months">Months</string>
    <string name="stats_timeframe_years">Years</string>

    <string name="stats_views">Views</string>
    <string name="stats_visitors">Visitors</string>
    <string name="stats_likes">Likes</string>
    <string name="stats_comments" translatable="false">@string/comments</string>

    <!-- stats: labels for the views -->
    <string name="stats_view_visitors_and_views">Visitors and Views</string>
    <string name="stats_view_countries">Countries</string>
    <string name="stats_view_top_posts_and_pages">Posts &amp; Pages</string>
    <string name="stats_view_clicks">Clicks</string>
    <string name="stats_view_tags_and_categories">Tags &amp; Categories</string>
    <string name="stats_view_authors">Authors</string>
    <string name="stats_view_referrers">Referrers</string>
    <string name="stats_view_videos">Videos</string>
    <string name="stats_view_comments" translatable="false">@string/comments</string>
    <string name="stats_view_search_terms">Search Terms</string>
    <string name="stats_view_publicize">Publicize</string>
    <string name="stats_view_followers">Followers</string>

    <!-- stats: label for the entries -->
    <string name="stats_entry_country">Country</string>
    <string name="stats_entry_posts_and_pages">Title</string>
    <string name="stats_entry_clicks_link">Link</string>
    <string name="stats_entry_tags_and_categories">Topic</string>
    <string name="stats_entry_authors">Author</string>
    <string name="stats_entry_referrers">Referrer</string>
    <string name="stats_entry_video_plays">Video</string>
    <string name="stats_entry_top_commenter">Author</string>
    <string name="stats_entry_publicize">Service</string>
    <string name="stats_entry_followers">Follower</string>
    <string name="stats_entry_search_terms">Search Term</string>

    <!-- stats: label for the totals -->
    <string name="stats_totals_views">Views</string>
    <string name="stats_totals_clicks">Clicks</string>
    <string name="stats_totals_plays">Plays</string>
    <string name="stats_totals_comments" translatable="false">@string/comments</string>
    <string name="stats_totals_publicize">Followers</string>
    <string name="stats_totals_followers">Since</string>

    <!-- stats: empty list strings -->
    <string name="stats_empty_geoviews">No countries recorded</string>
    <string name="stats_empty_geoviews_desc">Explore the list to see which countries and regions generate the most traffic to your site.</string>
    <string name="stats_empty_top_posts_title">No posts or pages viewed</string>
    <string name="stats_empty_top_posts_desc">Discover what your most-viewed content is, and check how individual posts and pages perform over time.</string>
    <string name="stats_empty_referrers_title">No referrers recorded</string>
    <string name="stats_empty_referrers_desc">Learn more about your site’s visibility by looking at the websites and search engines that send the most traffic your way</string>
    <string name="stats_empty_clicks_title">No clicks recorded</string>
    <string name="stats_empty_clicks_desc">When your content includes links to other sites, you’ll see which ones your visitors click on the most.</string>
    <string name="stats_empty_top_authors_desc">Track the views on each contributor\'s posts, and zoom in to discover the most popular content by each author.</string>
    <string name="stats_empty_tags_and_categories">No tagged posts or pages viewed</string>
    <string name="stats_empty_tags_and_categories_desc">Get an overview of the most popular topics on your site, as reflected in your top posts from the past week.</string>
    <string name="stats_empty_video">No videos played</string>
    <string name="stats_empty_video_desc">If you\'ve uploaded videos using VideoPress, find out how many times they’ve been watched.</string>
    <string name="stats_empty_comments">No comments yet</string>
    <string name="stats_empty_comments_desc">If you allow comments on your site, track your top commenters and discover what content sparks the liveliest conversations, based on the most recent 1,000 comments.</string>
    <string name="stats_bar_graph_empty">No stats available</string>
    <string name="stats_empty_publicize">No publicize followers recorded</string>
    <string name="stats_empty_publicize_desc">Keep track of your followers from various social networking services using publicize.</string>
    <string name="stats_empty_followers">No followers</string>
    <string name="stats_empty_followers_desc">Keep track of your overall number of followers, and how long each one has been following your site.</string>
    <string name="stats_empty_search_terms">No search terms recorded</string>
    <string name="stats_empty_search_terms_desc">Learn more about your search traffic by looking at the terms your visitors searched for to find your site.</string>

    <!-- stats: comments -->
    <string name="stats_comments_by_authors">By Authors</string>
    <string name="stats_comments_by_posts_and_pages">By Posts &amp; Pages</string>
    <string name="stats_comments_total_comments_followers">Total posts with comment followers: %1$s</string>

    <!-- stats: referrers -->
    <string name="stats_referrers_spam">Spam</string>
    <string name="stats_referrers_unspam">Not spam</string>
    <string name="stats_referrers_marking_spam">Marking as spam</string>
    <string name="stats_referrers_marking_not_spam">Marking as not spam</string>
    <string name="stats_referrers_spam_generic_error">Something went wrong during the operation. The spam state wasn\'t changed.</string>

    <!-- stats: followers -->
    <string name="stats_followers_wpcom_selector">WordPress.com</string>
    <string name="stats_followers_email_selector">Email</string>
    <string name="stats_followers_total_wpcom">Total WordPress.com Followers: %1$s</string>
    <string name="stats_followers_total_email">Total Email Followers: %1$s</string>
    <string name="stats_followers_total_wpcom_paged">Showing %1$d - %2$d of %3$s WordPress.com Followers</string>
    <string name="stats_followers_total_email_paged">Showing %1$d - %2$d of %3$s Email Followers</string>
    <string name="stats_followers_seconds_ago">seconds ago</string>
    <string name="stats_followers_a_minute_ago">a minute ago</string>
    <string name="stats_followers_minutes">%1$d minutes</string>
    <string name="stats_followers_an_hour_ago">an hour ago</string>
    <string name="stats_followers_hours">%1$d hours</string>
    <string name="stats_followers_a_day">A day</string>
    <string name="stats_followers_days">%1$d days</string>
    <string name="stats_followers_a_month">A month</string>
    <string name="stats_followers_months">%1$d months</string>
    <string name="stats_followers_a_year">A year</string>
    <string name="stats_followers_years">%1$d years</string>

    <!-- stats: search terms -->
    <string name="stats_search_terms_unknown_search_terms">Unknown Search Terms</string>

    <!-- stats: Authors -->
    <string name="stats_unknown_author">Unknown Author</string>

    <!-- Stats: Single post details view -->
    <string name="stats_period">Period</string>
    <string name="stats_total">Total</string>
    <string name="stats_overall">Overall</string>
    <string name="stats_months_and_years">Months and Years</string>
    <string name="stats_average_per_day">Average per Day</string>
    <string name="stats_recent_weeks">Recent Weeks</string>

    <!-- Stats insights -->
    <string name="stats_insights">Insights</string>
    <string name="stats_insights_all_time">All-time posts, views, and visitors</string>
    <string name="stats_insights_today">Today\'s Stats</string>
    <string name="stats_insights_latest_post_no_title">(no title)</string>
    <string name="stats_insights_latest_post_summary">Latest Post Summary</string>
    <string name="stats_insights_latest_post_trend">It\'s been %1$s since %2$s was published. Here\'s how the post has performed so far…</string>
    <string name="stats_insights_popular">Most popular day and hour</string>
    <string name="stats_insights_most_popular_day">Most popular day</string>
    <string name="stats_insights_most_popular_hour">Most popular hour</string>
    <string name="stats_insights_most_popular_percent_views">%1$d%% of views</string>
    <string name="stats_insights_best_ever">Best Views Ever</string>

    <!-- invalid_url -->
    <string name="invalid_site_url_message">Check that the site URL entered is valid</string>
    <string name="invalid_url_message">Check that the URL entered is valid</string>

    <!-- post status -->
    <string name="publish_post">Publish</string>
    <string name="pending_review">Pending review</string>
    <string name="draft">Draft</string>
    <string name="post_private">Private</string>
    <string name="scheduled">Scheduled</string>
    <string name="trashed">Trashed</string>

    <!-- QuickPress -->
    <string name="quickpress_window_title">Select blog for QuickPress shortcut</string>
    <string name="quickpress_add_error">Shortcut name can\'t be empty</string>
    <string name="quickpress_add_alert_title">Set shortcut name</string>

    <!-- HTTP Authentication -->
    <string name="httpuser">HTTP username</string>
    <string name="httppassword">HTTP password</string>
    <string name="settings">Settings</string>
    <string name="http_credentials">HTTP credentials (optional)</string>
    <string name="http_authorization_required">Authorization required</string>

    <!-- post scheduling and password -->
    <string name="submit_for_review">Submit</string>
    <string name="publish_date">Publish</string>
    <string name="post_format">Post format</string>
    <string name="schedule_verb">Schedule</string>

    <!-- post date selection -->
    <string name="select_date">Select date</string>
    <string name="select_time">Select time</string>

    <!-- notifications -->
    <string name="notifications">Notifications</string>
    <string name="note_reply_successful">Reply published</string>
    <string name="new_notifications">%d new notifications</string>
    <string name="more_notifications">and %d more.</string>
    <string name="reply_failed">Reply failed</string>
    <string name="notifications_empty_list">No notifications</string>
    <string name="notifications_empty_all">No notifications&#8230;yet.</string>
    <string name="notifications_empty_unread">You\'re all caught up!</string>
    <string name="notifications_empty_comments">No new comments&#8230;yet.</string>
    <string name="notifications_empty_followers">No new followers to report&#8230;yet.</string>
    <string name="notifications_empty_likes">No new likes to show&#8230;yet.</string>
    <string name="notifications_empty_action_all">Get active! Comment on posts from blogs you follow.</string>
    <string name="notifications_empty_action_unread">Reignite the conversation: write a new post.</string>
    <string name="notifications_empty_action_comments">Join a conversation: comment on posts from blogs you follow.</string>
    <string name="notifications_empty_action_followers_likes">Get noticed: comment on posts you\'ve read.</string>
    <string name="notifications_account_required">Log in to WordPress.com for notifications</string>
    <string name="notifications_empty_view_reader">View Reader</string>
    <string name="older_two_days">Older than 2 days</string>
    <string name="older_last_week">Older than a week</string>
    <string name="older_month">Older than a month</string>
    <string name="error_notification_open">Could not open notification</string>
    <string name="ignore">Ignore</string>
    <string name="push_auth_expired">The request has expired. Log in to WordPress.com to try again.</string>
    <string name="unread">Unread</string>
    <string name="follows">Follows</string>
    <string name="notifications_label_new_notifications">New notifications</string>
    <string name="notifications_label_new_notifications_subtitle">Tap to show them</string>

    <!-- Notification Settings -->
    <string name="notification_settings">Notification Settings</string>
    <string name="notifications_sights_and_sounds">Sights and Sounds</string>
    <string name="your_sites">Your Sites</string>
    <string name="all_your_sites">All My Sites</string>
    <string name="notifications_account_emails_summary">We\'ll always send important emails regarding your account, but you can get some helpful extras, too.</string>
    <string name="notifications_account_emails">Email from WordPress.com</string>
    <string name="notifications_wpcom_updates">WordPress.com Updates</string>
    <string name="notifications_other">Other</string>
    <string name="notifications_comments_other_blogs">Comments on other sites</string>
    <string name="notifications_tab">Notifications tab</string>
    <string name="email">Email</string>
    <string name="email_address">Email address</string>
    <string name="app_notifications">App notifications</string>
    <string name="comment_likes">Comment likes</string>
    <string name="replies_to_your_comments">Replies to your comments</string>
    <string name="error_loading_notifications">Couldn\'t load notification settings</string>
    <string name="notification_types">Notification Types</string>
    <string name="notifications_disabled">App notifications have been disabled. Tap here to enable them in Settings.</string>
    <string name="notifications_tab_summary">Settings for notifications that appear in the Notifications tab.</string>
    <string name="notifications_email_summary">Settings for notifications that are sent to the email tied to your account.</string>
    <string name="notifications_push_summary">Settings for notifications that appear on your device.</string>
    <string name="search_sites">Search sites</string>
    <string name="notifications_no_search_results">No sites matched \'%s\'</string>

    <string name="comments_on_my_site">Comments on my site</string>
    <string name="likes_on_my_comments">Likes on my comments</string>
    <string name="likes_on_my_posts">Likes on my posts</string>
    <string name="site_follows">Site follows</string>
    <string name="site_achievements">Site achievements</string>
    <string name="username_mentions">Username mentions</string>
    <string-array name="notifications_blog_settings" translatable="false">
        <item>@string/comments_on_my_site</item>
        <item>@string/likes_on_my_comments</item>
        <item>@string/likes_on_my_posts</item>
        <item>@string/site_follows</item>
        <item>@string/site_achievements</item>
        <item>@string/username_mentions</item>
    </string-array>

    <string name="replies_to_my_comments">Replies to my comments</string>
    <string-array name="notifications_other_settings" translatable="false">
        <item>@string/replies_to_my_comments</item>
        <item>@string/likes_on_my_comments</item>
    </string-array>

    <string name="notif_suggestions">Suggestions</string>
    <string name="notif_research">Research</string>
    <string name="notif_community">Community</string>
    <string-array name="notifications_wpcom_settings" translatable="false">
        <item>@string/notif_suggestions</item>
        <item>@string/notif_research</item>
        <item>@string/notif_community</item>
    </string-array>

    <string name="notif_tips">Tips for getting the most out of WordPress.com.</string>
    <string name="notif_surveys">Opportunities to participate in WordPress.com research &amp; surveys.</string>
    <string name="notif_events">Information on WordPress.com courses and events (online &amp; in-person).</string>
    <string-array name="notifications_wpcom_settings_summaries" translatable="false">
        <item>@string/notif_tips</item>
        <item>@string/notif_surveys</item>
        <item>@string/notif_events</item>
    </string-array>

    <!-- reader -->
    <string name="reader">Reader</string>

    <!-- editor -->
    <string name="editor_post_title_placeholder">Post Title</string>
    <string name="editor_page_title_placeholder">Page Title</string>
    <string name="editor_content_placeholder">Share your story here…</string>
<<<<<<< HEAD
    <string name="editor_post_saved_locally">The post was saved on your device</string>
    <string name="editor_post_saved_locally_not_published">Post saved locally only. Consider publishing it.</string>
    <string name="editor_post_saved_online">The post was saved online</string>
    <string name="editor_post_saved_online_not_published">The post was saved online as a draft. Consider publishing it.</string>
    <string name="editor_post_saved_locally_failed_media">The post has failed media uploads and has been saved locally</string>
=======
    <string name="editor_post_saved_online">Post saved online</string>
    <string name="editor_post_saved_locally">Post saved on device</string>
    <string name="editor_draft_saved_online">Draft saved online</string>
    <string name="editor_draft_saved_locally">Draft saved on device</string>
    <string name="editor_scheduled_post_saved_online">Post scheduled</string>
    <string name="editor_post_saved_locally_unfinished_media">The post has unfinished media uploads and has been saved locally</string>
>>>>>>> 70eab5a1
    <string name="visual_editor_enabled">Visual Editor enabled</string>
    <string name="visual_editor_disabled">Visual Editor disabled</string>
    <string name="aztec_editor_enabled" translatable="false">Aztec Editor enabled</string>
    <string name="aztec_editor_disabled" translatable="false">Aztec Editor disabled</string>
    <string name="aztec_editor_available" translatable="false">Aztec Editor available</string>
    <string name="new_editor_promo_description">The WordPress app now includes a beautiful new editor. Try it out by creating a new post.</string>
    <string name="new_editor_promo_title">New editor</string>
    <string name="new_editor_reflection_error">Visual editor is not compatible with your device. It was
        automatically disabled.</string>

    <!-- editor post settings -->
    <string name="editor_post_settings_featured_image">Featured Image</string>
    <string name="editor_post_settings_set_featured_image">Set Featured Image</string>


    <!-- Post Formats -->
    <string name="post_format_aside">Aside</string>
    <string name="post_format_audio">Audio</string>
    <string name="post_format_chat">Chat</string>
    <string name="post_format_gallery">Gallery</string>
    <string name="post_format_image">Image</string>
    <string name="post_format_link">Link</string>
    <string name="post_format_quote">Quote</string>
    <string name="post_format_standard">Standard</string>
    <string name="post_format_status">Status</string>
    <string name="post_format_video">Video</string>
    <string-array name="post_format_display_names" translatable="false">
        <item>@string/post_format_standard</item>
        <item>@string/post_format_aside</item>
        <item>@string/post_format_audio</item>
        <item>@string/post_format_chat</item>
        <item>@string/post_format_gallery</item>
        <item>@string/post_format_image</item>
        <item>@string/post_format_link</item>
        <item>@string/post_format_quote</item>
        <item>@string/post_format_status</item>
        <item>@string/post_format_video</item>
    </string-array>

    <!-- Menu Buttons -->
    <string name="new_post">New post</string>
    <string name="new_media">New media</string>
    <string name="edit_media">Edit media</string>
    <string name="view_site">View site</string>

    <!-- Image Alignment -->
    <string name="image_alignment">Alignment</string>

    <string name="alignment_none">None</string>
    <string name="alignment_left">Left</string>
    <string name="alignment_center">Center</string>
    <string name="alignment_right">Right</string>

    <string-array name="alignment_key_array" translatable="false">
        <item>none</item>
        <item>left</item>
        <item>center</item>
        <item>right</item>
    </string-array>

    <string-array name="alignment_array" translatable="false">
        <item>@string/alignment_none</item>
        <item>@string/alignment_left</item>
        <item>@string/alignment_center</item>
        <item>@string/alignment_right</item>
    </string-array>

    <!-- About View -->
    <string name="app_title">WordPress for Android</string>
    <string name="publisher">Publisher:</string>
    <string name="automattic_inc" translatable="false">Automattic, Inc</string>
    <string name="automattic_url" translatable="false">automattic.com</string>
    <string name="wordpresscom_tos_url" translatable="false">https://en.wordpress.com/tos</string>
    <string name="version">Version</string>
    <string name="tos">Terms of Service</string>
    <string name="privacy_policy">Privacy policy</string>

    <!-- Remote Post Changes -->
    <string name="local_changes">Local changes</string>

    <!-- message on post preview explaining what local changes, local drafts and drafts are -->
    <string name="local_changes_explainer">This post has local changes which haven\'t been published</string>
    <string name="local_draft_explainer">This post is a local draft which hasn\'t been published</string>
    <string name="draft_explainer">This post is a draft which hasn\'t been published</string>

    <!-- message on post preview explaining links are disabled -->
    <string name="preview_screen_links_disabled">Links are disabled on the preview screen</string>

    <string name="image_settings">Image settings</string>
    <string name="add_account_blog_url">Blog address</string>
    <string name="wordpress_blog">WordPress blog</string>
    <string name="blogusername">blogusername</string>
    <string name="dot_wordpress_dot_com_url" translatable="false">.wordpress.com</string>
    <string name="wordpress_dot_com" translatable="false">wordpress.com</string>
    <string name="wordpress_dot_com_capitalized" translatable="false">WordPress.com</string>

    <!-- Error Messages -->
    <string name="error_delete_post">An error occurred while deleting the %s</string>
    <!-- The following messages can\'t be factorized due to i18n -->
    <string name="error_refresh_posts">Posts couldn\'t be refreshed at this time</string>
    <string name="error_refresh_pages">Pages couldn\'t be refreshed at this time</string>
    <string name="error_refresh_notifications">Notifications couldn\'t be refreshed at this time</string>
    <string name="error_refresh_comments">Comments couldn\'t be refreshed at this time</string>
    <string name="error_refresh_comments_showing_older">Comments couldn\'t be refreshed at this time - showing older comments</string>
    <string name="error_refresh_stats">Stats couldn\'t be refreshed at this time</string>
    <string name="error_refresh_media">Something went wrong while refreshing the media library. Try again later.</string>

    <string name="error_refresh_unauthorized_comments">You don\'t have permission to view or edit comments</string>
    <string name="error_refresh_unauthorized_pages">You don\'t have permission to view or edit pages</string>
    <string name="error_refresh_unauthorized_posts">You don\'t have permission to view or edit posts</string>
    <string name="error_fetch_my_profile">Couldn\'t retrieve your profile</string>
    <string name="error_fetch_account_settings">Couldn\'t retrieve your account settings</string>
    <string name="error_post_my_profile">Couldn\'t save your profile</string>
    <string name="error_post_my_profile_no_connection">No connection, couldn\'t save your profile</string>
    <string name="error_post_account_settings">Couldn\'t save your account settings</string>
    <string name="error_generic">An error occurred</string>
    <string name="error_moderate_comment">An error occurred while moderating</string>
    <string name="error_edit_comment">An error occurred while editing the comment</string>
    <string name="error_publish_empty_post">Can\'t publish an empty post</string>
    <string name="error_publish_no_network">Device is offline. Changes saved locally.</string>
    <string name="error_upload_params">Error while uploading the %1$s: %2$s</string>
    <string name="error_media_insufficient_fs_permissions">Read permission required on media file</string>
    <string name="error_media_not_found">Media could not be found</string>
    <string name="error_media_unauthorized">You don\'t have permission to view or edit media</string>
    <string name="error_media_parse_error">Could not parse response after media upload</string>
    <string name="error_media_upload">An error occurred while uploading media</string>
    <string name="error_media_upload_connection">A connection error occurred while uploading media</string>
    <string name="error_media_refresh_no_connection">Connection required to refresh library</string>
    <string name="error_media_load">Unable to load media</string>
    <string name="error_media_request_too_large">Media too large, can\'t be uploaded</string>
    <string name="error_media_save">Unable to save media</string>
    <string name="error_blog_hidden">This blog is hidden and couldn\'t be loaded. Enable it again in settings and try again.</string>
    <string name="fatal_db_error">An error occurred while creating the app database. Try reinstalling the app.</string>
    <string name="error_copy_to_clipboard">An error occurred while copying text to clipboard</string>
    <string name="error_fetch_remote_site_settings">Couldn\'t retrieve site info</string>
    <string name="error_post_remote_site_settings">Couldn\'t save site info</string>
    <string name="error_open_list_from_notification">This post or page was published on another site</string>
    <string name="error_fetch_users_list">Couldn\'t retrieve site users</string>
    <string name="error_fetch_followers_list">Couldn\'t retrieve site followers</string>
    <string name="error_fetch_email_followers_list">Couldn\'t retrieve site email followers</string>
    <string name="error_fetch_viewers_list">Couldn\'t retrieve site viewers</string>
    <string name="error_update_role">Couldn\'t update user role</string>
    <string name="error_remove_user">Couldn\'t remove user</string>
    <string name="error_remove_follower">Couldn\'t remove follower</string>
    <string name="error_remove_viewer">Couldn\'t remove viewer</string>
    <string name="error_notif_q_action_like">Could not like comment. Please try again later.</string>
    <string name="error_notif_q_action_approve">Could not approve comment. Please try again later.</string>
    <string name="error_notif_q_action_reply">Could not reply to comment. Please try again later.</string>
    <string name="error_fetch_site_after_creation">Site has been created, you might need to refresh your sites in the site picker.</string>

    <!-- Post Error -->
    <string name="error_unknown_post">Unknown post, local copy of this post may be out of sync with the server</string>
    <string name="error_unknown_post_type">Unknown post format</string>

    <!-- Image Descriptions for Accessibility -->
    <string name="content_description_add_media">Add media</string>
    <string name="error_load_comment">Couldn\'t load the comment</string>
    <string name="error_downloading_image">Error downloading image</string>
    <string name="cd_related_post_preview_image">Related post preview image</string>

    <!-- Passcode lock -->
    <string name="passcode_manage">Manage PIN lock</string>
    <string name="passcode_enter_passcode">Enter your PIN</string>
    <string name="passcode_enter_old_passcode">Enter your old PIN</string>
    <string name="passcode_re_enter_passcode">Re-enter your PIN</string>
    <string name="passcode_change_passcode">Change PIN</string>
    <string name="passcode_set">PIN set</string>
    <string name="passcode_wrong_passcode">Wrong PIN</string>
    <string name="passcode_preference_title">PIN lock</string>
    <string name="passcode_turn_off">Turn PIN lock off</string>
    <string name="passcode_turn_on">Turn PIN lock on</string>
    <string name="passcodelock_prompt_message">Enter your PIN</string>
    <string name="passcodelock_hint"></string>

    <!--
      Jetpack strings
    -->
    <string name="jetpack_info">Jetpack info</string>
    <string name="jetpack_message">The Jetpack plugin must be installed and activated. Do you want to install or activate Jetpack?</string>
    <string name="jetpack_message_not_admin">The Jetpack plugin is required. Contact the site administrator.</string>
    <string name="jetpack_use_com_account">To add your Jetpack site, log in to the WordPress.com account you used to connect Jetpack.</string>
    <string name="jetpack_not_found">Jetpack plugin not found</string>
    <string name="jetpack_not_connected">Jetpack plugin not connected</string>
    <string name="jetpack_not_connected_message">The Jetpack plugin is installed, but not connected to WordPress.com. Do you want to connect Jetpack?</string>
    <string name="jetpack_different_com_account">Jetpack sites belonging to different WordPress.com accounts are not supported</string>
    <string name="jetpack_stats_module_disabled_message">The Jetpack plugin is connected, but the Stats module is not active. Do you want to activate Stats?</string>
    <string name="jetpack_stats_module_disabled_message_not_admin">The Jetpack plugin is connected, but the Stats module is not active. Contact the site administrator.</string>

    <!--
      reader strings
    -->
    <!-- timespan shown for posts/comments published within the past 60 seconds -->
    <string name="timespan_now">now</string>

    <!-- title shown for untitled posts and blogs -->
    <string name="reader_untitled_post">(Untitled)</string>

    <!-- activity titles -->
    <string name="reader_title_deeplink">WordPress Reader</string>
    <string name="reader_title_applog">Application log</string>
    <string name="reader_title_blog_preview">Reader Blog</string>
    <string name="reader_title_tag_preview">Reader Tag</string>
    <string name="reader_title_post_detail">Reader Post</string>
    <string name="reader_title_post_detail_wpcom">WordPress.com Post</string>
    <string name="reader_title_related_post_detail">Related Post</string>
    <string name="reader_title_subs">Tags &amp; Blogs</string>
    <string name="reader_title_photo_viewer">%1$d of %2$d</string>
    <string name="reader_title_comments" translatable="false">@string/comments</string>
    <string name="reader_title_search_results">Search for %s</string>

    <!-- view pager titles -->
    <string name="reader_page_followed_tags">Followed tags</string>
    <string name="reader_page_followed_blogs">Followed sites</string>
    <string name="reader_page_recommended_blogs">Sites you may like</string>

    <!-- menu text -->
    <string name="reader_menu_tags">Edit tags and blogs</string>
    <string name="reader_menu_block_blog">Block this blog</string>

    <!-- button text -->
    <string name="reader_btn_share">Share</string>
    <string name="reader_btn_follow">Follow</string>
    <string name="reader_btn_unfollow">Following</string>

    <!-- EditText hints -->
    <string name="reader_hint_comment_on_post">Reply to post…</string>
    <string name="reader_hint_comment_on_comment">Reply to comment…</string>
    <string name="reader_hint_add_tag_or_url">Enter a URL or tag to follow</string>
    <string name="reader_hint_post_search">Search WordPress.com</string>
    <string name="reader_hint_search_followed_sites">Search followed sites</string>

    <!-- TextView labels -->
    <string name="reader_label_new_posts">New posts</string>
    <string name="reader_label_new_posts_subtitle">Tap to show them</string>
    <string name="reader_label_added_tag">Added %s</string>
    <string name="reader_label_removed_tag">Removed %s</string>
    <string name="reader_label_reply">Reply</string>
    <string name="reader_label_followed_blog">Blog followed</string>
    <string name="reader_label_tag_preview">Posts tagged %s</string>
    <string name="reader_label_comments_on">Comments on</string>
    <string name="reader_label_comments_closed">Comments are closed</string>
    <string name="reader_label_comment_count_single">One comment</string>
    <string name="reader_label_comment_count_multi">%,d comments</string>
    <string name="reader_label_view_original">View original article</string>
    <string name="reader_label_follow_count">%,d followers</string>
    <string name="reader_label_submit_comment">SEND</string>
    <string name="reader_label_gap_marker">Load more posts</string>
    <string name="reader_label_post_search_explainer">Search all public WordPress.com blogs</string>
    <string name="reader_label_post_search_running">Searching…</string>
    <string name="reader_label_local_related_posts">More in %s</string>
    <string name="reader_label_global_related_posts">More on WordPress.com</string>
    <string name="reader_label_view_gallery">View Gallery</string>
    <string name="reader_label_image_count_one">1 image</string>
    <string name="reader_label_image_count_multi">%d images</string>
    <string name="reader_label_visit">Visit</string>
    <string name="reader_photo_by">Photo by %s</string>

    <!-- like counts -->
    <string name="reader_label_like">Like</string>
    <string name="reader_likes_one">One person likes this</string>
    <string name="reader_likes_multi">%,d people like this</string>
    <string name="reader_likes_only_you">You like this</string>
    <string name="reader_likes_you_and_one">You and one other like this</string>
    <string name="reader_likes_you_and_multi">You and %,d others like this</string>
    <string name="reader_label_liked_by">Liked By</string>

    <string name="reader_short_like_count_none">Like</string>
    <string name="reader_short_like_count_one">1 Like</string>
    <string name="reader_short_like_count_multi">%s Likes</string>

    <string name="reader_short_comment_count_one">1 Comment</string>
    <string name="reader_short_comment_count_multi">%s Comments</string>

    <!-- toast messages -->
    <string name="reader_toast_err_comment_failed">Couldn\'t post your comment</string>
    <string name="reader_toast_err_tag_exists">You already follow this tag</string>
    <string name="reader_toast_err_tag_invalid">That isn\'t a valid tag</string>
    <string name="reader_toast_err_add_tag">Unable to add this tag</string>
    <string name="reader_toast_err_remove_tag">Unable to remove this tag</string>
    <string name="reader_toast_err_share_intent">Unable to share</string>
    <string name="reader_toast_err_view_image">Unable to view image</string>
    <string name="reader_toast_err_get_comment">Unable to retrieve this comment</string>
    <string name="reader_toast_err_get_blog_info">Unable to show this blog</string>
    <string name="reader_toast_err_already_follow_blog">You already follow this blog</string>
    <string name="reader_toast_err_follow_blog">Unable to follow this blog</string>
    <string name="reader_toast_err_follow_blog_not_found">This blog could not be found</string>
    <string name="reader_toast_err_follow_blog_not_authorized">You are not authorized to access this blog</string>
    <string name="reader_toast_err_unfollow_blog">Unable to unfollow this blog</string>
    <string name="reader_toast_blog_blocked">Posts from this blog will no longer be shown</string>
    <string name="reader_toast_err_block_blog">Unable to block this blog</string>
    <string name="reader_toast_err_generic">Unable to perform this action</string>
    <string name="reader_toast_err_cannot_like_post">Failed to like this post</string>
    <string name="reader_toast_err_comment_not_found">Comment not found!</string>
    <string name="reader_toast_err_already_liked">You have already liked that comment</string>
    <string name="reader_toast_err_url_intent">Unable to open %s</string>

    <!-- snackbar messages -->
    <string name="reader_snackbar_err_cannot_like_post_logged_out">Can\'t like while logged out of WordPress.com</string>

    <!-- failure messages when retrieving a single reader post -->
    <string name="reader_err_get_post_generic">Unable to retrieve this post</string>
    <string name="reader_err_get_post_not_authorized">You\'re not authorized to view this post</string>
    <string name="reader_err_get_post_not_authorized_fallback">You\'re not authorized to view this post. Use the top action button to try a browser instead.</string>
    <string name="reader_err_get_post_not_authorized_signin">You\'re not authorized to view this post. Try signing in to WordPress.com first.</string>
    <string name="reader_err_get_post_not_authorized_signin_fallback">You\'re not authorized to view this post. Try signing in to WordPress.com first or use the top action button to open a browser instead.</string>
    <string name="reader_err_get_post_not_found">This post no longer exists</string>

    <!-- empty list/grid text -->
    <string name="reader_empty_posts_no_connection" translatable="false">@string/no_network_title</string>
    <string name="reader_empty_posts_request_failed">Unable to retrieve posts</string>
    <string name="reader_empty_posts_in_tag">No posts with this tag</string>
    <string name="reader_empty_posts_in_tag_updating">Fetching posts…</string>
    <string name="reader_empty_posts_in_custom_list">The sites in this list haven\'t posted anything recently</string>
    <string name="reader_empty_followed_tags">You don\'t follow any tags</string>
    <string name="reader_empty_recommended_blogs">No recommended blogs</string>
    <string name="reader_empty_followed_blogs_title">You\'re not following any sites yet</string>
    <string name="reader_empty_followed_blogs_search_title">No matching sites</string>
    <string name="reader_empty_followed_blogs_description">But don\'t worry, just tap the icon at the top right to start exploring!</string>
    <string name="reader_empty_followed_blogs_no_recent_posts_title">No recent posts</string>
    <string name="reader_empty_followed_blogs_no_recent_posts_description">The sites you follow haven\'t posted anything recently</string>
    <string name="reader_empty_posts_liked">You haven\'t liked any posts</string>
    <string name="reader_empty_comments">No comments yet</string>
    <string name="reader_empty_posts_in_blog">This blog is empty</string>
    <string name="reader_empty_posts_in_search_title">No posts found</string>
    <string name="reader_empty_posts_in_search_description">No posts found for %s for your language</string>

    <string name="dlg_confirm_clear_search_history">Clear search history?</string>
    <string name="label_clear_search_history">Clear search history</string>

    <!-- attribution line for Discover posts, ex: "Originally posted by [AuthorName] on [BlogName] -->
    <string name="reader_discover_attribution_author_and_blog">Originally posted by %1$s on %2$s</string>
    <string name="reader_discover_attribution_author">Originally posted by %s</string>
    <string name="reader_discover_attribution_blog">Originally posted on %s</string>
    <string name="reader_discover_visit_blog">Visit %s</string>

    <!-- connection bar which appears on main activity when there's no connection -->
    <string name="connectionbar_no_connection">No connection</string>

    <!-- NUX strings -->
    <string name="create_account_wpcom">Create an account on WordPress.com</string>
    <string name="create_new_blog_wpcom">Create WordPress.com blog</string>
    <string name="new_blog_wpcom_created">WordPress.com blog created!</string>
    <string name="validating_user_data">Validating user data</string>
    <string name="validating_site_data">Validating site data</string>
    <string name="creating_your_account">Creating your account</string>
    <string name="creating_your_site">Creating your site</string>
    <string name="required_field">Required field</string>
    <string name="invalid_email_message">Your email address isn\'t valid</string>
    <string name="invalid_password_message">Password must contain at least 4 characters</string>
    <string name="invalid_username_too_short">Username must be longer than 4 characters</string>
    <string name="invalid_username_too_long">Username must be shorter than 61 characters</string>
    <string name="invalid_username_no_spaces">Username can\'t contain spaces</string>
    <string name="email_hint">Email address</string>
    <string name="agree_terms_of_service">By creating an account you agree to the fascinating %1$sTerms of Service%2$s</string>
    <string name="username_email">Email or username</string>
    <string name="site_address">Your self-hosted address (URL)</string>
    <string name="connecting_wpcom">Logging in to WordPress.com</string>
    <string name="username_only_lowercase_letters_and_numbers">Username can only contain lowercase letters (a-z) and numbers</string>
    <string name="username_required">Enter a username</string>
    <string name="username_not_allowed">Username not allowed</string>
    <string name="email_cant_be_used_to_signup">You can\'t use that email address to signup. We are having problems with them blocking some of our email. Use another email provider.</string>
    <string name="username_must_be_at_least_four_characters">Username must be at least 4 characters</string>
    <string name="username_contains_invalid_characters">Username may not contain the character “_”</string>
    <string name="username_must_include_letters">Username must have a least 1 letter (a-z)</string>
    <string name="email_invalid">Enter a valid email address</string>
    <string name="email_not_allowed">That email address isn\'t allowed</string>
    <string name="username_exists">That username already exists</string>
    <string name="email_exists">That email address is already being used</string>
    <string name="username_reserved_but_may_be_available">That username is currently reserved but may be available in a couple of days</string>
    <string name="email_reserved">That email address has already been used. Check your inbox for an activation email. If you don\'t activate you can try again in a few days.</string>
    <string name="blog_name_required">Enter a site address</string>
    <string name="blog_name_not_allowed">That site address isn\'t allowed</string>
    <string name="blog_name_no_spaced_allowed">Site address can\'t contain spaces</string>
    <string name="blog_name_must_be_at_least_four_characters">Site address must be at least 4 characters</string>
    <string name="blog_name_must_be_less_than_sixty_four_characters">The site address must be shorter than 64 characters</string>
    <string name="blog_name_contains_invalid_characters">Site address may not contain the character “_”</string>
    <string name="blog_name_cant_be_used">You may not use that site address</string>
    <string name="blog_name_only_lowercase_letters_and_numbers">Site address can only contain lowercase letters (a-z) and numbers</string>
    <string name="blog_name_must_include_letters">Site address must have at least 1 letter (a-z)</string>
    <string name="blog_name_exists">That site already exists</string>
    <string name="blog_name_reserved">That site is reserved</string>
    <string name="blog_name_reserved_but_may_be_available">That site is currently reserved but may be available in a couple days</string>
    <string name="password_invalid">You need a more secure password. Make sure to use 7 or more characters, mix uppercase and lowercase letters, numbers or special characters.</string>
    <string name="blog_name_invalid">Invalid site address</string>
    <string name="blog_title_invalid">Invalid site title</string>
    <string name="username_invalid">Invalid username</string>
    <string name="checking_username">Checking username</string>
    <string name="limit_reached">Limit reached. You can try again in 1 minute. Trying again before that will only increase the time you have to wait before the ban is lifted. If you think this is in error, contact support.</string>
    <string name="username_or_password_incorrect">The username or password you entered is incorrect</string>
    <string name="nux_tap_continue">Continue</string>
    <string name="nux_cannot_log_in">We can\'t log you in</string>
    <string name="nux_tutorial_get_started_title">Get started!</string>
    <string name="nux_welcome_create_account">Create account</string>
    <string name="nux_add_selfhosted_blog">Add self-hosted site</string>
    <string name="nux_oops_not_selfhosted_blog">Log in to WordPress.com</string>
    <string name="ssl_certificate_details">Details</string>
    <string name="ssl_certificate_error">Invalid SSL certificate</string>
    <string name="ssl_certificate_ask_trust">If you usually connect to this site without problems, this error could mean that someone is trying to impersonate the site, and you shouldn\'t continue. Would you like to trust the certificate anyway?</string>
    <string name="ptr_tip_message">Tip: Pull down to refresh</string>
    <string name="verification_code">Verification code</string>
    <string name="invalid_verification_code">Invalid verification code</string>
    <string name="invalid_verification_code_format">Must be six-digit number</string>
    <string name="verify">Verify</string>
    <string name="two_step_footer_label">Enter the code from your authenticator app.</string>
    <string name="two_step_footer_button">Send code via text message</string>
    <string name="two_step_sms_sent">Check your text messages for the verification code.</string>
    <string name="sign_in_jetpack">Log in to your WordPress.com account to connect to Jetpack.</string>
    <string name="auth_required">Log in again to continue.</string>
    <string name="signup_succeed_signin_failed">Your account has been created but an error occured while we loggged you
        in. Try to log in with your newly created username and password.</string>
    <string name="send_link">Send link</string>
    <string name="get_a_link_sent_to_your_email_to_sign_in_instantly">Get a link sent to your email to log in instantly</string>
    <string name="logging_in">Logging in</string>
    <string name="magic_link_unavailable_error_message">Currently unavailable. Please enter your password</string>
    <string name="check_your_email">Check your email</string>
    <string name="launch_your_email_app">Launch your email app</string>
    <string name="checking_email">Checking email</string>
    <string name="not_on_wordpress_com">Not on WordPress.com?</string>
    <string name="migration_message">Updating the WordPress app&#8230;</string>
    <string name="migration_error_not_connected">Migration process failed: try launching the app when you have a
        network connection.</string>
    <string name="already_logged_in_wpcom">You\'re already logged in a WordPress.com account, you can\'t add a WordPress.com site bound to another account.</string>
    <string name="already_logged_in_wpcom_same_username">You\'re already logged in your WordPress.com account. Your site should appear in the site picker, make sure it\'s not hidden.</string>
    <string name="cannot_add_duplicate_site">This site already exists in the app, you can\'t add it.</string>
    <string name="duplicate_site_detected">A duplicate site has been detected.</string>

    <!-- Help view -->
    <string name="help">Help</string>
    <string name="forgot_password">Lost your password?</string>
    <string name="nux_help_description">Visit the help center to get answers to common questions or visit the forums to ask new ones</string>
    <string name="forums">Forums</string>
    <string name="contact_us">Contact us</string>
    <string name="help_center">Help center</string>
    <string name="browse_our_faq_button">Browse our FAQ</string>
    <string name="faq_button">FAQ</string>
    <string name="tell_me_more">Tell me more</string>

    <!--My Site-->
    <string name="my_site_header_external">External</string>
    <string name="my_site_header_configuration">Configuration</string>
    <string name="my_site_header_look_and_feel">Look and Feel</string>
    <string name="my_site_header_publish">Publish</string>
    <string name="my_site_btn_blog_posts">Blog Posts</string>
    <string name="my_site_btn_site_settings">Settings</string>
    <string name="my_site_btn_comments" translatable="false">@string/comments</string>
    <string name="my_site_btn_switch_site">Switch Site</string>
    <string name="my_site_btn_view_admin">View Admin</string>
    <string name="my_site_btn_view_site">View Site</string>
    <string name="my_site_no_sites_view_drake">Illustration</string>
    <string name="my_site_no_sites_view_title">You don\'t have any WordPress sites yet.</string>
    <string name="my_site_no_sites_view_subtitle">Would you like to add one?</string>

    <!-- site picker -->
    <string name="site_picker_title">Choose site</string>
    <string name="site_picker_edit_visibility">Show/hide sites</string>
    <string name="site_picker_add_site">Add site</string>
    <string name="site_picker_add_self_hosted">Add self-hosted site</string>
    <string name="site_picker_create_dotcom">Create WordPress.com site</string>
    <string name="site_picker_cant_hide_current_site">\"%s\" wasn\'t hidden because it\'s the current site</string>
    <string name="site_picker_remove_site_error">Error removing site, try again later</string>

    <!-- Application logs view -->
    <string name="logs_copied_to_clipboard">Application logs have been copied to the clipboard</string>

    <!-- Helpshift overridden strings -->
    <string name="hs__conversation_detail_error">Describe the problem you\'re seeing</string>
    <string name="hs__new_conversation_header">Support chat</string>
    <string name="hs__conversation_header">Support chat</string>
    <string name="hs__username_blank_error">Enter a valid name</string>
    <string name="hs__invalid_email_error">Enter a valid email address</string>

    <!--Me-->
    <string name="me_btn_app_settings">App Settings</string>
    <string name="me_btn_support">Help &amp; Support</string>
    <string name="me_btn_login_logout">Login/Logout</string>
    <string name="me_connect_to_wordpress_com">Log in to WordPress.com</string>
    <string name="me_disconnect_from_wordpress_com">Log out of WordPress.com</string>

    <!--TabBar Accessibility Labels-->
    <string name="tabbar_accessibility_label_my_site">My Site</string>
    <string name="tabbar_accessibility_label_me">Me</string>
    <string name="site_privacy_private_desc">I would like my site to be private, visible only to users I choose</string>
    <string name="site_privacy_hidden_desc">Discourage search engines from indexing this site</string>
    <string name="site_privacy_public_desc">Allow search engines to index this site</string>

    <string name="date_range_start_date">Start Date</string>
    <string name="date_range_end_date">End Date</string>

    <!-- Special characters -->
    <string name="bullet" translatable="false">\u2022</string>
    <string name="previous_button" translatable="false">&lt;</string>
    <string name="next_button" translatable="false">&gt;</string>
    <string name="vertical_line" translatable="false">\u007C</string>

    <!-- Noticons -->
    <string name="noticon_clock" translatable="false">\uf303</string>
    <string name="noticon_note" translatable="false">\uf814</string>

    <!--Theme Browser-->
    <string name="current_theme">Current Theme</string>
    <string name="customize">Customize</string>
    <string name="details">Details</string>
    <string name="support">Support</string>
    <string name="active">Active</string>

    <string name="theme_free">Free</string>
    <string name="theme_all">All</string>
    <string name="theme_premium">Premium</string>
    <string-array name="themes_filter_array" translatable="false">
        <item>@string/theme_free</item>
        <item>@string/theme_all</item>
        <item>@string/theme_premium</item>
    </string-array>

    <string name="title_activity_theme_support">Themes</string>
    <string name="theme_activate">Activate</string>
    <string name="theme_try_and_customize">Try &amp; Customize</string>
    <string name="theme_view">View</string>
    <string name="theme_details">Details</string>
    <string name="theme_support">Support</string>
    <string name="theme_done">DONE</string>
    <string name="theme_manage_site">MANAGE SITE</string>
    <string name="theme_prompt">Thanks for choosing %1$s</string>
    <string name="theme_by_author_prompt_append"> by %1$s</string>
    <string name="theme_activation_error">Something went wrong. Could not activate theme</string>
    <string name="selected_theme">Selected Theme</string>
    <string name="could_not_load_theme">Could not load theme</string>

    <!--People Management-->
    <string name="people">People</string>
    <string name="edit_user">Edit User</string>
    <string name="role">Role</string>
    <string name="follower_subscribed_since">Since %1$s</string>
    <string name="person_remove_confirmation_title">Remove %1$s</string>
    <string name="user_remove_confirmation_message">If you remove %1$s, that user will no longer be able to access this site, but any content that was created by %1$s will remain on the site.\n\nWould you still like to remove this user?</string>
    <string name="follower_remove_confirmation_message">If removed, this follower will stop receiving notifications about this site, unless they re-follow.\n\nWould you still like to remove this follower?</string>
    <string name="viewer_remove_confirmation_message">If you remove this viewer, he or she will not be able to visit this site.\n\nWould you still like to remove this viewer?</string>
    <string name="person_removed">Successfully removed %1$s</string>
    <string name="invite_people">Invite People</string>
    <string name="invite_names_title">Usernames or Emails</string>
    <string name="invite">Invite</string>
    <string name="button_invite" translatable="false">@string/invite</string>
    <string name="invite_username_not_found">%s: User not found</string>
    <string name="invite_already_a_member">%s: Already a member</string>
    <string name="invite_already_following">%s: Already following</string>
    <string name="invite_user_blocked_invites">%s: User blocked invites</string>
    <string name="invite_invalid_email">%s: Invalid email</string>
    <string name="invite_message_title">Custom Message</string>
    <string name="invite_message_remaining_zero">0 characters remaining</string>
    <string name="invite_message_remaining_one">1 character remaining</string>
    <string name="invite_message_remaining_other">%d characters remaining</string>
    <string name="invite_message_info">(Optional) You can enter a custom message of up to 500 characters that will be included in the invitation to the user(s).</string>
    <string name="invite_message_usernames_limit">Invite up to 10 email addresses and/or WordPress.com usernames. Those needing a username will be sent instructions on how to create one.</string>
    <string name="invite_error_no_usernames">Please add at least one username</string>
    <string name="invite_error_invalid_usernames_one">Cannot send: A username or email is invalid</string>
    <string name="invite_error_invalid_usernames_multiple">Cannot send: There are invalid usernames or emails</string>
    <string name="invite_error_sending">An error occurred while trying to send the invite!</string>
    <string name="invite_error_some_failed">Invite sent but error(s) occurred!</string>
    <string name="invite_error_for_username">%1$s: %2$s</string>
    <string name="invite_sent">Invite sent successfully</string>

    <string name="people_dropdown_item_team">Team</string>
    <string name="people_dropdown_item_followers">Followers</string>
    <string name="people_dropdown_item_email_followers">Email Followers</string>
    <string name="people_dropdown_item_viewers">Viewers</string>
    <string name="people_empty_list_filtered_users">You don\'t have any users yet.</string>
    <string name="people_empty_list_filtered_followers">You don\'t have any followers yet.</string>
    <string name="people_empty_list_filtered_email_followers">You don\'t have any email followers yet.</string>
    <string name="people_empty_list_filtered_viewers">You don\'t have any viewers yet.</string>
    <string name="people_fetching">Fetching users…</string>
    <string name="title_follower">Follower</string>
    <string name="title_email_follower">Email Follower</string>

    <string name="role_admin">Administrator</string>
    <string name="role_editor">Editor</string>
    <string name="role_author">Author</string>
    <string name="role_contributor">Contributor</string>
    <string name="role_follower">Follower</string>
    <string name="role_viewer">Viewer</string>
    <string name="role_subscriber">Subscriber</string>

    <!--My profile-->
    <string name="my_profile">My Profile</string>
    <string name="first_name">First name</string>
    <string name="last_name">Last name</string>
    <string name="public_display_name">Public display name</string>
    <string name="public_display_name_hint">Display name will default to your username if it is not set</string>
    <string name="about_me">About me</string>
    <string name="about_me_hint">A few words about you…</string>
    <string name="start_over">Start Over</string>
    <string name="site_settings_start_over_hint">Start your site over</string>
    <string name="start_over_email_subject">Start over with site %s</string>
    <string name="start_over_email_body">I want to start over with the site %s</string>
    <string name="start_over_email_intent_error">Unable to send an email</string>
    <string name="let_us_help">Let Us Help</string>
    <string name="start_over_text">If you want a site but don\'t want any of the posts and pages you have now, our support team can delete your posts, pages, media and comments for you.\n\nThis will keep your site and URL active, but give you a fresh start on your content creation. Just contact us to have your current content cleared out.</string>
    <string name="contact_support">Contact support</string>
    <string name="confirm_delete_site">Confirm Delete Site</string>
    <string name="confirm_delete_site_prompt">Please type in %1$s in the field below to confirm. Your site will then be gone forever.</string>
    <string name="site_settings_export_content_title">Export content</string>
    <string name="error_deleting_site">Error deleting site</string>
    <string name="error_deleting_site_summary">There was an error in deleting your site. Please contact support for more assistance</string>
    <string name="primary_domain">Primary Domain</string>
    <string name="domain_removal">Domain Removal</string>
    <string name="domain_removal_summary">Be careful! Deleting your site will also remove your domain(s) listed below.</string>
    <string name="domain_removal_hint">The domains that will not work once you remove your site</string>
    <string name="keep_your_content">Keep Your Content</string>
    <string name="export_site_summary">If you are sure, please be sure to take the time and export your content now. It can not be recovered in the future.</string>
    <string name="export_site_hint">Export your site to an XML file</string>
    <string name="delete_site_warning_title">Delete site?</string>
    <string name="delete_site_summary">This action can not be undone. Deleting your site will remove all content, contributors, and domains from the site.</string>
    <string name="delete_site_warning">All your posts, images, and data will be deleted. And this site’s address (%s) will be lost.</string>
    <string name="delete_site_warning_subtitle">Be careful! Once a site is deleted, it cannot be recovered. Please be sure before you proceed.</string>
    <string name="delete_site_hint">Delete site</string>
    <string name="delete_site_progress">Deleting site…</string>
    <string name="purchases_request_error">Something went wrong. Could not request purchases.</string>
    <string name="premium_upgrades_title">Premium Upgrades</string>
    <string name="premium_upgrades_message">You have active premium upgrades on your site. Please cancel your upgrades prior to deleting your site.</string>
    <string name="show_purchases">Show purchases</string>
    <string name="checking_purchases">Checking purchases</string>

    <!--Account Settings-->
    <string name="account_settings">Account Settings</string>
    <string name="pending_email_change_snackbar">Click the verification link in the email sent to %1$s to confirm your new address</string>
    <string name="primary_site">Primary site</string>
    <string name="web_address">Web Address</string>
    <string name="web_address_dialog_hint">Shown publicly when you comment.</string>
    <string name="exporting_content_progress">Exporting content…</string>
    <string name="export_email_sent">Export email sent!</string>
    <string name="export_your_content">Export your content</string>
    <string name="export_your_content_message">Your posts, pages, and settings will be emailed to you at %s.</string>

    <!-- Plans -->
    <string name="plan">Plan</string>
    <string name="plans">Plans</string>
    <string name="plans_loading_error">Unable to load plans</string>
    <string name="plans_manage">Manage your plan at\nWordPress.com/plans</string>
    <string name="enter_your_password_instead">Enter your password instead</string>

    <!-- Plans business post-purchase -->
    <string name="plans_post_purchase_title_intro">It\'s all yours, way to go!</string>
    <string name="plans_post_purchase_text_intro">Your site is doing somersaults in excitement! Now explore your site\'s new features and choose where you\'d like to begin.</string>
    <string name="plans_post_purchase_title_customize">Customize Fonts &amp; Colors</string>
    <string name="plans_post_purchase_text_customize">You now have access to custom fonts, custom colors, and custom CSS editing capabilities.</string>
    <string name="plans_post_purchase_button_customize">Customize my Site</string>
    <string name="plans_post_purchase_title_video">Bring posts to life with video</string>
    <string name="plans_post_purchase_text_video">You can upload and host videos on your site with VideoPress and your expanded media storage.</string>
    <string name="plans_post_purchase_button_video">Start new post</string>
    <string name="plans_post_purchase_title_themes">Find a perfect, Premium theme</string>
    <string name="plans_post_purchase_text_themes">You now have unlimited access to Premium themes. Preview any theme on your site to get started.</string>
    <string name="plans_post_purchase_button_themes">Browse Themes</string>

    <!-- gravatar -->
    <string name="gravatar_tip">New! Tap your Gravatar to change it!</string>
    <string name="error_cropping_image">Error cropping the image</string>
    <string name="error_locating_image">Error locating the cropped image</string>
    <string name="error_refreshing_gravatar">Error reloading your Gravatar</string>
    <string name="error_updating_gravatar">Error updating your Gravatar</string>
    <string name="gravatar_camera_and_media_permission_required">Permissions required in order to select or capture a photo</string>

    <!-- Editor -->
    <string name="discard">Discard</string>
    <string name="edit">Edit</string>
    <string name="tap_to_try_again">Tap to try again!</string>
    <string name="uploading">Uploading…</string>
    <string name="uploading_gallery_placeholder">Uploading gallery…</string>

    <string name="alert_insert_image_html_mode">Can\'t insert media directly in HTML mode. Please switch back to visual mode.</string>
    <string name="alert_action_while_uploading">You are currently uploading media. Please wait until this completes.</string>
    <string name="alert_error_adding_media">An error occurred while inserting media</string>

    <string name="stop_upload_dialog_title">Stop uploading?</string>

    <string name="image_settings_dismiss_dialog_title">Discard unsaved changes?</string>
    <string name="image_settings_save_toast">Changes saved</string>

    <string name="image_caption">Caption</string>
    <string name="image_alt_text">Alt text</string>
    <string name="image_link_to">Link to</string>
    <string name="image_width">Width</string>

    <!-- Editor: Accessibility - format bar button descriptions -->
    <string name="format_bar_description_bold">Bold</string>
    <string name="format_bar_description_italic">Italic</string>
    <string name="format_bar_description_underline">Underline</string>
    <string name="format_bar_description_strike">Strikethrough</string>
    <string name="format_bar_description_quote">Block quote</string>
    <string name="format_bar_description_link">Insert link</string>
    <string name="format_bar_description_more">Insert more</string>
    <string name="format_bar_description_media">Insert media</string>
    <string name="format_bar_description_ul">Unordered list</string>
    <string name="format_bar_description_ol">Ordered list</string>
    <string name="format_bar_description_html">HTML mode</string>
    <string name="visual_editor">Visual editor</string>
    <string name="image_thumbnail">Image thumbnail</string>

    <!-- Editor: Errors -->
    <string name="editor_failed_uploads_switch_html">Some media uploads have failed. You can\'t switch to HTML mode
        in this state. Remove all failed uploads and continue?</string>
    <string name="editor_toast_invalid_path">Invalid file path</string>
    <string name="editor_toast_changes_saved">Changes saved</string>
    <string name="editor_toast_uploading_please_wait">You are currently uploading media. Please wait until this completes.</string>
    <string name="editor_toast_failed_uploads">Some media uploads have failed. You can\'t save or publish
        your post in this state. Would you like to remove all failed media?</string>
    <string name="editor_remove_failed_uploads">Remove failed uploads</string>
    <string name="error_all_media_upload_canceled">All media uploads have been cancelled due to an unknown error. Please retry uploading</string>

    <string name="photo_picker_title">Choose photo</string>
    <string name="photo_picker_choose_photo">Choose photo from device</string>
    <string name="photo_picker_choose_video">Choose video from device</string>
    <string name="photo_picker_capture_photo">Take photo</string>
    <string name="photo_picker_capture_video">Take video</string>

    <!-- E-mail verification reminder dialog -->
    <string name="toast_saving_post_as_draft">Saving post as draft</string>
    <string name="toast_verification_email_sent">Verification email sent, check your inbox</string>
    <string name="toast_verification_email_send_error">Error sending verification email. Are you already verified?</string>
    <string name="editor_confirm_email_prompt_title">Please confirm your email address</string>
    <string name="editor_confirm_email_prompt_message">We sent you an email when you first signed up. Please open the message and click the blue button to enable publishing.</string>
    <string name="editor_confirm_email_prompt_message_with_email">We sent an email to %s when you first signed up. Please open the message and click the blue button to enable publishing.</string>
    <string name="editor_confirm_email_prompt_negative">Resend Email</string>

    <!-- smart toasts -->
    <string name="smart_toast_photo_long_press">Tap and hold to select multiple photos</string>
    <string name="smart_toast_comments_long_press">Tap and hold to select multiple comments</string>
</resources><|MERGE_RESOLUTION|>--- conflicted
+++ resolved
@@ -953,20 +953,12 @@
     <string name="editor_post_title_placeholder">Post Title</string>
     <string name="editor_page_title_placeholder">Page Title</string>
     <string name="editor_content_placeholder">Share your story here…</string>
-<<<<<<< HEAD
-    <string name="editor_post_saved_locally">The post was saved on your device</string>
-    <string name="editor_post_saved_locally_not_published">Post saved locally only. Consider publishing it.</string>
-    <string name="editor_post_saved_online">The post was saved online</string>
-    <string name="editor_post_saved_online_not_published">The post was saved online as a draft. Consider publishing it.</string>
-    <string name="editor_post_saved_locally_failed_media">The post has failed media uploads and has been saved locally</string>
-=======
     <string name="editor_post_saved_online">Post saved online</string>
     <string name="editor_post_saved_locally">Post saved on device</string>
     <string name="editor_draft_saved_online">Draft saved online</string>
     <string name="editor_draft_saved_locally">Draft saved on device</string>
     <string name="editor_scheduled_post_saved_online">Post scheduled</string>
-    <string name="editor_post_saved_locally_unfinished_media">The post has unfinished media uploads and has been saved locally</string>
->>>>>>> 70eab5a1
+    <string name="editor_post_saved_locally_failed_media">The post has failed media uploads and has been saved locally</string>
     <string name="visual_editor_enabled">Visual Editor enabled</string>
     <string name="visual_editor_disabled">Visual Editor disabled</string>
     <string name="aztec_editor_enabled" translatable="false">Aztec Editor enabled</string>
