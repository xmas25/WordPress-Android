<?xml version="1.0" encoding="utf-8"?>
<resources>

    <string name="app_name" translatable="false">WordPress</string>

    <!-- account setup -->
    <string name="xmlrpc_error">Couldn\'t connect. Enter the full path to xmlrpc.php on your site and try again.</string>
    <string name="xmlrpc_missing_method_error">Couldn\'t connect. Required XML-RPC methods are missing on the server.</string>
    <string name="xmlrpc_malformed_response_error">Couldn\'t connect. The WordPress installation responded with an invalid XML-RPC document.</string>
    <string name="site_timeout_error">Couldn\'t connect to the WordPress site due to Timeout error.</string>
    <string name="no_network_title">No network available</string>
    <string name="no_network_message">There is no network available</string>
    <string name="sign_out_wpcom_confirm">Disconnecting your account will remove all of @%s’s WordPress.com data from this device, including local drafts and local changes.</string>
    <string name="account_two_step_auth_enabled">This account has two step authentication enabled. Visit your security settings on WordPress.com and generate an application-specific password.</string>

    <!-- form labels -->
    <string name="select_categories">Select categories</string>
    <string name="tags_separate_with_commas">Tags (separate tags with commas)</string>
    <string name="post_content">Content (tap to add text and media)</string>
    <string name="max_thumbnail_px_width">Default Image Width</string>
    <string name="password">Password</string>
    <string name="blogs">Blogs</string>
    <string name="account_details">Account details</string>
    <string name="status">Status</string>

    <!-- comment form labels -->
    <string name="anonymous">Anonymous</string>

    <!-- general strings -->
    <string name="device">Device</string>
    <string name="post">Post</string>
    <string name="page">Page</string>
    <string name="posts">Posts</string>
    <string name="media">Media</string>
    <string name="video">Video</string>
    <string name="themes">Themes</string>
    <string name="pages">Pages</string>
    <string name="about_the_app">About the app</string>
    <string name="username">Username</string>
    <string name="cancel">Cancel</string>
    <string name="save">Save</string>
    <string name="add">Add</string>
    <string name="remove">Remove</string>
    <string name="search">Search</string>
    <string name="show">Show</string>
    <string name="hide">Hide</string>
    <string name="select_all">Select all</string>
    <string name="deselect_all">Deselect all</string>
    <string name="notification_sound">Notification sound</string>
    <string name="notification_vibrate">Vibrate</string>
    <string name="notification_blink">Blink notification light</string>
    <string name="sure_to_remove_account">Remove this site?</string>
    <string name="yes">Yes</string>
    <string name="no">No</string>
    <string name="error">Error</string>
    <string name="could_not_remove_account">Couldn\'t remove site</string>
    <string name="edit_post">Edit post</string>
    <string name="add_comment">Add comment</string>
    <string name="connection_error">Connection error</string>
    <string name="category_refresh_error">Category refresh error</string>
    <string name="incorrect_credentials">Incorrect username or password.</string>
    <string name="cancel_edit">Cancel edit</string>
    <string name="upload_full_size_image">Upload and link to full image</string>
    <string name="upload_scaled_image">Upload and link to scaled image</string>
    <string name="scaled_image_error">Enter a valid scaled width value</string>
    <string name="scaled_image">Scaled image width</string>
    <string name="immediately">Immediately</string>
    <string name="gallery_error">The media item couldn\'t be retrieved</string>
    <string name="refresh">Refresh</string>
    <string name="blog_not_found">An error occurred when accessing this blog</string>
    <string name="post_not_found">An error occurred when loading the post. Refresh your posts and try again.</string>
    <string name="sign_in">Sign in</string>
    <string name="signing_out">Signing out…</string>
    <string name="upload">Upload</string>
    <string name="learn_more">Learn more</string>
    <string name="posting_post">Posting \"%s\"</string>
    <string name="language">Language</string>
    <string name="interface_language">Interface Language</string>
    <string name="signout">Disconnect</string>
    <string name="undo">Undo</string>
    <string name="never">Never</string>
    <string name="unknown">Unknown</string>
    <string name="off">Off</string>
    <string name="could_not_load_page">Could not load page</string>
    <string name="send">Send</string>

    <string name="button_skip">Skip</string>
    <string name="button_next">Next</string>
    <string name="button_done">Done</string>

    <!-- timestamps for posts / pages -->
    <string name="today">Today</string>
    <string name="yesterday">Yesterday</string>
    <string name="days_ago">%d days ago</string>

    <!-- MediaPicker -->
    <string name="add_to_post">Add to Post</string>
    <string name="media_picker_title">Select media</string>
    <string name="take_photo">Take a photo</string>
    <string name="take_video">Take a video</string>
    <string name="tab_title_device_images">Device Images</string>
    <string name="tab_title_device_videos">Device Videos</string>
    <string name="tab_title_site_images">Site Images</string>
    <string name="tab_title_site_videos">Site Videos</string>

    <!-- Media Gallery Action Bar -->
    <string name="media_add_popup_title">Add to media library</string>
    <string name="media_add_popup_capture_photo">Capture photo</string>
    <string name="media_add_popup_capture_video">Capture video</string>
    <string name="media_add_new_media_gallery">Create gallery</string>
    <string name="media_gallery_date_range" comment="Displaying media from 2014-01-13 to 2014-01-23">Displaying media from %1$s to %2$s</string>

    <!-- CAB -->
    <string name="cab_selected">%d selected</string>

    <!-- Media Gallery -->
    <string name="all">All</string>
    <string name="images">Images</string>
    <string name="unattached">Unattached</string>
    <string name="custom_date" comment="one of the media page filter (others are all, images, unattached, custom date), after selecting Custom Date, you can choose a date range to filter media files">Custom Date</string>
    <string name="media_gallery_settings_title">Gallery settings</string>
    <string name="media_gallery_image_order">Image order</string>
    <string name="media_gallery_image_order_random">Random</string>
    <string name="media_gallery_image_order_reverse">Reverse</string>
    <string name="media_gallery_num_columns">Number of columns</string>
    <string name="media_gallery_type">Type</string>
    <string name="media_gallery_type_thumbnail_grid">Thumbnail grid</string>
    <string name="media_gallery_type_squares">Squares</string>
    <string name="media_gallery_type_tiled">Tiled</string>
    <string name="media_gallery_type_circles">Circles</string>
    <string name="media_gallery_type_slideshow">Slideshow</string>
    <string name="media_gallery_edit">Edit gallery</string>
    <string name="pick_photo">Select photo</string>
    <string name="pick_video">Select video</string>
    <string name="capture_or_pick_photo">Capture or select photo</string>
    <string name="reader_toast_err_get_post">Unable to retrieve this post</string>
    <string name="media_error_no_permission">You don\'t have permission to view the media library</string>
    <string name="media_error_no_permission_upload">You don\'t have permission to upload media to the site</string>
    <string name="access_media_permission_required">Permissions required in order to access media</string>
    <string name="add_media_permission_required">Permissions required in order to add media</string>
    <string name="media_fetching">Fetching media…</string>
    <string name="loading_videos">Loading videos</string>
    <string name="loading_images">Loading images</string>
    <string name="loading_blog_images">Fetching images</string>
    <string name="loading_blog_videos">Fetching videos</string>
    <string name="no_media">No media</string>
    <string name="no_media_sources">Couldn\'t fetch media</string>
    <string name="error_loading_images">Error loading images</string>
    <string name="error_loading_videos">Error loading videos</string>
    <string name="error_loading_blog_images">Unable to fetch images</string>
    <string name="error_loading_blog_videos">Unable to fetch videos</string>
    <string name="no_device_images">No images</string>
    <string name="no_device_videos">No videos</string>
    <string name="no_blog_images">No images</string>
    <string name="no_blog_videos">No videos</string>
    <string name="upload_queued">Queued</string>
    <string name="media_file_type">File type: %s</string>
    <string name="media_file_name">File name: %s</string>
    <string name="media_uploaded_on">Uploaded on: %s</string>
    <string name="media_dimensions">Dimensions: %s</string>

    <!-- Upload Media -->
    <string name="image_added">Image added</string>

    <!-- Edit Media -->
    <string name="media_edit_title_text">Title</string>
    <string name="media_edit_caption_text">Caption</string>
    <string name="media_edit_description_text">Description</string>
    <string name="media_edit_title_hint">Enter a title here</string>
    <string name="media_edit_caption_hint">Enter a caption here</string>
    <string name="media_edit_description_hint">Enter a description here</string>
    <string name="media_edit_success">Updated</string>
    <string name="media_edit_failure">Failed to update</string>
    <string name="saving">Saving…</string>

    <!-- Delete Media -->
    <string name="confirm_delete_media">Delete selected item?</string>
    <string name="confirm_delete_multi_media">Delete selected items?</string>
    <string name="wait_until_upload_completes">Wait until upload completes</string>
    <string name="cannot_delete_multi_media_items">Some media can\'t be deleted at this time. Try again later.</string>
    <string name="media_empty_list">No media</string>
    <string name="media_empty_list_custom_date">No media in this time interval</string>
    <string name="delete">Delete</string>

    <!-- Media details -->
    <string name="media_details_label_date_added">Added</string>
    <string name="media_details_label_date_uploaded">Uploaded</string>
    <string name="media_details_label_file_name">File name</string>
    <string name="media_details_label_file_type">File type</string>
    <string name="media_details_copy_url">Copy URL</string>
    <string name="media_details_copy_url_toast">URL copied to clipboard</string>

    <!-- tab titles -->
    <string name="tab_comments" translatable="false">@string/comments</string>

    <!-- themes -->
    <string name="themes_live_preview">Live preview</string>
    <string name="themes_details_label">Details</string>
    <string name="themes_features_label">Features</string>
    <string name="themes_fetching">Fetching themes…</string>

    <string name="theme_activate_button">Activate</string>
    <string name="theme_activating_button">Activating</string>
    <string name="theme_fetch_failed">Failed to fetch themes</string>
    <string name="theme_set_failed">Failed to set theme</string>
    <string name="theme_set_success">Successfully set theme!</string>
    <string name="theme_auth_error_title">Failed to fetch themes</string>
    <string name="theme_auth_error_message">Ensure you have the privilege to set themes</string>
    <string name="theme_current_theme">Current theme</string>
    <string name="theme_premium_theme">Premium theme</string>
    <string name="theme_no_search_result_found">Sorry, no themes found.</string>
    <string name="theme_auth_error_authenticate">Failed to fetch themes: failed authenticate user</string>

    <!-- link view -->
    <string name="link_enter_url">URL</string>
    <string name="link_enter_url_text">Link text (optional)</string>
    <string name="create_a_link">Create a link</string>

    <!-- page view -->
    <string name="title">Title</string>
    <string name="pages_empty_list">No pages yet. Why not create one?</string>
    <string name="page_id">Page</string>
    <string name="page_settings">Page settings</string>

    <!-- posts tab -->
    <string name="untitled">Untitled</string>
    <string name="local_draft">Local draft</string>
    <string name="post_uploading">Uploading</string>
    <string name="posts_empty_list">No posts yet. Why not create one?</string>
    <string name="empty_list_default">This list is empty</string>

    <!-- buttons on post cards -->
    <string name="button_edit">Edit</string>
    <string name="button_publish">Publish</string>
    <string name="button_view">View</string>
    <string name="button_preview">Preview</string>
    <string name="button_stats">Stats</string>
    <string name="button_trash">Trash</string>
    <string name="button_delete" translatable="false">@string/delete</string>
    <string name="button_more" translatable="false">@string/more</string>
    <string name="button_back">Back</string>
    <string name="button_revert">Revert</string>

    <!-- dropdown filter above post cards -->
    <string name="filter_published_posts">Published</string>
    <string name="filter_draft_posts">Drafts</string>
    <string name="filter_scheduled_posts">Scheduled</string>
    <string name="filter_trashed_posts">Trashed</string>
    <string-array name="post_filters_array" translatable="false">
        <item>@string/filter_published_posts</item>
        <item>@string/filter_draft_posts</item>
        <item>@string/filter_scheduled_posts</item>
        <item>@string/filter_trashed_posts</item>
    </string-array>

    <!-- post view -->
    <string name="post_id">Post</string>
    <string name="upload_failed">Upload failed</string>
    <string name="post_published">Post published</string>
    <string name="page_published">Page published</string>
    <string name="post_updated">Post updated</string>
    <string name="page_updated">Page updated</string>
    <string name="post_password">Password (optional)</string>
    <string name="caption">Caption (optional)</string>
    <string name="horizontal_alignment">Horizontal alignment</string>
    <string name="width">Width</string>
    <string name="featured">Use as featured image</string>
    <string name="featured_in_post">Include image in post content</string>
    <string name="out_of_memory">Device out of memory</string>
    <string name="file_not_found">Couldn\'t find the media file for upload. Was it deleted or moved?</string>
    <string name="post_excerpt">Excerpt</string>
    <string name="download">Downloading media</string>
    <string name="post_settings">Post settings</string>
    <string name="delete_post">Delete post</string>
    <string name="delete_page">Delete page</string>
    <string name="share_url">Share URL</string>
    <string name="posts_fetching">Fetching posts…</string>
    <string name="pages_fetching">Fetching pages…</string>
    <string name="toast_err_post_uploading">Unable to open post while it\'s uploading</string>

    <!-- reload drop down -->
    <string name="loading">Loading…</string>

    <!-- comment view -->
    <string name="on">on</string>
    <string name="comment_status_approved">Approved</string>
    <string name="comment_status_unapproved">Pending</string>
    <string name="comment_status_spam">Spam</string>
    <string name="comment_status_trash">Trashed</string>
    <string name="comment_status_all">All</string>
    <string name="edit_comment">Edit comment</string>
    <string name="comments_empty_list">No comments</string>
    <string name="comments_empty_list_filtered_approved">No Approved comments</string>
    <string name="comments_empty_list_filtered_pending">No Pending comments</string>
    <string name="comments_empty_list_filtered_spam">No Spam comments</string>
    <string name="comments_empty_list_filtered_trashed">No Trashed comments</string>
    <string name="comment_reply_to_user">Reply to %s</string>
    <string name="comment_trashed">Comment trashed</string>
    <string name="comment_spammed">Comment marked as spam</string>
    <string name="comment_deleted_permanently">Comment deleted</string>
    <string name="comment">Comment</string>
    <string name="comments_fetching">Fetching comments…</string>

    <!-- comment menu and buttons on comment detail - keep these short! -->
    <string name="mnu_comment_approve">Approve</string>
    <string name="mnu_comment_unapprove">Unapprove</string>
    <string name="mnu_comment_spam">Spam</string>
    <string name="mnu_comment_unspam">Not spam</string>
    <string name="mnu_comment_trash">Trash</string>
    <string name="mnu_comment_untrash">Restore</string>
    <string name="mnu_comment_delete_permanently">Delete</string>
    <string name="mnu_comment_liked">Liked</string>

    <!-- comment dialogs - must be worded to work for moderation of single/multiple comments -->
    <string name="dlg_approving_comments">Approving</string>
    <string name="dlg_unapproving_comments">Unapproving</string>
    <string name="dlg_spamming_comments">Marking as spam</string>
    <string name="dlg_trashing_comments">Sending to trash</string>
    <string name="dlg_deleting_comments">Deleting comments</string>
    <string name="dlg_confirm_trash_comments">Send to trash?</string>
    <string name="trash_yes">Trash</string>
    <string name="trash_no">Don\'t trash</string>

    <!-- comment actions -->
    <string name="reply">Reply</string>
    <string name="trash">Trash</string>

    <!-- edit comment view -->
    <string name="author_name">Author name</string>
    <string name="author_email">Author email</string>
    <string name="author_url">Author URL</string>
    <string name="hint_comment_content">Comment</string>
    <string name="saving_changes">Saving changes</string>
    <string name="sure_to_cancel_edit_comment">Cancel editing this comment?</string>
    <string name="dlg_sure_to_delete_comment">Permanently delete this comment?</string>
    <string name="dlg_sure_to_delete_comments">Permanently delete these comments?</string>
    <string name="content_required">Comment is required</string>
    <string name="toast_comment_unedited">Comment hasn\'t changed</string>

    <!-- context menu -->
    <string name="remove_account">Remove site</string>
    <string name="blog_removed_successfully">Site removed successfully</string>

    <!-- draft actions -->
    <string name="delete_draft">Delete draft</string>
    <string name="delete_sure">Delete this draft</string>

    <!-- page actions -->
    <string name="preview_page">Preview page</string>
    <string name="deleting_page">Deleting page</string>
    <string name="page_deleted">Page deleted</string>
    <string name="delete_sure_page">Delete this page</string>
    <string name="page_trashed">Page sent to trash</string>

    <!-- post actions -->
    <string name="preview_post">Preview post</string>
    <string name="deleting_post">Deleting post</string>
    <string name="post_deleted">Post deleted</string>
    <string name="post_trashed">Post sent to trash</string>
    <string name="comment_added">Comment added successfully</string>
    <string name="delete_sure_post">Delete this post</string>
    <string name="share_url_post">Share post</string>
    <string name="share_url_page">Share page</string>
    <string name="share_link">Share link</string>
    <string name="post_not_published">Post status isn\'t published</string>
    <string name="page_not_published">Page status isn\'t published</string>
    <string name="view_in_browser">View in browser</string>
    <string name="preview">Preview</string>
    <string name="update_verb">Update</string>
    <string name="sending_content">Uploading %s content</string>
    <string name="uploading_total">Uploading %1$d of %2$d</string>

    <!-- new account view -->
    <string name="signing_in">Signing in…</string>
    <string name="no_site_error">Couldn\'t connect to the WordPress site</string>

    <!-- media selection -->
    <string name="select_photo">Select a photo from gallery</string>
    <string name="select_video">Select a video from gallery</string>
    <string name="select_from_media_library">Select from media library</string>
    <string name="select_from_new_picker">Multi-select with the new picker</string>

    <!-- category management -->
    <string name="categories">Categories</string>
    <string name="add_new_category">Add new category</string>
    <string name="add_category">Add category</string>
    <string name="category_name">Category name</string>
    <string name="category_slug">Category slug (optional)</string>
    <string name="category_desc">Category description (optional)</string>
    <string name="category_parent">Category parent (optional):</string>
    <string name="adding_cat_failed">Adding category failed</string>
    <string name="adding_cat_success">Category added successfully</string>
    <string name="cat_name_required">The category name field is required</string>
    <string name="category_automatically_renamed">Category name %1$s isn\'t valid. It has been renamed to %2$s.</string>

    <!-- action from share intents -->
    <string name="select_a_blog">Select a WordPress site</string>
    <string name="share_action_title">Add to …</string>
    <string name="share_action_post">New post</string>
    <string name="share_action_media">Media library</string>
    <string name="share_action">Share</string>
    <string name="cant_share_no_visible_blog">You can\'t share to WordPress without a visible blog</string>
    <string name="no_account">No WordPress account found, add an account and try again</string>

    <!-- file errors -->
    <string name="file_error_create">Couldn\'t create temp file for media upload. Make sure there is enough free space on your device.</string>

    <!-- SD Card errors -->
    <string name="sdcard_title">SD Card Required</string>
    <string name="sdcard_message">A mounted SD card is required to upload media</string>

    <!-- location -->
    <string name="location">Location</string>
    <string name="location_not_found">Unknown location</string>
    <string name="add_location">Add location</string>
    <string name="current_location">Current location</string>
    <string name="search_current_location">Locate</string>
    <string name="search_location">Search</string>
    <string name="edit_location">Edit</string>
    <string name="add_location_permission_required">Permission required in order to add location</string>

    <!--     Begin     -->
    <!-- Site Settings -->
    <!--               -->

    <!-- General -->
    <string name="discussion">Discussion</string>
    <string name="privacy">Privacy</string>
    <string name="related_posts">Related Posts</string>
    <string name="more">More</string>
    <string name="none">None</string>
    <string name="disabled">Disabled</string>
    <string name="comments">Comments</string>
    <string name="close_after">Close after</string>
    <string name="oldest_first">Oldest first</string>
    <string name="newest_first">Newest first</string>
    <string name="days_quantity_one">1 day</string>
    <string name="days_quantity_other">%d days</string>

    <!-- PreferenceCategory Headers -->
    <string name="site_settings_general_header">General</string>
    <string name="site_settings_account_header">Account</string>
    <string name="site_settings_writing_header">Writing</string>
    <string name="site_settings_discussion_header" translatable="false">@string/discussion</string>
    <string name="site_settings_discussion_new_posts_header">Defaults for new posts</string>
    <string name="site_settings_comments_header" translatable="false">@string/comments</string>
    <string name="site_settings_this_device_header">This device</string>
    <string name="site_settings_advanced_header">Advanced</string>

    <!-- Preference Titles -->
    <string name="site_settings_title_title">Site Title</string>
    <string name="site_settings_tagline_title">Tagline</string>
    <string name="site_settings_address_title">Address</string>
    <string name="site_settings_privacy_title" translatable="false">@string/privacy</string>
    <string name="site_settings_language_title" translatable="false">@string/language</string>
    <string name="site_settings_username_title" translatable="false">@string/username</string>
    <string name="site_settings_password_title" translatable="false">@string/password</string>
    <string name="site_settings_location_title">Enable Location</string>
    <string name="site_settings_default_category_title">Default Category</string>
    <string name="site_settings_default_format_title">Default Format</string>
    <string name="site_settings_image_original_size">Original Size</string>
    <string name="site_settings_default_image_width_title" translatable="false">@string/max_thumbnail_px_width</string>
    <string name="site_settings_upload_and_link_image_title" translatable="false">@string/upload_full_size_image</string>
    <string name="site_settings_related_posts_title" translatable="false">@string/related_posts</string>
    <string name="site_settings_more_title" translatable="false">@string/more</string>
    <string name="site_settings_allow_comments_title">Allow Comments</string>
    <string name="site_settings_send_pingbacks_title">Send Pingbacks</string>
    <string name="site_settings_receive_pingbacks_title">Receive Pingbacks</string>
    <string name="site_settings_identity_required_title">Must include name and email</string>
    <string name="site_settings_account_required_title">Users must be signed in</string>
    <string name="site_settings_close_after_title" translatable="false">@string/close_after</string>
    <string name="site_settings_sort_by_title">Sort by</string>
    <string name="site_settings_threading_title">Threading</string>
    <string name="site_settings_paging_title">Paging</string>
    <string name="site_settings_whitelist_title">Automatically approve</string>
    <string name="site_settings_multiple_links_title">Links in comments</string>
    <string name="site_settings_moderation_hold_title">Hold for Moderation</string>
    <string name="site_settings_blacklist_title">Blacklist</string>
    <string name="site_settings_delete_site_title">Delete Site</string>

    <!-- Preference Summaries -->
    <string name="site_settings_privacy_public_summary">Public</string>
    <string name="site_settings_privacy_hidden_summary">Hidden</string>
    <string name="site_settings_privacy_private_summary">Private</string>
    <string name="site_settings_threading_summary">%d levels</string>
    <string name="site_settings_whitelist_all_summary">Comments from all users</string>
    <string name="site_settings_whitelist_known_summary">Comments from known users</string>
    <string name="site_settings_whitelist_none_summary" translatable="false">@string/none</string>

    <string name="detail_approve_manual">Require manual approval for everyone\'s comments.</string>
    <string name="detail_approve_auto_if_previously_approved">Automatically approve if the user has a previously approved comment</string>
    <string name="detail_approve_auto">Automatically approve everyone\'s comments.</string>
    <string-array name="site_settings_auto_approve_details" translatable="false">
        <item>@string/detail_approve_manual</item>
        <item>@string/detail_approve_auto_if_previously_approved</item>
        <item>@string/detail_approve_auto</item>
    </string-array>

    <string name="site_settings_multiple_links_summary_zero">Require approval for more than 0 links</string>
    <string name="site_settings_multiple_links_summary_one">Require approval for more than 1 link</string>
    <string name="site_settings_multiple_links_summary_other">Require approval for more than %d links</string>
    <string name="site_settings_paging_summary_one">1 comment per page</string>
    <string name="site_settings_paging_summary_other">%d comments per page</string>

    <string name="privacy_public">Your site is visible to everyone and may be indexed by search engines</string>
    <string name="privacy_public_not_indexed">Your site is visible to everyone but asks search engines not to index it</string>
    <string name="privacy_private">Your site is visible only to you and users you approve</string>
    <string-array name="privacy_details" translatable="false">
        <item>@string/privacy_public</item>
        <item>@string/privacy_public_not_indexed</item>
        <item>@string/privacy_private</item>
    </string-array>

    <!-- Preference Entries -->
    <string name="approve_manual">No comments</string>
    <string name="approve_auto_if_previously_approved">Known users\' comments</string>
    <string name="approve_auto">All users</string>
    <string-array name="site_settings_auto_approve_entries" translatable="false">
        <item>@string/approve_manual</item>
        <item>@string/approve_auto_if_previously_approved</item>
        <item>@string/approve_auto</item>
    </string-array>

    <string-array name="site_settings_privacy_entries" translatable="false">
        <item>@string/site_settings_privacy_public_summary</item>
        <item>@string/site_settings_privacy_hidden_summary</item>
        <item>@string/site_settings_privacy_private_summary</item>
    </string-array>

    <string-array name="site_settings_sort_entries" translatable="false">
        <item>@string/oldest_first</item>
        <item>@string/newest_first</item>
    </string-array>

    <!-- Hints (long press) -->
    <string name="site_settings_title_hint">In a few words, explain what this site is about</string>
    <string name="site_settings_tagline_hint">A short description or catchy phrase to describe your blog</string>
    <string name="site_settings_address_hint">Changing your address is not currently supported</string>
    <string name="site_settings_privacy_hint">Controls who can see your site</string>
    <string name="site_settings_language_hint">Language this blog is primarily written in</string>
    <string name="site_settings_username_hint">Current user account</string>
    <string name="site_settings_password_hint">Change your password</string>
    <string name="site_settings_location_hint">Automatically add location data to your posts</string>
    <string name="site_settings_category_hint">Sets new post category</string>
    <string name="site_settings_format_hint">Sets new post format</string>
    <string name="site_settings_image_width_hint">Resizes images in posts to this width</string>
    <string name="site_settings_upload_and_link_image_hint">Enable to always upload the fullsize image</string>
    <string name="site_settings_related_posts_hint">Show or hide related posts in reader</string>
    <string name="site_settings_more_hint">View all available Discussion settings</string>
    <string name="site_settings_discussion_hint">View and change your sites discussion settings</string>
    <string name="site_settings_allow_comments_hint">Allow readers to post comments</string>
    <string name="site_settings_send_pingbacks_hint">Attempt to notify any blogs linked to from the article</string>
    <string name="site_settings_receive_pingbacks_hint">Allow link notifications from other blogs</string>
    <string name="site_settings_close_after_hint">Disallow comments after the specified time</string>
    <string name="site_settings_sort_by_hint">Determines the order comments are displayed</string>
    <string name="site_settings_threading_hint">Allow nested comments to a certain depth</string>
    <string name="site_settings_paging_hint">Display comments in chunks of a specified size</string>
    <string name="site_settings_manual_approval_hint">Comments must be manually approved</string>
    <string name="site_settings_identity_required_hint">Comment author must fill out name and e-mail</string>
    <string name="site_settings_user_account_required_hint">Users must be registered and logged in to comment</string>
    <string name="site_settings_whitelist_hint">Comment author must have a previously approved comment</string>
    <string name="site_settings_multiple_links_hint">Ignores link limit from known users</string>
    <string name="site_settings_moderation_hold_hint">Comments that match a filter are put in the moderation queue</string>
    <string name="site_settings_blacklist_hint">Comments that match a filter are marked as spam</string>
    <string name="site_settings_delete_site_hint">Removes your site data from the app</string>

    <!-- Related Posts -->
    <string name="site_settings_rp_switch_title">Show Related Posts</string>
    <string name="site_settings_rp_switch_summary">Related Posts displays relevant content from your site below your posts.</string>
    <string name="site_settings_rp_show_header_title">Show Header</string>
    <string name="site_settings_rp_show_images_title">Show Images</string>
    <string name="site_settings_rp_preview_header" translatable="false">@string/related_posts</string>
    <string name="site_settings_rp_preview1_title">Big iPhone/iPad Update Now Available</string>
    <string name="site_settings_rp_preview1_site">in \"Mobile\"</string>
    <string name="site_settings_rp_preview2_title">The WordPress for Android App Gets a Big Facelift</string>
    <string name="site_settings_rp_preview2_site">in \"Apps\"</string>
    <string name="site_settings_rp_preview3_title">Upgrade Focus: VideoPress For Weddings</string>
    <string name="site_settings_rp_preview3_site">in \"Upgrade\"</string>

    <!-- Learn More -->
    <string name="site_settings_learn_more_header" translatable="false">@string/learn_more</string>
    <string name="site_settings_learn_more_caption">You can override these settings for individual posts.</string>

    <!-- List Editors (Blacklist, Hold for Moderation) -->
    <string name="site_settings_list_editor_summary_one">1 item</string>
    <string name="site_settings_list_editor_summary_other">%d items</string>

    <string name="site_settings_list_editor_no_items_text">No items</string>
    <string name="site_settings_list_editor_input_hint">Enter a word or phrase</string>
    <string name="site_settings_hold_for_moderation_description">When a comment contains any of these words in its content, name, URL, e-mail, or IP, it will be held in the moderation queue. You can enter partial words, so \"press\" will match \"WordPress.\"</string>
    <string name="site_settings_blacklist_description">When a comment contains any of these words in its content, name, URL, e-mail, or IP, it will be marked as spam. You can enter partial words, so \"press\" will match \"WordPress.\"</string>

    <!-- Dialogs -->
    <string name="site_settings_discussion_title" translatable="false">@string/discussion</string>
    <string name="site_settings_close_after_dialog_title">Close commenting</string>
    <string name="site_settings_paging_dialog_header">Comments per page</string>
    <string name="site_settings_paging_dialog_description">Break comment threads into multiple pages.</string>
    <string name="site_settings_threading_dialog_header">Thread up to</string>
    <string name="site_settings_threading_dialog_description">Allow comments to be nested in threads.</string>
    <string name="site_settings_close_after_dialog_header" translatable="false">@string/close_after</string>
    <string name="site_settings_close_after_dialog_description">Automatically close comments on articles.</string>
    <string name="site_settings_close_after_dialog_switch_text">Automatically close</string>
    <string name="site_settings_multiple_links_dialog_description">Require approval for comments that include more than this number of links.</string>

    <!-- Errors -->
    <string name="site_settings_unsupported_version_error">Unsupported WordPress version</string>
    <string name="site_settings_unknown_language_code_error">Language code not recognized</string>
    <string name="site_settings_disconnected_toast">Disconnected, editing disabled.</string>

    <!--               -->
    <!-- Site Settings -->
    <!--      End      -->

    <!-- preferences -->
    <string name="open_source_licenses">Open source licenses</string>
    <string name="preference_send_usage_stats">Send statistics</string>
    <string name="preference_send_usage_stats_summary">Automatically send usage statistics to help us improve WordPress for Android</string>
    <string name="preference_editor">Editor</string>
    <string name="preference_show_visual_editor">Show visual editor</string>

    <!-- stats -->
    <string name="stats">Stats</string>
    <string name="stats_for">Stats for %s</string>
    <string name="stats_other_recent_stats_label">Other Recent Stats</string>
    <string name="stats_other_recent_stats_moved_label">Looking for your Other Recent Stats? We\'ve moved them to the Insights page.</string>
    <string name="stats_view_all">View all</string>
    <string name="stats_view">View</string>
    <string name="stats_pagination_label">Page %1$s of %2$s</string>
    <string name="stats_no_activity_this_period">No activity this period</string>
    <string name="stats_default_number_zero" translatable="false">0</string>

    <!-- stats: errors -->
    <string name="stats_no_blog">Stats couldn\'t be loaded for the required blog</string>
    <string name="stats_generic_error">Required Stats couldn\'t be loaded</string>
    <string name="stats_sign_in_jetpack_different_com_account">To view your stats, sign in to the WordPress.com account you used to connect Jetpack.</string>
    <string name="stats_enable_rest_api_in_jetpack">To view your stats, enable the JSON API module in Jetpack.</string>

    <!-- stats: Widget labels -->
    <string name="stats_widget_name">WordPress Today\'s Stats</string>
    <string name="stats_widget_name_for_blog">Today\'s Stats for %1$s</string>
    <string name="stats_widget_loading_data">Loading data…</string>
    <string name="stats_widget_error_generic">Stats couldn\'t be loaded</string>
    <string name="stats_widget_error_no_account">Please login into WordPress</string>
    <string name="stats_widget_error_no_permissions">Your WordPress.com account can\'t access Stats on this blog</string>
    <string name="stats_widget_error_no_visible_blog">Stats couldn\'t be accessed without a visible blog</string>
    <string name="stats_widget_error_readd_widget">Please remove the widget and re-add it again</string>
    <string name="stats_widget_error_jetpack_no_blogid">Please access the Stats in the app, and try adding the widget later</string>

    <!-- stats: Widget Promote Dialog -->
    <string name="stats_widget_promo_title">Home Screen Stats Widget</string>
    <string name="stats_widget_promo_desc">Add the widget to your home screen to access your Stats in one click.</string>
    <string name="stats_widget_promo_ok_btn_label">Ok, got it</string>

    <!-- stats: labels for timeframes -->
    <string name="stats_timeframe_today">Today</string>
    <string name="stats_timeframe_yesterday">Yesterday</string>
    <string name="stats_timeframe_days">Days</string>
    <string name="stats_timeframe_weeks">Weeks</string>
    <string name="stats_timeframe_months">Months</string>
    <string name="stats_timeframe_years">Years</string>

    <string name="stats_views">Views</string>
    <string name="stats_visitors">Visitors</string>
    <string name="stats_likes">Likes</string>
    <string name="stats_comments" translatable="false">@string/comments</string>

    <!-- stats: labels for the views -->
    <string name="stats_view_visitors_and_views">Visitors and Views</string>
    <string name="stats_view_countries">Countries</string>
    <string name="stats_view_top_posts_and_pages">Posts &amp; Pages</string>
    <string name="stats_view_clicks">Clicks</string>
    <string name="stats_view_tags_and_categories">Tags &amp; Categories</string>
    <string name="stats_view_authors">Authors</string>
    <string name="stats_view_referrers">Referrers</string>
    <string name="stats_view_videos">Videos</string>
    <string name="stats_view_comments" translatable="false">@string/comments</string>
    <string name="stats_view_search_terms">Search Terms</string>
    <string name="stats_view_publicize">Publicize</string>
    <string name="stats_view_followers">Followers</string>

    <!-- stats: label for the entries -->
    <string name="stats_entry_country">Country</string>
    <string name="stats_entry_posts_and_pages">Title</string>
    <string name="stats_entry_clicks_link">Link</string>
    <string name="stats_entry_tags_and_categories">Topic</string>
    <string name="stats_entry_authors">Author</string>
    <string name="stats_entry_referrers">Referrer</string>
    <string name="stats_entry_video_plays">Video</string>
    <string name="stats_entry_top_commenter">Author</string>
    <string name="stats_entry_publicize">Service</string>
    <string name="stats_entry_followers">Follower</string>
    <string name="stats_entry_search_terms">Search Term</string>

    <!-- stats: label for the totals -->
    <string name="stats_totals_views">Views</string>
    <string name="stats_totals_clicks">Clicks</string>
    <string name="stats_totals_plays">Plays</string>
    <string name="stats_totals_comments" translatable="false">@string/comments</string>
    <string name="stats_totals_publicize">Followers</string>
    <string name="stats_totals_followers">Since</string>

    <!-- stats: empty list strings -->
    <string name="stats_empty_geoviews">No countries recorded</string>
    <string name="stats_empty_geoviews_desc">Explore the list to see which countries and regions generate the most traffic to your site.</string>
    <string name="stats_empty_top_posts_title">No posts or pages viewed</string>
    <string name="stats_empty_top_posts_desc">Discover what your most-viewed content is, and check how individual posts and pages perform over time.</string>
    <string name="stats_empty_referrers_title">No referrers recorded</string>
    <string name="stats_empty_referrers_desc">Learn more about your site’s visibility by looking at the websites and search engines that send the most traffic your way</string>
    <string name="stats_empty_clicks_title">No clicks recorded</string>
    <string name="stats_empty_clicks_desc">When your content includes links to other sites, you’ll see which ones your visitors click on the most.</string>
    <string name="stats_empty_top_authors_desc">Track the views on each contributor\'s posts, and zoom in to discover the most popular content by each author.</string>
    <string name="stats_empty_tags_and_categories">No tagged posts or pages viewed</string>
    <string name="stats_empty_tags_and_categories_desc">Get an overview of the most popular topics on your site, as reflected in your top posts from the past week.</string>
    <string name="stats_empty_video">No videos played</string>
    <string name="stats_empty_video_desc">If you\'ve uploaded videos using VideoPress, find out how many times they’ve been watched.</string>
    <string name="stats_empty_comments">No comments yet</string>
    <string name="stats_empty_comments_desc">If you allow comments on your site, track your top commenters and discover what content sparks the liveliest conversations, based on the most recent 1,000 comments.</string>
    <string name="stats_bar_graph_empty">No stats available</string>
    <string name="stats_empty_publicize">No publicize followers recorded</string>
    <string name="stats_empty_publicize_desc">Keep track of your followers from various social networking services using publicize.</string>
    <string name="stats_empty_followers">No followers</string>
    <string name="stats_empty_followers_desc">Keep track of your overall number of followers, and how long each one has been following your site.</string>
    <string name="stats_empty_search_terms">No search terms recorded</string>
    <string name="stats_empty_search_terms_desc">Learn more about your search traffic by looking at the terms your visitors searched for to find your site.</string>

    <!-- stats: comments -->
    <string name="stats_comments_by_authors">By Authors</string>
    <string name="stats_comments_by_posts_and_pages">By Posts &amp; Pages</string>
    <string name="stats_comments_total_comments_followers">Total posts with comment followers: %1$s</string>

    <!-- stats: referrers -->
    <string name="stats_referrers_spam">Spam</string>
    <string name="stats_referrers_unspam">Not spam</string>
    <string name="stats_referrers_marking_spam">Marking as spam</string>
    <string name="stats_referrers_marking_not_spam">Marking as not spam</string>
    <string name="stats_referrers_spam_generic_error">Something went wrong during the operation. The spam state wasn\'t changed.</string>

    <!-- stats: followers -->
    <string name="stats_followers_wpcom_selector">WordPress.com</string>
    <string name="stats_followers_email_selector">Email</string>
    <string name="stats_followers_total_wpcom">Total WordPress.com Followers: %1$s</string>
    <string name="stats_followers_total_email">Total Email Followers: %1$s</string>
    <string name="stats_followers_total_wpcom_paged">Showing %1$d - %2$d of %3$s WordPress.com Followers</string>
    <string name="stats_followers_total_email_paged">Showing %1$d - %2$d of %3$s Email Followers</string>
    <string name="stats_followers_seconds_ago">seconds ago</string>
    <string name="stats_followers_a_minute_ago">a minute ago</string>
    <string name="stats_followers_minutes">%1$d minutes</string>
    <string name="stats_followers_an_hour_ago">an hour ago</string>
    <string name="stats_followers_hours">%1$d hours</string>
    <string name="stats_followers_a_day">A day</string>
    <string name="stats_followers_days">%1$d days</string>
    <string name="stats_followers_a_month">A month</string>
    <string name="stats_followers_months">%1$d months</string>
    <string name="stats_followers_a_year">A year</string>
    <string name="stats_followers_years">%1$d years</string>

    <!-- stats: search terms -->
    <string name="stats_search_terms_unknown_search_terms">Unknown Search Terms</string>

    <!-- stats: Authors -->
    <string name="stats_unknown_author">Unknown Author</string>

    <!-- Stats: Single post details view -->
    <string name="stats_period">Period</string>
    <string name="stats_total">Total</string>
    <string name="stats_overall">Overall</string>
    <string name="stats_months_and_years">Months and Years</string>
    <string name="stats_average_per_day">Average per Day</string>
    <string name="stats_recent_weeks">Recent Weeks</string>

    <!-- Stats insights -->
    <string name="stats_insights">Insights</string>
    <string name="stats_insights_all_time">All-time posts, views, and visitors</string>
    <string name="stats_insights_today">Today\'s Stats</string>
    <string name="stats_insights_latest_post_no_title">(no title)</string>
    <string name="stats_insights_latest_post_summary">Latest Post Summary</string>
    <string name="stats_insights_latest_post_trend">It\'s been %1$s since %2$s was published. Here\'s how the post has performed so far…</string>
    <string name="stats_insights_popular">Most popular day and hour</string>
    <string name="stats_insights_most_popular_day">Most popular day</string>
    <string name="stats_insights_most_popular_hour">Most popular hour</string>
    <string name="stats_insights_most_popular_percent_views">%1$d%% of views</string>
    <string name="stats_insights_best_ever">Best Views Ever</string>

    <!-- invalid_url -->
    <string name="invalid_site_url_message">Check that the site URL entered is valid</string>
    <string name="invalid_url_message">Check that the URL entered is valid</string>

    <!-- post status -->
    <string name="publish_post">Publish</string>
    <string name="pending_review">Pending review</string>
    <string name="draft">Draft</string>
    <string name="post_private">Private</string>
    <string name="scheduled">Scheduled</string>
    <string name="trashed">Trashed</string>

    <!-- QuickPress -->
    <string name="quickpress_window_title">Select blog for QuickPress shortcut</string>
    <string name="quickpress_add_error">Shortcut name can\'t be empty</string>
    <string name="quickpress_add_alert_title">Set shortcut name</string>

    <!-- HTTP Authentication -->
    <string name="httpuser">HTTP username</string>
    <string name="httppassword">HTTP password</string>
    <string name="settings">Settings</string>
    <string name="http_credentials">HTTP credentials (optional)</string>
    <string name="http_authorization_required">Authorization required</string>

    <!-- post scheduling and password -->
    <string name="publish_date">Publish</string>
    <string name="post_format">Post format</string>
    <string name="schedule_verb">Schedule</string>

    <!-- post date selection -->
    <string name="select_date">Select date</string>
    <string name="select_time">Select time</string>

    <!-- notifications -->
    <string name="notifications">Notifications</string>
    <string name="note_reply_successful">Reply published</string>
    <string name="new_notifications">%d new notifications</string>
    <string name="more_notifications">and %d more.</string>
    <string name="reply_failed">Reply failed</string>
    <string name="notifications_empty_list">No notifications</string>
    <string name="notifications_empty_all">No notifications&#8230;yet.</string>
    <string name="notifications_empty_unread">You\'re all caught up!</string>
    <string name="notifications_empty_comments">No new comments&#8230;yet.</string>
    <string name="notifications_empty_followers">No new followers to report&#8230;yet.</string>
    <string name="notifications_empty_likes">No new likes to show&#8230;yet.</string>
    <string name="notifications_empty_action_all">Get active! Comment on posts from blogs you follow.</string>
    <string name="notifications_empty_action_unread">Reignite the conversation: write a new post.</string>
    <string name="notifications_empty_action_comments">Join a conversation: comment on posts from blogs you follow.</string>
    <string name="notifications_empty_action_followers_likes">Get noticed: comment on posts you\'ve read.</string>
    <string name="notifications_account_required">Sign in to WordPress.com for notifications</string>
    <string name="notifications_empty_view_reader">View Reader</string>
    <string name="older_two_days">Older than 2 days</string>
    <string name="older_last_week">Older than a week</string>
    <string name="older_month">Older than a month</string>
    <string name="error_notification_open">Could not open notification</string>
    <string name="ignore">Ignore</string>
    <string name="push_auth_expired">The request has expired. Sign in to WordPress.com to try again.</string>
    <string name="unread">Unread</string>
    <string name="follows">Follows</string>

    <!-- Notification Settings -->
    <string name="notification_settings">Notification Settings</string>
    <string name="notifications_sights_and_sounds">Sights and Sounds</string>
    <string name="your_sites">Your Sites</string>
    <string name="notifications_account_emails_summary">We\'ll always send important emails regarding your account, but you can get some helpful extras, too.</string>
    <string name="notifications_account_emails">Email from WordPress.com</string>
    <string name="notifications_wpcom_updates">WordPress.com Updates</string>
    <string name="notifications_other">Other</string>
    <string name="notifications_comments_other_blogs">Comments on other sites</string>
    <string name="notifications_tab">Notifications tab</string>
    <string name="email">Email</string>
    <string name="email_address">Email address</string>
    <string name="app_notifications">App notifications</string>
    <string name="comment_likes">Comment likes</string>
    <string name="replies_to_your_comments">Replies to your comments</string>
    <string name="error_loading_notifications">Couldn\'t load notification settings</string>
    <string name="notification_types">Notification Types</string>
    <string name="notifications_disabled">App notifications have been disabled. Tap here to enable them in Settings.</string>
    <string name="notifications_tab_summary">Settings for notifications that appear in the Notifications tab.</string>
    <string name="notifications_email_summary">Settings for notifications that are sent to the email tied to your account.</string>
    <string name="notifications_push_summary">Settings for notifications that appear on your device.</string>
    <string name="search_sites">Search sites</string>
    <string name="notifications_no_search_results">No sites matched \'%s\'</string>

    <string name="comments_on_my_site">Comments on my site</string>
    <string name="likes_on_my_comments">Likes on my comments</string>
    <string name="likes_on_my_posts">Likes on my posts</string>
    <string name="site_follows">Site follows</string>
    <string name="site_achievements">Site achievements</string>
    <string name="username_mentions">Username mentions</string>
    <string-array name="notifications_blog_settings" translatable="false">
        <item>@string/comments_on_my_site</item>
        <item>@string/likes_on_my_comments</item>
        <item>@string/likes_on_my_posts</item>
        <item>@string/site_follows</item>
        <item>@string/site_achievements</item>
        <item>@string/username_mentions</item>
    </string-array>

    <string name="replies_to_my_comments">Replies to my comments</string>
    <string-array name="notifications_other_settings" translatable="false">
        <item>@string/replies_to_my_comments</item>
        <item>@string/likes_on_my_comments</item>
    </string-array>

    <string name="notif_suggestions">Suggestions</string>
    <string name="notif_research">Research</string>
    <string name="notif_community">Community</string>
    <string-array name="notifications_wpcom_settings" translatable="false">
        <item>@string/notif_suggestions</item>
        <item>@string/notif_research</item>
        <item>@string/notif_community</item>
    </string-array>

    <string name="notif_tips">Tips for getting the most out of WordPress.com.</string>
    <string name="notif_surveys">Opportunities to participate in WordPress.com research &amp; surveys.</string>
    <string name="notif_events">Information on WordPress.com courses and events (online &amp; in-person).</string>
    <string-array name="notifications_wpcom_settings_summaries" translatable="false">
        <item>@string/notif_tips</item>
        <item>@string/notif_surveys</item>
        <item>@string/notif_events</item>
    </string-array>

    <!-- reader -->
    <string name="reader">Reader</string>

    <!-- editor -->
    <string name="editor_post_title_placeholder">Post Title</string>
    <string name="editor_page_title_placeholder">Page Title</string>
    <string name="editor_content_placeholder">Share your story here…</string>
    <string name="visual_editor_enabled">Visual Editor enabled</string>
    <string name="new_editor_promo_button_label">Great, thanks!</string>
    <string name="new_editor_promo_title">Brand new editor</string>
    <string name="new_editor_promo_desc">The WordPress app for Android now includes a beautiful new visual
    editor. Try it out by creating a new post.</string>
    <string name="new_editor_reflection_error">Visual editor is not compatible with your device. It was
        automatically disabled.</string>

    <!-- editor post settings -->
    <string name="editor_post_settings_featured_image">Featured Image</string>
    <string name="editor_post_settings_set_featured_image">Set Featured Image</string>


    <!-- Post Formats -->
    <string name="post_format_aside">Aside</string>
    <string name="post_format_audio">Audio</string>
    <string name="post_format_chat">Chat</string>
    <string name="post_format_gallery">Gallery</string>
    <string name="post_format_image">Image</string>
    <string name="post_format_link">Link</string>
    <string name="post_format_quote">Quote</string>
    <string name="post_format_standard">Standard</string>
    <string name="post_format_status">Status</string>
    <string name="post_format_video">Video</string>
    <string-array name="post_formats_array" translatable="false">
        <item>@string/post_format_aside</item>
        <item>@string/post_format_audio</item>
        <item>@string/post_format_chat</item>
        <item>@string/post_format_gallery</item>
        <item>@string/post_format_image</item>
        <item>@string/post_format_link</item>
        <item>@string/post_format_quote</item>
        <item>@string/post_format_standard</item>
        <item>@string/post_format_status</item>
        <item>@string/post_format_video</item>
    </string-array>

    <!-- Menu Buttons -->
    <string name="new_post">New post</string>
    <string name="new_media">New media</string>
    <string name="edit_media">Edit media</string>
    <string name="view_site">View site</string>

    <!-- Image Alignment -->
    <string name="image_alignment">Alignment</string>

    <string name="align_none">None</string>
    <string name="align_left">Left</string>
    <string name="align_center">Center</string>
    <string name="align_right">Right</string>
    <string-array name="alignment_array" translatable="false">
        <item>@string/align_none</item>
        <item>@string/align_left</item>
        <item>@string/align_center</item>
        <item>@string/align_right</item>
    </string-array>

    <!-- About View -->
    <string name="app_title">WordPress for Android</string>
    <string name="publisher">Publisher:</string>
    <string name="automattic_inc" translatable="false">Automattic, Inc</string>
    <string name="automattic_url" translatable="false">automattic.com</string>
    <string name="version">Version</string>
    <string name="tos">Terms of Service</string>
    <string name="privacy_policy">Privacy policy</string>

    <!-- Remote Post Changes -->
    <string name="local_changes">Local changes</string>

    <!-- message on post preview explaining what local changes, local drafts and drafts are -->
    <string name="local_changes_explainer">This post has local changes which haven\'t been published</string>
    <string name="local_draft_explainer">This post is a local draft which hasn\'t been published</string>
    <string name="draft_explainer">This post is a draft which hasn\'t been published</string>

    <!-- message on post preview explaining links are disabled -->
    <string name="preview_screen_links_disabled">Links are disabled on the preview screen</string>

    <string name="ok">OK</string>
    <string name="image_settings">Image settings</string>
    <string name="add_account_blog_url">Blog address</string>
    <string name="wordpress_blog">WordPress blog</string>
    <string name="blogusername">blogusername</string>
    <string name="dot_wordpress_dot_com_url" translatable="false">.wordpress.com</string>
    <string name="wordpress_dot_com" translatable="false">wordpress.com</string>

    <!-- Error Messages -->
    <string name="error_delete_post">An error occurred while deleting the %s</string>
    <!-- The following messages can\'t be factorized due to i18n -->
    <string name="error_refresh_posts">Posts couldn\'t be refreshed at this time</string>
    <string name="error_refresh_pages">Pages couldn\'t be refreshed at this time</string>
    <string name="error_refresh_notifications">Notifications couldn\'t be refreshed at this time</string>
    <string name="error_refresh_comments">Comments couldn\'t be refreshed at this time</string>
    <string name="error_refresh_comments_showing_older">Comments couldn\'t be refreshed at this time - showing older comments</string>
    <string name="error_refresh_stats">Stats couldn\'t be refreshed at this time</string>
    <string name="error_refresh_media">Something went wrong while refreshing the media library. Try again later.</string>

    <string name="error_refresh_unauthorized_comments">You don\'t have permission to view or edit comments</string>
    <string name="error_refresh_unauthorized_pages">You don\'t have permission to view or edit pages</string>
    <string name="error_refresh_unauthorized_posts">You don\'t have permission to view or edit posts</string>
    <string name="error_fetch_my_profile">Couldn\'t retrieve your profile</string>
    <string name="error_fetch_account_settings">Couldn\'t retrieve your account settings</string>
    <string name="error_post_my_profile">Couldn\'t save your profile</string>
    <string name="error_post_account_settings">Couldn\'t save your account settings</string>
    <string name="error_generic">An error occurred</string>
    <string name="error_moderate_comment">An error occurred while moderating</string>
    <string name="error_edit_comment">An error occurred while editing the comment</string>
    <string name="error_publish_empty_post">Can\'t publish an empty post</string>
    <string name="error_publish_no_network">Can\'t publish while there is no connection. Saved as draft.</string>
    <string name="error_upload">An error occurred while uploading the %s</string>
    <string name="error_media_upload">An error occurred while uploading media</string>
    <string name="error_media_upload_connection">A connection error occurred while uploading media</string>
    <string name="error_blog_hidden">This blog is hidden and couldn\'t be loaded. Enable it again in settings and try again.</string>
    <string name="fatal_db_error">An error occurred while creating the app database. Try reinstalling the app.</string>
    <string name="error_copy_to_clipboard">An error occurred while copying text to clipboard</string>
    <string name="error_fetch_remote_site_settings">Couldn\'t retrieve site info</string>
    <string name="error_post_remote_site_settings">Couldn\'t save site info</string>
    <string name="error_open_list_from_notification">This post or page was published on another site</string>
    <string name="error_fetch_users_list">Couldn\'t retrieve site users</string>
    <string name="error_fetch_followers_list">Couldn\'t retrieve site followers</string>
    <string name="error_fetch_email_followers_list">Couldn\'t retrieve site email followers</string>
    <string name="error_update_role">Couldn\'t update user role</string>
    <string name="error_remove_user">Couldn\'t remove user</string>

    <!-- Image Descriptions for Accessibility -->
    <string name="content_description_add_media">Add media</string>
    <string name="error_load_comment">Couldn\'t load the comment</string>
    <string name="error_downloading_image">Error downloading image</string>
    <string name="cd_related_post_preview_image">Related post preview image</string>

    <!-- Passcode lock -->
    <string name="passcode_manage">Manage PIN lock</string>
    <string name="passcode_enter_passcode">Enter your PIN</string>
    <string name="passcode_enter_old_passcode">Enter your old PIN</string>
    <string name="passcode_re_enter_passcode">Re-enter your PIN</string>
    <string name="passcode_change_passcode">Change PIN</string>
    <string name="passcode_set">PIN set</string>
    <string name="passcode_wrong_passcode">Wrong PIN</string>
    <string name="passcode_preference_title">PIN lock</string>
    <string name="passcode_turn_off">Turn PIN lock off</string>
    <string name="passcode_turn_on">Turn PIN lock on</string>
    <string name="passcodelock_prompt_message">Enter your PIN</string>
    <string name="passcodelock_hint"></string>

    <!--
      Jetpack strings
    -->
    <string name="jetpack_message">The Jetpack plugin is required for stats. Do you want to install Jetpack?</string>
    <string name="jetpack_message_not_admin">The Jetpack plugin is required for stats. Contact the site administrator.</string>
    <string name="jetpack_not_found">Jetpack plugin not found</string>
    <string name="jetpack_not_connected">Jetpack plugin not connected</string>
    <string name="jetpack_not_connected_message">The Jetpack plugin is installed, but not connected to WordPress.com. Do you want to connect Jetpack?</string>

    <!--
      reader strings
    -->
    <!-- timespan shown for posts/comments published within the past 60 seconds -->
    <string name="reader_timespan_now">now</string>

    <!-- title shown for untitled posts and blogs -->
    <string name="reader_untitled_post">(Untitled)</string>

    <!-- activity titles -->
    <string name="reader_title_applog">Application log</string>
    <string name="reader_title_blog_preview">Reader Blog</string>
    <string name="reader_title_tag_preview">Reader Tag</string>
    <string name="reader_title_post_detail">Reader Post</string>
    <string name="reader_title_related_post_detail">Related Post</string>
    <string name="reader_title_subs">Tags &amp; Blogs</string>
    <string name="reader_title_photo_viewer">%1$d of %2$d</string>
    <string name="reader_title_comments" translatable="false">@string/comments</string>
    <string name="reader_title_search_results">Search for %s</string>

    <!-- view pager titles -->
    <string name="reader_page_followed_tags">Followed tags</string>
    <string name="reader_page_followed_blogs">Followed sites</string>
    <string name="reader_page_recommended_blogs">Sites you may like</string>

    <!-- share dialog title when sharing a reader url -->
    <string name="reader_share_link">Share link</string>

    <!-- subject line when sharing a reader url -->
    <string name="reader_share_subject">Shared from %s</string>

    <!-- menu text -->
    <string name="reader_menu_tags">Edit tags and blogs</string>
    <string name="reader_menu_block_blog">Block this blog</string>

    <!-- button text -->
    <string name="reader_btn_share">Share</string>
    <string name="reader_btn_follow">Follow</string>
    <string name="reader_btn_unfollow">Following</string>

    <!-- EditText hints -->
    <string name="reader_hint_comment_on_post">Reply to post…</string>
    <string name="reader_hint_comment_on_comment">Reply to comment…</string>
    <string name="reader_hint_add_tag_or_url">Enter a URL or tag to follow</string>
    <string name="reader_hint_post_search">Search WordPress.com</string>

    <!-- TextView labels -->
    <string name="reader_label_new_posts">New posts</string>
    <string name="reader_label_new_posts_subtitle">Tap to show them</string>
    <string name="reader_label_added_tag">Added %s</string>
    <string name="reader_label_removed_tag">Removed %s</string>
    <string name="reader_label_reply">Reply</string>
    <string name="reader_label_followed_blog">Blog followed</string>
    <string name="reader_label_tag_preview">Posts tagged %s</string>
    <string name="reader_label_comments_on">Comments on</string>
    <string name="reader_label_comments_closed">Comments are closed</string>
    <string name="reader_label_comment_count_single">One comment</string>
    <string name="reader_label_comment_count_multi">%,d comments</string>
    <string name="reader_label_view_original">View original article</string>
    <string name="reader_label_word_count">%,d words</string>
    <string name="reader_label_reading_time_in_minutes">%,d min</string>
    <string name="reader_label_follow_count">%,d followers</string>
    <string name="reader_label_submit_comment">SEND</string>
    <string name="reader_label_gap_marker">Load more posts</string>
    <string name="reader_label_post_search_explainer">Search all public WordPress.com blogs</string>
    <string name="reader_label_post_search_running">Searching…</string>
    <string name="reader_label_related_posts">Related Reading</string>
    <string name="reader_label_view_gallery">View Gallery</string>
    <string name="reader_label_image_count">%d images</string>

    <!-- like counts -->
    <string name="reader_label_like">Like</string>
    <string name="reader_likes_one">One person likes this</string>
    <string name="reader_likes_multi">%,d people like this</string>
    <string name="reader_likes_only_you">You like this</string>
    <string name="reader_likes_you_and_one">You and one other like this</string>
    <string name="reader_likes_you_and_multi">You and %,d others like this</string>

    <string name="reader_short_like_count_none">Like</string>
    <string name="reader_short_like_count_one">1 Like</string>
    <string name="reader_short_like_count_multi">%s Likes</string>

    <string name="reader_short_comment_count_one">1 Comment</string>
    <string name="reader_short_comment_count_multi">%s Comments</string>

    <!-- toast messages -->
    <string name="reader_toast_err_comment_failed">Couldn\'t post your comment</string>
    <string name="reader_toast_err_tag_exists">You already follow this tag</string>
    <string name="reader_toast_err_tag_invalid">That isn\'t a valid tag</string>
    <string name="reader_toast_err_add_tag">Unable to add this tag</string>
    <string name="reader_toast_err_remove_tag">Unable to remove this tag</string>
    <string name="reader_toast_err_share_intent">Unable to share</string>
    <string name="reader_toast_err_view_image">Unable to view image</string>
    <string name="reader_toast_err_url_intent">Unable to open %s</string>
    <string name="reader_toast_err_get_comment">Unable to retrieve this comment</string>
    <string name="reader_toast_err_get_blog_info">Unable to show this blog</string>
    <string name="reader_toast_err_already_follow_blog">You already follow this blog</string>
    <string name="reader_toast_err_follow_blog">Unable to follow this blog</string>
    <string name="reader_toast_err_follow_blog_not_found">This blog could not be found</string>
    <string name="reader_toast_err_follow_blog_not_authorized">You are not authorized to access this blog</string>
    <string name="reader_toast_err_unfollow_blog">Unable to unfollow this blog</string>
    <string name="reader_toast_blog_blocked">Posts from this blog will no longer be shown</string>
    <string name="reader_toast_err_block_blog">Unable to block this blog</string>
    <string name="reader_toast_err_generic">Unable to perform this action</string>

    <!-- failure messages when retrieving a single reader post -->
    <string name="reader_err_get_post_generic">Unable to retrieve this post</string>
    <string name="reader_err_get_post_not_authorized">You\'re not authorized to view this post</string>
    <string name="reader_err_get_post_not_found">This post no longer exists</string>

    <!-- empty list/grid text -->
    <string name="reader_empty_posts_no_connection" translatable="false">@string/no_network_title</string>
    <string name="reader_empty_posts_request_failed">Unable to retrieve posts</string>
    <string name="reader_empty_posts_in_tag">No posts with this tag</string>
    <string name="reader_empty_posts_in_tag_updating">Fetching posts…</string>
    <string name="reader_empty_posts_in_custom_list">The sites in this list haven\'t posted anything recently</string>
    <string name="reader_empty_followed_tags">You don\'t follow any tags</string>
    <string name="reader_empty_recommended_blogs">No recommended blogs</string>
    <string name="reader_empty_followed_blogs_title">You\'re not following any sites yet</string>
    <string name="reader_empty_followed_blogs_description">But don\'t worry, just tap the icon at the top right to start exploring!</string>
    <string name="reader_empty_followed_blogs_no_recent_posts_title">No recent posts</string>
    <string name="reader_empty_followed_blogs_no_recent_posts_description">The sites you follow haven\'t posted anything recently</string>
    <string name="reader_empty_posts_liked">You haven\'t liked any posts</string>
    <string name="reader_empty_comments">No comments yet</string>
    <string name="reader_empty_posts_in_blog">This blog is empty</string>
    <string name="reader_empty_posts_in_search_title">No posts found</string>
    <string name="reader_empty_posts_in_search_description">No posts found for %s for your language</string>

    <string name="dlg_confirm_clear_search_history">Clear search history?</string>
    <string name="label_clear_search_history">Clear search history</string>

    <!-- attribution line for Discover posts, ex: "Originally posted by [AuthorName] on [BlogName] -->
    <string name="reader_discover_attribution_author_and_blog">Originally posted by %1$s on %2$s</string>
    <string name="reader_discover_attribution_author">Originally posted by %s</string>
    <string name="reader_discover_attribution_blog">Originally posted on %s</string>
    <string name="reader_discover_visit_blog">Visit %s</string>

    <!-- connection bar which appears on main activity when there's no connection -->
    <string name="connectionbar_no_connection">No connection</string>

    <!-- NUX strings -->
    <string name="create_account_wpcom">Create an account on WordPress.com</string>
    <string name="create_new_blog_wpcom">Create WordPress.com blog</string>
    <string name="new_blog_wpcom_created">WordPress.com blog created!</string>
    <string name="validating_user_data">Validating user data</string>
    <string name="validating_site_data">Validating site data</string>
    <string name="creating_your_account">Creating your account</string>
    <string name="creating_your_site">Creating your site</string>
    <string name="required_field">Required field</string>
    <string name="invalid_email_message">Your email address isn\'t valid</string>
    <string name="invalid_password_message">Password must contain at least 4 characters</string>
    <string name="invalid_username_too_short">Username must be longer than 4 characters</string>
    <string name="invalid_username_too_long">Username must be shorter than 61 characters</string>
    <string name="invalid_username_no_spaces">Username can\'t contain spaces</string>
    <string name="email_hint">Email address</string>
    <string name="agree_terms_of_service">By creating an account you agree to the fascinating %1$sTerms of Service%2$s</string>
    <string name="username_email">Email or username</string>
    <string name="site_address">Your self-hosted address (URL)</string>
    <string name="connecting_wpcom">Connecting to WordPress.com</string>
    <string name="username_only_lowercase_letters_and_numbers">Username can only contain lowercase letters (a-z) and numbers</string>
    <string name="username_required">Enter a username</string>
    <string name="username_not_allowed">Username not allowed</string>
    <string name="email_cant_be_used_to_signup">You can\'t use that email address to signup. We are having problems with them blocking some of our email. Use another email provider.</string>
    <string name="username_must_be_at_least_four_characters">Username must be at least 4 characters</string>
    <string name="username_contains_invalid_characters">Username may not contain the character “_”</string>
    <string name="username_must_include_letters">Username must have a least 1 letter (a-z)</string>
    <string name="email_invalid">Enter a valid email address</string>
    <string name="email_not_allowed">That email address isn\'t allowed</string>
    <string name="username_exists">That username already exists</string>
    <string name="email_exists">That email address is already being used</string>
    <string name="username_reserved_but_may_be_available">That username is currently reserved but may be available in a couple of days</string>
    <string name="email_reserved">That email address has already been used. Check your inbox for an activation email. If you don\'t activate you can try again in a few days.</string>
    <string name="blog_name_required">Enter a site address</string>
    <string name="blog_name_not_allowed">That site address isn\'t allowed</string>
    <string name="blog_name_no_spaced_allowed">Site address can\'t contain spaces</string>
    <string name="blog_name_must_be_at_least_four_characters">Site address must be at least 4 characters</string>
    <string name="blog_name_must_be_less_than_sixty_four_characters">The site address must be shorter than 64 characters</string>
    <string name="blog_name_contains_invalid_characters">Site address may not contain the character “_”</string>
    <string name="blog_name_cant_be_used">You may not use that site address</string>
    <string name="blog_name_only_lowercase_letters_and_numbers">Site address can only contain lowercase letters (a-z) and numbers</string>
    <string name="blog_name_must_include_letters">Site address must have at least 1 letter (a-z)</string>
    <string name="blog_name_exists">That site already exists</string>
    <string name="blog_name_reserved">That site is reserved</string>
    <string name="blog_name_reserved_but_may_be_available">That site is currently reserved but may be available in a couple days</string>
    <string name="password_invalid">You need a more secure password. Make sure to use 7 or more characters, mix uppercase and lowercase letters, numbers or special characters.</string>
    <string name="blog_name_invalid">Invalid site address</string>
    <string name="blog_title_invalid">Invalid site title</string>
    <string name="username_invalid">Invalid username</string>
    <string name="limit_reached">Limit reached. You can try again in 1 minute. Trying again before that will only increase the time you have to wait before the ban is lifted. If you think this is in error, contact support.</string>
    <string name="username_or_password_incorrect">The username or password you entered is incorrect</string>
    <string name="nux_tap_continue">Continue</string>
    <string name="nux_cannot_log_in">We can\'t log you in</string>
    <string name="nux_tutorial_get_started_title">Get started!</string>
    <string name="nux_welcome_create_account">Create account</string>
    <string name="nux_add_selfhosted_blog">Add self-hosted site</string>
    <string name="nux_oops_not_selfhosted_blog">Sign in to WordPress.com</string>
    <string name="ssl_certificate_details">Details</string>
    <string name="ssl_certificate_error">Invalid SSL certificate</string>
    <string name="ssl_certificate_ask_trust">If you usually connect to this site without problems, this error could mean that someone is trying to impersonate the site, and you shouldn\'t continue. Would you like to trust the certificate anyway?</string>
    <string name="ptr_tip_message">Tip: Pull down to refresh</string>
    <string name="verification_code">Verification code</string>
    <string name="invalid_verification_code">Invalid verification code</string>
    <string name="verify">Verify</string>
    <string name="two_step_footer_label">Enter the code from your authenticator app.</string>
    <string name="two_step_footer_button">Send code via text message</string>
    <string name="two_step_sms_sent">Check your text messages for the verification code.</string>
    <string name="sign_in_jetpack">Sign in to your WordPress.com account to connect to Jetpack.</string>
    <string name="auth_required">Sign in again to continue.</string>
    <string name="signup_succeed_signin_failed">Your account has been created but an error occured while we signed you
        in. Try to sign in with your newly created username and password.</string>
    <string name="send_link">Send link</string>
    <string name="get_a_link_sent_to_your_email_to_sign_in_instantly">Get a link sent to your email to sign in instantly</string>
    <string name="logging_in">Logging in</string>
    <string name="magic_link_unavailable_error_message">Currently unavailable. Please enter your password</string>
    <string name="check_your_email">Check your email</string>
    <string name="launch_your_email_app">Launch your email app</string>
    <string name="checking_email">Checking email</string>
    <string name="not_on_wordpress_com">Not on WordPress.com?</string>

    <!-- Help view -->
    <string name="help">Help</string>
    <string name="forgot_password">Lost your password?</string>
    <string name="nux_help_description">Visit the help center to get answers to common questions or visit the forums to ask new ones</string>
    <string name="forums">Forums</string>
    <string name="contact_us">Contact us</string>
    <string name="help_center">Help center</string>
    <string name="browse_our_faq_button">Browse our FAQ</string>
    <string name="faq_button">FAQ</string>

    <!--My Site-->
    <string name="my_site_header_external">External</string>
    <string name="my_site_header_configuration">Configuration</string>
    <string name="my_site_header_look_and_feel">Look and Feel</string>
    <string name="my_site_header_publish">Publish</string>
    <string name="my_site_btn_blog_posts">Blog Posts</string>
    <string name="my_site_btn_site_settings">Settings</string>
    <string name="my_site_btn_comments" translatable="false">@string/comments</string>
    <string name="my_site_btn_switch_site">Switch Site</string>
    <string name="my_site_btn_view_admin">View Admin</string>
    <string name="my_site_btn_view_site">View Site</string>
    <string name="my_site_no_sites_view_drake">Illustration</string>
    <string name="my_site_no_sites_view_title">You don\'t have any WordPress sites yet.</string>
    <string name="my_site_no_sites_view_subtitle">Would you like to add one?</string>

    <!-- site picker -->
    <string name="site_picker_title">Choose site</string>
    <string name="site_picker_edit_visibility">Show/hide sites</string>
    <string name="site_picker_add_site">Add site</string>
    <string name="site_picker_add_self_hosted">Add self-hosted site</string>
    <string name="site_picker_create_dotcom">Create WordPress.com site</string>
    <string name="site_picker_cant_hide_current_site">\"%s\" wasn\'t hidden because it\'s the current site</string>

    <!-- Application logs view -->
    <string name="logs_copied_to_clipboard">Application logs have been copied to the clipboard</string>

    <!-- Helpshift overridden strings -->
    <string name="hs__conversation_detail_error">Describe the problem you\'re seeing</string>
    <string name="hs__new_conversation_header">Support chat</string>
    <string name="hs__conversation_header">Support chat</string>
    <string name="hs__username_blank_error">Enter a valid name</string>
    <string name="hs__invalid_email_error">Enter a valid email address</string>

    <!--Me-->
    <string name="me_btn_app_settings">App Settings</string>
    <string name="me_btn_support">Help &amp; Support</string>
    <string name="me_btn_login_logout">Login/Logout</string>
    <string name="me_connect_to_wordpress_com">Connect to WordPress.com</string>
    <string name="me_disconnect_from_wordpress_com">Disconnect from WordPress.com</string>

    <!--TabBar Accessibility Labels-->
    <string name="tabbar_accessibility_label_my_site">My Site</string>
    <string name="tabbar_accessibility_label_me">Me</string>
    <string name="site_privacy_private_desc">I would like my site to be private, visible only to users I choose</string>
    <string name="site_privacy_hidden_desc">Discourage search engines from indexing this site</string>
    <string name="site_privacy_public_desc">Allow search engines to index this site</string>

    <!-- Static URLs -->
    <string name="privacy_settings_url" translatable="false">https://en.support.wordpress.com/privacy-settings</string>
    <string name="language_settings_url" translatable="false">https://en.support.wordpress.com/language-settings</string>

    <string name="date_range_start_date">Start Date</string>
    <string name="date_range_end_date">End Date</string>

    <!-- Special characters -->
    <string name="bullet" translatable="false">\u2022</string>
    <string name="previous_button" translatable="false">&lt;</string>
    <string name="next_button" translatable="false">&gt;</string>
    <string name="vertical_line" translatable="false">\u007C</string>

    <!-- Noticons -->
    <string name="noticon_clock" translatable="false">\uf303</string>
    <string name="noticon_note" translatable="false">\uf814</string>

    <!--Theme Browser-->
    <string name="current_theme">Current Theme</string>
    <string name="customize">Customize</string>
    <string name="details">Details</string>
    <string name="support">Support</string>
    <string name="active">Active</string>

    <string name="theme_free">Free</string>
    <string name="theme_all">All</string>
    <string name="theme_premium">Premium</string>
    <string-array name="themes_filter_array" translatable="false">
        <item>@string/theme_free</item>
        <item>@string/theme_all</item>
        <item>@string/theme_premium</item>
    </string-array>

    <string name="title_activity_theme_support">Themes</string>
    <string name="theme_activate">Activate</string>
    <string name="theme_try_and_customize">Try &amp; Customize</string>
    <string name="theme_view">View</string>
    <string name="theme_details">Details</string>
    <string name="theme_support">Support</string>
    <string name="theme_done">DONE</string>
    <string name="theme_manage_site">MANAGE SITE</string>
    <string name="theme_prompt">Thanks for choosing %1$s</string>
    <string name="theme_by_author_prompt_append"> by %1$s</string>
    <string name="theme_activation_error">Something went wrong. Could not activate theme</string>
    <string name="selected_theme">Selected Theme</string>
    <string name="could_not_load_theme">Could not load theme</string>

    <!--People Management-->
    <string name="people">People</string>
    <string name="edit_user">Edit User</string>
    <string name="role">Role</string>
    <string name="follower_subscribed_since">Since %1$s</string>
    <string name="person_remove_confirmation_title">Remove %1$s</string>
    <string name="user_remove_confirmation_message">If you remove %1$s, that user will no longer be able to access this site, but any content that was created by %1$s will remain on the site.\n\nWould you still like to remove this user?</string>
    <string name="follower_remove_confirmation_message">If removed, this follower will stop receiving notifications about this site, unless they re-follow.\n\nWould you still like to remove this follower?</string>
    <string name="person_removed">Successfully removed %1$s</string>
    <string name="invite_people">Invite People</string>
    <string name="invite_names_title">Usernames or Emails</string>
    <string name="invite">Invite</string>
    <string name="button_invite" translatable="false">@string/invite</string>
    <string name="invite_username_not_found">No user was found for username \'%s\'</string>
    <string name="invite_already_a_member">There\'s already a member with username \'%s\'</string>
    <string name="invite_invalid_email">The email address \'%s\' is invalid</string>
    <string name="invite_message_title">Custom Message</string>
    <string name="invite_message_remaining_zero">0 characters remaining</string>
    <string name="invite_message_remaining_one">1 character remaining</string>
    <string name="invite_message_remaining_other">%d characters remaining</string>
    <string name="invite_message_info">(Optional) You can enter a custom message of up to 500 characters that will be included in the invitation to the user(s).</string>
<<<<<<< HEAD
    <string name="invite_error_no_usernames">Please add at least one username</string>
    <string name="invite_error_invalid_usernames_one">Cannot send: A username or email is invalid</string>
    <string name="invite_error_invalid_usernames_multiple">Cannot send: There are invalid usernames or emails</string>
    <string name="invite_error_sending">An error occurred while trying to send the invite!</string>
    <string name="invite_error_some_failed">Invite sent but error(s) occurred!</string>
    <string name="invite_error_for_username">%1$s: %2$s</string>
=======
    <string name="invite_error_no_usenames">Please add at least one username</string>
    <string name="invite_error_invalid_usenames_one">Cannot send: A username or email is invalid</string>
    <string name="invite_error_invalid_usenames_multiple">Cannot send: There are invalid usernames or emails</string>
    <string name="invite_error_sending">An error occured while trying to send the invite!</string>
    <string name="invite_error_some_failed">Invite sent but error(s) ocurred!</string>
    <string name="invite_error_for_username" translatable="false">%1$s: %2$s</string>
>>>>>>> 1e9bdaf3
    <string name="invite_sent">Invite sent successfully</string>
    
    <string name="people_dropdown_item_team">Team</string>
    <string name="people_dropdown_item_followers">Followers</string>
    <string name="people_dropdown_item_email_followers">Email Followers</string>
    <string name="people_empty_list_filtered_users">You don\'t have any users yet.</string>
    <string name="people_empty_list_filtered_followers">You don\'t have any followers yet.</string>
    <string name="people_empty_list_filtered_email_followers">You don\'t have any email followers yet.</string>
    <string name="people_fetching">Fetching users..</string>
    <string name="title_follower">Follower</string>
    <string name="title_email_follower">Email Follower</string>

    <!--My profile-->
    <string name="my_profile">My Profile</string>
    <string name="first_name">First name</string>
    <string name="last_name">Last name</string>
    <string name="public_display_name">Public display name</string>
    <string name="public_display_name_hint">Display name will default to your username if it is not set</string>
    <string name="about_me">About me</string>
    <string name="about_me_hint">A few words about you…</string>
    <string name="start_over">Start Over</string>
    <string name="site_settings_start_over_hint">Start your site over</string>
    <string name="let_us_help">Let Us Help</string>
    <string name="start_over_text">If you want a site but don\'t want any of the posts and pages you have now, our support team can delete your posts, pages, media and comments for you.\n\nThis will keep your site and URL active, but give you a fresh start on your content creation. Just contact us to have your current content cleared out.</string>
    <string name="contact_support">Contact support</string>
    <string name="confirm_delete_site">Confirm Delete Site</string>
    <string name="confirm_delete_site_prompt">Please type in %1$s in the field below to confirm. Your site will then be gone forever.</string>
    <string name="site_settings_export_content_title">Export content</string>
    <string name="error_deleting_site">Error deleting site</string>
    <string name="error_deleting_site_summary">There was an error in deleting your site. Please contact support for more assistance</string>
    <string name="primary_domain">Primary Domain</string>
    <string name="domain_removal">Domain Removal</string>
    <string name="domain_removal_summary">Be careful! Deleting your site will also remove your domain(s) listed below.</string>
    <string name="domain_removal_hint">The domains that will not work once you remove your site</string>
    <string name="keep_your_content">Keep Your Content</string>
    <string name="export_site_summary">If you are sure, please be sure to take the time and export your content now. It can not be recovered in the future.</string>
    <string name="export_site_hint">Export your site to an XML file</string>
    <string name="are_you_sure">Are You Sure?</string>
    <string name="delete_site_summary">This action can not be undone. Deleting your site will remove all content, contributors, and domains from the site.</string>
    <string name="delete_site_hint">Delete site</string>
    <string name="delete_site_progress">Deleting site…</string>
    <string name="purchases_request_error">Something went wrong. Could not request purchases.</string>
    <string name="premium_upgrades_title">Premium Upgrades</string>
    <string name="premium_upgrades_message">You have active premium upgrades on your site. Please cancel your upgrades prior to deleting your site.</string>
    <string name="show_purchases">Show purchases</string>
    <string name="checking_purchases">Checking purchases</string>

    <!--Account Settings-->
    <string name="account_settings">Account Settings</string>
    <string name="pending_email_change_snackbar">Click the verification link in the email sent to %1$s to confirm your new address</string>
    <string name="primary_site">Primary site</string>
    <string name="web_address">Web Address</string>
    <string name="web_address_dialog_hint">Shown publicly when you comment.</string>
    <string name="exporting_content_progress">Exporting content…</string>
    <string name="export_email_sent">Export email sent!</string>
    <string name="export_your_content">Export your content</string>
    <string name="export_your_content_message">Your posts, pages, and settings will be emailed to you at %s.</string>

    <!-- Plans -->
    <string name="plan">Plan</string>
    <string name="plans">Plans</string>
    <string name="plans_loading_error">Unable to load plans</string>
    <string name="plan_purchase_now">Purchase Now</string>
    <string name="enter_your_password_instead">Enter your password instead</string>

    <!-- Plans business post-purchase -->
    <string name="plans_post_purchase_title_intro">It\'s all yours, way to go!</string>
    <string name="plans_post_purchase_text_intro">Your site is doing somersaults in excitement! Now explore your site\'s new features and choose where you\'d like to begin.</string>
    <string name="plans_post_purchase_title_customize">Customize Fonts &amp; Colors</string>
    <string name="plans_post_purchase_text_customize">You now have access to custom fonts, custom colors, and custom CSS editing capabilities.</string>
    <string name="plans_post_purchase_button_customize">Customize my Site</string>
    <string name="plans_post_purchase_title_video">Bring posts to life with video</string>
    <string name="plans_post_purchase_text_video">You can upload and host videos on your site with VideoPress and your expanded media storage.</string>
    <string name="plans_post_purchase_button_video">Start new post</string>
    <string name="plans_post_purchase_title_themes">Find a perfect, Premium theme</string>
    <string name="plans_post_purchase_text_themes">You now have unlimited access to Premium themes. Preview any theme on your site to get started.</string>
    <string name="plans_post_purchase_button_themes">Browse Themes</string>

    <!-- gravatar -->
    <string name="gravatar_tip">New! Tap your Gravatar to change it!</string>
    <string name="error_cropping_image">Error cropping the image</string>
    <string name="error_locating_image">Error locating the cropped image</string>
    <string name="error_refreshing_gravatar">Error reloading your Gravatar</string>
    <string name="error_updating_gravatar">Error updating your Gravatar</string>
    <string name="gravatar_camera_and_media_permission_required">Permissions required in order to select or capture a photo</string>

    <!-- Editor -->
    <string name="discard">Discard</string>
    <string name="edit">Edit</string>
    <string name="tap_to_try_again">Tap to try again!</string>
    <string name="uploading">Uploading…</string>
    <string name="uploading_gallery_placeholder">Uploading gallery…</string>

    <string name="alert_insert_image_html_mode">Can\'t insert media directly in HTML mode. Please switch back to visual mode.</string>
    <string name="alert_action_while_uploading">You are currently uploading media. Please wait until this completes.</string>
    <string name="alert_error_adding_media">An error occurred while inserting media</string>

    <string name="stop_upload_dialog_title">Stop uploading?</string>
    <string name="stop_upload_button">Stop Upload</string>

    <string name="image_settings_dismiss_dialog_title">Discard unsaved changes?</string>
    <string name="image_settings_save_toast">Changes saved</string>

    <string name="image_caption">Caption</string>
    <string name="image_alt_text">Alt text</string>
    <string name="image_link_to">Link to</string>
    <string name="image_width">Width</string>

    <!-- Editor: Accessibility - format bar button descriptions -->
    <string name="format_bar_description_bold">Bold</string>
    <string name="format_bar_description_italic">Italic</string>
    <string name="format_bar_description_underline">Underline</string>
    <string name="format_bar_description_strike">Strikethrough</string>
    <string name="format_bar_description_quote">Block quote</string>
    <string name="format_bar_description_link">Insert link</string>
    <string name="format_bar_description_more">Insert more</string>
    <string name="format_bar_description_media">Insert media</string>
    <string name="format_bar_description_ul">Unordered list</string>
    <string name="format_bar_description_ol">Ordered list</string>
    <string name="format_bar_description_html">HTML mode</string>
    <string name="visual_editor">Visual editor</string>
    <string name="image_thumbnail">Image thumbnail</string>

    <!-- Editor: Errors -->
    <string name="editor_failed_uploads_switch_html">Some media uploads have failed. You can\'t switch to HTML mode
        in this state. Remove all failed uploads and continue?</string>
    <string name="editor_toast_invalid_path">Invalid file path</string>
    <string name="editor_toast_changes_saved">Changes saved</string>
    <string name="editor_toast_uploading_please_wait">You are currently uploading media. Please wait until this completes.</string>
    <string name="editor_toast_failed_uploads">Some media uploads have failed. You can\'t save or publish
        your post in this state. Would you like to remove all failed media?</string>
    <string name="editor_remove_failed_uploads">Remove failed uploads</string>

</resources><|MERGE_RESOLUTION|>--- conflicted
+++ resolved
@@ -1407,23 +1407,14 @@
     <string name="invite_message_remaining_one">1 character remaining</string>
     <string name="invite_message_remaining_other">%d characters remaining</string>
     <string name="invite_message_info">(Optional) You can enter a custom message of up to 500 characters that will be included in the invitation to the user(s).</string>
-<<<<<<< HEAD
     <string name="invite_error_no_usernames">Please add at least one username</string>
     <string name="invite_error_invalid_usernames_one">Cannot send: A username or email is invalid</string>
     <string name="invite_error_invalid_usernames_multiple">Cannot send: There are invalid usernames or emails</string>
     <string name="invite_error_sending">An error occurred while trying to send the invite!</string>
     <string name="invite_error_some_failed">Invite sent but error(s) occurred!</string>
     <string name="invite_error_for_username">%1$s: %2$s</string>
-=======
-    <string name="invite_error_no_usenames">Please add at least one username</string>
-    <string name="invite_error_invalid_usenames_one">Cannot send: A username or email is invalid</string>
-    <string name="invite_error_invalid_usenames_multiple">Cannot send: There are invalid usernames or emails</string>
-    <string name="invite_error_sending">An error occured while trying to send the invite!</string>
-    <string name="invite_error_some_failed">Invite sent but error(s) ocurred!</string>
-    <string name="invite_error_for_username" translatable="false">%1$s: %2$s</string>
->>>>>>> 1e9bdaf3
     <string name="invite_sent">Invite sent successfully</string>
-    
+
     <string name="people_dropdown_item_team">Team</string>
     <string name="people_dropdown_item_followers">Followers</string>
     <string name="people_dropdown_item_email_followers">Email Followers</string>
