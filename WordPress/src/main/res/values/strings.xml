--- conflicted
+++ resolved
@@ -2432,14 +2432,9 @@
     <string name="enter_wordpress_site">The website at this address is not a WordPress site. For us to connect to it, the site must have WordPress installed.</string>
     <string name="login_need_help_finding_connected_email">Need help finding the email you connected with?</string>
     <string name="send_verification_email">Send verification email</string>
-<<<<<<< HEAD
     <string name="enter_credentials_for_site" tools:ignore="UnusedResources">Log in with your %1$s site credentials</string>
     <string name="enter_account_info_for_site">Enter your account information for %1$s.</string>
-    <string name="enter_site_credentials_instead">Log in with site credentials</string>
-=======
-    <string name="enter_credentials_for_site">Log in with your %1$s site credentials</string>
     <string name="enter_site_credentials_instead">Log in with site credentials.</string>
->>>>>>> 17c7a5d4
     <string name="login_site_credentials_magic_link_label">Almost there! We just need to verify your Jetpack connected email address &lt;b&gt;%1$s&lt;/b&gt;</string>
     <string name="login_discovery_error_xmlrpc">We were unable to access the &lt;b&gt;XMLRPC file&lt;/b&gt; on your site. You will need to reach out to your host to resolve this.</string>
     <string name="login_discovery_error_http_auth">We were unable to access your site because it requires &lt;b&gt;HTTP Authentication&lt;/b&gt;. You will need to reach out to your host to resolve this.</string>
