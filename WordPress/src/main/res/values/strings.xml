--- conflicted
+++ resolved
@@ -2043,7 +2043,6 @@
     <string name="login_error_generic_start">Google login could not be started.</string>
     <string name="login_error_suffix">\nMaybe try a different account?</string>
 
-<<<<<<< HEAD
     <!-- Signup -->
     <string name="sign_up">Sign Up</string>
     <string name="signup_creating_account">Creating account&#8230;</string>
@@ -2055,11 +2054,10 @@
     <string name="signup_epilogue_hint_username">Username</string>
     <string name="signup_terms_of_service_text">By signing up, you agree to our %1$sTerms of Service%2$s.</string>
     <string name="signup_updating_account">Updating account&#8230;</string>
-    <string name="signup_user_exists">The Google account \'%s\' matches an existing account on WordPress.com. Continue with login.</string>
+    <string name="signup_user_exists">Email already exists on WordPress.com.\nProceeding with login.</string>
     <string name="signup_with_email_button">Sign Up with Email</string>
     <string name="signup_with_google_button">Sign Up with Google</string>
 
-=======
     <string name="google_error_timeout">Google took too long to respond. You may need to wait until you have a stronger internet connection.</string>
 
     <!-- Site Creation notifications -->
@@ -2071,7 +2069,6 @@
     <string name="notification_site_creation_failed">An error has occurred.</string>
 
     <!-- Login notifications -->
->>>>>>> 1c08102a
     <string name="notification_login_title_success">Logged in!</string>
     <string name="notification_logged_in">Tap to continue.</string>
     <string name="notification_login_title_in_progress">Login in progress…</string>
@@ -2081,16 +2078,6 @@
     <string name="notification_2fa_needed">Please provide an authentication code to continue.</string>
     <string name="notification_login_failed">An error has occurred.</string>
 
-<<<<<<< HEAD
-=======
-    <!-- Signup -->
-    <string name="sign_up">Sign Up</string>
-    <string name="signup_terms_of_service_text">By signing up, you agree to our %1$sTerms of Service%2$s.</string>
-    <string name="signup_user_exists">Email already exists on WordPress.com.\nProceeding with login.</string>
-    <string name="signup_with_email_button">Sign Up with Email</string>
-    <string name="signup_with_google_button">Sign Up with Google</string>
-
->>>>>>> 1c08102a
     <!-- Site Creation -->
     <string name="site_creation_title">Create New Site</string>
     <string name="site_creation_label_category_title">Step 1 of 4</string>
