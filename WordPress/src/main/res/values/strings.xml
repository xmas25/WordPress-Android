--- conflicted
+++ resolved
@@ -1020,15 +1020,12 @@
     <string name="stats_videos">Videos</string>
     <string name="stats_videos_title_label">Title</string>
     <string name="stats_videos_views_label">Views</string>
-<<<<<<< HEAD
+    <string name="stats_search_terms">Search Terms</string>
+    <string name="stats_search_terms_label">Search Term</string>
+    <string name="stats_search_terms_views_label">Views</string>
     <string name="stats_authors">Authors</string>
     <string name="stats_author_label">Author</string>
     <string name="stats_author_views_label">Views</string>
-=======
-    <string name="stats_search_terms">Search Terms</string>
-    <string name="stats_search_terms_label">Search Term</string>
-    <string name="stats_search_terms_views_label">Views</string>
->>>>>>> b6b3762c
 
     <!-- invalid_url -->
     <string name="invalid_site_url_message">Check that the site URL entered is valid</string>
