<?xml version="1.0" encoding="utf-8"?>
<resources xmlns:tools="http://schemas.android.com/tools">

    <string name="app_name" translatable="false">WordPress</string>

    <!-- account setup -->
    <string name="xmlrpc_missing_method_error">Couldn\'t connect. Required XML-RPC methods are missing on the server.</string>
    <string name="xmlrpc_post_blocked_error">Couldn\'t connect. Your host is blocking POST requests, and the app needs
        that in order to communicate with your site. Contact your host to solve this problem.</string>
    <string name="xmlrpc_endpoint_forbidden_error">Couldn\'t connect. We received a 403 error when trying to access your
        site XMLRPC endpoint. The app needs that in order to communicate with your site. Contact your host to solve
        this problem.</string>
    <string name="no_network_title">No network available</string>
    <string name="no_network_message">There is no network available</string>
    <string name="sign_out_wpcom_confirm_with_changes">You have changes to posts that haven’t been uploaded to your site. Logging out now will delete those changes from your device. Log out anyway?</string>
    <string name="sign_out_wpcom_confirm_with_no_changes">Log out of WordPress?</string>

    <!-- form labels -->
    <string name="select_categories">Select categories</string>
    <string name="tags_separate_with_commas">Separate tags with commas</string>
    <string name="post_content">Content (tap to add text and media)</string>
    <string name="max_thumbnail_px_size">Maximum Image Size</string>
    <string name="image_quality">Image Quality</string>
    <string name="max_video_resolution">Maximum Video Size</string>
    <string name="video_quality">Video Quality</string>
    <string name="password">Password</string>

    <!-- comment form labels -->
    <string name="anonymous">Anonymous</string>

    <!-- Screen titles -->
    <string name="release_notes_screen_title">Release notes</string>
    <string name="license_screen_title">License</string>
    <string name="help_screen_title">Help and Support</string>
    <string name="notif_settings_screen_title">Notification settings</string>
    <string name="my_site_section_screen_title">My site</string>
    <string name="me_section_screen_title">Me</string>
    <string name="reader_screen_title">Reader</string>
    <string name="notifications_screen_title">Notifications</string>
    <string name="publicize_buttons_screen_title">Sharing buttons</string>
    <string name="media_settings_screen_title">File details</string>
    <string name="person_detail_screen_title">Person detail</string>
    <string name="login_epilogue_screen_title">Logged in as</string>
    <string name="login_prologue_screen_title">Login</string>
    <string name="signup_epilogue_screen_title">New account</string>
    <string name="share_intent_screen_title">Pick site</string>
    <string name="edit_photo_screen_title">Edit Photo</string>
    <string name="notif_detail_screen_title">Notification detail %s</string>

    <!-- default strings -->
    <string name="wordpress" translatable="false">WordPress</string>

    <!-- general strings -->
    <string name="posts">Posts</string>
    <string name="sites">Sites</string>
    <string name="media">Media</string>
    <string name="video">Video</string>
    <string name="themes">Themes</string>
    <string name="about_the_app">About the app</string>
    <string name="username">Username</string>
    <string name="cancel">Cancel</string>
    <string name="save">Save</string>
    <string name="keep_editing">Keep editing</string>
    <string name="add">Add</string>
    <string name="remove">Remove</string>
    <string name="removed">Removed</string>
    <string name="search">Search</string>
    <string name="show">Show</string>
    <string name="hide">Hide</string>
    <string name="select_all">Select all</string>
    <string name="deselect_all">Deselect all</string>
    <string name="sure_to_remove_account">Remove this site from the app?</string>
    <string name="yes">Yes</string>
    <string name="no">No</string>
    <string name="error">Error</string>
    <string name="connection_error">Connection error</string>
    <string name="connection_to_server_lost">The connection to the server was lost</string>
    <string name="category_refresh_error">Category refresh error</string>
    <string name="incorrect_credentials">Incorrect username or password.</string>
    <string name="cancel_edit">Cancel edit</string>
    <string name="gallery_error">The media item couldn\'t be retrieved</string>
    <string name="refresh">Refresh</string>
    <string name="report_bug">Report bug</string>
    <string name="blog_not_found">An error occurred when accessing this blog</string>
    <string name="post_not_found">An error occurred when loading the post. Refresh your posts and try again.</string>
    <string name="sign_in">Log in</string>
    <string name="signing_out">Logging out…</string>
    <string name="sign_in_wpcom">Log in to WordPress.com</string>
    <string name="learn_more">Learn more</string>
    <string name="uploading_post">Uploading \"%s\"</string>
    <string name="language">Language</string>
    <string name="interface_language">Interface Language</string>
    <string name="signout">Log out</string>
    <string name="undo">Undo</string>
    <string name="never">Never</string>
    <string name="unknown">Unknown</string>
    <string name="off">Off</string>
    <string name="could_not_load_page">Could not load page</string>
    <string name="send">Send</string>
    <string name="swipe_for_more">Swipe for more</string>
    <string name="confirm">Confirm</string>
    <string name="cant_open_url">Unable to open the link</string>
    <string name="retry">Retry</string>
    <string name="invalid_ip_or_range">Invalid IP or IP range</string>
    <string name="copy">Copy</string>
    <string name="error_please_choose_browser">Error opening the default web browser. Please choose another app:</string>
    <string name="delete_yes">Delete</string>
    <string name="add_count">Add %d</string>
    <string name="preview_count">Preview %d</string>
    <string name="write_post">Write Post</string>
    <string name="dismiss">dismiss</string>
    <string name="exit">exit</string>
    <string name="ok">OK</string>

    <string name="button_not_now">Not now</string>

    <string name="latitude_longitude">%1$f, %2$f</string>
    <string name="author_name_blog_name">%1$s, %2$s</string>
    <string name="at_username">\@%s</string>

    <!-- CAB -->
    <string name="cab_selected">%d selected</string>

    <!-- Media  -->
    <string name="media_all">All</string>
    <string name="media_images">Images</string>
    <string name="media_documents">Documents</string>
    <string name="media_videos">Videos</string>
    <string name="media_audio">Audio</string>
    <string name="media_gallery_column_count_single">1 column</string>
    <string name="media_gallery_column_count_multi">%d columns</string>
    <string name="media_gallery_type_thumbnail_grid">Thumbnail grid</string>
    <string name="media_gallery_type_squares">Squares</string>
    <string name="media_gallery_type_tiled">Tiled</string>
    <string name="media_gallery_type_circles">Circles</string>
    <string name="media_gallery_type_slideshow">Slideshow</string>
    <string name="media_insert_title">Add multiple photos</string>
    <string name="media_insert_individually">Add individually</string>
    <string name="media_insert_as_gallery">Add as gallery</string>
    <string name="media_downloading">Saving media to this device</string>
    <string name="wp_media_title">WordPress media</string>
    <string name="pick_photo">Select photo</string>
    <string name="pick_video">Select video</string>
    <string name="capture_or_pick_photo">Capture or select photo</string>
    <string name="reader_toast_err_get_post">Unable to retrieve this post</string>
    <string name="media_error_no_permission">You don\'t have permission to view the media library</string>
    <string name="media_error_no_permission_upload">You don\'t have permission to upload media to the site</string>
    <string name="media_error_http_too_large_photo_upload">Image too large to upload. Try changing Optimize Images in your app\'s settings</string>
    <string name="media_error_http_too_large_video_upload">Video too large to upload</string>
    <string name="media_error_exceeds_php_filesize">File exceeds the maximum upload size for this site</string>
    <string name="media_error_exceeds_memory_limit">File too large to be uploaded on this site</string>
    <string name="media_error_internal_server_error">Upload error. Try changing Optimize Images in your app\'s settings</string>
    <string name="media_error_timeout">Server took too long to respond</string>
    <string name="share_media_permission_required">Permissions required in order to share images or videos</string>
    <string name="media_fetching">Fetching media…</string>
    <string name="media_upload_error">Media upload error occurred</string>
    <string name="media_generic_error">Media error occurred</string>
    <string name="media_space_used">%1$s used</string>

    <string name="media_upload_state_queued">Queued</string>
    <string name="media_upload_state_uploading">Uploading</string>
    <string name="media_upload_state_deleting">Deleting</string>
    <string name="media_upload_state_deleted">Deleted</string>
    <string name="media_upload_state_failed">Upload Failed</string>
    <string name="media_upload_state_uploaded">Uploaded</string>

    <string name="media_encoder_quality_80">Low</string>
    <string name="media_encoder_quality_85">Medium</string>
    <string name="media_encoder_quality_90">High</string>
    <string name="media_encoder_quality_95">Very High</string>
    <string name="media_encoder_quality_100">Maximum</string>

    <!-- Edit Media -->
    <string name="media_edit_title_text">Title</string>
    <string name="media_edit_caption_text">Caption</string>
    <string name="media_edit_alttext_text">Alt text</string>
    <string name="media_edit_description_text">Description</string>
    <string name="media_edit_link_text">Link to</string>
    <string name="media_edit_link_hint">Open link in a new window/tab</string>
    <string name="media_edit_failure">Failed to update</string>
    <string name="media_edit_file_details_card_caption">File Details</string>
    <string name="media_edit_customize_card_caption">Customize</string>
    <string name="media_edit_url_caption">URL</string>
    <string name="media_edit_filename_caption">File Name</string>
    <string name="media_edit_filetype_caption">File Type</string>
    <string name="media_edit_image_dimensions_caption">Image Dimensions</string>
    <string name="media_edit_video_dimensions_caption">Video Dimensions</string>
    <string name="media_edit_duration_caption">Duration</string>
    <string name="media_edit_upload_date_caption">Upload Date</string>
    <string name="media_edit_copy_url_toast">URL copied to clipboard</string>
    <string name="fab_content_description_preview">Preview</string>

    <!-- Media settings title -->
    <string name="media_title_image_details">Image details</string>
    <string name="media_title_video_details">Video details</string>
    <string name="media_title_audio_details">Audio details</string>
    <string name="media_title_document_details">Document details</string>

    <!-- Delete Media -->
    <string name="cannot_delete_multi_media_items">Some media can\'t be deleted at this time. Try again later.</string>
    <string name="cannot_retry_deleted_media_item">Media has been removed. Delete it from this post?</string>
    <string name="media_empty_list">You don\'t have any media</string>
    <string name="media_empty_search_list">No media matching your search</string>
    <string name="media_empty_image_list">You don\'t have any images</string>
    <string name="media_empty_videos_list">You don\'t have any videos</string>
    <string name="media_empty_documents_list">You don\'t have any documents</string>
    <string name="media_empty_audio_list">You don\'t have any audio</string>
    <string name="media_empty_upload_media">Upload media</string>
    <string name="delete">Delete</string>
    <string name="confirm_delete_media_image">Delete this image?</string>
    <string name="confirm_remove_media_image">Remove this image from the post?</string>
    <string name="confirm_delete_media_video">Delete this video?</string>
    <string name="deleting_media_dlg">Deleting</string>
    <string name="remove_image_from_post">Remove from post</string>

    <!-- themes -->
    <string name="themes_fetching">Fetching themes…</string>

    <string name="theme_activate_button">Activate</string>
    <string name="theme_fetch_failed">Failed to fetch themes</string>
    <string name="theme_no_search_result_found">Sorry, no themes found.</string>

    <!-- link view -->
    <string name="link_enter_url">URL</string>
    <string name="link_enter_url_text">Link text (optional)</string>
    <string name="create_a_link">Create a link</string>
    <string name="link_open_new_window">Open link in a new window/tab</string>

    <!-- page view -->
    <string name="title">Title</string>
    <string name="pages_empty_list_button">Create a page</string>
    <string name="page_settings">Page settings</string>
    <string name="pages">Pages</string>
    <string name="set_parent">Set Parent</string>
    <string name="page_delete_error">There was a problem deleting the page</string>
    <string name="page_status_change_error">There was a problem changing the page status</string>
    <string name="page_parent_change_error">There was a problem changing the page parent</string>
    <string name="page_delete_dialog_message">Are you sure you want to delete page %s?</string>
    <string name="top_level">Top level</string>
    <string name="page_moved_to_draft">Page has been moved to Drafts</string>
    <string name="page_moved_to_trash">Page has been trashed</string>
    <string name="page_moved_to_published">Page has been published</string>
    <string name="page_moved_to_scheduled">Page has been scheduled</string>
    <string name="page_permanently_deleted">Page has been permanently deleted</string>
    <string name="page_parent_changed">Page parent has been changed</string>

    <!-- posts tab -->
    <string name="untitled">Untitled</string>
    <string name="untitled_in_parentheses">(Untitled)</string>
    <string name="local_draft">Local draft</string>
    <string name="post_uploading">Uploading post</string>
    <string name="post_uploading_draft">Uploading draft</string>
    <string name="post_queued">Queued post</string>
    <string name="posts_empty_list">No posts yet. Why not create one?</string>
    <string name="posts_empty_list_button">Create a post</string>
    <string name="empty_list_default">This list is empty</string>
    <string name="posts_published_empty">You haven\'t published any posts yet</string>
    <string name="posts_scheduled_empty">You don\'t have any scheduled posts</string>
    <string name="posts_draft_empty">You don\'t have any draft posts</string>
    <string name="posts_trashed_empty">You don\'t have any trashed posts</string>
    <string name="multiple_status_label_delimiter" translatable="false">\u0020·\u0020</string>
    <string name="post_list_toggle_item_layout_cards_view">Switch to cards view</string>
    <string name="post_list_toggle_item_layout_list_view">Switch to list view</string>

    <!-- buttons on post cards -->
    <string name="button_edit">Edit</string>
    <string name="button_publish">Publish</string>
    <string name="button_sync">Sync</string>
    <string name="button_view">View</string>
    <string name="button_preview">Preview</string>
    <string name="button_stats">Stats</string>
    <string name="button_trash">Trash</string>
    <string name="button_delete" translatable="false">@string/delete</string>
    <string name="button_more" translatable="false">@string/more</string>
    <string name="button_discard">Discard</string>
    <string name="button_retry">Retry</string>
    <string name="button_move_to_draft">Move to Draft</string>

    <!-- post uploads -->
    <string name="upload_failed_param">Upload failed for \"%s\"</string>

    <string name="media_file_post_singular_mixed_not_uploaded_one_file">1 post with 1 file not uploaded</string>
    <string name="media_file_posts_plural_mixed_not_uploaded_one_file">%1$d posts with 1 file not uploaded</string>
    <string name="media_file_page_singular_mixed_not_uploaded_one_file">1 page with 1 file not uploaded</string>
    <string name="media_file_pages_plural_mixed_not_uploaded_one_file">%1$d pages with 1 file not uploaded</string>
    <string name="media_file_pages_and_posts_mixed_not_uploaded_one_file">%1$d posts / pages with 1 file not uploaded</string>

    <string name="media_file_post_singular_mixed_not_uploaded_files_plural">1 post with %1$d files not uploaded</string>
    <string name="media_file_posts_plural_mixed_not_uploaded_files_plural">%1$d posts with %2$d files not uploaded</string>
    <string name="media_file_page_singular_mixed_not_uploaded_files_plural">1 page with %1$d files not uploaded</string>
    <string name="media_file_pages_plural_mixed_not_uploaded_files_plural">%1$d pages with %2$d files not uploaded</string>
    <string name="media_file_pages_and_posts_mixed_not_uploaded_files_plural">%1$d posts / pages with %2$d files not uploaded</string>

    <string name="media_file_post_singular_only_not_uploaded">1 post not uploaded</string>
    <string name="media_file_posts_plural_only_not_uploaded">%1$d posts not uploaded</string>
    <string name="media_file_page_singular_only_not_uploaded">1 page not uploaded</string>
    <string name="media_file_pages_plural_only_not_uploaded">%1$d pages not uploaded</string>
    <string name="media_file_pages_and_posts_only_not_uploaded">%1$d posts / pages not uploaded</string>

    <string name="media_files_not_uploaded">%d files not uploaded</string>
    <string name="media_files_uploaded">%d files uploaded</string>
    <string name="media_file_not_uploaded">1 file not uploaded</string>
    <string name="media_file_uploaded">1 file uploaded</string>
    <string name="media_files_uploaded_successfully">, %d successfully uploaded</string>
    <string name="media_all_files_uploaded_successfully">%d files uploaded successfully</string>
    <string name="retry_needs_aztec" translatable="false">Retry only available in the Beta editor</string>
    <string name="media_files_uploaded_write_post">Write Post</string>

    <!-- post view -->
    <string name="draft_uploaded">Draft uploaded</string>
    <string name="post_published">Post published</string>
    <string name="post_submitted">Post submitted</string>
    <string name="page_published">Page published</string>
    <string name="post_scheduled">Post scheduled</string>
    <string name="page_scheduled">Page scheduled</string>
    <string name="post_updated">Post updated</string>
    <string name="page_updated">Page updated</string>
    <string name="caption">Caption (optional)</string>
    <string name="horizontal_alignment">Horizontal alignment</string>
    <string name="width">Width</string>
    <string name="featured_in_post">Include image in post content</string>
    <string name="file_not_found">Couldn\'t find the file for upload. Was it deleted or moved?</string>
    <string name="delete_post">Delete post?</string>
    <string name="delete_page">Delete page?</string>
    <string name="posts_fetching">Fetching posts…</string>
    <string name="pages_fetching">Fetching pages…</string>
    <string name="dialog_confirm_publish_title">Ready to Publish?</string>
    <string name="dialog_confirm_publish_message_post">This post will be published immediately.</string>
    <string name="dialog_confirm_publish_message_page">This page will be published immediately.</string>
    <string name="dialog_confirm_publish_yes">Publish now</string>
    <string name="dialog_confirm_update_title">Ready to Update?</string>
    <string name="dialog_confirm_update_message_post">This published post will be updated immediately.</string>
    <string name="dialog_confirm_update_message_page">This published page will be updated immediately.</string>
    <string name="dialog_confirm_update_yes">Update now</string>
    <string name="dialog_confirm_delete_permanently_post">Are you sure you\'d like to permanently delete this post?</string>

    <!-- post version sync conflict dialog -->
    <string name="dialog_confirm_load_remote_post_title">Resolve sync conflict</string>
    <string name="dialog_confirm_load_remote_post_body">This post has two versions that are in conflict. Select the version you would like to discard.\n\n</string>
    <string name="dialog_confirm_load_remote_post_body_2">Local\nSaved on %s\n\nWeb\nSaved on %s\n</string>
    <string name="dialog_confirm_load_remote_post_discard_local">Discard Local</string>
    <string name="dialog_confirm_load_remote_post_discard_web">Discard Web</string>
    <string name="toast_conflict_updating_post">Updating post</string>
    <string name="snackbar_conflict_local_version_discarded">Local version discarded</string>
    <string name="snackbar_conflict_web_version_discarded">Web version discarded</string>
    <string name="snackbar_conflict_undo">Undo</string>

    <!-- trash post with local changes dialog -->
    <string name="dialog_confirm_trash_losing_local_changes_title">Local changes</string>
    <string name="dialog_confirm_trash_losing_local_changes_message">Trashing this post will discard local changes, are you sure you want to continue?</string>

    <!-- gutenberg informative dialog -->
    <string name="dialog_gutenberg_informative_title">Block Editor Enabled</string>
<<<<<<< HEAD
    <string name="dialog_gutenberg_informative_description_post">This post uses the block editor, which is the default editor for new posts. To enable the classic editor, go to Me > App Settings.</string>
    <string name="dialog_gutenberg_informative_description_page">This page uses the block editor, which is the default editor for new pages. To enable the classic editor, go to Me > App Settings.</string>

=======
    <string name="dialog_gutenberg_informative_description_post">You\'re currently using the block editor to create new posts. Want to use the classic editor by default? Head to Site Settings.</string>
    <string name="dialog_gutenberg_informative_description_page">You\'re currently using the block editor to create new pages. Want to use the classic editor by default? Head to Site Settings.</string>
    
>>>>>>> e1d2c874
    <!-- reload drop down -->
    <string name="loading">Loading…</string>

    <!-- comment view -->
    <string name="on">on</string>
    <string name="comment_status_approved">Approved</string>
    <string name="comment_status_unapproved">Pending</string>
    <string name="comment_status_spam">Spam</string>
    <string name="comment_status_trash">Trashed</string>
    <string name="comment_status_all">All</string>
    <string name="edit_comment">Edit comment</string>
    <string name="comments_empty_list">No comments yet</string>
    <string name="comments_empty_list_filtered_approved">No approved comments</string>
    <string name="comments_empty_list_filtered_pending">No pending comments</string>
    <string name="comments_empty_list_filtered_spam">No spam comments</string>
    <string name="comments_empty_list_filtered_trashed">No trashed comments</string>
    <string name="comment_reply_to_user">Reply to %s</string>
    <string name="comment_trashed">Comment trashed</string>
    <string name="comment_spammed">Comment marked as spam</string>
    <string name="comment_deleted_permanently">Comment deleted</string>
    <string name="comment">Comment</string>
    <string name="comments_fetching">Fetching comments…</string>
    <string name="comment_approved_talkback">Comment approved</string>
    <string name="comment_unapproved_talkback">Comment unapproved</string>
    <string name="comment_liked_talkback">Comment liked</string>
    <string name="comment_unliked_talkback">Comment unliked</string>
    <string name="comment_trash_talkback">Comment sent to trash</string>
    <string name="comment_untrash_talkback">Comment restored</string>
    <string name="comment_delete_talkback">Comment deleted</string>
    <string name="comment_spam_talkback">Comment marked as spam</string>
    <string name="comment_unspam_talkback">Comment marked as not spam</string>
    <string name="comment_title">%s on %s</string>
    <string name="comment_read_source_post">Read the source post</string>

    <!-- comment menu and buttons on comment detail - keep these short! -->
    <string name="mnu_comment_approve">Approve</string>
    <string name="mnu_comment_unapprove">Unapprove</string>
    <string name="mnu_comment_spam">Spam</string>
    <string name="mnu_comment_unspam">Not spam</string>
    <string name="mnu_comment_trash">Trash</string>
    <string name="mnu_comment_untrash">Restore</string>
    <string name="mnu_comment_delete_permanently">Delete</string>
    <string name="mnu_comment_liked">Liked</string>

    <!-- comment dialogs - must be worded to work for moderation of single/multiple comments -->
    <string name="dlg_approving_comments">Approving</string>
    <string name="dlg_unapproving_comments">Unapproving</string>
    <string name="dlg_spamming_comments">Marking as spam</string>
    <string name="dlg_trashing_comments">Sending to trash</string>
    <string name="dlg_deleting_comments">Deleting comments</string>
    <string name="dlg_confirm_trash_comments">Send to trash?</string>
    <string name="trash_yes">Trash</string>
    <string name="trash_no">Don\'t trash</string>

    <!-- comment actions -->
    <string name="reply">Reply</string>
    <string name="trash">Trash</string>
    <string name="like">Like</string>
    <string name="approve">Approve</string>
    <string name="comment_moderated_approved">Comment approved!</string>
    <string name="comment_liked">Comment liked</string>
    <string name="comment_q_action_done_generic">Action done!</string>
    <string name="comment_q_action_processing">Processing…</string>
    <string name="comment_q_action_liking">Liking…</string>
    <string name="comment_q_action_approving">Approving…</string>
    <string name="comment_q_action_replying">Replying…</string>

    <!-- pending draft local notifications -->
    <string name="pending_draft_one_day_1">You drafted \'%1$s\' yesterday. Don\'t forget to publish it!</string>
    <string name="pending_draft_one_day_2">Did you know that \'%1$s\' is still a draft? Publish away!</string>
    <string name="pending_draft_one_week_1">Your draft \'%1$s\' awaits you - be sure to publish it!</string>
    <string name="pending_draft_one_week_2">\'%1$s\' remains a draft. Remember to publish it!</string>
    <string name="pending_draft_one_month">Don\'t leave it hanging! \'%1$s\' is waiting to be published.</string>
    <string name="pending_draft_one_generic">Don\'t leave it hanging! \'%1$s\' is waiting to be published.</string>

    <!-- edit comment view -->
    <string name="hint_comment_content">Comment</string>
    <string name="saving_changes">Saving changes</string>
    <string name="sure_to_cancel_edit_comment">Cancel editing this comment?</string>
    <string name="dlg_sure_to_delete_comment">Permanently delete this comment?</string>
    <string name="dlg_sure_to_delete_comments">Permanently delete these comments?</string>
    <string name="content_required">Comment is required</string>
    <string name="toast_comment_unedited">Comment hasn\'t changed</string>

    <!-- context menu -->
    <string name="remove_account">Remove site</string>

    <!-- page actions -->
    <string name="preview_page">Preview page</string>

    <!-- post actions -->
    <string name="preview_post">Preview post</string>
    <string name="post_trashed">Post sent to trash</string>
    <string name="post_trashing">Post is being trashed</string>
    <string name="post_restored">Post restored</string>
    <string name="post_restoring">Post is being restored</string>
    <string name="post_moving_to_draft">Post is being moved to draft</string>

    <string name="share_link">Share link</string>
    <string name="view_in_browser">View in browser</string>
    <string name="preview">Preview</string>
    <string name="update_verb">Update</string>
    <string name="uploading_title">Uploading…</string>

    <string name="uploading_subtitle_mixed_page_singular_media_plural">1 page, and %1$d of %2$d files remaining</string>
    <string name="uploading_subtitle_mixed_post_singular_media_plural">1 post, and %1$d of %2$d files remaining</string>
    <string name="uploading_subtitle_mixed_pages_plural_media_plural">%1$d pages, and %2$d of %3$d files remaining</string>
    <string name="uploading_subtitle_mixed_posts_plural_media_plural">%1$d posts, and %2$d of %3$d files remaining</string>
    <string name="uploading_subtitle_mixed_pages_and_posts_plural_media_plural">%1$d pages / posts, and %2$d of %3$d files remaining</string>

    <string name="uploading_subtitle_mixed_page_singular_media_one">1 page, and 1 file remaining</string>
    <string name="uploading_subtitle_mixed_post_singular_media_one">1 post, and 1 file remaining</string>
    <string name="uploading_subtitle_mixed_pages_plural_media_one">%1$d pages, and 1 file remaining</string>
    <string name="uploading_subtitle_mixed_posts_plural_media_one">%1$d posts, and 1 file remaining</string>
    <string name="uploading_subtitle_mixed_pages_and_posts_plural_media_one">%1$d pages / posts, and 1 file remaining</string>

    <string name="uploading_subtitle_posts_only_plural">%1$d posts remaining</string>
    <string name="uploading_subtitle_pages_only_plural">%1$d pages remaining</string>
    <string name="uploading_subtitle_posts_only_one">1 post remaining</string>
    <string name="uploading_subtitle_pages_only_one">1 page remaining</string>
    <string name="uploading_subtitle_pages_posts">%1$d pages / posts remaining</string>
    <string name="uploading_subtitle_media_only">%1$d of %2$d files remaining</string>
    <string name="uploading_subtitle_media_only_one">1 file remaining</string>
    <string name="uploading_media">Uploading media…</string>

    <!-- new account view -->
    <string name="no_site_error">The site at this address is not a WordPress site. For us to connect to it, the site must use WordPress.</string>

    <!-- category management -->
    <string name="categories">Categories</string>
    <string name="add_new_category">Add new category</string>
    <string name="category_name">Category name</string>
    <string name="category_parent">Parent category (optional):</string>
    <string name="adding_cat_failed">Adding category failed</string>
    <string name="adding_cat_success">Category added successfully</string>
    <string name="cat_name_required">The category name field is required</string>
    <string name="top_level_category_name">Top level</string>


    <!-- action from share intents -->
    <string name="share_action_post">Add to new post</string>
    <string name="share_action_media">Add to media library</string>
    <string name="share_intent_pick_site">Pick site</string>
    <string name="share_intent_adding_to">Adding to</string>
    <string name="share_action">Share</string>
    <string name="cant_share_no_visible_blog">You can\'t share to WordPress without a visible blog</string>

    <!-- file errors -->
    <string name="file_error_create">Couldn\'t create temp file for media upload. Make sure there is enough free space on your device.</string>

    <!-- SD Card errors -->
    <string name="sdcard_title">SD Card Required</string>
    <string name="sdcard_message">A mounted SD card is required to upload media</string>

    <!--     Begin     -->
    <!-- Site Settings -->
    <!--               -->

    <!-- General -->
    <string name="discussion">Discussion</string>
    <string name="privacy">Privacy</string>
    <string name="related_posts">Related Posts</string>
    <string name="more">More</string>
    <string name="none">None</string>
    <string name="disabled">Disabled</string>
    <string name="comments">Comments</string>
    <string name="close_after">Close after</string>
    <string name="oldest_first">Oldest first</string>
    <string name="newest_first">Newest first</string>
    <string name="days_quantity_one">1 day</string>
    <string name="days_quantity_other">%d days</string>

    <!-- PreferenceCategory Headers -->
    <string name="site_settings_general_header">General</string>
    <string name="site_settings_account_header">Account</string>
    <string name="site_settings_writing_header">Writing</string>
    <string name="site_settings_editor">Editor</string>
    <string name="site_settings_discussion_header" translatable="false">@string/discussion</string>
    <string name="site_settings_discussion_new_posts_header">Defaults for new posts</string>
    <string name="site_settings_comments_header" translatable="false">@string/comments</string>
    <string name="site_settings_advanced_header">Advanced</string>
    <string name="site_settings_traffic_header">Traffic</string>

    <!-- Preference Titles -->
    <string name="site_settings_title_title">Site Title</string>
    <string name="site_settings_tagline_title">Tagline</string>
    <string name="site_settings_address_title">Address</string>
    <string name="site_settings_privacy_title" translatable="false">@string/privacy</string>
    <string name="site_settings_language_title" translatable="false">@string/language</string>
    <string name="site_settings_username_title" translatable="false">@string/username</string>
    <string name="site_settings_password_title" translatable="false">@string/password</string>
    <string name="site_settings_password_dialog_title">Update password</string>
    <string name="site_settings_default_category_title">Default Category</string>
    <string name="site_settings_tags_empty_button">Create a tag</string>
    <string name="site_settings_tags_empty_subtitle">Add your frequently used tags here so they can be quickly selected when tagging your posts</string>
    <string name="site_settings_tags_empty_title">You don\'t have any tags</string>
    <string name="site_settings_tags_empty_title_search">No tags matching your search</string>
    <string name="site_settings_tags_title">Tags</string>
    <string name="site_settings_default_format_title">Default Format</string>
    <string name="site_settings_week_start_title">Week starts on</string>
    <string name="site_settings_date_format_title">Date Format</string>
    <string name="site_settings_time_format_title">Time Format</string>
    <string name="site_settings_timezone_title">Timezone</string>
    <string name="site_settings_timezone_subtitle">Choose a city in your timezone</string>
    <string name="site_settings_posts_per_page_title">Posts per page</string>
    <string name="site_settings_format_entry_custom">Custom</string>
    <string name="site_settings_format_hint_custom">Custom format</string>
    <string name="site_settings_format_help">Learn more about date &amp; time formatting</string>
    <string name="site_settings_image_original_size">Original Size</string>
    <string name="site_settings_optimize_images">Optimize Images</string>
    <string name="site_settings_default_image_width_title" translatable="false">@string/max_thumbnail_px_size</string>
    <string name="site_settings_default_image_quality_title" translatable="false">@string/image_quality</string>
    <string name="site_settings_optimize_videos">Optimize Videos</string>
    <string name="site_settings_default_video_width_title" translatable="false">@string/max_video_resolution</string>
    <string name="site_settings_default_video_quality_title" translatable="false">@string/video_quality</string>
    <string name="site_settings_related_posts_title" translatable="false">@string/related_posts</string>
    <string name="site_settings_more_title" translatable="false">@string/more</string>
    <string name="site_settings_allow_comments_title">Allow Comments</string>
    <string name="site_settings_send_pingbacks_title">Send Pingbacks</string>
    <string name="site_settings_receive_pingbacks_title">Receive Pingbacks</string>
    <string name="site_settings_identity_required_title">Must include name and email</string>
    <string name="site_settings_account_required_title">Users must be logged in</string>
    <string name="site_settings_close_after_title" translatable="false">@string/close_after</string>
    <string name="site_settings_sort_by_title">Sort by</string>
    <string name="site_settings_threading_title">Threading</string>
    <string name="site_settings_paging_title">Paging</string>
    <string name="site_settings_whitelist_title">Automatically approve</string>
    <string name="site_settings_multiple_links_title">Links in comments</string>
    <string name="site_settings_moderation_hold_title">Hold for Moderation</string>
    <string name="site_settings_blacklist_title">Blacklist</string>
    <string name="site_settings_delete_site_title">Delete Site</string>
    <string name="site_settings_timezones_error">Unable to load timezones</string>
    <string name="site_settings_amp_title">Accelerated Mobile Pages (AMP)</string>
    <string name="site_settings_amp_summary">Your WordPress.com site supports the use of Accelerated Mobile Pages, a Google-led initiative that dramatically speeds up loading times on mobile devices</string>
    <string name="site_settings_gutenberg_default_for_new_posts">Use Block Editor</string>
    <string name="site_settings_gutenberg_default_for_new_posts_summary">Edit new posts and pages with the block editor</string>
    <string name="site_settings_password_updated">Password updated</string>
    <string name="site_settings_update_password_message">To reconnect the app to your self-hosted site, enter the site\'s new password here.</string>

    <!-- Media -->
    <string name="site_settings_quota_header">Media</string>
    <string name="site_settings_quota_space_title">Space Used</string>
    <string name="site_settings_quota_space_hint">If you need more space consider upgrading your WordPress plan.</string>
    <string name="site_settings_quota_space_value">%1$s of %2$s</string>
    <string name="site_settings_quota_space_unlimited">%1$s of unlimited</string>

    <!-- these represent a formatted amount along with a measuring unit, i.e. 10 B, or 132 kB, or 10.2 MB, 1,037.76 kB etc. -->
    <string name="file_size_in_bytes">%s B</string>
    <string name="file_size_in_kilobytes">%s kB</string>
    <string name="file_size_in_megabytes">%s MB</string>
    <string name="file_size_in_gigabytes">%s GB</string>
    <string name="file_size_in_terabytes">%s TB</string>

    <!-- Speed up your site -->
    <string name="site_settings_speed_up_your_site">Speed up your site</string>
    <string name="site_settings_serve_images_from_our_servers">Serve images from our servers</string>
    <string name="site_settings_serve_images_from_our_servers_summary">Jetpack will optimize your images and serve them from the server location nearest to your visitors. Using our global content delivery network will boost the loading speed of your site.</string>
    <string name="site_settings_lazy_load_images">"Lazy-load" images</string>
    <string name="site_settings_lazy_load_images_summary">Improve your site\'s speed by only loading images visible on the screen. New images will load just before they scroll into view. This prevents viewers from having to download all the images on a page all at once, even ones they can\'t see.</string>

    <!-- tag list and detail -->
    <string name="tag_name_hint">Tag</string>
    <string name="tag_description_hint">Description</string>
    <string name="add_new_tag">Add New Tag</string>
    <string name="error_tag_exists">A tag with this name already exists</string>
    <string name="dlg_confirm_delete_tag">Permanently delete \'%s\' tag?</string>
    <string name="dlg_deleting_tag">Deleting</string>
    <string name="dlg_saving_tag">Saving</string>

    <!-- Jetpack settings -->
    <string name="jetpack_site_settings_category_title">Jetpack Settings</string>
    <string name="jetpack_security_setting_title">Security</string>
    <string name="jetpack_monitor_uptime_title">Monitor your site\'s uptime</string>
    <string name="jetpack_send_email_notifications_title">Send notifications by email</string>
    <string name="jetpack_send_wp_notifications_title">Send push notifications</string>
    <string name="jetpack_prevent_brute_force_category_title">Brute force attack protection</string>
    <string name="jetpack_prevent_brute_force_title">Block malicious login attempts</string>
    <string name="jetpack_brute_force_whitelist_title">Whitelisted IP addresses</string>
    <string name="jetpack_wpcom_sign_in_category_title">WordPress.com login</string>
    <string name="jetpack_allow_wpcom_sign_in_title">Allow WordPress.com login</string>
    <string name="jetpack_match_wpcom_via_email_title">Match accounts using email</string>
    <string name="jetpack_require_two_factor_title">Require two-step authentication</string>

    <!-- Preference Summaries -->
    <string name="site_settings_privacy_public_summary">Public</string>
    <string name="site_settings_privacy_hidden_summary">Hidden</string>
    <string name="site_settings_privacy_private_summary">Private</string>
    <string name="site_settings_threading_summary">%d levels</string>
    <string name="site_settings_whitelist_all_summary">Comments from all users</string>
    <string name="site_settings_whitelist_known_summary">Comments from known users</string>
    <string name="site_settings_whitelist_none_summary" translatable="false">@string/none</string>
    <string name="site_settings_optimize_images_summary">Enable to resize and compress pictures</string>
    <string name="site_settings_optimize_video_summary">Enable to resize and compress videos</string>

    <string name="detail_approve_manual">Require manual approval for everyone\'s comments.</string>
    <string name="detail_approve_auto_if_previously_approved">Automatically approve if the user has a previously approved comment</string>
    <string name="detail_approve_auto">Automatically approve everyone\'s comments.</string>
    <string-array name="site_settings_auto_approve_details" translatable="false">
        <item>@string/detail_approve_manual</item>
        <item>@string/detail_approve_auto_if_previously_approved</item>
        <item>@string/detail_approve_auto</item>
    </string-array>

    <string name="site_settings_multiple_links_summary_zero">Require approval for more than 0 links</string>
    <string name="site_settings_multiple_links_summary_one">Require approval for more than 1 link</string>
    <string name="site_settings_multiple_links_summary_other">Require approval for more than %d links</string>
    <string name="site_settings_paging_summary_one">1 comment per page</string>
    <string name="site_settings_paging_summary_other">%d comments per page</string>

    <string name="privacy_public">Your site is visible to everyone and may be indexed by search engines</string>
    <string name="privacy_public_not_indexed">Your site is visible to everyone but asks search engines not to index it</string>
    <string name="privacy_private">Your site is visible only to you and users you approve</string>
    <string-array name="privacy_details" translatable="false">
        <item>@string/privacy_public</item>
        <item>@string/privacy_public_not_indexed</item>
        <item>@string/privacy_private</item>
    </string-array>

    <!-- Preference Entries -->
    <string name="approve_manual">No comments</string>
    <string name="approve_auto_if_previously_approved">Known users\' comments</string>
    <string name="approve_auto">All users</string>
    <string-array name="site_settings_auto_approve_entries" translatable="false">
        <item>@string/approve_manual</item>
        <item>@string/approve_auto_if_previously_approved</item>
        <item>@string/approve_auto</item>
    </string-array>

    <string-array name="site_settings_privacy_entries" translatable="false">
        <item>@string/site_settings_privacy_public_summary</item>
        <item>@string/site_settings_privacy_hidden_summary</item>
        <item>@string/site_settings_privacy_private_summary</item>
    </string-array>

    <string-array name="site_settings_sort_entries" translatable="false">
        <item>@string/oldest_first</item>
        <item>@string/newest_first</item>
    </string-array>

    <!-- Hints (long press) -->
    <string name="site_settings_title_hint">In a few words, explain what this site is about</string>
    <string name="site_settings_tagline_hint">A short description or catchy phrase to describe your blog</string>
    <string name="site_settings_address_hint">Changing your address is not currently supported</string>
    <string name="site_settings_privacy_hint">Controls who can see your site</string>
    <string name="site_settings_language_hint">Language this blog is primarily written in</string>
    <string name="site_settings_username_hint">Current user account</string>
    <string name="site_settings_password_hint">Change your password</string>
    <string name="site_settings_category_hint">Sets new post category</string>
    <string name="site_settings_tags_hint">Manage your site\'s tags</string>
    <string name="site_settings_format_hint">Sets new post format</string>
    <string name="site_settings_image_width_hint">Resizes images in posts to this width</string>
    <string name="site_settings_image_quality_hint">Quality of pictures. Higher values mean better quality pictures.</string>
    <string name="site_settings_video_width_hint">Resizes videos in posts to this size</string>
    <string name="site_settings_video_quality_hint">Quality of videos. Higher values mean better quality videos.</string>
    <string name="site_settings_related_posts_hint">Show or hide related posts in reader</string>
    <string name="site_settings_more_hint">View all available Discussion settings</string>
    <string name="site_settings_discussion_hint">View and change your sites discussion settings</string>
    <string name="site_settings_allow_comments_hint">Allow readers to post comments</string>
    <string name="site_settings_send_pingbacks_hint">Attempt to notify any blogs linked to from the article</string>
    <string name="site_settings_receive_pingbacks_hint">Allow link notifications from other blogs</string>
    <string name="site_settings_close_after_hint">Disallow comments after the specified time</string>
    <string name="site_settings_sort_by_hint">Determines the order comments are displayed</string>
    <string name="site_settings_threading_hint">Allow nested comments to a certain depth</string>
    <string name="site_settings_paging_hint">Display comments in chunks of a specified size</string>
    <string name="site_settings_identity_required_hint">Comment author must fill out name and e-mail</string>
    <string name="site_settings_user_account_required_hint">Users must be registered and logged in to comment</string>
    <string name="site_settings_whitelist_hint">Comment author must have a previously approved comment</string>
    <string name="site_settings_multiple_links_hint">Ignores link limit from known users</string>
    <string name="site_settings_moderation_hold_hint">Comments that match a filter are put in the moderation queue</string>
    <string name="site_settings_blacklist_hint">Comments that match a filter are marked as spam</string>

    <!-- Related Posts -->
    <string name="site_settings_rp_switch_title">Show Related Posts</string>
    <string name="site_settings_rp_switch_summary">Related Posts displays relevant content from your site below your posts.</string>
    <string name="site_settings_rp_show_header_title">Show Header</string>
    <string name="site_settings_rp_show_images_title">Show Images</string>
    <string name="site_settings_rp_preview_header" translatable="false">@string/related_posts</string>
    <string name="site_settings_rp_preview1_title">Big iPhone/iPad Update Now Available</string>
    <string name="site_settings_rp_preview1_site">in \"Mobile\"</string>
    <string name="site_settings_rp_preview2_title">The WordPress for Android App Gets a Big Facelift</string>
    <string name="site_settings_rp_preview2_site">in \"Apps\"</string>
    <string name="site_settings_rp_preview3_title">Upgrade Focus: VideoPress For Weddings</string>
    <string name="site_settings_rp_preview3_site">in \"Upgrade\"</string>

    <!-- Learn More -->
    <string name="site_settings_learn_more_header" translatable="false">@string/learn_more</string>
    <string name="site_settings_learn_more_caption">You can override these settings for individual posts.</string>

    <!-- List Editors (Blacklist, Hold for Moderation) -->
    <string name="site_settings_list_editor_summary_one">1 item</string>
    <string name="site_settings_list_editor_summary_other">%d items</string>

    <string name="site_settings_list_editor_action_mode_title">Selected %1$d</string>
    <string name="site_settings_list_editor_no_items_text">No items</string>
    <string name="site_settings_list_editor_input_hint">Enter a word or phrase</string>
    <string name="site_settings_hold_for_moderation_description">When a comment contains any of these words in its content, name, URL, e-mail, or IP, it will be held in the moderation queue. You can enter partial words, so \"press\" will match \"WordPress.\"</string>
    <string name="site_settings_blacklist_description">When a comment contains any of these words in its content, name, URL, e-mail, or IP, it will be marked as spam. You can enter partial words, so \"press\" will match \"WordPress.\"</string>
    <string name="site_settings_jetpack_whitelist_description">You may whitelist an IP address or series of addresses preventing them from ever being blocked by Jetpack. IPv4 and IPv6 are acceptable. To specify a range, enter the low value and high value separated by a dash. Example: 12.12.12.1–12.12.12.100</string>

    <!-- Dialogs -->
    <string name="site_settings_discussion_title" translatable="false">@string/discussion</string>
    <string name="site_settings_close_after_dialog_title">Close commenting</string>
    <string name="site_settings_paging_dialog_header">Comments per page</string>
    <string name="site_settings_paging_dialog_description">Break comment threads into multiple pages.</string>
    <string name="site_settings_threading_dialog_header">Thread up to</string>
    <string name="site_settings_threading_dialog_description">Allow comments to be nested in threads.</string>
    <string name="site_settings_close_after_dialog_header" translatable="false">@string/close_after</string>
    <string name="site_settings_close_after_dialog_description">Automatically close comments on articles.</string>
    <string name="site_settings_close_after_dialog_switch_text">Automatically close</string>

    <!-- Errors -->
    <string name="site_settings_unknown_language_code_error">Language code not recognized</string>
    <string name="site_settings_disconnected_toast">No connection. Editing is disabled.</string>

    <!--               -->
    <!-- Site Settings -->
    <!--      End      -->

    <!-- preferences -->
    <string name="open_source_licenses">Open source licenses</string>
    <string name="preference_open_device_settings">Open device settings</string>
    <string name="preference_collect_information">Collect information</string>
    <string name="preference_crash_reports">Crash reports</string>
    <string name="preference_crash_reports_summary">Allow automatic crash reports to help us improve the app\'s performance.</string>
    <string name="preference_privacy_settings">Privacy settings</string>
    <string name="cookie_policy_learn_more_header">Cookie Policy</string>
    <string name="cookie_policy_learn_more_caption">Share information with our analytics tool about your use of services while logged in to your WordPress.com account.</string>
    <string name="privacy_policy_learn_more_header">Privacy Policy</string>
    <string name="privacy_policy_learn_more_caption">This information helps us improve our products, make marketing to you more relevant, personalize your WordPress.com experience, and more as detailed in our privacy policy.</string>
    <string name="third_party_policy_learn_more_header">Third Party Policy</string>
    <string name="third_party_policy_learn_more_caption">We use other tracking tools, including some from third parties. Read about these and how to control them.</string>
    <string name="privacy_policy_read">Read privacy policy</string>
    <string name="preference_strip_image_location">Remove location from media</string>

    <!-- stats -->
    <string name="stats">Stats</string>
    <string name="stats_for">Stats for %s</string>
    <string name="stats_other_recent_stats_label">Other Recent Stats</string>
    <string name="stats_other_recent_stats_moved_label">Looking for your Other Recent Stats? We\'ve moved them to the Insights page.</string>
    <string name="stats_view_all">View all</string>
    <string name="stats_view">View</string>
    <string name="stats_pagination_label">Page %1$s of %2$s</string>
    <string name="stats_no_activity_this_period">No activity this period</string>
    <string name="stats_default_number_zero" translatable="false">0</string>
    <string name="stats_jetpack_connection_setup_info">To use Stats on your WordPress site, you\'ll need to install the Jetpack plugin.</string>
    <string name="stats_jetpack_connection_setup">Install Jetpack</string>
    <string name="stats_jetpack_connection_faq">Jetpack FAQ</string>
    <string name="content_description_people_looking_charts">People looking at graphs and charts</string>
    <string name="jetpack_connection_terms_and_conditions">By setting up Jetpack you agree to our %1$sterms and conditions%2$s</string>

    <!-- Stats refresh -->
    <string name="stats_no_data_yet">No data yet</string>
    <string name="stats_no_data_for_period">No data for this period</string>
    <string name="stats_empty_insights_title">No insights added yet</string>
    <string name="stats_manage_insights">Manage Insights</string>
    <string name="stats_followers_wordpress_com">WordPress.com</string>
    <string name="stats_followers_email">Email</string>
    <string name="stats_followers_count_message">Total %1$s Followers: %2$s</string>
    <string name="stats_follower_label">Follower</string>
    <string name="stats_follower_since_label">Since</string>
    <string name="stats_comments_authors">Authors</string>
    <string name="stats_comments_posts_and_pages">Posts and pages</string>
    <string name="stats_comments_author_label">Author</string>
    <string name="stats_comments_title_label">Title</string>
    <string name="stats_comments_label">Comments</string>
    <string name="stats_posts_and_pages_title_label">Title</string>
    <string name="stats_posts_and_pages_views_label">Views</string>
    <string name="stats_tags_and_categories_title_label">Title</string>
    <string name="stats_tags_and_categories_views_label">Views</string>
    <string name="stats_category_folded_name">%1$s | %2$s</string>
    <string name="stats_publicize_service_label">Service</string>
    <string name="stats_publicize_followers_label">Followers</string>
    <string name="stats_from_to_dates_in_week_label">%1$s - %2$s</string>
    <string name="stats_item_settings">Stats item settings</string>
    <string name="stats_cannot_be_started">We cannot open the statistics at the moment. Please try again later</string>
    <string name="stats_traffic_increase">+%1$s (%2$s%%)</string>
    <string name="stats_traffic_change">%1$s (%2$s%%)</string>
    <string name="stats_fewer_posts">Fewer posts</string>
    <string name="stats_more_posts">More posts</string>
    <string name="stats_site_not_loaded_yet" tools:ignore="UnusedResources">Site not loaded yet</string>
    <string name="showing_stats_for">Showing stats for:</string>
    <string name="stats_menu_move_up">Move up</string>
    <string name="stats_menu_move_down">Move down</string>
    <string name="stats_menu_remove">Remove from insights</string>

    <!-- Stats accessibility strings -->
    <string name="stats_loading_card">Loading selected card data</string>
    <string name="stats_bar_chart_content_description">Graph of site views.</string>
    <string name="stats_overview_content_description">%1$s %2$s for period: %3$s, change from previous period - %4$s</string>
    <string name="stats_graph_updated">Graph updated.</string>
    <string name="stats_expand_content_description">Expand</string>
    <string name="stats_collapse_content_description">Collapse</string>
    <string name="stats_item_expanded">Item expanded</string>
    <string name="stats_item_collapsed">Item collapsed</string>
    <string name="stats_posting_activity_graph">Graph of posting activity.</string>
    <string name="stats_list_item_description">%1$s: %2$s, %3$s: %4$s</string>

    <string name="stats_manage_your_stats">Manage Your Stats</string>
    <string name="stats_management_news_card_message">Choose what stats to see, and focus on the data you care most about. Tap %1$s at the bottom of Insights to customise your stats.</string>
    <string name="stats_management_try_it_now">Try it now</string>
    <string name="stats_management_dismiss_insights_news_card">Dismiss</string>
    <string name="stats_management_edit">Edit</string>
    <string name="stats_management_new">New</string>

    <!-- Stats refreshed widgets -->

    <string name="stats_widget_add">Add widget</string>
    <string name="stats_widget_views_title">Views This Week</string>
    <string name="stats_widget_all_time_title">All-time</string>
    <string name="stats_widget_site">Site</string>
    <string name="stats_widget_site_caption">Select your site</string>
    <string name="stats_widget_color">Color</string>
    <string name="stats_widget_color_light">Light</string>
    <string name="stats_widget_color_dark">Dark</string>
    <string name="stats_widget_select_your_site">Select your site</string>
    <string name="stats_widget_select_color">Color</string>
    <string name="stats_widget_select_type">Type</string>
    <string name="stats_widget_error_no_data">Couldn\'t load data</string>
    <string name="stats_widget_error_no_network">No network available</string>
    <string name="stats_widget_error_no_access_token">To view your stats, log in to the WordPress.com account.</string>

    <!-- Jetpack install -->
    <string name="jetpack">Jetpack</string>
    <string name="install_jetpack">Install Jetpack</string>
    <string name="install_jetpack_message">Your website credentials will not be stored and are used only for the purpose of installing Jetpack.</string>
    <string name="installing_jetpack">Installing Jetpack</string>
    <string name="installing_jetpack_message">Installing Jetpack on your site. This can take up to a few minutes to complete.</string>
    <string name="jetpack_installed">Jetpack installed</string>
    <string name="jetpack_installed_message">Now that Jetpack is installed, we just need to get you set up. This will only take a minute.</string>
    <string name="jetpack_installation_problem">There was a problem</string>
    <string name="jetpack_installation_problem_message">Jetpack could not be installed at this time.</string>
    <string name="install_jetpack_continue">Set up</string>
    <string name="install_jetpack_retry">Retry</string>
    <string name="login_to_to_connect_jetpack">Log in to the WordPress.com account you used to connect Jetpack.</string>

    <!-- activity log -->
    <string name="activity">Activity</string>
    <string name="activity_log">Activity Log</string>
    <string name="activity_log_icon">Activity icon</string>
    <string name="activity_log_event">Event</string>
    <string name="rewind">Rewind</string>
    <string name="activity_log_button">Activity Log action button</string>
    <string name="activity_log_jetpack_icon">Jetpack icon</string>
    <string name="activity_log_empty_title">No activity yet</string>
    <string name="activity_log_empty_subtitle">When you make changes to your site you\'ll be able to see your activity history here</string>
    <string name="activity_log_rewind_started_snackbar_message">Your site is being restored\nRewinding to %1$s %2$s</string>
    <string name="activity_log_rewind_finished_snackbar_message">Your site has been successfully restored\nRewound to %1$s %2$s</string>
    <string name="activity_log_rewind_finished_snackbar_message_no_dates">Your site has been successfully restored</string>
    <string name="activity_log_currently_restoring_title">Currently restoring your site</string>
    <string name="activity_log_currently_restoring_message">Rewinding to %1$s %2$s</string>
    <string name="activity_log_currently_restoring_message_no_dates">Rewind in progress</string>
    <string name="activity_log_rewind_site">Rewind Site</string>
    <string name="activity_log_rewind_dialog_message">Are you sure you want to rewind your site back to %1$s at %2$s? This will remove all content and options created or changed since then.</string>
    <string name="activity_log_limited_content_on_free_plan">Since you\'re on a free plan, you\'ll see limited events in your activity.</string>

    <!-- stats: errors -->
    <string name="stats_no_blog">Stats couldn\'t be loaded for the required blog</string>
    <string name="stats_generic_error">Required Stats couldn\'t be loaded</string>
    <string name="stats_sign_in_jetpack_different_com_account">To view your stats, log in to the WordPress.com account you used to connect Jetpack.</string>
    <string name="stats_enable_rest_api_in_jetpack">To view your stats, enable the JSON API module in Jetpack.</string>

    <!-- stats: Widget labels -->
    <string name="stats_widget_name">WordPress Today\'s Stats</string>
    <string name="stats_widget_name_for_blog">Today\'s Stats for %1$s</string>
    <string name="stats_widget_loading_data">Loading data…</string>
    <string name="stats_widget_error_generic">Stats couldn\'t be loaded</string>
    <string name="stats_widget_error_no_account">Please login into WordPress</string>
    <string name="stats_widget_error_no_permissions">Your WordPress.com account can\'t access Stats on this blog</string>
    <string name="stats_widget_error_no_visible_blog">Stats couldn\'t be accessed without a visible blog</string>
    <string name="stats_widget_error_readd_widget">Please remove the widget and re-add it again</string>
    <string name="stats_widget_error_jetpack_no_blogid">Please access the Stats in the app, and try adding the widget later</string>

    <!-- stats: Widget Promote Dialog -->
    <string name="stats_widget_promo_title">Home Screen Stats Widget</string>
    <string name="stats_widget_promo_desc">Add the widget to your home screen to access your Stats in one click.</string>
    <string name="stats_widget_promo_ok_btn_label">OK, got it</string>

    <!-- stats: labels for timeframes -->
    <string name="stats_timeframe_today">Today</string>
    <string name="stats_timeframe_yesterday">Yesterday</string>
    <string name="stats_timeframe_days">Days</string>
    <string name="stats_timeframe_weeks">Weeks</string>
    <string name="stats_timeframe_months">Months</string>
    <string name="stats_timeframe_years">Years</string>

    <string name="stats_views">Views</string>
    <string name="stats_views_with_date_param">Views: %s</string>
    <string name="stats_visitors">Visitors</string>
    <string name="stats_likes">Likes</string>
    <string name="stats_comments" translatable="false">@string/comments</string>

    <!-- stats: labels for the views -->
    <string name="stats_view_visitors_and_views">Visitors and Views</string>
    <string name="stats_view_countries">Countries</string>
    <string name="stats_view_top_posts_and_pages">Posts &amp; Pages</string>
    <string name="stats_view_clicks">Clicks</string>
    <string name="stats_view_tags_and_categories">Tags &amp; Categories</string>
    <string name="stats_view_authors">Authors</string>
    <string name="stats_view_referrers">Referrers</string>
    <string name="stats_view_videos">Videos</string>
    <string name="stats_view_comments" translatable="false">@string/comments</string>
    <string name="stats_view_search_terms">Search Terms</string>
    <string name="stats_view_publicize">Publicize</string>
    <string name="stats_view_followers">Followers</string>
    <string name="stats_view_follower_totals">Followers Totals</string>

    <!-- stats: label for the entries -->
    <string name="stats_entry_country">Country</string>
    <string name="stats_entry_posts_and_pages">Title</string>
    <string name="stats_entry_clicks_link">Link</string>
    <string name="stats_entry_tags_and_categories">Topic</string>
    <string name="stats_entry_authors">Author</string>
    <string name="stats_entry_referrers">Referrer</string>
    <string name="stats_entry_video_plays">Video</string>
    <string name="stats_entry_top_commenter">Author</string>
    <string name="stats_entry_publicize">Service</string>
    <string name="stats_entry_followers">Follower</string>
    <string name="stats_entry_search_terms">Search Term</string>

    <!-- stats: label for the totals -->
    <string name="stats_totals_views">Views</string>
    <string name="stats_totals_clicks">Clicks</string>
    <string name="stats_totals_plays">Plays</string>
    <string name="stats_totals_comments" translatable="false">@string/comments</string>
    <string name="stats_totals_publicize">Followers</string>
    <string name="stats_totals_followers">Since</string>

    <!-- stats: empty list strings -->
    <string name="stats_empty_geoviews">No countries recorded</string>
    <string name="stats_empty_geoviews_desc">Explore the list to see which countries and regions generate the most traffic to your site.</string>
    <string name="stats_empty_top_posts_title">No posts or pages viewed</string>
    <string name="stats_empty_top_posts_desc">Discover what your most-viewed content is, and check how individual posts and pages perform over time.</string>
    <string name="stats_empty_referrers_title">No referrers recorded</string>
    <string name="stats_empty_referrers_desc">Learn more about your site’s visibility by looking at the websites and search engines that send the most traffic your way</string>
    <string name="stats_empty_clicks_title">No clicks recorded</string>
    <string name="stats_empty_clicks_desc">When your content includes links to other sites, you’ll see which ones your visitors click on the most.</string>
    <string name="stats_empty_top_authors_desc">Track the views on each contributor\'s posts, and zoom in to discover the most popular content by each author.</string>
    <string name="stats_empty_tags_and_categories">No tagged posts or pages viewed</string>
    <string name="stats_empty_tags_and_categories_desc">Get an overview of the most popular topics on your site, as reflected in your top posts from the past week.</string>
    <string name="stats_empty_video">No videos played</string>
    <string name="stats_empty_video_desc">If you\'ve uploaded videos using VideoPress, find out how many times they’ve been watched.</string>
    <string name="stats_empty_comments">No comments yet</string>
    <string name="stats_empty_comments_desc">If you allow comments on your site, track your top commenters and discover what content sparks the liveliest conversations, based on the most recent 1,000 comments.</string>
    <string name="stats_bar_graph_empty">No stats available</string>
    <string name="stats_empty_publicize">No publicize followers recorded</string>
    <string name="stats_empty_publicize_desc">Keep track of your followers from various social networking services using publicize.</string>
    <string name="stats_empty_followers">No followers</string>
    <string name="stats_empty_followers_desc">Keep track of your overall number of followers, and how long each one has been following your site.</string>
    <string name="stats_empty_search_terms">No search terms recorded</string>
    <string name="stats_empty_search_terms_desc">Learn more about your search traffic by looking at the terms your visitors searched for to find your site.</string>

    <!-- stats: comments -->
    <string name="stats_comments_by_authors">By Authors</string>
    <string name="stats_comments_by_posts_and_pages">By Posts &amp; Pages</string>
    <string name="stats_comments_total_comments_followers">Total posts with comment followers: %1$s</string>

    <!-- stats: referrers -->
    <string name="stats_referrers_spam">Spam</string>
    <string name="stats_referrers_unspam">Not spam</string>
    <string name="stats_referrers_marking_spam">Marking as spam</string>
    <string name="stats_referrers_marking_not_spam">Marking as not spam</string>
    <string name="stats_referrers_spam_generic_error">Something went wrong during the operation. The spam state wasn\'t changed.</string>

    <!-- stats: followers -->
    <string name="stats_followers_wpcom_selector">WordPress.com</string>
    <string name="stats_followers_email_selector">Email</string>
    <string name="stats_followers_total_wpcom">Total WordPress.com Followers: %1$s</string>
    <string name="stats_followers_total_email">Total Email Followers: %1$s</string>
    <string name="stats_followers_total_wpcom_paged">Showing %1$d - %2$d of %3$s WordPress.com Followers</string>
    <string name="stats_followers_total_email_paged">Showing %1$d - %2$d of %3$s Email Followers</string>
    <string name="stats_followers_seconds_ago">seconds ago</string>
    <string name="stats_followers_a_minute_ago">a minute ago</string>
    <string name="stats_followers_minutes">%1$d minutes</string>
    <string name="stats_followers_an_hour_ago">an hour ago</string>
    <string name="stats_followers_hours">%1$d hours</string>
    <string name="stats_followers_a_day">A day</string>
    <string name="stats_followers_days">%1$d days</string>
    <string name="stats_followers_a_month">A month</string>
    <string name="stats_followers_months">%1$d months</string>
    <string name="stats_followers_a_year">A year</string>
    <string name="stats_followers_years">%1$d years</string>

    <!-- stats: search terms -->
    <string name="stats_search_terms_unknown_search_terms">Unknown Search Terms</string>

    <!-- stats: Authors -->
    <string name="stats_unknown_author">Unknown Author</string>

    <!-- Stats: Single post details view -->
    <string name="stats_period">Period</string>
    <string name="stats_total">Total</string>
    <string name="stats_overall">Overall</string>
    <string name="stats_months_and_years">Months and Years</string>
    <string name="stats_average_per_day">Average per Day</string>
    <string name="stats_recent_weeks">Recent Weeks</string>

    <!-- Stats insights -->
    <string name="stats_insights">Insights</string>
    <string name="stats_insights_all_time">All-time posts, views, and visitors</string>
    <string name="stats_insights_today">Today\'s Stats</string>
    <string name="stats_insights_latest_post_no_title">(no title)</string>
    <string name="stats_insights_latest_post_summary">Latest Post Summary</string>
    <string name="stats_insights_latest_post_trend">It\'s been %1$s since %2$s was published. Here\'s how the post has performed so far…</string>
    <string name="stats_insights_popular">Most Popular Time</string>
    <string name="stats_insights_this_year_site_stats">This Year</string>
    <string name="stats_insights_annual_site_stats">Annual Site Stats</string>
    <string name="stats_insights_year">Year</string>
    <string name="stats_insights_posts">Posts</string>
    <string name="stats_insights_total_comments">Total comments</string>
    <string name="stats_insights_average_comments">Avg comments/post</string>
    <string name="stats_insights_total_likes">Total likes</string>
    <string name="stats_insights_average_likes">Avg likes/post</string>
    <string name="stats_insights_total_words">Total words</string>
    <string name="stats_insights_average_words">Avg words/post</string>
    <string name="stats_insights_best_day">Best Day</string>
    <string name="stats_insights_best_hour">Best Hour</string>
    <string name="stats_insights_most_popular_day">Most popular day</string>
    <string name="stats_insights_most_popular_hour">Most popular hour</string>
    <string name="stats_insights_most_popular_percent_views">%1$d%% of views</string>
    <string name="stats_insights_best_ever">Best Views Ever</string>
    <string name="stats_insights_today_stats">Today</string>

    <!-- Stats refreshed insights -->
    <string name="stats_insights_all_time_stats">All-time</string>
    <string name="stats_insights_tags_and_categories">Tags and Categories</string>
    <string name="stats_insights_latest_post_empty">You haven\'t published any posts yet. Once you start publishing, your latest post\'s summary will appear here:</string>
    <string name="stats_insights_latest_post_with_no_engagement">It\'s been %1$s since %2$s was published. Get the ball rolling and increase your post views by sharing your post:</string>
    <string name="stats_insights_latest_post_message">It’s been %1$s since %2$s was published. Here’s how the post performed so far:</string>
    <string name="stats_insights_create_post">Create post</string>
    <string name="stats_insights_share_post">Share post</string>
    <string name="stats_insights_view_more">View more</string>
    <string name="stats_insights_load_more" tools:ignore="UnusedResources">Load more</string>
    <string name="stats_insights_facebook">Facebook</string>
    <string name="stats_insights_twitter">Twitter</string>
    <string name="stats_insights_tumblr">Tumblr</string>
    <string name="stats_insights_google_plus">Google+</string>
    <string name="stats_insights_linkedin">LinkedIn</string>
    <string name="stats_insights_social">Social</string>
    <string name="stats_insights_path">Path</string>
    <string name="stats_most_popular_percent_views">%1$d%% of views</string>
    <string name="stats_insights_posting_activity">Posting Activity</string>
    <string name="stats_insights_management_title">Only see the most relevant stats. Add and organise your insights below.</string>
    <string name="stats_insights_add_insights_header">Add Insights</string>
    <string name="stats_insights_management_drag_and_drop_hint">Items shown above will show in your Insights tab. Drag and drop to customize.</string>

    <!-- Stats refreshed widgets -->
    <string name="stats_widget_log_in_message">Please log in to the WordPress app to add a widget.</string>
    <string name="stats_widget_weekly_views_name">Views this week</string>
    <string name="stats_widget_all_time_insights_name">All-time</string>
    <string name="stats_widget_today_insights_name">Today</string>
    <string name="stats_widget_minified_name">At a glance</string>

    <!-- Stats post detail -->
    <string name="stats_detail_months_and_years">Months and Years</string>
    <string name="stats_months_and_years_period_label">Period</string>
    <string name="stats_months_and_years_views_label">Views</string>
    <string name="stats_detail_average_views_per_day">Avg. Views Per Day</string>
    <string name="stats_detail_recent_weeks">Recent Weeks</string>

    <string name="stats_posts_and_pages">Posts and Pages</string>
    <string name="stats_referrers">Referrers</string>
    <string name="stats_referrer_label">Referrer</string>
    <string name="stats_referrer_views_label">Views</string>
    <string name="stats_clicks">Clicks</string>
    <string name="stats_clicks_link_label">Link</string>
    <string name="stats_clicks_label">Clicks</string>
    <string name="stats_countries">Countries</string>
    <string name="stats_country_label">Country</string>
    <string name="stats_country_views_label">Views</string>
    <string name="stats_videos">Videos</string>
    <string name="stats_videos_title_label">Title</string>
    <string name="stats_videos_views_label">Views</string>
    <string name="stats_search_terms">Search Terms</string>
    <string name="stats_search_terms_label">Search Term</string>
    <string name="stats_search_terms_views_label">Views</string>
    <string name="stats_authors">Authors</string>
    <string name="stats_author_label">Author</string>
    <string name="stats_author_views_label">Views</string>
    <string name="stats_post_label">Post</string>
    <string name="stats_post_views_label">Views</string>

    <string name="stats_select_previous_period_description">Select previous period</string>
    <string name="stats_select_next_period_description">Select next period</string>

    <string name="stats_loading_error">Data not loaded</string>
    <string name="stats_loading_block_error">There was a problem loading your data, refresh your page to try again.</string>

    <!-- invalid_url -->
    <string name="invalid_site_url_message">Check that the site URL entered is valid</string>

    <!-- QuickPress -->
    <string name="quickpress_window_title">Select blog for QuickPress shortcut</string>
    <string name="quickpress_add_error">Shortcut name can\'t be empty</string>
    <string name="quickpress_add_alert_title">Set shortcut name</string>
    <string name="quickpress_shortcut_with_account_param">QP %s</string>

    <!-- HTTP Authentication -->
    <string name="httpuser">HTTP username</string>
    <string name="httppassword">HTTP password</string>
    <string name="settings">Settings</string>
    <string name="http_authorization_required">Authorization required</string>

    <!-- post scheduling and password -->
    <string name="submit_for_review">Submit</string>
    <string name="schedule_verb">Schedule</string>

    <!-- notifications -->
    <string name="note_reply_successful">Reply published</string>
    <string name="new_notifications">%d new notifications</string>
    <string name="more_notifications">and %d more.</string>
    <string name="notifications_empty_list">No notifications</string>
    <string name="notifications_empty_all">No notifications…yet.</string>
    <string name="notifications_empty_unread">You\'re all up to date!</string>
    <string name="notifications_empty_comments">No comments yet</string>
    <string name="notifications_empty_followers">No followers yet</string>
    <string name="notifications_empty_likes">No likes yet</string>
    <string name="notifications_empty_action_all">Get active! Comment on posts from blogs you follow.</string>
    <string name="notifications_empty_action_unread">Reignite the conversation: write a new post</string>
    <string name="notifications_empty_action_comments">Join a conversation: comment on posts from blogs you follow</string>
    <string name="notifications_empty_action_followers_likes">Get noticed: comment on posts you\'ve read</string>
    <string name="notifications_jetpack_connection_setup_info">To get helpful notifications on your device from your WordPress site, you\'ll need to install the Jetpack plugin. Would you like to set up Jetpack?</string>
    <string name="notifications_empty_view_reader">Go to Reader</string>
    <string name="content_description_person_reading_device_notification">Person reading device with notifications</string>
    <string name="older_two_days">Older than 2 days</string>
    <string name="older_last_week">Older than a week</string>
    <string name="older_month">Older than a month</string>
    <string name="error_notification_open">Could not open notification</string>
    <string name="ignore">Ignore</string>
    <string name="push_auth_expired">The request has expired. Log in to WordPress.com to try again.</string>
    <string name="follows">Follows</string>
    <string name="notifications_label_new_notifications">New notifications</string>
    <string name="notifications_label_new_notifications_subtitle">Tap to show them</string>
    <string name="notifications_tab_title_all">All</string>
    <string name="notifications_tab_title_unread">Unread</string>
    <string name="notifications_tab_title_comments" translatable="false">@string/comments</string>
    <string name="notifications_tab_title_follows" translatable="false">@string/follows</string>
    <string name="notifications_tab_title_likes" translatable="false">@string/stats_likes</string>

    <!-- Notification Settings -->
    <string name="notification_settings">Notification Settings</string>
    <string name="notification_settings_master_status_on">On</string>
    <string name="notification_settings_master_status_off">Off</string>
    <string name="notification_settings_master_hint_on">Disable notifications</string>
    <string name="notification_settings_master_hint_off">Enable notifications</string>
    <string name="notification_settings_master_off_title">To receive notifications on this device, turn Notification Settings on.</string>
    <string name="notification_settings_master_off_message">Turning Notification Settings off will disable all notifications from this app, regardless of type. You can fine-tune which kind of notification you receive after turning Notification Settings on.</string>
    <string name="notification_settings_category_followed_sites">Followed Sites</string>
    <string name="notification_settings_category_your_sites">Your Sites</string>
    <string name="notification_settings_item_your_sites_all_followed_sites">All My Followed Sites</string>
    <string name="notification_settings_item_your_sites_all_your_sites">All My Sites</string>
    <string name="notification_settings_category_other">Other</string>
    <string name="notification_settings_item_other_comments_other_blogs">Comments on other sites</string>
    <string name="notification_settings_item_other_pending_drafts">Notify me on pending drafts</string>
    <string name="notification_settings_item_other_account_emails">Email from WordPress.com</string>
    <string name="notification_settings_item_other_account_emails_summary">We\'ll always send important emails regarding your account, but you can get some helpful extras, too.</string>
    <string name="notification_settings_category_sights_and_sounds">Sights and Sounds</string>
    <string name="notification_settings_item_sights_and_sounds_choose_sound">Choose sound</string>
    <string name="notification_settings_item_sights_and_sounds_choose_sound_default" translatable="false">content://settings/system/notification_sound</string>
    <string name="notification_settings_item_sights_and_sounds_vibrate_device">Vibrate device</string>
    <string name="notification_settings_item_sights_and_sounds_blink_light">Blink light</string>
    <string name="notifications_tab">Notifications tab</string>
    <string name="email">Email</string>
    <string name="email_address">Email address</string>
    <string name="app_notifications">App notifications</string>
    <string name="comment_likes">Comment likes</string>
    <string name="error_loading_notifications">Couldn\'t load notification settings</string>
    <string name="notification_types">Notification Types</string>
    <string name="notifications_disabled">App notifications have been disabled. Tap here to enable them in Settings.</string>
    <string name="notifications_tab_summary">Settings for notifications that appear in the Notifications tab.</string>
    <string name="notifications_email_summary">Settings for notifications that are sent to the email tied to your account.</string>
    <string name="notifications_push_summary">Settings for notifications that appear on your device.</string>
    <string name="search_sites">Search sites</string>
    <string name="notifications_no_search_results">No sites matched \'%s\'</string>
    <string name="notification_sound_has_invalid_path">The chosen sound has invalid path. Please choose another.</string>

    <string name="notification_settings_followed_dialog_email_posts_switch">Email me new posts</string>
    <string name="notification_settings_followed_dialog_notification_posts_description">Receive notifications for new posts from this site</string>
    <string name="notification_settings_followed_dialog_notification_posts_switch">New posts</string>
    <string name="notification_settings_followed_dialog_email_posts_daily">Daily</string>
    <string name="notification_settings_followed_dialog_email_posts_instantly">Instantly</string>
    <string name="notification_settings_followed_dialog_email_posts_weekly">Weekly</string>
    <string name="notification_settings_followed_dialog_email_comments">Email me new comments</string>
    <string name="notification_settings_followed_dialog_title">Notifications</string>

    <string name="comments_on_my_site">Comments on my site</string>
    <string name="likes_on_my_comments">Likes on my comments</string>
    <string name="likes_on_my_posts">Likes on my posts</string>
    <string name="site_follows">Site follows</string>
    <string name="site_achievements">Site achievements</string>
    <string name="username_mentions">Username mentions</string>
    <string-array name="notifications_blog_settings" translatable="false">
        <item>@string/comments_on_my_site</item>
        <item>@string/likes_on_my_comments</item>
        <item>@string/likes_on_my_posts</item>
        <item>@string/site_follows</item>
        <item>@string/site_achievements</item>
        <item>@string/username_mentions</item>
    </string-array>

    <string name="replies_to_my_comments">Replies to my comments</string>
    <string-array name="notifications_other_settings" translatable="false">
        <item>@string/replies_to_my_comments</item>
        <item>@string/likes_on_my_comments</item>
    </string-array>

    <string name="notif_suggestions">Suggestions</string>
    <string name="notif_research">Research</string>
    <string name="notif_community">Community</string>
    <string-array name="notifications_wpcom_settings" translatable="false">
        <item>@string/notif_suggestions</item>
        <item>@string/notif_research</item>
        <item>@string/notif_community</item>
    </string-array>

    <string name="notif_tips">Tips for getting the most out of WordPress.com.</string>
    <string name="notif_surveys">Opportunities to participate in WordPress.com research &amp; surveys.</string>
    <string name="notif_events">Information on WordPress.com courses and events (online &amp; in-person).</string>
    <string-array name="notifications_wpcom_settings_summaries" translatable="false">
        <item>@string/notif_tips</item>
        <item>@string/notif_surveys</item>
        <item>@string/notif_events</item>
    </string-array>

    <!-- reader -->
    <string name="reader">Reader</string>

    <!-- editor -->
    <string name="editor_post_title_placeholder">Post Title</string>
    <string name="editor_page_title_placeholder">Page Title</string>
    <string name="editor_content_placeholder">Share your story here…</string>
    <string name="editor_post_saved_online">Post saved online</string>
    <string name="editor_post_saved_locally">Post saved on device</string>
    <string name="editor_draft_saved_online">Draft saved online</string>
    <string name="editor_draft_saved_locally">Draft saved on device</string>
    <string name="editor_post_saved_locally_failed_media">The post has failed media uploads and has been saved locally</string>
    <string name="editor_uploading_post">Your post is uploading</string>
    <string name="editor_uploading_draft">Your draft is uploading</string>
    <string name="editor_post_converted_back_to_draft">Post converted back to draft</string>
    <string name="visual_editor_enabled">Visual Editor enabled</string>
    <string name="visual_editor_disabled">Visual Editor disabled</string>
    <string name="new_editor_reflection_error">Visual editor is not compatible with your device. It was
        automatically disabled.</string>
    <string name="editor_failed_to_insert_media_tap_to_retry">Failed to insert media.\nPlease tap to retry.</string>
    <string name="editor_failed_to_insert_media_tap_for_options">Failed to insert media.\nPlease tap for options.</string>

    <string name="async_promo_title_publish">Publish with Confidence</string>
    <string name="async_promo_title_schedule">Schedule with Confidence</string>
    <string name="async_promo_description_publish_page">You can now leave the editor and your page will save and publish behind the scenes! Give it a try!</string>
    <string name="async_promo_description_publish_post">You can now leave the editor and your post will save and publish behind the scenes! Give it a try!</string>
    <string name="async_promo_description_schedule_page">You can now leave the editor and your page will save and schedule behind the scenes! Give it a try!</string>
    <string name="async_promo_description_schedule_post">You can now leave the editor and your post will save and schedule behind the scenes! Give it a try!</string>
    <string name="async_promo_link">How does it work?</string>
    <string name="async_promo_publish_now">Publish now</string>
    <string name="async_promo_schedule_now">Schedule now</string>

    <!-- Post Settings -->
    <string name="post_settings">Post settings</string>
    <string name="post_settings_status">Status</string>
    <string name="post_settings_categories_and_tags">Categories &amp; Tags</string>
    <string name="post_settings_more_options">More Options</string>
    <string name="post_settings_not_set">Not Set</string>
    <string name="post_settings_excerpt">Excerpt</string>
    <string name="post_settings_slug">Slug</string>
    <string name="post_settings_tags">Tags</string>
    <string name="post_settings_post_format">Post Format</string>
    <string name="post_settings_featured_image">Featured Image</string>
    <string name="post_settings_set_featured_image">Set Featured Image</string>
    <string name="post_settings_featured_image_uploading_tap_for_options">Uploading media.\nPlease tap for options.</string>
    <string name="post_settings_choose_featured_image">Choose featured image</string>
    <string name="post_settings_remove_featured_image">Remove featured image</string>
    <string name="post_settings_retry_featured_image">Retry uploading</string>
    <string name="post_settings_slug_dialog_hint">The slug is the URL-friendly version of the post title.</string>
    <string name="post_settings_excerpt_dialog_hint">Excerpts are optional hand-crafted summaries of your content.</string>
    <string name="post_settings_password_dialog_hint">Only those with this password can view this post</string>
    <string name="post_settings_time_and_date">Time and Date</string>
    <string name="post_settings_notification">Notification</string>
    <string name="post_settings_add_to_calendar">Add to calendar</string>

    <string name="post_notification_off">Off</string>
    <string name="post_notification_one_hour_before">1 hour before</string>
    <string name="post_notification_ten_minutes_before">10 minutes before</string>
    <string name="post_notification_when_published">When published</string>
    <string name="post_notification_error">Notification can\'t be created when the publish date is in the past.</string>

    <!-- post date selection -->
    <string name="publish_date">Publish</string>
    <string name="immediately">Immediately</string>
    <string name="now">Now</string>
    <string name="scheduled_for">Scheduled for: %s</string>
    <string name="backdated_for">Backdated for: %s</string>
    <string name="published_on">Published on: %s</string>
    <string name="schedule_for">Schedule for: %s</string>
    <string name="publish_on">Publish on: %s</string>

    <!-- post schedule notifications -->
    <string name="notification_scheduled_post">Scheduled post</string>
    <string name="notification_scheduled_post_one_hour_reminder">Scheduled post: 1 hour reminder</string>
    <string name="notification_scheduled_post_ten_minute_reminder">Scheduled post: 10 minute reminder</string>
    <string name="notification_post_has_been_published">\"%s\" has been published</string>
    <string name="notification_post_will_be_published_in_one_hour">\"%s\" will be published in 1 hour</string>
    <string name="notification_post_will_be_published_in_ten_minutes">\"%s\" will be published in 10 minutes</string>
    <string name="calendar_scheduled_post_title">WordPress Scheduled Post: \"%s\"</string>
    <string name="calendar_scheduled_post_description">\"%s\" scheduled for publishing on \"%s\" in your WordPress app \n %s</string>

    <!-- location -->
    <string name="post_settings_location">Location</string>
    <string name="post_settings_error_placepicker_missing_play_services">Can\'t open the Location Picker, Google Play Services is not available</string>
    <string name="remove_location">Remove Location</string>
    <string name="change_location">Change Location</string>

    <!-- Post Status -->
    <string name="post_status_publish_post">Publish</string>
    <string name="post_status_pending_review">Pending review</string>
    <string name="post_status_draft">Draft</string>
    <string name="post_status_post_private">Private</string>
    <string-array name="post_settings_statuses" translatable="false">
        <item>@string/post_status_publish_post</item>
        <item>@string/post_status_draft</item>
        <item>@string/post_status_pending_review</item>
        <item>@string/post_status_post_private</item>
    </string-array>

    <!-- Aztec -->
    <string name="editor_content_hint">Share your story here…</string>

    <string name="editor_dropped_html_images_not_allowed">Dropping images while in HTML mode is not allowed</string>
    <string name="editor_dropped_text_error">Error occurred while dropping text</string>
    <string name="editor_dropped_title_images_not_allowed">Dropping images in the Title is not allowed</string>
    <string name="editor_dropped_unsupported_files">Warning: not all dropped items are supported!</string>

    <string name="error_media_small">Media too small to show</string>

    <string name="menu_save_as_draft">Save as Draft</string>
    <string name="menu_publish_now">Publish Now</string>
    <string name="menu_preview">Preview</string>
    <string name="menu_history">History</string>
    <string name="menu_html_mode">HTML Mode</string>
    <string name="menu_html_mode_done_snackbar">Switched to HTML mode</string>
    <string name="menu_visual_mode">Visual Mode</string>
    <string name="menu_visual_mode_done_snackbar">Switched to Visual mode</string>
    <string name="menu_undo_snackbar_action">UNDO</string>

    <string name="menu_undo">Undo</string>
    <string name="menu_redo">Redo</string>
    <string name="menu_debug">Debug Menu</string>
    <string name="menu_switch_to_aztec_editor">Switch to classic editor</string>
    <string name="menu_switch_to_gutenberg_editor">Switch to block editor</string>

    <string name="post_title">Title</string>

    <string name="upload_finished_toast">Can\'t stop the upload because it\'s already finished</string>

    <string name="link_dialog_title">Insert link</string>
    <string name="link_dialog_button_remove_link">Remove Link</string>
    <string name="link_dialog_edit_hint">http(s)://</string>
    <string name="link_dialog_button_ok">OK</string>
    <string name="link_dialog_button_cancel">Cancel</string>

    <!-- History -->
    <string name="description_user">User avatar</string>
    <string name="history_detail_button_next">Next</string>
    <string name="history_detail_button_previous">Previous</string>
    <string name="history_detail_title">Revision</string>
    <string name="history_empty_subtitle_page">When you make changes to your page you\'ll be able to see the history here</string>
    <string name="history_empty_subtitle_post">When you make changes to your post you\'ll be able to see the history here</string>
    <string name="history_empty_title">No history yet</string>
    <string name="history_footer_page">Page Created on %1$s at %2$s</string>
    <string name="history_footer_post">Post Created on %1$s at %2$s</string>
    <string name="history_load_dialog_button_positive">Load</string>
    <string name="history_loaded_revision">Revision loaded</string>
    <string name="history_loading_revision">Loading revision</string>
    <string name="history_fetching_revisions">Fetching revisions…</string>
    <string name="history_title" translatable="false">@string/menu_history</string>
    <string name="history_preview_visual">Visual preview</string>
    <string name="history_preview_html">HTML preview</string>
    <string name="history_no_title">(no title)</string>

    <!-- Post Formats -->
    <string name="post_format_aside">Aside</string>
    <string name="post_format_audio">Audio</string>
    <string name="post_format_chat">Chat</string>
    <string name="post_format_gallery">Gallery</string>
    <string name="post_format_image">Image</string>
    <string name="post_format_link">Link</string>
    <string name="post_format_quote">Quote</string>
    <string name="post_format_standard">Standard</string>
    <string name="post_format_status">Status</string>
    <string name="post_format_video">Video</string>
    <string-array name="post_format_display_names" translatable="false">
        <item>@string/post_format_standard</item>
        <item>@string/post_format_aside</item>
        <item>@string/post_format_audio</item>
        <item>@string/post_format_chat</item>
        <item>@string/post_format_gallery</item>
        <item>@string/post_format_image</item>
        <item>@string/post_format_link</item>
        <item>@string/post_format_quote</item>
        <item>@string/post_format_status</item>
        <item>@string/post_format_video</item>
    </string-array>

    <!-- Menu Buttons -->
    <string name="new_post">New post</string>
    <string name="new_media">New media</string>

    <!-- Image Alignment -->
    <string name="image_alignment">Alignment</string>

    <string name="alignment_none">None</string>
    <string name="alignment_left">Left</string>
    <string name="alignment_center">Center</string>
    <string name="alignment_right">Right</string>

    <string-array name="alignment_key_array" translatable="false">
        <item>none</item>
        <item>left</item>
        <item>center</item>
        <item>right</item>
    </string-array>

    <string-array name="alignment_array" translatable="false">
        <item>@string/alignment_none</item>
        <item>@string/alignment_left</item>
        <item>@string/alignment_center</item>
        <item>@string/alignment_right</item>
    </string-array>


    <!-- Image Size -->
    <string name="image_size">Size</string>

    <string name="image_size_thumbnail_label">Thumbnail</string>
    <string name="image_size_medium_label">Medium</string>
    <string name="image_size_large_label">Large</string>
    <string name="image_size_full_label">Full Size</string>

    <string name="image_size_thumbnail_css_class" translatable="false">size-thumbnail</string>
    <string name="image_size_medium_css_class" translatable="false">size-medium</string>
    <string name="image_size_large_css_class" translatable="false">size-large</string>
    <string name="image_size_full_css_class" translatable="false">size-full</string>

    <!-- About View -->
    <string name="app_title">WordPress for Android</string>
    <string name="publisher">Publisher:</string>
    <string name="publisher_with_company_param">Publisher: %s</string>
    <string name="copyright_with_year_and_company_params">© %1$d %2$s</string>
    <string name="automattic_inc" translatable="false">Automattic, Inc</string>
    <string name="automattic_url" translatable="false">automattic.com</string>
    <string name="version">Version</string>
    <string name="version_with_name_param">Version %s</string>
    <string name="tos">Terms of Service</string>
    <string name="privacy_policy">Privacy policy</string>

    <!-- Remote Post Changes -->
    <string name="local_changes">Local changes</string>

    <!-- Remote Post has conflicts with local post -->
    <string name="local_post_is_conflicted">Version conflict</string>

    <!-- message on post preview explaining what local changes, local drafts and drafts are -->
    <string name="local_changes_explainer">This post has local changes which haven\'t been published</string>
    <string name="local_draft_explainer">This post is a local draft which hasn\'t been published</string>
    <string name="draft_explainer">This post is a draft which hasn\'t been published</string>

    <!-- message on post preview explaining links are disabled -->
    <string name="preview_screen_links_disabled">Links are disabled on the preview screen</string>

    <string name="image_settings">Image settings</string>
    <string name="wordpress_blog">WordPress blog</string>
    <string name="blogusername">blogusername</string>
    <string name="wordpress_dot_com" translatable="false">wordpress.com</string>

    <!-- Error Messages -->
    <!-- The following messages can\'t be factorized due to i18n -->
    <string name="error_refresh_posts">Posts couldn\'t be refreshed at this time</string>
    <string name="error_refresh_pages" tools:ignore="UnusedResources">Pages couldn\'t be refreshed at this time</string>
    <string name="error_refresh_comments">Comments couldn\'t be refreshed at this time</string>
    <string name="error_refresh_comments_showing_older">Comments couldn\'t be refreshed at this time - showing older comments</string>
    <string name="error_refresh_stats">Stats couldn\'t be refreshed at this time</string>
    <string name="error_refresh_media">Media couldn\'t be refreshed at this time</string>
    <string name="error_deleting_post">An error occurred while deleting the post</string>
    <string name="error_restoring_post">An error occurred while restoring the post</string>

    <string name="error_refresh_unauthorized_comments">You don\'t have permission to view or edit comments</string>
    <string name="error_refresh_unauthorized_pages">You don\'t have permission to view or edit pages</string>
    <string name="error_refresh_unauthorized_posts">You don\'t have permission to view or edit posts</string>
    <string name="error_fetch_my_profile">Couldn\'t retrieve your profile</string>
    <string name="error_fetch_account_settings">Couldn\'t retrieve your account settings</string>
    <string name="error_disabled_apis">Could not fetch settings: Some APIs are unavailable for this OAuth app ID + account combination.</string>
    <string name="error_post_my_profile_no_connection">No connection, couldn\'t save your profile</string>
    <string name="error_post_account_settings">Couldn\'t save your account settings</string>
    <string name="error_generic">An error occurred</string>
    <string name="error_generic_network">A network error occurred. Please check your connection and try again.</string>
    <string name="error_moderate_comment">An error occurred while moderating</string>
    <string name="error_edit_comment">An error occurred while editing the comment</string>
    <string name="error_publish_empty_post">Can\'t publish an empty post</string>
    <string name="error_publish_empty_page">Can\'t publish an empty page</string>
    <string name="error_save_empty_draft">Can\'t save an empty draft</string>
    <string name="error_publish_no_network">Device is offline. Post saved locally.</string>
    <string name="error_upload_post_param">There was an error uploading this post: %s.</string>
    <string name="error_upload_page_param">There was an error uploading this page: %s.</string>
    <string name="error_upload_post_media_param">There was an error uploading the media in this post: %s.</string>
    <string name="error_upload_page_media_param">There was an error uploading the media in this page: %s.</string>
    <string name="error_media_insufficient_fs_permissions">Read permission denied on device media</string>
    <string name="error_media_not_found">Media could not be found</string>
    <string name="error_media_unauthorized">You don\'t have permission to view or edit media</string>
    <string name="error_media_parse_error">Unexpected response from server</string>
    <string name="error_media_upload">An error occurred while uploading media</string>
    <string name="error_media_refresh_no_connection">Connection required to refresh library</string>
    <string name="error_media_load">Unable to load media</string>
    <string name="error_media_save">Unable to save media</string>
    <string name="error_media_canceled">Uploading media were canceled</string>
    <string name="error_media_recover_post">Could not upload media</string>
    <string name="error_media_recover_post_not_published">Could not upload media. Post not published.</string>
    <string name="error_media_recover_post_not_scheduled">Could not upload media. Post not scheduled.</string>
    <string name="error_media_recover_post_not_submitted">Could not upload media. Post not submitted.</string>
    <string name="error_post_does_not_exist">This post no longer exists</string>
    <string name="error_blog_hidden">This blog is hidden and couldn\'t be loaded. Enable it again in settings and try again.</string>
    <string name="fatal_db_error">An error occurred while creating the app database. Try reinstalling the app.</string>
    <string name="error_copy_to_clipboard">An error occurred while copying text to clipboard</string>
    <string name="error_fetch_remote_site_settings">Couldn\'t retrieve site info</string>
    <string name="error_post_remote_site_settings">Couldn\'t save site info</string>
    <string name="error_fetch_users_list">Couldn\'t retrieve site users</string>
    <string name="error_fetch_followers_list">Couldn\'t retrieve site followers</string>
    <string name="error_fetch_email_followers_list">Couldn\'t retrieve site email followers</string>
    <string name="error_fetch_viewers_list">Couldn\'t retrieve site viewers</string>
    <string name="error_update_role">Couldn\'t update user role</string>
    <string name="error_remove_user">Couldn\'t remove user</string>
    <string name="error_remove_follower">Couldn\'t remove follower</string>
    <string name="error_remove_viewer">Couldn\'t remove viewer</string>
    <string name="error_notif_q_action_like">Could not like comment. Please try again later.</string>
    <string name="error_notif_q_action_approve">Could not approve comment. Please try again later.</string>
    <string name="error_notif_q_action_reply">Could not reply to comment. Please try again later.</string>
    <string name="error_generic_error">Couldn\'t perform operation</string>
    <string name="error_browser_no_network">Unable to load this page right now.</string>
    <string name="error_network_connection">Check your network connection and try again.</string>

    <!-- Post Error -->
    <string name="error_unknown_post">Could not find the post on the server</string>
    <string name="error_unknown_page">Could not find the page on the server</string>
    <string name="error_unknown_post_type">Unknown post format</string>

    <!-- Image Descriptions for Accessibility -->
    <string name="error_load_comment">Couldn\'t load the comment</string>
    <string name="error_downloading_image">Error downloading image</string>
    <string name="cd_related_post_preview_image">Related post preview image</string>

    <!--
      Jetpack strings
    -->
    <string name="jetpack_disconnect_pref_title">"Disconnect from WordPress.com"</string>
    <string name="jetpack_disconnect_confirmation_message">Are you sure you want to disconnect Jetpack from the site?</string>
    <string name="jetpack_disconnect_confirm">Disconnect</string>
    <string name="jetpack_disconnect_success_toast">Site disconnected</string>
    <string name="jetpack_disconnect_error_toast">Error disconnecting site</string>
    <string name="jetpack_already_connected_toast">You are already connected to Jetpack</string>
    <string name="jetpack_connection_failed_with_reason">Connection to Jetpack failed: %s</string>

    <!--
      reader strings
    -->
    <string name="reader_save_for_later_title">Saved posts</string>
    <!-- timespan shown for posts/comments published within the past 60 seconds -->
    <string name="timespan_now">now</string>

    <!-- title shown for untitled posts and blogs -->
    <string name="reader_untitled_post">(Untitled)</string>

    <!-- activity titles -->
    <string name="reader_title_deeplink">WordPress Reader</string>
    <string name="reader_title_applog">Application log</string>
    <string name="reader_title_blog_preview">Reader Site</string>
    <string name="reader_title_tag_preview">Reader Tag</string>
    <string name="reader_title_post_detail">Reader Post</string>
    <string name="reader_title_post_detail_wpcom">WordPress.com Post</string>
    <string name="reader_title_related_post_detail">Related Post</string>
    <string name="reader_title_subs">Tags &amp; Sites</string>
    <string name="reader_title_photo_viewer">%1$d of %2$d</string>
    <string name="reader_title_comments" translatable="false">@string/comments</string>

    <!-- view pager titles -->
    <string name="reader_page_followed_tags">Followed tags</string>
    <string name="reader_page_followed_blogs">Followed sites</string>
    <string name="reader_page_recommended_blogs">Sites you may like</string>

    <!-- menu text -->
    <string name="reader_menu_tags">Edit tags and sites</string>
    <string name="reader_menu_block_blog">Block this site</string>

    <!-- button text -->
    <string name="reader_btn_share">Share</string>
    <string name="reader_btn_follow">Follow</string>
    <string name="reader_btn_unfollow">Following</string>
    <string name="reader_add_bookmark">Add to saved posts</string>
    <string name="reader_remove_bookmark">Remove from saved posts</string>
    <string name="reader_btn_bookmark">Save</string>
    <string name="reader_btn_bookmarked">Saved</string>
    <string name="reader_bookmark_snack_btn">View All</string>
    <string name="reader_bookmark_snack_title">Post saved</string>
    <string name="reader_btn_notifications_off">Turn off site notifications</string>
    <string name="reader_btn_notifications_on">Turn on site notifications</string>

    <string name="reader_followed_blog_notifications">Enable notifications for %1$s%2$s%3$s?</string>
    <string name="reader_followed_blog_notifications_action">Enable</string>
    <string name="reader_followed_blog_notifications_this">this site</string>

    <!-- EditText hints -->
    <string name="reader_hint_comment_on_post">Reply to post…</string>
    <string name="reader_hint_comment_on_comment">Reply to comment…</string>
    <string name="reader_hint_add_tag_or_url">Enter a URL or tag to follow</string>
    <string name="reader_hint_post_search">Search WordPress</string>
    <string name="reader_hint_search_followed_sites">Search followed sites</string>

    <!-- TextView labels -->
    <string name="reader_label_new_posts">New posts</string>
    <string name="reader_label_new_posts_subtitle">Tap to show them</string>
    <string name="reader_label_added_tag">Added %s</string>
    <string name="reader_label_removed_tag">Removed %s</string>
    <string name="reader_label_reply">Reply</string>
    <string name="reader_label_followed_blog">Site followed</string>
    <string name="reader_label_comments_closed">Comments are closed</string>
    <string name="reader_label_view_original">View original article</string>
    <string name="reader_label_follow_count">%,d followers</string>
    <string name="reader_label_gap_marker">Load more posts</string>
    <string name="reader_label_post_search_explainer">What would you like to find?</string>
    <string name="reader_label_local_related_posts">More in %s</string>
    <string name="reader_label_global_related_posts">More on WordPress.com</string>
    <string name="reader_label_visit">Visit</string>
    <string name="reader_photo_by">Photo by %s</string>
    <string name="reader_view_comments">View comments</string>

    <string name="reader_excerpt_link">Visit %s for more</string>

    <!-- like counts -->
    <string name="reader_label_like">Like</string>
    <string name="reader_likes_one">One person likes this</string>
    <string name="reader_likes_multi">%,d people like this</string>
    <string name="reader_likes_only_you">You like this</string>
    <string name="reader_likes_you_and_one">You and one other like this</string>
    <string name="reader_likes_you_and_multi">You and %,d others like this</string>
    <string name="reader_label_liked_by">Liked By</string>

    <string name="reader_short_like_count_none">Like</string>
    <string name="reader_short_like_count_one">1 Like</string>
    <string name="reader_short_like_count_multi">%s Likes</string>

    <string name="reader_short_comment_count_one">1 Comment</string>
    <string name="reader_short_comment_count_multi">%s Comments</string>

    <!-- toast messages -->
    <string name="reader_toast_err_comment_failed">Couldn\'t post your comment</string>
    <string name="reader_toast_err_tag_exists">You already follow this tag</string>
    <string name="reader_toast_err_tag_invalid">That isn\'t a valid tag</string>
    <string name="reader_toast_err_add_tag">Unable to add this tag</string>
    <string name="reader_toast_err_remove_tag">Unable to remove this tag</string>
    <string name="reader_toast_err_share_intent">Unable to share</string>
    <string name="reader_toast_err_view_image">Unable to view image</string>
    <string name="reader_toast_err_get_blog_info">Unable to show this site</string>
    <string name="reader_toast_err_already_follow_blog">You already follow this site</string>
    <string name="reader_toast_err_follow_blog">Unable to follow this site</string>
    <string name="reader_toast_err_follow_blog_not_found">This site could not be found</string>
    <string name="reader_toast_err_follow_blog_not_authorized">You are not authorized to access this site</string>
    <string name="reader_toast_err_unfollow_blog">Unable to unfollow this site</string>
    <string name="reader_toast_blog_blocked">Posts from this site will no longer be shown</string>
    <string name="reader_toast_err_block_blog">Unable to block this site</string>
    <string name="reader_toast_err_generic">Unable to perform this action</string>
    <string name="reader_toast_err_cannot_like_post">Failed to like this post</string>
    <string name="reader_toast_err_comment_not_found">Comment not found!</string>
    <string name="reader_toast_err_already_liked">You have already liked that comment</string>
    <string name="reader_toast_err_url_intent">Unable to open %s</string>

    <!-- snackbar messages -->
    <string name="reader_snackbar_err_cannot_like_post_logged_out">Can\'t like while logged out of WordPress.com</string>

    <!-- failure messages when retrieving a single reader post -->
    <string name="reader_err_get_post_generic">Unable to retrieve this post</string>
    <string name="reader_err_get_post_not_authorized">You\'re not authorized to view this post</string>
    <string name="reader_err_get_post_not_authorized_fallback">You\'re not authorized to view this post. Use the top action button to try a browser instead.</string>
    <string name="reader_err_get_post_not_authorized_signin">You\'re not authorized to view this post. Try signing in to WordPress.com first.</string>
    <string name="reader_err_get_post_not_authorized_signin_fallback">You\'re not authorized to view this post. Try signing in to WordPress.com first or use the top action button to open a browser instead.</string>
    <string name="reader_err_get_post_not_found">This post no longer exists</string>

    <!-- empty list/grid text -->
    <string name="reader_empty_posts_no_connection" translatable="false">@string/no_network_title</string>
    <string name="reader_empty_posts_request_failed">Unable to retrieve posts</string>
    <string name="reader_empty_posts_in_tag">No posts with this tag</string>
    <string name="reader_empty_posts_in_tag_updating">Fetching posts…</string>
    <string name="reader_empty_posts_in_custom_list">The sites in this list haven\'t posted anything recently</string>
    <string name="reader_empty_followed_tags_subtitle">Add tags here to find posts about your favorite topics</string>
    <string name="reader_empty_followed_tags_title">No followed tags</string>
    <string name="reader_empty_recommended_blogs">No recommended sites</string>
    <string name="reader_empty_followed_blogs_title">No followed sites</string>
    <string name="reader_empty_followed_blogs_search_title">No sites matching your search</string>
    <string name="reader_empty_followed_blogs_description">You are not following any sites yet. Why not follow one now?</string>
    <string name="reader_empty_followed_blogs_no_recent_posts_title">No recent posts</string>
    <string name="reader_empty_followed_blogs_no_recent_posts_description">The sites you follow haven\'t posted anything recently</string>
    <string name="reader_empty_followed_blogs_button_discover">Discover sites</string>
    <string name="reader_empty_followed_blogs_button_followed">Go to following</string>
    <string name="reader_empty_posts_liked_title">Nothing liked yet</string>
    <string name="reader_empty_posts_liked_description">Posts that you like will appear here</string>
    <string name="reader_empty_saved_posts_title">No posts saved — yet!</string>
    <string name="reader_empty_saved_posts_description">Tap %s to save a post to your list.</string>
    <string name="reader_empty_comments">No comments yet</string>
    <string name="reader_empty_posts_in_blog">This site is empty</string>
    <string name="reader_empty_search_title">No results found</string>
    <string name="reader_empty_search_description">No results found for %s for your language</string>
    <string name="reader_empty_search_request_failed">Unable to perform search</string>

    <string name="dlg_confirm_clear_search_history">Clear search history?</string>
    <string name="label_clear_search_history">Clear search history</string>

    <!-- attribution line for Discover posts, ex: "Originally posted by [AuthorName] on [BlogName] -->
    <string name="reader_discover_attribution_author_and_blog">Originally posted by %1$s on %2$s</string>
    <string name="reader_discover_attribution_author">Originally posted by %s</string>
    <string name="reader_discover_attribution_blog">Originally posted on %s</string>
    <string name="reader_discover_visit_blog">Visit %s</string>

    <!-- dialogs -->
    <string name="reader_save_posts_locally_dialog_title">Save Posts for Later</string>
    <string name="reader_save_posts_locally_dialog_message">Save this post, and come back to read it whenever you\'d like. It will only be available on this device — saved posts don\'t sync to your other devices. (Yet! We\'re working on it.)</string>

    <!-- connection bar which appears on main activity when there's no connection -->
    <string name="connectionbar_no_connection">No connection</string>

    <!-- NUX strings -->
    <string name="invalid_email_message">Your email address isn\'t valid</string>
    <string name="email_invalid">Enter a valid email address</string>
    <string name="username_or_password_incorrect">The username or password you entered is incorrect</string>
    <string name="ssl_certificate_details">Details</string>
    <string name="ssl_certificate_error">Invalid SSL certificate</string>
    <string name="ssl_certificate_ask_trust">If you usually connect to this site without problems, this error could mean that someone is trying to impersonate the site, and you shouldn\'t continue. Would you like to trust the certificate anyway?</string>
    <string name="verification_code">Verification code</string>
    <string name="auth_required">Log in again to continue.</string>
    <string name="logging_in">Logging in</string>
    <string name="magic_link_unavailable_error_message">Currently unavailable. Please enter your password</string>
    <string name="checking_email">Checking email</string>
    <string name="already_logged_in_wpcom">You\'re already logged in a WordPress.com account, you can\'t add a WordPress.com site bound to another account.</string>
    <string name="cannot_add_duplicate_site">This site already exists in the app, you can\'t add it.</string>
    <string name="duplicate_site_detected">A duplicate site has been detected.</string>
    <string name="error_user_username_instead_of_email">Please log in using your WordPress.com username instead of your email address.</string>

    <!-- Help view -->
    <string name="help">Help</string>
    <string name="forgot_password">Lost your password?</string>
    <string name="contact_us">Contact us</string>
    <string name="browse_our_faq_button">Browse our FAQ</string>
    <string name="my_tickets">My Tickets</string>
    <string name="application_log_button">Application log</string>
    <string name="support_contact_email">Contact email</string>
    <string name="support_contact_email_not_set">Not set</string>
    <string name="support_push_notification_title">WordPress</string>
    <string name="support_push_notification_message">New message from \'Help &amp; Support\'</string>

    <!--My Site-->
    <string name="my_site_header_external">External</string>
    <string name="my_site_header_configuration">Configuration</string>
    <string name="my_site_header_look_and_feel">Look and Feel</string>
    <string name="my_site_header_publish">Publish</string>
    <string name="my_site_btn_site_pages">Site Pages</string>
    <string name="my_site_btn_blog_posts">Blog Posts</string>
    <string name="my_site_btn_sharing">Sharing</string>
    <string name="my_site_btn_site_settings">Settings</string>
    <string name="my_site_btn_comments" translatable="false">@string/comments</string>
    <string name="my_site_btn_switch_site">Switch Site</string>
    <string name="my_site_btn_view_admin">View Admin</string>
    <string name="my_site_btn_view_site">View Site</string>
    <string name="my_site_btn_plugins">Plugins</string>
    <string name="my_site_create_new_site">Create a new site for your business, magazine, or personal blog; or connect an existing WordPress installation.</string>
    <string name="my_site_create_new_site_title">You don\'t have any sites</string>
    <string name="my_site_add_new_site">Add new site</string>
    <string name="my_site_custom_domain_name">All WordPress.com plans include a custom domain name. Register your free premium domain now.</string>
    <string name="my_site_verify_your_email">Verify your email address - instructions sent to %s</string>
    <string name="my_site_verify_your_email_without_email">Verify your email address - instructions sent to your email</string>
    <string name="my_site_icon_dialog_title">Site Icon</string>
    <string name="my_site_icon_dialog_add_message">Would you like to add a site icon?</string>
    <string name="my_site_icon_dialog_change_message">How would you like to edit the icon?</string>
    <string name="my_site_icon_dialog_add_requires_permission_message">You don\'t have permission to add a site icon.</string>
    <string name="my_site_icon_dialog_change_requires_permission_message">You don\'t have permission to edit the site icon.</string>
    <string name="my_site_icon_dialog_change_button">Change</string>
    <string name="my_site_icon_dialog_remove_button">Remove</string>
    <string name="my_site_icon_dialog_cancel_button">Cancel</string>
    <string name="my_site_icon_content_description">Change site icon</string>

    <!-- site picker -->
    <string name="site_picker_title">Choose site</string>
    <string name="site_picker_edit_visibility">Show/hide sites</string>
    <string name="site_picker_add_site">Add new site</string>
    <string name="site_picker_add_self_hosted">Add self-hosted site</string>
    <string name="site_picker_create_wpcom">Create WordPress.com site</string>
    <string name="site_picker_cant_hide_current_site">\"%s\" wasn\'t hidden because it\'s the current site</string>
    <string name="site_picker_remove_site_empty">No sites matching your search</string>
    <string name="site_picker_remove_site_error">Error removing site, try again later</string>
    <string name="site_picker_failed_selecting_added_site">Couldn\'t select newly added self-hosted site.</string>

    <!-- Application logs view -->
    <string name="logs_copied_to_clipboard">Application logs have been copied to the clipboard</string>

    <!--Support strings-->
    <string name="support_identity_input_dialog_enter_email_and_name">To continue please enter your email address and name</string>
    <string name="support_identity_input_dialog_enter_email">Please enter your email address</string>
    <string name="support_identity_input_dialog_email_label">Email</string>
    <string name="support_identity_input_dialog_name_label">Name</string>

    <!--Me-->
    <string name="me_profile_photo">Profile Photo</string>
    <string name="me_btn_app_settings">App Settings</string>
    <string name="me_btn_support">Help &amp; Support</string>
    <string name="me_btn_login_logout">Login/Logout</string>
    <string name="me_connect_to_wordpress_com">Log in to WordPress.com</string>
    <string name="me_disconnect_from_wordpress_com">Log out of WordPress.com</string>

    <!--TabBar Accessibility Labels-->
    <string name="tabbar_accessibility_label_my_site">My Site. View your site and manage it, including stats.</string>
    <string name="tabbar_accessibility_label_me">Me. View your profile and make changes.</string>
    <string name="tabbar_accessibility_label_write">New post. Write a new post.</string>
    <string name="tabbar_accessibility_label_reader">Reader. Follow content from other sites.</string>
    <string name="tabbar_accessibility_label_notifications">Notifications. Manage your notifications.</string>

    <!-- Special characters -->
    <string name="bullet" translatable="false">\u2022</string>
    <string name="previous_button" translatable="false">&lt;</string>
    <string name="next_button" translatable="false">&gt;</string>

    <!-- Publicize and sharing -->
    <string name="sharing">Sharing</string>
    <string name="sharing_disabled">Sharing module disabled</string>
    <string name="sharing_disabled_description">You cannot access your sharing settings because your Sharing Jetpack module is disabled.</string>
    <string name="connections_label">Connections</string>
    <string name="connections_description">Connect your favorite social media services to automatically share new posts with friends.</string>
    <string name="connected_accounts_label">Connected accounts</string>
    <string name="connection_service_label">Publicize to %s</string>
    <string name="connection_service_description">Connect to automatically share your blog posts to %s.</string>
    <string name="connection_service_facebook_notice">As of August 1, 2018, Facebook no longer allows direct sharing of posts to Facebook Profiles. Connections to Facebook Pages remain unchanged.</string>
    <string name="share_btn_connect">Connect</string>
    <string name="share_btn_disconnect">Disconnect</string>
    <string name="share_btn_reconnect">Reconnect</string>
    <string name="share_btn_connect_another_account">Connect another account</string>
    <string name="dlg_confirm_publicize_disconnect">Disconnect from %s?</string>
    <string name="connecting_social_network">Connecting %s</string>
    <string name="connection_chooser_message">Select the account you wish to authorize. Note that your posts will be shared to the selected account automatically.</string>
    <string name="icon_and_text_display">Icon &amp; Text</string>
    <string name="icon_only_display">Icon Only</string>
    <string name="text_only_display">Text Only</string>
    <string name="official_buttons_display">Official Buttons</string>
    <string-array name="sharing_button_style_display_array" translatable="false">
        <item>@string/icon_and_text_display</item>
        <item>@string/icon_only_display</item>
        <item>@string/text_only_display</item>
        <item>@string/official_buttons_display</item>
    </string-array>
    <string name="icon_text" translatable="false">icon-text</string>
    <string name="icon" translatable="false">icon</string>
    <string name="text" translatable="false">text</string>
    <string name="official" translatable="false">official</string>
    <string-array name="sharing_button_style_array" translatable="false">
        <item>@string/icon_text</item>
        <item>@string/icon</item>
        <item>@string/text</item>
        <item>@string/official</item>
    </string-array>
    <string name="site_settings_reblog_and_like_header">Reblog &amp; Like</string>
    <string name="site_settings_like_header">Like</string>
    <string name="site_settings_reblog">Show Reblog Button</string>
    <string name="site_settings_like">Show Like Button</string>
    <string name="manage">Manage</string>
    <string name="sharing_buttons">Sharing buttons</string>
    <string name="label">Label</string>
    <string name="button_style">Button Style</string>
    <string name="sharing_comment_likes">Comment Likes</string>
    <string name="twitter_username">Twitter Username</string>
    <string name="sharing_sharing_buttons_description">Select which buttons are shown under your posts</string>
    <string name="sharing_more_description">A \"More\" button contains a dropdown which displays sharing buttons</string>
    <string name="sharing_edit_more_buttons">Edit \"More\" Buttons</string>
    <string name="buttons">Buttons</string>
    <string name="sharing_comment_likes_description">Allow all comments to be Liked by you and your readers</string>
    <string name="likes">Likes</string>
    <string name="twitter">Twitter</string>
    <string name="connected">Connected</string>
    <string name="cannot_connect_account_error">The %s connection could not be made because no account was selected.</string>
    <string name="connecting_account">Connecting account</string>
    <string name="sharing_label_message">Change the text of the sharing buttons\' label. This text won\'t appear until you add at least one sharing button.</string>
    <string name="sharing_twitter_message">This will be included in tweets when people share using the Twitter button</string>
    <string name="sharing_facebook_account_must_have_pages">The Facebook connection could not be made because this account does not have access to any pages. Facebook supports sharing connections to Facebook Pages, but not to Facebook Profiles.</string>

    <!--Theme Browser-->
    <string name="current_theme">Current Theme</string>
    <string name="customize">Customize</string>
    <string name="details">Details</string>
    <string name="support">Support</string>
    <string name="active">Active</string>

    <string name="theme_activate">Activate</string>
    <string name="theme_try_and_customize">Try &amp; Customize</string>
    <string name="theme_view">View</string>
    <string name="theme_details">Details</string>
    <string name="theme_support">Support</string>
    <string name="theme_done">DONE</string>
    <string name="theme_manage_site">MANAGE SITE</string>
    <string name="theme_prompt">Thanks for choosing %1$s</string>
    <string name="theme_by_author_prompt_append"> by %1$s</string>
    <string name="theme_activation_error">Something went wrong. Could not activate theme</string>
    <string name="selected_theme">Selected Theme</string>
    <string name="could_not_load_theme">Could not load theme</string>
    <string name="themes_empty_list">No themes matching your search</string>

    <!--People Management-->
    <string name="people">People</string>
    <string name="role">Role</string>
    <string name="follower_subscribed_since">Since %1$s</string>
    <string name="person_remove_confirmation_title">Remove %1$s</string>
    <string name="user_remove_confirmation_message">If you remove %1$s, that user will no longer be able to access this site, but any content that was created by %1$s will remain on the site.\n\nWould you still like to remove this user?</string>
    <string name="follower_remove_confirmation_message">If removed, this follower will stop receiving notifications about this site, unless they re-follow.\n\nWould you still like to remove this follower?</string>
    <string name="viewer_remove_confirmation_message">If you remove this viewer, he or she will not be able to visit this site.\n\nWould you still like to remove this viewer?</string>
    <string name="person_removed">Successfully removed %1$s</string>
    <string name="invite_people">Invite People</string>
    <string name="invite_names_title">Usernames or Emails</string>
    <string name="invite">Invite</string>
    <string name="button_invite" translatable="false">@string/invite</string>
    <string name="invite_username_not_found">%s: User not found</string>
    <string name="invite_already_a_member">%s: Already a member</string>
    <string name="invite_already_following">%s: Already following</string>
    <string name="invite_user_blocked_invites">%s: User blocked invites</string>
    <string name="invite_invalid_email">%s: Invalid email</string>
    <string name="invite_message_title">Custom Message</string>
    <string name="invite_message_remaining_zero">0 characters remaining</string>
    <string name="invite_message_remaining_one">1 character remaining</string>
    <string name="invite_message_remaining_other">%d characters remaining</string>
    <string name="invite_message_info">(Optional) You can enter a custom message of up to 500 characters that will be included in the invitation to the user(s).</string>
    <string name="invite_message_usernames_limit">Invite up to 10 email addresses and/or WordPress.com usernames. Those needing a username will be sent instructions on how to create one.</string>
    <string name="invite_error_no_usernames">Please add at least one username</string>
    <string name="invite_error_invalid_usernames_one">Cannot send: A username or email is invalid</string>
    <string name="invite_error_invalid_usernames_multiple">Cannot send: There are invalid usernames or emails</string>
    <string name="invite_error_sending">An error occurred while trying to send the invite!</string>
    <string name="invite_error_some_failed">Invite sent but error(s) occurred!</string>
    <string name="invite_error_for_username">%1$s: %2$s</string>
    <string name="invite_sent">Invite sent successfully</string>

    <string name="people_dropdown_item_team">Team</string>
    <string name="people_dropdown_item_followers">Followers</string>
    <string name="people_dropdown_item_email_followers">Email Followers</string>
    <string name="people_dropdown_item_viewers">Viewers</string>
    <string name="people_empty_list_filtered_users">No users yet</string>
    <string name="people_empty_list_filtered_followers">No followers yet</string>
    <string name="people_empty_list_filtered_email_followers">No email followers yet</string>
    <string name="people_empty_list_filtered_viewers">No viewers yet</string>
    <string name="people_fetching">Fetching users…</string>
    <string name="title_follower">Follower</string>
    <string name="title_email_follower">Email Follower</string>

    <string name="role_follower">Follower</string>
    <string name="role_viewer">Viewer</string>

    <!--Plugins-->
    <string name="plugins">Plugins</string>
    <string name="plugin_byline">by %s</string>
    <string name="plugin_active">Active</string>
    <string name="plugin_inactive">Inactive</string>
    <string name="plugin_detail_label_state_active">Active</string>
    <string name="plugin_detail_label_state_autoupdates">Autoupdates</string>
    <string name="plugin_not_found">An error occurred when accessing this plugin</string>
    <string name="plugin_version">Version %s</string>
    <string name="plugin_installed_version">Version %s installed</string>
    <string name="plugin_installed">Installed</string>
    <string name="plugin_auto_managed">Auto-managed</string>
    <string name="plugin_install">Install</string>
    <string name="plugin_available_version">Version %s is available</string>
    <string name="plugin_updated_successfully">Successfully updated %s</string>
    <string name="plugin_installed_successfully">Successfully installed %s</string>
    <string name="plugin_updated_failed">Error updating %s.</string>
    <string name="plugin_updated_failed_detailed">Error updating %1$s: %2$s</string>
    <string name="plugin_removed_successfully">Successfully removed %s</string>
    <string name="plugin_remove_failed">Error removing %s</string>
    <string name="plugin_installed_failed">Error installing %s</string>
    <string name="plugin_configuration_failed">An error occurred while configuring the plugin: %s</string>
    <string name="plugin_disable_progress_dialog_message">Disabling %s…</string>
    <string name="plugin_remove_progress_dialog_message">Removing %s…</string>
    <string name="plugin_remove_dialog_title">Remove Plugin</string>
    <string name="plugin_remove_dialog_message">Are you sure you want to remove %1$s from %2$s?\n\nThis will deactivate the plugin and delete all associated files and data.</string>
    <string name="plugin_install_custom_domain_required_dialog_title">Install plugin</string>
    <string name="plugin_install_custom_domain_required_dialog_message">To install plugins, you need to have a custom domain associated with your site.</string>
    <string name="plugin_install_custom_domain_required_dialog_register_btn">Register domain</string>
    <string name="plugin_check_domain_credits_progress_dialog_message">Checking domain credits</string>
    <string name="plugin_check_domain_credit_error">Failed to check available domain credits</string>
    <string name="plugin_install_first_plugin_confirmation_dialog_title">Install plugin</string>
    <string name="plugin_install_first_plugin_confirmation_dialog_message">Installing the first plugin on your site can take up to 1 minute. During this time you won’t be able to make changes to your site.</string>
    <string name="plugin_install_first_plugin_confirmation_dialog_install_btn">Install</string>
    <string name="plugin_fetch_error">Unable to load plugins</string>
    <string name="plugin_search_error">Unable to search plugins</string>
    <string name="plugin_manage">Manage</string>
    <string name="plugin_see_all">See All</string>
    <string name="plugins_empty_search_list">No matches</string>
    <string name="plugin_install_first_plugin_progress_dialog_message">Installing plugin…</string>
    <string name="plugin_install_first_plugin_almost_finished_dialog_message">We\'re doing the final setup — almost done…</string>

    <!-- Domain Registration -->
    <string name="register_domain">Register Domain</string>
    <string name="domains_suggestions_choose_domain">Choose Domain</string>
    <string name="domains_suggestions_empty_list">No suggestions found</string>
    <string name="domains_suggestions_intro_title">Choose a premium domain name</string>
    <string name="domains_suggestions_intro_description">This is where people will find you on the internet.</string>
    <string name="domain_suggestions_search_hint">Type a keyword for more ideas</string>
    <string name="domain_suggestions_fetch_error">Domain suggestions couldn\'t be loaded</string>
    <string name="domain_registration_contact_form_input_error">Please enter a valid %s</string>
    <string name="domain_registration_privacy_protection_title">Privacy Protection</string>
    <string name="domain_registration_privacy_protection_description">Domain owners have to share contact information in a public database of all domains.
        With Privacy Protection, we publish our own information instead of yours and privately forward any communication to you.</string>
    <string name="domain_registration_privacy_protection_tos">By registering this domain you agree to our %1$sterms and conditions%2$s</string>
    <string name="domain_privacy_option_on_title">Register privately with Privacy Protection</string>
    <string name="domain_privacy_option_off_title">Register publicly</string>
    <string name="domain_contact_information_title">Domain contact information</string>
    <string name="domain_contact_information_description">For your convenience, we have pre-filled your WordPress.com
        contact information. Please review to be sure it’s the correct information you want to use for this domain.</string>
    <string name="domain_contact_information_organization_hint">Organization (optional)</string>
    <string name="domain_contact_information_phone_number_hint">Phone</string>
    <string name="domain_contact_information_country_code_hint">Country code</string>
    <string name="domain_contact_information_country_hint">Country</string>
    <string name="domain_contact_information_address_hint">Address</string>
    <string name="domain_contact_information_address_hint_two">Address 2</string>
    <string name="domain_contact_information_city_hint">City</string>
    <string name="domain_contact_information_state_hint">State</string>
    <string name="domain_contact_information_state_not_available_hint">State (Not Available)</string>
    <string name="domain_contact_information_postal_code_hint">Postal code</string>
    <string name="domain_contact_information_register_domain_button">Register Domain</string>
    <string name="domain_registration_result_title">Congratulations</string>
    <string name="domain_registration_result_description">your new domain &lt;b&gt;%s&lt;/b&gt; is being set up. Your site is
        doing somersaults in excitement!</string>
    <string name="domain_registration_result_continue_button">continue</string>
    <string name="domain_registration_country_picker_dialog_title">Select Country</string>
    <string name="domain_registration_state_picker_dialog_title">Select State</string>
    <string name="domain_registration_registering_domain_name_progress_dialog_message">Registering domain name…</string>
    <string name="domain_registration_phone_number_format">+%s.%s</string>


    <!-- Automated Transfer Eligibility Errors -->
    <string name="plugin_install_site_ineligible_default_error">If you just registered a domain name, please wait until we finish setting it up and try again.\n\nIf not, looks like something went wrong and plugin feature might not be available for this site.</string>
    <string name="plugin_install_site_ineligible_not_using_custom_domain">Plugin feature requires a custom domain.</string>
    <string name="plugin_install_site_ineligible_no_business_plan">Plugin feature requires a business plan.</string>
    <string name="plugin_install_site_ineligible_site_private">Plugin feature requires the site to be public.</string>
    <string name="plugin_install_site_ineligible_email_unverified">Plugin feature requires a verified email address.</string>
    <string name="plugin_install_site_ineligible_excessive_disk_space">Plugin cannot be installed due to disk space limitations.</string>
    <string name="plugin_install_site_ineligible_no_vip_sites">Plugin cannot be installed on VIP sites.</string>
    <string name="plugin_install_site_ineligible_non_admin_user">Plugin feature requires admin privileges.</string>
    <string name="plugin_install_site_ineligible_not_domain_owner">Plugin feature requires primary domain subscription to be associated with this user.</string>
    <string name="plugin_install_site_ineligible_site_graylisted">Plugin feature requires the site to be in good standing.</string>

    <string name="plugin_caption_installed" translatable="false">@string/plugin_installed</string>
    <string name="plugin_caption_featured">Featured</string>
    <string name="plugin_caption_popular">Popular</string>
    <string name="plugin_caption_new">New</string>
    <string name="plugin_caption_search">Search Plugins</string>

    <string name="wordpress_dot_org_plugin_page">WordPress.org Plugin page</string>
    <string name="plugin_home_page">Plugin homepage</string>
    <string name="plugin_settings">Settings</string>
    <string name="plugin_description">Description</string>
    <string name="plugin_installation">Installation</string>
    <string name="plugin_whatsnew">What\'s New</string>
    <string name="plugin_faq">Frequently Asked Questions</string>
    <string name="plugin_read_reviews">Read Reviews</string>
    <string name="plugin_num_ratings">%s ratings</string>
    <string name="plugin_num_downloads">%s downloads</string>
    <string name="plugin_empty_text">None provided</string>
    <string name="plugin_needs_update">Needs update</string>

    <string name="plugin_one_stars">1 stars</string>
    <string name="plugin_two_stars">2 stars</string>
    <string name="plugin_three_stars">3 stars</string>
    <string name="plugin_four_stars">4 stars</string>
    <string name="plugin_five_stars">5 stars</string>

    <string name="plugin_info_version">Version</string>
    <string name="plugin_info_lastupdated">Last Updated</string>
    <string name="plugin_info_requires_version">Requires WordPress Version</string>
    <string name="plugin_info_your_version">Your WordPress Version</string>

    <string name="plugin_icon_content_description">Plugin icon</string>
    <string name="plugin_external_link_icon_content_description">External link</string>
    <string name="plugin_chevron_icon_content_description">Toggle text</string>

    <string name="plugin_fetching_error_after_at">It takes longer than usual to refresh plugin details. Please check again later.</string>

    <!--My profile-->
    <string name="my_profile">My Profile</string>
    <string name="first_name">First name</string>
    <string name="last_name">Last name</string>
    <string name="public_display_name">Public display name</string>
    <string name="public_display_name_hint">Display name will default to your username if it is not set</string>
    <string name="about_me">About me</string>
    <string name="about_me_hint">A few words about you…</string>
    <string name="start_over">Start Over</string>
    <string name="site_settings_start_over_hint">Start your site over</string>
    <string name="start_over_email_subject">Start over with site %s</string>
    <string name="start_over_email_body">I want to start over with the site %s</string>
    <string name="start_over_email_intent_error">Unable to send an email</string>
    <string name="let_us_help">Let Us Help</string>
    <string name="start_over_text">If you want a site but don\'t want any of the posts and pages you have now, our support team can delete your posts, pages, media and comments for you.\n\nThis will keep your site and URL active, but give you a fresh start on your content creation. Just contact us to have your current content cleared out.</string>
    <string name="contact_support">Contact support</string>
    <string name="confirm_delete_site">Confirm Delete Site</string>
    <string name="confirm_delete_site_prompt">Please type in %1$s in the field below to confirm. Your site will then be gone forever.</string>
    <string name="site_settings_export_content_title">Export content</string>
    <string name="error_deleting_site">Error deleting site</string>
    <string name="error_deleting_site_summary">There was an error in deleting your site. Please contact support for more assistance.</string>
    <string name="primary_domain">Primary Domain</string>
    <string name="export_site_hint">Export your site to an XML file</string>
    <string name="delete_site_warning_title">Delete site?</string>
    <string name="delete_site_warning">All your posts, images, and data will be deleted. And this site’s address (%s) will be lost.</string>
    <string name="delete_site_warning_subtitle">Be careful! Once a site is deleted, it cannot be recovered. Please be sure before you proceed.</string>
    <string name="delete_site_hint">Delete site</string>
    <string name="delete_site_progress">Deleting site…</string>
    <string name="purchases_request_error">Something went wrong. Could not request purchases.</string>
    <string name="premium_upgrades_title">Premium Upgrades</string>
    <string name="premium_upgrades_message">You have active premium upgrades on your site. Please cancel your upgrades prior to deleting your site.</string>
    <string name="show_purchases">Show purchases</string>
    <string name="checking_purchases">Checking purchases</string>

    <!--Account Settings-->
    <string name="account_settings">Account Settings</string>
    <string name="pending_email_change_snackbar">Click the verification link in the email sent to %1$s to confirm your new address</string>
    <string name="primary_site">Primary site</string>
    <string name="web_address">Web address</string>
    <string name="web_address_dialog_hint">Shown publicly when you comment.</string>
    <string name="change_password">Change password</string>
    <string name="change_password_confirmation">Password changed successfully</string>
    <string name="change_password_dialog_hint">Your password should be at least six characters long. To make it stronger, use upper and lower case letters, numbers, and symbols like ! \" ? $ % ^ &amp; ).</string>
    <string name="change_password_dialog_message">Changing password…</string>
    <string name="exporting_content_progress">Exporting content…</string>
    <string name="export_email_sent">Export email sent!</string>
    <string name="export_your_content">Export your content</string>
    <string name="export_your_content_message">Your posts, pages, and settings will be emailed to you at %s.</string>

    <!-- Plans -->
    <string name="plan">Plan</string>
    <string name="plans">Plans</string>
    <string name="plans_loading_error_network_title">No connection</string>
    <string name="plans_loading_error_no_plans_title">Cannot load Plans</string>
    <string name="plans_loading_error_no_plans_subtitle">We cannot load Plans at the moment. Please try again later.</string>
    <string name="plans_loading_error_no_cache_subtitle">An internet connection is required to view Plans.</string>
    <string name="plans_loading_error_with_cache_subtitle">An internet connection is required to view Plans, so details may be out-of-date.</string>
    <string name="plans_loading_error_with_cache_button">View Plans Anyway</string>

    <!-- gravatar -->
    <string name="error_cropping_image">Error cropping the image</string>
    <string name="error_locating_image">Error locating the cropped image</string>
    <string name="error_refreshing_gravatar">Error reloading your Gravatar</string>
    <string name="error_updating_gravatar">Error updating your Gravatar</string>

    <!-- Editor -->
    <string name="discard">Discard</string>
    <string name="edit">Edit</string>
    <string name="tap_to_try_again">Tap to try again!</string>
    <string name="uploading">Uploading…</string>
    <string name="uploading_gallery_placeholder">Uploading gallery…</string>
    <string name="add_media_progress">Adding media</string>

    <string name="alert_insert_image_html_mode">Can\'t insert media directly in HTML mode. Please switch back to visual mode.</string>
    <string name="alert_action_while_uploading">You are currently uploading media. Please wait until this completes.</string>
    <string name="alert_error_adding_media">An error occurred while inserting media</string>

    <string name="stop_upload_dialog_title">Stop uploading?</string>

    <string name="image_settings_dismiss_dialog_title">Discard unsaved changes?</string>
    <string name="image_settings_save_toast">Changes saved</string>

    <string name="image_caption">Caption</string>
    <string name="image_alt_text">Alt text</string>
    <string name="image_link_to">Link to</string>
    <string name="image_width">Width</string>

    <!-- Editor: Accessibility - format bar button descriptions -->
    <string name="format_bar_description_media">Media</string>
    <string name="format_bar_description_ol">Ordered List</string>
    <string name="format_bar_description_ul">Unordered List</string>
    <string name="format_bar_description_quote">Block Quote</string>
    <string name="format_bar_description_bold">Bold</string>
    <string name="format_bar_description_italic">Italic</string>
    <string name="format_bar_description_link">Link</string>
    <string name="format_bar_description_underline">Underline</string>
    <string name="format_bar_description_strike">Strikethrough</string>
    <string name="format_bar_description_more">Read More</string>
    <string name="format_bar_description_html">HTML</string>
    <string name="visual_editor">Visual editor</string>
    <string name="image_thumbnail">Image thumbnail</string>

    <!-- Editor: Errors -->
    <string name="editor_failed_uploads_switch_html">Some media uploads have failed. You can\'t switch to HTML mode
        in this state. Remove all failed uploads and continue?</string>
    <string name="editor_toast_invalid_path">Invalid file path</string>
    <string name="editor_toast_uploading_please_wait">You are currently uploading media. Please wait until this completes.</string>
    <string name="editor_toast_failed_uploads">Some media uploads have failed. You can\'t save or publish
        your post in this state.</string>
    <string name="editor_remove_failed_uploads">Remove failed uploads</string>
    <string name="editor_retry_failed_uploads">Retry uploading</string>
    <string name="error_all_media_upload_canceled">All media uploads have been cancelled due to an unknown error. Please retry uploading</string>

    <string name="photo_picker_title">Choose photo</string>
    <string name="photo_picker_choose_photo">Choose photo from device</string>
    <string name="photo_picker_choose_video">Choose video from device</string>
    <string name="photo_picker_capture_photo">Take photo</string>
    <string name="photo_picker_capture_video">Take video</string>
    <string name="photo_picker_stock_media">Choose from Free Photo Library</string>
    <string name="photo_picker_giphy">Choose from Giphy</string>
    <string name="photo_picker_soft_ask_label">%s needs permissions to access your photos</string>
    <string name="photo_picker_soft_ask_allow">Allow</string>
    <string name="photo_picker_soft_ask_permissions_denied">%1$s was denied access to your photos. To fix this, edit your permissions and turn on %2$s.</string>
    <string name="photo_picker_use_photo">Use this photo</string>
    <string name="stock_media_picker_search_hint">Search free photo library</string>
    <string name="stock_media_picker_initial_empty_text">Search to find free photos to add to your Media Library</string>
    <string name="stock_media_picker_initial_empty_subtext">Photos provided by %s</string>

    <string name="giphy_picker_search_hint">Search Giphy</string>
    <string name="giphy_picker_initial_empty_text">Search to find GIFs to add to your Media Library!</string>
    <string name="giphy_picker_empty_search_list">No media matching your search</string>
    <string name="giphy_picker_endless_scroll_network_error">Some media failed to load due to a network error.</string>
    <string name="giphy_powered_by_giphy">Powered by GIPHY</string>

    <!-- E-mail verification reminder dialog -->
    <string name="toast_saving_post_as_draft">Saving post as draft</string>
    <string name="toast_verification_email_sent">Verification email sent, check your inbox</string>
    <string name="toast_verification_email_send_error">Error sending verification email. Are you already verified?</string>
    <string name="editor_confirm_email_prompt_title">Please confirm your email address</string>
    <string name="editor_confirm_email_prompt_message">We sent you an email when you first signed up. Please open the message and click the blue button to enable publishing.</string>
    <string name="editor_confirm_email_prompt_message_with_email">We sent an email to %s when you first signed up. Please open the message and click the blue button to enable publishing.</string>
    <string name="editor_confirm_email_prompt_negative">Resend Email</string>

    <!-- smart toasts -->
    <string name="smart_toast_comments_long_press">Tap and hold to select multiple comments</string>

    <!-- permissions -->
    <string name="button_edit_permissions">Edit permissions</string>
    <string name="permissions_denied_title">Permissions</string>
    <string name="permissions_denied_message">It looks like you turned off permissions required for this feature.&lt;br/&gt;&lt;br/&gt;To change this, edit your permissions and make sure &lt;strong&gt;%s&lt;/strong&gt; is enabled.</string>
    <string name="permission_storage">Storage</string>
    <string name="permission_camera">Camera</string>

    <!-- Image Optimization promo -->
    <string name="turn_on">Turn on</string>
    <string name="leave_off">Leave off</string>
    <string name="image_optimization_promo_title">Turn on image optimization?</string>
    <string name="image_optimization_promo_desc">Image optimization shrinks images for quicker uploading.\n\nYou can change this any time in site settings.</string>

    <!-- Login -->
    <!-- If any of these appear unused, be sure to check the same string in the login library -
    it may be used there and keeping it here is required for translation. -->
    <string name="log_in">Log In</string>
    <string name="login_promo_text_onthego">Publish from the park. Blog from the bus. Comment from the café. WordPress goes where you go.</string>
    <string name="login_promo_text_realtime">Watch readers from around the world read and interact with your site — in realtime.</string>
    <string name="login_promo_text_anytime">Catch up with your favorite sites and join the conversation anywhere, any time.</string>
    <string name="login_promo_text_notifications">Your notifications travel with you — see comments and likes as they happen.</string>
    <string name="login_promo_text_jetpack">Manage your Jetpack-powered site on the go — you\'ve got WordPress in your pocket.</string>
    <string name="invalid_verification_code">Invalid verification code</string>
    <string name="send_link">Send link</string>
    <string name="enter_your_password_instead">Enter your password instead</string>
    <string name="alternatively">Alternatively:</string>
    <string name="enter_email_wordpress_com">Log in to WordPress.com using an email address to manage all your WordPress sites.</string>
    <string name="enter_email_for_site">Log in with WordPress.com to connect to %1$s</string>
    <string name="next">Next</string>
    <string name="open_mail">Open mail</string>
    <string name="enter_site_address_instead">Log in by entering your site address.</string>
    <string name="enter_username_instead">Log in with your username.</string>
    <string name="enter_verification_code">Almost there! Please enter the verification code from your Authenticator app.</string>
    <string name="enter_verification_code_sms">We sent a text message to the phone number ending in %s. Please enter the verification code in the SMS.</string>
    <string name="login_text_otp">Text me a code instead.</string>
    <string name="login_text_otp_another">Text me another code instead.</string>
    <string name="requesting_otp">Requesting a verification code via SMS.</string>
    <string name="email_not_registered_wpcom">Hmm, we can\'t find a WordPress.com account connected to this email address. Try the link below to log in using your site address.</string>
    <string name="password_incorrect">It looks like this password is incorrect. Please double check your information and try again.</string>
    <string name="login_magic_links_label">We\'ll email you a magic link that\'ll log you in instantly, no password needed. Hunt and peck no more!</string>
    <string name="login_magic_links_sent_label">Your magic link is on its way! Check your email on this device and tap the link in the email you received from WordPress.com.</string>
    <string name="login_magic_link_email_requesting">Requesting log-in email</string>
    <string name="enter_wpcom_password">Enter your WordPress.com password.</string>
    <string name="enter_wpcom_password_google">To proceed with this Google account, please provide the matching WordPress.com password. This will be asked only once.</string>
    <string name="connect_more">Connect Another Site</string>
    <string name="connect_site">Connect Site</string>
    <string name="login_continue">Continue</string>
    <string name="login_already_logged_in_wpcom">Already logged in to WordPress.com</string>
    <string name="login_username_at">\@%s</string>
    <string name="enter_site_address">Enter the address of the WordPress site you\'d like to connect.</string>
    <string name="enter_site_address_share_intent">Enter the address of your WordPress site you\'d like to share the content to.</string>
    <string name="login_site_address">Site address</string>
    <string name="login_site_address_help">Need help finding your site address?</string>
    <string name="login_site_address_help_title">What\'s my site address?</string>
    <string name="login_site_address_help_content">Your site address appears in the bar at the top of the screen when you visit your site in Chrome.</string>
    <string name="login_site_address_more_help">Need more help?</string>
    <string name="login_checking_site_address">Checking site address</string>
    <string name="login_error_while_adding_site">Error while adding site. Error code: %s</string>
    <string name="login_log_in_for_deeplink">Log in to WordPress.com to access the post.</string>
    <string name="login_log_in_for_share_intent">Log in to WordPress.com to share the content.</string>
    <string name="login_invalid_site_url">Please enter a complete website address, like example.com.</string>
    <string name="login_empty_username">Please enter a username</string>
    <string name="login_empty_password">Please enter a password</string>
    <string name="login_empty_2fa">Please enter a verification code</string>
    <string name="login_email_button_signup">Don\'t have an account? %1$sSign up%2$s</string>
    <string name="login_email_client_not_found">Can\'t detect your email client app</string>
    <string name="login_logged_in_as">Logged in as</string>
    <string name="login_epilogue_mysites_one">My site</string>
    <string name="login_epilogue_mysites_other">My sites</string>
    <string name="login_google_button_suffix">Log in with Google.</string>
    <string name="login_error_button">Close</string>
    <string name="login_error_email_not_found_v2">There\'s no WordPress.com account matching this Google account.</string>
    <string name="login_error_generic">There was some trouble connecting with the Google account.</string>
    <string name="login_error_sms_throttled">We\'ve made too many attempts to send an SMS verification code — take a break, and request a new one in a minute.</string>
    <string name="login_error_generic_start">Google login could not be started.</string>
    <string name="login_error_suffix">\nMaybe try a different account?</string>
    <string name="enter_wpcom_or_jetpack_site">Please enter a WordPress.com or Jetpack-connected self-hosted WordPress site</string>
    <string name="enter_wordpress_site">The website at this address is not a WordPress site. For us to connect to it, the site must have WordPress installed.</string>
    <string name="login_need_help_finding_connected_email">Need help finding the email you connected with?</string>
    <!-- Screen titles -->
    <string name="email_address_login_title">Email address login</string>
    <string name="site_address_login_title">Site address login</string>
    <string name="magic_link_login_title">Magic link login</string>
    <string name="magic_link_sent_login_title">Magic link sent</string>
    <string name="selfhosted_site_login_title">Login credentials</string>
    <string name="verification_2fa_screen_title">Code verification</string>

    <!-- Signup -->
    <string name="sign_up">Sign Up for WordPress.com</string>
    <string name="signup_email_error_generic">There was some trouble checking the email address.</string>
    <string name="signup_email_header">To create your new WordPress.com account, please enter your email address.</string>
    <string name="signup_epilogue_error_avatar">There was some trouble uploading your avatar.</string>
    <string name="signup_epilogue_error_avatar_view">Your avatar has been uploaded and will be available shortly.</string>
    <string name="signup_epilogue_error_generic">There was some trouble updating your account. You can retry or revert your changes to continue.</string>
    <string name="signup_epilogue_error_button_negative">Revert</string>
    <string name="signup_epilogue_error_button_positive">Retry</string>
    <string name="signup_epilogue_heading">New account</string>
    <string name="signup_epilogue_hint_display">Display Name</string>
    <string name="signup_epilogue_hint_password">Password (optional)</string>
    <string name="signup_epilogue_hint_password_detail">You can always log in with a magic link like the one you just used, but you can also set up a password if you prefer.</string>
    <string name="signup_epilogue_hint_username">Username</string>
    <string name="signup_magic_link_error">There was some trouble sending the email. You can retry now or close and try again later.</string>
    <string name="signup_magic_link_error_button_negative">Close</string>
    <string name="signup_magic_link_error_button_positive">Retry</string>
    <string name="signup_magic_link_message">We sent you a magic signup link! Check your email on this device, and tap the link in the email to finish signing up.</string>
    <string name="signup_magic_link_progress">Sending email</string>
    <string name="signup_terms_of_service_text">By signing up, you agree to our %1$sTerms of Service%2$s.</string>
    <string name="signup_updating_account">Updating account…</string>
    <string name="signup_user_exists">Email already exists on WordPress.com.\nProceeding with login.</string>
    <string name="signup_with_email_button">Sign Up with Email</string>
    <string name="signup_with_google_button">Sign Up with Google</string>
    <string name="signup_with_google_progress">Signing up with Google…</string>
    <string name="content_description_add_avatar">Add avatar</string>
    <!-- Screen titles -->
    <string name="signup_email_screen_title">Email signup</string>
    <string name="signup_magic_link_title">Magic link sent</string>

    <string name="username_changer_action">Save</string>
    <string name="username_changer_dismiss_button_positive">Discard</string>
    <string name="username_changer_dismiss_message">Discard changing username?</string>
    <string name="username_changer_error_generic">An error occurred while retrieving username suggestions.</string>
    <string name="username_changer_error_none">No usernames are suggested from %1$s%2$s%3$s. Please enter more letters or numbers to get suggestions.</string>
    <string name="username_changer_header">Your current username is %1$s%2$s%3$s. With few exceptions, others will only ever see your display name, %4$s%5$s%6$s.</string>
    <string name="username_changer_hint">Type to get more suggestions</string>
    <string name="username_changer_title">Change username</string>

    <string name="google_error_timeout">Google took too long to respond. You may need to wait until you have a stronger internet connection.</string>

    <!-- Android O notification channels, these show in the Android app settings -->
    <string name="notification_channel_general_title">General</string>
    <string name="notification_channel_important_title">Important</string>
    <string name="notification_channel_transient_title">Transient</string>
    <string name="notification_channel_reminder_title">Reminder</string>

    <string name="notification_channel_normal_id" translatable="false">wpandroid_notification_normal_channel_id</string>
    <string name="notification_channel_important_id" translatable="false">wpandroid_notification_important_channel_id</string>
    <string name="notification_channel_transient_id" translatable="false">wpandroid_notification_transient_channel_id</string>
    <string name="notification_channel_reminder_id" translatable="false">wpandroid_notification_reminder_channel_id</string>

    <!-- Required by the login library - overwrites the placeholder value with a real channel -->
    <string name="login_notification_channel_id" content_override="true" translatable="false">@string/notification_channel_normal_id</string>

    <!-- Site Creation notifications -->
    <string name="notification_site_creation_title_success">Site created!</string>
    <string name="notification_site_creation_created">Tap to continue.</string>

    <!-- Login notifications -->
    <string name="notification_login_title_success">Logged in!</string>
    <string name="notification_logged_in">Tap to continue.</string>
    <string name="notification_login_title_in_progress">Login in progress…</string>
    <string name="notification_logging_in">Please wait while logging in.</string>
    <string name="notification_login_title_stopped">Login stopped</string>
    <string name="notification_error_wrong_password">Please double check your password to continue.</string>
    <string name="notification_2fa_needed">Please provide an authentication code to continue.</string>
    <string name="notification_login_failed">An error has occurred.</string>
    <string name="notification_wpcom_username_needed">Please log in with your username and password.</string>
    <string name="change_photo">Change photo</string>

    <!-- Content description for accessibility  -->
    <string name="featured_image_desc">featured image</string>
    <string name="theme_image_desc">theme image</string>
    <string name="blavatar_desc">site icon</string>
    <string name="comment_checkmark_desc">check mark</string>
    <string name="profile_picture">%s\'s profile picture</string>
    <string name="invite_user_delete_desc">remove %s</string>
    <string name="media_grid_item_image_desc">media preview, filename %s</string>
    <string name="media_grid_item_retry_desc">retry</string>
    <string name="media_grid_item_trash_desc">trash</string>
    <string name="media_grid_item_play_video_desc">play video</string>
    <string name="media_preview_audio_desc">audio</string>
    <string name="media_preview_desc">preview</string>
    <string name="media_preview_title">%1$d of %2$d</string>
    <string name="media_settings_image_preview_desc">image preview</string>
    <string name="media_settings_play">play</string>
    <string name="people_invite_role_info_desc">role info</string>
    <string name="photo_picker_device_desc">pick from device</string>
    <string name="photo_picker_camera_desc">open camera</string>
    <string name="photo_picker_wpmedia_desc">pick from WordPress media</string>
    <string name="plugin_detail_banner_desc">plugin banner</string>
    <string name="plugin_detail_logo_desc">plugin logo</string>
    <string name="reader_cardview_post_play_video_desc">play featured video</string>
    <string name="photo_picker_thumbnail_desc">Play video</string>
    <string name="reader_list_item_suggestion_remove_desc">delete</string>
    <string name="reader_photo_view_desc">photo</string>
    <string name="stats_list_cell_chevron_expand_desc">expand</string>
    <string name="show_more_desc">show more</string>
    <string name="open_external_link_desc">Open external link</string>
    <string name="notification_settings_switch_desc">Notifications</string>
    <string name="navigate_up_desc">navigate up</string>
    <string name="stats_list_cell_chevron_collapse_desc">collapse</string>
    <string name="stats_bar_desc">Showing %s</string>
    <string name="stats_bar_date_value_type_desc">%s, %d %s</string>
    <string name="stats_bar_date_value_desc">%s, %d views</string>
    <string name="stats_bar_week_desc">Week of %s</string>
    <string name="fab_add_tag_desc">Create Tag</string>
    <string name="fab_create_desc">create</string>
    <string name="stats_legend">stats graph legend</string>
    <string name="stats_tab_tap_content_description">showing %s</string>
    <string name="stats_follower_since_desc">since %s ago</string>
    <string name="stats_views_zero_desc">zero views</string>
    <string name="stats_views_one_desc">one view</string>
    <string name="stats_views_many_desc">%d views</string>
    <string name="stats_clicks_zero_desc">zero clicks</string>
    <string name="stats_clicks_one_desc">one click</string>
    <string name="stats_clicks_many_desc">%d clicks</string>
    <string name="stats_plays_zero_desc">zero plays</string>
    <string name="stats_plays_one_desc">one play</string>
    <string name="stats_plays_many_desc">%d plays</string>
    <string name="stats_comments_zero_desc">zero comments</string>
    <string name="stats_comments_one_desc">one comment</string>
    <string name="stats_comments_many_desc">%d comments</string>
    <string name="stats_followers_zero_desc">zero followers</string>
    <string name="stats_followers_one_desc">one follower</string>
    <string name="stats_followers_many_desc">%d followers</string>
    <string name="reader_blavatar_desc">site icon</string>
    <string name="reader_avatar_desc">profile picture</string>
    <string name="reader_gallery_images_desc">image gallery</string>
    <string name="quick_start_completed_tasks_header_chevron_expand_desc">expand</string>
    <string name="quick_start_completed_tasks_header_chevron_collapse_desc">collapse</string>
    <string name="suggestions_updated_content_description">Suggestions updated</string>
    <string name="navigate_forward_desc">Go forward</string>
    <string name="navigate_back_desc">Go back</string>
    <string name="share_desc">Share</string>
    <string name="preview_type_desc">Select preview type</string>

    <string name="content_description_more">More</string>
    <string name="quick_start_button_negative" tools:ignore="UnusedResources">Not now</string>
    <string name="quick_start_button_negative_short" tools:ignore="UnusedResources">Cancel</string>
    <string name="quick_start_button_positive" tools:ignore="UnusedResources">Go</string>
    <string name="quick_start_task_skip_menu_title">Skip task</string>
    <string name="quick_start_complete_view_title">All tasks complete!</string>
    <string name="quick_start_complete_view_subtitle">Congratulations on completing your list. A job well done.</string>
    <string name="quick_start_remove_next_steps_menu_title">Remove this</string>
    <string name="quick_start_dialog_remove_next_steps_title">Remove Next Steps</string>
    <string name="quick_start_dialog_remove_next_steps_message">Removing Next Steps will hide all tours on this site. This action cannot be undone.</string>
    <string name="quick_start_dialog_browse_themes_message">Explore dozens of layout options and find your perfect fit.</string>
    <string name="quick_start_dialog_browse_themes_message_short" tools:ignore="UnusedResources">Tap %1$s Themes %2$s to discover new themes</string>
    <string name="quick_start_dialog_browse_themes_title">Browse themes</string>
    <string name="quick_start_dialog_check_stats_message">Keep up to date on your site\'s performance.</string>
    <string name="quick_start_dialog_check_stats_title">Check your site stats</string>
    <string name="quick_start_dialog_choose_theme_title">Choose a theme</string>
    <string name="quick_start_dialog_choose_theme_message">Browse all our themes to find your perfect fit.</string>
    <string name="quick_start_dialog_create_page_message">Add a page for key content — an \"About\" page is a great start.</string>
    <string name="quick_start_dialog_create_page_title">Create a new page</string>
    <string name="quick_start_dialog_customize_site_message">Tweak fonts, add images, and more.</string>
    <string name="quick_start_dialog_customize_site_message_short_customize">Tap %1$s Customize %2$s to start personalizing your site</string>
    <string name="quick_start_dialog_customize_site_message_short_themes" tools:ignore="UnusedResources">Tap %1$s Themes %2$s to continue</string>
    <string name="quick_start_dialog_customize_site_title">Customize your site</string>
    <string name="quick_start_dialog_enable_sharing_message">Automatically share new posts to your social media accounts.</string>
    <string name="quick_start_dialog_enable_sharing_message_short_connections">Tap the %1$s Connections %2$s to add your social media accounts</string>
    <string name="quick_start_dialog_enable_sharing_message_short_sharing" tools:ignore="UnusedResources">Tap %1$s Sharing %2$s to continue</string>
    <string name="quick_start_dialog_enable_sharing_title">Enable post sharing</string>
    <string name="quick_start_dialog_explore_plans_message">Learn about the marketing and SEO tools in our paid plans.</string>
    <string name="quick_start_dialog_explore_plans_title">Explore plans</string>
    <string name="quick_start_dialog_follow_sites_message">Find sites that inspire you, and follow them to get updates when they post.</string>
    <string name="quick_start_dialog_follow_sites_message_short_reader" tools:ignore="UnusedResources">Tap %1$s Reader %2$s to continue</string>
    <string name="quick_start_dialog_follow_sites_message_short_search">Tap %1$s Search %2$s to look for sites with similar interests</string>
    <string name="quick_start_dialog_follow_sites_title">Follow other sites</string>
    <string name="quick_start_dialog_migration_message">We\'ve added more tasks to help you grow your audience.</string>
    <string name="quick_start_dialog_migration_title">We\'ve made some changes to your checklist</string>
    <string name="quick_start_dialog_need_help_button_negative">No Thanks</string>
    <string name="quick_start_dialog_need_help_button_neutral">Never</string>
    <string name="quick_start_dialog_need_help_button_positive">Accept</string>
    <string name="quick_start_dialog_need_help_message">We\'ll walk you through the basics of building and growing your site.</string>
    <string name="quick_start_dialog_need_help_title">Want a little help getting started?</string>
    <string name="quick_start_dialog_publish_post_message">Draft and publish your first post.</string>
    <string name="quick_start_dialog_publish_post_message_short" tools:ignore="UnusedResources">Tap %1$s Create Post %2$s to create a new post</string>
    <string name="quick_start_dialog_publish_post_title">Publish a post</string>
    <string name="quick_start_dialog_share_site_title">Share your site</string>
    <string name="quick_start_dialog_share_site_message">Connect to your social media accounts – your site will automatically share new posts.</string>
    <string name="quick_start_dialog_upload_site_icon_message_short" tools:ignore="UnusedResources">Tap %1$s Your Site Icon %2$s to upload a new one</string>
    <string name="quick_start_dialog_check_stats_message_short" tools:ignore="UnusedResources">Tap %1$s Stats %2$s to see how your site is performing.</string>
    <string name="quick_start_dialog_create_new_page_message_short" tools:ignore="UnusedResources">Tap %1$s Site Pages %2$s to continue.</string>
    <string name="quick_start_dialog_create_new_page_message_short_pages">Tap %1$s Add Page %2$s to create a new page.</string>
    <string name="quick_start_dialog_explore_plans_message_short" tools:ignore="UnusedResources">Tap %1$s Plan %2$s to see your current plan and other available plans</string>
    <string name="quick_start_dialog_upload_icon_message">Your visitors will see your icon in their browser. Add a custom icon for a polished, pro look.</string>
    <string name="quick_start_dialog_upload_icon_title">Upload a site icon</string>
    <string name="quick_start_dialog_view_site_message">Enjoy your finished product!</string>
    <string name="quick_start_dialog_view_site_message_short" tools:ignore="UnusedResources">Tap %1$s View Site %2$s to preview your site</string>
    <string name="quick_start_dialog_view_site_title">View your site</string>
    <string name="quick_start_complete_tasks_header">Complete (%d)</string>
    <string name="quick_start_list_browse_themes_subtitle" translatable="false">@string/quick_start_dialog_browse_themes_message</string>
    <string name="quick_start_list_browse_themes_title" translatable="false">@string/quick_start_dialog_browse_themes_title</string>
    <string name="quick_start_list_check_stats_subtitle" translatable="false">@string/quick_start_dialog_check_stats_message</string>
    <string name="quick_start_list_check_stats_title" translatable="false">@string/quick_start_dialog_check_stats_title</string>
    <string name="quick_start_list_create_page_subtitle" translatable="false">@string/quick_start_dialog_create_page_message</string>
    <string name="quick_start_list_create_page_title" translatable="false">@string/quick_start_dialog_create_page_title</string>
    <string name="quick_start_list_create_site_subtitle">Get your site up and running.</string>
    <string name="quick_start_list_create_site_title">Create your site</string>
    <string name="quick_start_list_customize_site_subtitle" translatable="false">@string/quick_start_dialog_customize_site_message</string>
    <string name="quick_start_list_customize_site_title" translatable="false">@string/quick_start_dialog_customize_site_title</string>
    <string name="quick_start_list_enable_sharing_subtitle" translatable="false">@string/quick_start_dialog_enable_sharing_message</string>
    <string name="quick_start_list_enable_sharing_title" translatable="false">@string/quick_start_dialog_enable_sharing_title</string>
    <string name="quick_start_list_explore_plans_subtitle" translatable="false">@string/quick_start_dialog_explore_plans_message</string>
    <string name="quick_start_list_explore_plans_title" translatable="false">@string/quick_start_dialog_explore_plans_title</string>
    <string name="quick_start_list_follow_site_subtitle" translatable="false">@string/quick_start_dialog_follow_sites_message</string>
    <string name="quick_start_list_follow_site_title" translatable="false">@string/quick_start_dialog_follow_sites_title</string>
    <string name="quick_start_list_publish_post_subtitle" translatable="false">@string/quick_start_dialog_publish_post_message</string>
    <string name="quick_start_list_publish_post_title" translatable="false">@string/quick_start_dialog_publish_post_title</string>
    <string name="quick_start_list_upload_icon_subtitle" translatable="false">@string/quick_start_dialog_upload_icon_message</string>
    <string name="quick_start_list_upload_icon_title" translatable="false">@string/quick_start_dialog_upload_icon_title</string>
    <string name="quick_start_list_view_site_subtitle" translatable="false">@string/quick_start_dialog_view_site_message</string>
    <string name="quick_start_list_view_site_title" translatable="false">@string/quick_start_dialog_view_site_title</string>
    <string name="quick_start_sites">Next Steps</string>
    <string name="quick_start_sites_type_customize">Customize Your Site</string>
    <string name="quick_start_sites_type_grow">Grow Your Audience</string>
    <string name="quick_start_sites_type_subtitle">%1$d of %2$d complete</string>
    <string name="quick_start_span_end" translatable="false">&lt;/span&gt;</string>
    <string name="quick_start_span_start" translatable="false">&lt;span&gt;</string>
    <string name="quick_start_focus_point_description">tap here</string>

    <!-- Pages -->
    <string name="pages_published" tools:ignore="UnusedResources">Published</string>
    <string name="pages_drafts" tools:ignore="UnusedResources">Drafts</string>
    <string name="pages_scheduled" tools:ignore="UnusedResources">Scheduled</string>
    <string name="pages_trashed" tools:ignore="UnusedResources">Trashed</string>
    <string name="pages_pending">Pending review</string>
    <string name="pages_private">Private</string>
    <string name="pages_view">View</string>
    <string name="pages_set_parent">Set parent</string>
    <string name="pages_publish_now">Publish Now</string>
    <string name="pages_move_to_draft">Move to Draft</string>
    <string name="pages_move_to_trash">Move to Trash</string>
    <string name="pages_delete_permanently">Delete Permanently</string>
    <string name="pages_empty_search_result">No pages matching your search</string>
    <string name="pages_search_suggestion">Search pages</string>
    <string name="pages_empty_published">You haven\'t published any pages yet</string>
    <string name="pages_empty_drafts">You don\'t have any draft pages</string>
    <string name="pages_empty_scheduled">You don\'t have any scheduled pages</string>
    <string name="pages_empty_trashed">You don\'t have any trashed pages</string>
    <string name="pages_open_page_error">The selected page is not available</string>


    <!-- Posts -->
    <string name="post_list_author_me">Me</string>
    <string name="post_list_author_everyone">Everyone</string>
    <string name="post_list_published">Published</string>
    <string name="post_list_drafts">Drafts</string>
    <string name="post_list_scheduled">Scheduled</string>
    <string name="post_list_trashed">Trashed</string>
    <string name="post_list_search_prompt">Search published posts</string>
    <string name="post_list_search_nothing_found">No posts matching your search</string>


    <!-- Web Preview -->
    <string name="web_preview_default">Default</string>
    <string name="web_preview_desktop">Desktop</string>

    <!-- News Card -->
    <!-- When announcing a new feature, add new strings and make sure to update LocalNewsItem.kt -->
    <!-- Never reuse same keys for new announcements! The new value might not be translated before the release
    which would result in showing an out-of-date announcement. Moreover since the url has translatable set to false,
    the out-of-date announcement might redirect the user to the new feature. -->
    <!--suppress UnusedResources -->
    <string name="news_card_announcement_title_sample_announcement">[New feature available]</string>
    <!--suppress UnusedResources -->
    <string name="news_card_announcement_content_sample_announcement">[No time to read right now? No problem: save posts for when you do.]</string>
    <!--suppress UnusedResources -->
    <string name="news_card_announcement_action_sample_announcement">[Read more]</string>
    <!--suppress UnusedResources -->
    <string name="news_card_announcement_action_url_sample_announcement" translatable="false">https://en.blog.wordpress.com/2018/06/21/bookmark-posts-with-save-for-later/</string>
    <!-- END (News Card) -->

    <!-- Site Creation -->
    <string name="new_site_creation_screen_title_general">Create Site</string>
    <string name="new_site_creation_screen_title_step_count">%1$d of %2$d</string>
    <string name="new_site_creation_preview_title">Your site has been created!</string>
    <string name="new_site_creation_preview_subtitle">You\'ll be able to customize look and feel of your site later</string>
    <string name="site_creation_segments_title">Tell us what kind of site you\’d like to make</string>
    <string name="site_creation_segments_subtitle">This helps us make recommendations. But you’re never locked in — all sites evolve!</string>
    <string name="site_creation_fetch_suggestions_error_no_connection">No connection</string>
    <string name="site_creation_fetch_suggestions_error_unknown">There was a problem</string>
    <string name="new_site_creation_site_info_header_title">Basic Information</string>
    <string name="new_site_creation_site_info_header_subtitle">Tell us more about the site you are creating.</string>
    <string name="new_site_creation_site_title_hint">Site Title</string>
    <string name="new_site_creation_tag_line_hint">Tagline</string>
    <string name="new_site_creation_tag_line_description">The tagline is a short line of text shown right below the title.</string>
    <string name="new_site_creation_button_skip">Skip</string>
    <string name="new_site_creation_verticals_custom_subtitle">Custom category</string>
    <string name="site_creation_error_generic_title">There was a problem</string>
    <string name="site_creation_error_generic_subtitle">Error communicating with the server, please try again</string>
    <string name="new_site_creation_empty_domain_list_message">No available addresses matching your search</string>
    <string name="new_site_creation_domain_header_title">Choose a domain name for your site</string>
    <string name="new_site_creation_domain_header_subtitle">This is where people will find you on the internet.</string>
    <string name="new_site_creation_search_domain_input_hint">Search Domains</string>
    <string name="site_creation_domain_finish_button">Create site</string>
    <string name="new_site_creation_create_site_button">Create Site</string>
    <string name="notification_new_site_creation_title">Create Site</string>
    <string name="notification_new_site_creation_failed">There was a problem</string>
    <string name="notification_new_site_creation_creating_site_subtitle">We\'re creating your new site</string>
    <string name="cancel_new_site_wizard_content_description">Cancel Site Creation Wizard</string>
    <string name="site_created_but_not_fetched_snackbar_message">It seems like you\'re on a slow connection. If you don\'t see your new site in the list, try refreshing.</string>
    <string name="new_site_creation_clear_all_content_description">Clear</string>
    <string name="new_site_creation_site_preview_content_description">Showing site preview</string>
    <string name="new_site_creation_preview_back_pressed_warning">You may lose your progress. Are you sure you want to exit?</string>

    <!-- App rating dialog -->
    <string name="app_rating_title">Enjoying WordPress?</string>
    <string name="app_rating_message">Nice to see you again! If you’re digging the app, we\’d love a rating on the Google Play Store.</string>
    <string name="app_rating_rate_now">Rate now</string>
    <string name="app_rating_rate_later">Later</string>
    <string name="app_rating_rate_never">No thanks</string>

    <!-- Gutenberg mobile strings -->
    <string name="gutenberg_mobile_gutenberg_packages_format_library_src_link_modal_native_js_101" tools:ignore="UnusedResources">Link inserted</string>
    <string name="gutenberg_mobile_gutenberg_packages_block_library_src_image_edit_native_js_214" tools:ignore="UnusedResources">Add URL</string>
    <string name="gutenberg_mobile_gutenberg_packages_format_library_src_link_modal_native_js_136" tools:ignore="UnusedResources">Link Text</string>
    <string name="gutenberg_mobile_gutenberg_packages_format_library_src_link_modal_native_js_138" tools:ignore="UnusedResources">Add Link Text</string>
    <string name="gutenberg_mobile_gutenberg_packages_format_library_src_link_modal_native_js_152" tools:ignore="UnusedResources">Remove Link</string>
    <string name="gutenberg_mobile_gutenberg_packages_block_library_src_paragraph_edit_native_js_128" tools:ignore="UnusedResources">Start writing…</string>
    <string name="gutenberg_mobile_gutenberg_packages_block_library_src_image_edit_native_js_196" tools:ignore="UnusedResources">Choose from device</string>
    <string name="gutenberg_mobile_gutenberg_packages_block_library_src_image_edit_native_js_197" tools:ignore="UnusedResources">Take a Photo</string>
    <string name="gutenberg_mobile_gutenberg_packages_block_library_src_image_edit_native_js_198" tools:ignore="UnusedResources">WordPress Media Library</string>
    <string name="gutenberg_mobile_gutenberg_packages_block_library_src_image_edit_native_js_273" tools:ignore="UnusedResources">Alt Text</string>
    <string name="gutenberg_mobile_gutenberg_packages_block_library_src_image_edit_native_js_280" tools:ignore="UnusedResources">Clear All Settings</string>
    <string name="gutenberg_mobile_gutenberg_packages_block_library_src_image_edit_native_js_374" translatable="false" tools:ignore="UnusedResources">@string/editor_failed_to_insert_media_tap_for_options</string>
    <string name="gutenberg_mobile_gutenberg_packages_editor_src_components_media_placeholder_index_native_js_26" tools:ignore="UnusedResources">CHOOSE IMAGE</string>
    <string name="gutenberg_mobile_gutenberg_packages_editor_src_components_url_input_index_native_js_27" tools:ignore="UnusedResources">Paste URL</string>
    <string name="gutenberg_mobile_src_block_types_unsupported_block_index_js_21" tools:ignore="UnusedResources">Unsupported Block</string>
    <string name="gutenberg_mobile_src_block_types_unsupported_block_index_js_23" tools:ignore="UnusedResources">Unsupported block type.</string>
    <string name="gutenberg_mobile_src_block_types_unsupported_block_edit_js_27" tools:ignore="UnusedResources">Unsupported</string>
    <string name="gutenberg_mobile_src_block_management_block_manager_js_285" tools:ignore="UnusedResources">ADD BLOCK HERE</string>
    <string name="gutenberg_mobile_src_block_management_inline_toolbar_index_js_48" tools:ignore="UnusedResources">Move block up</string>
    <string name="gutenberg_mobile_src_block_management_inline_toolbar_index_js_55" tools:ignore="UnusedResources">Move block down</string>
    <string name="gutenberg_mobile_src_block_management_inline_toolbar_index_js_66" tools:ignore="UnusedResources">Remove content</string>

    <string name="description_collapse">Collapse</string>
    <string name="description_expand">Expand</string>

</resources><|MERGE_RESOLUTION|>--- conflicted
+++ resolved
@@ -351,15 +351,9 @@
 
     <!-- gutenberg informative dialog -->
     <string name="dialog_gutenberg_informative_title">Block Editor Enabled</string>
-<<<<<<< HEAD
-    <string name="dialog_gutenberg_informative_description_post">This post uses the block editor, which is the default editor for new posts. To enable the classic editor, go to Me > App Settings.</string>
-    <string name="dialog_gutenberg_informative_description_page">This page uses the block editor, which is the default editor for new pages. To enable the classic editor, go to Me > App Settings.</string>
-
-=======
     <string name="dialog_gutenberg_informative_description_post">You\'re currently using the block editor to create new posts. Want to use the classic editor by default? Head to Site Settings.</string>
     <string name="dialog_gutenberg_informative_description_page">You\'re currently using the block editor to create new pages. Want to use the classic editor by default? Head to Site Settings.</string>
-    
->>>>>>> e1d2c874
+
     <!-- reload drop down -->
     <string name="loading">Loading…</string>
 
