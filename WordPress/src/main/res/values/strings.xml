--- conflicted
+++ resolved
@@ -1014,15 +1014,12 @@
     <string name="stats_clicks">Clicks</string>
     <string name="stats_clicks_link_label">Link</string>
     <string name="stats_clicks_label">Clicks</string>
-<<<<<<< HEAD
+    <string name="stats_countries">Countries</string>
+    <string name="stats_country_label">Country</string>
+    <string name="stats_country_views_label">Views</string>
     <string name="stats_videos">Videos</string>
     <string name="stats_videos_title_label">Title</string>
     <string name="stats_videos_views_label">Views</string>
-=======
-    <string name="stats_countries">Countries</string>
-    <string name="stats_country_label">Country</string>
-    <string name="stats_country_views_label">Views</string>
->>>>>>> 4c9e8aff
 
     <!-- invalid_url -->
     <string name="invalid_site_url_message">Check that the site URL entered is valid</string>
