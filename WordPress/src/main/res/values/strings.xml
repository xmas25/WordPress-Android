<?xml version="1.0" encoding="UTF-8"?>
<resources xmlns:tools="http://schemas.android.com/tools">

    <string name="app_name" translatable="false">WordPress</string>

    <!-- account setup -->
    <string name="xmlrpc_missing_method_error">Couldn\'t connect. Required XML-RPC methods are missing on the server.</string>
    <string name="xmlrpc_post_blocked_error">Couldn\'t connect. Your host is blocking POST requests, and the app needs
        that in order to communicate with your site. Contact your host to solve this problem.</string>
    <string name="xmlrpc_endpoint_forbidden_error">Couldn\'t connect. We received a 403 error when trying to access your
        site XMLRPC endpoint. The app needs that in order to communicate with your site. Contact your host to solve
        this problem.</string>
    <string name="no_network_title">No network available</string>
    <string name="no_network_message">There is no network available</string>
    <string name="sign_out_wpcom_confirm_with_changes">You have changes to posts that haven’t been uploaded to your site. Logging out now will delete those changes from your device. Log out anyway?</string>
    <string name="sign_out_wpcom_confirm_with_no_changes">Log out of WordPress?</string>

    <!-- form labels -->
    <string name="select_categories">Select categories</string>
    <string name="tags_separate_with_commas">Separate tags with commas</string>
    <string name="max_thumbnail_px_size">Maximum Image Size</string>
    <string name="image_quality">Image Quality</string>
    <string name="max_video_resolution">Maximum Video Size</string>
    <string name="video_quality">Video Quality</string>
    <string name="password">Password</string>

    <!-- comment form labels -->
    <string name="anonymous">Anonymous</string>

    <!-- Screen titles -->
    <string name="release_notes_screen_title">Release notes</string>
    <string name="license_screen_title">License</string>
    <string name="help_screen_title">Help and Support</string>
    <string name="notif_settings_screen_title">Notification settings</string>
    <string name="my_site_section_screen_title">My site</string>
    <string name="me_section_screen_title">Me</string>
    <string name="reader_screen_title">Reader</string>
    <string name="notifications_screen_title">Notifications</string>
    <string name="publicize_buttons_screen_title">Sharing buttons</string>
    <string name="media_settings_screen_title">File details</string>
    <string name="person_detail_screen_title">Person detail</string>
    <string name="login_epilogue_screen_title">Logged in as</string>
    <string name="login_prologue_screen_title">Login</string>
    <string name="signup_epilogue_screen_title">New account</string>
    <string name="share_intent_screen_title">Pick site</string>
    <string name="edit_photo_screen_title">Edit Photo</string>
    <string name="notif_detail_screen_title">Notification detail %s</string>

    <!-- general strings -->
    <string name="posts">Posts</string>
    <string name="sites">Sites</string>
    <string name="media">Media</string>
    <string name="themes">Themes</string>
    <string name="about_the_app">About the app</string>
    <string name="username">Username</string>
    <string name="cancel">Cancel</string>
    <string name="save">Save</string>
    <string name="add">Add</string>
    <string name="remove">Remove</string>
    <string name="removed">Removed</string>
    <string name="search">Search</string>
    <string name="show">Show</string>
    <string name="hide">Hide</string>
    <string name="select_all">Select all</string>
    <string name="deselect_all">Deselect all</string>
    <string name="sure_to_remove_account">Remove this site from the app?</string>
    <string name="yes">Yes</string>
    <string name="no">No</string>
    <string name="error">Error</string>
    <string name="connection_error">Connection error</string>
    <string name="connection_to_server_lost">The connection to the server was lost</string>
    <string name="category_refresh_error">Category refresh error</string>
    <string name="incorrect_credentials">Incorrect username or password.</string>
    <string name="cancel_edit">Cancel edit</string>
    <string name="gallery_error">The media item couldn\'t be retrieved</string>
    <string name="refresh">Refresh</string>
    <string name="report_bug">Report bug</string>
    <string name="blog_not_found">An error occurred when accessing this blog</string>
    <string name="post_not_found">An error occurred when loading the post. Refresh your posts and try again.</string>
    <string name="sign_in">Log in</string>
    <string name="signing_out">Logging out…</string>
    <string name="sign_in_wpcom">Log in to WordPress.com</string>
    <string name="learn_more">Learn more</string>
    <string name="uploading_post">Uploading \"%s\"</string>
    <string name="language">Language</string>
    <string name="interface_language">Interface Language</string>
    <string name="signout">Log out</string>
    <string name="undo">Undo</string>
    <string name="never">Never</string>
    <string name="unknown">Unknown</string>
    <string name="off">Off</string>
    <string name="could_not_load_page">Could not load page</string>
    <string name="send">Send</string>
    <string name="swipe_for_more">Swipe for more</string>
    <string name="confirm">Confirm</string>
    <string name="cant_open_url">Unable to open the link</string>
    <string name="retry">Retry</string>
    <string name="invalid_ip_or_range">Invalid IP or IP range</string>
    <string name="copy_text">Copy</string>
    <string name="error_please_choose_browser">Error opening the default web browser. Please choose another app:</string>
    <string name="delete_yes">Delete</string>
    <string name="add_count">Add %d</string>
    <string name="preview_count">Preview %d</string>
    <string name="dismiss">dismiss</string>
    <string name="exit">exit</string>
    <string name="ok">OK</string>
    <string name="site_cannot_be_loaded">We cannot load the data for your site right now. Please try again later</string>
    <string name="local_draft">Local draft</string>
    <string name="local_changes">Local changes</string>
    <string name="continue_label">Continue</string>
    <string name="publish_now">Publish Now</string>
    <string name="update_now">Update Now</string>
    <string name="status_and_visibility">Status &amp; Visibility</string>

    <string name="button_not_now">Not now</string>

    <string name="latitude_longitude">%1$f, %2$f</string>
    <string name="at_username">\@%s</string>

    <string name="me">Me</string>
    <string name="everyone">Everyone</string>

    <!-- CAB -->
    <string name="cab_selected">%d selected</string>

    <!-- Media  -->
    <string name="media_all">All</string>
    <string name="media_images">Images</string>
    <string name="media_documents">Documents</string>
    <string name="media_videos">Videos</string>
    <string name="media_audio">Audio</string>
    <string name="media_gallery_column_count_single">1 column</string>
    <string name="media_gallery_column_count_multi">%d columns</string>
    <string name="media_gallery_type_thumbnail_grid">Thumbnail grid</string>
    <string name="media_gallery_type_squares">Squares</string>
    <string name="media_gallery_type_tiled">Tiled</string>
    <string name="media_gallery_type_circles">Circles</string>
    <string name="media_gallery_type_slideshow">Slideshow</string>
    <string name="media_insert_title">Add multiple photos</string>
    <string name="media_insert_individually">Add individually</string>
    <string name="media_insert_as_gallery">Add as gallery</string>
    <string name="media_downloading">Saving media to this device</string>
    <string name="wp_media_title">WordPress media</string>
    <string name="pick_photo">Select photo</string>
    <string name="pick_video">Select video</string>
    <string name="pick_media">Add image or video</string>
    <string name="pick_file">Add file</string>
    <string name="capture_or_pick_photo">Capture or select photo</string>
    <string name="reader_toast_err_get_post">Unable to retrieve this post</string>
    <string name="media_error_no_permission">You don\'t have permission to view the media library</string>
    <string name="media_error_no_permission_upload">You don\'t have permission to upload media to the site</string>
    <string name="media_error_http_too_large_photo_upload">Image too large to upload. Try changing Optimize Images in your app\'s settings</string>
    <string name="media_error_http_too_large_video_upload">Video too large to upload</string>
    <string name="media_error_exceeds_php_filesize">File exceeds the maximum upload size for this site</string>
    <string name="media_error_exceeds_memory_limit">File too large to be uploaded on this site</string>
    <string name="media_error_internal_server_error">Upload error. Try changing Optimize Images in your app\'s settings</string>
    <string name="media_error_timeout">Server took too long to respond</string>
    <string name="media_error_file_not_allowed_on_free_plan">This file type is not allowed on a free plan</string>
    <string name="share_media_permission_required">Permissions required in order to share images or videos</string>
    <string name="media_fetching">Fetching media…</string>
    <string name="media_upload_error">Media upload error occurred</string>
    <string name="media_generic_error">Media error occurred</string>
    <string name="media_space_used">%1$s used</string>
    <string name="media_accessing_progress">Accessing content of a private site</string>
    <string name="media_accessing_failed">Failed to access content of a private site. Some media might be unavailable</string>

    <string name="media_upload_state_queued">Queued</string>
    <string name="media_upload_state_uploading">Uploading</string>
    <string name="media_upload_state_deleting">Deleting</string>
    <string name="media_upload_state_deleted">Deleted</string>
    <string name="media_upload_state_failed">Upload Failed</string>
    <string name="media_upload_state_uploaded">Uploaded</string>

    <string name="media_encoder_quality_80">Low</string>
    <string name="media_encoder_quality_85">Medium</string>
    <string name="media_encoder_quality_90">High</string>
    <string name="media_encoder_quality_95">Very High</string>
    <string name="media_encoder_quality_100">Maximum</string>

    <!-- Edit Media -->
    <string name="media_edit_title_text">Title</string>
    <string name="media_edit_caption_text">Caption</string>
    <string name="media_edit_alttext_text">Alt text</string>
    <string name="media_edit_description_text">Description</string>
    <string name="media_edit_link_text">Link to</string>
    <string name="media_edit_link_hint">Open link in a new window/tab</string>
    <string name="media_edit_failure">Failed to update</string>
    <string name="media_edit_file_details_card_caption">File Details</string>
    <string name="media_edit_customize_card_caption">Customize</string>
    <string name="media_edit_url_caption">URL</string>
    <string name="media_edit_filename_caption">File Name</string>
    <string name="media_edit_filetype_caption">File Type</string>
    <string name="media_edit_image_dimensions_caption">Image Dimensions</string>
    <string name="media_edit_video_dimensions_caption">Video Dimensions</string>
    <string name="media_edit_duration_caption">Duration</string>
    <string name="media_edit_upload_date_caption">Upload Date</string>
    <string name="media_edit_copy_url_toast">URL copied to clipboard</string>
    <string name="fab_content_description_preview">Preview</string>

    <!-- Media settings title -->
    <string name="media_title_image_details">Image details</string>
    <string name="media_title_video_details">Video details</string>
    <string name="media_title_audio_details">Audio details</string>
    <string name="media_title_document_details">Document details</string>

    <!-- Delete Media -->
    <string name="cannot_delete_multi_media_items">Some media can\'t be deleted at this time. Try again later.</string>
    <string name="cannot_retry_deleted_media_item">Media has been removed. Delete it from this post?</string>
    <string name="media_empty_list">You don\'t have any media</string>
    <string name="media_empty_search_list">No media matching your search</string>
    <string name="media_empty_image_list">You don\'t have any images</string>
    <string name="media_empty_videos_list">You don\'t have any videos</string>
    <string name="media_empty_documents_list">You don\'t have any documents</string>
    <string name="media_empty_audio_list">You don\'t have any audio</string>
    <string name="media_empty_upload_media">Upload media</string>
    <string name="delete">Delete</string>
    <string name="confirm_delete_media_image">Delete this image?</string>
    <string name="confirm_remove_media_image">Remove this image from the post?</string>
    <string name="confirm_delete_media_video">Delete this video?</string>
    <string name="deleting_media_dlg">Deleting</string>
    <string name="remove_image_from_post">Remove from post</string>

    <!-- themes -->
    <string name="themes_fetching">Fetching themes…</string>

    <string name="theme_activate_button">Activate</string>
    <string name="theme_fetch_failed">Failed to fetch themes</string>
    <string name="theme_no_search_result_found">Sorry, no themes found.</string>

    <!-- link view -->
    <string name="link_enter_url">URL</string>
    <string name="link_enter_url_text">Link text (optional)</string>
    <string name="link_open_new_window">Open link in a new window/tab</string>

    <!-- page view -->
    <string name="title">Title</string>
    <string name="pages_empty_list_button">Create a page</string>
    <string name="page_settings">Page settings</string>
    <string name="pages">Pages</string>
    <string name="set_parent">Set Parent</string>
    <string name="page_delete_error">There was a problem deleting the page</string>
    <string name="page_status_change_error">There was a problem changing the page status</string>
    <string name="page_parent_change_error">There was a problem changing the page parent</string>
    <string name="page_delete_dialog_message">Are you sure you want to delete page %s?</string>
    <string name="top_level">Top level</string>
    <string name="page_moved_to_draft">Page has been moved to Drafts</string>
    <string name="page_moved_to_trash">Page has been trashed</string>
    <string name="page_moved_to_published">Page has been published</string>
    <string name="page_moved_to_scheduled">Page has been scheduled</string>
    <string name="page_permanently_deleted">Page has been permanently deleted</string>
    <string name="page_parent_changed">Page parent has been changed</string>

    <string name="page_cannot_set_homepage">To set Homepage enable \"Static Homepage\" in Site Settings</string>
    <string name="page_cannot_set_posts_page">To set Posts page enable \"Static Homepage\" in Site Settings</string>
    <string name="page_homepage_successfully_updated">Homepage successfully updated</string>
    <string name="page_homepage_update_failed">Homepage update failed</string>
    <string name="page_posts_page_successfully_updated">Posts Page successfully updated</string>
    <string name="page_posts_page_update_failed">Posts Page update failed</string>

    <!-- posts tab -->
    <string name="posts_cannot_be_started">We cannot open the posts right now. Please try again later</string>
    <string name="untitled">Untitled</string>
    <string name="untitled_in_parentheses">(Untitled)</string>
    <string name="post_uploading">Uploading post</string>
    <string name="post_uploading_draft">Uploading draft</string>
    <string name="post_queued">Queued post</string>
    <string name="posts_empty_list">No posts yet. Why not create one?</string>
    <string name="posts_empty_list_button">Create a post</string>
    <string name="empty_list_default">This list is empty</string>
    <string name="posts_published_empty">You haven\'t published any posts yet</string>
    <string name="posts_scheduled_empty">You don\'t have any scheduled posts</string>
    <string name="posts_draft_empty">You don\'t have any draft posts</string>
    <string name="posts_trashed_empty">You don\'t have any trashed posts</string>
    <string name="multiple_status_label_delimiter" translatable="false">\u0020·\u0020</string>
    <string name="post_list_toggle_item_layout_cards_view">Switch to cards view</string>
    <string name="post_list_toggle_item_layout_list_view">Switch to list view</string>
    <string name="post_waiting_for_connection_publish">We\'ll publish the post when your device is back online.</string>
    <string name="post_waiting_for_connection_pending">We\'ll submit your post for review when your device is back online.</string>
    <string name="post_waiting_for_connection_scheduled">We\'ll schedule your post when your device is back online.</string>
    <string name="post_waiting_for_connection_private">We\'ll publish your private post when your device is back online.</string>
    <string name="post_waiting_for_connection_draft">We\'ll save your draft when your device is back online</string>
    <string name="post_waiting_for_connection_publish_cancel"> We won\'t publish these changes.</string>
    <string name="post_waiting_for_connection_pending_cancel">We won\'t submit these changes for review. </string>
    <string name="post_waiting_for_connection_scheduled_cancel">We won\'t schedule these changes.</string>
    <string name="post_waiting_for_connection_draft_cancel">We won\'t save the latest changes to your draft.</string>

    <!-- buttons on post cards -->
    <string name="button_edit">Edit</string>
    <string name="button_publish">Publish</string>
    <string name="button_sync">Sync</string>
    <string name="button_view">View</string>
    <string name="button_preview">Preview</string>
    <string name="button_insert">Insert</string>
    <string name="button_stats">Stats</string>
    <string name="button_trash">Trash</string>
    <string name="button_delete_permanently">Delete Permanently</string>
    <string name="button_delete" translatable="false">@string/delete</string>
    <string name="button_more" translatable="false">@string/more</string>
    <string name="button_discard">Discard</string>
    <string name="button_retry">Retry</string>
    <string name="button_move_to_draft">Move to Draft</string>

    <!-- post uploads -->
    <string name="upload_failed_param">Upload failed for \"%s\"</string>

    <string name="media_file_post_singular_mixed_not_uploaded_one_file">1 post with 1 file not uploaded</string>
    <string name="media_file_posts_plural_mixed_not_uploaded_one_file">%1$d posts with 1 file not uploaded</string>
    <string name="media_file_page_singular_mixed_not_uploaded_one_file">1 page with 1 file not uploaded</string>
    <string name="media_file_pages_plural_mixed_not_uploaded_one_file">%1$d pages with 1 file not uploaded</string>
    <string name="media_file_pages_and_posts_mixed_not_uploaded_one_file">%1$d posts / pages with 1 file not uploaded</string>

    <string name="media_file_post_singular_mixed_not_uploaded_files_plural">1 post with %1$d files not uploaded</string>
    <string name="media_file_posts_plural_mixed_not_uploaded_files_plural">%1$d posts with %2$d files not uploaded</string>
    <string name="media_file_page_singular_mixed_not_uploaded_files_plural">1 page with %1$d files not uploaded</string>
    <string name="media_file_pages_plural_mixed_not_uploaded_files_plural">%1$d pages with %2$d files not uploaded</string>
    <string name="media_file_pages_and_posts_mixed_not_uploaded_files_plural">%1$d posts / pages with %2$d files not uploaded</string>

    <string name="media_file_post_singular_only_not_uploaded">1 post not uploaded</string>
    <string name="media_file_posts_plural_only_not_uploaded">%1$d posts not uploaded</string>
    <string name="media_file_page_singular_only_not_uploaded">1 page not uploaded</string>
    <string name="media_file_pages_plural_only_not_uploaded">%1$d pages not uploaded</string>
    <string name="media_file_pages_and_posts_only_not_uploaded">%1$d posts / pages not uploaded</string>

    <string name="media_files_not_uploaded">%d files not uploaded</string>
    <string name="media_files_uploaded">%d files uploaded</string>
    <string name="media_file_not_uploaded">1 file not uploaded</string>
    <string name="media_file_uploaded">1 file uploaded</string>
    <string name="media_files_uploaded_successfully">, %d successfully uploaded</string>
    <string name="media_all_files_uploaded_successfully">%d files uploaded successfully</string>
    <string name="retry_needs_aztec" translatable="false">Retry only available in the Beta editor</string>
    <string name="media_files_uploaded_write_post">Write Post</string>

    <!-- post view -->
    <string name="draft_uploaded">Draft uploaded</string>
    <string name="post_published">Post published</string>
    <string name="post_submitted">Post submitted</string>
    <string name="page_published">Page published</string>
    <string name="post_scheduled">Post scheduled</string>
    <string name="page_scheduled">Page scheduled</string>
    <string name="post_updated">Post updated</string>
    <string name="page_updated">Page updated</string>
    <string name="file_not_found">Couldn\'t find the file for upload. Was it deleted or moved?</string>
    <string name="delete_post">Delete post?</string>
    <string name="delete_page">Delete page?</string>
    <string name="posts_fetching">Fetching posts…</string>
    <string name="pages_fetching">Fetching pages…</string>
    <string name="dialog_confirm_delete_permanently_post">Are you sure you\'d like to permanently delete this post?</string>

    <!-- scheduled post sync confirmation dialog -->
    <string name="dialog_confirm_scheduled_post_sync_title">Ready to Sync?</string>
    <string name="dialog_confirm_scheduled_post_sync_message">This post will be synced immediately.</string>
    <string name="dialog_confirm_scheduled_post_sync_yes">Sync now</string>

    <!-- post version sync conflict dialog -->
    <string name="dialog_confirm_load_remote_post_title">Resolve sync conflict</string>
    <string name="dialog_confirm_load_remote_post_body">This post has two versions that are in conflict. Select the version you would like to discard.\n\n</string>
    <string name="dialog_confirm_load_remote_post_body_2">Local\nSaved on %s\n\nWeb\nSaved on %s\n</string>
    <string name="dialog_confirm_load_remote_post_discard_local">Discard Local</string>
    <string name="dialog_confirm_load_remote_post_discard_web">Discard Web</string>
    <string name="toast_conflict_updating_post">Updating post</string>
    <string name="snackbar_conflict_local_version_discarded">Local version discarded</string>
    <string name="snackbar_conflict_web_version_discarded">Web version discarded</string>
    <string name="snackbar_conflict_undo">Undo</string>

    <!-- post autosave revision dialog -->
    <string name="dialog_confirm_autosave_title">Which version would you like to edit?</string>
    <string name="dialog_confirm_autosave_body_first_part">You recently made changes to this post but didn\'t save them. Choose a version to load:\n\n</string>
    <string name="dialog_confirm_autosave_body_first_part_for_page">You recently made changes to this page but didn\'t save them. Choose a version to load:\n\n</string>
    <string name="dialog_confirm_autosave_body_second_part">From this app\nSaved on %s\n\nFrom another device\nSaved on %s\n</string>
    <string name="dialog_confirm_autosave_restore_button">The version from another device</string>
    <string name="dialog_confirm_autosave_dont_restore_button">The version from this app</string>

    <!-- trash post with local changes dialog -->
    <string name="dialog_confirm_trash_losing_local_changes_title">Local changes</string>
    <string name="dialog_confirm_trash_losing_local_changes_message">Trashing this post will also discard local changes, are you sure you want to continue?</string>
    <string name="dialog_confirm_trash_losing_unsaved_changes_title">Unsaved changes</string>
    <string name="dialog_confirm_trash_losing_unsaved_changes_message">Trashing this post will also discard unsaved changes, are you sure you want to continue?</string>

    <!-- gutenberg informative dialog -->
    <string name="dialog_gutenberg_informative_title">Block Editor Enabled</string>
    <string name="dialog_gutenberg_informative_description_post">You\’re now using the block editor for new posts, great! If you\’d like to change to the classic editor, go to \'My Site\' &gt; \'Site Settings\'.</string>
    <string name="dialog_gutenberg_informative_description_page">You\’re now using the block editor for new pages, great! If you\’d like to change to the classic editor, go to \'My Site\' &gt; \'Site Settings\'.</string>
    <string name="dialog_gutenberg_informative_description_v2">We made big improvements to the block editor and think it\'s worth a try! We enabled it for new posts and pages but if you\'d like to change to the classic editor, go to \'My Site\' &gt; \'Site Settings\'.</string>

    <!-- reload drop down -->
    <string name="loading">Loading…</string>

    <!-- comment view -->
    <string name="on">on</string>
    <string name="comment_status_approved">Approved</string>
    <string name="comment_status_unapproved">Pending</string>
    <string name="comment_status_spam">Spam</string>
    <string name="comment_status_trash">Trashed</string>
    <string name="comment_status_all">All</string>
    <string name="edit_comment">Edit comment</string>
    <string name="comments_empty_list">No comments yet</string>
    <string name="comments_empty_list_filtered_approved">No approved comments</string>
    <string name="comments_empty_list_filtered_pending">No pending comments</string>
    <string name="comments_empty_list_filtered_spam">No spam comments</string>
    <string name="comments_empty_list_filtered_trashed">No trashed comments</string>
    <string name="comment_reply_to_user">Reply to %s</string>
    <string name="comment_trashed">Comment trashed</string>
    <string name="comment_spammed">Comment marked as spam</string>
    <string name="comment_deleted_permanently">Comment deleted</string>
    <string name="comment">Comment</string>
    <string name="comments_fetching">Fetching comments…</string>
    <string name="comment_approved_talkback">Comment approved</string>
    <string name="comment_unapproved_talkback">Comment unapproved</string>
    <string name="comment_liked_talkback">Comment liked</string>
    <string name="comment_unliked_talkback">Comment unliked</string>
    <string name="comment_trash_talkback">Comment sent to trash</string>
    <string name="comment_untrash_talkback">Comment restored</string>
    <string name="comment_delete_talkback">Comment deleted</string>
    <string name="comment_spam_talkback">Comment marked as spam</string>
    <string name="comment_unspam_talkback">Comment marked as not spam</string>
    <string name="comment_title">%s on %s</string>
    <string name="comment_read_source_post">Read the source post</string>
    <string name="comment_toast_err_share_intent">Unable to share</string>
    <string name="comment_share_link_via">Share via</string>

    <!-- comment menu and buttons on comment detail - keep these short! -->
    <string name="mnu_comment_approve">Approve</string>
    <string name="mnu_comment_unapprove">Unapprove</string>
    <string name="mnu_comment_spam">Spam</string>
    <string name="mnu_comment_unspam">Not spam</string>
    <string name="mnu_comment_trash">Trash</string>
    <string name="mnu_comment_untrash">Restore</string>
    <string name="mnu_comment_delete_permanently">Delete</string>
    <string name="mnu_comment_liked">Liked</string>

    <!-- comment dialogs - must be worded to work for moderation of single/multiple comments -->
    <string name="dlg_approving_comments">Approving</string>
    <string name="dlg_unapproving_comments">Unapproving</string>
    <string name="dlg_spamming_comments">Marking as spam</string>
    <string name="dlg_trashing_comments">Sending to trash</string>
    <string name="dlg_deleting_comments">Deleting comments</string>
    <string name="dlg_confirm_trash_comments">Send to trash?</string>
    <string name="dlg_confirm_action_trash">Trash</string>
    <string name="dlg_cancel_action_dont_trash">Don\'t trash</string>

    <!-- comment actions -->
    <string name="reply">Reply</string>
    <string name="trash">Trash</string>
    <string name="like">Like</string>
    <string name="approve">Approve</string>
    <string name="copy_link_address">Copy link address</string>
    <string name="comment_moderated_approved">Comment approved!</string>
    <string name="comment_liked">Comment liked</string>
    <string name="comment_q_action_done_generic">Action done!</string>
    <string name="comment_q_action_processing">Processing…</string>
    <string name="comment_q_action_liking">Liking…</string>
    <string name="comment_q_action_approving">Approving…</string>
    <string name="comment_q_action_replying">Replying…</string>
    <string name="comment_q_action_copied_url">Link address copied</string>

    <!-- pending draft local notifications -->
    <string name="pending_draft_one_day_1">You drafted \'%1$s\' yesterday. Don\'t forget to publish it!</string>
    <string name="pending_draft_one_day_2">Did you know that \'%1$s\' is still a draft? Publish away!</string>
    <string name="pending_draft_one_week_1">Your draft \'%1$s\' awaits you - be sure to publish it!</string>
    <string name="pending_draft_one_week_2">\'%1$s\' remains a draft. Remember to publish it!</string>
    <string name="pending_draft_one_month">Don\'t leave it hanging! \'%1$s\' is waiting to be published.</string>
    <string name="pending_draft_one_generic">Don\'t leave it hanging! \'%1$s\' is waiting to be published.</string>

    <!-- edit comment view -->
    <string name="saving_changes">Saving changes</string>
    <string name="sure_to_cancel_edit_comment">Cancel editing this comment?</string>
    <string name="dlg_sure_to_delete_comment">Permanently delete this comment?</string>
    <string name="dlg_sure_to_delete_comments">Permanently delete these comments?</string>
    <string name="content_required">Comment is required</string>
    <string name="toast_comment_unedited">Comment hasn\'t changed</string>

    <!-- context menu -->
    <string name="remove_account">Remove site</string>

    <!-- post actions -->
    <string name="post_trashed">Post sent to trash</string>
    <string name="post_trashing">Post is being trashed</string>
    <string name="post_restored">Post restored</string>
    <string name="post_restoring">Post is being restored</string>
    <string name="post_moving_to_draft">Post is being moved to draft</string>

    <string name="share_link">Share link</string>
    <string name="view_in_browser">View in browser</string>
    <string name="preview">Preview</string>
    <string name="update_verb">Update</string>
    <string name="uploading_title">Uploading…</string>

    <string name="uploading_subtitle_mixed_page_singular_media_plural">1 page, and %1$d of %2$d files remaining</string>
    <string name="uploading_subtitle_mixed_post_singular_media_plural">1 post, and %1$d of %2$d files remaining</string>
    <string name="uploading_subtitle_mixed_pages_plural_media_plural">%1$d pages, and %2$d of %3$d files remaining</string>
    <string name="uploading_subtitle_mixed_posts_plural_media_plural">%1$d posts, and %2$d of %3$d files remaining</string>
    <string name="uploading_subtitle_mixed_pages_and_posts_plural_media_plural">%1$d pages / posts, and %2$d of %3$d files remaining</string>

    <string name="uploading_subtitle_mixed_page_singular_media_one">1 page, and 1 file remaining</string>
    <string name="uploading_subtitle_mixed_post_singular_media_one">1 post, and 1 file remaining</string>
    <string name="uploading_subtitle_mixed_pages_plural_media_one">%1$d pages, and 1 file remaining</string>
    <string name="uploading_subtitle_mixed_posts_plural_media_one">%1$d posts, and 1 file remaining</string>
    <string name="uploading_subtitle_mixed_pages_and_posts_plural_media_one">%1$d pages / posts, and 1 file remaining</string>

    <string name="uploading_subtitle_posts_only_plural">%1$d posts remaining</string>
    <string name="uploading_subtitle_pages_only_plural">%1$d pages remaining</string>
    <string name="uploading_subtitle_posts_only_one">1 post remaining</string>
    <string name="uploading_subtitle_pages_only_one">1 page remaining</string>
    <string name="uploading_subtitle_pages_posts">%1$d pages / posts remaining</string>
    <string name="uploading_subtitle_media_only">%1$d of %2$d files remaining</string>
    <string name="uploading_subtitle_media_only_one">1 file remaining</string>
    <string name="uploading_media">Uploading media…</string>

    <!-- new account view -->
    <string name="no_site_error">The site at this address is not a WordPress site. For us to connect to it, the site must use WordPress.</string>

    <!-- category management -->
    <string name="categories">Categories</string>
    <string name="add_new_category">Add new category</string>
    <string name="category_name">Category name</string>
    <string name="category_parent">Parent category (optional):</string>
    <string name="adding_cat_failed">Adding category failed</string>
    <string name="adding_cat_success">Category added successfully</string>
    <string name="cat_name_required">The category name field is required</string>
    <string name="top_level_category_name">Top level</string>


    <!-- action from share intents -->
    <string name="share_action_post">Add to new post</string>
    <string name="share_action_media">Add to media library</string>
    <string name="share_intent_pick_site">Pick site</string>
    <string name="share_intent_adding_to">Adding to</string>
    <string name="share_action">Share</string>
    <string name="cant_share_no_visible_blog">You can\'t share to WordPress without a visible blog</string>

    <!-- file errors -->
    <string name="file_error_create">Couldn\'t create temp file for media upload. Make sure there is enough free space on your device.</string>

    <!-- SD Card errors -->
    <string name="sdcard_title">SD Card Required</string>
    <string name="sdcard_message">A mounted SD card is required to upload media</string>

    <!--     Begin     -->
    <!-- Site Settings -->
    <!--               -->

    <!-- General -->
    <string name="discussion">Discussion</string>
    <string name="privacy">Privacy</string>
    <string name="related_posts">Related Posts</string>
    <string name="more">More</string>
    <string name="none">None</string>
    <string name="disabled">Disabled</string>
    <string name="comments">Comments</string>
    <string name="close_after">Close after</string>
    <string name="oldest_first">Oldest first</string>
    <string name="newest_first">Newest first</string>
    <string name="days_quantity_one">1 day</string>
    <string name="days_quantity_other">%d days</string>

    <!-- PreferenceCategory Headers -->
    <string name="site_settings_general_header">General</string>
    <string name="site_settings_account_header">Account</string>
    <string name="site_settings_writing_header">Writing</string>
    <string name="site_settings_editor">Editor</string>
    <string name="site_settings_discussion_header" translatable="false">@string/discussion</string>
    <string name="site_settings_discussion_new_posts_header">Defaults for new posts</string>
    <string name="site_settings_comments_header" translatable="false">@string/comments</string>
    <string name="site_settings_advanced_header">Advanced</string>
    <string name="site_settings_traffic_header">Traffic</string>
    <string name="site_settings_performance">Performance</string>
    <string name="site_settings_homepage">Homepage</string>

    <!-- Preference Titles -->
    <string name="site_settings_title_title">Site Title</string>
    <string name="site_settings_tagline_title">Tagline</string>
    <string name="site_settings_address_title">Address</string>
    <string name="site_settings_privacy_title" translatable="false">@string/privacy</string>
    <string name="site_settings_language_title" translatable="false">@string/language</string>
    <string name="site_settings_username_title" translatable="false">@string/username</string>
    <string name="site_settings_password_title" translatable="false">@string/password</string>
    <string name="site_settings_password_dialog_title">Update password</string>
    <string name="site_settings_default_category_title">Default Category</string>
    <string name="site_settings_tags_empty_button">Create a tag</string>
    <string name="site_settings_tags_empty_subtitle">Add your frequently used tags here so they can be quickly selected when tagging your posts</string>
    <string name="site_settings_tags_empty_title">You don\'t have any tags</string>
    <string name="site_settings_tags_empty_title_search">No tags matching your search</string>
    <string name="site_settings_tags_title">Tags</string>
    <string name="site_settings_default_format_title">Default Format</string>
    <string name="site_settings_week_start_title">Week starts on</string>
    <string name="site_settings_date_format_title">Date Format</string>
    <string name="site_settings_time_format_title">Time Format</string>
    <string name="site_settings_timezone_title">Timezone</string>
    <string name="site_settings_timezone_subtitle">Choose a city in your timezone</string>
    <string name="site_settings_posts_per_page_title">Posts per page</string>
    <string name="site_settings_format_entry_custom">Custom</string>
    <string name="site_settings_format_hint_custom">Custom format</string>
    <string name="site_settings_format_help">Learn more about date &amp; time formatting</string>
    <string name="site_settings_image_original_size">Original Size</string>
    <string name="site_settings_optimize_images">Optimize Images</string>
    <string name="site_settings_default_image_width_title" translatable="false">@string/max_thumbnail_px_size</string>
    <string name="site_settings_default_image_quality_title" translatable="false">@string/image_quality</string>
    <string name="site_settings_optimize_videos">Optimize Videos</string>
    <string name="site_settings_default_video_width_title" translatable="false">@string/max_video_resolution</string>
    <string name="site_settings_default_video_quality_title" translatable="false">@string/video_quality</string>
    <string name="site_settings_related_posts_title" translatable="false">@string/related_posts</string>
    <string name="site_settings_more_title" translatable="false">@string/more</string>
    <string name="site_settings_allow_comments_title">Allow Comments</string>
    <string name="site_settings_send_pingbacks_title">Send Pingbacks</string>
    <string name="site_settings_receive_pingbacks_title">Receive Pingbacks</string>
    <string name="site_settings_identity_required_title">Must include name and email</string>
    <string name="site_settings_account_required_title">Users must be logged in</string>
    <string name="site_settings_close_after_title" translatable="false">@string/close_after</string>
    <string name="site_settings_sort_by_title">Sort by</string>
    <string name="site_settings_threading_title">Threading</string>
    <string name="site_settings_paging_title">Paging</string>
    <string name="site_settings_whitelist_title">Automatically approve</string>
    <string name="site_settings_multiple_links_title">Links in comments</string>
    <string name="site_settings_moderation_hold_title">Hold for Moderation</string>
    <string name="site_settings_blacklist_title">Blacklist</string>
    <string name="site_settings_delete_site_title">Delete Site</string>
    <string name="site_settings_timezones_error">Unable to load timezones</string>
    <string name="site_settings_amp_title">Accelerated Mobile Pages (AMP)</string>
    <string name="site_settings_amp_summary">Your WordPress.com site supports the use of Accelerated Mobile Pages, a Google-led initiative that dramatically speeds up loading times on mobile devices</string>
    <string name="site_settings_gutenberg_default_for_new_posts">Use Block Editor</string>
    <string name="site_settings_gutenberg_default_for_new_posts_summary">Edit new posts and pages with the block editor</string>
    <string name="site_settings_password_updated">Password updated</string>
    <string name="site_settings_update_password_message">To reconnect the app to your self-hosted site, enter the site\'s new password here.</string>
    <string name="site_settings_homepage_settings">Homepage Settings</string>
    <string name="site_settings_homepage_settings_description">Choose from a homepage that displays your latest posts (classic blog) or a fixed/static page.</string>

    <string name="site_settings_failed_to_load_pages">Loading of pages failed</string>
    <string name="site_settings_accept_homepage">Accept</string>
    <string name="site_settings_failed_to_save_homepage_settings">Cannot save homepage settings</string>
    <string name="site_settings_cannot_save_homepage_settings_before_pages_loaded">Cannot save homepage settings before pages are loaded</string>
    <string name="site_settings_failed_update_homepage_settings">Homepage settings update failed, check your internet connection</string>
    <string name="site_settings_page_for_posts_and_homepage_cannot_be_equal">Selected homepage and page for posts cannot be the same.</string>

    <!-- Media -->
    <string name="site_settings_quota_header">Media</string>
    <string name="site_settings_quota_space_title">Space Used</string>
    <string name="site_settings_quota_space_hint">If you need more space consider upgrading your WordPress plan.</string>
    <string name="site_settings_quota_space_value">%1$s of %2$s</string>
    <string name="site_settings_quota_space_unlimited">%1$s of unlimited</string>

    <!-- these represent a formatted amount along with a measuring unit, i.e. 10 B, or 132 kB, or 10.2 MB, 1,037.76 kB etc. -->
    <string name="file_size_in_bytes">%s B</string>
    <string name="file_size_in_kilobytes">%s kB</string>
    <string name="file_size_in_megabytes">%s MB</string>
    <string name="file_size_in_gigabytes">%s GB</string>
    <string name="file_size_in_terabytes">%s TB</string>

    <!-- Speed up your site -->
    <string name="site_settings_lazy_load_images_summary">Improve your site\'s speed by only loading images visible on the screen.</string>

    <!-- Site accelerator -->
    <string name="site_settings_site_accelerator">Site Accelerator</string>
    <string name="site_settings_site_accelerator_on">On</string>
    <string name="site_settings_site_accelerator_off">Off</string>
    <string name="site_settings_lazy_load_images">Lazy load images</string>
    <string name="site_settings_faster_images">Faster images</string>
    <string name="site_settings_faster_static_files">Faster static files</string>
    <string name="site_settings_site_accelerator_summary">Load pages faster by allowing Jetpack to optimize your images and static files (like CSS and JavaScript).</string>
    <!-- Media performance -->
    <string name="site_settings_media">Media</string>
    <string name="site_settings_ad_free_video_hosting">Ad-free Video Hosting</string>
    <!-- Jetpack search -->
    <string name="site_settings_jetpack_search">Jetpack Search</string>
    <string name="site_settings_improved_search">Improved Search</string>
    <string name="site_settings_improved_search_summary">Replace WordPress build-in search with an improved search experience</string>

    <string name="site_settings_more">More</string>
    <string name="site_settings_performance_and_speed">Performance and Speed</string>

    <!-- Homepage settings -->
    <string name="site_settings_classic_blog">Classic Blog</string>
    <string name="site_settings_static_homepage">Static Homepage</string>
    <string name="site_settings_posts_page">Posts Page</string>
    <string name="site_settings_select_page">Select Page</string>

    <!-- tag list and detail -->
    <string name="tag_name_hint">Tag</string>
    <string name="tag_description_hint">Description</string>
    <string name="add_new_tag">Add New Tag</string>
    <string name="error_tag_exists">A tag with this name already exists</string>
    <string name="dlg_confirm_delete_tag">Permanently delete \'%s\' tag?</string>
    <string name="dlg_deleting_tag">Deleting</string>
    <string name="dlg_saving_tag">Saving</string>

    <!-- Jetpack settings -->
    <string name="jetpack_site_settings_category_title">Jetpack Settings</string>
    <string name="jetpack_security_setting_title">Security</string>
    <string name="jetpack_monitor_uptime_title">Monitor your site\'s uptime</string>
    <string name="jetpack_send_email_notifications_title">Send notifications by email</string>
    <string name="jetpack_send_wp_notifications_title">Send push notifications</string>
    <string name="jetpack_prevent_brute_force_category_title">Brute force attack protection</string>
    <string name="jetpack_prevent_brute_force_title">Block malicious login attempts</string>
    <string name="jetpack_brute_force_whitelist_title">Whitelisted IP addresses</string>
    <string name="jetpack_wpcom_sign_in_category_title">WordPress.com login</string>
    <string name="jetpack_allow_wpcom_sign_in_title">Allow WordPress.com login</string>
    <string name="jetpack_match_wpcom_via_email_title">Match accounts using email</string>
    <string name="jetpack_require_two_factor_title">Require two-step authentication</string>

    <!-- Preference Summaries -->
    <string name="site_settings_privacy_public_summary">Public</string>
    <string name="site_settings_privacy_hidden_summary">Hidden</string>
    <string name="site_settings_privacy_private_summary">Private</string>
    <string name="site_settings_threading_summary">%d levels</string>
    <string name="site_settings_whitelist_all_summary">Comments from all users</string>
    <string name="site_settings_whitelist_known_summary">Comments from known users</string>
    <string name="site_settings_whitelist_none_summary" translatable="false">@string/none</string>
    <string name="site_settings_optimize_images_summary">Enable to resize and compress pictures</string>
    <string name="site_settings_optimize_video_summary">Enable to resize and compress videos</string>

    <string name="weekday_sunday">Sunday</string>
    <string name="weekday_monday">Monday</string>
    <string name="weekday_tuesday">Tuesday</string>
    <string name="weekday_wednesday">Wednesday</string>
    <string name="weekday_thursday">Thursday</string>
    <string name="weekday_friday">Friday</string>
    <string name="weekday_saturday">Saturday</string>

    <string name="detail_approve_manual">Require manual approval for everyone\'s comments.</string>
    <string name="detail_approve_auto_if_previously_approved">Automatically approve if the user has a previously approved comment</string>
    <string name="detail_approve_auto">Automatically approve everyone\'s comments.</string>
    <string-array name="site_settings_auto_approve_details" translatable="false">
        <item>@string/detail_approve_manual</item>
        <item>@string/detail_approve_auto_if_previously_approved</item>
        <item>@string/detail_approve_auto</item>
    </string-array>

    <string name="site_settings_multiple_links_summary_zero">Require approval for more than 0 links</string>
    <string name="site_settings_multiple_links_summary_one">Require approval for more than 1 link</string>
    <string name="site_settings_multiple_links_summary_other">Require approval for more than %d links</string>
    <string name="site_settings_paging_summary_one">1 comment per page</string>
    <string name="site_settings_paging_summary_other">%d comments per page</string>

    <string name="privacy_public">Your site is visible to everyone and may be indexed by search engines</string>
    <string name="privacy_public_not_indexed">Your site is visible to everyone but asks search engines not to index it</string>
    <string name="privacy_private">Your site is visible only to you and users you approve</string>
    <string-array name="privacy_details" translatable="false">
        <item>@string/privacy_public</item>
        <item>@string/privacy_public_not_indexed</item>
        <item>@string/privacy_private</item>
    </string-array>

    <!-- Preference Entries -->
    <string name="approve_manual">No comments</string>
    <string name="approve_auto_if_previously_approved">Known users\' comments</string>
    <string name="approve_auto">All users</string>
    <string-array name="site_settings_auto_approve_entries" translatable="false">
        <item>@string/approve_manual</item>
        <item>@string/approve_auto_if_previously_approved</item>
        <item>@string/approve_auto</item>
    </string-array>

    <string-array name="site_settings_privacy_entries" translatable="false">
        <item>@string/site_settings_privacy_public_summary</item>
        <item>@string/site_settings_privacy_hidden_summary</item>
        <item>@string/site_settings_privacy_private_summary</item>
    </string-array>

    <string-array name="site_settings_sort_entries" translatable="false">
        <item>@string/oldest_first</item>
        <item>@string/newest_first</item>
    </string-array>

    <!-- Hints (long press) -->
    <string name="site_settings_title_hint">In a few words, explain what this site is about</string>
    <string name="site_settings_tagline_hint">A short description or catchy phrase to describe your blog</string>
    <string name="site_settings_address_hint">Changing your address is not currently supported</string>
    <string name="site_settings_privacy_hint">Controls who can see your site</string>
    <string name="site_settings_language_hint">Language this blog is primarily written in</string>
    <string name="site_settings_username_hint">Current user account</string>
    <string name="site_settings_password_hint">Change your password</string>
    <string name="site_settings_category_hint">Sets new post category</string>
    <string name="site_settings_tags_hint">Manage your site\'s tags</string>
    <string name="site_settings_format_hint">Sets new post format</string>
    <string name="site_settings_image_width_hint">Resizes images in posts to this width</string>
    <string name="site_settings_image_quality_hint">Quality of pictures. Higher values mean better quality pictures.</string>
    <string name="site_settings_video_width_hint">Resizes videos in posts to this size</string>
    <string name="site_settings_video_quality_hint">Quality of videos. Higher values mean better quality videos.</string>
    <string name="site_settings_related_posts_hint">Show or hide related posts in reader</string>
    <string name="site_settings_more_hint">View all available Discussion settings</string>
    <string name="site_settings_discussion_hint">View and change your sites discussion settings</string>
    <string name="site_settings_jetpack_performance_settings_hint">View and change your Jetpack performance settings</string>
    <string name="site_settings_allow_comments_hint">Allow readers to post comments</string>
    <string name="site_settings_send_pingbacks_hint">Attempt to notify any blogs linked to from the article</string>
    <string name="site_settings_receive_pingbacks_hint">Allow link notifications from other blogs</string>
    <string name="site_settings_close_after_hint">Disallow comments after the specified time</string>
    <string name="site_settings_sort_by_hint">Determines the order comments are displayed</string>
    <string name="site_settings_threading_hint">Allow nested comments to a certain depth</string>
    <string name="site_settings_paging_hint">Display comments in chunks of a specified size</string>
    <string name="site_settings_identity_required_hint">Comment author must fill out name and e-mail</string>
    <string name="site_settings_user_account_required_hint">Users must be registered and logged in to comment</string>
    <string name="site_settings_whitelist_hint">Comment author must have a previously approved comment</string>
    <string name="site_settings_multiple_links_hint">Ignores link limit from known users</string>
    <string name="site_settings_moderation_hold_hint">Comments that match a filter are put in the moderation queue</string>
    <string name="site_settings_blacklist_hint">Comments that match a filter are marked as spam</string>

    <!-- Related Posts -->
    <string name="site_settings_rp_switch_title">Show Related Posts</string>
    <string name="site_settings_rp_switch_summary">Related Posts displays relevant content from your site below your posts.</string>
    <string name="site_settings_rp_show_header_title">Show Header</string>
    <string name="site_settings_rp_show_images_title">Show Images</string>
    <string name="site_settings_rp_preview_header" translatable="false">@string/related_posts</string>
    <string name="site_settings_rp_preview1_title">Big iPhone/iPad Update Now Available</string>
    <string name="site_settings_rp_preview1_site">in \"Mobile\"</string>
    <string name="site_settings_rp_preview2_title">The WordPress for Android App Gets a Big Facelift</string>
    <string name="site_settings_rp_preview2_site">in \"Apps\"</string>
    <string name="site_settings_rp_preview3_title">Upgrade Focus: VideoPress For Weddings</string>
    <string name="site_settings_rp_preview3_site">in \"Upgrade\"</string>

    <!-- Learn More -->
    <string name="site_settings_learn_more_header" translatable="false">@string/learn_more</string>
    <string name="site_settings_learn_more_caption">You can override these settings for individual posts.</string>

    <!-- List Editors (Blacklist, Hold for Moderation) -->
    <string name="site_settings_list_editor_summary_one">1 item</string>
    <string name="site_settings_list_editor_summary_other">%d items</string>

    <string name="site_settings_list_editor_action_mode_title">Selected %1$d</string>
    <string name="site_settings_list_editor_no_items_text">No items</string>
    <string name="site_settings_list_editor_input_hint">Enter a word or phrase</string>
    <string name="site_settings_hold_for_moderation_description">When a comment contains any of these words in its content, name, URL, e-mail, or IP, it will be held in the moderation queue. You can enter partial words, so \"press\" will match \"WordPress.\"</string>
    <string name="site_settings_blacklist_description">When a comment contains any of these words in its content, name, URL, e-mail, or IP, it will be marked as spam. You can enter partial words, so \"press\" will match \"WordPress.\"</string>
    <string name="site_settings_jetpack_whitelist_description">You may whitelist an IP address or series of addresses preventing them from ever being blocked by Jetpack. IPv4 and IPv6 are acceptable. To specify a range, enter the low value and high value separated by a dash. Example: 12.12.12.1–12.12.12.100</string>

    <!-- Dialogs -->
    <string name="site_settings_discussion_title" translatable="false">@string/discussion</string>
    <string name="site_settings_close_after_dialog_title">Close commenting</string>
    <string name="site_settings_paging_dialog_header">Comments per page</string>
    <string name="site_settings_paging_dialog_description">Break comment threads into multiple pages.</string>
    <string name="site_settings_threading_dialog_header">Thread up to</string>
    <string name="site_settings_threading_dialog_description">Allow comments to be nested in threads.</string>
    <string name="site_settings_close_after_dialog_header" translatable="false">@string/close_after</string>
    <string name="site_settings_close_after_dialog_description">Automatically close comments on articles.</string>
    <string name="site_settings_close_after_dialog_switch_text">Automatically close</string>

    <!-- Errors -->
    <string name="site_settings_unknown_language_code_error">Language code not recognized</string>
    <string name="site_settings_disconnected_toast">No connection. Editing is disabled.</string>

    <!--               -->
    <!-- Site Settings -->
    <!--      End      -->

    <!-- preferences -->
    <string name="open_source_licenses">Open source licenses</string>
    <string name="whats_new_in_version_title">What\'s New</string>
    <string name="preference_open_device_settings">Open device settings</string>
    <string name="preference_collect_information">Collect information</string>
    <string name="preference_crash_reports">Crash reports</string>
    <string name="preference_crash_reports_summary">Allow automatic crash reports to help us improve the app\'s performance.</string>
    <string name="preference_privacy_settings">Privacy settings</string>
    <string name="cookie_policy_learn_more_header">Cookie Policy</string>
    <string name="cookie_policy_learn_more_caption">Share information with our analytics tool about your use of services while logged in to your WordPress.com account.</string>
    <string name="privacy_policy_learn_more_header">Privacy Policy</string>
    <string name="privacy_policy_learn_more_caption">This information helps us improve our products, make marketing to you more relevant, personalize your WordPress.com experience, and more as detailed in our privacy policy.</string>
    <string name="third_party_policy_learn_more_header">Third Party Policy</string>
    <string name="third_party_policy_learn_more_caption">We use other tracking tools, including some from third parties. Read about these and how to control them.</string>
    <string name="privacy_policy_read">Read privacy policy</string>
    <string name="ccpa_privacy_notice_header">Privacy notice for California users</string>
    <string name="ccpa_privacy_notice_caption">The California Consumer Privacy Act ("CCPA") requires us to provide California residents with some additional information about the categories of personal information we collect and share, where we get that personal information, and how and why we use it.</string>
    <string name="ccpa_privacy_notice_read">Read CCPA privacy notice</string>
    <string name="preference_strip_image_location">Remove location from media</string>
    <string name="app_theme">Appearance</string>
    <string name="app_theme_light">Light</string>
    <string name="app_theme_dark">Dark</string>
    <string name="app_theme_default">Set by Battery Saver</string>
    <string name="app_theme_entry_value_light" translatable="false">light</string>
    <string name="app_theme_entry_value_dark" translatable="false">dark</string>
    <string name="app_theme_entry_value_default" translatable="false">default</string>
    <string name="app_theme_entry_value_default_key" translatable="false">@string/app_theme_entry_value_light</string>
    <string-array name="app_theme_entries" translatable="false" tools:ignore="InconsistentArrays">
        <item>@string/app_theme_light</item>
        <item>@string/app_theme_dark</item>
    </string-array>
    <string-array name="app_theme_entry_values" translatable="false" tools:ignore="InconsistentArrays">
        <item>@string/app_theme_entry_value_light</item>
        <item>@string/app_theme_entry_value_dark</item>
    </string-array>

    <!-- stats -->
    <string name="stats">Stats</string>
    <string name="stats_jetpack_connection_setup_info">To use Stats on your WordPress site, you\'ll need to install the Jetpack plugin.</string>
    <string name="stats_jetpack_connection_setup">Install Jetpack</string>
    <string name="stats_jetpack_connection_faq">Jetpack FAQ</string>
    <string name="content_description_people_looking_charts">People looking at graphs and charts</string>
    <string name="jetpack_connection_terms_and_conditions">By setting up Jetpack you agree to our %1$sterms and conditions%2$s</string>

    <!-- Stats refresh -->
    <string name="stats_no_data_yet">No data yet</string>
    <string name="stats_no_data_for_period">No data for this period</string>
    <string name="stats_empty_insights_title">No insights added yet</string>
    <string name="stats_manage_insights">Manage Insights</string>
    <string name="stats_followers_wordpress_com">WordPress.com</string>
    <string name="stats_followers_email">Email</string>
    <string name="stats_followers_count_message">Total %1$s Followers: %2$s</string>
    <string name="stats_follower_label">Follower</string>
    <string name="stats_follower_since_label">Since</string>
    <string name="stats_comments_authors">Authors</string>
    <string name="stats_comments_posts_and_pages">Posts and pages</string>
    <string name="stats_comments_author_label">Author</string>
    <string name="stats_comments_title_label">Title</string>
    <string name="stats_comments_label">Comments</string>
    <string name="stats_posts_and_pages_title_label">Title</string>
    <string name="stats_posts_and_pages_views_label">Views</string>
    <string name="stats_tags_and_categories_title_label">Title</string>
    <string name="stats_tags_and_categories_views_label">Views</string>
    <string name="stats_category_folded_name">%1$s | %2$s</string>
    <string name="stats_publicize_service_label">Service</string>
    <string name="stats_publicize_followers_label">Followers</string>
    <string name="stats_from_to_dates_in_week_label">%1$s - %2$s</string>
    <string name="stats_item_settings">Stats item settings</string>
    <string name="stats_cannot_be_started">We cannot open the statistics at the moment. Please try again later</string>
    <string name="stats_traffic_increase">+%1$s (%2$s%%)</string>
    <string name="stats_traffic_change">%1$s (%2$s%%)</string>
    <string name="stats_fewer_posts">Fewer posts</string>
    <string name="stats_more_posts">More posts</string>
    <string name="stats_site_not_loaded_yet" tools:ignore="UnusedResources">Site not loaded yet</string>
    <string name="showing_stats_for">Showing stats for:</string>
    <string name="stats_menu_move_up">Move up</string>
    <string name="stats_menu_move_down">Move down</string>
    <string name="stats_menu_remove">Remove from insights</string>
    <string name="stats_site_neutral_utc">Site timezone (UTC)</string>
    <string name="stats_site_positive_utc">Site timezone (UTC + %s)</string>
    <string name="stats_site_negative_utc">Site timezone (UTC - %s)</string>
    <string name="stats_data_not_recorded_for_period">File download stats were not recorded before June 28th 2019.</string>

    <!-- Number suffixes -->
    <string name="negative_prefix">-%s</string>
    <string name="suffix_1_000">%sk</string>
    <string name="suffix_1_000_000">%sM</string>
    <string name="suffix_1_000_000_000">%sB</string>
    <string name="suffix_1_000_000_000_000">%sT</string>
    <string name="suffix_1_000_000_000_000_000">%sQa</string>
    <string name="suffix_1_000_000_000_000_000_000">%sQi</string>

    <!-- Stats accessibility strings -->
    <string name="stats_loading_card">Loading selected card data</string>
    <string name="stats_overview_content_description">%1$s %2$s for period: %3$s, change from previous period - %4$s</string>
    <string name="stats_graph_updated">Graph updated.</string>
    <string name="stats_expand_content_description">Expand</string>
    <string name="stats_collapse_content_description">Collapse</string>
    <string name="stats_item_expanded">Item expanded</string>
    <string name="stats_item_collapsed">Item collapsed</string>
    <string name="stats_list_item_description">%1$s: %2$s, %3$s: %4$s</string>
    <string name="stats_bar_chart_accessibility_entry">%1$s, %2$d %3$s</string>
    <string name="stats_bar_chart_accessibility_overlapping_entry">  &amp; %1$d %2$s</string>

    <string name="stats_box_type_low">low</string>
    <string name="stats_box_type_medium">medium</string>
    <string name="stats_box_type_high">high</string>
    <string name="stats_box_type_very_high">very high</string>

    <string name="stats_posting_activity_action">navigate all stats for this period</string>
    <string name="stats_posting_activity_content_description">The days with %1$s views for %2$s are : %2$s %3$s.Tap for more.</string>
    <string name="stats_posting_activity_label_content_description">Posting Activity for %1$s</string>
    <string name="stats_posting_activity_empty_description">There are no stats in this period.</string>
    <string name="stats_posting_activity_end_description">You have heard all stats for this period.
        Tapping again will restart from the beginning.</string>

    <string name="stats_manage_your_stats">Manage Your Stats</string>
    <string name="stats_management_news_card_message">Choose what stats to see, and focus on the data you care most about. Tap %1$s at the bottom of Insights to customise your stats.</string>
    <string name="stats_management_try_it_now">Try it now</string>
    <string name="stats_management_dismiss_insights_news_card">Dismiss</string>
    <string name="stats_management_add_new_stats_card">Add new stats card</string>
    <string name="stats_management_screen_title">Add New Card</string>
    <string name="stats_management_new">New</string>

    <!-- Stats refreshed widgets -->

    <string name="stats_widget_add">Add widget</string>
    <string name="stats_widget_views_title">Views This Week</string>
    <string name="stats_widget_all_time_title">All-time</string>
    <string name="stats_widget_site">Site</string>
    <string name="stats_widget_site_caption">Select your site</string>
    <string name="stats_widget_color">Color</string>
    <string name="stats_widget_color_light">Light</string>
    <string name="stats_widget_color_dark">Dark</string>
    <string name="stats_widget_select_your_site">Select your site</string>
    <string name="stats_widget_select_color">Color</string>
    <string name="stats_widget_select_type">Type</string>
    <string name="stats_widget_error_no_data">Couldn\'t load data</string>
    <string name="stats_widget_error_no_network">No network available</string>
    <string name="stats_widget_error_no_access_token">To view your stats, log in to the WordPress.com account.</string>

    <!-- Jetpack install -->
    <string name="jetpack">Jetpack</string>
    <string name="install_jetpack">Install Jetpack</string>
    <string name="install_jetpack_message">Your website credentials will not be stored and are used only for the purpose of installing Jetpack.</string>
    <string name="installing_jetpack">Installing Jetpack</string>
    <string name="installing_jetpack_message">Installing Jetpack on your site. This can take up to a few minutes to complete.</string>
    <string name="jetpack_installed">Jetpack installed</string>
    <string name="jetpack_installed_message">Now that Jetpack is installed, we just need to get you set up. This will only take a minute.</string>
    <string name="jetpack_installation_problem">There was a problem</string>
    <string name="jetpack_installation_problem_message">Jetpack could not be installed at this time.</string>
    <string name="install_jetpack_continue">Set up</string>
    <string name="install_jetpack_retry">Retry</string>
    <string name="login_to_to_connect_jetpack">Log in to the WordPress.com account you used to connect Jetpack.</string>

    <!-- activity log -->
    <string name="activity">Activity</string>
    <string name="activity_log">Activity Log</string>
    <string name="activity_log_icon">Activity icon</string>
    <string name="activity_log_event">Event</string>
    <string name="rewind">Rewind</string>
    <string name="activity_log_button">Activity Log action button</string>
    <string name="activity_log_jetpack_icon">Jetpack icon</string>
    <string name="activity_log_empty_title">No activity yet</string>
    <string name="activity_log_empty_subtitle">When you make changes to your site you\'ll be able to see your activity history here</string>
    <string name="activity_log_rewind_started_snackbar_message">Your site is being restored\nRewinding to %1$s %2$s</string>
    <string name="activity_log_rewind_finished_snackbar_message">Your site has been successfully restored\nRewound to %1$s %2$s</string>
    <string name="activity_log_rewind_finished_snackbar_message_no_dates">Your site has been successfully restored</string>
    <string name="activity_log_currently_restoring_title">Currently restoring your site</string>
    <string name="activity_log_currently_restoring_message">Rewinding to %1$s %2$s</string>
    <string name="activity_log_currently_restoring_message_no_dates">Rewind in progress</string>
    <string name="activity_log_rewind_site">Rewind Site</string>
    <string name="activity_log_rewind_dialog_message">Are you sure you want to rewind your site back to %1$s at %2$s? This will remove all content and options created or changed since then.</string>
    <string name="activity_log_limited_content_on_free_plan">Since you\'re on a free plan, you\'ll see limited events in your activity.</string>

    <!-- stats: labels for timeframes -->
    <string name="stats_timeframe_today">Today</string>
    <string name="stats_timeframe_yesterday">Yesterday</string>
    <string name="stats_timeframe_days">Days</string>
    <string name="stats_timeframe_weeks">Weeks</string>
    <string name="stats_timeframe_months">Months</string>
    <string name="stats_timeframe_years">Years</string>

    <string name="stats_views">Views</string>
    <string name="stats_visitors">Visitors</string>
    <string name="stats_likes">Likes</string>
    <string name="stats_comments" translatable="false">@string/comments</string>

    <!-- stats: labels for the views -->
    <string name="stats_view_countries">Countries</string>
    <string name="stats_view_top_posts_and_pages">Posts &amp; Pages</string>
    <string name="stats_view_clicks">Clicks</string>
    <string name="stats_view_tags_and_categories">Tags &amp; Categories</string>
    <string name="stats_view_authors">Authors</string>
    <string name="stats_view_referrers">Referrers</string>
    <string name="stats_view_videos">Videos</string>
    <string name="stats_view_comments" translatable="false">@string/comments</string>
    <string name="stats_view_search_terms">Search Terms</string>
    <string name="stats_view_publicize">Publicize</string>
    <string name="stats_view_followers">Followers</string>
    <string name="stats_view_follower_totals">Follower Totals</string>

    <!-- stats: followers -->
    <string name="stats_followers_seconds_ago">seconds ago</string>
    <string name="stats_followers_a_minute_ago">a minute ago</string>
    <string name="stats_followers_minutes">%1$d minutes</string>
    <string name="stats_followers_an_hour_ago">an hour ago</string>
    <string name="stats_followers_hours">%1$d hours</string>
    <string name="stats_followers_a_day">A day</string>
    <string name="stats_followers_days">%1$d days</string>
    <string name="stats_followers_a_month">A month</string>
    <string name="stats_followers_months">%1$d months</string>
    <string name="stats_followers_a_year">A year</string>
    <string name="stats_followers_years">%1$d years</string>

    <!-- stats: search terms -->
    <string name="stats_search_terms_unknown_search_terms">Unknown Search Terms</string>

    <!-- Stats insights -->
    <string name="stats_insights">Insights</string>
    <string name="stats_insights_all_time">All-time posts, views, and visitors</string>
    <string name="stats_insights_today">Today\'s Stats</string>
    <string name="stats_insights_latest_post_summary">Latest Post Summary</string>
    <string name="stats_insights_popular">Most Popular Time</string>
    <string name="stats_insights_this_year_site_stats">This Year</string>
    <string name="stats_insights_annual_site_stats">Annual Site Stats</string>
    <string name="stats_insights_year">Year</string>
    <string name="stats_insights_posts">Posts</string>
    <string name="stats_insights_total_comments">Total comments</string>
    <string name="stats_insights_average_comments">Avg comments/post</string>
    <string name="stats_insights_total_likes">Total likes</string>
    <string name="stats_insights_average_likes">Avg likes/post</string>
    <string name="stats_insights_total_words">Total words</string>
    <string name="stats_insights_average_words">Avg words/post</string>
    <string name="stats_insights_best_day">Best Day</string>
    <string name="stats_insights_best_hour">Best Hour</string>
    <string name="stats_insights_best_ever">Best Views Ever</string>
    <string name="stats_insights_today_stats">Today</string>

    <!-- Stats refreshed insights -->
    <string name="stats_insights_all_time_stats">All-time</string>
    <string name="stats_insights_tags_and_categories">Tags and Categories</string>
    <string name="stats_insights_latest_post_empty">You haven\'t published any posts yet. Once you start publishing, your latest post\'s summary will appear here:</string>
    <string name="stats_insights_latest_post_with_no_engagement">It\'s been %1$s since %2$s was published. Get the ball rolling and increase your post views by sharing your post:</string>
    <string name="stats_insights_latest_post_message">It’s been %1$s since %2$s was published. Here’s how the post performed so far:</string>
    <string name="stats_insights_create_post">Create post</string>
    <string name="stats_insights_share_post">Share post</string>
    <string name="stats_insights_view_more">View more</string>
    <string name="stats_insights_load_more" tools:ignore="UnusedResources">Load more</string>
    <string name="stats_insights_facebook">Facebook</string>
    <string name="stats_insights_twitter">Twitter</string>
    <string name="stats_insights_tumblr">Tumblr</string>
    <string name="stats_insights_google_plus">Google+</string>
    <string name="stats_insights_linkedin">LinkedIn</string>
    <string name="stats_insights_social">Social</string>
    <string name="stats_insights_path">Path</string>
    <string name="stats_most_popular_percent_views">%1$d%% of views</string>
    <string name="stats_insights_posting_activity">Posting Activity</string>
    <string name="stats_insights_management_title">Only see the most relevant stats. Add and organise your insights below.</string>

    <string name="stats_insights_management_general">General</string>
    <string name="stats_insights_management_posts_and_pages">Posts and Pages</string>
    <string name="stats_insights_management_activity">Activity</string>

    <!-- Stats refreshed widgets -->
    <string name="stats_widget_log_in_message">Please log in to the WordPress app to add a widget.</string>
    <string name="stats_widget_weekly_views_name">Views this week</string>
    <string name="stats_widget_all_time_insights_name">All-time</string>
    <string name="stats_widget_today_insights_name">Today</string>
    <string name="stats_widget_minified_name">At a glance</string>

    <!-- Stats post detail -->
    <string name="stats_detail_months_and_years">Months and Years</string>
    <string name="stats_months_and_years_period_label">Period</string>
    <string name="stats_months_and_years_views_label">Views</string>
    <string name="stats_detail_average_views_per_day">Avg. Views Per Day</string>
    <string name="stats_detail_recent_weeks">Recent Weeks</string>

    <string name="stats_posts_and_pages">Posts and Pages</string>
    <string name="stats_referrers">Referrers</string>
    <string name="stats_referrer_label">Referrer</string>
    <string name="stats_referrer_views_label">Views</string>
    <string name="stats_clicks">Clicks</string>
    <string name="stats_clicks_link_label">Link</string>
    <string name="stats_clicks_label">Clicks</string>
    <string name="stats_countries">Countries</string>
    <string name="stats_country_label">Country</string>
    <string name="stats_country_views_label">Views</string>
    <string name="stats_videos">Videos</string>
    <string name="stats_videos_title_label">Title</string>
    <string name="stats_videos_views_label">Views</string>
    <string name="stats_search_terms">Search Terms</string>
    <string name="stats_search_terms_label">Search Term</string>
    <string name="stats_search_terms_views_label">Views</string>
    <string name="stats_authors">Authors</string>
    <string name="stats_author_label">Author</string>
    <string name="stats_author_views_label">Views</string>
    <string name="stats_post_label">Post</string>
    <string name="stats_post_views_label">Views</string>
    <string name="stats_file_downloads">File downloads</string>
    <string name="stats_file_downloads_title_label">File</string>
    <string name="stats_file_downloads_value_label">Downloads</string>

    <string name="stats_select_previous_period_description">Select previous period</string>
    <string name="stats_select_next_period_description">Select next period</string>

    <string name="stats_loading_error">Data not loaded</string>
    <string name="stats_loading_block_error">There was a problem loading your data, refresh your page to try again.</string>

    <!-- invalid_url -->
    <string name="invalid_site_url_message">Check that the site URL entered is valid</string>

    <!-- QuickPress -->
    <string name="quickpress_shortcut_activity_label">Select blog for QuickPress shortcut</string>
    <string name="quickpress_add_error">Shortcut name can\'t be empty</string>
    <string name="quickpress_add_alert_title">Set shortcut name</string>
    <string name="quickpress_shortcut_with_account_param">QP %s</string>

    <!-- HTTP Authentication -->
    <string name="httpuser">HTTP username</string>
    <string name="httppassword">HTTP password</string>
    <string name="settings">Settings</string>
    <string name="http_authorization_required">Authorization required</string>

    <!-- post scheduling and password -->
    <string name="submit_for_review">Submit</string>
    <string name="schedule_verb">Schedule</string>

    <!-- notifications -->
    <string name="note_reply_successful">Reply published</string>
    <string name="new_notifications">%d new notifications</string>
    <string name="more_notifications">and %d more.</string>
    <string name="notifications_empty_list">No notifications</string>
    <string name="notifications_empty_all">No notifications…yet.</string>
    <string name="notifications_empty_unread">You\'re all up to date!</string>
    <string name="notifications_empty_comments">No comments yet</string>
    <string name="notifications_empty_followers">No followers yet</string>
    <string name="notifications_empty_likes">No likes yet</string>
    <string name="notifications_empty_action_all">Get active! Comment on posts from blogs you follow.</string>
    <string name="notifications_empty_action_unread">Reignite the conversation: write a new post</string>
    <string name="notifications_empty_action_comments">Join a conversation: comment on posts from blogs you follow</string>
    <string name="notifications_empty_action_followers_likes">Get noticed: comment on posts you\'ve read</string>
    <string name="notifications_jetpack_connection_setup_info">To get helpful notifications on your device from your WordPress site, you\'ll need to install the Jetpack plugin. Would you like to set up Jetpack?</string>
    <string name="notifications_empty_view_reader">Go to Reader</string>
    <string name="content_description_person_reading_device_notification">Person reading device with notifications</string>
    <string name="older_two_days">Older than 2 days</string>
    <string name="older_last_week">Older than a week</string>
    <string name="older_month">Older than a month</string>
    <string name="error_notification_open">Could not open notification</string>
    <string name="ignore">Ignore</string>
    <string name="push_auth_expired">The request has expired. Log in to WordPress.com to try again.</string>
    <string name="follows">Follows</string>
    <string name="notifications_label_new_notifications">New notifications</string>
    <string name="notifications_label_new_notifications_subtitle">Tap to show them</string>
    <string name="notifications_tab_title_all">All</string>
    <string name="notifications_tab_title_unread_notifications">Unread</string>
    <string name="notifications_tab_title_comments">Comments</string>
    <string name="notifications_tab_title_follows">Follows</string>
    <string name="notifications_tab_title_likes">Likes</string>

    <!-- Notification Settings -->
    <string name="notification_settings">Notification Settings</string>
    <string name="notification_settings_master_status_on">On</string>
    <string name="notification_settings_master_status_off">Off</string>
    <string name="notification_settings_master_hint_on">Disable notifications</string>
    <string name="notification_settings_master_hint_off">Enable notifications</string>
    <string name="notification_settings_master_off_title">To receive notifications on this device, turn Notification Settings on.</string>
    <string name="notification_settings_master_off_message">Turning Notification Settings off will disable all notifications from this app, regardless of type. You can fine-tune which kind of notification you receive after turning Notification Settings on.</string>
    <string name="notification_settings_category_followed_sites">Followed Sites</string>
    <string name="notification_settings_category_your_sites">Your Sites</string>
    <string name="notification_settings_item_your_sites_all_followed_sites">All My Followed Sites</string>
    <string name="notification_settings_item_your_sites_all_your_sites">All My Sites</string>
    <string name="notification_settings_category_other">Other</string>
    <string name="notification_settings_item_other_comments_other_blogs">Comments on other sites</string>
    <string name="notification_settings_item_other_pending_drafts">Notify me on pending drafts</string>
    <string name="notification_settings_item_other_account_emails">Email from WordPress.com</string>
    <string name="notification_settings_item_other_account_emails_summary">We\'ll always send important emails regarding your account, but you can get some helpful extras, too.</string>
    <string name="notification_settings_category_sights_and_sounds">Sights and Sounds</string>
    <string name="notification_settings_item_sights_and_sounds_choose_sound">Choose sound</string>
    <string name="notification_settings_item_sights_and_sounds_choose_sound_default" translatable="false">content://settings/system/notification_sound</string>
    <string name="notification_settings_item_sights_and_sounds_vibrate_device">Vibrate device</string>
    <string name="notification_settings_item_sights_and_sounds_blink_light">Blink light</string>
    <string name="notifications_tab">Notifications tab</string>
    <string name="email">Email</string>
    <string name="email_address">Email address</string>
    <string name="app_notifications">App notifications</string>
    <string name="comment_likes">Comment likes</string>
    <string name="error_loading_notifications">Couldn\'t load notification settings</string>
    <string name="notification_types">Notification Types</string>
    <string name="notifications_disabled">App notifications have been disabled. Tap here to enable them in Settings.</string>
    <string name="notifications_tab_summary">Settings for notifications that appear in the Notifications tab.</string>
    <string name="notifications_email_summary">Settings for notifications that are sent to the email tied to your account.</string>
    <string name="notifications_push_summary">Settings for notifications that appear on your device.</string>
    <string name="search_sites">Search sites</string>
    <string name="notifications_no_search_results">No sites matched \'%s\'</string>
    <string name="notification_sound_has_invalid_path">The chosen sound has invalid path. Please choose another.</string>

    <string name="notification_settings_followed_dialog_email_posts_switch">Email me new posts</string>
    <string name="notification_settings_followed_dialog_notification_posts_description">Receive notifications for new posts from this site</string>
    <string name="notification_settings_followed_dialog_notification_posts_switch">New posts</string>
    <string name="notification_settings_followed_dialog_email_posts_daily">Daily</string>
    <string name="notification_settings_followed_dialog_email_posts_instantly">Instantly</string>
    <string name="notification_settings_followed_dialog_email_posts_weekly">Weekly</string>
    <string name="notification_settings_followed_dialog_email_comments">Email me new comments</string>
    <string name="notification_settings_followed_dialog_title">Notifications</string>

    <string name="notifications_tab_dialog_master_status_on">Notifications for this site</string>
    <string name="notifications_tab_dialog_master_status_off">Notifications for this site</string>
    <string name="notifications_tab_dialog_master_hint_on">Disable notifications display on notifications tab for this site</string>
    <string name="notifications_tab_dialog_master_hint_off">Enable notifications display on notifications tab for this site</string>
    <string name="notifications_tab_dialog_master_off_title">To see notifications on notifications tab for this site, turn Notifications for this site on.</string>
    <string name="notifications_tab_dialog_master_off_message">Turning Notifications for this site off will disable notifications display on notifications tab for this site. You can fine-tune which kind of notification you see after turning Notifications for this site on.</string>

    <string name="master_switch_default_title_on">On</string>
    <string name="master_switch_default_title_off">Off</string>

    <string name="comments_on_my_site">Comments on my site</string>
    <string name="likes_on_my_comments">Likes on my comments</string>
    <string name="likes_on_my_posts">Likes on my posts</string>
    <string name="site_follows">Site follows</string>
    <string name="site_achievements">Site achievements</string>
    <string name="username_mentions">Username mentions</string>
    <string-array name="notifications_blog_settings" translatable="false">
        <item>@string/comments_on_my_site</item>
        <item>@string/likes_on_my_comments</item>
        <item>@string/likes_on_my_posts</item>
        <item>@string/site_follows</item>
        <item>@string/site_achievements</item>
        <item>@string/username_mentions</item>
    </string-array>

    <string name="replies_to_my_comments">Replies to my comments</string>
    <string-array name="notifications_other_settings" translatable="false">
        <item>@string/replies_to_my_comments</item>
        <item>@string/likes_on_my_comments</item>
    </string-array>

    <string name="notif_suggestions">Suggestions</string>
    <string name="notif_research">Research</string>
    <string name="notif_community">Community</string>
    <string-array name="notifications_wpcom_settings" translatable="false">
        <item>@string/notif_suggestions</item>
        <item>@string/notif_research</item>
        <item>@string/notif_community</item>
    </string-array>

    <string name="notif_tips">Tips for getting the most out of WordPress.com.</string>
    <string name="notif_surveys">Opportunities to participate in WordPress.com research &amp; surveys.</string>
    <string name="notif_events">Information on WordPress.com courses and events (online &amp; in-person).</string>
    <string-array name="notifications_wpcom_settings_summaries" translatable="false">
        <item>@string/notif_tips</item>
        <item>@string/notif_surveys</item>
        <item>@string/notif_events</item>
    </string-array>

    <!-- reader -->
    <string name="reader">Reader</string>
    <string name="reader_filter_cta">Filter</string>
    <string name="reader_filter_sites_title">Sites</string>
    <string name="reader_filter_tags_title">Tags</string>
    <string name="reader_filter_main_title">Following</string>
    <string name="reader_filter_empty_sites_list">See the newest posts from sites you follow</string>
    <string name="reader_filter_empty_tags_list">You can follow posts on a specific subject by adding a tag</string>
    <string name="reader_filter_self_hosted_empty_sites_list">Log in to WordPress.com to see the latest posts from sites you follow</string>
    <string name="reader_filter_self_hosted_empty_tagss_list">Log in to WordPress.com to see the latest posts from tags you follow</string>
    <string name="reader_filter_empty_sites_action">Follow a site</string>
    <string name="reader_filter_empty_tags_action">Add a tag</string>
    <string name="reader_filter_self_hosted_empty_sites_tags_action">Log in to WordPress.com</string>
    <string name="reader_dot_separator" translatable="false">\u0020\u2022\u0020</string>
    <string name="reader_error_request_failed_title">There was a problem handling the request. Please try again later.</string>
<<<<<<< HEAD
    <string name="reader_discover_interests_header">You might like</string>
=======
    <string name="reader_expandable_tags_view_overflow_indicator_expand_title" translatable="false">%1$s+</string>
    <string name="reader_expandable_tags_view_overflow_indicator_collapse_title">hide all</string>
>>>>>>> 50d5e8c2

    <!-- editor -->
    <string name="editor_post_saved_online">Post saved online</string>
    <string name="editor_page_saved_online">Page saved online</string>
    <string name="editor_post_saved_locally">Post saved on device</string>
    <string name="editor_page_saved_locally">Page saved on device</string>
    <string name="editor_draft_saved_online">Draft saved online</string>
    <string name="editor_draft_saved_locally">Draft saved on device</string>
    <string name="editor_post_saved_locally_failed_media">The post has failed media uploads and has been saved locally</string>
    <string name="editor_page_saved_locally_failed_media">The page has failed media uploads and has been saved locally</string>
    <string name="editor_uploading_post">Your post is uploading</string>
    <string name="editor_uploading_page">Your page is uploading</string>
    <string name="editor_uploading_draft">Your draft is uploading</string>
    <string name="editor_post_converted_back_to_draft">Post converted back to draft</string>
    <string name="editor_failed_to_insert_media_tap_to_retry">Failed to insert media.\nPlease tap to retry.</string>

    <!-- Post Settings -->
    <string name="post_settings">Post settings</string>
    <string name="post_settings_status" translatable="false">@string/status_and_visibility</string>
    <string name="post_settings_categories_and_tags">Categories &amp; Tags</string>
    <string name="post_settings_publish">Publish</string>
    <string name="post_settings_more_options">More Options</string>
    <string name="post_settings_not_set">Not Set</string>
    <string name="post_settings_excerpt">Excerpt</string>
    <string name="post_settings_slug">Slug</string>
    <string name="post_settings_tags">Tags</string>
    <string name="post_settings_post_format">Post Format</string>
    <string name="post_settings_featured_image">Featured Image</string>
    <string name="post_settings_set_featured_image">Set Featured Image</string>
    <string name="post_settings_featured_image_uploading_tap_for_options">Uploading media.\nPlease tap for options.</string>
    <string name="post_settings_choose_featured_image">Choose featured image</string>
    <string name="post_settings_remove_featured_image">Remove featured image</string>
    <string name="post_settings_retry_featured_image">Retry uploading</string>
    <string name="post_settings_slug_dialog_hint">The slug is the URL-friendly version of the post title.</string>
    <string name="post_settings_excerpt_dialog_hint">Excerpts are optional hand-crafted summaries of your content.</string>
    <string name="post_settings_password_dialog_hint">Only those with this password can view this post</string>
    <string name="post_settings_time_and_date">Date and Time</string>
    <string name="post_settings_notification">Notification</string>
    <string name="post_settings_add_to_calendar">Add to calendar</string>

    <string name="post_notification_off">Off</string>
    <string name="post_notification_one_hour_before">1 hour before</string>
    <string name="post_notification_ten_minutes_before">10 minutes before</string>
    <string name="post_notification_when_published">When published</string>
    <string name="post_notification_error">Notification can\'t be created when the publish date is in the past.</string>

    <!-- post date selection -->
    <string name="publish_date">Publish Date</string>
    <string name="immediately">Immediately</string>
    <string name="now">Now</string>
    <string name="scheduled_for">Scheduled for: %s</string>
    <string name="backdated_for">Backdated for: %s</string>
    <string name="published_on">Published on: %s</string>
    <string name="schedule_for">Schedule for: %s</string>
    <string name="publish_on">Publish on: %s</string>

    <!-- post schedule notifications -->
    <string name="notification_scheduled_post">Scheduled post</string>
    <string name="notification_scheduled_post_one_hour_reminder">Scheduled post: 1 hour reminder</string>
    <string name="notification_scheduled_post_ten_minute_reminder">Scheduled post: 10 minute reminder</string>
    <string name="notification_post_has_been_published">\"%s\" has been published</string>
    <string name="notification_post_will_be_published_in_one_hour">\"%s\" will be published in 1 hour</string>
    <string name="notification_post_will_be_published_in_ten_minutes">\"%s\" will be published in 10 minutes</string>
    <string name="calendar_scheduled_post_title">WordPress Scheduled Post: \"%s\"</string>
    <string name="calendar_scheduled_post_description">\"%s\" scheduled for publishing on \"%s\" in your WordPress app \n %s</string>

    <!-- location -->
    <string name="post_settings_location">Location</string>
    <string name="post_settings_error_placepicker_missing_play_services">Can\'t open the Location Picker, Google Play Services is not available</string>
    <string name="remove_location">Remove Location</string>
    <string name="change_location">Change Location</string>

    <!-- Post Status -->
    <string name="post_status_publish_post">Publish</string>
    <string name="post_status_pending_review">Pending review</string>
    <string name="post_status_draft">Draft</string>
    <string name="post_status_post_private">Private</string>
    <string name="post_status_post_scheduled">Scheduled</string>
    <string name="post_status_post_trashed">Trashed</string>
    <string name="post_status_post_published">Published</string>

    <string-array name="post_settings_statuses" translatable="false">
        <item>@string/post_status_publish_post</item>
        <item>@string/post_status_draft</item>
        <item>@string/post_status_pending_review</item>
        <item>@string/post_status_post_private</item>
    </string-array>

    <!-- Aztec -->
    <string name="editor_content_hint">Share your story here…</string>

    <string name="editor_dropped_html_images_not_allowed">Dropping images while in HTML mode is not allowed</string>
    <string name="editor_dropped_text_error">Error occurred while dropping text</string>
    <string name="editor_dropped_title_images_not_allowed">Dropping images in the Title is not allowed</string>
    <string name="editor_dropped_unsupported_files">Warning: not all dropped items are supported!</string>

    <string name="error_media_small">Media too small to show</string>

    <string name="menu_save_as_draft">Save as Draft</string>
    <string name="menu_publish_now" translatable="false">@string/publish_now</string>
    <string name="menu_preview">Preview</string>
    <string name="menu_history">History</string>
    <string name="menu_html_mode">HTML Mode</string>
    <string name="menu_html_mode_done_snackbar">Switched to HTML mode</string>
    <string name="menu_visual_mode">Visual Mode</string>
    <string name="menu_visual_mode_done_snackbar">Switched to Visual mode</string>
    <string name="menu_undo_snackbar_action">UNDO</string>

    <string name="menu_undo">Undo</string>
    <string name="menu_redo">Redo</string>
    <string name="menu_debug">Debug Menu</string>
    <string name="menu_switch_to_aztec_editor">Switch to classic editor</string>
    <string name="menu_switch_to_gutenberg_editor">Switch to block editor</string>
    <string name="menu_content_info">Content structure</string>

    <string name="post_title">Title</string>

    <string name="upload_finished_toast">Can\'t stop the upload because it\'s already finished</string>

    <string name="link_dialog_title">Insert link</string>
    <string name="link_dialog_button_remove_link">Remove Link</string>
    <string name="link_dialog_edit_hint">http(s)://</string>
    <string name="link_dialog_button_ok">OK</string>
    <string name="link_dialog_button_cancel">Cancel</string>

    <!-- History -->
    <string name="description_user">User avatar</string>
    <string name="history_detail_button_next">Next</string>
    <string name="history_detail_button_previous">Previous</string>
    <string name="history_detail_title">Revision</string>
    <string name="history_empty_subtitle_page">When you make changes to your page you\'ll be able to see the history here</string>
    <string name="history_empty_subtitle_post">When you make changes to your post you\'ll be able to see the history here</string>
    <string name="history_empty_title">No history yet</string>
    <string name="history_footer_page">Page Created on %1$s at %2$s</string>
    <string name="history_footer_post">Post Created on %1$s at %2$s</string>
    <string name="history_load_dialog_button_positive">Load</string>
    <string name="history_loaded_revision">Revision loaded</string>
    <string name="history_loading_revision">Loading revision</string>
    <string name="history_fetching_revisions">Fetching revisions…</string>
    <string name="history_title" translatable="false">@string/menu_history</string>
    <string name="history_preview_visual">Visual preview</string>
    <string name="history_preview_html">HTML preview</string>
    <string name="history_no_title">(no title)</string>

    <!-- Post Formats -->
    <string name="post_format_aside">Aside</string>
    <string name="post_format_audio">Audio</string>
    <string name="post_format_chat">Chat</string>
    <string name="post_format_gallery">Gallery</string>
    <string name="post_format_image">Image</string>
    <string name="post_format_link">Link</string>
    <string name="post_format_quote">Quote</string>
    <string name="post_format_standard">Standard</string>
    <string name="post_format_status">Status</string>
    <string name="post_format_video">Video</string>
    <string-array name="post_format_display_names" translatable="false">
        <item>@string/post_format_standard</item>
        <item>@string/post_format_aside</item>
        <item>@string/post_format_audio</item>
        <item>@string/post_format_chat</item>
        <item>@string/post_format_gallery</item>
        <item>@string/post_format_image</item>
        <item>@string/post_format_link</item>
        <item>@string/post_format_quote</item>
        <item>@string/post_format_status</item>
        <item>@string/post_format_video</item>
    </string-array>

    <!-- Menu Buttons -->
    <string name="new_post">New post</string>
    <string name="new_media">New media</string>

    <!-- Image Alignment -->
    <string name="image_alignment">Alignment</string>

    <string name="alignment_none">None</string>
    <string name="alignment_left">Left</string>
    <string name="alignment_center">Center</string>
    <string name="alignment_right">Right</string>

    <string-array name="alignment_key_array" translatable="false">
        <item>none</item>
        <item>left</item>
        <item>center</item>
        <item>right</item>
    </string-array>

    <string-array name="alignment_array" translatable="false">
        <item>@string/alignment_none</item>
        <item>@string/alignment_left</item>
        <item>@string/alignment_center</item>
        <item>@string/alignment_right</item>
    </string-array>


    <!-- Image Size -->
    <string name="image_size">Size</string>

    <string name="image_size_thumbnail_label">Thumbnail</string>
    <string name="image_size_medium_label">Medium</string>
    <string name="image_size_large_label">Large</string>
    <string name="image_size_full_label">Full Size</string>

    <string name="image_size_thumbnail_css_class" translatable="false">size-thumbnail</string>
    <string name="image_size_medium_css_class" translatable="false">size-medium</string>
    <string name="image_size_large_css_class" translatable="false">size-large</string>
    <string name="image_size_full_css_class" translatable="false">size-full</string>

    <!-- About View -->
    <string name="app_title">WordPress for Android</string>
    <string name="publisher">Publisher:</string>
    <string name="publisher_with_company_param">Publisher: %s</string>
    <string name="copyright_with_year_and_company_params">© %1$d %2$s</string>
    <string name="automattic_inc" translatable="false">Automattic, Inc</string>
    <string name="automattic_url" translatable="false">automattic.com</string>
    <string name="version">Version</string>
    <string name="version_with_name_param">Version %s</string>
    <string name="tos">Terms of Service</string>
    <string name="privacy_policy">Privacy policy</string>

    <!-- Remote Post&Page has conflicts with local post -->
    <string name="local_post_is_conflicted">Version conflict</string>
    <string name="local_post_autosave_revision_available">You\'ve made unsaved changes to this post</string>
    <string name="local_page_is_conflicted" translatable="false">@string/local_post_is_conflicted</string>
    <string name="local_page_autosave_revision_available">You\'ve made unsaved changes to this page</string>

    <!-- Post Remote Preview -->
    <string name="post_preview_saving_draft">Saving…</string>
    <string name="post_preview_remote_auto_saving_post">Generating Preview…</string>
    <string name="remote_preview_operation_error">Error while trying to save post before preview</string>
    <string name="preview_unavailable_self_hosted_sites">Preview Unavailable</string>
    <string name="error_preview_empty_post">Can\'t preview an empty post</string>
    <string name="error_preview_empty_page">Can\'t preview an empty page</string>
    <string name="error_preview_empty_draft">Can\'t preview an empty draft</string>

    <!-- message on post preview explaining links are disabled -->
    <string name="preview_screen_links_disabled">Links are disabled on the preview screen</string>

    <string name="image_settings">Image settings</string>
    <string name="wordpress_blog">WordPress blog</string>
    <string name="wordpress_dot_com" translatable="false">wordpress.com</string>

    <!-- Error Messages -->
    <!-- The following messages can\'t be factorized due to i18n -->
    <string name="error_refresh_posts">Posts couldn\'t be refreshed at this time</string>
    <string name="error_refresh_pages" tools:ignore="UnusedResources">Pages couldn\'t be refreshed at this time</string>
    <string name="error_refresh_comments">Comments couldn\'t be refreshed at this time</string>
    <string name="error_refresh_comments_showing_older">Comments couldn\'t be refreshed at this time - showing older comments</string>
    <string name="error_refresh_media">Media couldn\'t be refreshed at this time</string>
    <string name="error_deleting_post">An error occurred while deleting the post</string>
    <string name="error_restoring_post">An error occurred while restoring the post</string>

    <string name="error_refresh_unauthorized_comments">You don\'t have permission to view or edit comments</string>
    <string name="error_refresh_unauthorized_pages">You don\'t have permission to view or edit pages</string>
    <string name="error_refresh_unauthorized_posts">You don\'t have permission to view or edit posts</string>
    <string name="error_fetch_my_profile">Couldn\'t retrieve your profile</string>
    <string name="error_fetch_account_settings">Couldn\'t retrieve your account settings</string>
    <string name="error_disabled_apis">Could not fetch settings: Some APIs are unavailable for this OAuth app ID + account combination.</string>
    <string name="error_post_my_profile_no_connection">No connection, couldn\'t save your profile</string>
    <string name="error_post_account_settings">Couldn\'t save your account settings</string>
    <string name="error_generic">An error occurred</string>
    <string name="error_generic_network">A network error occurred. Please check your connection and try again.</string>
    <string name="error_moderate_comment">An error occurred while moderating</string>
    <string name="error_edit_comment">An error occurred while editing the comment</string>
    <string name="error_publish_empty_post">Can\'t publish an empty post</string>
    <string name="error_publish_empty_page">Can\'t publish an empty page</string>
    <string name="error_save_empty_draft">Can\'t save an empty draft</string>
    <string name="error_publish_no_network">Device is offline. Post saved locally.</string>
    <string name="error_publish_page_no_network">Device is offline. Page saved locally.</string>
    <string name="error_upload_post_param">There was an error uploading this post: %s.</string>
    <string name="error_upload_page_param">There was an error uploading this page: %s.</string>
    <string name="error_upload_post_media_param">There was an error uploading the media in this post: %s.</string>
    <string name="error_upload_page_media_param">There was an error uploading the media in this page: %s.</string>
    <string name="error_media_insufficient_fs_permissions">Read permission denied on device media</string>
    <string name="error_media_not_found">Media could not be found</string>
    <string name="error_media_thumbnail_not_loaded">Media thumbnail could not be loaded</string>
    <string name="error_media_unauthorized">You don\'t have permission to view or edit media</string>
    <string name="error_media_parse_error">Unexpected response from server</string>
    <string name="error_media_upload">An error occurred while uploading media</string>
    <string name="error_media_refresh_no_connection">Connection required to refresh library</string>
    <string name="error_media_load">Unable to load media</string>
    <string name="error_media_save">Unable to save media</string>
    <string name="error_media_canceled">Uploading media were canceled</string>
    <string name="error_media_quota_exceeded">Storage quota exceeded</string>
    <string name="error_media_quota_exceeded_toast">Cannot upload file.\nStorage quota was exceeded.</string>
    <string name="error_post_does_not_exist">This post no longer exists</string>
    <string name="error_blog_hidden">This blog is hidden and couldn\'t be loaded. Enable it again in settings and try again.</string>
    <string name="fatal_db_error">An error occurred while creating the app database. Try reinstalling the app.</string>
    <string name="error_copy_to_clipboard">An error occurred while copying text to clipboard</string>
    <string name="error_fetch_remote_site_settings">Couldn\'t retrieve site info</string>
    <string name="error_post_remote_site_settings">Couldn\'t save site info</string>
    <string name="error_fetch_users_list">Couldn\'t retrieve site users</string>
    <string name="error_fetch_followers_list">Couldn\'t retrieve site followers</string>
    <string name="error_fetch_email_followers_list">Couldn\'t retrieve site email followers</string>
    <string name="error_fetch_viewers_list">Couldn\'t retrieve site viewers</string>
    <string name="error_update_role">Couldn\'t update user role</string>
    <string name="error_remove_user">Couldn\'t remove user</string>
    <string name="error_remove_follower">Couldn\'t remove follower</string>
    <string name="error_remove_viewer">Couldn\'t remove viewer</string>
    <string name="error_notif_q_action_like">Could not like comment. Please try again later.</string>
    <string name="error_notif_q_action_approve">Could not approve comment. Please try again later.</string>
    <string name="error_notif_q_action_reply">Could not reply to comment. Please try again later.</string>
    <string name="error_generic_error">We couldn\'t complete this action.</string>
    <string name="error_generic_error_retrying">We couldn\'t complete this action, but we\'ll try again later. </string>
    <string name="error_browser_no_network">Unable to load this page right now.</string>
    <string name="error_network_connection">Check your network connection and try again.</string>
    <string name="error_update_site_title_network">Couldn\'t update site title. Check your network connection and try again.</string>

    <!-- Post Error -->
    <string name="error_unknown_post">Could not find the post on the server</string>
    <string name="error_unknown_page">Could not find the page on the server</string>
    <string name="error_unknown_post_type">Unknown post format</string>

    <string name="error_media_recover_post">We couldn\'t upload this media.</string>
    <string name="error_media_recover_post_not_published">We couldn\'t upload this media, and didn\'t publish the post.</string>
    <string name="error_media_recover_post_not_published_private">We couldn\'t upload this media, and didn\'t publish this private post.</string>
    <string name="error_media_recover_post_not_scheduled">We couldn\'t upload this media, and didn\'t schedule this post.</string>
    <string name="error_media_recover_post_not_submitted">We couldn\'t upload this media, and didn\'t submit this post for review. </string>
    <string name="error_media_recover_post_not_published_retrying" translatable="false">@string/error_post_not_published_retrying</string>
    <string name="error_media_recover_post_not_published_retrying_private" translatable="false">@string/error_post_not_published_retrying_private</string>
    <string name="error_media_recover_post_not_scheduled_retrying" translatable="false">@string/error_post_not_scheduled_retrying</string>
    <string name="error_media_recover_post_not_submitted_retrying" translatable="false">@string/error_post_not_submitted_retrying</string>

    <string name="error_post_not_published">We couldn\'t complete this action, and didn\'t publish this post.</string>
    <string name="error_post_not_published_private">We couldn\'t complete this action, and didn\'t publish this private post.</string>
    <string name="error_post_not_scheduled">We couldn\'t complete this action, and didn\'t schedule this post.</string>
    <string name="error_post_not_submitted">We couldn\'t complete this action, and didn\'t submit this post for review.</string>
    <string name="error_post_not_published_retrying">We couldn\'t publish this post, but we\'ll try again later.</string>
    <string name="error_post_not_published_retrying_private">We couldn\'t publish this private post, but we\'ll try again later.</string>
    <string name="error_post_not_scheduled_retrying">We couldn\'t schedule this post, but we\'ll try again later.</string>
    <string name="error_post_not_submitted_retrying">We couldn\'t submit this post for review, but we\'ll try again later. </string>

    <!-- Image Descriptions for Accessibility -->
    <string name="error_load_comment">Couldn\'t load the comment</string>
    <string name="error_downloading_image">Error downloading image</string>
    <string name="cd_related_post_preview_image">Related post preview image</string>

    <!--
      Jetpack strings
    -->
    <string name="jetpack_disconnect_pref_title">"Disconnect from WordPress.com"</string>
    <string name="jetpack_disconnect_confirmation_message">Are you sure you want to disconnect Jetpack from the site?</string>
    <string name="jetpack_disconnect_confirm">Disconnect</string>
    <string name="jetpack_disconnect_success_toast">Site disconnected</string>
    <string name="jetpack_disconnect_error_toast">Error disconnecting site</string>
    <string name="jetpack_already_connected_toast">You are already connected to Jetpack</string>
    <string name="jetpack_connection_failed_with_reason">Connection to Jetpack failed: %s</string>

    <!--
      reader strings
    -->
    <string name="reader_save_for_later_title">Saved posts</string>
    <string name="reader_save_for_later_display_name">Saved</string>
    <string name="reader_discover_display_name">Discover</string>
    <string name="reader_my_likes_display_name">Likes</string>
    <string name="reader_following_display_name">Following</string>

    <!-- timespan shown for posts/comments published within the past 60 seconds -->
    <string name="timespan_now">now</string>

    <!-- title shown for untitled posts and blogs -->
    <string name="reader_untitled_post">(Untitled)</string>

    <!-- accessibility announcement when list loads -->
    <string name="reader_acessibility_list_loaded">"The list has loaded with %1$d items."</string>

    <!-- activity titles -->
    <string name="reader_title_deeplink">WordPress Reader</string>
    <string name="reader_title_applog">Application log</string>
    <string name="reader_title_blog_preview">Reader Site</string>
    <string name="reader_title_tag_preview">Topic</string>
    <string name="reader_title_post_detail">Reader Post</string>
    <string name="reader_title_post_detail_wpcom">WordPress.com Post</string>
    <string name="reader_title_related_post_detail">Related Post</string>
    <string name="reader_title_subs">Manage Tags &amp; Sites</string>
    <string name="reader_title_photo_viewer">%1$d of %2$d</string>
    <string name="reader_title_comments" translatable="false">@string/comments</string>

    <!-- view pager titles -->
    <string name="reader_page_followed_tags">Followed tags</string>
    <string name="reader_page_followed_blogs">Followed sites</string>
    <string name="reader_page_recommended_blogs">Sites you may like</string>

    <!-- menu text -->
    <string name="reader_menu_tags">Edit tags and sites</string>
    <string name="reader_menu_block_blog">Block this site</string>

    <!-- button text -->
    <string name="reader_btn_share">Share</string>
    <string name="reader_btn_follow">Follow</string>
    <string name="reader_btn_unfollow">Following</string>
    <string name="reader_add_bookmark">Add to saved posts</string>
    <string name="reader_remove_bookmark">Remove from saved posts</string>
    <string name="reader_btn_bookmark">Save</string>
    <string name="reader_btn_bookmarked">Saved</string>
    <string name="reader_bookmark_snack_btn">View All</string>
    <string name="reader_bookmark_snack_title">Post saved</string>
    <string name="reader_btn_notifications_off">Turn off site notifications</string>
    <string name="reader_btn_notifications_on">Turn on site notifications</string>
    <string name="reader_btn_select_few_interests">Select a few to continue</string>
    <string name="reader_btn_done">Done</string>


    <!-- accessibility content desciptions -->
    <string name="reader_btn_remove_filter_content_description">Remove the current filter</string>
    <string name="reader_btn_select_filter_content_description">Select a Site or Tag to filter posts</string>
    <string name="reader_btn_selected_filter_tick_content_description">Selected</string>
    <string name="reader_bottom_sheet_content_description">Select a Tag or Site, Pop Up Window</string>
    <string name="reader_choose_interests_content_description">Choose your interests</string>

    <string name="reader_followed_blog_notifications">Enable notifications for %1$s%2$s%3$s?</string>
    <string name="reader_followed_blog_notifications_action">Enable</string>
    <string name="reader_followed_blog_notifications_this">this site</string>

    <!-- EditText hints -->
    <string name="reader_hint_comment_on_post">Reply to post…</string>
    <string name="reader_hint_comment_on_comment">Reply to comment…</string>
    <string name="reader_hint_add_tag_or_url">Enter a URL or tag to follow</string>
    <string name="reader_hint_post_search">Search WordPress</string>
    <string name="reader_hint_search_followed_sites">Search followed sites</string>

    <!-- TextView labels -->
    <string name="reader_label_new_posts">New posts</string>
    <string name="reader_label_new_posts_subtitle">Tap to show them</string>
    <string name="reader_label_added_tag">Added %s</string>
    <string name="reader_label_removed_tag">Removed %s</string>
    <string name="reader_label_reply">Reply</string>
    <string name="reader_label_followed_blog">Site followed</string>
    <string name="reader_label_comments_closed">Comments are closed</string>
    <string name="reader_label_view_original">View original article</string>
    <string name="reader_label_follow_count">%,d followers</string>
    <string name="reader_label_gap_marker">Load more posts</string>
    <string name="reader_label_post_search_explainer">What would you like to find?</string>
    <string name="reader_label_local_related_posts">More in %s</string>
    <string name="reader_label_global_related_posts">More on WordPress.com</string>
    <string name="reader_label_visit">Visit site</string>
    <string name="reader_label_discover_follow_tags">Discover and follow tags you love</string>
    <string name="reader_label_choose_your_interests">Choose your interests</string>
    <string name="reader_view_comments">View comments</string>

    <string name="reader_excerpt_link">Visit %s for more</string>

    <!-- reblog -->
    <string name="reader_view_reblog">Reblog</string>
    <string name="reader_no_site_to_reblog_title">No available WordPress.com sites</string>
    <string name="reader_no_site_to_reblog_detail">Once you create a WordPress.com site, you can reblog content that you like to your own site.</string>
    <string name="reader_no_site_to_reblog_action">Manage Sites</string>
    <string name="reader_reblog_error">Reblog failed</string>
    <string name="sitepicker_continue_flow">Continue</string>

    <!-- like counts -->
    <string name="reader_label_like">Like</string>
    <string name="reader_likes_one">One person likes this</string>
    <string name="reader_likes_multi">%,d people like this</string>
    <string name="reader_likes_only_you">You like this</string>
    <string name="reader_likes_you_and_one">You and one other like this</string>
    <string name="reader_likes_you_and_multi">You and %,d others like this</string>
    <string name="reader_label_liked_by">Liked By</string>

    <string name="reader_short_like_count_none">Like</string>
    <string name="reader_short_like_count_one">1 Like</string>
    <string name="reader_short_like_count_multi">%s Likes</string>

    <string name="reader_short_comment_count_one">1 Comment</string>
    <string name="reader_short_comment_count_multi">%s Comments</string>

    <!-- toast messages -->
    <string name="reader_toast_err_comment_failed">Couldn\'t post your comment</string>
    <string name="reader_toast_err_tag_exists">You already follow this tag</string>
    <string name="reader_toast_err_tag_invalid">That isn\'t a valid tag</string>
    <string name="reader_toast_err_add_tag">Unable to add this tag</string>
    <string name="reader_toast_err_remove_tag">Unable to remove this tag</string>
    <string name="reader_toast_err_share_intent">Unable to share</string>
    <string name="reader_toast_err_view_image">Unable to view image</string>
    <string name="reader_toast_err_get_blog_info">Unable to show this site</string>
    <string name="reader_toast_err_already_follow_blog">You already follow this site</string>
    <string name="reader_toast_err_follow_blog">Unable to follow this site</string>
    <string name="reader_toast_err_follow_blog_not_found">This site could not be found</string>
    <string name="reader_toast_err_follow_blog_not_authorized">You are not authorized to access this site</string>
    <string name="reader_toast_err_unfollow_blog">Unable to unfollow this site</string>
    <string name="reader_toast_blog_blocked">Posts from this site will no longer be shown</string>
    <string name="reader_toast_err_block_blog">Unable to block this site</string>
    <string name="reader_toast_err_generic">Unable to perform this action</string>
    <string name="reader_toast_err_cannot_like_post">Failed to like this post</string>
    <string name="reader_toast_err_comment_not_found">Comment not found!</string>
    <string name="reader_toast_err_already_liked">You have already liked that comment</string>
    <string name="reader_toast_err_url_intent">Unable to open %s</string>
    <string name="reader_toast_err_page_jump_not_found">Unable to find the linked page jump</string>

    <!-- snackbar messages -->
    <string name="reader_snackbar_err_cannot_like_post_logged_out">Can\'t like while logged out of WordPress.com</string>

    <!-- failure messages when retrieving a single reader post -->
    <string name="reader_err_get_post_generic">Unable to retrieve this post</string>
    <string name="reader_err_get_post_not_authorized">You\'re not authorized to view this post</string>
    <string name="reader_err_get_post_not_authorized_fallback">You\'re not authorized to view this post. Use the top action button to try a browser instead.</string>
    <string name="reader_err_get_post_not_authorized_signin">You\'re not authorized to view this post. Try signing in to WordPress.com first.</string>
    <string name="reader_err_get_post_not_authorized_signin_fallback">You\'re not authorized to view this post. Try signing in to WordPress.com first or use the top action button to open a browser instead.</string>
    <string name="reader_err_get_post_not_found">This post no longer exists</string>

    <!-- empty list/grid text -->
    <string name="reader_empty_posts_no_connection" translatable="false">@string/no_network_title</string>
    <string name="reader_empty_posts_request_failed">Unable to retrieve posts</string>
    <string name="reader_self_hosted_select_filter">Use the filter button to find posts on specific subjects</string>
    <string name="reader_empty_posts_in_tag">No posts with this tag</string>
    <string name="reader_empty_posts_in_tag_updating">Fetching posts…</string>
    <string name="reader_empty_posts_in_custom_list">The sites in this list haven\'t posted anything recently</string>
    <string name="reader_empty_followed_tags_subtitle">Add tags here to find posts about your favorite topics</string>
    <string name="reader_empty_followed_tags_title">No followed tags</string>
    <string name="reader_empty_recommended_blogs">No recommended sites</string>
    <string name="reader_empty_followed_blogs_title">No followed sites</string>
    <string name="reader_empty_followed_blogs_search_title">No sites matching your search</string>
    <string name="reader_empty_followed_blogs_description">When you follow sites, you\'ll see their content here</string>
    <string name="reader_empty_followed_blogs_no_recent_posts_title">No recent posts</string>
    <string name="reader_empty_followed_blogs_no_recent_posts_description">The sites you follow haven\'t posted anything recently</string>
    <string name="reader_empty_followed_blogs_button_discover">Discover sites</string>
    <string name="reader_empty_followed_blogs_button_followed">Go to following</string>
    <string name="reader_empty_posts_liked_title">Nothing liked yet</string>
    <string name="reader_empty_posts_liked_description">Posts that you like will appear here</string>
    <string name="reader_empty_saved_posts_title">No posts saved — yet!</string>
    <string name="reader_empty_saved_posts_description">Tap %s to save a post to your list.</string>
    <string name="reader_empty_saved_posts_content_description">Tap the Add to Save Posts button to save a post to your list.</string>
    <string name="reader_empty_comments">No comments yet</string>
    <string name="reader_empty_posts_in_blog">This site is empty</string>
    <string name="reader_empty_search_title">No results found</string>
    <string name="reader_empty_search_description">No results found for %s for your language</string>
    <string name="reader_empty_search_request_failed">Unable to perform search</string>

    <string name="dlg_confirm_clear_search_history">Clear search history?</string>
    <string name="label_clear_search_history">Clear search history</string>

    <!-- attribution line for Discover posts, ex: "Originally posted by [AuthorName] on [BlogName] -->
    <string name="reader_discover_attribution_author_and_blog">Originally posted by %1$s on %2$s</string>
    <string name="reader_discover_attribution_author">Originally posted by %s</string>
    <string name="reader_discover_attribution_blog">Originally posted on %s</string>
    <string name="reader_discover_visit_blog">Visit %s</string>

    <!-- dialogs -->
    <string name="reader_save_posts_locally_dialog_title">Save Posts for Later</string>
    <string name="reader_save_posts_locally_dialog_message">Save this post, and come back to read it whenever you\'d like. It will only be available on this device — saved posts don\'t sync to your other devices.</string>

    <!-- connection bar which appears on main activity when there's no connection -->
    <string name="connectionbar_no_connection">No connection</string>

    <!-- NUX strings -->
    <string name="invalid_email_message">Your email address isn\'t valid</string>
    <string name="email_invalid">Enter a valid email address</string>
    <string name="username_or_password_incorrect">The username or password you entered is incorrect</string>
    <string name="ssl_certificate_details">Details</string>
    <string name="ssl_certificate_error">Invalid SSL certificate</string>
    <string name="ssl_certificate_ask_trust">If you usually connect to this site without problems, this error could mean that someone is trying to impersonate the site, and you shouldn\'t continue. Would you like to trust the certificate anyway?</string>
    <string name="verification_code">Verification code</string>
    <string name="auth_required">Log in again to continue.</string>
    <string name="logging_in">Logging in</string>
    <string name="reset_your_password">Reset your password</string>
    <string name="magic_link_unavailable_error_message">Currently unavailable. Please enter your password</string>
    <string name="checking_email">Checking email</string>
    <string name="already_logged_in_wpcom">You\'re already logged in a WordPress.com account, you can\'t add a WordPress.com site bound to another account.</string>
    <string name="cannot_add_duplicate_site">This site already exists in the app, you can\'t add it.</string>
    <string name="duplicate_site_detected">A duplicate site has been detected.</string>
    <string name="error_user_username_instead_of_email">Please log in using your WordPress.com username instead of your email address.</string>

    <!-- Help view -->
    <string name="help">Help</string>
    <string name="forgot_password" tools:ignore="UnusedResources">Lost your password?</string>
    <string name="contact_us">Contact us</string>
    <string name="browse_our_faq_button">Browse our FAQ</string>
    <string name="my_tickets">My Tickets</string>
    <string name="application_log_button">Application log</string>
    <string name="support_contact_email">Contact email</string>
    <string name="support_contact_email_not_set">Not set</string>
    <string name="support_push_notification_title">WordPress</string>
    <string name="support_push_notification_message">New message from \'Help &amp; Support\'</string>

    <!--My Site-->
    <string name="my_site_header_external">External</string>
    <string name="my_site_header_configuration">Configuration</string>
    <string name="my_site_header_look_and_feel">Look and Feel</string>
    <string name="my_site_header_publish">Publish</string>
    <string name="my_site_btn_site_pages">Site Pages</string>
    <string name="my_site_btn_blog_posts">Blog Posts</string>
    <string name="my_site_btn_sharing">Sharing</string>
    <string name="my_site_btn_site_settings">Settings</string>
    <string name="my_site_btn_comments" translatable="false">@string/comments</string>
    <string name="my_site_btn_switch_site">Switch Site</string>
    <string name="my_site_btn_view_admin">View Admin</string>
    <string name="my_site_btn_view_site">View Site</string>
    <string name="my_site_btn_plugins">Plugins</string>
    <string name="my_site_create_new_site">Create a new site for your business, magazine, or personal blog; or connect an existing WordPress installation.</string>
    <string name="my_site_create_new_site_title">You don\'t have any sites</string>
    <string name="my_site_add_new_site">Add new site</string>
    <string name="my_site_select_domains_page_title">Site Address</string>
    <string name="my_site_custom_domain_name">All WordPress.com plans include a custom domain name. Register your free premium domain now.</string>
    <string name="my_site_verify_your_email">Verify your email address - instructions sent to %s</string>
    <string name="my_site_verify_your_email_without_email">Verify your email address - instructions sent to your email</string>
    <string name="my_site_icon_dialog_title">Site Icon</string>
    <string name="my_site_icon_dialog_add_message">Would you like to add a site icon?</string>
    <string name="my_site_icon_dialog_change_message">How would you like to edit the icon?</string>
    <string name="my_site_icon_dialog_add_requires_permission_message">You don\'t have permission to add a site icon.</string>
    <string name="my_site_icon_dialog_change_requires_permission_message">You don\'t have permission to edit the site icon.</string>
    <string name="my_site_icon_dialog_change_requires_jetpack_message">Editing site icons on self-hosted WordPress sites requires the Jetpack plugin.</string>
    <string name="my_site_icon_dialog_change_button">Change</string>
    <string name="my_site_icon_dialog_remove_button">Remove</string>
    <string name="my_site_icon_dialog_cancel_button">Cancel</string>
    <string name="my_site_icon_content_description">Change site icon</string>
    <string name="my_site_title_changer_dialog_title" translatable="false">@string/site_settings_title_title</string>
    <string name="my_site_title_changer_dialog_hint">The Site Title is displayed in the title bar of a web browser and is displayed in the header for most themes.</string>
    <string name="my_site_title_changer_dialog_not_allowed_hint">The Site Title can only be changed by a user with the administrator role.</string>

    <string name="my_site_bottom_sheet_title">Add new</string>
    <string name="my_site_bottom_sheet_add_post">Blog post</string>
    <string name="my_site_bottom_sheet_add_page">Site page</string>
    <string name="my_site_bottom_sheet_add_story">Story post</string>

    <!-- site picker -->
    <string name="site_picker_title">Choose site</string>
    <string name="site_picker_edit_visibility">Show/hide sites</string>
    <string name="site_picker_add_site">Add new site</string>
    <string name="site_picker_add_self_hosted">Add self-hosted site</string>
    <string name="site_picker_create_wpcom">Create WordPress.com site</string>
    <string name="site_picker_cant_hide_current_site">\"%s\" wasn\'t hidden because it\'s the current site</string>
    <string name="site_picker_remove_site_empty">No sites matching your search</string>
    <string name="site_picker_remove_site_error">Error removing site, try again later</string>
    <string name="site_picker_failed_selecting_added_site">Couldn\'t select newly added self-hosted site.</string>
    <string name="site_picker_ask_site_select">Couldn\'t select site. Please try again.</string>

    <!-- Application logs view -->
    <string name="logs_copied_to_clipboard">Application logs have been copied to the clipboard</string>

    <!--Support strings-->
    <string name="support_identity_input_dialog_enter_email_and_name">To continue please enter your email address and name</string>
    <string name="support_identity_input_dialog_enter_email">Please enter your email address</string>
    <string name="support_identity_input_dialog_email_label">Email</string>
    <string name="support_identity_input_dialog_name_label">Name</string>

    <!--Me-->
    <string name="me_profile_photo">Profile Photo</string>
    <string name="me_btn_app_settings">App Settings</string>
    <string name="me_btn_support">Help &amp; Support</string>
    <string name="me_btn_login_logout">Login/Logout</string>
    <string name="me_connect_to_wordpress_com">Log in to WordPress.com</string>
    <string name="me_disconnect_from_wordpress_com">Log out of WordPress.com</string>

    <!--TabBar Accessibility Labels-->
    <string name="tabbar_accessibility_label_my_site">My Site. View your site and manage it, including stats.</string>
    <string name="tabbar_accessibility_label_reader">Reader. Follow content from other sites.</string>
    <string name="tabbar_accessibility_label_notifications">Notifications. Manage your notifications.</string>

    <!-- Special characters -->
    <string name="bullet" translatable="false">\u2022</string>
    <string name="previous_button" translatable="false">&lt;</string>
    <string name="next_button" translatable="false">&gt;</string>

    <!-- Publicize and sharing -->
    <string name="sharing">Sharing</string>
    <string name="sharing_disabled">Sharing module disabled</string>
    <string name="sharing_disabled_description">You cannot access your sharing settings because your Sharing Jetpack module is disabled.</string>
    <string name="connections_label">Connections</string>
    <string name="connections_description">Connect your favorite social media services to automatically share new posts with friends.</string>
    <string name="connected_accounts_label">Connected accounts</string>
    <string name="connection_service_label">Publicize to %s</string>
    <string name="connection_service_description">Connect to automatically share your blog posts to %s.</string>
    <string name="share_btn_connect">Connect</string>
    <string name="share_btn_disconnect">Disconnect</string>
    <string name="share_btn_reconnect">Reconnect</string>
    <string name="share_btn_connect_another_account">Connect another account</string>
    <string name="dlg_confirm_publicize_disconnect">Disconnect from %s?</string>
    <string name="connecting_social_network">Connecting %s</string>
    <string name="connection_chooser_message">Select the account you wish to authorize. Note that your posts will be shared to the selected account automatically.</string>
    <string name="icon_and_text_display">Icon &amp; Text</string>
    <string name="icon_only_display">Icon Only</string>
    <string name="text_only_display">Text Only</string>
    <string name="official_buttons_display">Official Buttons</string>
    <string-array name="sharing_button_style_display_array" translatable="false">
        <item>@string/icon_and_text_display</item>
        <item>@string/icon_only_display</item>
        <item>@string/text_only_display</item>
        <item>@string/official_buttons_display</item>
    </string-array>
    <string name="icon_text" translatable="false">icon-text</string>
    <string name="icon" translatable="false">icon</string>
    <string name="text" translatable="false">text</string>
    <string name="official" translatable="false">official</string>
    <string-array name="sharing_button_style_array" translatable="false">
        <item>@string/icon_text</item>
        <item>@string/icon</item>
        <item>@string/text</item>
        <item>@string/official</item>
    </string-array>
    <string name="site_settings_reblog_and_like_header">Reblog &amp; Like</string>
    <string name="site_settings_like_header">Like</string>
    <string name="site_settings_reblog">Show Reblog Button</string>
    <string name="site_settings_like">Show Like Button</string>
    <string name="manage">Manage</string>
    <string name="sharing_buttons">Sharing buttons</string>
    <string name="label">Label</string>
    <string name="button_style">Button Style</string>
    <string name="sharing_comment_likes">Comment Likes</string>
    <string name="twitter_username">Twitter Username</string>
    <string name="sharing_sharing_buttons_description">Select which buttons are shown under your posts</string>
    <string name="sharing_more_description">A \"More\" button contains a dropdown which displays sharing buttons</string>
    <string name="sharing_edit_more_buttons">Edit \"More\" Buttons</string>
    <string name="buttons">Buttons</string>
    <string name="sharing_comment_likes_description">Allow all comments to be Liked by you and your readers</string>
    <string name="likes">Likes</string>
    <string name="twitter">Twitter</string>
    <string name="connected">Connected</string>
    <string name="cannot_connect_account_error">The %s connection could not be made because no account was selected.</string>
    <string name="connecting_account">Connecting account</string>
    <string name="sharing_label_message">Change the text of the sharing buttons\' label. This text won\'t appear until you add at least one sharing button.</string>
    <string name="sharing_twitter_message">This will be included in tweets when people share using the Twitter button</string>
    <string name="dialog_title_sharing_facebook_account_must_have_pages">Not Connected</string>
    <string name="sharing_facebook_account_must_have_pages">The Facebook connection cannot find any Pages. Publicize cannot connect to Facebook Profiles, only published Pages.</string>

    <!--Theme Browser-->
    <string name="current_theme">Current Theme</string>
    <string name="customize">Customize</string>
    <string name="details">Details</string>
    <string name="support">Support</string>
    <string name="active">Active</string>

    <string name="theme_activate">Activate</string>
    <string name="theme_try_and_customize">Try &amp; Customize</string>
    <string name="theme_view">View</string>
    <string name="theme_details">Details</string>
    <string name="theme_support">Support</string>
    <string name="theme_done">DONE</string>
    <string name="theme_manage_site">MANAGE SITE</string>
    <string name="theme_prompt">Thanks for choosing %1$s</string>
    <string name="theme_by_author_prompt_append"> by %1$s</string>
    <string name="theme_activation_error">Something went wrong. Could not activate theme</string>
    <string name="selected_theme">Selected Theme</string>
    <string name="could_not_load_theme">Could not load theme</string>
    <string name="themes_empty_list">No themes matching your search</string>

    <!--People Management-->
    <string name="people">People</string>
    <string name="role">Role</string>
    <string name="follower_subscribed_since">Since %1$s</string>
    <string name="person_remove_confirmation_title">Remove %1$s</string>
    <string name="user_remove_confirmation_message">If you remove %1$s, that user will no longer be able to access this site, but any content that was created by %1$s will remain on the site.\n\nWould you still like to remove this user?</string>
    <string name="follower_remove_confirmation_message">If removed, this follower will stop receiving notifications about this site, unless they re-follow.\n\nWould you still like to remove this follower?</string>
    <string name="viewer_remove_confirmation_message">If you remove this viewer, he or she will not be able to visit this site.\n\nWould you still like to remove this viewer?</string>
    <string name="person_removed">Successfully removed %1$s</string>
    <string name="invite_people">Invite People</string>
    <string name="invite_names_title">Usernames or Emails</string>
    <string name="invite">Invite</string>
    <string name="button_invite" translatable="false">@string/invite</string>
    <string name="invite_username_not_found">%s: User not found</string>
    <string name="invite_already_a_member">%s: Already a member</string>
    <string name="invite_already_following">%s: Already following</string>
    <string name="invite_user_blocked_invites">%s: User blocked invites</string>
    <string name="invite_invalid_email">%s: Invalid email</string>
    <string name="invite_message_title">Custom Message</string>
    <string name="invite_message_remaining_zero">0 characters remaining</string>
    <string name="invite_message_remaining_one">1 character remaining</string>
    <string name="invite_message_remaining_other">%d characters remaining</string>
    <string name="invite_message_info">(Optional) You can enter a custom message of up to 500 characters that will be included in the invitation to the user(s).</string>
    <string name="invite_message_usernames_limit">Invite up to 10 email addresses and/or WordPress.com usernames. Those needing a username will be sent instructions on how to create one.</string>
    <string name="invite_error_no_usernames">Please add at least one username</string>
    <string name="invite_error_invalid_usernames_one">Cannot send: A username or email is invalid</string>
    <string name="invite_error_invalid_usernames_multiple">Cannot send: There are invalid usernames or emails</string>
    <string name="invite_error_sending">An error occurred while trying to send the invite!</string>
    <string name="invite_error_some_failed">Invite sent but error(s) occurred!</string>
    <string name="invite_error_for_username">%1$s: %2$s</string>
    <string name="invite_sent">Invite sent successfully</string>

    <string name="people_dropdown_item_team">Team</string>
    <string name="people_dropdown_item_followers">Followers</string>
    <string name="people_dropdown_item_email_followers">Email Followers</string>
    <string name="people_dropdown_item_viewers">Viewers</string>
    <string name="people_empty_list_filtered_users">No users yet</string>
    <string name="people_empty_list_filtered_followers">No followers yet</string>
    <string name="people_empty_list_filtered_email_followers">No email followers yet</string>
    <string name="people_empty_list_filtered_viewers">No viewers yet</string>
    <string name="people_fetching">Fetching users…</string>
    <string name="title_follower">Follower</string>
    <string name="title_email_follower">Email Follower</string>

    <string name="role_follower">Follower</string>
    <string name="role_viewer">Viewer</string>

    <!--Plugins-->
    <string name="plugins">Plugins</string>
    <string name="plugin_byline">by %s</string>
    <string name="plugin_active">Active</string>
    <string name="plugin_inactive">Inactive</string>
    <string name="plugin_detail_label_state_active">Active</string>
    <string name="plugin_detail_label_state_autoupdates">Autoupdates</string>
    <string name="plugin_not_found">An error occurred when accessing this plugin</string>
    <string name="plugin_version">Version %s</string>
    <string name="plugin_installed_version">Version %s installed</string>
    <string name="plugin_installed">Installed</string>
    <string name="plugin_auto_managed">Auto-managed</string>
    <string name="plugin_install">Install</string>
    <string name="plugin_available_version">Version %s is available</string>
    <string name="plugin_updated_successfully">Successfully updated %s</string>
    <string name="plugin_installed_successfully">Successfully installed %s</string>
    <string name="plugin_updated_failed">Error updating %s.</string>
    <string name="plugin_updated_failed_detailed">Error updating %1$s: %2$s</string>
    <string name="plugin_removed_successfully">Successfully removed %s</string>
    <string name="plugin_remove_failed">Error removing %s</string>
    <string name="plugin_installed_failed">Error installing %s</string>
    <string name="plugin_configuration_failed">An error occurred while configuring the plugin: %s</string>
    <string name="plugin_disable_progress_dialog_message">Disabling %s…</string>
    <string name="plugin_remove_progress_dialog_message">Removing %s…</string>
    <string name="plugin_remove_dialog_title">Remove Plugin</string>
    <string name="plugin_remove_dialog_message">Are you sure you want to remove %1$s from %2$s?\n\nThis will deactivate the plugin and delete all associated files and data.</string>
    <string name="plugin_install_custom_domain_required_dialog_title">Install plugin</string>
    <string name="plugin_install_custom_domain_required_dialog_message">To install plugins, you need to have a custom domain associated with your site.</string>
    <string name="plugin_install_custom_domain_required_dialog_register_btn">Register domain</string>
    <string name="plugin_check_domain_credits_progress_dialog_message">Checking domain credits</string>
    <string name="plugin_check_domain_credit_error">Failed to check available domain credits</string>
    <string name="plugin_install_first_plugin_confirmation_dialog_title">Install plugin</string>
    <string name="plugin_install_first_plugin_confirmation_dialog_message">Installing the first plugin on your site can take up to 1 minute. During this time you won’t be able to make changes to your site.</string>
    <string name="plugin_install_first_plugin_confirmation_dialog_install_btn">Install</string>
    <string name="plugin_fetch_error">Unable to load plugins</string>
    <string name="plugin_search_error">Unable to search plugins</string>
    <string name="plugin_manage">Manage</string>
    <string name="plugin_see_all">See All</string>
    <string name="plugins_empty_search_list">No matches</string>
    <string name="plugin_install_first_plugin_progress_dialog_message">Installing plugin…</string>
    <string name="plugin_install_first_plugin_almost_finished_dialog_message">We\'re doing the final setup — almost done…</string>

    <!-- Domain Registration -->
    <string name="register_domain">Register Domain</string>
    <string name="domains_suggestions_choose_domain">Choose Domain</string>
    <string name="domains_suggestions_empty_list">No suggestions found</string>
    <string name="domains_suggestions_intro_title">Choose a premium domain name</string>
    <string name="domains_suggestions_intro_description">This is where people will find you on the internet.</string>
    <string name="domain_suggestions_search_hint">Type a keyword for more ideas</string>
    <string name="domain_suggestions_fetch_error">Domain suggestions couldn\'t be loaded</string>
    <string name="domain_registration_contact_form_input_error">Please enter a valid %s</string>
    <string name="domain_registration_privacy_protection_title">Privacy Protection</string>
    <string name="domain_registration_privacy_protection_description">Domain owners have to share contact information in a public database of all domains.
        With Privacy Protection, we publish our own information instead of yours and privately forward any communication to you.</string>
    <string name="domain_registration_privacy_protection_tos">By registering this domain you agree to our %1$sterms and conditions%2$s</string>
    <string name="domain_privacy_option_on_title">Register privately with Privacy Protection</string>
    <string name="domain_privacy_option_off_title">Register publicly</string>
    <string name="domain_contact_information_title">Domain contact information</string>
    <string name="domain_contact_information_description">For your convenience, we have pre-filled your WordPress.com
        contact information. Please review to be sure it’s the correct information you want to use for this domain.</string>
    <string name="domain_contact_information_organization_hint">Organization (optional)</string>
    <string name="domain_contact_information_phone_number_hint">Phone</string>
    <string name="domain_contact_information_country_code_hint">Country code</string>
    <string name="domain_contact_information_country_hint">Country</string>
    <string name="domain_contact_information_address_hint">Address</string>
    <string name="domain_contact_information_address_hint_two">Address 2</string>
    <string name="domain_contact_information_city_hint">City</string>
    <string name="domain_contact_information_state_hint">State</string>
    <string name="domain_contact_information_state_not_available_hint">State (Not Available)</string>
    <string name="domain_contact_information_postal_code_hint">Postal code</string>
    <string name="domain_contact_information_register_domain_button">Register Domain</string>
    <string name="domain_registration_result_title">Congratulations</string>
    <string name="domain_registration_result_description">your new domain &lt;b&gt;%s&lt;/b&gt; is being set up. Your site is
        doing somersaults in excitement!</string>
    <string name="domain_registration_result_continue_button">continue</string>
    <string name="domain_registration_country_picker_dialog_title">Select Country</string>
    <string name="domain_registration_state_picker_dialog_title">Select State</string>
    <string name="domain_registration_registering_domain_name_progress_dialog_message">Registering domain name…</string>

    <!-- Automated Transfer Eligibility Errors -->
    <string name="plugin_install_site_ineligible_default_error">If you just registered a domain name, please wait until we finish setting it up and try again.\n\nIf not, looks like something went wrong and plugin feature might not be available for this site.</string>
    <string name="plugin_install_site_ineligible_not_using_custom_domain">Plugin feature requires a custom domain.</string>
    <string name="plugin_install_site_ineligible_no_business_plan">Plugin feature requires a business plan.</string>
    <string name="plugin_install_site_ineligible_site_private">Plugin feature requires the site to be public.</string>
    <string name="plugin_install_site_ineligible_email_unverified">Plugin feature requires a verified email address.</string>
    <string name="plugin_install_site_ineligible_excessive_disk_space">Plugin cannot be installed due to disk space limitations.</string>
    <string name="plugin_install_site_ineligible_no_vip_sites">Plugin cannot be installed on VIP sites.</string>
    <string name="plugin_install_site_ineligible_non_admin_user">Plugin feature requires admin privileges.</string>
    <string name="plugin_install_site_ineligible_not_domain_owner">Plugin feature requires primary domain subscription to be associated with this user.</string>
    <string name="plugin_install_site_ineligible_site_graylisted">Plugin feature requires the site to be in good standing.</string>

    <string name="plugin_caption_installed" translatable="false">@string/plugin_installed</string>
    <string name="plugin_caption_featured">Featured</string>
    <string name="plugin_caption_popular">Popular</string>
    <string name="plugin_caption_new">New</string>
    <string name="plugin_caption_search">Search Plugins</string>

    <string name="wordpress_dot_org_plugin_page">WordPress.org Plugin page</string>
    <string name="plugin_home_page">Plugin homepage</string>
    <string name="plugin_settings">Settings</string>
    <string name="plugin_description">Description</string>
    <string name="plugin_installation">Installation</string>
    <string name="plugin_whatsnew">What\'s New</string>
    <string name="plugin_faq">Frequently Asked Questions</string>
    <string name="plugin_read_reviews">Read Reviews</string>
    <string name="plugin_num_ratings">%s ratings</string>
    <string name="plugin_num_downloads">%s downloads</string>
    <string name="plugin_empty_text">None provided</string>
    <string name="plugin_needs_update">Needs update</string>

    <string name="plugin_one_stars">1 stars</string>
    <string name="plugin_two_stars">2 stars</string>
    <string name="plugin_three_stars">3 stars</string>
    <string name="plugin_four_stars">4 stars</string>
    <string name="plugin_five_stars">5 stars</string>

    <string name="plugin_info_version">Version</string>
    <string name="plugin_info_lastupdated">Last Updated</string>
    <string name="plugin_info_requires_version">Requires WordPress Version</string>
    <string name="plugin_info_your_version">Your WordPress Version</string>

    <string name="plugin_icon_content_description">Plugin icon</string>
    <string name="plugin_external_link_icon_content_description">External link</string>
    <string name="plugin_chevron_icon_content_description">Toggle text</string>

    <string name="plugin_fetching_error_after_at">It takes longer than usual to refresh plugin details. Please check again later.</string>

    <!--My profile-->
    <string name="my_profile">My Profile</string>
    <string name="first_name">First name</string>
    <string name="last_name">Last name</string>
    <string name="public_display_name">Public display name</string>
    <string name="public_display_name_hint">Display name will default to your username if it is not set</string>
    <string name="about_me">About me</string>
    <string name="about_me_hint">A few words about you…</string>
    <string name="start_over">Start Over</string>
    <string name="site_settings_start_over_hint">Start your site over</string>
    <string name="start_over_email_subject">Start over with site %s</string>
    <string name="start_over_email_body">I want to start over with the site %s</string>
    <string name="start_over_email_intent_error">Unable to send an email</string>
    <string name="let_us_help">Let Us Help</string>
    <string name="start_over_text">If you want a site but don\'t want any of the posts and pages you have now, our support team can delete your posts, pages, media and comments for you.\n\nThis will keep your site and URL active, but give you a fresh start on your content creation. Just contact us to have your current content cleared out.</string>
    <string name="contact_support">Contact support</string>
    <string name="confirm_delete_site">Confirm Delete Site</string>
    <string name="confirm_delete_site_prompt">Please type in %1$s in the field below to confirm. Your site will then be gone forever.</string>
    <string name="site_settings_export_content_title">Export content</string>
    <string name="error_deleting_site">Error deleting site</string>
    <string name="error_deleting_site_summary">There was an error in deleting your site. Please contact support for more assistance.</string>
    <string name="primary_domain">Primary Domain</string>
    <string name="export_site_hint">Export your site to an XML file</string>
    <string name="delete_site_warning_title">Delete site?</string>
    <string name="delete_site_warning">All your posts, images, and data will be deleted. And this site’s address (%s) will be lost.</string>
    <string name="delete_site_warning_subtitle">Be careful! Once a site is deleted, it cannot be recovered. Please be sure before you proceed.</string>
    <string name="delete_site_hint">Delete site</string>
    <string name="delete_site_progress">Deleting site…</string>
    <string name="purchases_request_error">Something went wrong. Could not request purchases.</string>
    <string name="premium_upgrades_title">Premium Upgrades</string>
    <string name="premium_upgrades_message">You have active premium upgrades on your site. Please cancel your upgrades prior to deleting your site.</string>
    <string name="show_purchases">Show purchases</string>
    <string name="checking_purchases">Checking purchases</string>

    <!--Account Settings-->
    <string name="account_settings">Account Settings</string>
    <string name="pending_email_change_snackbar">Click the verification link in the email sent to %1$s to confirm your new address</string>
    <string name="primary_site">Primary site</string>
    <string name="web_address">Web address</string>
    <string name="web_address_dialog_hint">Shown publicly when you comment.</string>
    <string name="change_password">Change password</string>
    <string name="change_password_confirmation">Password changed successfully</string>
    <string name="change_password_dialog_hint">Your password should be at least six characters long. To make it stronger, use upper and lower case letters, numbers, and symbols like ! \" ? $ % ^ &amp; ).</string>
    <string name="change_password_dialog_message">Changing password…</string>
    <string name="exporting_content_progress">Exporting content…</string>
    <string name="export_email_sent">Export email sent!</string>
    <string name="export_your_content">Export your content</string>
    <string name="export_your_content_message">Your posts, pages, and settings will be emailed to you at %s.</string>

    <!-- Plans -->
    <string name="plan">Plan</string>
    <string name="plans">Plans</string>
    <string name="plans_loading_error_network_title">No connection</string>
    <string name="plans_loading_error_no_plans_title">Cannot load Plans</string>
    <string name="plans_loading_error_no_plans_subtitle">We cannot load Plans at the moment. Please try again later.</string>
    <string name="plans_loading_error_no_cache_subtitle">An internet connection is required to view Plans.</string>
    <string name="plans_loading_error_with_cache_subtitle">An internet connection is required to view Plans, so details may be out-of-date.</string>
    <string name="plans_loading_error_with_cache_button">View Plans Anyway</string>

    <!-- gravatar -->
    <string name="error_cropping_image">Error cropping the image</string>
    <string name="error_locating_image">Error locating the cropped image</string>
    <string name="error_refreshing_gravatar">Error reloading your Gravatar</string>
    <string name="error_updating_gravatar">Error updating your Gravatar</string>

    <!-- Editor -->
    <string name="discard">Discard</string>
    <string name="edit">Edit</string>
    <string name="tap_to_try_again">Tap to try again!</string>
    <string name="add_media_progress">Adding media</string>
    <string name="suggestion_invalid_user">"%s is not a valid user"</string>
    <string name="suggestion_no_matching_users">"No matching users available."</string>

    <string name="stop_upload_dialog_title">Stop uploading?</string>

    <string name="image_settings_dismiss_dialog_title">Discard unsaved changes?</string>
    <string name="image_settings_save_toast">Changes saved</string>

    <string name="image_caption">Caption</string>
    <string name="image_link_to">Link to</string>
    <string name="image_width">Width</string>

    <!-- Editor: Errors -->
    <string name="editor_failed_uploads_switch_html">Some media uploads have failed. You can\'t switch to HTML mode
        in this state. Remove all failed uploads and continue?</string>
    <string name="editor_toast_uploading_please_wait">You are currently uploading media. Please wait until this completes.</string>
    <string name="editor_remove_failed_uploads">Remove failed uploads</string>
    <string name="error_all_media_upload_canceled">All media uploads have been cancelled due to an unknown error. Please retry uploading</string>

    <string name="photo_picker_title">Choose photo</string>
    <string name="photo_picker_video_title">Choose video</string>
    <string name="photo_picker_photo_or_video_title">Choose media</string>
    <string name="photo_picker_choose_photo">Choose photo from device</string>
    <string name="photo_picker_choose_video">Choose video from device</string>
    <string name="photo_picker_choose_file">Choose from device</string>
    <string name="photo_picker_capture_photo">Take photo</string>
    <string name="photo_picker_capture_video">Take video</string>
    <string name="photo_picker_stock_media">Choose from Free Photo Library</string>
    <string name="photo_picker_gif">Choose from Tenor</string>
    <string name="photo_picker_soft_ask_label">%s needs permissions to access your photos</string>
    <string name="photo_picker_soft_ask_allow">Allow</string>
    <string name="photo_picker_soft_ask_permissions_denied">%1$s was denied access to your photos. To fix this, edit your permissions and turn on %2$s.</string>
    <string name="photo_picker_use_photo">Use this photo</string>
    <string name="photo_picker_use_video">Use this video</string>
    <string name="photo_picker_use_media">Use this media</string>
    <string name="photo_picker_use_gif">Use this GIF</string>
    <string name="photo_picker_image_thumbnail_content_description">Image Thumbnail</string>
    <string name="photo_picker_image_thumbnail_selected">Image selected</string>
    <string name="photo_picker_image_selected">,Selected</string>
    <string name="photo_picker_image_thumbnail_unselected">Image unselected</string>
    <string name="stock_media_picker_search_hint">Search free photo library</string>
    <string name="stock_media_picker_list_content_description">Photo library</string>
    <string name="stock_media_picker_initial_empty_text">Search to find free photos to add to your Media Library</string>
    <string name="stock_media_picker_initial_empty_subtext">Photos provided by %s</string>

    <!-- GIFs -->
    <string name="gif_picker_search_hint">Search Tenor</string>
    <string name="gif_powered_by_tenor">Powered by Tenor</string>
    <string name="gif_picker_initial_empty_text">Search to find GIFs to add to your Media Library!</string>
    <string name="gif_picker_endless_scroll_network_error">Some media failed to load due to a network error.</string>
    <string name="gif_picker_empty_search_list" tools:ignore="UnusedResources">No media matching your search</string>
    <string name="gif_list_search_returned_unknown_error" tools:ignore="UnusedResources">There was a problem handling the request</string>

    <!-- E-mail verification reminder dialog -->
    <string name="toast_saving_post_as_draft">Saving post as draft</string>
    <string name="toast_verification_email_sent">Verification email sent, check your inbox</string>
    <string name="toast_verification_email_send_error">Error sending verification email. Are you already verified?</string>
    <string name="editor_confirm_email_prompt_title">Please confirm your email address</string>
    <string name="editor_confirm_email_prompt_message">We sent you an email when you first signed up. Please open the message and click the blue button to enable publishing.</string>
    <string name="editor_confirm_email_prompt_message_with_email">We sent an email to %s when you first signed up. Please open the message and click the blue button to enable publishing.</string>
    <string name="editor_confirm_email_prompt_negative">Resend Email</string>

    <!-- smart toasts -->
    <string name="smart_toast_comments_long_press">Tap and hold to select multiple comments</string>

    <!-- permissions -->
    <string name="button_edit_permissions">Edit permissions</string>
    <string name="permissions_denied_title">Permissions</string>
    <string name="permissions_denied_message">It looks like you turned off permissions required for this feature.&lt;br/&gt;&lt;br/&gt;To change this, edit your permissions and make sure &lt;strong&gt;%s&lt;/strong&gt; is enabled.</string>
    <string name="permission_storage">Storage</string>
    <string name="permission_camera">Camera</string>

    <!-- Image Optimization promo -->
    <string name="turn_on">Turn on</string>
    <string name="leave_off">Leave off</string>
    <string name="image_optimization_promo_title">Turn on image optimization?</string>
    <string name="image_optimization_promo_desc">Image optimization shrinks images for quicker uploading.\n\nYou can change this any time in site settings.</string>

    <!-- Login -->
    <!-- If any of these appear unused, be sure to check the same string in the login library -
    it may be used there and keeping it here is required for translation. -->
    <string name="log_in">Log In</string>
    <string name="login_promo_viewpager_content_description">Introduction</string>
    <string name="login_promo_title_37_percent">37\% of the web is built on WordPress.</string>
    <string name="login_promo_text_unlock_the_power">Unlock the power of the most flexible website builder.</string>
    <string name="invalid_verification_code">Invalid verification code</string>
    <string name="send_link" tools:ignore="UnusedResources">Send link</string>
    <string name="enter_your_password_instead" tools:ignore="UnusedResources">Enter your password instead</string>
    <string name="send_link_by_email">Send link by email</string>
    <string name="create_account">Create account</string>
    <string name="or_type_your_password">Or type your password</string>
    <string name="alternatively">Alternatively:</string>
    <string name="enter_email_wordpress_com">Log in to WordPress.com using an email address to manage all your WordPress sites.</string>
    <string name="enter_email_to_continue_wordpress_com">Enter your email address to log in or create a WordPress.com account.</string>
    <string name="enter_email_for_site">Log in with WordPress.com to connect to %1$s</string>
    <string name="get_started">Get Started</string>
    <string name="next">Next</string>
    <string name="open_mail" tools:ignore="UnusedResources">Open mail</string>
    <string name="check_email">Check email</string>
    <string name="enter_site_address_instead">Log in by entering your site address.</string>
    <string name="enter_username_instead">Log in with your username.</string>
    <string name="enter_verification_code">Almost there! Please enter the verification code from your Authenticator app.</string>
    <string name="enter_verification_code_sms">We sent a text message to the phone number ending in %s. Please enter the verification code in the SMS.</string>
    <string name="login_text_otp">Text me a code instead</string>
    <string name="login_text_otp_another">Text me another code instead</string>
    <string name="requesting_otp">Requesting a verification code via SMS.</string>
    <string name="email_not_registered_wpcom">Hmm, we can\'t find a WordPress.com account connected to this email address. Try the link below to log in using your site address.</string>
    <string name="password_incorrect">It looks like this password is incorrect. Please double check your information and try again.</string>
    <string name="login_magic_links_label">We\'ll email you a magic link that\'ll log you in instantly, no password needed.</string>
    <string name="login_magic_links_sent_label">Check your email on this device and tap the link in the email you received from WordPress.com.</string>
    <string name="login_magic_link_email_requesting">Requesting log-in email</string>
    <string name="magic_link_not_seeing_email_message">Not seeing the email? Check your Spam or Junk Mail folder.</string>
    <string name="enter_wpcom_password">Enter your WordPress.com password.</string>
    <string name="enter_wpcom_password_google">To proceed with this Google account, please provide the matching WordPress.com password. This will be asked only once.</string>
    <string name="connect_more">Connect another site</string>
    <string name="connect_site">Connect a site</string>
    <string name="login_continue" tools:ignore="UnusedResources">Continue</string>
    <string name="login_done">Done</string>
    <string name="login_already_logged_in_wpcom">Already logged in to WordPress.com</string>
    <string name="enter_site_address">Enter the address of the WordPress site you\'d like to connect.</string>
    <string name="enter_site_address_share_intent">Enter the address of your WordPress site you\'d like to share the content to.</string>
    <string name="login_site_address">Site address</string>
    <string name="login_site_address_help" tools:ignore="UnusedResources">Need help finding your site address?</string>
    <string name="login_site_address_help_title">What\'s my site address?</string>
    <string name="login_site_address_help_content">Your site address appears in the bar at the top of the screen when you visit your site in Chrome.</string>
    <string name="login_site_address_more_help">Need more help?</string>
    <string name="login_find_your_site_adress">Find your site address</string>
    <string name="login_checking_site_address">Checking site address</string>
    <string name="login_error_while_adding_site">Error while adding site. Error code: %s</string>
    <string name="login_log_in_for_deeplink">Log in to WordPress.com to access the post.</string>
    <string name="login_log_in_for_share_intent">Log in to WordPress.com to share the content.</string>
    <string name="login_invalid_site_url">Please enter a complete website address, like example.com.</string>
    <string name="login_empty_username">Please enter a username</string>
    <string name="login_empty_password">Please enter a password</string>
    <string name="login_empty_2fa">Please enter a verification code</string>
    <string name="login_email_button_signup">Don\'t have an account? %1$sSign up%2$s</string>
    <string name="login_email_client_not_found">Can\'t detect your email client app</string>
    <string name="login_epilogue_mysites_one">My site</string>
    <string name="login_epilogue_mysites_other">My sites</string>
    <string name="login_google_button_suffix">Log in with Google.</string>
    <string name="continue_google_button_suffix">Continue with Google</string>
    <string name="login_or">or</string>
    <string name="login_error_button">Close</string>
    <string name="login_error_email_not_found_v2">There\'s no WordPress.com account matching this Google account.</string>
    <string name="login_error_generic">There was some trouble connecting with the Google account.</string>
    <string name="login_error_sms_throttled">We\'ve made too many attempts to send an SMS verification code — take a break, and request a new one in a minute.</string>
    <string name="login_error_generic_start">Google login could not be started.</string>
    <string name="login_error_suffix">\nMaybe try a different account?</string>
    <string name="enter_wpcom_or_jetpack_site">Please enter a WordPress.com or Jetpack-connected self-hosted WordPress site</string>
    <string name="enter_wordpress_site">The website at this address is not a WordPress site. For us to connect to it, the site must have WordPress installed.</string>
    <string name="login_need_help_finding_connected_email">Need help finding the email you connected with?</string>
    <string name="send_verification_email">Send verification email</string>
    <string name="enter_credentials_for_site" tools:ignore="UnusedResources">Log in with your %1$s site credentials</string>
    <string name="enter_account_info_for_site">Enter your account information for %1$s.</string>
    <string name="enter_site_credentials_instead">Log in with site credentials.</string>
    <string name="login_site_credentials_magic_link_label">Almost there! We just need to verify your Jetpack connected email address &lt;b&gt;%1$s&lt;/b&gt;</string>
    <string name="login_discovery_error_xmlrpc">We were unable to access the &lt;b&gt;XMLRPC file&lt;/b&gt; on your site. You will need to reach out to your host to resolve this.</string>
    <string name="login_discovery_error_http_auth">We were unable to access your site because it requires &lt;b&gt;HTTP Authentication&lt;/b&gt;. You will need to reach out to your host to resolve this.</string>
    <string name="login_discovery_error_ssl">We were unable to access your site because of a problem with the &lt;b&gt;SSL Certificate&lt;/b&gt;. You will need to reach out to your host to resolve this.</string>
    <string name="login_discovery_error_generic">We were unable to access your site. You will need to reach out to your host to resolve this.</string>
    <!-- Screen titles -->
    <string name="email_address_login_title">Email address login</string>
    <string name="site_address_login_title">Site address login</string>
    <string name="magic_link_login_title">Magic link login</string>
    <string name="magic_link_sent_login_title">Magic link sent</string>
    <string name="selfhosted_site_login_title">Login credentials</string>
    <string name="verification_2fa_screen_title">Code verification</string>

    <!-- Signup -->
    <string name="sign_up_label">Sign Up</string>
    <string name="sign_up">Sign Up for WordPress.com</string>
    <string name="signup_email_error_generic">There was some trouble checking the email address.</string>
    <string name="signup_email_header">To create your new WordPress.com account, please enter your email address.</string>
    <string name="signup_epilogue_error_avatar">There was some trouble uploading your avatar.</string>
    <string name="signup_epilogue_error_avatar_view">Your avatar has been uploaded and will be available shortly.</string>
    <string name="signup_epilogue_error_generic">There was some trouble updating your account. You can retry or revert your changes to continue.</string>
    <string name="signup_epilogue_error_button_negative">Revert</string>
    <string name="signup_epilogue_error_button_positive">Retry</string>
    <string name="signup_epilogue_hint_display">Display Name</string>
    <string name="signup_epilogue_hint_password">Password (optional)</string>
    <string name="signup_epilogue_hint_password_detail">You can always log in with a magic link like the one you just used, but you can also set up a password if you prefer.</string>
    <string name="signup_epilogue_hint_username">Username</string>
    <string name="signup_magic_link_error">There was some trouble sending the email. You can retry now or close and try again later.</string>
    <string name="signup_magic_link_error_button_negative">Close</string>
    <string name="signup_magic_link_error_button_positive">Retry</string>
    <string name="signup_magic_link_message">We’ve emailed you a magic link to create your new WordPress.com account. Check your email on this device, and tap the link in the email you receive from WordPress.com.</string>
    <string name="signup_magic_link_progress">Sending email</string>
    <string name="signup_confirmation_message">We’ll use this email address to create your new WordPress.com account.</string>
    <string name="signup_confirmation_magic_link_message">We’ll email you a magic link to create your new WordPress.com account.</string>
    <string name="signup_terms_of_service_text">By signing up, you agree to our %1$sTerms of Service%2$s.</string>
    <string name="continue_terms_of_service_text">By continuing, you agree to our %1$sTerms of Service%2$s.</string>
    <string name="continue_with_google_terms_of_service_text">If you continue with Google and don\'t already have a WordPress.com account, you are creating an account and you agree to our %1$sTerms of Service%2$s.</string>
    <string name="signup_updating_account">Updating account…</string>
    <string name="signup_user_exists">Email already exists on WordPress.com.\nProceeding with login.</string>
    <string name="signup_with_email_button">Sign Up with Email</string>
    <string name="signup_with_google_button">Sign Up with Google</string>
    <string name="signup_with_google_progress">Signing up with Google…</string>
    <string name="content_description_add_avatar">Add avatar</string>
    <!-- Screen titles -->
    <string name="signup_email_screen_title">Email signup</string>
    <string name="signup_magic_link_title">Magic link sent</string>
    <string name="signup_confirmation_title">Signup confirmation</string>

    <string name="continue_with_wpcom">Continue with WordPress.com</string>
    <string name="enter_your_site_address">Enter your site address</string>

    <string name="username_changer_action">Save</string>
    <string name="username_changer_dismiss_button_positive">Discard</string>
    <string name="username_changer_dismiss_message">Discard changing username?</string>
    <string name="username_changer_error_generic">An error occurred while retrieving username suggestions.</string>
    <string name="username_changer_error_none">No usernames are suggested from %1$s%2$s%3$s. Please enter more letters or numbers to get suggestions.</string>
    <string name="username_changer_header">Your current username is %1$s%2$s%3$s. With few exceptions, others will only ever see your display name, %4$s%5$s%6$s.</string>
    <string name="username_changer_hint">Type to get more suggestions</string>
    <string name="username_changer_title">Change username</string>

    <string name="settings_username_changer_header">You are about to change your username, which is currently %1$s%2$s%3$s.You will not be able to change your username back.</string>
    <string name="settings_username_changer_confirm_dialog_title">Careful!</string>
    <string name="settings_username_changer_confirm_dialog_content">You are changing your username to %1$s%2$s%3$s. Changing your username will also affect your Gravatar profile and Intense Debate profile addresses. Confirm your new username to continue.</string>
    <string name="settings_username_changer_confirm_dialog_positive_action">Change Username</string>
    <string name="settings_username_changer_progress_dialog">Saving username…</string>
    <string name="settings_username_changer_toast_content">Your new username is %1$s</string>
    <string name="settings_username_changer_snackbar_cancel">This action can\'t be canceled. Username might have been already updated.</string>

    <string name="google_error_timeout">Google took too long to respond. You may need to wait until you have a stronger internet connection.</string>

    <!-- Post-Signup Interstitial -->
    <string name="post_signup_interstitial_title">Welcome to WordPress</string>
    <string name="post_signup_interstitial_subtitle">Whatever you want to create or share, we’ll help you do it right here.</string>
    <string name="post_signup_interstitial_create_new_site" translatable="false">@string/site_picker_create_wpcom</string>
    <string name="post_signup_interstitial_add_self_hosted_site" translatable="false">@string/site_picker_add_self_hosted</string>
    <string name="post_signup_interstitial_not_right_now">Not right now</string>
    <string name="content_description_person_building_website">Person building website</string>

    <!-- Android O notification channels, these show in the Android app settings -->
    <string name="notification_channel_general_title">General</string>
    <string name="notification_channel_important_title">Important</string>
    <string name="notification_channel_transient_title">Transient</string>
    <string name="notification_channel_reminder_title">Reminder</string>

    <string name="notification_channel_normal_id" translatable="false">wpandroid_notification_normal_channel_id</string>
    <string name="notification_channel_important_id" translatable="false">wpandroid_notification_important_channel_id</string>
    <string name="notification_channel_transient_id" translatable="false">wpandroid_notification_transient_channel_id</string>
    <string name="notification_channel_reminder_id" translatable="false">wpandroid_notification_reminder_channel_id</string>

    <!-- Required by the login library - overwrites the placeholder value with a real channel -->
    <string content_override="true" name="login_notification_channel_id" translatable="false">@string/notification_channel_normal_id</string>

    <!-- Site Creation notifications -->
    <string name="notification_site_creation_title_success">Site created!</string>
    <string name="notification_site_creation_created">Tap to continue.</string>

    <!-- Login notifications -->
    <string name="notification_login_title_success">Logged in!</string>
    <string name="notification_logged_in">Tap to continue.</string>
    <string name="notification_login_title_in_progress">Login in progress…</string>
    <string name="notification_logging_in">Please wait while logging in.</string>
    <string name="notification_login_title_stopped">Login stopped</string>
    <string name="notification_error_wrong_password">Please double check your password to continue.</string>
    <string name="notification_2fa_needed">Please provide an authentication code to continue.</string>
    <string name="notification_login_failed">An error has occurred.</string>
    <string name="notification_wpcom_username_needed">Please log in with your username and password.</string>
    <string name="change_photo">Change photo</string>

    <!-- Content description for accessibility  -->
    <string name="featured_image_desc">featured image</string>
    <string name="theme_image_desc">theme image</string>
    <string name="blavatar_desc">site icon</string>
    <string name="comment_checkmark_desc">check mark</string>
    <string name="profile_picture">%s\'s profile picture</string>
    <string name="invite_user_delete_desc">remove %s</string>
    <string name="media_grid_item_image_desc">media preview, filename %s</string>
    <string name="media_grid_item_retry_desc">retry</string>
    <string name="media_grid_item_trash_desc">trash</string>
    <string name="media_grid_item_play_video_desc">play video</string>
    <string name="media_preview_audio_desc">audio</string>
    <string name="media_preview_desc">preview</string>
    <string name="media_preview_title">%1$d of %2$d</string>
    <string name="media_settings_image_preview_desc">image preview</string>
    <string name="media_settings_play">play</string>
    <string name="people_invite_role_info_desc">role info</string>
    <string name="photo_picker_device_desc">pick from device</string>
    <string name="photo_picker_camera_desc">open camera</string>
    <string name="photo_picker_wpmedia_desc">pick from WordPress media</string>
    <string name="plugin_detail_banner_desc">plugin banner</string>
    <string name="plugin_detail_logo_desc">plugin logo</string>
    <string name="reader_cardview_post_play_video_desc">play featured video</string>
    <string name="photo_picker_thumbnail_desc">Play video</string>
    <string name="reader_list_item_suggestion_remove_desc">delete</string>
    <string name="reader_photo_view_desc">photo</string>
    <string name="show_more_desc">show more</string>
    <string name="open_external_link_desc">Open external link</string>
    <string name="notification_settings_switch_desc">Notifications</string>
    <string name="notifications_tab_dialog_switch_desc">Notifications</string>
    <string name="navigate_up_desc">navigate up</string>
    <string name="fab_add_tag_desc">Create Tag</string>
    <string name="fab_create_desc">Create a post</string>
    <string name="reader_avatar_desc">profile picture</string>
    <string name="reader_gallery_images_desc">image gallery</string>
    <string name="quick_start_completed_tasks_header_chevron_expand_desc">expand</string>
    <string name="quick_start_completed_tasks_header_chevron_collapse_desc">collapse</string>
    <string name="suggestions_updated_content_description">Suggestions updated</string>
    <string name="navigate_forward_desc">Go forward</string>
    <string name="navigate_back_desc">Go back</string>
    <string name="share_desc">Share</string>
    <string name="preview_type_desc">Select preview type</string>
    <string name="close_dialog_button_desc">Close Dialog</string>

    <string name="content_description_more">More</string>
    <string name="quick_start_button_negative" tools:ignore="UnusedResources">Not now</string>
    <string name="quick_start_button_negative_short" tools:ignore="UnusedResources">Cancel</string>
    <string name="quick_start_button_positive" tools:ignore="UnusedResources">Go</string>
    <string name="quick_start_task_skip_menu_title">Skip task</string>
    <string name="quick_start_complete_view_title">All tasks complete!</string>
    <string name="quick_start_complete_view_subtitle">Congratulations on completing your list. A job well done.</string>
    <string name="quick_start_remove_next_steps_menu_title">Remove this</string>
    <string name="quick_start_dialog_remove_next_steps_title">Remove Next Steps</string>
    <string name="quick_start_dialog_remove_next_steps_message">Removing Next Steps will hide all tours on this site. This action cannot be undone.</string>
    <string name="quick_start_dialog_browse_themes_message">Explore dozens of layout options and find your perfect fit.</string>
    <string name="quick_start_dialog_browse_themes_message_short" tools:ignore="UnusedResources">Tap %1$s Themes %2$s to discover new themes</string>
    <string name="quick_start_dialog_browse_themes_title">Browse themes</string>
    <string name="quick_start_dialog_check_stats_message">Keep up to date on your site\'s performance.</string>
    <string name="quick_start_dialog_check_stats_title">Check your site stats</string>
    <string name="quick_start_dialog_choose_theme_title">Choose a theme</string>
    <string name="quick_start_dialog_choose_theme_message">Browse all our themes to find your perfect fit.</string>
    <string name="quick_start_dialog_create_page_message">Add a page for key content — an \"About\" page is a great start.</string>
    <string name="quick_start_dialog_create_page_title">Create a new page</string>
    <string name="quick_start_dialog_customize_site_message">Tweak fonts, add images, and more.</string>
    <string name="quick_start_dialog_customize_site_message_short_customize">Tap %1$s Customize %2$s to start personalizing your site</string>
    <string name="quick_start_dialog_customize_site_message_short_themes" tools:ignore="UnusedResources">Tap %1$s Themes %2$s to continue</string>
    <string name="quick_start_dialog_customize_site_title">Customize your site</string>
    <string name="quick_start_dialog_enable_sharing_message">Automatically share new posts to your social media accounts.</string>
    <string name="quick_start_dialog_enable_sharing_message_short_connections">Tap the %1$s Connections %2$s to add your social media accounts</string>
    <string name="quick_start_dialog_enable_sharing_message_short_sharing" tools:ignore="UnusedResources">Tap %1$s Sharing %2$s to continue</string>
    <string name="quick_start_dialog_enable_sharing_title">Enable post sharing</string>
    <string name="quick_start_dialog_explore_plans_message">Learn about the marketing and SEO tools in our paid plans.</string>
    <string name="quick_start_dialog_explore_plans_title">Explore plans</string>
    <string name="quick_start_dialog_follow_sites_message">Find sites that inspire you, and follow them to get updates when they post.</string>
    <string name="quick_start_dialog_follow_sites_message_short_reader" tools:ignore="UnusedResources">Tap %1$s Reader %2$s to continue</string>
    <string name="quick_start_dialog_follow_sites_message_short_search">Tap %1$s Search %2$s to look for sites with similar interests</string>
    <string name="quick_start_dialog_follow_sites_title">Follow other sites</string>
    <string name="quick_start_dialog_migration_message">We\'ve added more tasks to help you grow your audience.</string>
    <string name="quick_start_dialog_migration_title">We\'ve made some changes to your checklist</string>
    <string name="quick_start_dialog_need_help_button_negative">No Thanks</string>
    <string name="quick_start_dialog_need_help_button_neutral">Never</string>
    <string name="quick_start_dialog_need_help_button_positive">Accept</string>
    <string name="quick_start_dialog_need_help_message">We\'ll walk you through the basics of building and growing your site.</string>
    <string name="quick_start_dialog_need_help_title">Want a little help getting started?</string>
    <string name="quick_start_dialog_publish_post_message">Draft and publish your first post.</string>
    <string name="quick_start_dialog_publish_post_message_short" tools:ignore="UnusedResources">Tap %1$s Create Post %2$s to create a new post</string>
    <string name="quick_start_dialog_publish_post_title">Publish a post</string>
    <string name="quick_start_dialog_share_site_title">Share your site</string>
    <string name="quick_start_dialog_share_site_message">Connect to your social media accounts – your site will automatically share new posts.</string>
    <string name="quick_start_dialog_upload_site_icon_message_short" tools:ignore="UnusedResources">Tap %1$s Your Site Icon %2$s to upload a new one</string>
    <string name="quick_start_dialog_check_stats_message_short" tools:ignore="UnusedResources">Tap %1$s Stats %2$s to see how your site is performing.</string>
    <string name="quick_start_dialog_create_new_page_message_short" tools:ignore="UnusedResources">Tap %1$s Pages %2$s to continue.</string>
    <string name="quick_start_dialog_create_new_page_message_short_pages">Tap %1$s Add Page %2$s to create a new page.</string>
    <string name="quick_start_dialog_create_new_post_message_short" tools:ignore="UnusedResources">Tap %1$s Create. %2$s Then select &lt;b&gt;Blog post&lt;/b&gt;</string>
    <string name="quick_start_dialog_explore_plans_message_short" tools:ignore="UnusedResources">Tap %1$s Plan %2$s to see your current plan and other available plans</string>
    <string name="quick_start_dialog_upload_icon_message">Your visitors will see your icon in their browser. Add a custom icon for a polished, pro look.</string>
    <string name="quick_start_dialog_upload_icon_title">Upload a site icon</string>
    <string name="quick_start_dialog_view_site_message">Enjoy your finished product!</string>
    <string name="quick_start_dialog_view_site_message_short" tools:ignore="UnusedResources">Tap %1$s View Site %2$s to preview your site</string>
    <string name="quick_start_dialog_view_site_title">View your site</string>
    <string name="quick_start_dialog_update_site_title_message_short">Tap &lt;b&gt;%1$s&lt;/b&gt; to set a new title</string>
    <string name="quick_start_complete_tasks_header">Complete (%d)</string>
    <string name="quick_start_list_browse_themes_subtitle" translatable="false">@string/quick_start_dialog_browse_themes_message</string>
    <string name="quick_start_list_browse_themes_title" translatable="false">@string/quick_start_dialog_browse_themes_title</string>
    <string name="quick_start_list_check_stats_subtitle" translatable="false">@string/quick_start_dialog_check_stats_message</string>
    <string name="quick_start_list_check_stats_title" translatable="false">@string/quick_start_dialog_check_stats_title</string>
    <string name="quick_start_list_create_page_subtitle" translatable="false">@string/quick_start_dialog_create_page_message</string>
    <string name="quick_start_list_create_page_title" translatable="false">@string/quick_start_dialog_create_page_title</string>
    <string name="quick_start_list_create_site_subtitle">Get your site up and running.</string>
    <string name="quick_start_list_create_site_title">Create your site</string>
    <string name="quick_start_list_update_site_title_title">Set your site title</string>
    <string name="quick_start_list_update_site_title_subtitle">Give your site a name that reflects its personality and topic. First impressions count!</string>
    <string name="quick_start_list_customize_site_subtitle" translatable="false">@string/quick_start_dialog_customize_site_message</string>
    <string name="quick_start_list_customize_site_title" translatable="false">@string/quick_start_dialog_customize_site_title</string>
    <string name="quick_start_list_enable_sharing_subtitle" translatable="false">@string/quick_start_dialog_enable_sharing_message</string>
    <string name="quick_start_list_enable_sharing_title" translatable="false">@string/quick_start_dialog_enable_sharing_title</string>
    <string name="quick_start_list_explore_plans_subtitle" translatable="false">@string/quick_start_dialog_explore_plans_message</string>
    <string name="quick_start_list_explore_plans_title" translatable="false">@string/quick_start_dialog_explore_plans_title</string>
    <string name="quick_start_list_follow_site_subtitle" translatable="false">@string/quick_start_dialog_follow_sites_message</string>
    <string name="quick_start_list_follow_site_title" translatable="false">@string/quick_start_dialog_follow_sites_title</string>
    <string name="quick_start_list_publish_post_subtitle" translatable="false">@string/quick_start_dialog_publish_post_message</string>
    <string name="quick_start_list_publish_post_title" translatable="false">@string/quick_start_dialog_publish_post_title</string>
    <string name="quick_start_list_upload_icon_subtitle" translatable="false">@string/quick_start_dialog_upload_icon_message</string>
    <string name="quick_start_list_upload_icon_title" translatable="false">@string/quick_start_dialog_upload_icon_title</string>
    <string name="quick_start_list_view_site_subtitle" translatable="false">@string/quick_start_dialog_view_site_message</string>
    <string name="quick_start_list_view_site_title" translatable="false">@string/quick_start_dialog_view_site_title</string>
    <string name="quick_start_sites">Next Steps</string>
    <string name="quick_start_sites_type_customize">Customize Your Site</string>
    <string name="quick_start_sites_type_grow">Grow Your Audience</string>
    <string name="quick_start_sites_type_subtitle">%1$d of %2$d complete</string>
    <string name="quick_start_span_end" translatable="false">&lt;/span&gt;</string>
    <string name="quick_start_span_start" translatable="false">&lt;span&gt;</string>
    <string name="quick_start_focus_point_description">tap here</string>

    <!-- Pages -->
    <string name="pages_published" tools:ignore="UnusedResources">Published</string>
    <string name="pages_drafts" tools:ignore="UnusedResources">Drafts</string>
    <string name="pages_scheduled" tools:ignore="UnusedResources">Scheduled</string>
    <string name="pages_trashed" tools:ignore="UnusedResources">Trashed</string>
    <string name="pages_pending">Pending review</string>
    <string name="pages_private">Private</string>
    <string name="pages_view">View</string>
    <string name="pages_set_parent">Set parent</string>
    <string name="pages_set_as_homepage">Set as Homepage</string>
    <string name="pages_set_as_posts_page">Set as Posts Page</string>
    <string name="pages_publish_now" translatable="false">@string/publish_now</string>
    <string name="pages_move_to_draft">Move to Draft</string>
    <string name="pages_move_to_trash">Move to Trash</string>
    <string name="pages_delete_permanently">Delete Permanently</string>
    <string name="pages_empty_search_result">No pages matching your search</string>
    <string name="pages_search_suggestion">Search pages</string>
    <string name="pages_empty_published">You haven\'t published any pages yet</string>
    <string name="pages_empty_drafts">You don\'t have any draft pages</string>
    <string name="pages_empty_scheduled">You don\'t have any scheduled pages</string>
    <string name="pages_empty_trashed">You don\'t have any trashed pages</string>
    <string name="pages_open_page_error">The selected page is not available</string>
    <string name="pages_and_posts_cancel_auto_upload">Cancel upload</string>
    <string name="pages_list_author">Page author</string>
    <string name="pages_cannot_be_started">We cannot open pages at the moment. Please try again later</string>
    <string name="pages_item_subtitle">%1$s · %2$s</string>
    <string name="pages_item_subtitle_date_author">%1$s · %2$s · %3$s</string>

    <string name="page_status_pending_review" translatable="false">@string/post_status_pending_review</string>
    <string name="page_status_page_private" translatable="false">@string/post_status_post_private</string>

    <string name="page_local_draft" translatable="false">@string/local_draft</string>
    <string name="page_local_changes" translatable="false">@string/local_changes</string>
    <string name="page_uploading">Uploading page</string>
    <string name="page_uploading_draft" translatable="false">@string/post_uploading_draft</string>
    <string name="page_queued">Queued page</string>

    <string name="page_waiting_for_connection_publish">We\'ll publish the page when your device is back online.</string>
    <string name="page_waiting_for_connection_pending">We\'ll submit your page for review when your device is back online.</string>
    <string name="page_waiting_for_connection_scheduled">We\'ll schedule your page when your device is back online.</string>
    <string name="page_waiting_for_connection_private">We\'ll publish your private page when your device is back online.</string>
    <string name="page_waiting_for_connection_draft">We\'ll save your draft when your device is back online</string>

    <string name="error_media_recover_page_not_published">We couldn\'t upload this media, and didn\'t publish the page.</string>
    <string name="error_media_recover_page_not_published_private">We couldn\'t upload this media, and didn\'t publish this private page.</string>
    <string name="error_media_recover_page_not_scheduled">We couldn\'t upload this media, and didn\'t schedule this page.</string>
    <string name="error_media_recover_page_not_submitted">We couldn\'t upload this media, and didn\'t submit this page for review. </string>

    <string name="error_page_not_published_retrying">We couldn\'t publish this page, but we\'ll try again later.</string>
    <string name="error_page_not_published_retrying_private">We couldn\'t publish this private page, but we\'ll try again later.</string>
    <string name="error_page_not_scheduled_retrying">We couldn\'t schedule this page, but we\'ll try again later.</string>
    <string name="error_page_not_submitted_retrying">We couldn\'t submit this page for review, but we\'ll try again later. </string>

    <string name="error_media_recover_page_not_published_retrying" translatable="false">@string/error_page_not_published_retrying</string>
    <string name="error_media_recover_page_not_published_retrying_private" translatable="false">@string/error_page_not_published_retrying_private</string>
    <string name="error_media_recover_page_not_scheduled_retrying" translatable="false">@string/error_page_not_scheduled_retrying</string>
    <string name="error_media_recover_page_not_submitted_retrying" translatable="false">@string/error_page_not_submitted_retrying</string>


    <string name="error_page_not_published">We couldn\'t complete this action, and didn\'t publish this page.</string>
    <string name="error_page_not_published_private">We couldn\'t complete this action, and didn\'t publish this private page.</string>
    <string name="error_page_not_scheduled">We couldn\'t complete this action, and didn\'t schedule this page.</string>
    <string name="error_page_not_submitted">We couldn\'t complete this action, and didn\'t submit this page for review.</string>

    <string name="error_media_recover_page" translatable="false">@string/error_media_recover_post</string>
    <string name="error_unknown_page_type">Unknown page format</string>

    <!-- Posts -->
    <string name="post_list_author">Post author</string>
    <string name="post_list_tab_published_posts">Published</string>
    <string name="post_list_tab_drafts">Drafts</string>
    <string name="post_list_tab_scheduled_posts">Scheduled</string>
    <string name="post_list_tab_trashed_posts">Trashed</string>
    <string name="post_list_search_prompt">Search posts</string>
    <string name="post_list_search_nothing_found">No posts matching your search</string>
    <string name="post_list_move_trashed_post_to_draft_dialog_title">Move post to Drafts?</string>
    <string name="post_list_move_trashed_post_to_draft_dialog_message">Trashed posts can\'t be edited. Do you want change the status of this post to "draft" so you can work on it?</string>
    <string name="post_list_move_trashed_post_to_draft_dialog_positive">Move to Draft</string>
    <string name="post_list_move_trashed_post_to_draft_dialog_negative">Cancel</string>

    <!-- Web Preview -->
    <string name="web_preview_default">Default</string>
    <string name="web_preview_desktop">Desktop</string>

    <string name="create_post_page_fab_tooltip">Create a post or page</string>
    <string name="create_post_page_fab_tooltip_contributors">Create a post</string>

    <!--  these are needed while WPStories sits behind a feature flag  -->
    <!--  TODO we'll need to replace them when the feature flag is gone -->
    <string name="create_post_page_fab_tooltip_stories_feature_flag_on">Create a post, page or story</string>
    <string name="create_post_page_fab_tooltip_contributors_stories_feature_flag_on">Create a post or story</string>

    <!-- News Card -->
    <!-- When announcing a new feature, add new strings and make sure to update LocalNewsItem.kt -->
    <!-- Never reuse same keys for new announcements! The new value might not be translated before the release
    which would result in showing an out-of-date announcement. Moreover since the url has translatable set to false,
    the out-of-date announcement might redirect the user to the new feature. -->
    <!--suppress UnusedResources -->
    <string name="news_card_announcement_title_sample_announcement">[New feature available]</string>
    <!--suppress UnusedResources -->
    <string name="news_card_announcement_content_sample_announcement">[No time to read right now? No problem: save posts for when you do.]</string>
    <!--suppress UnusedResources -->
    <string name="news_card_announcement_action_sample_announcement">[Read more]</string>
    <!--suppress UnusedResources -->
    <string name="news_card_announcement_action_url_sample_announcement" translatable="false">https://en.blog.wordpress.com/2018/06/21/bookmark-posts-with-save-for-later/</string>
    <!-- END (News Card) -->

    <!-- Site Creation -->
    <string name="new_site_creation_screen_title_general">Create Site</string>
    <string name="new_site_creation_screen_title_step_count">%1$d of %2$d</string>
    <string name="new_site_creation_preview_title">Your site has been created!</string>
    <string name="new_site_creation_preview_subtitle">You\'ll be able to customize look and feel of your site later</string>
    <string name="site_creation_segments_title">Tell us what kind of site you\’d like to make</string>
    <string name="site_creation_segments_subtitle">This helps us make recommendations. But you’re never locked in — all sites evolve!</string>
    <string name="site_creation_fetch_suggestions_error_unknown">There was a problem</string>
    <string name="site_creation_error_generic_title">There was a problem</string>
    <string name="site_creation_error_generic_subtitle">Error communicating with the server, please try again</string>
    <string name="new_site_creation_empty_domain_list_message">No available addresses matching your search</string>
    <string name="new_site_creation_unavailable_domain">This domain is unavailable</string>
    <string name="new_site_creation_domain_header_title">Choose a domain name for your site</string>
    <string name="new_site_creation_domain_header_subtitle">This is where people will find you on the internet.</string>
    <string name="new_site_creation_search_domain_input_hint">Search Domains</string>
    <string name="site_creation_domain_finish_button">Create site</string>
    <string name="new_site_creation_create_site_button">Create Site</string>
    <string name="notification_new_site_creation_title">Create Site</string>
    <string name="notification_new_site_creation_failed">There was a problem</string>
    <string name="notification_new_site_creation_creating_site_subtitle">We\'re creating your new site</string>

    <string name="new_site_creation_creating_site_loading_title">Hooray!\nAlmost done</string>
    <string name="new_site_creation_creating_site_loading_subtitle">Your site will be ready shortly</string>
    <string name="new_site_creation_creating_site_loading_1">Grabbing site URL</string>
    <string name="new_site_creation_creating_site_loading_2">Adding site features</string>
    <string name="new_site_creation_creating_site_loading_3">Setting up theme</string>
    <string name="new_site_creation_creating_site_loading_4">Creating dashboard</string>

    <string name="cancel_new_site_wizard_content_description">Cancel Site Creation Wizard</string>
    <string name="site_created_but_not_fetched_snackbar_message">It seems like you\'re on a slow connection. If you don\'t see your new site in the list, try refreshing.</string>
    <string name="new_site_creation_clear_all_content_description">Clear</string>
    <string name="new_site_creation_site_preview_content_description">Showing site preview</string>
    <string name="new_site_creation_preview_back_pressed_warning">You may lose your progress. Are you sure you want to exit?</string>

    <!-- App rating dialog -->
    <string name="app_rating_title">Enjoying WordPress?</string>
    <string name="app_rating_message">Nice to see you again! If you’re digging the app, we\’d love a rating on the Google Play Store.</string>
    <string name="app_rating_rate_now">Rate now</string>
    <string name="app_rating_rate_later">Later</string>
    <string name="app_rating_rate_never">No thanks</string>

    <string name="description_collapse">Collapse</string>
    <string name="description_expand">Expand</string>

    <string name="preview_image_description">Preview Image</string>
    <string name="preview_image_thumbnail_description">Preview Image Thumbnail</string>
    <string name="failed_to_load_image_tap_to_retry">Failed to load image.\nPlease tap to retry.</string>
    <string name="done">done</string>
    <string name="error_failed_to_load_into_file">Failed to load into file, please try again.</string>
    <string name="error_failed_to_crop_and_save_image">Failed to crop and save image, please try again.</string>
    <string name="crop">crop</string>
    <string name="insert_label_with_count">Insert %d</string>

    <!-- Feature Announcement -->
    <string name="feature_announcement_dialog_label">What\'s New In WordPress</string>
    <string name="feature_announcement_find_out_mode">Find out more</string>

    <!-- Prepublishing Nudges -->
    <string name="prepublishing_nudges_publish_action">Publish Date</string>
    <string name="prepublishing_nudges_tags_action">Tags</string>
    <string name="prepublishing_nudges_home_header_publishing_to">Publishing to</string>
    <string name="prepublishing_nudges_home_publish_button" translatable="false">@string/publish_now</string>
    <string name="prepublishing_nudges_home_schedule_button">Schedule Now</string>
    <string name="prepublishing_nudges_home_submit_button">Submit Now</string>
    <string name="prepublishing_nudges_home_save_button">Save Now</string>
    <string name="prepublishing_nudges_home_update_button" translatable="false">@string/update_now</string>
    <string name="prepublishing_nudges_back_button">Back</string>
    <string name="prepublishing_nudges_toolbar_title_tags">Add Tags</string>
    <string name="prepublishing_nudges_toolbar_title_publish">Publish Date</string>
    <string name="prepublishing_tags_description">Tags help tell readers what a post is about.</string>
    <string name="prepublishing_nudges_home_tags_not_set">Not set</string>
    <string name="prepublishing_nudges_story_title_hint">Give your story a title</string>

    <string name="content_description_logo">WordPress Logo</string>

    <!-- Modal Layout Picker -->
    <string name="mlp_choose_layout_title">Choose a Layout</string>
    <string name="mlp_choose_layout_subtitle">Get started by choosing from a wide variety of pre-made page layouts. Or just start with a blank page.</string>
    <string name="mlp_create_blank_page">Create blank page</string>
    <string name="mlp_create_page">Create page</string>
    <string name="mlp_preview_page">Preview</string>

    <string name="capture_button_alt">Capture</string>
    <string name="flip_button_alt">Flip camera</string>
    <string name="flash_button_alt">Flash</string>
    <string name="stickers_button_alt">Stickers</string>
    <string name="more_button_alt">More</string>
    <string name="text_button_alt">Text</string>
    <string name="sound_button_alt">Sound</string>
    <string name="label_control_flip_camera">Flip</string>
    <string name="label_control_flash">Flash</string>
    <string name="label_control_saving">Saving</string>
    <string name="label_control_saved">Saved</string>
    <string name="label_control_retry">Retry</string>
    <string name="label_snackbar_loop_frame_saved">Saved to photos</string>
    <string name="label_snackbar_share">SHARE</string>
    <string name="label_share_to">Share to</string>
    <string name="label_done">Done</string>
    <string name="label_control_publish">Next</string>
    <string name="label_close_button">Close</string>
    <string name="label_saved_icon">Saved</string>
    <string name="label_retry_icon">Retry</string>
    <string name="label_frame_image">Slide</string>
    <string name="label_frame_unselected_border">unselected</string>
    <string name="label_frame_selected_border">selected</string>
    <string name="label_frame_errored">errored</string>
    <string name="label_text_alignment_button">Change text alignment</string>
    <string name="label_text_color_button">Change text color</string>
    <string name="menu_delete_page">Delete slide</string>
    <string name="dialog_discard_page_title">Delete story slide?</string>
    <string name="dialog_discard_page_message">This slide will be removed from your story.</string>
    <string name="dialog_discard_errored_page_message">This slide has not been saved yet. If you delete this slide, you will lose any edits you have made.</string>
    <string name="dialog_discard_page_ok_button">Delete</string>
    <string name="dialog_discard_story_title">Discard story post?</string>
    <string name="dialog_discard_story_message">Your story post will not be saved as a draft.</string>
    <string name="dialog_discard_story_ok_button">Discard</string>
    <string name="pref_camera_selection">pref_camera_selection</string>
    <string name="pref_flash_mode_selection">pref_flash_mode_selection</string>
    <string name="story_saving_untitled">Untitled</string>
    <string name="story_saving_title">Saving "%1$s"…</string>
    <string name="story_saving_title_several">several stories</string>
    <string name="story_saving_subtitle_frames_remaining_singular">1 slide remaining</string>
    <string name="story_saving_subtitle_frames_remaining_plural">%1$d slides remaining</string>
    <string name="story_saving_snackbar_started">Uploading "%1$s"…</string>
    <string name="story_saving_snackbar_finished_successfully">"%1$s" published</string>
    <string name="story_saving_snackbar_finished_with_error">Unable to upload "%1$s"</string>
    <string name="story_saving_failed_title">Unable to upload "%1$s"</string>
    <string name="story_saving_failed_message_singular">1 slide requires action</string>
    <string name="story_saving_failed_message_plural">%1$d slides require action</string>
    <string name="story_saving_failed_quick_action_manage">Manage</string>
    <string name="dialog_story_saving_error_title_singular">Unable to save 1 slide</string>
    <string name="dialog_story_saving_error_title_plural">Unable to save %1$d slides</string>
    <string name="dialog_story_saving_error_message">Retry saving or delete the slides, then try publishing your story again.</string>
    <string name="dialog_insufficient_device_storage_error_title">Insufficient device storage</string>
    <string name="dialog_insufficient_device_storage_error_message">We need to save the story on your device before it can be published. Review your storage settings and remove files to free up space.</string>
    <string name="dialog_insufficient_device_storage_error_ok_button">View Storage</string>
    <string name="toast_story_page_not_found">Couldn\'t find Story slide</string>
    <string name="toast_capture_operation_in_progress">Operation in progress, try again</string>
    <string name="toast_error_saving_image">Error saving image</string>
    <string name="toast_error_saving_video">Video could not be saved</string>
    <string name="camera_error">This device doesn\'t support Camera2 API.</string>
    <string name="toast_error_playing_video">An error occurred while playing your video</string>

    <!--Autogenerated:Gutenberg Native-->
    <!-- translators: accessibility text. Inform about current value. %1$s: Control label %2$s: Current value. -->
    <string name="gutenberg_native_1_s_current_value_is_2_s" tools:ignore="UnusedResources">%1$s. Current value is %2$s</string>
    <!-- translators: sample content for "Contact" page template -->
    <string name="gutenberg_native_10_street_road" tools:ignore="UnusedResources">10 Street Road</string>
    <!-- translators: sample content for "Contact" page template -->
    <string name="gutenberg_native_555_555_1234" tools:ignore="UnusedResources">(555)555–1234</string>
    <!-- translators: sample content for "Portfolio" page template -->
    <string name="gutenberg_native_a_description_of_the_project_and_the_works_presented" tools:ignore="UnusedResources">A description of the project and the works presented.</string>
    <!-- translators: sample content for "Contact" page template -->
    <string name="gutenberg_native_a_href_mailto_mail_example_com_mail_example_com_a" tools:ignore="UnusedResources">&lt;a href=\"mailto:mail@example.com\"&gt;mail@example.com&lt;/a&gt;</string>
    <!-- translators: sample content for "Team" page template -->
    <string name="gutenberg_native_a_short_bio_with_personal_history_key_achievements_or_an_interest" tools:ignore="UnusedResources">A short bio with personal history, key achievements, or an interesting fact.</string>
    <!-- translators: sample content for "Services" page template -->
    <string name="gutenberg_native_a_short_description_of_the_services_you_offer" tools:ignore="UnusedResources">A short description of the services you offer.</string>
    <string name="gutenberg_native_add_a_description" tools:ignore="UnusedResources">Add a description</string>
    <string name="gutenberg_native_add_a_shortcode" tools:ignore="UnusedResources">Add a shortcode…</string>
    <string name="gutenberg_native_add_annotation" tools:ignore="UnusedResources">Add annotation</string>
    <string name="gutenberg_native_add_block_after" tools:ignore="UnusedResources">Add Block After</string>
    <string name="gutenberg_native_add_block_before" tools:ignore="UnusedResources">Add Block Before</string>
    <string name="gutenberg_native_add_block_here" tools:ignore="UnusedResources">ADD BLOCK HERE</string>
    <string name="gutenberg_native_add_image" tools:ignore="UnusedResources">ADD IMAGE</string>
    <string name="gutenberg_native_add_image_or_video" tools:ignore="UnusedResources">ADD IMAGE OR VIDEO</string>
    <string name="gutenberg_native_add_link_text" tools:ignore="UnusedResources">Add link text</string>
    <string name="gutenberg_native_add_paragraph_block" tools:ignore="UnusedResources">Add paragraph block</string>
    <string name="gutenberg_native_add_to_beginning" tools:ignore="UnusedResources">Add To Beginning</string>
    <string name="gutenberg_native_add_to_end" tools:ignore="UnusedResources">Add To End</string>
    <string name="gutenberg_native_add_url" tools:ignore="UnusedResources">Add URL</string>
    <string name="gutenberg_native_add_video" tools:ignore="UnusedResources">ADD VIDEO</string>
    <string name="gutenberg_native_alt_text" tools:ignore="UnusedResources">Alt Text</string>
    <string name="gutenberg_native_an_unknown_error_occurred_please_try_again" tools:ignore="UnusedResources">An unknown error occurred. Please try again.</string>
    <string name="gutenberg_native_annotations_sidebar" tools:ignore="UnusedResources">Annotations Sidebar</string>
    <!-- translators: displayed right after the block is copied. -->
    <string name="gutenberg_native_block_copied" tools:ignore="UnusedResources">Block copied</string>
    <!-- translators: displayed right after the block is cut. -->
    <string name="gutenberg_native_block_cut" tools:ignore="UnusedResources">Block cut</string>
    <!-- translators: displayed right after the block is duplicated. -->
    <string name="gutenberg_native_block_duplicated" tools:ignore="UnusedResources">Block duplicated</string>
    <!-- translators: displayed right after the block is pasted. -->
    <string name="gutenberg_native_block_pasted" tools:ignore="UnusedResources">Block pasted</string>
    <!-- translators: displayed right after the block is removed. -->
    <string name="gutenberg_native_block_removed" tools:ignore="UnusedResources">Block removed</string>
    <string name="gutenberg_native_block_settings" tools:ignore="UnusedResources">Block settings</string>
    <!-- translators: title for "Blog" page template -->
    <string name="gutenberg_native_blog" tools:ignore="UnusedResources">Blog</string>
    <string name="gutenberg_native_choose_from_device" tools:ignore="UnusedResources">Choose from device</string>
    <string name="gutenberg_native_choose_image" tools:ignore="UnusedResources">Choose image</string>
    <string name="gutenberg_native_choose_image_or_video" tools:ignore="UnusedResources">Choose image or video</string>
    <string name="gutenberg_native_choose_video" tools:ignore="UnusedResources">Choose video</string>
    <!-- translators: sample content for "Contact" page template -->
    <string name="gutenberg_native_city_10100" tools:ignore="UnusedResources">City, 10100</string>
    <string name="gutenberg_native_columns_settings" tools:ignore="UnusedResources">Columns Settings</string>
    <string name="gutenberg_native_content" tools:ignore="UnusedResources">Content…</string>
    <string name="gutenberg_native_copied_block" tools:ignore="UnusedResources">Copied block</string>
    <string name="gutenberg_native_copy_block" tools:ignore="UnusedResources">Copy block</string>
    <!-- translators: %s: current cell value. -->
    <string name="gutenberg_native_current_value_is_s" tools:ignore="UnusedResources">Current value is %s</string>
    <string name="gutenberg_native_customize" tools:ignore="UnusedResources">CUSTOMIZE</string>
    <string name="gutenberg_native_customize_gradient" tools:ignore="UnusedResources">Customize Gradient</string>
    <string name="gutenberg_native_cut_block" tools:ignore="UnusedResources">Cut block</string>
    <string name="gutenberg_native_dismiss" tools:ignore="UnusedResources">Dismiss</string>
    <!-- translators: sample content for "About" page template -->
    <string name="gutenberg_native_don_t_cry_because_it_s_over_smile_because_it_happened" tools:ignore="UnusedResources">Don’t cry because it’s over, smile because it happened.</string>
    <string name="gutenberg_native_double_tap_to_add_a_block" tools:ignore="UnusedResources">Double tap to add a block</string>
    <!-- translators: accessibility text (hint for focusing a slider) -->
    <string name="gutenberg_native_double_tap_to_change_the_value_using_slider" tools:ignore="UnusedResources">Double tap to change the value using slider</string>
    <!-- translators: accessibility text -->
    <string name="gutenberg_native_double_tap_to_edit_this_value" tools:ignore="UnusedResources">Double tap to edit this value</string>
    <!-- translators: accessibility text (hint for moving to color settings) -->
    <string name="gutenberg_native_double_tap_to_go_to_color_settings" tools:ignore="UnusedResources">Double tap to go to color settings</string>
    <string name="gutenberg_native_double_tap_to_move_the_block_down" tools:ignore="UnusedResources">Double tap to move the block down</string>
    <string name="gutenberg_native_double_tap_to_move_the_block_to_the_left" tools:ignore="UnusedResources">Double tap to move the block to the left</string>
    <string name="gutenberg_native_double_tap_to_move_the_block_to_the_right" tools:ignore="UnusedResources">Double tap to move the block to the right</string>
    <string name="gutenberg_native_double_tap_to_move_the_block_up" tools:ignore="UnusedResources">Double tap to move the block up</string>
    <string name="gutenberg_native_double_tap_to_open_action_sheet_with_available_options" tools:ignore="UnusedResources">Double tap to open Action Sheet with available options</string>
    <string name="gutenberg_native_double_tap_to_open_bottom_sheet_with_available_options" tools:ignore="UnusedResources">Double tap to open Bottom Sheet with available options</string>
    <string name="gutenberg_native_double_tap_to_redo_last_change" tools:ignore="UnusedResources">Double tap to redo last change</string>
    <string name="gutenberg_native_double_tap_to_select" tools:ignore="UnusedResources">Double tap to select</string>
    <string name="gutenberg_native_double_tap_to_select_a_video" tools:ignore="UnusedResources">Double tap to select a video</string>
    <string name="gutenberg_native_double_tap_to_select_an_image" tools:ignore="UnusedResources">Double tap to select an image</string>
    <string name="gutenberg_native_double_tap_to_select_layout" tools:ignore="UnusedResources">Double tap to select layout</string>
    <!-- translators: accessibility text (hint for selecting option) -->
    <string name="gutenberg_native_double_tap_to_select_the_option" tools:ignore="UnusedResources">Double tap to select the option</string>
    <!-- translators: accessibility text (hint for switches) -->
    <string name="gutenberg_native_double_tap_to_toggle_setting" tools:ignore="UnusedResources">Double tap to toggle setting</string>
    <string name="gutenberg_native_double_tap_to_undo_last_change" tools:ignore="UnusedResources">Double tap to undo last change</string>
    <!-- translators: sample content for "About" page template -->
    <string name="gutenberg_native_dr_seuss" tools:ignore="UnusedResources">Dr. Seuss</string>
    <string name="gutenberg_native_duplicate_block" tools:ignore="UnusedResources">Duplicate block</string>
    <string name="gutenberg_native_edit_block_in_web_browser" tools:ignore="UnusedResources">Edit block in web browser</string>
    <string name="gutenberg_native_edit_video" tools:ignore="UnusedResources">Edit video</string>
    <!-- translators: sample content for "Team" page template -->
    <string name="gutenberg_native_email_me_a_href_mailto_mail_example_com_mail_example_com_a" tools:ignore="UnusedResources">Email me: &lt;a href=\"mailto:mail@example.com\"&gt;mail@example.com&lt;/a&gt;</string>
    <string name="gutenberg_native_excerpt_length_words" tools:ignore="UnusedResources">Excerpt length (words)</string>
    <string name="gutenberg_native_failed_to_insert_media_please_tap_for_options" tools:ignore="UnusedResources">Failed to insert media.\nPlease tap for options.</string>
    <!-- translators: accessibility text. %s: gallery caption. -->
    <string name="gutenberg_native_gallery_caption_s" tools:ignore="UnusedResources">Gallery caption. %s</string>
    <!-- translators: sample content for "About" page template
translators: sample content for "Contact" page template
translators: sample content for "Portfolio" page template
translators: sample content for "Services" page template
translators: sample content for "Team" page template -->
    <string name="gutenberg_native_get_in_touch" tools:ignore="UnusedResources">Get in Touch</string>
    <string name="gutenberg_native_go_back" tools:ignore="UnusedResources">Go back</string>
    <string name="gutenberg_native_gradient_type" tools:ignore="UnusedResources">Gradient Type</string>
    <string name="gutenberg_native_help_icon" tools:ignore="UnusedResources">Help icon</string>
    <string name="gutenberg_native_here_is_the_panel_content" tools:ignore="UnusedResources">Here is the panel content!</string>
    <string name="gutenberg_native_hide_keyboard" tools:ignore="UnusedResources">Hide keyboard</string>
    <!-- translators: accessibility text. %s: image caption. -->
    <string name="gutenberg_native_image_caption_s" tools:ignore="UnusedResources">Image caption. %s</string>
    <string name="gutenberg_native_insert_mention" tools:ignore="UnusedResources">Insert mention</string>
    <!-- translators: sample content for "Services" page template -->
    <string name="gutenberg_native_inspiration" tools:ignore="UnusedResources">Inspiration</string>
    <!-- translators: sample content for "About" page template -->
    <string name="gutenberg_native_it_is_our_choices_harry_that_show_what_we_truly_are_far_more_than" tools:ignore="UnusedResources">It is our choices, Harry, that show what we truly are, far more than our abilities.</string>
    <!-- translators: sample content for "About" page template -->
    <string name="gutenberg_native_j_k_rowling" tools:ignore="UnusedResources">J.K. Rowling</string>
    <!-- translators: sample content for "Team" page template -->
    <string name="gutenberg_native_juan_p_rez" tools:ignore="UnusedResources">Juan Pérez</string>
    <!-- translators: sample content for "About" page template
translators: sample content for "Services" page template -->
    <string name="gutenberg_native_let_s_build_something_together" tools:ignore="UnusedResources">Let’s build something together!</string>
    <!-- translators: sample content for "Portfolio" page template -->
    <string name="gutenberg_native_let_s_build_something_together_7019bfe3" tools:ignore="UnusedResources">Let\'s build something together!</string>
    <!-- translators: sample content for "Contact" page template -->
    <string name="gutenberg_native_let_s_talk_don_t_hesitate_to_reach_out_with_the_contact_informati" tools:ignore="UnusedResources">Let\'s talk 👋 Don\'t hesitate to reach out with the contact information below, or send a message using the form.</string>
    <string name="gutenberg_native_link_inserted" tools:ignore="UnusedResources">Link inserted</string>
    <string name="gutenberg_native_link_text" tools:ignore="UnusedResources">Link text</string>
    <string name="gutenberg_native_link_to" tools:ignore="UnusedResources">Link To</string>
    <string name="gutenberg_native_move_block_down" tools:ignore="UnusedResources">Move block down</string>
    <!-- translators: accessibility text. %1: current block position (number). %2: next block position (number) -->
    <string name="gutenberg_native_move_block_down_from_row_1_s_to_row_2_s" tools:ignore="UnusedResources">Move block down from row %1$s to row %2$s</string>
    <string name="gutenberg_native_move_block_left" tools:ignore="UnusedResources">Move block left</string>
    <!-- translators: accessibility text. %1: current block position (number). %2: next block position (number) -->
    <string name="gutenberg_native_move_block_left_from_position_1_s_to_position_2_s" tools:ignore="UnusedResources">Move block left from position %1$s to position %2$s</string>
    <string name="gutenberg_native_move_block_right" tools:ignore="UnusedResources">Move block right</string>
    <!-- translators: accessibility text. %1: current block position (number). %2: next block position (number) -->
    <string name="gutenberg_native_move_block_right_from_position_1_s_to_position_2_s" tools:ignore="UnusedResources">Move block right from position %1$s to position %2$s</string>
    <string name="gutenberg_native_move_block_up" tools:ignore="UnusedResources">Move block up</string>
    <!-- translators: accessibility text. %1: current block position (number). %2: next block position (number) -->
    <string name="gutenberg_native_move_block_up_from_row_1_s_to_row_2_s" tools:ignore="UnusedResources">Move block up from row %1$s to row %2$s</string>
    <string name="gutenberg_native_move_image_backward" tools:ignore="UnusedResources">Move Image Backward</string>
    <string name="gutenberg_native_move_image_forward" tools:ignore="UnusedResources">Move Image Forward</string>
    <string name="gutenberg_native_my_document_setting_panel" tools:ignore="UnusedResources">My Document Setting Panel</string>
    <!-- translators: sample content for "Portfolio" page template -->
    <string name="gutenberg_native_my_portfolio_showcases_various_projects_created_throughout_my_car" tools:ignore="UnusedResources">My portfolio showcases various projects created throughout my career. See my contact information below and get in touch.</string>
    <string name="gutenberg_native_my_post_publish_panel" tools:ignore="UnusedResources">My post publish panel</string>
    <string name="gutenberg_native_my_post_status_info" tools:ignore="UnusedResources">My post status info</string>
    <string name="gutenberg_native_my_pre_publish_panel" tools:ignore="UnusedResources">My pre publish panel</string>
    <string name="gutenberg_native_navigate_up" tools:ignore="UnusedResources">Navigate Up</string>
    <string name="gutenberg_native_navigates_to_custom_color_picker" tools:ignore="UnusedResources">Navigates to custom color picker</string>
    <string name="gutenberg_native_navigates_to_customize_the_gradient" tools:ignore="UnusedResources">Navigates to customize the gradient</string>
    <string name="gutenberg_native_navigates_to_the_previous_content_sheet" tools:ignore="UnusedResources">Navigates to the previous content sheet</string>
    <string name="gutenberg_native_no_application_can_handle_this_request_please_install_a_web_brows" tools:ignore="UnusedResources">No application can handle this request. Please install a Web browser.</string>
    <string name="gutenberg_native_number_of_columns" tools:ignore="UnusedResources">Number of columns</string>
    <string name="gutenberg_native_only_show_excerpt" tools:ignore="UnusedResources">Only show excerpt</string>
    <string name="gutenberg_native_open_block_actions_menu" tools:ignore="UnusedResources">Open Block Actions Menu</string>
    <string name="gutenberg_native_open_link_in_a_browser" tools:ignore="UnusedResources">Open link in a browser</string>
    <string name="gutenberg_native_open_settings" tools:ignore="UnusedResources">Open Settings</string>
    <!-- translators: accessibility text. %s: Page break text. -->
    <string name="gutenberg_native_page_break_block_s" tools:ignore="UnusedResources">Page break block. %s</string>
    <!-- translators: accessibility text. empty page title. -->
    <string name="gutenberg_native_page_title_empty" tools:ignore="UnusedResources">Page title. Empty</string>
    <!-- translators: accessibility text. %s: text content of the page title. -->
    <string name="gutenberg_native_page_title_s" tools:ignore="UnusedResources">Page title. %s</string>
    <string name="gutenberg_native_paste_block_after" tools:ignore="UnusedResources">Paste block after</string>
    <string name="gutenberg_native_paste_url" tools:ignore="UnusedResources">Paste URL</string>
    <!-- translators: title for "Portfolio" page template -->
    <string name="gutenberg_native_portfolio" tools:ignore="UnusedResources">Portfolio</string>
    <!-- translators: sample content for "Team" page template -->
    <string name="gutenberg_native_position_or_job_title" tools:ignore="UnusedResources">Position or Job Title</string>
    <!-- translators: accessibility text. empty post title. -->
    <string name="gutenberg_native_post_title_empty" tools:ignore="UnusedResources">Post title. Empty</string>
    <!-- translators: accessibility text. %s: text content of the post title. -->
    <string name="gutenberg_native_post_title_s" tools:ignore="UnusedResources">Post title. %s</string>
    <string name="gutenberg_native_problem_displaying_block" tools:ignore="UnusedResources">Problem displaying block</string>
    <string name="gutenberg_native_problem_opening_the_video" tools:ignore="UnusedResources">Problem opening the video</string>
    <!-- translators: sample content for "Portfolio" page template -->
    <string name="gutenberg_native_project_name" tools:ignore="UnusedResources">Project Name</string>
    <string name="gutenberg_native_remove_annotations" tools:ignore="UnusedResources">Remove annotations</string>
    <string name="gutenberg_native_remove_block" tools:ignore="UnusedResources">Remove block</string>
    <string name="gutenberg_native_remove_image" tools:ignore="UnusedResources">Remove Image</string>
    <string name="gutenberg_native_replace_current_block" tools:ignore="UnusedResources">Replace Current Block</string>
    <string name="gutenberg_native_replace_image_or_video" tools:ignore="UnusedResources">Replace image or video</string>
    <string name="gutenberg_native_replace_video" tools:ignore="UnusedResources">Replace video</string>
    <string name="gutenberg_native_reset_block" tools:ignore="UnusedResources">Reset Block</string>
    <!-- translators: accessibility text for the media block empty state. %s: media type -->
    <string name="gutenberg_native_s_block_empty" tools:ignore="UnusedResources">%s block. Empty</string>
    <!-- translators: %s: block title e.g: "Paragraph". -->
    <string name="gutenberg_native_s_block_options" tools:ignore="UnusedResources">%s block options</string>
    <!-- translators: accessibility text for blocks with invalid content. %d: localized block title -->
    <string name="gutenberg_native_s_block_this_block_has_invalid_content" tools:ignore="UnusedResources">%s block. This block has invalid content</string>
    <!-- translators: %s: Name of the block -->
    <string name="gutenberg_native_s_isn_t_yet_supported_on_wordpress_for_android" tools:ignore="UnusedResources">\'%s\' isn\'t yet supported on WordPress for Android</string>
    <!-- translators: %s: Name of the block -->
    <string name="gutenberg_native_s_isn_t_yet_supported_on_wordpress_for_ios" tools:ignore="UnusedResources">\'%s\' isn\'t yet supported on WordPress for iOS</string>
    <!-- translators: sample content for "Team" page template -->
    <string name="gutenberg_native_sally_smith" tools:ignore="UnusedResources">Sally Smith</string>
    <!-- translators: sample content for "Team" page template -->
    <string name="gutenberg_native_samuel_the_dog" tools:ignore="UnusedResources">Samuel the Dog</string>
    <string name="gutenberg_native_select_a_color" tools:ignore="UnusedResources">Select a color</string>
    <!-- translators: title for "Services" page template -->
    <string name="gutenberg_native_services" tools:ignore="UnusedResources">Services</string>
    <string name="gutenberg_native_show_post_content" tools:ignore="UnusedResources">Show post content</string>
    <!-- translators: Checkbox toggle label -->
    <string name="gutenberg_native_show_section" tools:ignore="UnusedResources">Show section</string>
    <string name="gutenberg_native_sidebar_title_plugin" tools:ignore="UnusedResources">Sidebar title plugin</string>
    <string name="gutenberg_native_size" tools:ignore="UnusedResources">Size</string>
    <string name="gutenberg_native_start_writing" tools:ignore="UnusedResources">Start writing…</string>
    <!-- translators: sample content for "Services" page template -->
    <string name="gutenberg_native_strategy" tools:ignore="UnusedResources">Strategy</string>
    <string name="gutenberg_native_success_message" tools:ignore="UnusedResources">Success Message</string>
    <string name="gutenberg_native_take_a_photo" tools:ignore="UnusedResources">Take a Photo</string>
    <string name="gutenberg_native_take_a_photo_or_video" tools:ignore="UnusedResources">Take a Photo or Video</string>
    <string name="gutenberg_native_take_a_video" tools:ignore="UnusedResources">Take a Video</string>
    <string name="gutenberg_native_tap_here_to_show_help" tools:ignore="UnusedResources">Tap here to show help</string>
    <string name="gutenberg_native_tap_to_hide_the_keyboard" tools:ignore="UnusedResources">Tap to hide the keyboard</string>
    <!-- translators: title for "Team" page template -->
    <string name="gutenberg_native_team" tools:ignore="UnusedResources">Team</string>
    <string name="gutenberg_native_template_preview" tools:ignore="UnusedResources">Template Preview</string>
    <!-- translators: sample content for "About" page template -->
    <string name="gutenberg_native_the_way_to_get_started_is_to_quit_talking_and_begin_doing" tools:ignore="UnusedResources">The way to get started is to quit talking and begin doing.</string>
    <!-- translators: sample content for "About" page template -->
    <string name="gutenberg_native_this_is_sample_content_included_with_the_template_to_illustrate_i" tools:ignore="UnusedResources">This is sample content, included with the template to illustrate its features. Remove or replace it with your own words and media.</string>
    <string name="gutenberg_native_title" tools:ignore="UnusedResources">Title:</string>
    <string name="gutenberg_native_translate" tools:ignore="UnusedResources">Translate</string>
    <string name="gutenberg_native_try_a_starter_layout" tools:ignore="UnusedResources">Try a starter layout</string>
    <string name="gutenberg_native_ungroup" tools:ignore="UnusedResources">Ungroup</string>
    <string name="gutenberg_native_updates_the_title" tools:ignore="UnusedResources">Updates the title.</string>
    <!-- translators: sample content for "Contact" page template -->
    <string name="gutenberg_native_usa" tools:ignore="UnusedResources">USA</string>
    <!-- translators: accessibility text. Empty video caption. -->
    <string name="gutenberg_native_video_caption_empty" tools:ignore="UnusedResources">Video caption. Empty</string>
    <!-- translators: accessibility text. %s: video caption. -->
    <string name="gutenberg_native_video_caption_s" tools:ignore="UnusedResources">Video caption. %s</string>
    <!-- translators: sample content for "About" page template -->
    <string name="gutenberg_native_visitors_will_want_to_know_who_is_on_the_other_side_of_the_page_u" tools:ignore="UnusedResources">Visitors will want to know who is on the other side of the page. Use this space to write about yourself, your site, your business, or anything you want. Use the testimonials below to quote others, talking about the same thing – in their own words.</string>
    <!-- translators: sample content for "About" page template -->
    <string name="gutenberg_native_walt_disney" tools:ignore="UnusedResources">Walt Disney</string>
    <!-- translators: sample content for "Team" page template -->
    <string name="gutenberg_native_want_to_work_with_us" tools:ignore="UnusedResources">Want to work with us?</string>
    <string name="gutenberg_native_warning_message" tools:ignore="UnusedResources">Warning Message</string>
    <!-- translators: sample content for "Team" page template -->
    <string name="gutenberg_native_we_are_a_small_team_of_talented_professionals_with_a_wide_range_o" tools:ignore="UnusedResources">We are a small team of talented professionals with a wide range of skills and experience. We love what we do, and we do it with passion. We look forward to working with you.</string>
    <string name="gutenberg_native_we_are_working_hard_to_add_more_blocks_with_each_release_in_the_m" tools:ignore="UnusedResources">We are working hard to add more blocks with each release. In the meantime, you can also edit this block using your device\'s web browser.</string>
    <string name="gutenberg_native_we_are_working_hard_to_add_more_blocks_with_each_release_in_the_m_68559180" tools:ignore="UnusedResources">We are working hard to add more blocks with each release. In the meantime, you can also edit this post on the web.</string>
    <!-- translators: sample content for "Services" page template -->
    <string name="gutenberg_native_we_offer_a_range_of_services_to_help_you_achieve_the_results_you" tools:ignore="UnusedResources">We offer a range of services to help you achieve the results you\'re after. Not sure what you need, or what it costs? We can explain what services are right for you and tell you more about our fees. Get in touch below.</string>
    <!-- translators: sample content for "Blog" page template -->
    <string name="gutenberg_native_welcome_to_our_new_blog" tools:ignore="UnusedResources">Welcome to our new blog</string>
    <!-- translators: sample content for "About" page template -->
    <string name="gutenberg_native_what_people_say" tools:ignore="UnusedResources">What People Say</string>
    <string name="gutenberg_native_wordpress_media_library" tools:ignore="UnusedResources">WordPress Media Library</string>
    <!--/Autogenerated:Gutenberg Native-->
</resources><|MERGE_RESOLUTION|>--- conflicted
+++ resolved
@@ -1310,12 +1310,9 @@
     <string name="reader_filter_self_hosted_empty_sites_tags_action">Log in to WordPress.com</string>
     <string name="reader_dot_separator" translatable="false">\u0020\u2022\u0020</string>
     <string name="reader_error_request_failed_title">There was a problem handling the request. Please try again later.</string>
-<<<<<<< HEAD
-    <string name="reader_discover_interests_header">You might like</string>
-=======
     <string name="reader_expandable_tags_view_overflow_indicator_expand_title" translatable="false">%1$s+</string>
     <string name="reader_expandable_tags_view_overflow_indicator_collapse_title">hide all</string>
->>>>>>> 50d5e8c2
+    <string name="reader_discover_interests_header">You might like</string>
 
     <!-- editor -->
     <string name="editor_post_saved_online">Post saved online</string>
