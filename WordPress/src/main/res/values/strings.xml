--- conflicted
+++ resolved
@@ -1280,13 +1280,8 @@
 
     <!-- Plans -->
     <string name="plan">Plan</string>
-<<<<<<< HEAD
-    <string name="plans_no_blog">Plans couldn\'t be loaded for the required blog</string>
-    <string name="plans_loading_error">Plans couldn\'t be loaded for the required blog</string>
-=======
     <string name="plans">Plans</string>
     <string name="plans_loading_error">Unable to load plans</string>
     <string name="plan_purchase_now">Purchase Now</string>
->>>>>>> f36747b6
 
 </resources>