--- conflicted
+++ resolved
@@ -1371,16 +1371,6 @@
     <string name="person_remove_confirmation_message">If you remove %1$s, that user will no longer be able to access this site, but any content that was created by %1$s will remain on the site.\n\nWould you still like to remove this user?</string>
     <string name="person_removed">Successfully removed @%1$s</string>
     <string name="person_removed_general">User removed successfully</string>
-<<<<<<< HEAD
-    <string name="people_dropdown_item_team">Team</string>
-    <string name="people_dropdown_item_followers">Followers</string>
-    <string name="people_dropdown_item_email_followers">Email Followers</string>
-    <string name="people_dropdown_item_viewers">Viewers</string>
-    <string name="people_empty_list_filtered_followers">You don\'t have any followers yet.</string>
-    <string name="people_empty_list_filtered_email_followers">You don\'t have any email followers yet.</string>
-    <string name="people_empty_list_filtered_viewers">You don\'t have any viewers yet.</string>
-    <string name="people_fetching">Fetching users..</string>
-=======
     <string name="invite_people">Invite People</string>
     <string name="invite_names_title">Usernames or Emails</string>
     <string name="invite_names_hint">Type an email address or username...</string>
@@ -1401,7 +1391,15 @@
     <string name="invite_error_some_failed">Invite sent but error(s) ocurred!</string>
     <string name="invite_error_for_username">%1$s: %2$s</string>
     <string name="invite_sent">Invite sent successfully</string>
->>>>>>> 203de57b
+    
+    <string name="people_dropdown_item_team">Team</string>
+    <string name="people_dropdown_item_followers">Followers</string>
+    <string name="people_dropdown_item_email_followers">Email Followers</string>
+    <string name="people_dropdown_item_viewers">Viewers</string>
+    <string name="people_empty_list_filtered_followers">You don\'t have any followers yet.</string>
+    <string name="people_empty_list_filtered_email_followers">You don\'t have any email followers yet.</string>
+    <string name="people_empty_list_filtered_viewers">You don\'t have any viewers yet.</string>
+    <string name="people_fetching">Fetching users..</string>
 
     <!--My profile-->
     <string name="my_profile">My Profile</string>
