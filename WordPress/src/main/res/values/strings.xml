<?xml version="1.0" encoding="utf-8"?>
<resources>

    <string name="app_name" translatable="false">WordPress</string>

    <!-- account setup -->
    <string name="xmlrpc_error">Couldn\'t connect. Enter the full path to xmlrpc.php on your site and try again.</string>
    <string name="xmlrpc_missing_method_error">Couldn\'t connect. Required XML-RPC methods are missing on the server.</string>
    <string name="xmlrpc_malformed_response_error">Couldn\'t connect. The WordPress installation responded with an invalid XML-RPC document.</string>
    <string name="site_timeout_error">Couldn\'t connect to the WordPress site due to Timeout error.</string>
    <string name="no_network_title">No network available</string>
    <string name="no_network_message">There is no network available</string>
    <string name="sign_out_wpcom_confirm">Disconnecting your account will remove all of @%s’s WordPress.com data from this device, including local drafts and local changes.</string>
    <string name="account_two_step_auth_enabled">This account has two step authentication enabled. Visit your security settings on WordPress.com and generate an application-specific password.</string>

    <!-- form labels -->
    <string name="select_categories">Select categories</string>
    <string name="tags_separate_with_commas">Tags (separate tags with commas)</string>
    <string name="post_content">Content (tap to add text and media)</string>
    <string name="max_thumbnail_px_width">Default Image Width</string>
    <string name="password">Password</string>
    <string name="blogs">Blogs</string>
    <string name="account_details">Account details</string>
    <string name="status">Status</string>

    <!-- comment form labels -->
    <string name="anonymous">Anonymous</string>

    <!-- general strings -->
    <string name="device">Device</string>
    <string name="post">Post</string>
    <string name="page">Page</string>
    <string name="posts">Posts</string>
    <string name="media">Media</string>
    <string name="video">Video</string>
    <string name="themes">Themes</string>
    <string name="pages">Pages</string>
    <string name="about_the_app">About the app</string>
    <string name="username">Username</string>
    <string name="cancel">Cancel</string>
    <string name="save">Save</string>
    <string name="add">Add</string>
    <string name="remove">Remove</string>
    <string name="search">Search</string>
    <string name="show">Show</string>
    <string name="hide">Hide</string>
    <string name="select_all">Select all</string>
    <string name="deselect_all">Deselect all</string>
    <string name="notification_sound">Play notification sound</string>
    <string name="notification_vibrate">Vibrate</string>
    <string name="notification_blink">Blink notification light</string>
    <string name="sure_to_remove_account">Remove this site?</string>
    <string name="yes">Yes</string>
    <string name="no">No</string>
    <string name="error">Error</string>
    <string name="could_not_remove_account">Couldn\'t remove site</string>
    <string name="edit_post">Edit post</string>
    <string name="add_comment">Add comment</string>
    <string name="connection_error">Connection error</string>
    <string name="category_refresh_error">Category refresh error</string>
    <string name="incorrect_credentials">Incorrect username or password.</string>
    <string name="cancel_edit">Cancel edit</string>
    <string name="upload_full_size_image">Upload and link to full image</string>
    <string name="upload_scaled_image">Upload and link to scaled image</string>
    <string name="scaled_image_error">Enter a valid scaled width value</string>
    <string name="scaled_image">Scaled image width</string>
    <string name="immediately">Immediately</string>
    <string name="gallery_error">The media item couldn\'t be retrieved</string>
    <string name="refresh">Refresh</string>
    <string name="blog_not_found">An error occurred when accessing this blog</string>
    <string name="post_not_found">An error occurred when loading the post. Refresh your posts and try again.</string>
    <string name="sign_in">Sign in</string>
    <string name="signing_out">Signing out…</string>
    <string name="upload">Upload</string>
    <string name="learn_more">Learn more</string>
    <string name="posting_post">Posting \"%s\"</string>
    <string name="language">Language</string>
    <string name="interface_language">Interface Language</string>
    <string name="signout">Disconnect</string>
    <string name="undo">Undo</string>
    <string name="never">Never</string>
    <string name="unknown">Unknown</string>
    <string name="off">Off</string>
    <string name="could_not_load_page">Could not load page</string>

    <string name="button_skip">Skip</string>
    <string name="button_next">Next</string>
    <string name="button_done">Done</string>

    <!-- timestamps for posts / pages -->
    <string name="today">Today</string>
    <string name="yesterday">Yesterday</string>
    <string name="days_ago">%d days ago</string>

    <!-- MediaPicker -->
    <string name="add_to_post">Add to Post</string>
    <string name="media_picker_title">Select media</string>
    <string name="take_photo">Take a photo</string>
    <string name="take_video">Take a video</string>
    <string name="tab_title_device_images">Device Images</string>
    <string name="tab_title_device_videos">Device Videos</string>
    <string name="tab_title_site_images">Site Images</string>
    <string name="tab_title_site_videos">Site Videos</string>

    <!-- Media Gallery Action Bar -->
    <string name="media_add_popup_title">Add to media library</string>
    <string name="media_add_popup_capture_photo">Capture photo</string>
    <string name="media_add_popup_capture_video">Capture video</string>
    <string name="media_add_new_media_gallery">Create gallery</string>
    <string name="media_gallery_date_range" comment="Displaying media from 2014-01-13 to 2014-01-23">Displaying media from %1$s to %2$s</string>

    <!-- CAB -->
    <string name="cab_selected">%d selected</string>

    <!-- Media Gallery -->
    <string name="all">All</string>
    <string name="images">Images</string>
    <string name="unattached">Unattached</string>
    <string name="custom_date" comment="one of the media page filter (others are all, images, unattached, custom date), after selecting Custom Date, you can choose a date range to filter media files">Custom Date</string>
    <string name="media_gallery_settings_title">Gallery settings</string>
    <string name="media_gallery_image_order">Image order</string>
    <string name="media_gallery_image_order_random">Random</string>
    <string name="media_gallery_image_order_reverse">Reverse</string>
    <string name="media_gallery_num_columns">Number of columns</string>
    <string name="media_gallery_type">Type</string>
    <string name="media_gallery_type_thumbnail_grid">Thumbnail grid</string>
    <string name="media_gallery_type_squares">Squares</string>
    <string name="media_gallery_type_tiled">Tiled</string>
    <string name="media_gallery_type_circles">Circles</string>
    <string name="media_gallery_type_slideshow">Slideshow</string>
    <string name="media_gallery_edit">Edit gallery</string>
    <string name="pick_photo">Select photo</string>
    <string name="pick_video">Select video</string>
    <string name="reader_toast_err_get_post">Unable to retrieve this post</string>
    <string name="media_error_no_permission">You don\'t have permission to view the media library</string>
    <string name="media_error_no_permission_upload">You don\'t have permission to upload media to the site</string>
    <string name="access_media_permission_required">Permissions required in order to access media</string>
    <string name="add_media_permission_required">Permissions required in order to add media</string>
    <string name="media_fetching">Fetching media…</string>
    <string name="loading_videos">Loading videos</string>
    <string name="loading_images">Loading images</string>
    <string name="loading_blog_images">Fetching images</string>
    <string name="loading_blog_videos">Fetching videos</string>
    <string name="no_media">No media</string>
    <string name="no_media_sources">Couldn\'t fetch media</string>
    <string name="error_loading_images">Error loading images</string>
    <string name="error_loading_videos">Error loading videos</string>
    <string name="error_loading_blog_images">Unable to fetch images</string>
    <string name="error_loading_blog_videos">Unable to fetch videos</string>
    <string name="no_device_images">No images</string>
    <string name="no_device_videos">No videos</string>
    <string name="no_blog_images">No images</string>
    <string name="no_blog_videos">No videos</string>
    <string name="upload_queued">Queued</string>
    <string name="media_file_type">File type: %s</string>
    <string name="media_file_name">File name: %s</string>
    <string name="media_uploaded_on">Uploaded on: %s</string>
    <string name="media_dimensions">Dimensions: %s</string>

    <!-- Upload Media -->
    <string name="image_added">Image added</string>

    <!-- Edit Media -->
    <string name="media_edit_title_text">Title</string>
    <string name="media_edit_caption_text">Caption</string>
    <string name="media_edit_description_text">Description</string>
    <string name="media_edit_title_hint">Enter a title here</string>
    <string name="media_edit_caption_hint">Enter a caption here</string>
    <string name="media_edit_description_hint">Enter a description here</string>
    <string name="media_edit_success">Updated</string>
    <string name="media_edit_failure">Failed to update</string>
    <string name="saving">Saving…</string>

    <!-- Delete Media -->
    <string name="confirm_delete_media">Delete selected item?</string>
    <string name="confirm_delete_multi_media">Delete selected items?</string>
    <string name="wait_until_upload_completes">Wait until upload completes</string>
    <string name="cannot_delete_multi_media_items">Some media can\'t be deleted at this time. Try again later.</string>
    <string name="media_empty_list">No media</string>
    <string name="media_empty_list_custom_date">No media in this time interval</string>
    <string name="delete">Delete</string>

    <!-- Media details -->
    <string name="media_details_label_date_added">Added</string>
    <string name="media_details_label_date_uploaded">Uploaded</string>
    <string name="media_details_label_file_name">File name</string>
    <string name="media_details_label_file_type">File type</string>
    <string name="media_details_copy_url">Copy URL</string>
    <string name="media_details_copy_url_toast">URL copied to clipboard</string>

    <!-- tab titles -->
    <string name="tab_comments" translatable="false">@string/comments</string>

    <!-- themes -->
    <string name="themes_live_preview">Live preview</string>
    <string name="themes_details_label">Details</string>
    <string name="themes_features_label">Features</string>
    <string name="themes_fetching">Fetching themes…</string>

    <string name="theme_activate_button">Activate</string>
    <string name="theme_activating_button">Activating</string>
    <string name="theme_fetch_failed">Failed to fetch themes</string>
    <string name="theme_set_failed">Failed to set theme</string>
    <string name="theme_set_success">Successfully set theme!</string>
    <string name="theme_auth_error_title">Failed to fetch themes</string>
    <string name="theme_auth_error_message">Ensure you have the privilege to set themes</string>
    <string name="theme_current_theme">Current theme</string>
    <string name="theme_premium_theme">Premium theme</string>
    <string name="theme_no_search_result_found">Sorry, no themes found.</string>
    <string name="theme_auth_error_authenticate">Failed to fetch themes: failed authenticate user</string>

    <!-- link view -->
    <string name="link_enter_url">URL</string>
    <string name="link_enter_url_text">Link text (optional)</string>
    <string name="create_a_link">Create a link</string>

    <!-- page view -->
    <string name="title">Title</string>
    <string name="pages_empty_list">No pages yet. Why not create one?</string>
    <string name="page_id">Page</string>
    <string name="page_settings">Page settings</string>

    <!-- posts tab -->
    <string name="untitled">Untitled</string>
    <string name="local_draft">Local draft</string>
    <string name="post_uploading">Uploading</string>
    <string name="posts_empty_list">No posts yet. Why not create one?</string>
    <string name="empty_list_default">This list is empty</string>

    <!-- buttons on post cards -->
    <string name="button_edit">Edit</string>
    <string name="button_publish">Publish</string>
    <string name="button_view">View</string>
    <string name="button_preview">Preview</string>
    <string name="button_stats">Stats</string>
    <string name="button_trash">Trash</string>
    <string name="button_delete" translatable="false">@string/delete</string>
    <string name="button_more" translatable="false">@string/more</string>
    <string name="button_back">Back</string>
    <string name="button_revert">Revert</string>

    <!-- dropdown filter above post cards -->
    <string name="filter_published_posts">Published</string>
    <string name="filter_draft_posts">Drafts</string>
    <string name="filter_scheduled_posts">Scheduled</string>
    <string name="filter_trashed_posts">Trashed</string>
    <string-array name="post_filters_array" translatable="false">
        <item>@string/filter_published_posts</item>
        <item>@string/filter_draft_posts</item>
        <item>@string/filter_scheduled_posts</item>
        <item>@string/filter_trashed_posts</item>
    </string-array>

    <!-- post view -->
    <string name="post_id">Post</string>
    <string name="upload_failed">Upload failed</string>
    <string name="post_published">Post published</string>
    <string name="page_published">Page published</string>
    <string name="post_updated">Post updated</string>
    <string name="page_updated">Page updated</string>
    <string name="post_password">Password (optional)</string>
    <string name="caption">Caption (optional)</string>
    <string name="horizontal_alignment">Horizontal alignment</string>
    <string name="width">Width</string>
    <string name="featured">Use as featured image</string>
    <string name="featured_in_post">Include image in post content</string>
    <string name="out_of_memory">Device out of memory</string>
    <string name="file_not_found">Couldn\'t find the media file for upload. Was it deleted or moved?</string>
    <string name="post_excerpt">Excerpt</string>
    <string name="download">Downloading media</string>
    <string name="post_settings">Post settings</string>
    <string name="delete_post">Delete post</string>
    <string name="delete_page">Delete page</string>
    <string name="share_url">Share URL</string>
    <string name="posts_fetching">Fetching posts…</string>
    <string name="pages_fetching">Fetching pages…</string>
    <string name="toast_err_post_uploading">Unable to open post while it\'s uploading</string>

    <!-- reload drop down -->
    <string name="loading">Loading…</string>

    <!-- comment view -->
    <string name="on">on</string>
    <string name="comment_status_approved">Approved</string>
    <string name="comment_status_unapproved">Pending</string>
    <string name="comment_status_spam">Spam</string>
    <string name="comment_status_trash">Trashed</string>
    <string name="comment_status_all">All</string>
    <string name="edit_comment">Edit comment</string>
    <string name="comments_empty_list">No comments</string>
    <string name="comments_empty_list_filtered_approved">No Approved comments</string>
    <string name="comments_empty_list_filtered_pending">No Pending comments</string>
    <string name="comments_empty_list_filtered_spam">No Spam comments</string>
    <string name="comments_empty_list_filtered_trashed">No Trashed comments</string>
    <string name="comment_reply_to_user">Reply to %s</string>
    <string name="comment_trashed">Comment trashed</string>
    <string name="comment_spammed">Comment marked as spam</string>
    <string name="comment_deleted_permanently">Comment deleted</string>
    <string name="comment">Comment</string>
    <string name="comments_fetching">Fetching comments…</string>

    <!-- comment menu and buttons on comment detail - keep these short! -->
    <string name="mnu_comment_approve">Approve</string>
    <string name="mnu_comment_unapprove">Unapprove</string>
    <string name="mnu_comment_spam">Spam</string>
    <string name="mnu_comment_unspam">Not spam</string>
    <string name="mnu_comment_trash">Trash</string>
    <string name="mnu_comment_untrash">Restore</string>
    <string name="mnu_comment_delete_permanently">Delete</string>
    <string name="mnu_comment_liked">Liked</string>

    <!-- comment dialogs - must be worded to work for moderation of single/multiple comments -->
    <string name="dlg_approving_comments">Approving</string>
    <string name="dlg_unapproving_comments">Unapproving</string>
    <string name="dlg_spamming_comments">Marking as spam</string>
    <string name="dlg_trashing_comments">Sending to trash</string>
    <string name="dlg_deleting_comments">Deleting comments</string>
    <string name="dlg_confirm_trash_comments">Send to trash?</string>
    <string name="trash_yes">Trash</string>
    <string name="trash_no">Don\'t trash</string>

    <!-- comment actions -->
    <string name="reply">Reply</string>
    <string name="trash">Trash</string>

    <!-- edit comment view -->
    <string name="author_name">Author name</string>
    <string name="author_email">Author email</string>
    <string name="author_url">Author URL</string>
    <string name="hint_comment_content">Comment</string>
    <string name="saving_changes">Saving changes</string>
    <string name="sure_to_cancel_edit_comment">Cancel editing this comment?</string>
    <string name="dlg_sure_to_delete_comment">Permanently delete this comment?</string>
    <string name="dlg_sure_to_delete_comments">Permanently delete these comments?</string>
    <string name="content_required">Comment is required</string>
    <string name="toast_comment_unedited">Comment hasn\'t changed</string>

    <!-- context menu -->
    <string name="remove_account">Remove site</string>
    <string name="blog_removed_successfully">Site removed successfully</string>

    <!-- draft actions -->
    <string name="delete_draft">Delete draft</string>
    <string name="delete_sure">Delete this draft</string>

    <!-- page actions -->
    <string name="preview_page">Preview page</string>
    <string name="deleting_page">Deleting page</string>
    <string name="page_deleted">Page deleted</string>
    <string name="delete_sure_page">Delete this page</string>
    <string name="page_trashed">Page sent to trash</string>

    <!-- post actions -->
    <string name="preview_post">Preview post</string>
    <string name="deleting_post">Deleting post</string>
    <string name="post_deleted">Post deleted</string>
    <string name="post_trashed">Post sent to trash</string>
    <string name="comment_added">Comment added successfully</string>
    <string name="delete_sure_post">Delete this post</string>
    <string name="share_url_post">Share post</string>
    <string name="share_url_page">Share page</string>
    <string name="share_link">Share link</string>
    <string name="post_not_published">Post status isn\'t published</string>
    <string name="page_not_published">Page status isn\'t published</string>
    <string name="view_in_browser">View in browser</string>
    <string name="preview">Preview</string>
    <string name="update_verb">Update</string>
    <string name="sending_content">Uploading %s content</string>
    <string name="uploading_total">Uploading %1$d of %2$d</string>

    <!-- new account view -->
    <string name="signing_in">Signing in…</string>
    <string name="no_site_error">Couldn\'t connect to the WordPress site</string>

    <!-- media selection -->
    <string name="select_photo">Select a photo from gallery</string>
    <string name="select_video">Select a video from gallery</string>
    <string name="select_from_media_library">Select from media library</string>
    <string name="select_from_new_picker">Multi-select with the new picker</string>

    <!-- category management -->
    <string name="categories">Categories</string>
    <string name="add_new_category">Add new category</string>
    <string name="add_category">Add category</string>
    <string name="category_name">Category name</string>
    <string name="category_slug">Category slug (optional)</string>
    <string name="category_desc">Category description (optional)</string>
    <string name="category_parent">Category parent (optional):</string>
    <string name="adding_cat_failed">Adding category failed</string>
    <string name="adding_cat_success">Category added successfully</string>
    <string name="cat_name_required">The category name field is required</string>
    <string name="category_automatically_renamed">Category name %1$s isn\'t valid. It has been renamed to %2$s.</string>

    <!-- action from share intents -->
    <string name="select_a_blog">Select a WordPress site</string>
    <string name="share_action_title">Add to …</string>
    <string name="share_action_post">New post</string>
    <string name="share_action_media">Media library</string>
    <string name="share_action">Share</string>
    <string name="cant_share_no_visible_blog">You can\'t share to WordPress without a visible blog</string>
    <string name="no_account">No WordPress account found, add an account and try again</string>

    <!-- file errors -->
    <string name="file_error_create">Couldn\'t create temp file for media upload. Make sure there is enough free space on your device.</string>

    <!-- SD Card errors -->
    <string name="sdcard_title">SD Card Required</string>
    <string name="sdcard_message">A mounted SD card is required to upload media</string>

    <!-- location -->
    <string name="location">Location</string>
    <string name="location_not_found">Unknown location</string>
    <string name="add_location">Add location</string>
    <string name="current_location">Current location</string>
    <string name="search_current_location">Locate</string>
    <string name="search_location">Search</string>
    <string name="edit_location">Edit</string>
    <string name="add_location_permission_required">Permission required in order to add location</string>

    <!--     Begin     -->
    <!-- Site Settings -->
    <!--               -->

    <!-- General -->
    <string name="discussion">Discussion</string>
    <string name="privacy">Privacy</string>
    <string name="related_posts">Related Posts</string>
    <string name="more">More</string>
    <string name="none">None</string>
    <string name="disabled">Disabled</string>
    <string name="comments">Comments</string>
    <string name="close_after">Close after</string>
    <string name="oldest_first">Oldest first</string>
    <string name="newest_first">Newest first</string>
    <string name="days_quantity_one">1 day</string>
    <string name="days_quantity_other">%d days</string>

    <!-- PreferenceCategory Headers -->
    <string name="site_settings_general_header">General</string>
    <string name="site_settings_account_header">Account</string>
    <string name="site_settings_writing_header">Writing</string>
    <string name="site_settings_discussion_header" translatable="false">@string/discussion</string>
    <string name="site_settings_discussion_new_posts_header">Defaults for new posts</string>
    <string name="site_settings_comments_header" translatable="false">@string/comments</string>
    <string name="site_settings_this_device_header">This device</string>
    <string name="site_settings_advanced_header">Advanced</string>

    <!-- Preference Titles -->
    <string name="site_settings_title_title">Site Title</string>
    <string name="site_settings_tagline_title">Tagline</string>
    <string name="site_settings_address_title">Address</string>
    <string name="site_settings_privacy_title" translatable="false">@string/privacy</string>
    <string name="site_settings_language_title" translatable="false">@string/language</string>
    <string name="site_settings_username_title" translatable="false">@string/username</string>
    <string name="site_settings_password_title" translatable="false">@string/password</string>
    <string name="site_settings_location_title">Enable Location</string>
    <string name="site_settings_default_category_title">Default Category</string>
    <string name="site_settings_default_format_title">Default Format</string>
    <string name="site_settings_image_original_size">Original Size</string>
    <string name="site_settings_default_image_width_title" translatable="false">@string/max_thumbnail_px_width</string>
    <string name="site_settings_upload_and_link_image_title" translatable="false">@string/upload_full_size_image</string>
    <string name="site_settings_related_posts_title" translatable="false">@string/related_posts</string>
    <string name="site_settings_more_title" translatable="false">@string/more</string>
    <string name="site_settings_allow_comments_title">Allow Comments</string>
    <string name="site_settings_send_pingbacks_title">Send Pingbacks</string>
    <string name="site_settings_receive_pingbacks_title">Receive Pingbacks</string>
    <string name="site_settings_identity_required_title">Must include name and email</string>
    <string name="site_settings_account_required_title">Users must be signed in</string>
    <string name="site_settings_close_after_title" translatable="false">@string/close_after</string>
    <string name="site_settings_sort_by_title">Sort by</string>
    <string name="site_settings_threading_title">Threading</string>
    <string name="site_settings_paging_title">Paging</string>
    <string name="site_settings_whitelist_title">Automatically approve</string>
    <string name="site_settings_multiple_links_title">Links in comments</string>
    <string name="site_settings_moderation_hold_title">Hold for Moderation</string>
    <string name="site_settings_blacklist_title">Blacklist</string>
    <string name="site_settings_delete_site_title">Delete Site</string>

    <!-- Preference Summaries -->
    <string name="site_settings_privacy_public_summary">Public</string>
    <string name="site_settings_privacy_hidden_summary">Hidden</string>
    <string name="site_settings_privacy_private_summary">Private</string>
    <string name="site_settings_threading_summary">%d levels</string>
    <string name="site_settings_whitelist_all_summary">Comments from all users</string>
    <string name="site_settings_whitelist_known_summary">Comments from known users</string>
    <string name="site_settings_whitelist_none_summary" translatable="false">@string/none</string>

    <string name="detail_approve_manual">Require manual approval for everyone\'s comments.</string>
    <string name="detail_approve_auto_if_previously_approved">Automatically approve if the user has a previously approved comment</string>
    <string name="detail_approve_auto">Automatically approve everyone\'s comments.</string>
    <string-array name="site_settings_auto_approve_details" translatable="false">
        <item>@string/detail_approve_manual</item>
        <item>@string/detail_approve_auto_if_previously_approved</item>
        <item>@string/detail_approve_auto</item>
    </string-array>

    <string name="site_settings_multiple_links_summary_zero">Require approval for more than 0 links</string>
    <string name="site_settings_multiple_links_summary_one">Require approval for more than 1 link</string>
    <string name="site_settings_multiple_links_summary_other">Require approval for more than %d links</string>
    <string name="site_settings_paging_summary_one">1 comment per page</string>
    <string name="site_settings_paging_summary_other">%d comments per page</string>

    <string name="privacy_public">Your site is visible to everyone and may be indexed by search engines</string>
    <string name="privacy_public_not_indexed">Your site is visible to everyone but asks search engines not to index it</string>
    <string name="privacy_private">Your site is visible only to you and users you approve</string>
    <string-array name="privacy_details" translatable="false">
        <item>@string/privacy_public</item>
        <item>@string/privacy_public_not_indexed</item>
        <item>@string/privacy_private</item>
    </string-array>

    <!-- Preference Entries -->
    <string name="approve_manual">No comments</string>
    <string name="approve_auto_if_previously_approved">Known users\' comments</string>
    <string name="approve_auto">All users</string>
    <string-array name="site_settings_auto_approve_entries" translatable="false">
        <item>@string/approve_manual</item>
        <item>@string/approve_auto_if_previously_approved</item>
        <item>@string/approve_auto</item>
    </string-array>

    <string-array name="site_settings_privacy_entries" translatable="false">
        <item>@string/site_settings_privacy_public_summary</item>
        <item>@string/site_settings_privacy_hidden_summary</item>
        <item>@string/site_settings_privacy_private_summary</item>
    </string-array>

    <string-array name="site_settings_sort_entries" translatable="false">
        <item>@string/oldest_first</item>
        <item>@string/newest_first</item>
    </string-array>

    <!-- Hints (long press) -->
    <string name="site_settings_title_hint">In a few words, explain what this site is about</string>
    <string name="site_settings_tagline_hint">A short description or catchy phrase to describe your blog</string>
    <string name="site_settings_address_hint">Changing your address is not currently supported</string>
    <string name="site_settings_privacy_hint">Controls who can see your site</string>
    <string name="site_settings_language_hint">Language this blog is primarily written in</string>
    <string name="site_settings_username_hint">Current user account</string>
    <string name="site_settings_password_hint">Change your password</string>
    <string name="site_settings_location_hint">Automatically add location data to your posts</string>
    <string name="site_settings_category_hint">Sets new post category</string>
    <string name="site_settings_format_hint">Sets new post format</string>
    <string name="site_settings_image_width_hint">Resizes images in posts to this width</string>
    <string name="site_settings_upload_and_link_image_hint">Enable to always upload the fullsize image</string>
    <string name="site_settings_related_posts_hint">Show or hide related posts in reader</string>
    <string name="site_settings_more_hint">View all available Discussion settings</string>
    <string name="site_settings_discussion_hint">View and change your sites discussion settings</string>
    <string name="site_settings_allow_comments_hint">Allow readers to post comments</string>
    <string name="site_settings_send_pingbacks_hint">Attempt to notify any blogs linked to from the article</string>
    <string name="site_settings_receive_pingbacks_hint">Allow link notifications from other blogs</string>
    <string name="site_settings_close_after_hint">Disallow comments after the specified time</string>
    <string name="site_settings_sort_by_hint">Determines the order comments are displayed</string>
    <string name="site_settings_threading_hint">Allow nested comments to a certain depth</string>
    <string name="site_settings_paging_hint">Display comments in chunks of a specified size</string>
    <string name="site_settings_manual_approval_hint">Comments must be manually approved</string>
    <string name="site_settings_identity_required_hint">Comment author must fill out name and e-mail</string>
    <string name="site_settings_user_account_required_hint">Users must be registered and logged in to comment</string>
    <string name="site_settings_whitelist_hint">Comment author must have a previously approved comment</string>
    <string name="site_settings_multiple_links_hint">Ignores link limit from known users</string>
    <string name="site_settings_moderation_hold_hint">Comments that match a filter are put in the moderation queue</string>
    <string name="site_settings_blacklist_hint">Comments that match a filter are marked as spam</string>
    <string name="site_settings_delete_site_hint">Removes your site data from the app</string>

    <!-- Related Posts -->
    <string name="site_settings_rp_switch_title">Show Related Posts</string>
    <string name="site_settings_rp_switch_summary">Related Posts displays relevant content from your site below your posts.</string>
    <string name="site_settings_rp_show_header_title">Show Header</string>
    <string name="site_settings_rp_show_images_title">Show Images</string>
    <string name="site_settings_rp_preview_header" translatable="false">@string/related_posts</string>
    <string name="site_settings_rp_preview1_title">Big iPhone/iPad Update Now Available</string>
    <string name="site_settings_rp_preview1_site">in \"Mobile\"</string>
    <string name="site_settings_rp_preview2_title">The WordPress for Android App Gets a Big Facelift</string>
    <string name="site_settings_rp_preview2_site">in \"Apps\"</string>
    <string name="site_settings_rp_preview3_title">Upgrade Focus: VideoPress For Weddings</string>
    <string name="site_settings_rp_preview3_site">in \"Upgrade\"</string>

    <!-- Learn More -->
    <string name="site_settings_learn_more_header" translatable="false">@string/learn_more</string>
    <string name="site_settings_learn_more_caption">You can override these settings for individual posts.</string>

    <!-- List Editors (Blacklist, Hold for Moderation) -->
    <string name="site_settings_list_editor_summary_one">1 item</string>
    <string name="site_settings_list_editor_summary_other">%d items</string>

    <string name="site_settings_list_editor_no_items_text">No items</string>
    <string name="site_settings_list_editor_input_hint">Enter a word or phrase</string>
    <string name="site_settings_hold_for_moderation_description">When a comment contains any of these words in its content, name, URL, e-mail, or IP, it will be held in the moderation queue. You can enter partial words, so \"press\" will match \"WordPress.\"</string>
    <string name="site_settings_blacklist_description">When a comment contains any of these words in its content, name, URL, e-mail, or IP, it will be marked as spam. You can enter partial words, so \"press\" will match \"WordPress.\"</string>

    <!-- Dialogs -->
    <string name="site_settings_discussion_title" translatable="false">@string/discussion</string>
    <string name="site_settings_close_after_dialog_title">Close commenting</string>
    <string name="site_settings_paging_dialog_header">Comments per page</string>
    <string name="site_settings_paging_dialog_description">Break comment threads into multiple pages.</string>
    <string name="site_settings_threading_dialog_header">Thread up to</string>
    <string name="site_settings_threading_dialog_description">Allow comments to be nested in threads.</string>
    <string name="site_settings_close_after_dialog_header" translatable="false">@string/close_after</string>
    <string name="site_settings_close_after_dialog_description">Automatically close comments on articles.</string>
    <string name="site_settings_close_after_dialog_switch_text">Automatically close</string>
    <string name="site_settings_multiple_links_dialog_description">Require approval for comments that include more than this number of links.</string>

    <!-- Errors -->
    <string name="site_settings_unsupported_version_error">Unsupported WordPress version</string>
    <string name="site_settings_unknown_language_code_error">Language code not recognized</string>
    <string name="site_settings_disconnected_toast">Disconnected, editing disabled.</string>

    <!--               -->
    <!-- Site Settings -->
    <!--      End      -->

    <!-- preferences -->
    <string name="open_source_licenses">Open source licenses</string>
    <string name="preference_send_usage_stats">Send statistics</string>
    <string name="preference_send_usage_stats_summary">Automatically send usage statistics to help us improve WordPress for Android</string>
    <string name="preference_editor">Editor</string>
    <string name="preference_show_visual_editor">Show visual editor</string>

    <!-- stats -->
    <string name="stats">Stats</string>
    <string name="stats_for">Stats for %s</string>
    <string name="stats_other_recent_stats_label">Other Recent Stats</string>
    <string name="stats_other_recent_stats_moved_label">Looking for your Other Recent Stats? We\'ve moved them to the Insights page.</string>
    <string name="stats_view_all">View all</string>
    <string name="stats_view">View</string>
    <string name="stats_pagination_label">Page %1$s of %2$s</string>
    <string name="stats_no_activity_this_period">No activity this period</string>
    <string name="stats_default_number_zero" translatable="false">0</string>

    <!-- stats: errors -->
    <string name="stats_no_blog">Stats couldn\'t be loaded for the required blog</string>
    <string name="stats_generic_error">Required Stats couldn\'t be loaded</string>
    <string name="stats_sign_in_jetpack_different_com_account">To view your stats, sign in to the WordPress.com account you used to connect Jetpack.</string>
    <string name="stats_enable_rest_api_in_jetpack">To view your stats, enable the JSON API module in Jetpack.</string>

    <!-- stats: Widget labels -->
    <string name="stats_widget_name">WordPress Today\'s Stats</string>
    <string name="stats_widget_name_for_blog">Today\'s Stats for %1$s</string>
    <string name="stats_widget_loading_data">Loading data…</string>
    <string name="stats_widget_error_generic">Stats couldn\'t be loaded</string>
    <string name="stats_widget_error_no_account">Please login into WordPress</string>
    <string name="stats_widget_error_no_permissions">Your WordPress.com account can\'t access Stats on this blog</string>
    <string name="stats_widget_error_no_visible_blog">Stats couldn\'t be accessed without a visible blog</string>
    <string name="stats_widget_error_readd_widget">Please remove the widget and re-add it again</string>
    <string name="stats_widget_error_jetpack_no_blogid">Please access the Stats in the app, and try adding the widget later</string>

    <!-- stats: Widget Promote Dialog -->
    <string name="stats_widget_promo_title">Home Screen Stats Widget</string>
    <string name="stats_widget_promo_desc">Add the widget to your home screen to access your Stats in one click.</string>
    <string name="stats_widget_promo_ok_btn_label">Ok, got it</string>

    <!-- stats: labels for timeframes -->
    <string name="stats_timeframe_today">Today</string>
    <string name="stats_timeframe_yesterday">Yesterday</string>
    <string name="stats_timeframe_days">Days</string>
    <string name="stats_timeframe_weeks">Weeks</string>
    <string name="stats_timeframe_months">Months</string>
    <string name="stats_timeframe_years">Years</string>

    <string name="stats_views">Views</string>
    <string name="stats_visitors">Visitors</string>
    <string name="stats_likes">Likes</string>
    <string name="stats_comments" translatable="false">@string/comments</string>

    <!-- stats: labels for the views -->
    <string name="stats_view_visitors_and_views">Visitors and Views</string>
    <string name="stats_view_countries">Countries</string>
    <string name="stats_view_top_posts_and_pages">Posts &amp; Pages</string>
    <string name="stats_view_clicks">Clicks</string>
    <string name="stats_view_tags_and_categories">Tags &amp; Categories</string>
    <string name="stats_view_authors">Authors</string>
    <string name="stats_view_referrers">Referrers</string>
    <string name="stats_view_videos">Videos</string>
    <string name="stats_view_comments" translatable="false">@string/comments</string>
    <string name="stats_view_search_terms">Search Terms</string>
    <string name="stats_view_publicize">Publicize</string>
    <string name="stats_view_followers">Followers</string>

    <!-- stats: label for the entries -->
    <string name="stats_entry_country">Country</string>
    <string name="stats_entry_posts_and_pages">Title</string>
    <string name="stats_entry_clicks_link">Link</string>
    <string name="stats_entry_tags_and_categories">Topic</string>
    <string name="stats_entry_authors">Author</string>
    <string name="stats_entry_referrers">Referrer</string>
    <string name="stats_entry_video_plays">Video</string>
    <string name="stats_entry_top_commenter">Author</string>
    <string name="stats_entry_publicize">Service</string>
    <string name="stats_entry_followers">Follower</string>
    <string name="stats_entry_search_terms">Search Term</string>

    <!-- stats: label for the totals -->
    <string name="stats_totals_views">Views</string>
    <string name="stats_totals_clicks">Clicks</string>
    <string name="stats_totals_plays">Plays</string>
    <string name="stats_totals_comments" translatable="false">@string/comments</string>
    <string name="stats_totals_publicize">Followers</string>
    <string name="stats_totals_followers">Since</string>

    <!-- stats: empty list strings -->
    <string name="stats_empty_geoviews">No countries recorded</string>
    <string name="stats_empty_geoviews_desc">Explore the list to see which countries and regions generate the most traffic to your site.</string>
    <string name="stats_empty_top_posts_title">No posts or pages viewed</string>
    <string name="stats_empty_top_posts_desc">Discover what your most-viewed content is, and check how individual posts and pages perform over time.</string>
    <string name="stats_empty_referrers_title">No referrers recorded</string>
    <string name="stats_empty_referrers_desc">Learn more about your site’s visibility by looking at the websites and search engines that send the most traffic your way</string>
    <string name="stats_empty_clicks_title">No clicks recorded</string>
    <string name="stats_empty_clicks_desc">When your content includes links to other sites, you’ll see which ones your visitors click on the most.</string>
    <string name="stats_empty_top_authors_desc">Track the views on each contributor\'s posts, and zoom in to discover the most popular content by each author.</string>
    <string name="stats_empty_tags_and_categories">No tagged posts or pages viewed</string>
    <string name="stats_empty_tags_and_categories_desc">Get an overview of the most popular topics on your site, as reflected in your top posts from the past week.</string>
    <string name="stats_empty_video">No videos played</string>
    <string name="stats_empty_video_desc">If you\'ve uploaded videos using VideoPress, find out how many times they’ve been watched.</string>
    <string name="stats_empty_comments">No comments yet</string>
    <string name="stats_empty_comments_desc">If you allow comments on your site, track your top commenters and discover what content sparks the liveliest conversations, based on the most recent 1,000 comments.</string>
    <string name="stats_bar_graph_empty">No stats available</string>
    <string name="stats_empty_publicize">No publicize followers recorded</string>
    <string name="stats_empty_publicize_desc">Keep track of your followers from various social networking services using publicize.</string>
    <string name="stats_empty_followers">No followers</string>
    <string name="stats_empty_followers_desc">Keep track of your overall number of followers, and how long each one has been following your site.</string>
    <string name="stats_empty_search_terms">No search terms recorded</string>
    <string name="stats_empty_search_terms_desc">Learn more about your search traffic by looking at the terms your visitors searched for to find your site.</string>

    <!-- stats: comments -->
    <string name="stats_comments_by_authors">By Authors</string>
    <string name="stats_comments_by_posts_and_pages">By Posts &amp; Pages</string>
    <string name="stats_comments_total_comments_followers">Total posts with comment followers: %1$s</string>

    <!-- stats: referrers -->
    <string name="stats_referrers_spam">Spam</string>
    <string name="stats_referrers_unspam">Not spam</string>
    <string name="stats_referrers_marking_spam">Marking as spam</string>
    <string name="stats_referrers_marking_not_spam">Marking as not spam</string>
    <string name="stats_referrers_spam_generic_error">Something went wrong during the operation. The spam state wasn\'t changed.</string>

    <!-- stats: followers -->
    <string name="stats_followers_wpcom_selector">WordPress.com</string>
    <string name="stats_followers_email_selector">Email</string>
    <string name="stats_followers_total_wpcom">Total WordPress.com Followers: %1$s</string>
    <string name="stats_followers_total_email">Total Email Followers: %1$s</string>
    <string name="stats_followers_total_wpcom_paged">Showing %1$d - %2$d of %3$s WordPress.com Followers</string>
    <string name="stats_followers_total_email_paged">Showing %1$d - %2$d of %3$s Email Followers</string>
    <string name="stats_followers_seconds_ago">seconds ago</string>
    <string name="stats_followers_a_minute_ago">a minute ago</string>
    <string name="stats_followers_minutes">%1$d minutes</string>
    <string name="stats_followers_an_hour_ago">an hour ago</string>
    <string name="stats_followers_hours">%1$d hours</string>
    <string name="stats_followers_a_day">A day</string>
    <string name="stats_followers_days">%1$d days</string>
    <string name="stats_followers_a_month">A month</string>
    <string name="stats_followers_months">%1$d months</string>
    <string name="stats_followers_a_year">A year</string>
    <string name="stats_followers_years">%1$d years</string>

    <!-- stats: search terms -->
    <string name="stats_search_terms_unknown_search_terms">Unknown Search Terms</string>

    <!-- stats: Authors -->
    <string name="stats_unknown_author">Unknown Author</string>

    <!-- Stats: Single post details view -->
    <string name="stats_period">Period</string>
    <string name="stats_total">Total</string>
    <string name="stats_overall">Overall</string>
    <string name="stats_months_and_years">Months and Years</string>
    <string name="stats_average_per_day">Average per Day</string>
    <string name="stats_recent_weeks">Recent Weeks</string>

    <!-- Stats insights -->
    <string name="stats_insights">Insights</string>
    <string name="stats_insights_all_time">All-time posts, views, and visitors</string>
    <string name="stats_insights_today">Today\'s Stats</string>
    <string name="stats_insights_latest_post_no_title">(no title)</string>
    <string name="stats_insights_latest_post_summary">Latest Post Summary</string>
    <string name="stats_insights_latest_post_trend">It\'s been %1$s since %2$s was published. Here\'s how the post has performed so far…</string>
    <string name="stats_insights_popular">Most popular day and hour</string>
    <string name="stats_insights_most_popular_day">Most popular day</string>
    <string name="stats_insights_most_popular_hour">Most popular hour</string>
    <string name="stats_insights_most_popular_percent_views">%1$d%% of views</string>
    <string name="stats_insights_best_ever">Best Views Ever</string>

    <!-- invalid_url -->
    <string name="invalid_site_url_message">Check that the site URL entered is valid</string>
    <string name="invalid_url_message">Check that the URL entered is valid</string>

    <!-- post status -->
    <string name="publish_post">Publish</string>
    <string name="pending_review">Pending review</string>
    <string name="draft">Draft</string>
    <string name="post_private">Private</string>
    <string name="scheduled">Scheduled</string>
    <string name="trashed">Trashed</string>

    <!-- QuickPress -->
    <string name="quickpress_window_title">Select blog for QuickPress shortcut</string>
    <string name="quickpress_add_error">Shortcut name can\'t be empty</string>
    <string name="quickpress_add_alert_title">Set shortcut name</string>

    <!-- HTTP Authentication -->
    <string name="httpuser">HTTP username</string>
    <string name="httppassword">HTTP password</string>
    <string name="settings">Settings</string>
    <string name="http_credentials">HTTP credentials (optional)</string>
    <string name="http_authorization_required">Authorization required</string>

    <!-- post scheduling and password -->
    <string name="publish_date">Publish</string>
    <string name="post_format">Post format</string>
    <string name="schedule_verb">Schedule</string>

    <!-- post date selection -->
    <string name="select_date">Select date</string>
    <string name="select_time">Select time</string>

    <!-- notifications -->
    <string name="notifications">Notifications</string>
    <string name="note_reply_successful">Reply published</string>
    <string name="new_notifications">%d new notifications</string>
    <string name="more_notifications">and %d more.</string>
    <string name="reply_failed">Reply failed</string>
    <string name="notifications_empty_list">No notifications</string>
    <string name="notifications_empty_all">No notifications&#8230;yet.</string>
    <string name="notifications_empty_unread">You\'re all caught up!</string>
    <string name="notifications_empty_comments">No new comments&#8230;yet.</string>
    <string name="notifications_empty_followers">No new followers to report&#8230;yet.</string>
    <string name="notifications_empty_likes">No new likes to show&#8230;yet.</string>
    <string name="notifications_empty_action_all">Get active! Comment on posts from blogs you follow.</string>
    <string name="notifications_empty_action_unread">Reignite the conversation: write a new post.</string>
    <string name="notifications_empty_action_comments">Join a conversation: comment on posts from blogs you follow.</string>
    <string name="notifications_empty_action_followers_likes">Get noticed: comment on posts you\'ve read.</string>
    <string name="notifications_account_required">Sign in to WordPress.com for notifications</string>
    <string name="notifications_empty_view_reader">View Reader</string>
    <string name="older_two_days">Older than 2 days</string>
    <string name="older_last_week">Older than a week</string>
    <string name="older_month">Older than a month</string>
    <string name="error_notification_open">Could not open notification</string>
    <string name="ignore">Ignore</string>
    <string name="push_auth_expired">The request has expired. Sign in to WordPress.com to try again.</string>
    <string name="unread">Unread</string>
    <string name="follows">Follows</string>

    <!-- Notification Settings -->
    <string name="notification_settings">Notification Settings</string>
    <string name="notifications_sights_and_sounds">Sights and Sounds</string>
    <string name="your_sites">Your Sites</string>
    <string name="notifications_account_emails_summary">We\'ll always send important emails regarding your account, but you can get some helpful extras, too.</string>
    <string name="notifications_account_emails">Email from WordPress.com</string>
    <string name="notifications_wpcom_updates">WordPress.com Updates</string>
    <string name="notifications_other">Other</string>
    <string name="notifications_comments_other_blogs">Comments on other sites</string>
    <string name="notifications_tab">Notifications tab</string>
    <string name="email">Email</string>
    <string name="email_address">Email address</string>
    <string name="app_notifications">App notifications</string>
    <string name="comment_likes">Comment likes</string>
    <string name="replies_to_your_comments">Replies to your comments</string>
    <string name="error_loading_notifications">Couldn\'t load notification settings</string>
    <string name="notification_types">Notification Types</string>
    <string name="notifications_disabled">App notifications have been disabled. Tap here to enable them in Settings.</string>
    <string name="notifications_tab_summary">Settings for notifications that appear in the Notifications tab.</string>
    <string name="notifications_email_summary">Settings for notifications that are sent to the email tied to your account.</string>
    <string name="notifications_push_summary">Settings for notifications that appear on your device.</string>
    <string name="search_sites">Search sites</string>
    <string name="notifications_no_search_results">No sites matched \'%s\'</string>

    <string name="comments_on_my_site">Comments on my site</string>
    <string name="likes_on_my_comments">Likes on my comments</string>
    <string name="likes_on_my_posts">Likes on my posts</string>
    <string name="site_follows">Site follows</string>
    <string name="site_achievements">Site achievements</string>
    <string name="username_mentions">Username mentions</string>
    <string-array name="notifications_blog_settings" translatable="false">
        <item>@string/comments_on_my_site</item>
        <item>@string/likes_on_my_comments</item>
        <item>@string/likes_on_my_posts</item>
        <item>@string/site_follows</item>
        <item>@string/site_achievements</item>
        <item>@string/username_mentions</item>
    </string-array>

    <string name="replies_to_my_comments">Replies to my comments</string>
    <string-array name="notifications_other_settings" translatable="false">
        <item>@string/replies_to_my_comments</item>
        <item>@string/likes_on_my_comments</item>
    </string-array>

    <string name="notif_suggestions">Suggestions</string>
    <string name="notif_research">Research</string>
    <string name="notif_community">Community</string>
    <string-array name="notifications_wpcom_settings" translatable="false">
        <item>@string/notif_suggestions</item>
        <item>@string/notif_research</item>
        <item>@string/notif_community</item>
    </string-array>

    <string name="notif_tips">Tips for getting the most out of WordPress.com.</string>
    <string name="notif_surveys">Opportunities to participate in WordPress.com research &amp; surveys.</string>
    <string name="notif_events">Information on WordPress.com courses and events (online &amp; in-person).</string>
    <string-array name="notifications_wpcom_settings_summaries" translatable="false">
        <item>@string/notif_tips</item>
        <item>@string/notif_surveys</item>
        <item>@string/notif_events</item>
    </string-array>

    <!-- reader -->
    <string name="reader">Reader</string>

    <!-- editor -->
    <string name="editor_post_title_placeholder">Post Title</string>
    <string name="editor_page_title_placeholder">Page Title</string>
    <string name="editor_content_placeholder">Share your story here…</string>
    <string name="visual_editor_enabled">Visual Editor enabled</string>
    <string name="new_editor_promo_button_label">Great, thanks!</string>
    <string name="new_editor_promo_title">Brand new editor</string>
    <string name="new_editor_promo_desc">The WordPress app for Android now includes a beautiful new visual
    editor. Try it out by creating a new post.</string>

    <!-- editor post settings -->
    <string name="editor_post_settings_featured_image">Featured Image</string>
    <string name="editor_post_settings_set_featured_image">Set Featured Image</string>


    <!-- Post Formats -->
    <string name="post_format_aside">Aside</string>
    <string name="post_format_audio">Audio</string>
    <string name="post_format_chat">Chat</string>
    <string name="post_format_gallery">Gallery</string>
    <string name="post_format_image">Image</string>
    <string name="post_format_link">Link</string>
    <string name="post_format_quote">Quote</string>
    <string name="post_format_standard">Standard</string>
    <string name="post_format_status">Status</string>
    <string name="post_format_video">Video</string>
    <string-array name="post_formats_array" translatable="false">
        <item>@string/post_format_aside</item>
        <item>@string/post_format_audio</item>
        <item>@string/post_format_chat</item>
        <item>@string/post_format_gallery</item>
        <item>@string/post_format_image</item>
        <item>@string/post_format_link</item>
        <item>@string/post_format_quote</item>
        <item>@string/post_format_standard</item>
        <item>@string/post_format_status</item>
        <item>@string/post_format_video</item>
    </string-array>

    <!-- Menu Buttons -->
    <string name="new_post">New post</string>
    <string name="new_media">New media</string>
    <string name="edit_media">Edit media</string>
    <string name="view_site">View site</string>

    <!-- Image Alignment -->
    <string name="image_alignment">Alignment</string>

    <string name="align_none">None</string>
    <string name="align_left">Left</string>
    <string name="align_center">Center</string>
    <string name="align_right">Right</string>
    <string-array name="alignment_array" translatable="false">
        <item>@string/align_none</item>
        <item>@string/align_left</item>
        <item>@string/align_center</item>
        <item>@string/align_right</item>
    </string-array>

    <!-- About View -->
    <string name="app_title">WordPress for Android</string>
    <string name="publisher">Publisher:</string>
    <string name="automattic_inc" translatable="false">Automattic, Inc</string>
    <string name="automattic_url" translatable="false">automattic.com</string>
    <string name="version">Version</string>
    <string name="tos">Terms of Service</string>
    <string name="privacy_policy">Privacy policy</string>

    <!-- Remote Post Changes -->
    <string name="local_changes">Local changes</string>

    <!-- message on post preview explaining what local changes and local drafts are -->
    <string name="local_changes_explainer">This post has local changes which haven\'t been published</string>
    <string name="local_draft_explainer">This post is a local draft which hasn\'t been published</string>

    <string name="ok">OK</string>
    <string name="image_settings">Image settings</string>
    <string name="add_account_blog_url">Blog address</string>
    <string name="wordpress_blog">WordPress blog</string>
    <string name="blogusername">blogusername</string>
    <string name="dot_wordpress_dot_com_url" translatable="false">.wordpress.com</string>
    <string name="wordpress_dot_com" translatable="false">wordpress.com</string>

    <!-- Error Messages -->
    <string name="error_delete_post">An error occurred while deleting the %s</string>
    <!-- The following messages can\'t be factorized due to i18n -->
    <string name="error_refresh_posts">Posts couldn\'t be refreshed at this time</string>
    <string name="error_refresh_pages">Pages couldn\'t be refreshed at this time</string>
    <string name="error_refresh_notifications">Notifications couldn\'t be refreshed at this time</string>
    <string name="error_refresh_comments">Comments couldn\'t be refreshed at this time</string>
    <string name="error_refresh_comments_showing_older">Comments couldn\'t be refreshed at this time - showing older comments</string>
    <string name="error_refresh_stats">Stats couldn\'t be refreshed at this time</string>
    <string name="error_refresh_media">Something went wrong while refreshing the media library. Try again later.</string>

    <string name="error_refresh_unauthorized_comments">You don\'t have permission to view or edit comments</string>
    <string name="error_refresh_unauthorized_pages">You don\'t have permission to view or edit pages</string>
    <string name="error_refresh_unauthorized_posts">You don\'t have permission to view or edit posts</string>
    <string name="error_fetch_my_profile">Couldn\'t retrieve your profile</string>
    <string name="error_fetch_account_settings">Couldn\'t retrieve your account settings</string>
    <string name="error_post_my_profile">Couldn\'t save your profile</string>
    <string name="error_post_account_settings">Couldn\'t save your account settings</string>
    <string name="error_generic">An error occurred</string>
    <string name="error_moderate_comment">An error occurred while moderating</string>
    <string name="error_edit_comment">An error occurred while editing the comment</string>
    <string name="error_publish_empty_post">Can\'t publish an empty post</string>
    <string name="error_publish_no_network">Can\'t publish while there is no connection. Saved as draft.</string>
    <string name="error_upload">An error occurred while uploading the %s</string>
    <string name="error_media_upload">An error occurred while uploading media</string>
    <string name="error_media_upload_connection">A connection error occurred while uploading media</string>
    <string name="error_blog_hidden">This blog is hidden and couldn\'t be loaded. Enable it again in settings and try again.</string>
    <string name="fatal_db_error">An error occurred while creating the app database. Try reinstalling the app.</string>
    <string name="error_copy_to_clipboard">An error occurred while copying text to clipboard</string>
    <string name="error_fetch_remote_site_settings">Couldn\'t retrieve site info</string>
    <string name="error_post_remote_site_settings">Couldn\'t save site info</string>
    <string name="error_open_list_from_notification">This post or page was published on another site</string>

    <!-- Image Descriptions for Accessibility -->
    <string name="content_description_add_media">Add media</string>
    <string name="error_load_comment">Couldn\'t load the comment</string>
    <string name="error_downloading_image">Error downloading image</string>
    <string name="cd_related_post_preview_image">Related post preview image</string>

    <!-- Passcode lock -->
    <string name="passcode_manage">Manage PIN lock</string>
    <string name="passcode_enter_passcode">Enter your PIN</string>
    <string name="passcode_enter_old_passcode">Enter your old PIN</string>
    <string name="passcode_re_enter_passcode">Re-enter your PIN</string>
    <string name="passcode_change_passcode">Change PIN</string>
    <string name="passcode_set">PIN set</string>
    <string name="passcode_wrong_passcode">Wrong PIN</string>
    <string name="passcode_preference_title">PIN lock</string>
    <string name="passcode_turn_off">Turn PIN lock off</string>
    <string name="passcode_turn_on">Turn PIN lock on</string>
    <string name="passcodelock_prompt_message">Enter your PIN</string>
    <string name="passcodelock_hint"></string>
    <string name="jetpack_message">The Jetpack plugin is required for stats. Do you want to install Jetpack?</string>
    <string name="jetpack_message_not_admin">The Jetpack plugin is required for stats. Contact the site administrator.</string>
    <string name="jetpack_not_found">Jetpack plugin not found</string>

    <!--
      reader strings
    -->
    <!-- timespan shown for posts/comments published within the past 60 seconds -->
    <string name="reader_timespan_now">now</string>

    <!-- title shown for untitled posts and blogs -->
    <string name="reader_untitled_post">(Untitled)</string>

    <!-- activity titles -->
    <string name="reader_title_applog">Application log</string>
    <string name="reader_title_blog_preview">Reader Blog</string>
    <string name="reader_title_tag_preview">Reader Tag</string>
    <string name="reader_title_post_detail">Reader Post</string>
    <string name="reader_title_subs">Tags &amp; Blogs</string>
    <string name="reader_title_photo_viewer">%1$d of %2$d</string>
    <string name="reader_title_comments" translatable="false">@string/comments</string>

    <!-- view pager titles -->
    <string name="reader_page_followed_tags">Followed tags</string>
    <string name="reader_page_followed_blogs">Followed sites</string>
    <string name="reader_page_recommended_blogs">Sites you may like</string>

    <!-- share dialog title when sharing a reader url -->
    <string name="reader_share_link">Share link</string>

    <!-- subject line when sharing a reader url -->
    <string name="reader_share_subject">Shared from %s</string>

    <!-- menu text -->
    <string name="reader_menu_tags">Edit tags and blogs</string>
    <string name="reader_menu_block_blog">Block this blog</string>

    <!-- button text -->
    <string name="reader_btn_share">Share</string>
    <string name="reader_btn_follow">Follow</string>
    <string name="reader_btn_unfollow">Following</string>

    <!-- EditText hints -->
    <string name="reader_hint_comment_on_post">Reply to post…</string>
    <string name="reader_hint_comment_on_comment">Reply to comment…</string>
    <string name="reader_hint_add_tag_or_url">Enter a URL or tag to follow</string>

    <!-- TextView labels -->
    <string name="reader_label_new_posts">New posts</string>
    <string name="reader_label_new_posts_subtitle">Tap to show them</string>
    <string name="reader_label_added_tag">Added %s</string>
    <string name="reader_label_removed_tag">Removed %s</string>
    <string name="reader_label_reply">Reply</string>
    <string name="reader_label_followed_blog">Blog followed</string>
    <string name="reader_label_tag_preview">Posts tagged %s</string>
    <string name="reader_label_comments_on">Comments on</string>
    <string name="reader_label_comments_closed">Comments are closed</string>
    <string name="reader_label_comment_count_single">One comment</string>
    <string name="reader_label_comment_count_multi">%,d comments</string>
    <string name="reader_label_view_original">View original article</string>
    <string name="reader_label_word_count">%,d words</string>
    <string name="reader_label_reading_time_in_minutes">%,d min</string>
    <string name="reader_label_follow_count">%,d followers</string>
    <string name="reader_label_submit_comment">SEND</string>
    <string name="reader_label_gap_marker">Load more posts</string>

    <!-- like counts -->
    <string name="reader_label_like">Like</string>
    <string name="reader_likes_one">One person likes this</string>
    <string name="reader_likes_multi">%,d people like this</string>
    <string name="reader_likes_only_you">You like this</string>
    <string name="reader_likes_you_and_one">You and one other like this</string>
    <string name="reader_likes_you_and_multi">You and %,d others like this</string>

    <string name="reader_short_like_count_none">Like</string>
    <string name="reader_short_like_count_one">1 Like</string>
    <string name="reader_short_like_count_multi">%s Likes</string>

    <string name="reader_short_comment_count_one">1 Comment</string>
    <string name="reader_short_comment_count_multi">%s Comments</string>

    <!-- toast messages -->
    <string name="reader_toast_err_comment_failed">Couldn\'t post your comment</string>
    <string name="reader_toast_err_tag_exists">You already follow this tag</string>
    <string name="reader_toast_err_tag_invalid">That isn\'t a valid tag</string>
    <string name="reader_toast_err_add_tag">Unable to add this tag</string>
    <string name="reader_toast_err_remove_tag">Unable to remove this tag</string>
    <string name="reader_toast_err_share_intent">Unable to share</string>
    <string name="reader_toast_err_view_image">Unable to view image</string>
    <string name="reader_toast_err_url_intent">Unable to open %s</string>
    <string name="reader_toast_err_get_comment">Unable to retrieve this comment</string>
    <string name="reader_toast_err_get_blog_info">Unable to show this blog</string>
    <string name="reader_toast_err_already_follow_blog">You already follow this blog</string>
    <string name="reader_toast_err_follow_blog">Unable to follow this blog</string>
    <string name="reader_toast_err_follow_blog_not_found">This blog could not be found</string>
    <string name="reader_toast_err_follow_blog_not_authorized">You are not authorized to access this blog</string>
    <string name="reader_toast_err_unfollow_blog">Unable to unfollow this blog</string>
    <string name="reader_toast_blog_blocked">Posts from this blog will no longer be shown</string>
    <string name="reader_toast_err_block_blog">Unable to block this blog</string>
    <string name="reader_toast_err_generic">Unable to perform this action</string>
    <string name="editor_toast_invalid_path">Invalid file path</string>
    <string name="editor_toast_changes_saved">Changes saved</string>
    <string name="editor_toast_uploading_please_wait">You are currently uploading media. Please wait until this completes.</string>
    <string name="editor_toast_failed_uploads">Some media uploads have failed. You can\'t save or publish
        your post in this state. Would you like to remove all failed media?</string>
    <string name="editor_remove_failed_uploads">Remove failed uploads</string>

    <!-- failure messages when retrieving a single reader post -->
    <string name="reader_err_get_post_generic">Unable to retrieve this post</string>
    <string name="reader_err_get_post_not_authorized">You\'re not authorized to view this post</string>
    <string name="reader_err_get_post_not_found">This post no longer exists</string>

    <!-- empty list/grid text -->
    <string name="reader_empty_posts_no_connection" translatable="false">@string/no_network_title</string>
    <string name="reader_empty_posts_request_failed">Unable to retrieve posts</string>
    <string name="reader_empty_posts_in_tag">No posts with this tag</string>
    <string name="reader_empty_posts_in_tag_updating">Fetching posts…</string>
    <string name="reader_empty_followed_tags">You don\'t follow any tags</string>
    <string name="reader_empty_recommended_blogs">No recommended blogs</string>
    <string name="reader_empty_followed_blogs_title">You\'re not following any sites yet</string>
    <string name="reader_empty_followed_blogs_description">But don\'t worry, just tap the icon at the top right to start exploring!</string>
    <string name="reader_empty_followed_blogs_no_recent_posts_title">No recent posts</string>
    <string name="reader_empty_followed_blogs_no_recent_posts_description">The sites you follow haven\'t posted anything recently</string>
    <string name="reader_empty_posts_liked">You haven\'t liked any posts</string>
    <string name="reader_empty_comments">No comments yet</string>
    <string name="reader_empty_posts_in_blog">This blog is empty</string>

    <!-- attribution line for Discover posts, ex: "Originally posted by [AuthorName] on [BlogName] -->
    <string name="reader_discover_attribution_author_and_blog">Originally posted by %1$s on %2$s</string>
    <string name="reader_discover_attribution_author">Originally posted by %s</string>
    <string name="reader_discover_attribution_blog">Originally posted on %s</string>
    <string name="reader_discover_visit_blog">Visit %s</string>

    <!-- connection bar which appears on main activity when there's no connection -->
    <string name="connectionbar_no_connection">No connection</string>

    <!-- NUX strings -->
    <string name="create_account_wpcom">Create an account on WordPress.com</string>
    <string name="create_new_blog_wpcom">Create WordPress.com blog</string>
    <string name="new_blog_wpcom_created">WordPress.com blog created!</string>
    <string name="validating_user_data">Validating user data</string>
    <string name="validating_site_data">Validating site data</string>
    <string name="creating_your_account">Creating your account</string>
    <string name="creating_your_site">Creating your site</string>
    <string name="required_field">Required field</string>
    <string name="invalid_email_message">Your email address isn\'t valid</string>
    <string name="invalid_password_message">Password must contain at least 4 characters</string>
    <string name="invalid_username_too_short">Username must be longer than 4 characters</string>
    <string name="invalid_username_too_long">Username must be shorter than 61 characters</string>
    <string name="invalid_username_no_spaces">Username can\'t contain spaces</string>
    <string name="email_hint">Email address</string>
    <string name="agree_terms_of_service">By creating an account you agree to the fascinating %1$sTerms of Service%2$s</string>
    <string name="username_email">Email or username</string>
    <string name="site_address">Your self-hosted address (URL)</string>
    <string name="connecting_wpcom">Connecting to WordPress.com</string>
    <string name="username_only_lowercase_letters_and_numbers">Username can only contain lowercase letters (a-z) and numbers</string>
    <string name="username_required">Enter a username</string>
    <string name="username_not_allowed">Username not allowed</string>
    <string name="email_cant_be_used_to_signup">You can\'t use that email address to signup. We are having problems with them blocking some of our email. Use another email provider.</string>
    <string name="username_must_be_at_least_four_characters">Username must be at least 4 characters</string>
    <string name="username_contains_invalid_characters">Username may not contain the character “_”</string>
    <string name="username_must_include_letters">Username must have a least 1 letter (a-z)</string>
    <string name="email_invalid">Enter a valid email address</string>
    <string name="email_not_allowed">That email address isn\'t allowed</string>
    <string name="username_exists">That username already exists</string>
    <string name="email_exists">That email address is already being used</string>
    <string name="username_reserved_but_may_be_available">That username is currently reserved but may be available in a couple of days</string>
    <string name="email_reserved">That email address has already been used. Check your inbox for an activation email. If you don\'t activate you can try again in a few days.</string>
    <string name="blog_name_required">Enter a site address</string>
    <string name="blog_name_not_allowed">That site address isn\'t allowed</string>
    <string name="blog_name_no_spaced_allowed">Site address can\'t contain spaces</string>
    <string name="blog_name_must_be_at_least_four_characters">Site address must be at least 4 characters</string>
    <string name="blog_name_must_be_less_than_sixty_four_characters">The site address must be shorter than 64 characters</string>
    <string name="blog_name_contains_invalid_characters">Site address may not contain the character “_”</string>
    <string name="blog_name_cant_be_used">You may not use that site address</string>
    <string name="blog_name_only_lowercase_letters_and_numbers">Site address can only contain lowercase letters (a-z) and numbers</string>
    <string name="blog_name_must_include_letters">Site address must have at least 1 letter (a-z)</string>
    <string name="blog_name_exists">That site already exists</string>
    <string name="blog_name_reserved">That site is reserved</string>
    <string name="blog_name_reserved_but_may_be_available">That site is currently reserved but may be available in a couple days</string>
    <string name="password_invalid">You need a more secure password. Make sure to use 7 or more characters, mix uppercase and lowercase letters, numbers or special characters.</string>
    <string name="blog_name_invalid">Invalid site address</string>
    <string name="blog_title_invalid">Invalid site title</string>
    <string name="username_invalid">Invalid username</string>
    <string name="limit_reached">Limit reached. You can try again in 1 minute. Trying again before that will only increase the time you have to wait before the ban is lifted. If you think this is in error, contact support.</string>
    <string name="username_or_password_incorrect">The username or password you entered is incorrect</string>
    <string name="nux_tap_continue">Continue</string>
    <string name="nux_cannot_log_in">We can\'t log you in</string>
    <string name="nux_tutorial_get_started_title">Get started!</string>
    <string name="nux_welcome_create_account">Create account</string>
    <string name="nux_add_selfhosted_blog">Add self-hosted site</string>
    <string name="nux_oops_not_selfhosted_blog">Sign in to WordPress.com</string>
    <string name="ssl_certificate_details">Details</string>
    <string name="ssl_certificate_error">Invalid SSL certificate</string>
    <string name="ssl_certificate_ask_trust">If you usually connect to this site without problems, this error could mean that someone is trying to impersonate the site, and you shouldn\'t continue. Would you like to trust the certificate anyway?</string>
    <string name="ptr_tip_message">Tip: Pull down to refresh</string>
    <string name="verification_code">Verification code</string>
    <string name="invalid_verification_code">Invalid verification code</string>
    <string name="verify">Verify</string>
    <string name="two_step_footer_label">Enter the code from your authenticator app.</string>
    <string name="two_step_footer_button">Send code via text message</string>
    <string name="two_step_sms_sent">Check your text messages for the verification code.</string>
    <string name="sign_in_jetpack">Sign in to your WordPress.com account to connect to Jetpack.</string>
    <string name="auth_required">Sign in again to continue.</string>

    <!-- Help view -->
    <string name="help">Help</string>
    <string name="forgot_password">Lost your password?</string>
    <string name="nux_help_description">Visit the help center to get answers to common questions or visit the forums to ask new ones</string>
    <string name="forums">Forums</string>
    <string name="contact_us">Contact us</string>
    <string name="help_center">Help center</string>
    <string name="browse_our_faq_button">Browse our FAQ</string>
    <string name="faq_button">FAQ</string>

    <!--My Site-->
    <string name="my_site_header_admin">Admin</string>
    <string name="my_site_header_configuration">Configuration</string>
    <string name="my_site_header_look_and_feel">Look and Feel</string>
    <string name="my_site_header_publish">Publish</string>
    <string name="my_site_btn_blog_posts">Blog Posts</string>
    <string name="my_site_btn_site_settings">Settings</string>
    <string name="my_site_btn_comments" translatable="false">@string/comments</string>
    <string name="my_site_btn_switch_site">Switch Site</string>
    <string name="my_site_btn_view_admin">View Admin</string>
    <string name="my_site_btn_view_site">View Site</string>
    <string name="my_site_no_sites_view_drake">Illustration</string>
    <string name="my_site_no_sites_view_title">You don\'t have any WordPress sites yet.</string>
    <string name="my_site_no_sites_view_subtitle">Would you like to add one?</string>

    <!-- site picker -->
    <string name="site_picker_title">Choose site</string>
    <string name="site_picker_edit_visibility">Show/hide sites</string>
    <string name="site_picker_add_site">Add site</string>
    <string name="site_picker_add_self_hosted">Add self-hosted site</string>
    <string name="site_picker_create_dotcom">Create WordPress.com site</string>
    <string name="site_picker_cant_hide_current_site">\"%s\" wasn\'t hidden because it\'s the current site</string>

    <!-- Application logs view -->
    <string name="logs_copied_to_clipboard">Application logs have been copied to the clipboard</string>

    <!-- Helpshift overridden strings -->
    <string name="hs__conversation_detail_error">Describe the problem you\'re seeing</string>
    <string name="hs__new_conversation_header">Support chat</string>
    <string name="hs__conversation_header">Support chat</string>
    <string name="hs__username_blank_error">Enter a valid name</string>
    <string name="hs__invalid_email_error">Enter a valid email address</string>

    <!--Me-->
    <string name="me_btn_account_settings">Account Settings</string>
    <string name="me_btn_app_settings">App Settings</string>
    <string name="me_btn_support">Help &amp; Support</string>
    <string name="me_btn_login_logout">Login/Logout</string>
    <string name="me_connect_to_wordpress_com">Connect to WordPress.com</string>
    <string name="me_disconnect_from_wordpress_com">Disconnect from WordPress.com</string>

    <!--TabBar Accessibility Labels-->
    <string name="tabbar_accessibility_label_my_site">My Site</string>
    <string name="tabbar_accessibility_label_me">Me</string>
    <string name="site_privacy_private_desc">I would like my site to be private, visible only to users I choose</string>
    <string name="site_privacy_hidden_desc">Discourage search engines from indexing this site</string>
    <string name="site_privacy_public_desc">Allow search engines to index this site</string>

    <!-- Static URLs -->
    <string name="privacy_settings_url" translatable="false">https://en.support.wordpress.com/privacy-settings</string>
    <string name="language_settings_url" translatable="false">https://en.support.wordpress.com/language-settings</string>

    <string name="date_range_start_date">Start Date</string>
    <string name="date_range_end_date">End Date</string>

    <!-- Special characters -->
    <string name="bullet" translatable="false">\u2022</string>
    <string name="previous_button" translatable="false">&lt;</string>
    <string name="next_button" translatable="false">&gt;</string>
    <string name="vertical_line" translatable="false">\u007C</string>

    <!-- Noticons -->
    <string name="noticon_clock" translatable="false">\uf303</string>
    <string name="noticon_note" translatable="false">\uf814</string>

    <!--Theme Browser-->
    <string name="current_theme">Current Theme</string>
    <string name="customize">Customize</string>
    <string name="details">Details</string>
    <string name="support">Support</string>
    <string name="active">Active</string>

    <string name="theme_free">Free</string>
    <string name="theme_all">All</string>
    <string name="theme_premium">Premium</string>
    <string-array name="themes_filter_array" translatable="false">
        <item>@string/theme_free</item>
        <item>@string/theme_all</item>
        <item>@string/theme_premium</item>
    </string-array>

    <string name="title_activity_theme_support">Themes</string>
    <string name="theme_activate">Activate</string>
    <string name="theme_try_and_customize">Try &amp; Customize</string>
    <string name="theme_view">View</string>
    <string name="theme_details">Details</string>
    <string name="theme_support">Support</string>
    <string name="theme_done">DONE</string>
    <string name="theme_manage_site">MANAGE SITE</string>
    <string name="theme_prompt">Thanks for choosing %1$s</string>
    <string name="theme_by_author_prompt_append"> by %1$s</string>
    <string name="theme_activation_error">Something went wrong. Could not activate theme</string>
    <string name="selected_theme">Selected Theme</string>
    <string name="could_not_load_theme">Could not load theme</string>

    <!--My profile-->
    <string name="my_profile">My Profile</string>
    <string name="first_name">First name</string>
    <string name="last_name">Last name</string>
    <string name="public_display_name">Public display name</string>
    <string name="public_display_name_hint">Display name will default to your username if it is not set</string>
    <string name="about_me">About me</string>
    <string name="about_me_hint">A few words about you…</string>
    <string name="start_over">Start Over</string>
    <string name="site_settings_start_over_hint">Start your site over</string>
    <string name="let_us_help">Let Us Help</string>
    <string name="start_over_text">If you want a site but don\'t want any of the posts and pages you have now, our support team can delete your posts, pages, media and comments for you.\n\nThis will keep your site and URL active, but give you a fresh start on your content creation. Just contact us to have your current content cleared out.</string>
    <string name="contact_support">Contact support</string>
    <string name="confirm_delete_site">Confirm Delete Site</string>
    <string name="confirm_delete_site_prompt">Please type in %1$s in the field below to confirm. Your site will then be gone forever.</string>
    <string name="site_settings_export_content_title">Export content</string>
    <string name="error_deleting_site">Error deleting site</string>
    <string name="error_deleting_site_summary">There was an error in deleting your site. Please contact support for more assistance</string>
    <string name="primary_domain">Primary Domain</string>
    <string name="domain_removal">Domain Removal</string>
    <string name="domain_removal_summary">Be careful! Deleting your site will also remove your domain(s) listed below.</string>
    <string name="domain_removal_hint">The domains that will not work once you remove your site</string>
    <string name="keep_your_content">Keep Your Content</string>
    <string name="export_site_summary">If you are sure, please be sure to take the time and export your content now. It can not be recovered in the future.</string>
    <string name="export_site_hint">Export your site to an XML file</string>
    <string name="are_you_sure">Are You Sure?</string>
    <string name="delete_site_summary">This action can not be undone. Deleting your site will remove all content, contributors, and domains from the site.</string>
    <string name="delete_site_hint">Delete your site</string>
    <string name="delete_site_progress">Deleting site…</string>
    <string name="purchases_request_error">Something went wrong. Could not request purchases.</string>
    <string name="premium_upgrades_title">Premium Upgrades</string>
    <string name="premium_upgrades_message">You have active premium upgrades on your site. Please cancel your upgrades prior to deleting your site.</string>
    <string name="show_purchases">Show purchases</string>
    <string name="checking_purchases">Checking purchases</string>

    <!--Account Settings-->
    <string name="account_settings">@string/me_btn_account_settings</string>
    <string name="pending_email_change_snackbar">Click the verification link in the email sent to %1$s to confirm your new address</string>
    <string name="primary_site">Primary site</string>
    <string name="web_address">Web Address</string>
<<<<<<< HEAD
    <string name="title_activity_new_sign_in">WordPress</string>
    <string name="action_settings">Settings</string>
=======
    <string name="web_address_dialog_hint">Shown publicly when you comment.</string>
>>>>>>> efda4c90
    <string name="exporting_content_progress">Exporting content…</string>
    <string name="export_email_sent">Export email sent!</string>
    <string name="export_your_content">Export your content</string>
    <string name="export_your_content_message">Your posts, pages, and settings will be emailed to you at %s.</string>

    <!-- TODO: Remove or change this placeholder text -->
    <string name="hello_blank_fragment">Hello blank fragment</string>

    <!-- Plans -->
    <string name="plan">Plan</string>
    <string name="plans">Plans</string>
    <string name="plans_loading_error">Unable to load plans</string>
    <string name="plan_purchase_now">Purchase Now</string>
    <string name="enter_your_password_instead">Enter your password instead</string>

    <!-- Plans business post-purchase -->
    <string name="plans_post_purchase_title_intro">It\'s all yours, way to go!</string>
    <string name="plans_post_purchase_text_intro">Your site is doing somersaults in excitement! Now explore your site\'s new features and choose where you\'d like to begin.</string>
    <string name="plans_post_purchase_title_customize">Customize Fonts &amp; Colors</string>
    <string name="plans_post_purchase_text_customize">You now have access to custom fonts, custom colors, and custom CSS editing capabilities.</string>
    <string name="plans_post_purchase_button_customize">Customize my Site</string>
    <string name="plans_post_purchase_title_video">Bring posts to life with video</string>
    <string name="plans_post_purchase_text_video">You can upload and host videos on your site with VideoPress and your expanded media storage.</string>
    <string name="plans_post_purchase_button_video">Start new post</string>
    <string name="plans_post_purchase_title_themes">Find a perfect, Premium theme</string>
    <string name="plans_post_purchase_text_themes">You now have unlimited access to Premium themes. Preview any theme on your site to get started.</string>
    <string name="plans_post_purchase_button_themes">Browse Themes</string>
</resources><|MERGE_RESOLUTION|>--- conflicted
+++ resolved
@@ -1390,12 +1390,7 @@
     <string name="pending_email_change_snackbar">Click the verification link in the email sent to %1$s to confirm your new address</string>
     <string name="primary_site">Primary site</string>
     <string name="web_address">Web Address</string>
-<<<<<<< HEAD
-    <string name="title_activity_new_sign_in">WordPress</string>
-    <string name="action_settings">Settings</string>
-=======
     <string name="web_address_dialog_hint">Shown publicly when you comment.</string>
->>>>>>> efda4c90
     <string name="exporting_content_progress">Exporting content…</string>
     <string name="export_email_sent">Export email sent!</string>
     <string name="export_your_content">Export your content</string>
