<?xml version="1.0" encoding="utf-8"?>
<resources>

    <string name="app_name" translatable="false">WordPress</string>

    <!-- account setup -->
    <string name="xmlrpc_error">Couldn\'t connect. Enter the full path to xmlrpc.php on your site and try again.</string>
    <string name="xmlrpc_missing_method_error">Couldn\'t connect. Required XML-RPC methods are missing on the server.</string>
    <string name="xmlrpc_malformed_response_error">Couldn\'t connect. The WordPress installation responded with an invalid XML-RPC document.</string>
    <string name="site_timeout_error">Couldn\'t connect to the WordPress site due to Timeout error.</string>
    <string name="no_network_title">No network available</string>
    <string name="no_network_message">There is no network available</string>
    <string name="sign_out_wpcom_confirm">Disconnecting your account will remove all of @%s’s WordPress.com data from this device, including local drafts and local changes.</string>
    <string name="account_two_step_auth_enabled">This account has two step authentication enabled. Visit your security settings on WordPress.com and generate an application-specific password.</string>

    <!-- form labels -->
    <string name="select_categories">Select categories</string>
    <string name="tags_separate_with_commas">Tags (separate tags with commas)</string>
    <string name="post_content">Content (tap to add text and media)</string>
    <string name="max_thumbnail_px_width">Default Image Width</string>
    <string name="password">Password</string>
    <string name="blogs">Blogs</string>
    <string name="account_details">Account details</string>
    <string name="status">Status</string>

    <!-- comment form labels -->
    <string name="anonymous">Anonymous</string>

    <!-- general strings -->
    <string name="device">Device</string>
    <string name="post">Post</string>
    <string name="page">Page</string>
    <string name="posts">Posts</string>
    <string name="media">Media</string>
    <string name="video">Video</string>
    <string name="themes">Themes</string>
    <string name="pages">Pages</string>
    <string name="about_the_app">About the app</string>
    <string name="username">Username</string>
    <string name="cancel">Cancel</string>
    <string name="save">Save</string>
    <string name="add">Add</string>
    <string name="remove">Remove</string>
    <string name="search">Search</string>
    <string name="show">Show</string>
    <string name="hide">Hide</string>
    <string name="select_all">Select all</string>
    <string name="deselect_all">Deselect all</string>
    <string name="notification_sound">Play notification sound</string>
    <string name="notification_vibrate">Vibrate</string>
    <string name="notification_blink">Blink notification light</string>
    <string name="sure_to_remove_account">Remove this site?</string>
    <string name="yes">Yes</string>
    <string name="no">No</string>
    <string name="error">Error</string>
    <string name="could_not_remove_account">Couldn\'t remove site</string>
    <string name="edit_post">Edit post</string>
    <string name="add_comment">Add comment</string>
    <string name="connection_error">Connection error</string>
    <string name="category_refresh_error">Category refresh error</string>
    <string name="incorrect_credentials">Incorrect username or password.</string>
    <string name="cancel_edit">Cancel edit</string>
    <string name="upload_full_size_image">Upload and link to full image</string>
    <string name="upload_scaled_image">Upload and link to scaled image</string>
    <string name="scaled_image_error">Enter a valid scaled width value</string>
    <string name="scaled_image">Scaled image width</string>
    <string name="immediately">Immediately</string>
    <string name="gallery_error">The media item couldn\'t be retrieved</string>
    <string name="refresh">Refresh</string>
    <string name="blog_not_found">An error occurred when accessing this blog</string>
    <string name="post_not_found">An error occurred when loading the post. Refresh your posts and try again.</string>
    <string name="sign_in">Sign in</string>
    <string name="signing_out">Signing out…</string>
    <string name="upload">Upload</string>
    <string name="learn_more">Learn more</string>
    <string name="posting_post">Posting \"%s\"</string>
    <string name="language">Language</string>
    <string name="interface_language">Interface Language</string>
    <string name="signout">Disconnect</string>
    <string name="undo">Undo</string>
    <string name="never">Never</string>
    <string name="unknown">Unknown</string>
    <string name="off">Off</string>
    <string name="could_not_load_page">Could not load page</string>

    <string name="button_skip">Skip</string>
    <string name="button_next">Next</string>
    <string name="button_done">Done</string>

    <!-- timestamps for posts / pages -->
    <string name="today">Today</string>
    <string name="yesterday">Yesterday</string>
    <string name="days_ago">%d days ago</string>

    <!-- MediaPicker -->
    <string name="add_to_post">Add to Post</string>
    <string name="media_picker_title">Select media</string>
    <string name="take_photo">Take a photo</string>
    <string name="take_video">Take a video</string>
    <string name="tab_title_device_images">Device Images</string>
    <string name="tab_title_device_videos">Device Videos</string>
    <string name="tab_title_site_images">Site Images</string>
    <string name="tab_title_site_videos">Site Videos</string>

    <!-- Media Gallery Action Bar -->
    <string name="media_add_popup_title">Add to media library</string>
    <string name="media_add_popup_capture_photo">Capture photo</string>
    <string name="media_add_popup_capture_video">Capture video</string>
    <string name="media_add_new_media_gallery">Create gallery</string>
    <string name="media_gallery_date_range" comment="Displaying media from 2014-01-13 to 2014-01-23">Displaying media from %1$s to %2$s</string>

    <!-- CAB -->
    <string name="cab_selected">%d selected</string>

    <!-- Media Gallery -->
    <string name="all">All</string>
    <string name="images">Images</string>
    <string name="unattached">Unattached</string>
    <string name="custom_date" comment="one of the media page filter (others are all, images, unattached, custom date), after selecting Custom Date, you can choose a date range to filter media files">Custom Date</string>
    <string name="media_gallery_settings_title">Gallery settings</string>
    <string name="media_gallery_image_order">Image order</string>
    <string name="media_gallery_image_order_random">Random</string>
    <string name="media_gallery_image_order_reverse">Reverse</string>
    <string name="media_gallery_num_columns">Number of columns</string>
    <string name="media_gallery_type">Type</string>
    <string name="media_gallery_type_thumbnail_grid">Thumbnail grid</string>
    <string name="media_gallery_type_squares">Squares</string>
    <string name="media_gallery_type_tiled">Tiled</string>
    <string name="media_gallery_type_circles">Circles</string>
    <string name="media_gallery_type_slideshow">Slideshow</string>
    <string name="media_gallery_edit">Edit gallery</string>
    <string name="pick_photo">Select photo</string>
    <string name="pick_video">Select video</string>
    <string name="capture_or_pick_photo">Capture or select photo</string>
    <string name="reader_toast_err_get_post">Unable to retrieve this post</string>
    <string name="media_error_no_permission">You don\'t have permission to view the media library</string>
    <string name="media_error_no_permission_upload">You don\'t have permission to upload media to the site</string>
    <string name="access_media_permission_required">Permissions required in order to access media</string>
    <string name="add_media_permission_required">Permissions required in order to add media</string>
    <string name="media_fetching">Fetching media…</string>
    <string name="loading_videos">Loading videos</string>
    <string name="loading_images">Loading images</string>
    <string name="loading_blog_images">Fetching images</string>
    <string name="loading_blog_videos">Fetching videos</string>
    <string name="no_media">No media</string>
    <string name="no_media_sources">Couldn\'t fetch media</string>
    <string name="error_loading_images">Error loading images</string>
    <string name="error_loading_videos">Error loading videos</string>
    <string name="error_loading_blog_images">Unable to fetch images</string>
    <string name="error_loading_blog_videos">Unable to fetch videos</string>
    <string name="no_device_images">No images</string>
    <string name="no_device_videos">No videos</string>
    <string name="no_blog_images">No images</string>
    <string name="no_blog_videos">No videos</string>
    <string name="upload_queued">Queued</string>
    <string name="media_file_type">File type: %s</string>
    <string name="media_file_name">File name: %s</string>
    <string name="media_uploaded_on">Uploaded on: %s</string>
    <string name="media_dimensions">Dimensions: %s</string>

    <!-- Upload Media -->
    <string name="image_added">Image added</string>

    <!-- Edit Media -->
    <string name="media_edit_title_text">Title</string>
    <string name="media_edit_caption_text">Caption</string>
    <string name="media_edit_description_text">Description</string>
    <string name="media_edit_title_hint">Enter a title here</string>
    <string name="media_edit_caption_hint">Enter a caption here</string>
    <string name="media_edit_description_hint">Enter a description here</string>
    <string name="media_edit_success">Updated</string>
    <string name="media_edit_failure">Failed to update</string>
    <string name="saving">Saving…</string>

    <!-- Delete Media -->
    <string name="confirm_delete_media">Delete selected item?</string>
    <string name="confirm_delete_multi_media">Delete selected items?</string>
    <string name="wait_until_upload_completes">Wait until upload completes</string>
    <string name="cannot_delete_multi_media_items">Some media can\'t be deleted at this time. Try again later.</string>
    <string name="media_empty_list">No media</string>
    <string name="media_empty_list_custom_date">No media in this time interval</string>
    <string name="delete">Delete</string>

    <!-- Media details -->
    <string name="media_details_label_date_added">Added</string>
    <string name="media_details_label_date_uploaded">Uploaded</string>
    <string name="media_details_label_file_name">File name</string>
    <string name="media_details_label_file_type">File type</string>
    <string name="media_details_copy_url">Copy URL</string>
    <string name="media_details_copy_url_toast">URL copied to clipboard</string>

    <!-- tab titles -->
    <string name="tab_comments" translatable="false">@string/comments</string>

    <!-- themes -->
    <string name="themes_live_preview">Live preview</string>
    <string name="themes_details_label">Details</string>
    <string name="themes_features_label">Features</string>
    <string name="themes_fetching">Fetching themes…</string>

    <string name="theme_activate_button">Activate</string>
    <string name="theme_activating_button">Activating</string>
    <string name="theme_fetch_failed">Failed to fetch themes</string>
    <string name="theme_set_failed">Failed to set theme</string>
    <string name="theme_set_success">Successfully set theme!</string>
    <string name="theme_auth_error_title">Failed to fetch themes</string>
    <string name="theme_auth_error_message">Ensure you have the privilege to set themes</string>
    <string name="theme_current_theme">Current theme</string>
    <string name="theme_premium_theme">Premium theme</string>
    <string name="theme_no_search_result_found">Sorry, no themes found.</string>
    <string name="theme_auth_error_authenticate">Failed to fetch themes: failed authenticate user</string>

    <!-- link view -->
    <string name="link_enter_url">URL</string>
    <string name="link_enter_url_text">Link text (optional)</string>
    <string name="create_a_link">Create a link</string>

    <!-- page view -->
    <string name="title">Title</string>
    <string name="pages_empty_list">No pages yet. Why not create one?</string>
    <string name="page_id">Page</string>
    <string name="page_settings">Page settings</string>

    <!-- posts tab -->
    <string name="untitled">Untitled</string>
    <string name="local_draft">Local draft</string>
    <string name="post_uploading">Uploading</string>
    <string name="posts_empty_list">No posts yet. Why not create one?</string>
    <string name="empty_list_default">This list is empty</string>

    <!-- buttons on post cards -->
    <string name="button_edit">Edit</string>
    <string name="button_publish">Publish</string>
    <string name="button_view">View</string>
    <string name="button_preview">Preview</string>
    <string name="button_stats">Stats</string>
    <string name="button_trash">Trash</string>
    <string name="button_delete" translatable="false">@string/delete</string>
    <string name="button_more" translatable="false">@string/more</string>
    <string name="button_back">Back</string>
    <string name="button_revert">Revert</string>

    <!-- dropdown filter above post cards -->
    <string name="filter_published_posts">Published</string>
    <string name="filter_draft_posts">Drafts</string>
    <string name="filter_scheduled_posts">Scheduled</string>
    <string name="filter_trashed_posts">Trashed</string>
    <string-array name="post_filters_array" translatable="false">
        <item>@string/filter_published_posts</item>
        <item>@string/filter_draft_posts</item>
        <item>@string/filter_scheduled_posts</item>
        <item>@string/filter_trashed_posts</item>
    </string-array>

    <!-- post view -->
    <string name="post_id">Post</string>
    <string name="upload_failed">Upload failed</string>
    <string name="post_published">Post published</string>
    <string name="page_published">Page published</string>
    <string name="post_updated">Post updated</string>
    <string name="page_updated">Page updated</string>
    <string name="post_password">Password (optional)</string>
    <string name="caption">Caption (optional)</string>
    <string name="horizontal_alignment">Horizontal alignment</string>
    <string name="width">Width</string>
    <string name="featured">Use as featured image</string>
    <string name="featured_in_post">Include image in post content</string>
    <string name="out_of_memory">Device out of memory</string>
    <string name="file_not_found">Couldn\'t find the media file for upload. Was it deleted or moved?</string>
    <string name="post_excerpt">Excerpt</string>
    <string name="download">Downloading media</string>
    <string name="post_settings">Post settings</string>
    <string name="delete_post">Delete post</string>
    <string name="delete_page">Delete page</string>
    <string name="share_url">Share URL</string>
    <string name="posts_fetching">Fetching posts…</string>
    <string name="pages_fetching">Fetching pages…</string>
    <string name="toast_err_post_uploading">Unable to open post while it\'s uploading</string>

    <!-- reload drop down -->
    <string name="loading">Loading…</string>

    <!-- comment view -->
    <string name="on">on</string>
    <string name="comment_status_approved">Approved</string>
    <string name="comment_status_unapproved">Pending</string>
    <string name="comment_status_spam">Spam</string>
    <string name="comment_status_trash">Trashed</string>
    <string name="comment_status_all">All</string>
    <string name="edit_comment">Edit comment</string>
    <string name="comments_empty_list">No comments</string>
    <string name="comments_empty_list_filtered_approved">No Approved comments</string>
    <string name="comments_empty_list_filtered_pending">No Pending comments</string>
    <string name="comments_empty_list_filtered_spam">No Spam comments</string>
    <string name="comments_empty_list_filtered_trashed">No Trashed comments</string>
    <string name="comment_reply_to_user">Reply to %s</string>
    <string name="comment_trashed">Comment trashed</string>
    <string name="comment_spammed">Comment marked as spam</string>
    <string name="comment_deleted_permanently">Comment deleted</string>
    <string name="comment">Comment</string>
    <string name="comments_fetching">Fetching comments…</string>

    <!-- comment menu and buttons on comment detail - keep these short! -->
    <string name="mnu_comment_approve">Approve</string>
    <string name="mnu_comment_unapprove">Unapprove</string>
    <string name="mnu_comment_spam">Spam</string>
    <string name="mnu_comment_unspam">Not spam</string>
    <string name="mnu_comment_trash">Trash</string>
    <string name="mnu_comment_untrash">Restore</string>
    <string name="mnu_comment_delete_permanently">Delete</string>
    <string name="mnu_comment_liked">Liked</string>

    <!-- comment dialogs - must be worded to work for moderation of single/multiple comments -->
    <string name="dlg_approving_comments">Approving</string>
    <string name="dlg_unapproving_comments">Unapproving</string>
    <string name="dlg_spamming_comments">Marking as spam</string>
    <string name="dlg_trashing_comments">Sending to trash</string>
    <string name="dlg_deleting_comments">Deleting comments</string>
    <string name="dlg_confirm_trash_comments">Send to trash?</string>
    <string name="trash_yes">Trash</string>
    <string name="trash_no">Don\'t trash</string>

    <!-- comment actions -->
    <string name="reply">Reply</string>
    <string name="trash">Trash</string>

    <!-- edit comment view -->
    <string name="author_name">Author name</string>
    <string name="author_email">Author email</string>
    <string name="author_url">Author URL</string>
    <string name="hint_comment_content">Comment</string>
    <string name="saving_changes">Saving changes</string>
    <string name="sure_to_cancel_edit_comment">Cancel editing this comment?</string>
    <string name="dlg_sure_to_delete_comment">Permanently delete this comment?</string>
    <string name="dlg_sure_to_delete_comments">Permanently delete these comments?</string>
    <string name="content_required">Comment is required</string>
    <string name="toast_comment_unedited">Comment hasn\'t changed</string>

    <!-- context menu -->
    <string name="remove_account">Remove site</string>
    <string name="blog_removed_successfully">Site removed successfully</string>

    <!-- draft actions -->
    <string name="delete_draft">Delete draft</string>
    <string name="delete_sure">Delete this draft</string>

    <!-- page actions -->
    <string name="preview_page">Preview page</string>
    <string name="deleting_page">Deleting page</string>
    <string name="page_deleted">Page deleted</string>
    <string name="delete_sure_page">Delete this page</string>
    <string name="page_trashed">Page sent to trash</string>

    <!-- post actions -->
    <string name="preview_post">Preview post</string>
    <string name="deleting_post">Deleting post</string>
    <string name="post_deleted">Post deleted</string>
    <string name="post_trashed">Post sent to trash</string>
    <string name="comment_added">Comment added successfully</string>
    <string name="delete_sure_post">Delete this post</string>
    <string name="share_url_post">Share post</string>
    <string name="share_url_page">Share page</string>
    <string name="share_link">Share link</string>
    <string name="post_not_published">Post status isn\'t published</string>
    <string name="page_not_published">Page status isn\'t published</string>
    <string name="view_in_browser">View in browser</string>
    <string name="preview">Preview</string>
    <string name="update_verb">Update</string>
    <string name="sending_content">Uploading %s content</string>
    <string name="uploading_total">Uploading %1$d of %2$d</string>

    <!-- new account view -->
    <string name="signing_in">Signing in…</string>
    <string name="no_site_error">Couldn\'t connect to the WordPress site</string>

    <!-- media selection -->
    <string name="select_photo">Select a photo from gallery</string>
    <string name="select_video">Select a video from gallery</string>
    <string name="select_from_media_library">Select from media library</string>
    <string name="select_from_new_picker">Multi-select with the new picker</string>

    <!-- category management -->
    <string name="categories">Categories</string>
    <string name="add_new_category">Add new category</string>
    <string name="add_category">Add category</string>
    <string name="category_name">Category name</string>
    <string name="category_slug">Category slug (optional)</string>
    <string name="category_desc">Category description (optional)</string>
    <string name="category_parent">Category parent (optional):</string>
    <string name="adding_cat_failed">Adding category failed</string>
    <string name="adding_cat_success">Category added successfully</string>
    <string name="cat_name_required">The category name field is required</string>
    <string name="category_automatically_renamed">Category name %1$s isn\'t valid. It has been renamed to %2$s.</string>

    <!-- action from share intents -->
    <string name="select_a_blog">Select a WordPress site</string>
    <string name="share_action_title">Add to …</string>
    <string name="share_action_post">New post</string>
    <string name="share_action_media">Media library</string>
    <string name="share_action">Share</string>
    <string name="cant_share_no_visible_blog">You can\'t share to WordPress without a visible blog</string>
    <string name="no_account">No WordPress account found, add an account and try again</string>

    <!-- file errors -->
    <string name="file_error_create">Couldn\'t create temp file for media upload. Make sure there is enough free space on your device.</string>

    <!-- SD Card errors -->
    <string name="sdcard_title">SD Card Required</string>
    <string name="sdcard_message">A mounted SD card is required to upload media</string>

    <!-- location -->
    <string name="location">Location</string>
    <string name="location_not_found">Unknown location</string>
    <string name="add_location">Add location</string>
    <string name="current_location">Current location</string>
    <string name="search_current_location">Locate</string>
    <string name="search_location">Search</string>
    <string name="edit_location">Edit</string>
    <string name="add_location_permission_required">Permission required in order to add location</string>

    <!--     Begin     -->
    <!-- Site Settings -->
    <!--               -->

    <!-- General -->
    <string name="discussion">Discussion</string>
    <string name="privacy">Privacy</string>
    <string name="related_posts">Related Posts</string>
    <string name="more">More</string>
    <string name="none">None</string>
    <string name="disabled">Disabled</string>
    <string name="comments">Comments</string>
    <string name="close_after">Close after</string>
    <string name="oldest_first">Oldest first</string>
    <string name="newest_first">Newest first</string>
    <string name="days_quantity_one">1 day</string>
    <string name="days_quantity_other">%d days</string>

    <!-- PreferenceCategory Headers -->
    <string name="site_settings_general_header">General</string>
    <string name="site_settings_account_header">Account</string>
    <string name="site_settings_writing_header">Writing</string>
    <string name="site_settings_discussion_header" translatable="false">@string/discussion</string>
    <string name="site_settings_discussion_new_posts_header">Defaults for new posts</string>
    <string name="site_settings_comments_header" translatable="false">@string/comments</string>
    <string name="site_settings_this_device_header">This device</string>
    <string name="site_settings_advanced_header">Advanced</string>

    <!-- Preference Titles -->
    <string name="site_settings_title_title">Site Title</string>
    <string name="site_settings_tagline_title">Tagline</string>
    <string name="site_settings_address_title">Address</string>
    <string name="site_settings_privacy_title" translatable="false">@string/privacy</string>
    <string name="site_settings_language_title" translatable="false">@string/language</string>
    <string name="site_settings_username_title" translatable="false">@string/username</string>
    <string name="site_settings_password_title" translatable="false">@string/password</string>
    <string name="site_settings_location_title">Enable Location</string>
    <string name="site_settings_default_category_title">Default Category</string>
    <string name="site_settings_default_format_title">Default Format</string>
    <string name="site_settings_image_original_size">Original Size</string>
    <string name="site_settings_default_image_width_title" translatable="false">@string/max_thumbnail_px_width</string>
    <string name="site_settings_upload_and_link_image_title" translatable="false">@string/upload_full_size_image</string>
    <string name="site_settings_related_posts_title" translatable="false">@string/related_posts</string>
    <string name="site_settings_more_title" translatable="false">@string/more</string>
    <string name="site_settings_allow_comments_title">Allow Comments</string>
    <string name="site_settings_send_pingbacks_title">Send Pingbacks</string>
    <string name="site_settings_receive_pingbacks_title">Receive Pingbacks</string>
    <string name="site_settings_identity_required_title">Must include name and email</string>
    <string name="site_settings_account_required_title">Users must be signed in</string>
    <string name="site_settings_close_after_title" translatable="false">@string/close_after</string>
    <string name="site_settings_sort_by_title">Sort by</string>
    <string name="site_settings_threading_title">Threading</string>
    <string name="site_settings_paging_title">Paging</string>
    <string name="site_settings_whitelist_title">Automatically approve</string>
    <string name="site_settings_multiple_links_title">Links in comments</string>
    <string name="site_settings_moderation_hold_title">Hold for Moderation</string>
    <string name="site_settings_blacklist_title">Blacklist</string>
    <string name="site_settings_delete_site_title">Delete Site</string>

    <!-- Preference Summaries -->
    <string name="site_settings_privacy_public_summary">Public</string>
    <string name="site_settings_privacy_hidden_summary">Hidden</string>
    <string name="site_settings_privacy_private_summary">Private</string>
    <string name="site_settings_threading_summary">%d levels</string>
    <string name="site_settings_whitelist_all_summary">Comments from all users</string>
    <string name="site_settings_whitelist_known_summary">Comments from known users</string>
    <string name="site_settings_whitelist_none_summary" translatable="false">@string/none</string>

    <string name="detail_approve_manual">Require manual approval for everyone\'s comments.</string>
    <string name="detail_approve_auto_if_previously_approved">Automatically approve if the user has a previously approved comment</string>
    <string name="detail_approve_auto">Automatically approve everyone\'s comments.</string>
    <string-array name="site_settings_auto_approve_details" translatable="false">
        <item>@string/detail_approve_manual</item>
        <item>@string/detail_approve_auto_if_previously_approved</item>
        <item>@string/detail_approve_auto</item>
    </string-array>

    <string name="site_settings_multiple_links_summary_zero">Require approval for more than 0 links</string>
    <string name="site_settings_multiple_links_summary_one">Require approval for more than 1 link</string>
    <string name="site_settings_multiple_links_summary_other">Require approval for more than %d links</string>
    <string name="site_settings_paging_summary_one">1 comment per page</string>
    <string name="site_settings_paging_summary_other">%d comments per page</string>

    <string name="privacy_public">Your site is visible to everyone and may be indexed by search engines</string>
    <string name="privacy_public_not_indexed">Your site is visible to everyone but asks search engines not to index it</string>
    <string name="privacy_private">Your site is visible only to you and users you approve</string>
    <string-array name="privacy_details" translatable="false">
        <item>@string/privacy_public</item>
        <item>@string/privacy_public_not_indexed</item>
        <item>@string/privacy_private</item>
    </string-array>

    <!-- Preference Entries -->
    <string name="approve_manual">No comments</string>
    <string name="approve_auto_if_previously_approved">Known users\' comments</string>
    <string name="approve_auto">All users</string>
    <string-array name="site_settings_auto_approve_entries" translatable="false">
        <item>@string/approve_manual</item>
        <item>@string/approve_auto_if_previously_approved</item>
        <item>@string/approve_auto</item>
    </string-array>

    <string-array name="site_settings_privacy_entries" translatable="false">
        <item>@string/site_settings_privacy_public_summary</item>
        <item>@string/site_settings_privacy_hidden_summary</item>
        <item>@string/site_settings_privacy_private_summary</item>
    </string-array>

    <string-array name="site_settings_sort_entries" translatable="false">
        <item>@string/oldest_first</item>
        <item>@string/newest_first</item>
    </string-array>

    <!-- Hints (long press) -->
    <string name="site_settings_title_hint">In a few words, explain what this site is about</string>
    <string name="site_settings_tagline_hint">A short description or catchy phrase to describe your blog</string>
    <string name="site_settings_address_hint">Changing your address is not currently supported</string>
    <string name="site_settings_privacy_hint">Controls who can see your site</string>
    <string name="site_settings_language_hint">Language this blog is primarily written in</string>
    <string name="site_settings_username_hint">Current user account</string>
    <string name="site_settings_password_hint">Change your password</string>
    <string name="site_settings_location_hint">Automatically add location data to your posts</string>
    <string name="site_settings_category_hint">Sets new post category</string>
    <string name="site_settings_format_hint">Sets new post format</string>
    <string name="site_settings_image_width_hint">Resizes images in posts to this width</string>
    <string name="site_settings_upload_and_link_image_hint">Enable to always upload the fullsize image</string>
    <string name="site_settings_related_posts_hint">Show or hide related posts in reader</string>
    <string name="site_settings_more_hint">View all available Discussion settings</string>
    <string name="site_settings_discussion_hint">View and change your sites discussion settings</string>
    <string name="site_settings_allow_comments_hint">Allow readers to post comments</string>
    <string name="site_settings_send_pingbacks_hint">Attempt to notify any blogs linked to from the article</string>
    <string name="site_settings_receive_pingbacks_hint">Allow link notifications from other blogs</string>
    <string name="site_settings_close_after_hint">Disallow comments after the specified time</string>
    <string name="site_settings_sort_by_hint">Determines the order comments are displayed</string>
    <string name="site_settings_threading_hint">Allow nested comments to a certain depth</string>
    <string name="site_settings_paging_hint">Display comments in chunks of a specified size</string>
    <string name="site_settings_manual_approval_hint">Comments must be manually approved</string>
    <string name="site_settings_identity_required_hint">Comment author must fill out name and e-mail</string>
    <string name="site_settings_user_account_required_hint">Users must be registered and logged in to comment</string>
    <string name="site_settings_whitelist_hint">Comment author must have a previously approved comment</string>
    <string name="site_settings_multiple_links_hint">Ignores link limit from known users</string>
    <string name="site_settings_moderation_hold_hint">Comments that match a filter are put in the moderation queue</string>
    <string name="site_settings_blacklist_hint">Comments that match a filter are marked as spam</string>
    <string name="site_settings_delete_site_hint">Removes your site data from the app</string>

    <!-- Related Posts -->
    <string name="site_settings_rp_switch_title">Show Related Posts</string>
    <string name="site_settings_rp_switch_summary">Related Posts displays relevant content from your site below your posts.</string>
    <string name="site_settings_rp_show_header_title">Show Header</string>
    <string name="site_settings_rp_show_images_title">Show Images</string>
    <string name="site_settings_rp_preview_header" translatable="false">@string/related_posts</string>
    <string name="site_settings_rp_preview1_title">Big iPhone/iPad Update Now Available</string>
    <string name="site_settings_rp_preview1_site">in \"Mobile\"</string>
    <string name="site_settings_rp_preview2_title">The WordPress for Android App Gets a Big Facelift</string>
    <string name="site_settings_rp_preview2_site">in \"Apps\"</string>
    <string name="site_settings_rp_preview3_title">Upgrade Focus: VideoPress For Weddings</string>
    <string name="site_settings_rp_preview3_site">in \"Upgrade\"</string>

    <!-- Learn More -->
    <string name="site_settings_learn_more_header" translatable="false">@string/learn_more</string>
    <string name="site_settings_learn_more_caption">You can override these settings for individual posts.</string>

    <!-- List Editors (Blacklist, Hold for Moderation) -->
    <string name="site_settings_list_editor_summary_one">1 item</string>
    <string name="site_settings_list_editor_summary_other">%d items</string>

    <string name="site_settings_list_editor_no_items_text">No items</string>
    <string name="site_settings_list_editor_input_hint">Enter a word or phrase</string>
    <string name="site_settings_hold_for_moderation_description">When a comment contains any of these words in its content, name, URL, e-mail, or IP, it will be held in the moderation queue. You can enter partial words, so \"press\" will match \"WordPress.\"</string>
    <string name="site_settings_blacklist_description">When a comment contains any of these words in its content, name, URL, e-mail, or IP, it will be marked as spam. You can enter partial words, so \"press\" will match \"WordPress.\"</string>

    <!-- Dialogs -->
    <string name="site_settings_discussion_title" translatable="false">@string/discussion</string>
    <string name="site_settings_close_after_dialog_title">Close commenting</string>
    <string name="site_settings_paging_dialog_header">Comments per page</string>
    <string name="site_settings_paging_dialog_description">Break comment threads into multiple pages.</string>
    <string name="site_settings_threading_dialog_header">Thread up to</string>
    <string name="site_settings_threading_dialog_description">Allow comments to be nested in threads.</string>
    <string name="site_settings_close_after_dialog_header" translatable="false">@string/close_after</string>
    <string name="site_settings_close_after_dialog_description">Automatically close comments on articles.</string>
    <string name="site_settings_close_after_dialog_switch_text">Automatically close</string>
    <string name="site_settings_multiple_links_dialog_description">Require approval for comments that include more than this number of links.</string>

    <!-- Errors -->
    <string name="site_settings_unsupported_version_error">Unsupported WordPress version</string>
    <string name="site_settings_unknown_language_code_error">Language code not recognized</string>
    <string name="site_settings_disconnected_toast">Disconnected, editing disabled.</string>

    <!--               -->
    <!-- Site Settings -->
    <!--      End      -->

    <!-- preferences -->
    <string name="open_source_licenses">Open source licenses</string>
    <string name="preference_send_usage_stats">Send statistics</string>
    <string name="preference_send_usage_stats_summary">Automatically send usage statistics to help us improve WordPress for Android</string>
    <string name="preference_editor">Editor</string>
    <string name="preference_show_visual_editor">Show visual editor</string>

    <!-- stats -->
    <string name="stats">Stats</string>
    <string name="stats_for">Stats for %s</string>
    <string name="stats_other_recent_stats_label">Other Recent Stats</string>
    <string name="stats_other_recent_stats_moved_label">Looking for your Other Recent Stats? We\'ve moved them to the Insights page.</string>
    <string name="stats_view_all">View all</string>
    <string name="stats_view">View</string>
    <string name="stats_pagination_label">Page %1$s of %2$s</string>
    <string name="stats_no_activity_this_period">No activity this period</string>
    <string name="stats_default_number_zero" translatable="false">0</string>

    <!-- stats: errors -->
    <string name="stats_no_blog">Stats couldn\'t be loaded for the required blog</string>
    <string name="stats_generic_error">Required Stats couldn\'t be loaded</string>
    <string name="stats_sign_in_jetpack_different_com_account">To view your stats, sign in to the WordPress.com account you used to connect Jetpack.</string>
    <string name="stats_enable_rest_api_in_jetpack">To view your stats, enable the JSON API module in Jetpack.</string>

    <!-- stats: Widget labels -->
    <string name="stats_widget_name">WordPress Today\'s Stats</string>
    <string name="stats_widget_name_for_blog">Today\'s Stats for %1$s</string>
    <string name="stats_widget_loading_data">Loading data…</string>
    <string name="stats_widget_error_generic">Stats couldn\'t be loaded</string>
    <string name="stats_widget_error_no_account">Please login into WordPress</string>
    <string name="stats_widget_error_no_permissions">Your WordPress.com account can\'t access Stats on this blog</string>
    <string name="stats_widget_error_no_visible_blog">Stats couldn\'t be accessed without a visible blog</string>
    <string name="stats_widget_error_readd_widget">Please remove the widget and re-add it again</string>
    <string name="stats_widget_error_jetpack_no_blogid">Please access the Stats in the app, and try adding the widget later</string>

    <!-- stats: Widget Promote Dialog -->
    <string name="stats_widget_promo_title">Home Screen Stats Widget</string>
    <string name="stats_widget_promo_desc">Add the widget to your home screen to access your Stats in one click.</string>
    <string name="stats_widget_promo_ok_btn_label">Ok, got it</string>

    <!-- stats: labels for timeframes -->
    <string name="stats_timeframe_today">Today</string>
    <string name="stats_timeframe_yesterday">Yesterday</string>
    <string name="stats_timeframe_days">Days</string>
    <string name="stats_timeframe_weeks">Weeks</string>
    <string name="stats_timeframe_months">Months</string>
    <string name="stats_timeframe_years">Years</string>

    <string name="stats_views">Views</string>
    <string name="stats_visitors">Visitors</string>
    <string name="stats_likes">Likes</string>
    <string name="stats_comments" translatable="false">@string/comments</string>

    <!-- stats: labels for the views -->
    <string name="stats_view_visitors_and_views">Visitors and Views</string>
    <string name="stats_view_countries">Countries</string>
    <string name="stats_view_top_posts_and_pages">Posts &amp; Pages</string>
    <string name="stats_view_clicks">Clicks</string>
    <string name="stats_view_tags_and_categories">Tags &amp; Categories</string>
    <string name="stats_view_authors">Authors</string>
    <string name="stats_view_referrers">Referrers</string>
    <string name="stats_view_videos">Videos</string>
    <string name="stats_view_comments" translatable="false">@string/comments</string>
    <string name="stats_view_search_terms">Search Terms</string>
    <string name="stats_view_publicize">Publicize</string>
    <string name="stats_view_followers">Followers</string>

    <!-- stats: label for the entries -->
    <string name="stats_entry_country">Country</string>
    <string name="stats_entry_posts_and_pages">Title</string>
    <string name="stats_entry_clicks_link">Link</string>
    <string name="stats_entry_tags_and_categories">Topic</string>
    <string name="stats_entry_authors">Author</string>
    <string name="stats_entry_referrers">Referrer</string>
    <string name="stats_entry_video_plays">Video</string>
    <string name="stats_entry_top_commenter">Author</string>
    <string name="stats_entry_publicize">Service</string>
    <string name="stats_entry_followers">Follower</string>
    <string name="stats_entry_search_terms">Search Term</string>

    <!-- stats: label for the totals -->
    <string name="stats_totals_views">Views</string>
    <string name="stats_totals_clicks">Clicks</string>
    <string name="stats_totals_plays">Plays</string>
    <string name="stats_totals_comments" translatable="false">@string/comments</string>
    <string name="stats_totals_publicize">Followers</string>
    <string name="stats_totals_followers">Since</string>

    <!-- stats: empty list strings -->
    <string name="stats_empty_geoviews">No countries recorded</string>
    <string name="stats_empty_geoviews_desc">Explore the list to see which countries and regions generate the most traffic to your site.</string>
    <string name="stats_empty_top_posts_title">No posts or pages viewed</string>
    <string name="stats_empty_top_posts_desc">Discover what your most-viewed content is, and check how individual posts and pages perform over time.</string>
    <string name="stats_empty_referrers_title">No referrers recorded</string>
    <string name="stats_empty_referrers_desc">Learn more about your site’s visibility by looking at the websites and search engines that send the most traffic your way</string>
    <string name="stats_empty_clicks_title">No clicks recorded</string>
    <string name="stats_empty_clicks_desc">When your content includes links to other sites, you’ll see which ones your visitors click on the most.</string>
    <string name="stats_empty_top_authors_desc">Track the views on each contributor\'s posts, and zoom in to discover the most popular content by each author.</string>
    <string name="stats_empty_tags_and_categories">No tagged posts or pages viewed</string>
    <string name="stats_empty_tags_and_categories_desc">Get an overview of the most popular topics on your site, as reflected in your top posts from the past week.</string>
    <string name="stats_empty_video">No videos played</string>
    <string name="stats_empty_video_desc">If you\'ve uploaded videos using VideoPress, find out how many times they’ve been watched.</string>
    <string name="stats_empty_comments">No comments yet</string>
    <string name="stats_empty_comments_desc">If you allow comments on your site, track your top commenters and discover what content sparks the liveliest conversations, based on the most recent 1,000 comments.</string>
    <string name="stats_bar_graph_empty">No stats available</string>
    <string name="stats_empty_publicize">No publicize followers recorded</string>
    <string name="stats_empty_publicize_desc">Keep track of your followers from various social networking services using publicize.</string>
    <string name="stats_empty_followers">No followers</string>
    <string name="stats_empty_followers_desc">Keep track of your overall number of followers, and how long each one has been following your site.</string>
    <string name="stats_empty_search_terms">No search terms recorded</string>
    <string name="stats_empty_search_terms_desc">Learn more about your search traffic by looking at the terms your visitors searched for to find your site.</string>

    <!-- stats: comments -->
    <string name="stats_comments_by_authors">By Authors</string>
    <string name="stats_comments_by_posts_and_pages">By Posts &amp; Pages</string>
    <string name="stats_comments_total_comments_followers">Total posts with comment followers: %1$s</string>

    <!-- stats: referrers -->
    <string name="stats_referrers_spam">Spam</string>
    <string name="stats_referrers_unspam">Not spam</string>
    <string name="stats_referrers_marking_spam">Marking as spam</string>
    <string name="stats_referrers_marking_not_spam">Marking as not spam</string>
    <string name="stats_referrers_spam_generic_error">Something went wrong during the operation. The spam state wasn\'t changed.</string>

    <!-- stats: followers -->
    <string name="stats_followers_wpcom_selector">WordPress.com</string>
    <string name="stats_followers_email_selector">Email</string>
    <string name="stats_followers_total_wpcom">Total WordPress.com Followers: %1$s</string>
    <string name="stats_followers_total_email">Total Email Followers: %1$s</string>
    <string name="stats_followers_total_wpcom_paged">Showing %1$d - %2$d of %3$s WordPress.com Followers</string>
    <string name="stats_followers_total_email_paged">Showing %1$d - %2$d of %3$s Email Followers</string>
    <string name="stats_followers_seconds_ago">seconds ago</string>
    <string name="stats_followers_a_minute_ago">a minute ago</string>
    <string name="stats_followers_minutes">%1$d minutes</string>
    <string name="stats_followers_an_hour_ago">an hour ago</string>
    <string name="stats_followers_hours">%1$d hours</string>
    <string name="stats_followers_a_day">A day</string>
    <string name="stats_followers_days">%1$d days</string>
    <string name="stats_followers_a_month">A month</string>
    <string name="stats_followers_months">%1$d months</string>
    <string name="stats_followers_a_year">A year</string>
    <string name="stats_followers_years">%1$d years</string>

    <!-- stats: search terms -->
    <string name="stats_search_terms_unknown_search_terms">Unknown Search Terms</string>

    <!-- stats: Authors -->
    <string name="stats_unknown_author">Unknown Author</string>

    <!-- Stats: Single post details view -->
    <string name="stats_period">Period</string>
    <string name="stats_total">Total</string>
    <string name="stats_overall">Overall</string>
    <string name="stats_months_and_years">Months and Years</string>
    <string name="stats_average_per_day">Average per Day</string>
    <string name="stats_recent_weeks">Recent Weeks</string>

    <!-- Stats insights -->
    <string name="stats_insights">Insights</string>
    <string name="stats_insights_all_time">All-time posts, views, and visitors</string>
    <string name="stats_insights_today">Today\'s Stats</string>
    <string name="stats_insights_latest_post_no_title">(no title)</string>
    <string name="stats_insights_latest_post_summary">Latest Post Summary</string>
    <string name="stats_insights_latest_post_trend">It\'s been %1$s since %2$s was published. Here\'s how the post has performed so far…</string>
    <string name="stats_insights_popular">Most popular day and hour</string>
    <string name="stats_insights_most_popular_day">Most popular day</string>
    <string name="stats_insights_most_popular_hour">Most popular hour</string>
    <string name="stats_insights_most_popular_percent_views">%1$d%% of views</string>
    <string name="stats_insights_best_ever">Best Views Ever</string>

    <!-- invalid_url -->
    <string name="invalid_site_url_message">Check that the site URL entered is valid</string>
    <string name="invalid_url_message">Check that the URL entered is valid</string>

    <!-- post status -->
    <string name="publish_post">Publish</string>
    <string name="pending_review">Pending review</string>
    <string name="draft">Draft</string>
    <string name="post_private">Private</string>
    <string name="scheduled">Scheduled</string>
    <string name="trashed">Trashed</string>

    <!-- QuickPress -->
    <string name="quickpress_window_title">Select blog for QuickPress shortcut</string>
    <string name="quickpress_add_error">Shortcut name can\'t be empty</string>
    <string name="quickpress_add_alert_title">Set shortcut name</string>

    <!-- HTTP Authentication -->
    <string name="httpuser">HTTP username</string>
    <string name="httppassword">HTTP password</string>
    <string name="settings">Settings</string>
    <string name="http_credentials">HTTP credentials (optional)</string>
    <string name="http_authorization_required">Authorization required</string>

    <!-- post scheduling and password -->
    <string name="publish_date">Publish</string>
    <string name="post_format">Post format</string>
    <string name="schedule_verb">Schedule</string>

    <!-- post date selection -->
    <string name="select_date">Select date</string>
    <string name="select_time">Select time</string>

    <!-- notifications -->
    <string name="notifications">Notifications</string>
    <string name="note_reply_successful">Reply published</string>
    <string name="new_notifications">%d new notifications</string>
    <string name="more_notifications">and %d more.</string>
    <string name="reply_failed">Reply failed</string>
    <string name="notifications_empty_list">No notifications</string>
    <string name="notifications_empty_all">No notifications&#8230;yet.</string>
    <string name="notifications_empty_unread">You\'re all caught up!</string>
    <string name="notifications_empty_comments">No new comments&#8230;yet.</string>
    <string name="notifications_empty_followers">No new followers to report&#8230;yet.</string>
    <string name="notifications_empty_likes">No new likes to show&#8230;yet.</string>
    <string name="notifications_empty_action_all">Get active! Comment on posts from blogs you follow.</string>
    <string name="notifications_empty_action_unread">Reignite the conversation: write a new post.</string>
    <string name="notifications_empty_action_comments">Join a conversation: comment on posts from blogs you follow.</string>
    <string name="notifications_empty_action_followers_likes">Get noticed: comment on posts you\'ve read.</string>
    <string name="notifications_account_required">Sign in to WordPress.com for notifications</string>
    <string name="notifications_empty_view_reader">View Reader</string>
    <string name="older_two_days">Older than 2 days</string>
    <string name="older_last_week">Older than a week</string>
    <string name="older_month">Older than a month</string>
    <string name="error_notification_open">Could not open notification</string>
    <string name="ignore">Ignore</string>
    <string name="push_auth_expired">The request has expired. Sign in to WordPress.com to try again.</string>
    <string name="unread">Unread</string>
    <string name="follows">Follows</string>

    <!-- Notification Settings -->
    <string name="notification_settings">Notification Settings</string>
    <string name="notifications_sights_and_sounds">Sights and Sounds</string>
    <string name="your_sites">Your Sites</string>
    <string name="notifications_account_emails_summary">We\'ll always send important emails regarding your account, but you can get some helpful extras, too.</string>
    <string name="notifications_account_emails">Email from WordPress.com</string>
    <string name="notifications_wpcom_updates">WordPress.com Updates</string>
    <string name="notifications_other">Other</string>
    <string name="notifications_comments_other_blogs">Comments on other sites</string>
    <string name="notifications_tab">Notifications tab</string>
    <string name="email">Email</string>
    <string name="email_address">Email address</string>
    <string name="app_notifications">App notifications</string>
    <string name="comment_likes">Comment likes</string>
    <string name="replies_to_your_comments">Replies to your comments</string>
    <string name="error_loading_notifications">Couldn\'t load notification settings</string>
    <string name="notification_types">Notification Types</string>
    <string name="notifications_disabled">App notifications have been disabled. Tap here to enable them in Settings.</string>
    <string name="notifications_tab_summary">Settings for notifications that appear in the Notifications tab.</string>
    <string name="notifications_email_summary">Settings for notifications that are sent to the email tied to your account.</string>
    <string name="notifications_push_summary">Settings for notifications that appear on your device.</string>
    <string name="search_sites">Search sites</string>
    <string name="notifications_no_search_results">No sites matched \'%s\'</string>

    <string name="comments_on_my_site">Comments on my site</string>
    <string name="likes_on_my_comments">Likes on my comments</string>
    <string name="likes_on_my_posts">Likes on my posts</string>
    <string name="site_follows">Site follows</string>
    <string name="site_achievements">Site achievements</string>
    <string name="username_mentions">Username mentions</string>
    <string-array name="notifications_blog_settings" translatable="false">
        <item>@string/comments_on_my_site</item>
        <item>@string/likes_on_my_comments</item>
        <item>@string/likes_on_my_posts</item>
        <item>@string/site_follows</item>
        <item>@string/site_achievements</item>
        <item>@string/username_mentions</item>
    </string-array>

    <string name="replies_to_my_comments">Replies to my comments</string>
    <string-array name="notifications_other_settings" translatable="false">
        <item>@string/replies_to_my_comments</item>
        <item>@string/likes_on_my_comments</item>
    </string-array>

    <string name="notif_suggestions">Suggestions</string>
    <string name="notif_research">Research</string>
    <string name="notif_community">Community</string>
    <string-array name="notifications_wpcom_settings" translatable="false">
        <item>@string/notif_suggestions</item>
        <item>@string/notif_research</item>
        <item>@string/notif_community</item>
    </string-array>

    <string name="notif_tips">Tips for getting the most out of WordPress.com.</string>
    <string name="notif_surveys">Opportunities to participate in WordPress.com research &amp; surveys.</string>
    <string name="notif_events">Information on WordPress.com courses and events (online &amp; in-person).</string>
    <string-array name="notifications_wpcom_settings_summaries" translatable="false">
        <item>@string/notif_tips</item>
        <item>@string/notif_surveys</item>
        <item>@string/notif_events</item>
    </string-array>

    <!-- reader -->
    <string name="reader">Reader</string>

    <!-- editor -->
    <string name="editor_post_title_placeholder">Post Title</string>
    <string name="editor_page_title_placeholder">Page Title</string>
    <string name="editor_content_placeholder">Share your story here…</string>
    <string name="visual_editor_enabled">Visual Editor enabled</string>
    <string name="new_editor_promo_button_label">Great, thanks!</string>
    <string name="new_editor_promo_title">Brand new editor</string>
    <string name="new_editor_promo_desc">The WordPress app for Android now includes a beautiful new visual
    editor. Try it out by creating a new post.</string>
    <string name="new_editor_reflection_error">Visual editor is not compatible with your device. It was
        automatically disabled.</string>

    <!-- editor post settings -->
    <string name="editor_post_settings_featured_image">Featured Image</string>
    <string name="editor_post_settings_set_featured_image">Set Featured Image</string>


    <!-- Post Formats -->
    <string name="post_format_aside">Aside</string>
    <string name="post_format_audio">Audio</string>
    <string name="post_format_chat">Chat</string>
    <string name="post_format_gallery">Gallery</string>
    <string name="post_format_image">Image</string>
    <string name="post_format_link">Link</string>
    <string name="post_format_quote">Quote</string>
    <string name="post_format_standard">Standard</string>
    <string name="post_format_status">Status</string>
    <string name="post_format_video">Video</string>
    <string-array name="post_formats_array" translatable="false">
        <item>@string/post_format_aside</item>
        <item>@string/post_format_audio</item>
        <item>@string/post_format_chat</item>
        <item>@string/post_format_gallery</item>
        <item>@string/post_format_image</item>
        <item>@string/post_format_link</item>
        <item>@string/post_format_quote</item>
        <item>@string/post_format_standard</item>
        <item>@string/post_format_status</item>
        <item>@string/post_format_video</item>
    </string-array>

    <!-- Menu Buttons -->
    <string name="new_post">New post</string>
    <string name="new_media">New media</string>
    <string name="edit_media">Edit media</string>
    <string name="view_site">View site</string>

    <!-- Image Alignment -->
    <string name="image_alignment">Alignment</string>

    <string name="align_none">None</string>
    <string name="align_left">Left</string>
    <string name="align_center">Center</string>
    <string name="align_right">Right</string>
    <string-array name="alignment_array" translatable="false">
        <item>@string/align_none</item>
        <item>@string/align_left</item>
        <item>@string/align_center</item>
        <item>@string/align_right</item>
    </string-array>

    <!-- About View -->
    <string name="app_title">WordPress for Android</string>
    <string name="publisher">Publisher:</string>
    <string name="automattic_inc" translatable="false">Automattic, Inc</string>
    <string name="automattic_url" translatable="false">automattic.com</string>
    <string name="version">Version</string>
    <string name="tos">Terms of Service</string>
    <string name="privacy_policy">Privacy policy</string>

    <!-- Remote Post Changes -->
    <string name="local_changes">Local changes</string>

    <!-- message on post preview explaining what local changes and local drafts are -->
    <string name="local_changes_explainer">This post has local changes which haven\'t been published</string>
    <string name="local_draft_explainer">This post is a local draft which hasn\'t been published</string>

    <string name="ok">OK</string>
    <string name="image_settings">Image settings</string>
    <string name="add_account_blog_url">Blog address</string>
    <string name="wordpress_blog">WordPress blog</string>
    <string name="blogusername">blogusername</string>
    <string name="dot_wordpress_dot_com_url" translatable="false">.wordpress.com</string>
    <string name="wordpress_dot_com" translatable="false">wordpress.com</string>

    <!-- Error Messages -->
    <string name="error_delete_post">An error occurred while deleting the %s</string>
    <!-- The following messages can\'t be factorized due to i18n -->
    <string name="error_refresh_posts">Posts couldn\'t be refreshed at this time</string>
    <string name="error_refresh_pages">Pages couldn\'t be refreshed at this time</string>
    <string name="error_refresh_notifications">Notifications couldn\'t be refreshed at this time</string>
    <string name="error_refresh_comments">Comments couldn\'t be refreshed at this time</string>
    <string name="error_refresh_comments_showing_older">Comments couldn\'t be refreshed at this time - showing older comments</string>
    <string name="error_refresh_stats">Stats couldn\'t be refreshed at this time</string>
    <string name="error_refresh_media">Something went wrong while refreshing the media library. Try again later.</string>

    <string name="error_refresh_unauthorized_comments">You don\'t have permission to view or edit comments</string>
    <string name="error_refresh_unauthorized_pages">You don\'t have permission to view or edit pages</string>
    <string name="error_refresh_unauthorized_posts">You don\'t have permission to view or edit posts</string>
    <string name="error_fetch_my_profile">Couldn\'t retrieve your profile</string>
    <string name="error_fetch_account_settings">Couldn\'t retrieve your account settings</string>
    <string name="error_post_my_profile">Couldn\'t save your profile</string>
    <string name="error_post_account_settings">Couldn\'t save your account settings</string>
    <string name="error_generic">An error occurred</string>
    <string name="error_moderate_comment">An error occurred while moderating</string>
    <string name="error_edit_comment">An error occurred while editing the comment</string>
    <string name="error_publish_empty_post">Can\'t publish an empty post</string>
    <string name="error_publish_no_network">Can\'t publish while there is no connection. Saved as draft.</string>
    <string name="error_upload">An error occurred while uploading the %s</string>
    <string name="error_media_upload">An error occurred while uploading media</string>
    <string name="error_media_upload_connection">A connection error occurred while uploading media</string>
    <string name="error_blog_hidden">This blog is hidden and couldn\'t be loaded. Enable it again in settings and try again.</string>
    <string name="fatal_db_error">An error occurred while creating the app database. Try reinstalling the app.</string>
    <string name="error_copy_to_clipboard">An error occurred while copying text to clipboard</string>
    <string name="error_fetch_remote_site_settings">Couldn\'t retrieve site info</string>
    <string name="error_post_remote_site_settings">Couldn\'t save site info</string>
    <string name="error_open_list_from_notification">This post or page was published on another site</string>

    <!-- Image Descriptions for Accessibility -->
    <string name="content_description_add_media">Add media</string>
    <string name="error_load_comment">Couldn\'t load the comment</string>
    <string name="error_downloading_image">Error downloading image</string>
    <string name="cd_related_post_preview_image">Related post preview image</string>

    <!-- Passcode lock -->
    <string name="passcode_manage">Manage PIN lock</string>
    <string name="passcode_enter_passcode">Enter your PIN</string>
    <string name="passcode_enter_old_passcode">Enter your old PIN</string>
    <string name="passcode_re_enter_passcode">Re-enter your PIN</string>
    <string name="passcode_change_passcode">Change PIN</string>
    <string name="passcode_set">PIN set</string>
    <string name="passcode_wrong_passcode">Wrong PIN</string>
    <string name="passcode_preference_title">PIN lock</string>
    <string name="passcode_turn_off">Turn PIN lock off</string>
    <string name="passcode_turn_on">Turn PIN lock on</string>
    <string name="passcodelock_prompt_message">Enter your PIN</string>
    <string name="passcodelock_hint"></string>

    <!--
      Jetpack strings
    -->
    <string name="jetpack_message">The Jetpack plugin is required for stats. Do you want to install Jetpack?</string>
    <string name="jetpack_message_not_admin">The Jetpack plugin is required for stats. Contact the site administrator.</string>
    <string name="jetpack_not_found">Jetpack plugin not found</string>
    <string name="jetpack_not_connected">Jetpack plugin not connected</string>
    <string name="jetpack_not_connected_message">The Jetpack plugin is installed, but not connected to WordPress.com. Do you want to connect Jetpack?</string>

    <!--
      reader strings
    -->
    <!-- timespan shown for posts/comments published within the past 60 seconds -->
    <string name="reader_timespan_now">now</string>

    <!-- title shown for untitled posts and blogs -->
    <string name="reader_untitled_post">(Untitled)</string>

    <!-- activity titles -->
    <string name="reader_title_applog">Application log</string>
    <string name="reader_title_blog_preview">Reader Blog</string>
    <string name="reader_title_tag_preview">Reader Tag</string>
    <string name="reader_title_post_detail">Reader Post</string>
    <string name="reader_title_subs">Tags &amp; Blogs</string>
    <string name="reader_title_photo_viewer">%1$d of %2$d</string>
    <string name="reader_title_comments" translatable="false">@string/comments</string>

    <!-- view pager titles -->
    <string name="reader_page_followed_tags">Followed tags</string>
    <string name="reader_page_followed_blogs">Followed sites</string>
    <string name="reader_page_recommended_blogs">Sites you may like</string>

    <!-- share dialog title when sharing a reader url -->
    <string name="reader_share_link">Share link</string>

    <!-- subject line when sharing a reader url -->
    <string name="reader_share_subject">Shared from %s</string>

    <!-- menu text -->
    <string name="reader_menu_tags">Edit tags and blogs</string>
    <string name="reader_menu_block_blog">Block this blog</string>

    <!-- button text -->
    <string name="reader_btn_share">Share</string>
    <string name="reader_btn_follow">Follow</string>
    <string name="reader_btn_unfollow">Following</string>

    <!-- EditText hints -->
    <string name="reader_hint_comment_on_post">Reply to post…</string>
    <string name="reader_hint_comment_on_comment">Reply to comment…</string>
    <string name="reader_hint_add_tag_or_url">Enter a URL or tag to follow</string>

    <!-- TextView labels -->
    <string name="reader_label_new_posts">New posts</string>
    <string name="reader_label_new_posts_subtitle">Tap to show them</string>
    <string name="reader_label_added_tag">Added %s</string>
    <string name="reader_label_removed_tag">Removed %s</string>
    <string name="reader_label_reply">Reply</string>
    <string name="reader_label_followed_blog">Blog followed</string>
    <string name="reader_label_tag_preview">Posts tagged %s</string>
    <string name="reader_label_comments_on">Comments on</string>
    <string name="reader_label_comments_closed">Comments are closed</string>
    <string name="reader_label_comment_count_single">One comment</string>
    <string name="reader_label_comment_count_multi">%,d comments</string>
    <string name="reader_label_view_original">View original article</string>
    <string name="reader_label_word_count">%,d words</string>
    <string name="reader_label_reading_time_in_minutes">%,d min</string>
    <string name="reader_label_follow_count">%,d followers</string>
    <string name="reader_label_submit_comment">SEND</string>
    <string name="reader_label_gap_marker">Load more posts</string>

    <!-- like counts -->
    <string name="reader_label_like">Like</string>
    <string name="reader_likes_one">One person likes this</string>
    <string name="reader_likes_multi">%,d people like this</string>
    <string name="reader_likes_only_you">You like this</string>
    <string name="reader_likes_you_and_one">You and one other like this</string>
    <string name="reader_likes_you_and_multi">You and %,d others like this</string>

    <string name="reader_short_like_count_none">Like</string>
    <string name="reader_short_like_count_one">1 Like</string>
    <string name="reader_short_like_count_multi">%s Likes</string>

    <string name="reader_short_comment_count_one">1 Comment</string>
    <string name="reader_short_comment_count_multi">%s Comments</string>

    <!-- toast messages -->
    <string name="reader_toast_err_comment_failed">Couldn\'t post your comment</string>
    <string name="reader_toast_err_tag_exists">You already follow this tag</string>
    <string name="reader_toast_err_tag_invalid">That isn\'t a valid tag</string>
    <string name="reader_toast_err_add_tag">Unable to add this tag</string>
    <string name="reader_toast_err_remove_tag">Unable to remove this tag</string>
    <string name="reader_toast_err_share_intent">Unable to share</string>
    <string name="reader_toast_err_view_image">Unable to view image</string>
    <string name="reader_toast_err_url_intent">Unable to open %s</string>
    <string name="reader_toast_err_get_comment">Unable to retrieve this comment</string>
    <string name="reader_toast_err_get_blog_info">Unable to show this blog</string>
    <string name="reader_toast_err_already_follow_blog">You already follow this blog</string>
    <string name="reader_toast_err_follow_blog">Unable to follow this blog</string>
    <string name="reader_toast_err_follow_blog_not_found">This blog could not be found</string>
    <string name="reader_toast_err_follow_blog_not_authorized">You are not authorized to access this blog</string>
    <string name="reader_toast_err_unfollow_blog">Unable to unfollow this blog</string>
    <string name="reader_toast_blog_blocked">Posts from this blog will no longer be shown</string>
    <string name="reader_toast_err_block_blog">Unable to block this blog</string>
    <string name="reader_toast_err_generic">Unable to perform this action</string>
    <string name="editor_toast_invalid_path">Invalid file path</string>
    <string name="editor_toast_changes_saved">Changes saved</string>
    <string name="editor_toast_uploading_please_wait">You are currently uploading media. Please wait until this completes.</string>
    <string name="editor_toast_failed_uploads">Some media uploads have failed. You can\'t save or publish
        your post in this state. Would you like to remove all failed media?</string>
    <string name="editor_remove_failed_uploads">Remove failed uploads</string>

    <!-- failure messages when retrieving a single reader post -->
    <string name="reader_err_get_post_generic">Unable to retrieve this post</string>
    <string name="reader_err_get_post_not_authorized">You\'re not authorized to view this post</string>
    <string name="reader_err_get_post_not_found">This post no longer exists</string>

    <!-- empty list/grid text -->
    <string name="reader_empty_posts_no_connection" translatable="false">@string/no_network_title</string>
    <string name="reader_empty_posts_request_failed">Unable to retrieve posts</string>
    <string name="reader_empty_posts_in_tag">No posts with this tag</string>
    <string name="reader_empty_posts_in_tag_updating">Fetching posts…</string>
    <string name="reader_empty_followed_tags">You don\'t follow any tags</string>
    <string name="reader_empty_recommended_blogs">No recommended blogs</string>
    <string name="reader_empty_followed_blogs_title">You\'re not following any sites yet</string>
    <string name="reader_empty_followed_blogs_description">But don\'t worry, just tap the icon at the top right to start exploring!</string>
    <string name="reader_empty_followed_blogs_no_recent_posts_title">No recent posts</string>
    <string name="reader_empty_followed_blogs_no_recent_posts_description">The sites you follow haven\'t posted anything recently</string>
    <string name="reader_empty_posts_liked">You haven\'t liked any posts</string>
    <string name="reader_empty_comments">No comments yet</string>
    <string name="reader_empty_posts_in_blog">This blog is empty</string>

    <!-- attribution line for Discover posts, ex: "Originally posted by [AuthorName] on [BlogName] -->
    <string name="reader_discover_attribution_author_and_blog">Originally posted by %1$s on %2$s</string>
    <string name="reader_discover_attribution_author">Originally posted by %s</string>
    <string name="reader_discover_attribution_blog">Originally posted on %s</string>
    <string name="reader_discover_visit_blog">Visit %s</string>

    <!-- connection bar which appears on main activity when there's no connection -->
    <string name="connectionbar_no_connection">No connection</string>

    <!-- NUX strings -->
    <string name="create_account_wpcom">Create an account on WordPress.com</string>
    <string name="create_new_blog_wpcom">Create WordPress.com blog</string>
    <string name="new_blog_wpcom_created">WordPress.com blog created!</string>
    <string name="validating_user_data">Validating user data</string>
    <string name="validating_site_data">Validating site data</string>
    <string name="creating_your_account">Creating your account</string>
    <string name="creating_your_site">Creating your site</string>
    <string name="required_field">Required field</string>
    <string name="invalid_email_message">Your email address isn\'t valid</string>
    <string name="invalid_password_message">Password must contain at least 4 characters</string>
    <string name="invalid_username_too_short">Username must be longer than 4 characters</string>
    <string name="invalid_username_too_long">Username must be shorter than 61 characters</string>
    <string name="invalid_username_no_spaces">Username can\'t contain spaces</string>
    <string name="email_hint">Email address</string>
    <string name="agree_terms_of_service">By creating an account you agree to the fascinating %1$sTerms of Service%2$s</string>
    <string name="username_email">Email or username</string>
    <string name="site_address">Your self-hosted address (URL)</string>
    <string name="connecting_wpcom">Connecting to WordPress.com</string>
    <string name="username_only_lowercase_letters_and_numbers">Username can only contain lowercase letters (a-z) and numbers</string>
    <string name="username_required">Enter a username</string>
    <string name="username_not_allowed">Username not allowed</string>
    <string name="email_cant_be_used_to_signup">You can\'t use that email address to signup. We are having problems with them blocking some of our email. Use another email provider.</string>
    <string name="username_must_be_at_least_four_characters">Username must be at least 4 characters</string>
    <string name="username_contains_invalid_characters">Username may not contain the character “_”</string>
    <string name="username_must_include_letters">Username must have a least 1 letter (a-z)</string>
    <string name="email_invalid">Enter a valid email address</string>
    <string name="email_not_allowed">That email address isn\'t allowed</string>
    <string name="username_exists">That username already exists</string>
    <string name="email_exists">That email address is already being used</string>
    <string name="username_reserved_but_may_be_available">That username is currently reserved but may be available in a couple of days</string>
    <string name="email_reserved">That email address has already been used. Check your inbox for an activation email. If you don\'t activate you can try again in a few days.</string>
    <string name="blog_name_required">Enter a site address</string>
    <string name="blog_name_not_allowed">That site address isn\'t allowed</string>
    <string name="blog_name_no_spaced_allowed">Site address can\'t contain spaces</string>
    <string name="blog_name_must_be_at_least_four_characters">Site address must be at least 4 characters</string>
    <string name="blog_name_must_be_less_than_sixty_four_characters">The site address must be shorter than 64 characters</string>
    <string name="blog_name_contains_invalid_characters">Site address may not contain the character “_”</string>
    <string name="blog_name_cant_be_used">You may not use that site address</string>
    <string name="blog_name_only_lowercase_letters_and_numbers">Site address can only contain lowercase letters (a-z) and numbers</string>
    <string name="blog_name_must_include_letters">Site address must have at least 1 letter (a-z)</string>
    <string name="blog_name_exists">That site already exists</string>
    <string name="blog_name_reserved">That site is reserved</string>
    <string name="blog_name_reserved_but_may_be_available">That site is currently reserved but may be available in a couple days</string>
    <string name="password_invalid">You need a more secure password. Make sure to use 7 or more characters, mix uppercase and lowercase letters, numbers or special characters.</string>
    <string name="blog_name_invalid">Invalid site address</string>
    <string name="blog_title_invalid">Invalid site title</string>
    <string name="username_invalid">Invalid username</string>
    <string name="limit_reached">Limit reached. You can try again in 1 minute. Trying again before that will only increase the time you have to wait before the ban is lifted. If you think this is in error, contact support.</string>
    <string name="username_or_password_incorrect">The username or password you entered is incorrect</string>
    <string name="nux_tap_continue">Continue</string>
    <string name="nux_cannot_log_in">We can\'t log you in</string>
    <string name="nux_tutorial_get_started_title">Get started!</string>
    <string name="nux_welcome_create_account">Create account</string>
    <string name="nux_add_selfhosted_blog">Add self-hosted site</string>
    <string name="nux_oops_not_selfhosted_blog">Sign in to WordPress.com</string>
    <string name="ssl_certificate_details">Details</string>
    <string name="ssl_certificate_error">Invalid SSL certificate</string>
    <string name="ssl_certificate_ask_trust">If you usually connect to this site without problems, this error could mean that someone is trying to impersonate the site, and you shouldn\'t continue. Would you like to trust the certificate anyway?</string>
    <string name="ptr_tip_message">Tip: Pull down to refresh</string>
    <string name="verification_code">Verification code</string>
    <string name="invalid_verification_code">Invalid verification code</string>
    <string name="verify">Verify</string>
    <string name="two_step_footer_label">Enter the code from your authenticator app.</string>
    <string name="two_step_footer_button">Send code via text message</string>
    <string name="two_step_sms_sent">Check your text messages for the verification code.</string>
    <string name="sign_in_jetpack">Sign in to your WordPress.com account to connect to Jetpack.</string>
    <string name="auth_required">Sign in again to continue.</string>

    <!-- Help view -->
    <string name="help">Help</string>
    <string name="forgot_password">Lost your password?</string>
    <string name="nux_help_description">Visit the help center to get answers to common questions or visit the forums to ask new ones</string>
    <string name="forums">Forums</string>
    <string name="contact_us">Contact us</string>
    <string name="help_center">Help center</string>
    <string name="browse_our_faq_button">Browse our FAQ</string>
    <string name="faq_button">FAQ</string>

    <!--My Site-->
    <string name="my_site_header_admin">Admin</string>
    <string name="my_site_header_configuration">Configuration</string>
    <string name="my_site_header_look_and_feel">Look and Feel</string>
    <string name="my_site_header_publish">Publish</string>
    <string name="my_site_btn_blog_posts">Blog Posts</string>
    <string name="my_site_btn_site_settings">Settings</string>
    <string name="my_site_btn_comments" translatable="false">@string/comments</string>
    <string name="my_site_btn_switch_site">Switch Site</string>
    <string name="my_site_btn_view_admin">View Admin</string>
    <string name="my_site_btn_view_site">View Site</string>
    <string name="my_site_no_sites_view_drake">Illustration</string>
    <string name="my_site_no_sites_view_title">You don\'t have any WordPress sites yet.</string>
    <string name="my_site_no_sites_view_subtitle">Would you like to add one?</string>

    <!-- site picker -->
    <string name="site_picker_title">Choose site</string>
    <string name="site_picker_edit_visibility">Show/hide sites</string>
    <string name="site_picker_add_site">Add site</string>
    <string name="site_picker_add_self_hosted">Add self-hosted site</string>
    <string name="site_picker_create_dotcom">Create WordPress.com site</string>
    <string name="site_picker_cant_hide_current_site">\"%s\" wasn\'t hidden because it\'s the current site</string>

    <!-- Application logs view -->
    <string name="logs_copied_to_clipboard">Application logs have been copied to the clipboard</string>

    <!-- Helpshift overridden strings -->
    <string name="hs__conversation_detail_error">Describe the problem you\'re seeing</string>
    <string name="hs__new_conversation_header">Support chat</string>
    <string name="hs__conversation_header">Support chat</string>
    <string name="hs__username_blank_error">Enter a valid name</string>
    <string name="hs__invalid_email_error">Enter a valid email address</string>

    <!--Me-->
    <string name="me_btn_app_settings">App Settings</string>
    <string name="me_btn_support">Help &amp; Support</string>
    <string name="me_btn_login_logout">Login/Logout</string>
    <string name="me_connect_to_wordpress_com">Connect to WordPress.com</string>
    <string name="me_disconnect_from_wordpress_com">Disconnect from WordPress.com</string>

    <!--TabBar Accessibility Labels-->
    <string name="tabbar_accessibility_label_my_site">My Site</string>
    <string name="tabbar_accessibility_label_me">Me</string>
    <string name="site_privacy_private_desc">I would like my site to be private, visible only to users I choose</string>
    <string name="site_privacy_hidden_desc">Discourage search engines from indexing this site</string>
    <string name="site_privacy_public_desc">Allow search engines to index this site</string>

    <!-- Static URLs -->
    <string name="privacy_settings_url" translatable="false">https://en.support.wordpress.com/privacy-settings</string>
    <string name="language_settings_url" translatable="false">https://en.support.wordpress.com/language-settings</string>

    <string name="date_range_start_date">Start Date</string>
    <string name="date_range_end_date">End Date</string>

    <!-- Special characters -->
    <string name="bullet" translatable="false">\u2022</string>
    <string name="previous_button" translatable="false">&lt;</string>
    <string name="next_button" translatable="false">&gt;</string>
    <string name="vertical_line" translatable="false">\u007C</string>

    <!-- Noticons -->
    <string name="noticon_clock" translatable="false">\uf303</string>
    <string name="noticon_note" translatable="false">\uf814</string>

    <!--Theme Browser-->
    <string name="current_theme">Current Theme</string>
    <string name="customize">Customize</string>
    <string name="details">Details</string>
    <string name="support">Support</string>
    <string name="active">Active</string>

    <string name="theme_free">Free</string>
    <string name="theme_all">All</string>
    <string name="theme_premium">Premium</string>
    <string-array name="themes_filter_array" translatable="false">
        <item>@string/theme_free</item>
        <item>@string/theme_all</item>
        <item>@string/theme_premium</item>
    </string-array>

    <string name="title_activity_theme_support">Themes</string>
    <string name="theme_activate">Activate</string>
    <string name="theme_try_and_customize">Try &amp; Customize</string>
    <string name="theme_view">View</string>
    <string name="theme_details">Details</string>
    <string name="theme_support">Support</string>
    <string name="theme_done">DONE</string>
    <string name="theme_manage_site">MANAGE SITE</string>
    <string name="theme_prompt">Thanks for choosing %1$s</string>
    <string name="theme_by_author_prompt_append"> by %1$s</string>
    <string name="theme_activation_error">Something went wrong. Could not activate theme</string>
    <string name="selected_theme">Selected Theme</string>
    <string name="could_not_load_theme">Could not load theme</string>

    <!--My profile-->
    <string name="my_profile">My Profile</string>
    <string name="first_name">First name</string>
    <string name="last_name">Last name</string>
    <string name="public_display_name">Public display name</string>
    <string name="public_display_name_hint">Display name will default to your username if it is not set</string>
    <string name="about_me">About me</string>
    <string name="about_me_hint">A few words about you…</string>
    <string name="start_over">Start Over</string>
    <string name="site_settings_start_over_hint">Start your site over</string>
    <string name="let_us_help">Let Us Help</string>
    <string name="start_over_text">If you want a site but don\'t want any of the posts and pages you have now, our support team can delete your posts, pages, media and comments for you.\n\nThis will keep your site and URL active, but give you a fresh start on your content creation. Just contact us to have your current content cleared out.</string>
    <string name="contact_support">Contact support</string>
    <string name="confirm_delete_site">Confirm Delete Site</string>
    <string name="confirm_delete_site_prompt">Please type in %1$s in the field below to confirm. Your site will then be gone forever.</string>
    <string name="site_settings_export_content_title">Export content</string>
    <string name="error_deleting_site">Error deleting site</string>
    <string name="error_deleting_site_summary">There was an error in deleting your site. Please contact support for more assistance</string>
    <string name="primary_domain">Primary Domain</string>
    <string name="domain_removal">Domain Removal</string>
    <string name="domain_removal_summary">Be careful! Deleting your site will also remove your domain(s) listed below.</string>
    <string name="domain_removal_hint">The domains that will not work once you remove your site</string>
    <string name="keep_your_content">Keep Your Content</string>
    <string name="export_site_summary">If you are sure, please be sure to take the time and export your content now. It can not be recovered in the future.</string>
    <string name="export_site_hint">Export your site to an XML file</string>
    <string name="are_you_sure">Are You Sure?</string>
    <string name="delete_site_summary">This action can not be undone. Deleting your site will remove all content, contributors, and domains from the site.</string>
    <string name="delete_site_hint">Delete your site</string>
    <string name="delete_site_progress">Deleting site…</string>
    <string name="purchases_request_error">Something went wrong. Could not request purchases.</string>
    <string name="premium_upgrades_title">Premium Upgrades</string>
    <string name="premium_upgrades_message">You have active premium upgrades on your site. Please cancel your upgrades prior to deleting your site.</string>
    <string name="show_purchases">Show purchases</string>
    <string name="checking_purchases">Checking purchases</string>

    <!--Account Settings-->
    <string name="account_settings">Account Settings</string>
    <string name="pending_email_change_snackbar">Click the verification link in the email sent to %1$s to confirm your new address</string>
    <string name="primary_site">Primary site</string>
    <string name="web_address">Web Address</string>
    <string name="web_address_dialog_hint">Shown publicly when you comment.</string>
    <string name="exporting_content_progress">Exporting content…</string>
    <string name="export_email_sent">Export email sent!</string>
    <string name="export_your_content">Export your content</string>
    <string name="export_your_content_message">Your posts, pages, and settings will be emailed to you at %s.</string>

    <!-- Plans -->
    <string name="plan">Plan</string>
    <string name="plans">Plans</string>
    <string name="plans_loading_error">Unable to load plans</string>
    <string name="plan_purchase_now">Purchase Now</string>
<<<<<<< HEAD
    <string name="plan_upgrade_now">Upgrade Now</string>
    <string name="plan_upgrade_not_available">Upgrade not available</string>
    <string name="plan_upgrade_contact_support_text">This blog already has a plan subscription. Please contact our support team to upgrade to %1$s. Do you want to contact support now?</string>
=======
    <string name="enter_your_password_instead">Enter your password instead</string>
>>>>>>> d916a5f9

    <!-- Plans business post-purchase -->
    <string name="plans_post_purchase_title_intro">It\'s all yours, way to go!</string>
    <string name="plans_post_purchase_text_intro">Your site is doing somersaults in excitement! Now explore your site\'s new features and choose where you\'d like to begin.</string>
    <string name="plans_post_purchase_title_customize">Customize Fonts &amp; Colors</string>
    <string name="plans_post_purchase_text_customize">You now have access to custom fonts, custom colors, and custom CSS editing capabilities.</string>
    <string name="plans_post_purchase_button_customize">Customize my Site</string>
    <string name="plans_post_purchase_title_video">Bring posts to life with video</string>
    <string name="plans_post_purchase_text_video">You can upload and host videos on your site with VideoPress and your expanded media storage.</string>
    <string name="plans_post_purchase_button_video">Start new post</string>
    <string name="plans_post_purchase_title_themes">Find a perfect, Premium theme</string>
    <string name="plans_post_purchase_text_themes">You now have unlimited access to Premium themes. Preview any theme on your site to get started.</string>
    <string name="plans_post_purchase_button_themes">Browse Themes</string>
    <string name="get_a_link_sent_to_your_email_to_sign_in_instantly">Get a link sent to your email to sign in instantly</string>
    <string name="logging_in">Logging in</string>
    <string name="magic_link_unavailable_error_message">Currently unavailable. Please enter your password</string>
    <string name="check_your_email">Check your email</string>
    <string name="launch_your_email_app">Launch your email app</string>
    <string name="checking_email">Checking email</string>
    <string name="not_on_wordpress_com">Not on WordPress.com?</string>

    <!-- gravatar -->
    <string name="gravatar_tip">New! Tap your Gravatar to change it!</string>
    <string name="error_cropping_image">Error cropping the image</string>
    <string name="error_locating_image">Error locating the cropped image</string>
    <string name="error_refreshing_gravatar">Error reloading your Gravatar</string>
    <string name="error_updating_gravatar">Error updating your Gravatar</string>
    <string name="gravatar_camera_and_media_permission_required">Permissions required in order to select or capture a photo</string>
</resources><|MERGE_RESOLUTION|>--- conflicted
+++ resolved
@@ -1409,13 +1409,7 @@
     <string name="plans">Plans</string>
     <string name="plans_loading_error">Unable to load plans</string>
     <string name="plan_purchase_now">Purchase Now</string>
-<<<<<<< HEAD
-    <string name="plan_upgrade_now">Upgrade Now</string>
-    <string name="plan_upgrade_not_available">Upgrade not available</string>
-    <string name="plan_upgrade_contact_support_text">This blog already has a plan subscription. Please contact our support team to upgrade to %1$s. Do you want to contact support now?</string>
-=======
     <string name="enter_your_password_instead">Enter your password instead</string>
->>>>>>> d916a5f9
 
     <!-- Plans business post-purchase -->
     <string name="plans_post_purchase_title_intro">It\'s all yours, way to go!</string>
