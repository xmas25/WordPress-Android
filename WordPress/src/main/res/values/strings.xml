<?xml version="1.0" encoding="utf-8"?>
<resources>

    <string name="app_name" translatable="false">WordPress</string>

    <!-- account setup -->
    <string name="xmlrpc_error">Couldn\'t connect. Enter the full path to xmlrpc.php on your site and try again.</string>
    <string name="xmlrpc_missing_method_error">Couldn\'t connect. Required XML-RPC methods are missing on the server.</string>
    <string name="xmlrpc_post_blocked_error">Couldn\'t connect. Your host is blocking POST requests, and the app needs
        that in order to communicate with your site. Contact your host to solve this problem.</string>
    <string name="xmlrpc_endpoint_forbidden_error">Couldn\'t connect. We received a 403 error when trying to access your
        site XMLRPC endpoint. The app needs that in order to communicate with your site. Contact your host to solve
        this problem.</string>
    <string name="xmlrpc_malformed_response_error">Couldn\'t connect. The WordPress installation responded with an invalid XML-RPC document.</string>
    <string name="site_timeout_error">Couldn\'t connect to the WordPress site due to Timeout error.</string>
    <string name="no_network_title">No network available</string>
    <string name="no_network_message">There is no network available</string>
    <string name="sign_out_wpcom_confirm">Logging out from your account will remove all of @%s’s WordPress.com data from this device, including local drafts and local changes.</string>
    <string name="account_two_step_auth_enabled">This account has two step authentication enabled. Visit your security settings on WordPress.com and generate an application-specific password.</string>

    <!-- form labels -->
    <string name="select_categories">Select categories</string>
    <string name="tags_separate_with_commas">Separate tags with commas</string>
    <string name="post_content">Content (tap to add text and media)</string>
    <string name="max_thumbnail_px_width">Default Image Width</string>
    <string name="image_quality">Image Quality</string>
    <string name="max_video_px_width">Default Video Width</string>
    <string name="video_quality">Video Quality</string>
    <string name="password">Password</string>
    <string name="blogs">Blogs</string>
    <string name="account_details">Account details</string>

    <!-- comment form labels -->
    <string name="anonymous">Anonymous</string>

    <!-- general strings -->
    <string name="device">Device</string>
    <string name="post">Post</string>
    <string name="page">Page</string>
    <string name="posts">Posts</string>
    <string name="media">Media</string>
    <string name="video">Video</string>
    <string name="themes">Themes</string>
    <string name="pages">Pages</string>
    <string name="about_the_app">About the app</string>
    <string name="username">Username</string>
    <string name="cancel">Cancel</string>
    <string name="save">Save</string>
    <string name="keep_editing">Keep editing</string>
    <string name="update_draft">Update draft</string>
    <string name="add">Add</string>
    <string name="remove">Remove</string>
    <string name="search">Search</string>
    <string name="show">Show</string>
    <string name="hide">Hide</string>
    <string name="select_all">Select all</string>
    <string name="deselect_all">Deselect all</string>
    <string name="notification_sound">Notification sound</string>
    <string name="notification_vibrate">Vibrate</string>
    <string name="notification_pending_drafts">Notify me on pending drafts</string>
    <string name="notification_blink">Blink notification light</string>
    <string name="sure_to_remove_account">Remove this site from the app?</string>
    <string name="yes">Yes</string>
    <string name="no">No</string>
    <string name="error">Error</string>
    <string name="could_not_remove_account">Couldn\'t remove site</string>
    <string name="edit_post">Edit post</string>
    <string name="add_comment">Add comment</string>
    <string name="connection_error">Connection error</string>
    <string name="category_refresh_error">Category refresh error</string>
    <string name="incorrect_credentials">Incorrect username or password.</string>
    <string name="cancel_edit">Cancel edit</string>
    <string name="upload_full_size_image">Upload and link to full image</string>
    <string name="upload_scaled_image">Upload and link to scaled image</string>
    <string name="scaled_image_error">Enter a valid scaled width value</string>
    <string name="scaled_image">Scaled image width</string>
    <string name="gallery_error">The media item couldn\'t be retrieved</string>
    <string name="refresh">Refresh</string>
    <string name="report_bug">Report bug</string>
    <string name="blog_not_found">An error occurred when accessing this blog</string>
    <string name="post_not_found">An error occurred when loading the post. Refresh your posts and try again.</string>
    <string name="sign_in">Log in</string>
    <string name="signing_out">Logging out…</string>
    <string name="sign_in_wpcom">Log in to WordPress.com</string>
    <string name="upload">Upload</string>
    <string name="learn_more">Learn more</string>
    <string name="posting_post">Posting \"%s\"</string>
    <string name="language">Language</string>
    <string name="interface_language">Interface Language</string>
    <string name="signout">Log out</string>
    <string name="undo">Undo</string>
    <string name="never">Never</string>
    <string name="unknown">Unknown</string>
    <string name="off">Off</string>
    <string name="could_not_load_page">Could not load page</string>
    <string name="send">Send</string>
    <string name="swipe_for_more">Swipe for more</string>
    <string name="confirm">Confirm</string>
    <string name="no_default_app_available_to_open_link">Unable to open the link</string>
    <string name="retry">Retry</string>

    <string name="button_skip">Skip</string>
    <string name="button_next">Next</string>
    <string name="button_done">Done</string>
    <string name="button_not_now">Not now</string>

    <!-- timestamps for posts / pages -->
    <string name="today">Today</string>
    <string name="yesterday">Yesterday</string>
    <string name="days_ago">%d days ago</string>

    <!-- Media Gallery Action Bar -->
    <string name="media_add_popup_title">Add to media library</string>

    <!-- CAB -->
    <string name="cab_selected">%d selected</string>

    <!-- Media  -->
    <string name="media_all">All</string>
    <string name="media_images">Images</string>
    <string name="media_documents">Documents</string>
    <string name="media_videos">Videos</string>
    <string name="media_audio">Audio</string>
    <string name="media_gallery_column_count_single">1 column</string>
    <string name="media_gallery_column_count_multi">%d columns</string>
    <string name="media_gallery_type">Type</string>
    <string name="media_gallery_type_thumbnail_grid">Thumbnail grid</string>
    <string name="media_gallery_type_squares">Squares</string>
    <string name="media_gallery_type_tiled">Tiled</string>
    <string name="media_gallery_type_circles">Circles</string>
    <string name="media_gallery_type_slideshow">Slideshow</string>
    <string name="media_insert_title">Add multiple photos</string>
    <string name="media_insert_individually">Add individually</string>
    <string name="media_insert_as_gallery">Add as gallery</string>
    <string name="media_downloading">Saving media to this device</string>
    <string name="wp_media_title">WordPress media</string>
    <string name="pick_photo">Select photo</string>
    <string name="pick_video">Select video</string>
    <string name="capture_or_pick_photo">Capture or select photo</string>
    <string name="reader_toast_err_get_post">Unable to retrieve this post</string>
    <string name="media_error_no_permission">You don\'t have permission to view the media library</string>
    <string name="media_error_no_permission_upload">You don\'t have permission to upload media to the site</string>
    <string name="media_error_too_large_upload">File too large to upload. Try enabling Optimize Images in Site->Settings</string>
    <string name="media_error_internal_server_error">Upload error. Try enabling Optimize Images in Site->Settings</string>
    <string name="media_error_timeout">Server response timed out, you may have a poor connection or server error</string>
    <string name="access_media_permission_required">Permissions required in order to access media</string>
    <string name="add_media_permission_required">Permissions required in order to add media</string>
    <string name="media_fetching">Fetching media…</string>
    <string name="media_file_type">File type: %s</string>
    <string name="media_file_name">File name: %s</string>
    <string name="media_uploaded_on">Uploaded on: %s</string>
    <string name="media_dimensions">Dimensions: %s</string>
    <string name="media_upload_error">Media upload error occurred</string>
    <string name="media_generic_error">Media error occurred</string>

    <string name="media_upload_state_queued">Queued</string>
    <string name="media_upload_state_uploading">Uploading</string>
    <string name="media_upload_state_deleting">Deleting</string>
    <string name="media_upload_state_deleted">Deleted</string>
    <string name="media_upload_state_failed">Failed</string>
    <string name="media_upload_state_uploaded">Uploaded</string>

    <string name="media_encoder_quality_80">Low</string>
    <string name="media_encoder_quality_85">Medium</string>
    <string name="media_encoder_quality_90">High</string>
    <string name="media_encoder_quality_95">Very High</string>
    <string name="media_encoder_quality_100">Maximum</string>

    <!-- Upload Media -->
    <string name="image_added">Image added</string>

    <!-- Edit Media -->
    <string name="media_edit_title_text">Title</string>
    <string name="media_edit_caption_text">Caption</string>
    <string name="media_edit_description_text">Description</string>
    <string name="media_edit_title_hint">Enter a title here</string>
    <string name="media_edit_caption_hint">Enter a caption here</string>
    <string name="media_edit_description_hint">Enter a description here</string>
    <string name="media_edit_success">Updated</string>
    <string name="media_edit_failure">Failed to update</string>
    <string name="saving">Saving…</string>
    <string name="confirm_discard_changes">Discard unsaved changes?</string>

    <!-- Delete Media -->
    <string name="confirm_delete_media">Delete selected item?</string>
    <string name="confirm_delete_multi_media">Delete selected items?</string>
    <string name="wait_until_upload_completes">Wait until upload completes</string>
    <string name="cannot_delete_multi_media_items">Some media can\'t be deleted at this time. Try again later.</string>
    <string name="media_empty_list">No media</string>
    <string name="media_empty_image_list">You don\'t have any images</string>
    <string name="media_empty_videos_list">You don\'t have any videos</string>
    <string name="media_empty_documents_list">You don\'t have any documents</string>
    <string name="media_empty_audio_list">You don\'t have any audio</string>
    <string name="delete">Delete</string>

    <!-- Media details -->
    <string name="media_details_label_date_added">Added</string>
    <string name="media_details_label_date_uploaded">Uploaded</string>
    <string name="media_details_label_file_name">File name</string>
    <string name="media_details_label_file_type">File type</string>
    <string name="media_details_copy_url">Copy URL</string>
    <string name="media_details_copy_url_toast">URL copied to clipboard</string>

    <!-- tab titles -->
    <string name="tab_comments" translatable="false">@string/comments</string>

    <!-- themes -->
    <string name="themes_live_preview">Live preview</string>
    <string name="themes_details_label">Details</string>
    <string name="themes_features_label">Features</string>
    <string name="themes_fetching">Fetching themes…</string>

    <string name="theme_activate_button">Activate</string>
    <string name="theme_activating_button">Activating</string>
    <string name="theme_fetch_failed">Failed to fetch themes</string>
    <string name="theme_set_failed">Failed to set theme</string>
    <string name="theme_set_success">Successfully set theme!</string>
    <string name="theme_auth_error_title">Failed to fetch themes</string>
    <string name="theme_auth_error_message">Ensure you have the privilege to set themes</string>
    <string name="theme_current_theme">Current theme</string>
    <string name="theme_premium_theme">Premium theme</string>
    <string name="theme_no_search_result_found">Sorry, no themes found.</string>
    <string name="theme_auth_error_authenticate">Failed to fetch themes: failed authenticate user</string>

    <!-- link view -->
    <string name="link_enter_url">URL</string>
    <string name="link_enter_url_text">Link text (optional)</string>
    <string name="create_a_link">Create a link</string>

    <!-- page view -->
    <string name="title">Title</string>
    <string name="pages_empty_list">No pages yet. Why not create one?</string>
    <string name="page_id">Page</string>
    <string name="page_settings">Page settings</string>

    <!-- posts tab -->
    <string name="untitled">Untitled</string>
    <string name="local_draft">Local draft</string>
    <string name="post_uploading">Uploading</string>
    <string name="posts_empty_list">No posts yet. Why not create one?</string>
    <string name="empty_list_default">This list is empty</string>

    <!-- buttons on post cards -->
    <string name="button_edit">Edit</string>
    <string name="button_publish">Publish</string>
    <string name="button_sync">Sync</string>
    <string name="button_view">View</string>
    <string name="button_preview">Preview</string>
    <string name="button_stats">Stats</string>
    <string name="button_trash">Trash</string>
    <string name="button_delete" translatable="false">@string/delete</string>
    <string name="button_more" translatable="false">@string/more</string>
    <string name="button_back">Back</string>
    <string name="button_revert">Revert</string>

    <!-- dropdown filter above post cards -->
    <string name="filter_published_posts">Published</string>
    <string name="filter_draft_posts">Drafts</string>
    <string name="filter_scheduled_posts">Scheduled</string>
    <string name="filter_trashed_posts">Trashed</string>
    <string-array name="post_filters_array" translatable="false">
        <item>@string/filter_published_posts</item>
        <item>@string/filter_draft_posts</item>
        <item>@string/filter_scheduled_posts</item>
        <item>@string/filter_trashed_posts</item>
    </string-array>

    <!-- post view -->
    <string name="post_id">Post</string>
    <string name="upload_failed">Upload failed</string>
    <string name="draft_uploaded">Draft uploaded</string>
    <string name="post_published">Post published</string>
    <string name="page_published">Page published</string>
    <string name="post_updated">Post updated</string>
    <string name="page_updated">Page updated</string>
    <string name="caption">Caption (optional)</string>
    <string name="horizontal_alignment">Horizontal alignment</string>
    <string name="width">Width</string>
    <string name="featured">Use as featured image</string>
    <string name="featured_in_post">Include image in post content</string>
    <string name="out_of_memory">Device out of memory</string>
    <string name="file_not_found">Couldn\'t find the media file for upload. Was it deleted or moved?</string>
    <string name="download">Downloading media</string>
    <string name="delete_post">Delete post</string>
    <string name="delete_page">Delete page</string>
    <string name="share_url">Share URL</string>
    <string name="posts_fetching">Fetching posts…</string>
    <string name="pages_fetching">Fetching pages…</string>
    <string name="toast_err_post_uploading">Unable to open post while it\'s uploading</string>

    <!-- reload drop down -->
    <string name="loading">Loading…</string>

    <!-- comment view -->
    <string name="on">on</string>
    <string name="comment_status_approved">Approved</string>
    <string name="comment_status_unapproved">Pending</string>
    <string name="comment_status_spam">Spam</string>
    <string name="comment_status_trash">Trashed</string>
    <string name="comment_status_all">All</string>
    <string name="edit_comment">Edit comment</string>
    <string name="comments_empty_list">No comments</string>
    <string name="comments_empty_list_filtered_approved">No Approved comments</string>
    <string name="comments_empty_list_filtered_pending">No Pending comments</string>
    <string name="comments_empty_list_filtered_spam">No Spam comments</string>
    <string name="comments_empty_list_filtered_trashed">No Trashed comments</string>
    <string name="comment_reply_to_user">Reply to %s</string>
    <string name="comment_trashed">Comment trashed</string>
    <string name="comment_spammed">Comment marked as spam</string>
    <string name="comment_deleted_permanently">Comment deleted</string>
    <string name="comment">Comment</string>
    <string name="comments_fetching">Fetching comments…</string>

    <!-- comment menu and buttons on comment detail - keep these short! -->
    <string name="mnu_comment_approve">Approve</string>
    <string name="mnu_comment_unapprove">Unapprove</string>
    <string name="mnu_comment_spam">Spam</string>
    <string name="mnu_comment_unspam">Not spam</string>
    <string name="mnu_comment_trash">Trash</string>
    <string name="mnu_comment_untrash">Restore</string>
    <string name="mnu_comment_delete_permanently">Delete</string>
    <string name="mnu_comment_liked">Liked</string>

    <!-- comment dialogs - must be worded to work for moderation of single/multiple comments -->
    <string name="dlg_approving_comments">Approving</string>
    <string name="dlg_unapproving_comments">Unapproving</string>
    <string name="dlg_spamming_comments">Marking as spam</string>
    <string name="dlg_trashing_comments">Sending to trash</string>
    <string name="dlg_deleting_comments">Deleting comments</string>
    <string name="dlg_confirm_trash_comments">Send to trash?</string>
    <string name="trash_yes">Trash</string>
    <string name="trash_no">Don\'t trash</string>

    <!-- comment actions -->
    <string name="reply">Reply</string>
    <string name="trash">Trash</string>
    <string name="like">Like</string>
    <string name="approve">Approve</string>
    <string name="comment_moderated_approved">Comment approved!</string>
    <string name="comment_moderated_unapproved">Comment unapproved</string>
    <string name="comment_liked">Comment liked</string>
    <string name="comment_q_action_done_generic">Action done!</string>
    <string name="comment_q_action_processing">Processing…</string>
    <string name="comment_q_action_liking">Liking…</string>
    <string name="comment_q_action_approving">Approving…</string>
    <string name="comment_q_action_replying">Replying…</string>

    <!-- pending draft local notifications -->
    <string name="pending_draft_one_day_1">You drafted \'%1$s\' yesterday. Don\'t forget to publish it!</string>
    <string name="pending_draft_one_day_2">Did you know that \'%1$s\' is still a draft? Publish away!</string>
    <string name="pending_draft_one_week_1">Your draft \'%1$s\' awaits you - be sure to publish it!</string>
    <string name="pending_draft_one_week_2">\'%1$s\' remains a draft. Remember to publish it!</string>
    <string name="pending_draft_one_month">Don\'t leave it hanging! \'%1$s\' is waiting to be published.</string>
    <string name="pending_draft_one_generic">Don\'t leave it hanging! \'%1$s\' is waiting to be published.</string>

    <string name="pending_draft_more">You drafted %d posts but never published them. Tap to check.</string>

    <!-- edit comment view -->
    <string name="author_name">Author name</string>
    <string name="author_email">Author email</string>
    <string name="author_url">Author URL</string>
    <string name="hint_comment_content">Comment</string>
    <string name="saving_changes">Saving changes</string>
    <string name="sure_to_cancel_edit_comment">Cancel editing this comment?</string>
    <string name="dlg_sure_to_delete_comment">Permanently delete this comment?</string>
    <string name="dlg_sure_to_delete_comments">Permanently delete these comments?</string>
    <string name="content_required">Comment is required</string>
    <string name="toast_comment_unedited">Comment hasn\'t changed</string>

    <!-- context menu -->
    <string name="remove_account">Remove site</string>
    <string name="blog_removed_successfully">Site removed successfully</string>

    <!-- draft actions -->
    <string name="delete_draft">Delete draft</string>
    <string name="delete_sure">Delete this draft</string>

    <!-- page actions -->
    <string name="preview_page">Preview page</string>
    <string name="deleting_page">Deleting page</string>
    <string name="page_deleted">Page deleted</string>
    <string name="delete_sure_page">Delete this page</string>
    <string name="page_trashed">Page sent to trash</string>

    <!-- post actions -->
    <string name="preview_post">Preview post</string>
    <string name="deleting_post">Deleting post</string>
    <string name="post_deleted">Post deleted</string>
    <string name="post_trashed">Post sent to trash</string>
    <string name="comment_added">Comment added successfully</string>
    <string name="delete_sure_post">Delete this post</string>
    <string name="share_url_post">Share post</string>
    <string name="share_url_page">Share page</string>
    <string name="share_link">Share link</string>
    <string name="post_not_published">Post status isn\'t published</string>
    <string name="page_not_published">Page status isn\'t published</string>
    <string name="view_in_browser">View in browser</string>
    <string name="preview">Preview</string>
    <string name="update_verb">Update</string>
    <string name="sending_content">Uploading %s content</string>
    <string name="uploading_total">Uploading %1$d of %2$d</string>

    <!-- new account view -->
    <string name="signing_in">Logging in…</string>
    <string name="no_site_error">Couldn\'t connect to the WordPress site. There is no valid WordPress site at this
        address. Check the site address (URL) you entered.</string>
    <!-- media selection -->
    <string name="select_from_media_library">Select from media library</string>

    <!-- category management -->
    <string name="categories">Categories</string>
    <string name="add_new_category">Add new category</string>
    <string name="add_category">Add category</string>
    <string name="category_name">Category name</string>
    <string name="category_parent">Parent category (optional):</string>
    <string name="adding_cat_failed">Adding category failed</string>
    <string name="adding_cat_success">Category added successfully</string>
    <string name="cat_name_required">The category name field is required</string>
    <string name="category_automatically_renamed">Category name %1$s isn\'t valid. It has been renamed to %2$s.</string>
    <string name="top_level_category_name">Top level</string>


    <!-- action from share intents -->
    <string name="select_a_blog">Choose a WordPress site</string>
    <string name="share_action_title">Add to</string>
    <string name="share_action_post">New post</string>
    <string name="share_action_media">Media library</string>
    <string name="share_action">Share</string>
    <string name="cant_share_no_visible_blog">You can\'t share to WordPress without a visible blog</string>
    <string name="cant_share_unknown_action">Unrecognized action requested, ignoring</string>
    <string name="no_account">No WordPress account found, add an account and try again</string>

    <!-- file errors -->
    <string name="file_error_create">Couldn\'t create temp file for media upload. Make sure there is enough free space on your device.</string>

    <!-- SD Card errors -->
    <string name="sdcard_title">SD Card Required</string>
    <string name="sdcard_message">A mounted SD card is required to upload media</string>

    <!--     Begin     -->
    <!-- Site Settings -->
    <!--               -->

    <!-- General -->
    <string name="discussion">Discussion</string>
    <string name="privacy">Privacy</string>
    <string name="related_posts">Related Posts</string>
    <string name="more">More</string>
    <string name="none">None</string>
    <string name="disabled">Disabled</string>
    <string name="comments">Comments</string>
    <string name="close_after">Close after</string>
    <string name="oldest_first">Oldest first</string>
    <string name="newest_first">Newest first</string>
    <string name="days_quantity_one">1 day</string>
    <string name="days_quantity_other">%d days</string>

    <!-- PreferenceCategory Headers -->
    <string name="site_settings_general_header">General</string>
    <string name="site_settings_account_header">Account</string>
    <string name="site_settings_writing_header">Writing</string>
    <string name="site_settings_discussion_header" translatable="false">@string/discussion</string>
    <string name="site_settings_discussion_new_posts_header">Defaults for new posts</string>
    <string name="site_settings_comments_header" translatable="false">@string/comments</string>
    <string name="site_settings_this_device_header">This device</string>
    <string name="site_settings_advanced_header">Advanced</string>

    <!-- Preference Titles -->
    <string name="site_settings_title_title">Site Title</string>
    <string name="site_settings_tagline_title">Tagline</string>
    <string name="site_settings_address_title">Address</string>
    <string name="site_settings_privacy_title" translatable="false">@string/privacy</string>
    <string name="site_settings_language_title" translatable="false">@string/language</string>
    <string name="site_settings_username_title" translatable="false">@string/username</string>
    <string name="site_settings_password_title" translatable="false">@string/password</string>
    <string name="site_settings_default_category_title">Default Category</string>
    <string name="site_settings_default_format_title">Default Format</string>
    <string name="site_settings_image_original_size">Original Size</string>
    <string name="site_settings_optimize_images">Optimize Images</string>
    <string name="site_settings_default_image_width_title" translatable="false">@string/max_thumbnail_px_width</string>
    <string name="site_settings_default_image_quality_title" translatable="false">@string/image_quality</string>
    <string name="site_settings_optimize_videos">Optimize Videos</string>
    <string name="site_settings_default_video_width_title" translatable="false">@string/max_video_px_width</string>
    <string name="site_settings_default_video_quality_title" translatable="false">@string/video_quality</string>
    <string name="site_settings_upload_and_link_image_title" translatable="false">@string/upload_full_size_image</string>
    <string name="site_settings_related_posts_title" translatable="false">@string/related_posts</string>
    <string name="site_settings_more_title" translatable="false">@string/more</string>
    <string name="site_settings_allow_comments_title">Allow Comments</string>
    <string name="site_settings_send_pingbacks_title">Send Pingbacks</string>
    <string name="site_settings_receive_pingbacks_title">Receive Pingbacks</string>
    <string name="site_settings_identity_required_title">Must include name and email</string>
    <string name="site_settings_account_required_title">Users must be logged in</string>
    <string name="site_settings_close_after_title" translatable="false">@string/close_after</string>
    <string name="site_settings_sort_by_title">Sort by</string>
    <string name="site_settings_threading_title">Threading</string>
    <string name="site_settings_paging_title">Paging</string>
    <string name="site_settings_whitelist_title">Automatically approve</string>
    <string name="site_settings_multiple_links_title">Links in comments</string>
    <string name="site_settings_moderation_hold_title">Hold for Moderation</string>
    <string name="site_settings_blacklist_title">Blacklist</string>
    <string name="site_settings_delete_site_title">Delete Site</string>

    <!-- Preference Summaries -->
    <string name="site_settings_privacy_public_summary">Public</string>
    <string name="site_settings_privacy_hidden_summary">Hidden</string>
    <string name="site_settings_privacy_private_summary">Private</string>
    <string name="site_settings_threading_summary">%d levels</string>
    <string name="site_settings_whitelist_all_summary">Comments from all users</string>
    <string name="site_settings_whitelist_known_summary">Comments from known users</string>
    <string name="site_settings_whitelist_none_summary" translatable="false">@string/none</string>
    <string name="site_settings_optimize_images_summary">Enable to resize and compress pictures</string>
    <string name="site_settings_optimize_video_summary">Enable to resize and compress videos</string>

    <string name="detail_approve_manual">Require manual approval for everyone\'s comments.</string>
    <string name="detail_approve_auto_if_previously_approved">Automatically approve if the user has a previously approved comment</string>
    <string name="detail_approve_auto">Automatically approve everyone\'s comments.</string>
    <string-array name="site_settings_auto_approve_details" translatable="false">
        <item>@string/detail_approve_manual</item>
        <item>@string/detail_approve_auto_if_previously_approved</item>
        <item>@string/detail_approve_auto</item>
    </string-array>

    <string name="site_settings_multiple_links_summary_zero">Require approval for more than 0 links</string>
    <string name="site_settings_multiple_links_summary_one">Require approval for more than 1 link</string>
    <string name="site_settings_multiple_links_summary_other">Require approval for more than %d links</string>
    <string name="site_settings_paging_summary_one">1 comment per page</string>
    <string name="site_settings_paging_summary_other">%d comments per page</string>

    <string name="privacy_public">Your site is visible to everyone and may be indexed by search engines</string>
    <string name="privacy_public_not_indexed">Your site is visible to everyone but asks search engines not to index it</string>
    <string name="privacy_private">Your site is visible only to you and users you approve</string>
    <string-array name="privacy_details" translatable="false">
        <item>@string/privacy_public</item>
        <item>@string/privacy_public_not_indexed</item>
        <item>@string/privacy_private</item>
    </string-array>

    <!-- Preference Entries -->
    <string name="approve_manual">No comments</string>
    <string name="approve_auto_if_previously_approved">Known users\' comments</string>
    <string name="approve_auto">All users</string>
    <string-array name="site_settings_auto_approve_entries" translatable="false">
        <item>@string/approve_manual</item>
        <item>@string/approve_auto_if_previously_approved</item>
        <item>@string/approve_auto</item>
    </string-array>

    <string-array name="site_settings_privacy_entries" translatable="false">
        <item>@string/site_settings_privacy_public_summary</item>
        <item>@string/site_settings_privacy_hidden_summary</item>
        <item>@string/site_settings_privacy_private_summary</item>
    </string-array>

    <string-array name="site_settings_sort_entries" translatable="false">
        <item>@string/oldest_first</item>
        <item>@string/newest_first</item>
    </string-array>

    <!-- Hints (long press) -->
    <string name="site_settings_title_hint">In a few words, explain what this site is about</string>
    <string name="site_settings_tagline_hint">A short description or catchy phrase to describe your blog</string>
    <string name="site_settings_address_hint">Changing your address is not currently supported</string>
    <string name="site_settings_privacy_hint">Controls who can see your site</string>
    <string name="site_settings_language_hint">Language this blog is primarily written in</string>
    <string name="site_settings_username_hint">Current user account</string>
    <string name="site_settings_password_hint">Change your password</string>
    <string name="site_settings_category_hint">Sets new post category</string>
    <string name="site_settings_format_hint">Sets new post format</string>
    <string name="site_settings_image_width_hint">Resizes images in posts to this width</string>
    <string name="site_settings_image_quality_hint">Quality of pictures. Higher values mean better quality pictures.</string>
    <string name="site_settings_video_width_hint">Resizes videos in posts to this size</string>
    <string name="site_settings_video_quality_hint">Quality of videos. Higher values mean better quality videos.</string>
    <string name="site_settings_related_posts_hint">Show or hide related posts in reader</string>
    <string name="site_settings_more_hint">View all available Discussion settings</string>
    <string name="site_settings_discussion_hint">View and change your sites discussion settings</string>
    <string name="site_settings_allow_comments_hint">Allow readers to post comments</string>
    <string name="site_settings_send_pingbacks_hint">Attempt to notify any blogs linked to from the article</string>
    <string name="site_settings_receive_pingbacks_hint">Allow link notifications from other blogs</string>
    <string name="site_settings_close_after_hint">Disallow comments after the specified time</string>
    <string name="site_settings_sort_by_hint">Determines the order comments are displayed</string>
    <string name="site_settings_threading_hint">Allow nested comments to a certain depth</string>
    <string name="site_settings_paging_hint">Display comments in chunks of a specified size</string>
    <string name="site_settings_manual_approval_hint">Comments must be manually approved</string>
    <string name="site_settings_identity_required_hint">Comment author must fill out name and e-mail</string>
    <string name="site_settings_user_account_required_hint">Users must be registered and logged in to comment</string>
    <string name="site_settings_whitelist_hint">Comment author must have a previously approved comment</string>
    <string name="site_settings_multiple_links_hint">Ignores link limit from known users</string>
    <string name="site_settings_moderation_hold_hint">Comments that match a filter are put in the moderation queue</string>
    <string name="site_settings_blacklist_hint">Comments that match a filter are marked as spam</string>
    <string name="site_settings_delete_site_hint">Removes your site data from the app</string>

    <!-- Related Posts -->
    <string name="site_settings_rp_switch_title">Show Related Posts</string>
    <string name="site_settings_rp_switch_summary">Related Posts displays relevant content from your site below your posts.</string>
    <string name="site_settings_rp_show_header_title">Show Header</string>
    <string name="site_settings_rp_show_images_title">Show Images</string>
    <string name="site_settings_rp_preview_header" translatable="false">@string/related_posts</string>
    <string name="site_settings_rp_preview1_title">Big iPhone/iPad Update Now Available</string>
    <string name="site_settings_rp_preview1_site">in \"Mobile\"</string>
    <string name="site_settings_rp_preview2_title">The WordPress for Android App Gets a Big Facelift</string>
    <string name="site_settings_rp_preview2_site">in \"Apps\"</string>
    <string name="site_settings_rp_preview3_title">Upgrade Focus: VideoPress For Weddings</string>
    <string name="site_settings_rp_preview3_site">in \"Upgrade\"</string>

    <!-- Learn More -->
    <string name="site_settings_learn_more_header" translatable="false">@string/learn_more</string>
    <string name="site_settings_learn_more_caption">You can override these settings for individual posts.</string>

    <!-- List Editors (Blacklist, Hold for Moderation) -->
    <string name="site_settings_list_editor_summary_one">1 item</string>
    <string name="site_settings_list_editor_summary_other">%d items</string>

    <string name="site_settings_list_editor_action_mode_title">Selected %1$d</string>
    <string name="site_settings_list_editor_no_items_text">No items</string>
    <string name="site_settings_list_editor_input_hint">Enter a word or phrase</string>
    <string name="site_settings_hold_for_moderation_description">When a comment contains any of these words in its content, name, URL, e-mail, or IP, it will be held in the moderation queue. You can enter partial words, so \"press\" will match \"WordPress.\"</string>
    <string name="site_settings_blacklist_description">When a comment contains any of these words in its content, name, URL, e-mail, or IP, it will be marked as spam. You can enter partial words, so \"press\" will match \"WordPress.\"</string>

    <!-- Dialogs -->
    <string name="site_settings_discussion_title" translatable="false">@string/discussion</string>
    <string name="site_settings_close_after_dialog_title">Close commenting</string>
    <string name="site_settings_paging_dialog_header">Comments per page</string>
    <string name="site_settings_paging_dialog_description">Break comment threads into multiple pages.</string>
    <string name="site_settings_threading_dialog_header">Thread up to</string>
    <string name="site_settings_threading_dialog_description">Allow comments to be nested in threads.</string>
    <string name="site_settings_close_after_dialog_header" translatable="false">@string/close_after</string>
    <string name="site_settings_close_after_dialog_description">Automatically close comments on articles.</string>
    <string name="site_settings_close_after_dialog_switch_text">Automatically close</string>
    <string name="site_settings_multiple_links_dialog_description">Require approval for comments that include more than this number of links.</string>

    <!-- Errors -->
    <string name="site_settings_unsupported_version_error">Unsupported WordPress version</string>
    <string name="site_settings_unknown_language_code_error">Language code not recognized</string>
    <string name="site_settings_disconnected_toast">Logged out, editing disabled.</string>

    <!--               -->
    <!-- Site Settings -->
    <!--      End      -->

    <!-- preferences -->
    <string name="open_source_licenses">Open source licenses</string>
    <string name="preference_open_device_settings">Open device settings</string>
    <string name="preference_send_usage_stats">Send statistics</string>
    <string name="preference_send_usage_stats_summary">Automatically send usage statistics to help us improve WordPress for Android</string>
    <string name="preference_editor">Editor</string>
    <string name="preference_editor_footer">Editor release notes and bug reporting</string>
    <string name="preference_editor_footer_description">Info Icon</string>
    <string name="preference_editor_type">Set editor type</string>

    <string name="preference_editor_beta" translatable="false">Beta</string>
    <string name="preference_editor_legacy">Legacy</string>
    <string name="preference_editor_visual">Visual</string>

    <string-array name="editor_entries" translatable="false">
        <item>@string/preference_editor_legacy</item>
        <item>@string/preference_editor_visual</item>
        <item>@string/preference_editor_beta</item>
    </string-array>

    <string-array name="editor_entries_without_aztec" translatable="false">
        <item>@string/preference_editor_legacy</item>
        <item>@string/preference_editor_visual</item>
    </string-array>


    <!-- stats -->
    <string name="stats">Stats</string>
    <string name="stats_for">Stats for %s</string>
    <string name="stats_other_recent_stats_label">Other Recent Stats</string>
    <string name="stats_other_recent_stats_moved_label">Looking for your Other Recent Stats? We\'ve moved them to the Insights page.</string>
    <string name="stats_view_all">View all</string>
    <string name="stats_view">View</string>
    <string name="stats_pagination_label">Page %1$s of %2$s</string>
    <string name="stats_no_activity_this_period">No activity this period</string>
    <string name="stats_default_number_zero" translatable="false">0</string>

    <!-- stats: errors -->
    <string name="stats_no_blog">Stats couldn\'t be loaded for the required blog</string>
    <string name="stats_generic_error">Required Stats couldn\'t be loaded</string>
    <string name="stats_sign_in_jetpack_different_com_account">To view your stats, log in to the WordPress.com account you used to connect Jetpack.</string>
    <string name="stats_enable_rest_api_in_jetpack">To view your stats, enable the JSON API module in Jetpack.</string>

    <!-- stats: Widget labels -->
    <string name="stats_widget_name">WordPress Today\'s Stats</string>
    <string name="stats_widget_name_for_blog">Today\'s Stats for %1$s</string>
    <string name="stats_widget_loading_data">Loading data…</string>
    <string name="stats_widget_error_generic">Stats couldn\'t be loaded</string>
    <string name="stats_widget_error_no_account">Please login into WordPress</string>
    <string name="stats_widget_error_no_permissions">Your WordPress.com account can\'t access Stats on this blog</string>
    <string name="stats_widget_error_no_visible_blog">Stats couldn\'t be accessed without a visible blog</string>
    <string name="stats_widget_error_readd_widget">Please remove the widget and re-add it again</string>
    <string name="stats_widget_error_jetpack_no_blogid">Please access the Stats in the app, and try adding the widget later</string>

    <!-- stats: Widget Promote Dialog -->
    <string name="stats_widget_promo_title">Home Screen Stats Widget</string>
    <string name="stats_widget_promo_desc">Add the widget to your home screen to access your Stats in one click.</string>
    <string name="stats_widget_promo_ok_btn_label">Ok, got it</string>

    <!-- stats: labels for timeframes -->
    <string name="stats_timeframe_today">Today</string>
    <string name="stats_timeframe_yesterday">Yesterday</string>
    <string name="stats_timeframe_days">Days</string>
    <string name="stats_timeframe_weeks">Weeks</string>
    <string name="stats_timeframe_months">Months</string>
    <string name="stats_timeframe_years">Years</string>

    <string name="stats_views">Views</string>
    <string name="stats_visitors">Visitors</string>
    <string name="stats_likes">Likes</string>
    <string name="stats_comments" translatable="false">@string/comments</string>

    <!-- stats: labels for the views -->
    <string name="stats_view_visitors_and_views">Visitors and Views</string>
    <string name="stats_view_countries">Countries</string>
    <string name="stats_view_top_posts_and_pages">Posts &amp; Pages</string>
    <string name="stats_view_clicks">Clicks</string>
    <string name="stats_view_tags_and_categories">Tags &amp; Categories</string>
    <string name="stats_view_authors">Authors</string>
    <string name="stats_view_referrers">Referrers</string>
    <string name="stats_view_videos">Videos</string>
    <string name="stats_view_comments" translatable="false">@string/comments</string>
    <string name="stats_view_search_terms">Search Terms</string>
    <string name="stats_view_publicize">Publicize</string>
    <string name="stats_view_followers">Followers</string>

    <!-- stats: label for the entries -->
    <string name="stats_entry_country">Country</string>
    <string name="stats_entry_posts_and_pages">Title</string>
    <string name="stats_entry_clicks_link">Link</string>
    <string name="stats_entry_tags_and_categories">Topic</string>
    <string name="stats_entry_authors">Author</string>
    <string name="stats_entry_referrers">Referrer</string>
    <string name="stats_entry_video_plays">Video</string>
    <string name="stats_entry_top_commenter">Author</string>
    <string name="stats_entry_publicize">Service</string>
    <string name="stats_entry_followers">Follower</string>
    <string name="stats_entry_search_terms">Search Term</string>

    <!-- stats: label for the totals -->
    <string name="stats_totals_views">Views</string>
    <string name="stats_totals_clicks">Clicks</string>
    <string name="stats_totals_plays">Plays</string>
    <string name="stats_totals_comments" translatable="false">@string/comments</string>
    <string name="stats_totals_publicize">Followers</string>
    <string name="stats_totals_followers">Since</string>

    <!-- stats: empty list strings -->
    <string name="stats_empty_geoviews">No countries recorded</string>
    <string name="stats_empty_geoviews_desc">Explore the list to see which countries and regions generate the most traffic to your site.</string>
    <string name="stats_empty_top_posts_title">No posts or pages viewed</string>
    <string name="stats_empty_top_posts_desc">Discover what your most-viewed content is, and check how individual posts and pages perform over time.</string>
    <string name="stats_empty_referrers_title">No referrers recorded</string>
    <string name="stats_empty_referrers_desc">Learn more about your site’s visibility by looking at the websites and search engines that send the most traffic your way</string>
    <string name="stats_empty_clicks_title">No clicks recorded</string>
    <string name="stats_empty_clicks_desc">When your content includes links to other sites, you’ll see which ones your visitors click on the most.</string>
    <string name="stats_empty_top_authors_desc">Track the views on each contributor\'s posts, and zoom in to discover the most popular content by each author.</string>
    <string name="stats_empty_tags_and_categories">No tagged posts or pages viewed</string>
    <string name="stats_empty_tags_and_categories_desc">Get an overview of the most popular topics on your site, as reflected in your top posts from the past week.</string>
    <string name="stats_empty_video">No videos played</string>
    <string name="stats_empty_video_desc">If you\'ve uploaded videos using VideoPress, find out how many times they’ve been watched.</string>
    <string name="stats_empty_comments">No comments yet</string>
    <string name="stats_empty_comments_desc">If you allow comments on your site, track your top commenters and discover what content sparks the liveliest conversations, based on the most recent 1,000 comments.</string>
    <string name="stats_bar_graph_empty">No stats available</string>
    <string name="stats_empty_publicize">No publicize followers recorded</string>
    <string name="stats_empty_publicize_desc">Keep track of your followers from various social networking services using publicize.</string>
    <string name="stats_empty_followers">No followers</string>
    <string name="stats_empty_followers_desc">Keep track of your overall number of followers, and how long each one has been following your site.</string>
    <string name="stats_empty_search_terms">No search terms recorded</string>
    <string name="stats_empty_search_terms_desc">Learn more about your search traffic by looking at the terms your visitors searched for to find your site.</string>

    <!-- stats: comments -->
    <string name="stats_comments_by_authors">By Authors</string>
    <string name="stats_comments_by_posts_and_pages">By Posts &amp; Pages</string>
    <string name="stats_comments_total_comments_followers">Total posts with comment followers: %1$s</string>

    <!-- stats: referrers -->
    <string name="stats_referrers_spam">Spam</string>
    <string name="stats_referrers_unspam">Not spam</string>
    <string name="stats_referrers_marking_spam">Marking as spam</string>
    <string name="stats_referrers_marking_not_spam">Marking as not spam</string>
    <string name="stats_referrers_spam_generic_error">Something went wrong during the operation. The spam state wasn\'t changed.</string>

    <!-- stats: followers -->
    <string name="stats_followers_wpcom_selector">WordPress.com</string>
    <string name="stats_followers_email_selector">Email</string>
    <string name="stats_followers_total_wpcom">Total WordPress.com Followers: %1$s</string>
    <string name="stats_followers_total_email">Total Email Followers: %1$s</string>
    <string name="stats_followers_total_wpcom_paged">Showing %1$d - %2$d of %3$s WordPress.com Followers</string>
    <string name="stats_followers_total_email_paged">Showing %1$d - %2$d of %3$s Email Followers</string>
    <string name="stats_followers_seconds_ago">seconds ago</string>
    <string name="stats_followers_a_minute_ago">a minute ago</string>
    <string name="stats_followers_minutes">%1$d minutes</string>
    <string name="stats_followers_an_hour_ago">an hour ago</string>
    <string name="stats_followers_hours">%1$d hours</string>
    <string name="stats_followers_a_day">A day</string>
    <string name="stats_followers_days">%1$d days</string>
    <string name="stats_followers_a_month">A month</string>
    <string name="stats_followers_months">%1$d months</string>
    <string name="stats_followers_a_year">A year</string>
    <string name="stats_followers_years">%1$d years</string>

    <!-- stats: search terms -->
    <string name="stats_search_terms_unknown_search_terms">Unknown Search Terms</string>

    <!-- stats: Authors -->
    <string name="stats_unknown_author">Unknown Author</string>

    <!-- Stats: Single post details view -->
    <string name="stats_period">Period</string>
    <string name="stats_total">Total</string>
    <string name="stats_overall">Overall</string>
    <string name="stats_months_and_years">Months and Years</string>
    <string name="stats_average_per_day">Average per Day</string>
    <string name="stats_recent_weeks">Recent Weeks</string>

    <!-- Stats insights -->
    <string name="stats_insights">Insights</string>
    <string name="stats_insights_all_time">All-time posts, views, and visitors</string>
    <string name="stats_insights_today">Today\'s Stats</string>
    <string name="stats_insights_latest_post_no_title">(no title)</string>
    <string name="stats_insights_latest_post_summary">Latest Post Summary</string>
    <string name="stats_insights_latest_post_trend">It\'s been %1$s since %2$s was published. Here\'s how the post has performed so far…</string>
    <string name="stats_insights_popular">Most popular day and hour</string>
    <string name="stats_insights_most_popular_day">Most popular day</string>
    <string name="stats_insights_most_popular_hour">Most popular hour</string>
    <string name="stats_insights_most_popular_percent_views">%1$d%% of views</string>
    <string name="stats_insights_best_ever">Best Views Ever</string>

    <!-- invalid_url -->
    <string name="invalid_site_url_message">Check that the site URL entered is valid</string>
    <string name="invalid_url_message">Check that the URL entered is valid</string>

    <!-- QuickPress -->
    <string name="quickpress_window_title">Select blog for QuickPress shortcut</string>
    <string name="quickpress_add_error">Shortcut name can\'t be empty</string>
    <string name="quickpress_add_alert_title">Set shortcut name</string>

    <!-- HTTP Authentication -->
    <string name="httpuser">HTTP username</string>
    <string name="httppassword">HTTP password</string>
    <string name="settings">Settings</string>
    <string name="http_credentials">HTTP credentials (optional)</string>
    <string name="http_authorization_required">Authorization required</string>

    <!-- post scheduling and password -->
    <string name="submit_for_review">Submit</string>
    <string name="schedule_verb">Schedule</string>

    <!-- notifications -->
    <string name="notifications">Notifications</string>
    <string name="note_reply_successful">Reply published</string>
    <string name="new_notifications">%d new notifications</string>
    <string name="more_notifications">and %d more.</string>
    <string name="reply_failed">Reply failed</string>
    <string name="notifications_empty_list">No notifications</string>
    <string name="notifications_empty_all">No notifications&#8230;yet.</string>
    <string name="notifications_empty_unread">You\'re all caught up!</string>
    <string name="notifications_empty_comments">No new comments&#8230;yet.</string>
    <string name="notifications_empty_followers">No new followers to report&#8230;yet.</string>
    <string name="notifications_empty_likes">No new likes to show&#8230;yet.</string>
    <string name="notifications_empty_action_all">Get active! Comment on posts from blogs you follow.</string>
    <string name="notifications_empty_action_unread">Reignite the conversation: write a new post.</string>
    <string name="notifications_empty_action_comments">Join a conversation: comment on posts from blogs you follow.</string>
    <string name="notifications_empty_action_followers_likes">Get noticed: comment on posts you\'ve read.</string>
    <string name="notifications_account_required">Log in to WordPress.com for notifications</string>
    <string name="notifications_empty_view_reader">View Reader</string>
    <string name="older_two_days">Older than 2 days</string>
    <string name="older_last_week">Older than a week</string>
    <string name="older_month">Older than a month</string>
    <string name="error_notification_open">Could not open notification</string>
    <string name="ignore">Ignore</string>
    <string name="push_auth_expired">The request has expired. Log in to WordPress.com to try again.</string>
    <string name="unread">Unread</string>
    <string name="follows">Follows</string>
    <string name="notifications_label_new_notifications">New notifications</string>
    <string name="notifications_label_new_notifications_subtitle">Tap to show them</string>

    <!-- Notification Settings -->
    <string name="notification_settings">Notification Settings</string>
    <string name="notifications_sights_and_sounds">Sights and Sounds</string>
    <string name="your_sites">Your Sites</string>
    <string name="all_your_sites">All My Sites</string>
    <string name="notifications_account_emails_summary">We\'ll always send important emails regarding your account, but you can get some helpful extras, too.</string>
    <string name="notifications_account_emails">Email from WordPress.com</string>
    <string name="notifications_wpcom_updates">WordPress.com Updates</string>
    <string name="notifications_other">Other</string>
    <string name="notifications_comments_other_blogs">Comments on other sites</string>
    <string name="notifications_tab">Notifications tab</string>
    <string name="email">Email</string>
    <string name="email_address">Email address</string>
    <string name="app_notifications">App notifications</string>
    <string name="comment_likes">Comment likes</string>
    <string name="replies_to_your_comments">Replies to your comments</string>
    <string name="error_loading_notifications">Couldn\'t load notification settings</string>
    <string name="notification_types">Notification Types</string>
    <string name="notifications_disabled">App notifications have been disabled. Tap here to enable them in Settings.</string>
    <string name="notifications_tab_summary">Settings for notifications that appear in the Notifications tab.</string>
    <string name="notifications_email_summary">Settings for notifications that are sent to the email tied to your account.</string>
    <string name="notifications_push_summary">Settings for notifications that appear on your device.</string>
    <string name="search_sites">Search sites</string>
    <string name="notifications_no_search_results">No sites matched \'%s\'</string>

    <string name="comments_on_my_site">Comments on my site</string>
    <string name="likes_on_my_comments">Likes on my comments</string>
    <string name="likes_on_my_posts">Likes on my posts</string>
    <string name="site_follows">Site follows</string>
    <string name="site_achievements">Site achievements</string>
    <string name="username_mentions">Username mentions</string>
    <string-array name="notifications_blog_settings" translatable="false">
        <item>@string/comments_on_my_site</item>
        <item>@string/likes_on_my_comments</item>
        <item>@string/likes_on_my_posts</item>
        <item>@string/site_follows</item>
        <item>@string/site_achievements</item>
        <item>@string/username_mentions</item>
    </string-array>

    <string name="replies_to_my_comments">Replies to my comments</string>
    <string-array name="notifications_other_settings" translatable="false">
        <item>@string/replies_to_my_comments</item>
        <item>@string/likes_on_my_comments</item>
    </string-array>

    <string name="notif_suggestions">Suggestions</string>
    <string name="notif_research">Research</string>
    <string name="notif_community">Community</string>
    <string-array name="notifications_wpcom_settings" translatable="false">
        <item>@string/notif_suggestions</item>
        <item>@string/notif_research</item>
        <item>@string/notif_community</item>
    </string-array>

    <string name="notif_tips">Tips for getting the most out of WordPress.com.</string>
    <string name="notif_surveys">Opportunities to participate in WordPress.com research &amp; surveys.</string>
    <string name="notif_events">Information on WordPress.com courses and events (online &amp; in-person).</string>
    <string-array name="notifications_wpcom_settings_summaries" translatable="false">
        <item>@string/notif_tips</item>
        <item>@string/notif_surveys</item>
        <item>@string/notif_events</item>
    </string-array>

    <!-- reader -->
    <string name="reader">Reader</string>

    <!-- editor -->
    <string name="editor_post_title_placeholder">Post Title</string>
    <string name="editor_page_title_placeholder">Page Title</string>
    <string name="editor_content_placeholder">Share your story here…</string>
    <string name="editor_post_saved_online">Post saved online</string>
    <string name="editor_post_saved_locally">Post saved on device</string>
    <string name="editor_draft_saved_online">Draft saved online</string>
    <string name="editor_draft_saved_locally">Draft saved on device</string>
    <string name="editor_scheduled_post_saved_online">Post scheduled</string>
    <string name="editor_post_saved_locally_unfinished_media">The post has unfinished media uploads and has been saved locally</string>
    <string name="visual_editor_enabled">Visual Editor enabled</string>
    <string name="visual_editor_disabled">Visual Editor disabled</string>
    <string name="aztec_editor_enabled" translatable="false">Aztec Editor enabled</string>
    <string name="aztec_editor_disabled" translatable="false">Aztec Editor disabled</string>
    <string name="aztec_editor_available" translatable="false">Aztec Editor available</string>
    <string name="new_editor_beta_action">Read More</string>
    <string name="new_editor_beta_message">New Editor in Open Beta!</string>
    <string name="new_editor_promo_button_negative">Not Now</string>
    <string name="new_editor_promo_button_positive">Try It</string>
    <string name="new_editor_promo_confirmation_action">Settings</string>
    <string name="new_editor_promo_confirmation_message">New Editor enabled!</string>
    <string name="new_editor_promo_description">The WordPress app now includes a beautiful new editor. Try it out by creating a new post!</string>
    <string name="new_editor_promo_description_image">Hand Write Image</string>
    <string name="new_editor_promo_link">What\'s new?</string>
    <string name="new_editor_promo_title">Try the new Editor</string>
    <string name="new_editor_promo_title_beta">Beta</string>
    <string name="new_editor_reflection_error">Visual editor is not compatible with your device. It was
        automatically disabled.</string>

    <!-- Post Settings -->
    <string name="post_settings">Post settings</string>
    <string name="post_settings_status">Status</string>
    <string name="post_settings_categories_and_tags">Categories &amp; Tags</string>
    <string name="post_settings_more_options">More Options</string>
    <string name="post_settings_not_set">Not Set</string>
    <string name="post_settings_excerpt">Excerpt</string>
    <string name="post_settings_slug">Slug</string>
    <string name="post_settings_tags">Tags</string>
    <string name="post_settings_post_format">Post Format</string>
    <string name="post_settings_featured_image">Featured Image</string>
    <string name="post_settings_set_featured_image">Set Featured Image</string>
    <string name="post_settings_slug_dialog_hint">The slug is the URL-friendly version of the post title.</string>
    <string name="post_settings_excerpt_dialog_hint">Excerpts are optional hand-crafted summaries of your content.</string>
    <string name="post_settings_password_dialog_hint">Only those with this password can view this post</string>

    <!-- post date selection -->
    <string name="publish_date">Publish</string>
    <string name="immediately">Immediately</string>
    <string name="now">Now</string>
    <string name="select_date">Select date</string>
    <string name="select_time">Select time</string>

    <!-- location -->
    <string name="post_settings_location">Location</string>
    <string name="post_settings_add_location_permission_required">Permission required in order to add location</string>
    <string name="post_settings_error_placepicker_missing_play_services">Can\'t open the Location Picker, Google Play Services is not available</string>
    <string name="remove_location">Remove Location</string>
    <string name="change_location">Change Location</string>

    <!-- Post Status -->
    <string name="post_status_publish_post">Publish</string>
    <string name="post_status_pending_review">Pending review</string>
    <string name="post_status_draft">Draft</string>
    <string name="post_status_post_private">Private</string>
    <string name="post_status_scheduled">Scheduled</string>
    <string name="post_status_trashed">Trashed</string>
    <string-array name="post_settings_statuses" translatable="false">
        <item>@string/post_status_publish_post</item>
        <item>@string/post_status_draft</item>
        <item>@string/post_status_pending_review</item>
        <item>@string/post_status_post_private</item>
    </string-array>

    <!-- Aztec -->
    <string name="editor_content_hint">Share your story here&#8230;</string>

    <string name="editor_dropped_html_images_not_allowed">Dropping images while in HTML mode is not allowed</string>
    <string name="editor_dropped_text_error">Error occurred while dropping text</string>
    <string name="editor_dropped_title_images_not_allowed">Dropping images in the Title is not allowed</string>
    <string name="editor_dropped_unsupported_files">Warning: not all dropped items are supported!</string>

    <string name="error_media_small">Media too small to show</string>

    <string name="media_insert_unimplemented">Apologies! Feature not implemented yet :(</string>

    <string name="menu_undo">Undo</string>
    <string name="menu_redo">Redo</string>

    <string name="post_title">Title</string>

    <string name="upload_finished_toast">Can\'t stop the upload because it\'s already finished</string>

    <!-- Post Formats -->
    <string name="post_format_aside">Aside</string>
    <string name="post_format_audio">Audio</string>
    <string name="post_format_chat">Chat</string>
    <string name="post_format_gallery">Gallery</string>
    <string name="post_format_image">Image</string>
    <string name="post_format_link">Link</string>
    <string name="post_format_quote">Quote</string>
    <string name="post_format_standard">Standard</string>
    <string name="post_format_status">Status</string>
    <string name="post_format_video">Video</string>
    <string-array name="post_format_display_names" translatable="false">
        <item>@string/post_format_standard</item>
        <item>@string/post_format_aside</item>
        <item>@string/post_format_audio</item>
        <item>@string/post_format_chat</item>
        <item>@string/post_format_gallery</item>
        <item>@string/post_format_image</item>
        <item>@string/post_format_link</item>
        <item>@string/post_format_quote</item>
        <item>@string/post_format_status</item>
        <item>@string/post_format_video</item>
    </string-array>

    <!-- Menu Buttons -->
    <string name="new_post">New post</string>
    <string name="new_media">New media</string>
    <string name="edit_media">Edit media</string>
    <string name="view_site">View site</string>

    <!-- Image Alignment -->
    <string name="image_alignment">Alignment</string>

    <string name="alignment_none">None</string>
    <string name="alignment_left">Left</string>
    <string name="alignment_center">Center</string>
    <string name="alignment_right">Right</string>

    <string-array name="alignment_key_array" translatable="false">
        <item>none</item>
        <item>left</item>
        <item>center</item>
        <item>right</item>
    </string-array>

    <string-array name="alignment_array" translatable="false">
        <item>@string/alignment_none</item>
        <item>@string/alignment_left</item>
        <item>@string/alignment_center</item>
        <item>@string/alignment_right</item>
    </string-array>

    <!-- About View -->
    <string name="app_title">WordPress for Android</string>
    <string name="publisher">Publisher:</string>
    <string name="automattic_inc" translatable="false">Automattic, Inc</string>
    <string name="automattic_url" translatable="false">automattic.com</string>
    <string name="wordpresscom_tos_url" translatable="false">https://en.wordpress.com/tos</string>
    <string name="version">Version</string>
    <string name="tos">Terms of Service</string>
    <string name="privacy_policy">Privacy policy</string>

    <!-- Remote Post Changes -->
    <string name="local_changes">Local changes</string>

    <!-- message on post preview explaining what local changes, local drafts and drafts are -->
    <string name="local_changes_explainer">This post has local changes which haven\'t been published</string>
    <string name="local_draft_explainer">This post is a local draft which hasn\'t been published</string>
    <string name="draft_explainer">This post is a draft which hasn\'t been published</string>

    <!-- message on post preview explaining links are disabled -->
    <string name="preview_screen_links_disabled">Links are disabled on the preview screen</string>

    <string name="image_settings">Image settings</string>
    <string name="add_account_blog_url">Blog address</string>
    <string name="wordpress_blog">WordPress blog</string>
    <string name="blogusername">blogusername</string>
    <string name="dot_wordpress_dot_com_url" translatable="false">.wordpress.com</string>
    <string name="wordpress_dot_com" translatable="false">wordpress.com</string>
    <string name="wordpress_dot_com_capitalized" translatable="false">WordPress.com</string>

    <!-- Error Messages -->
    <string name="error_delete_post">An error occurred while deleting the %s</string>
    <!-- The following messages can\'t be factorized due to i18n -->
    <string name="error_refresh_posts">Posts couldn\'t be refreshed at this time</string>
    <string name="error_refresh_pages">Pages couldn\'t be refreshed at this time</string>
    <string name="error_refresh_notifications">Notifications couldn\'t be refreshed at this time</string>
    <string name="error_refresh_comments">Comments couldn\'t be refreshed at this time</string>
    <string name="error_refresh_comments_showing_older">Comments couldn\'t be refreshed at this time - showing older comments</string>
    <string name="error_refresh_stats">Stats couldn\'t be refreshed at this time</string>
    <string name="error_refresh_media">Something went wrong while refreshing the media library. Try again later.</string>

    <string name="error_refresh_unauthorized_comments">You don\'t have permission to view or edit comments</string>
    <string name="error_refresh_unauthorized_pages">You don\'t have permission to view or edit pages</string>
    <string name="error_refresh_unauthorized_posts">You don\'t have permission to view or edit posts</string>
    <string name="error_fetch_my_profile">Couldn\'t retrieve your profile</string>
    <string name="error_fetch_account_settings">Couldn\'t retrieve your account settings</string>
    <string name="error_post_my_profile">Couldn\'t save your profile</string>
    <string name="error_post_my_profile_no_connection">No connection, couldn\'t save your profile</string>
    <string name="error_post_account_settings">Couldn\'t save your account settings</string>
    <string name="error_generic">An error occurred</string>
    <string name="error_moderate_comment">An error occurred while moderating</string>
    <string name="error_edit_comment">An error occurred while editing the comment</string>
    <string name="error_publish_empty_post">Can\'t publish an empty post</string>
    <string name="error_publish_no_network">Device is offline. Changes saved locally.</string>
    <string name="error_upload_params">Error while uploading the %1$s: %2$s</string>
    <string name="error_media_insufficient_fs_permissions">Read permission required on media file</string>
    <string name="error_media_not_found">Media could not be found</string>
    <string name="error_media_unauthorized">You don\'t have permission to view or edit media</string>
    <string name="error_media_parse_error">Could not parse response after media upload</string>
    <string name="error_media_upload">An error occurred while uploading media</string>
    <string name="error_media_upload_connection">A connection error occurred while uploading media</string>
    <string name="error_media_refresh_no_connection">Connection required to refresh library</string>
    <string name="error_media_load">Unable to load media</string>
    <string name="error_media_request_too_large">Media too large, can\'t be uploaded</string>
    <string name="error_media_save">Unable to save media</string>
    <string name="error_blog_hidden">This blog is hidden and couldn\'t be loaded. Enable it again in settings and try again.</string>
    <string name="fatal_db_error">An error occurred while creating the app database. Try reinstalling the app.</string>
    <string name="error_copy_to_clipboard">An error occurred while copying text to clipboard</string>
    <string name="error_fetch_remote_site_settings">Couldn\'t retrieve site info</string>
    <string name="error_post_remote_site_settings">Couldn\'t save site info</string>
    <string name="error_open_list_from_notification">This post or page was published on another site</string>
    <string name="error_fetch_users_list">Couldn\'t retrieve site users</string>
    <string name="error_fetch_followers_list">Couldn\'t retrieve site followers</string>
    <string name="error_fetch_email_followers_list">Couldn\'t retrieve site email followers</string>
    <string name="error_fetch_viewers_list">Couldn\'t retrieve site viewers</string>
    <string name="error_update_role">Couldn\'t update user role</string>
    <string name="error_remove_user">Couldn\'t remove user</string>
    <string name="error_remove_follower">Couldn\'t remove follower</string>
    <string name="error_remove_viewer">Couldn\'t remove viewer</string>
    <string name="error_notif_q_action_like">Could not like comment. Please try again later.</string>
    <string name="error_notif_q_action_approve">Could not approve comment. Please try again later.</string>
    <string name="error_notif_q_action_reply">Could not reply to comment. Please try again later.</string>
    <string name="error_fetch_site_after_creation">Site has been created, you might need to refresh your sites in the site picker.</string>

    <!-- Post Error -->
    <string name="error_unknown_post">Unknown post, local copy of this post may be out of sync with the server</string>
    <string name="error_unknown_post_type">Unknown post format</string>

    <!-- Image Descriptions for Accessibility -->
    <string name="content_description_add_media">Add media</string>
    <string name="error_load_comment">Couldn\'t load the comment</string>
    <string name="error_downloading_image">Error downloading image</string>
    <string name="cd_related_post_preview_image">Related post preview image</string>
    <string name="login_globe_icon">Site address globe icon</string>
    <string name="login_site_address_help_image">Site address positioning image</string>
    <string name="login_username_image">Login username icon</string>
    <string name="login_password_image">Login password icon</string>

    <!-- Passcode lock -->
    <string name="passcode_manage">Manage PIN lock</string>
    <string name="passcode_enter_passcode">Enter your PIN</string>
    <string name="passcode_enter_old_passcode">Enter your old PIN</string>
    <string name="passcode_re_enter_passcode">Re-enter your PIN</string>
    <string name="passcode_change_passcode">Change PIN</string>
    <string name="passcode_set">PIN set</string>
    <string name="passcode_wrong_passcode">Wrong PIN</string>
    <string name="passcode_preference_title">PIN lock</string>
    <string name="passcode_turn_off">Turn PIN lock off</string>
    <string name="passcode_turn_on">Turn PIN lock on</string>
    <string name="passcodelock_prompt_message">Enter your PIN</string>
    <string name="passcodelock_hint"></string>

    <!--
      Jetpack strings
    -->
    <string name="jetpack_info">Jetpack info</string>
    <string name="jetpack_message">The Jetpack plugin must be installed and activated. Do you want to install or activate Jetpack?</string>
    <string name="jetpack_message_not_admin">The Jetpack plugin is required. Contact the site administrator.</string>
    <string name="jetpack_use_com_account">To add your Jetpack site, log in to the WordPress.com account you used to connect Jetpack.</string>
    <string name="jetpack_not_found">Jetpack plugin not found</string>
    <string name="jetpack_not_connected">Jetpack plugin not connected</string>
    <string name="jetpack_not_connected_message">The Jetpack plugin is installed, but not connected to WordPress.com. Do you want to connect Jetpack?</string>
    <string name="jetpack_different_com_account">Jetpack sites belonging to different WordPress.com accounts are not supported</string>
    <string name="jetpack_stats_module_disabled_message">The Jetpack plugin is connected, but the Stats module is not active. Do you want to activate Stats?</string>
    <string name="jetpack_stats_module_disabled_message_not_admin">The Jetpack plugin is connected, but the Stats module is not active. Contact the site administrator.</string>

    <!--
      reader strings
    -->
    <!-- timespan shown for posts/comments published within the past 60 seconds -->
    <string name="timespan_now">now</string>

    <!-- title shown for untitled posts and blogs -->
    <string name="reader_untitled_post">(Untitled)</string>

    <!-- activity titles -->
    <string name="reader_title_deeplink">WordPress Reader</string>
    <string name="reader_title_applog">Application log</string>
    <string name="reader_title_blog_preview">Reader Blog</string>
    <string name="reader_title_tag_preview">Reader Tag</string>
    <string name="reader_title_post_detail">Reader Post</string>
    <string name="reader_title_post_detail_wpcom">WordPress.com Post</string>
    <string name="reader_title_related_post_detail">Related Post</string>
    <string name="reader_title_subs">Tags &amp; Blogs</string>
    <string name="reader_title_photo_viewer">%1$d of %2$d</string>
    <string name="reader_title_comments" translatable="false">@string/comments</string>
    <string name="reader_title_search_results">Search for %s</string>

    <!-- view pager titles -->
    <string name="reader_page_followed_tags">Followed tags</string>
    <string name="reader_page_followed_blogs">Followed sites</string>
    <string name="reader_page_recommended_blogs">Sites you may like</string>

    <!-- menu text -->
    <string name="reader_menu_tags">Edit tags and blogs</string>
    <string name="reader_menu_block_blog">Block this blog</string>

    <!-- button text -->
    <string name="reader_btn_share">Share</string>
    <string name="reader_btn_follow">Follow</string>
    <string name="reader_btn_unfollow">Following</string>

    <!-- EditText hints -->
    <string name="reader_hint_comment_on_post">Reply to post…</string>
    <string name="reader_hint_comment_on_comment">Reply to comment…</string>
    <string name="reader_hint_add_tag_or_url">Enter a URL or tag to follow</string>
    <string name="reader_hint_post_search">Search WordPress.com</string>
    <string name="reader_hint_search_followed_sites">Search followed sites</string>

    <!-- TextView labels -->
    <string name="reader_label_new_posts">New posts</string>
    <string name="reader_label_new_posts_subtitle">Tap to show them</string>
    <string name="reader_label_added_tag">Added %s</string>
    <string name="reader_label_removed_tag">Removed %s</string>
    <string name="reader_label_reply">Reply</string>
    <string name="reader_label_followed_blog">Blog followed</string>
    <string name="reader_label_tag_preview">Posts tagged %s</string>
    <string name="reader_label_comments_on">Comments on</string>
    <string name="reader_label_comments_closed">Comments are closed</string>
    <string name="reader_label_comment_count_single">One comment</string>
    <string name="reader_label_comment_count_multi">%,d comments</string>
    <string name="reader_label_view_original">View original article</string>
    <string name="reader_label_follow_count">%,d followers</string>
    <string name="reader_label_submit_comment">SEND</string>
    <string name="reader_label_gap_marker">Load more posts</string>
    <string name="reader_label_post_search_explainer">Search all public WordPress.com blogs</string>
    <string name="reader_label_post_search_running">Searching…</string>
    <string name="reader_label_local_related_posts">More in %s</string>
    <string name="reader_label_global_related_posts">More on WordPress.com</string>
    <string name="reader_label_view_gallery">View Gallery</string>
    <string name="reader_label_image_count_one">1 image</string>
    <string name="reader_label_image_count_multi">%d images</string>
    <string name="reader_label_visit">Visit</string>
    <string name="reader_photo_by">Photo by %s</string>
    <string name="reader_view_comments">View comments</string>

    <!-- like counts -->
    <string name="reader_label_like">Like</string>
    <string name="reader_likes_one">One person likes this</string>
    <string name="reader_likes_multi">%,d people like this</string>
    <string name="reader_likes_only_you">You like this</string>
    <string name="reader_likes_you_and_one">You and one other like this</string>
    <string name="reader_likes_you_and_multi">You and %,d others like this</string>
    <string name="reader_label_liked_by">Liked By</string>

    <string name="reader_short_like_count_none">Like</string>
    <string name="reader_short_like_count_one">1 Like</string>
    <string name="reader_short_like_count_multi">%s Likes</string>

    <string name="reader_short_comment_count_one">1 Comment</string>
    <string name="reader_short_comment_count_multi">%s Comments</string>

    <!-- toast messages -->
    <string name="reader_toast_err_comment_failed">Couldn\'t post your comment</string>
    <string name="reader_toast_err_tag_exists">You already follow this tag</string>
    <string name="reader_toast_err_tag_invalid">That isn\'t a valid tag</string>
    <string name="reader_toast_err_add_tag">Unable to add this tag</string>
    <string name="reader_toast_err_remove_tag">Unable to remove this tag</string>
    <string name="reader_toast_err_share_intent">Unable to share</string>
    <string name="reader_toast_err_view_image">Unable to view image</string>
    <string name="reader_toast_err_get_comment">Unable to retrieve this comment</string>
    <string name="reader_toast_err_get_blog_info">Unable to show this blog</string>
    <string name="reader_toast_err_already_follow_blog">You already follow this blog</string>
    <string name="reader_toast_err_follow_blog">Unable to follow this blog</string>
    <string name="reader_toast_err_follow_blog_not_found">This blog could not be found</string>
    <string name="reader_toast_err_follow_blog_not_authorized">You are not authorized to access this blog</string>
    <string name="reader_toast_err_unfollow_blog">Unable to unfollow this blog</string>
    <string name="reader_toast_blog_blocked">Posts from this blog will no longer be shown</string>
    <string name="reader_toast_err_block_blog">Unable to block this blog</string>
    <string name="reader_toast_err_generic">Unable to perform this action</string>
    <string name="reader_toast_err_cannot_like_post">Failed to like this post</string>
    <string name="reader_toast_err_comment_not_found">Comment not found!</string>
    <string name="reader_toast_err_already_liked">You have already liked that comment</string>
    <string name="reader_toast_err_url_intent">Unable to open %s</string>

    <!-- snackbar messages -->
    <string name="reader_snackbar_err_cannot_like_post_logged_out">Can\'t like while logged out of WordPress.com</string>

    <!-- failure messages when retrieving a single reader post -->
    <string name="reader_err_get_post_generic">Unable to retrieve this post</string>
    <string name="reader_err_get_post_not_authorized">You\'re not authorized to view this post</string>
    <string name="reader_err_get_post_not_authorized_fallback">You\'re not authorized to view this post. Use the top action button to try a browser instead.</string>
    <string name="reader_err_get_post_not_authorized_signin">You\'re not authorized to view this post. Try signing in to WordPress.com first.</string>
    <string name="reader_err_get_post_not_authorized_signin_fallback">You\'re not authorized to view this post. Try signing in to WordPress.com first or use the top action button to open a browser instead.</string>
    <string name="reader_err_get_post_not_found">This post no longer exists</string>

    <!-- empty list/grid text -->
    <string name="reader_empty_posts_no_connection" translatable="false">@string/no_network_title</string>
    <string name="reader_empty_posts_request_failed">Unable to retrieve posts</string>
    <string name="reader_empty_posts_in_tag">No posts with this tag</string>
    <string name="reader_empty_posts_in_tag_updating">Fetching posts…</string>
    <string name="reader_empty_posts_in_custom_list">The sites in this list haven\'t posted anything recently</string>
    <string name="reader_empty_followed_tags">You don\'t follow any tags</string>
    <string name="reader_empty_recommended_blogs">No recommended blogs</string>
    <string name="reader_empty_followed_blogs_title">You\'re not following any sites yet</string>
    <string name="reader_empty_followed_blogs_search_title">No matching sites</string>
    <string name="reader_empty_followed_blogs_description">But don\'t worry, just tap the icon at the top right to start exploring!</string>
    <string name="reader_empty_followed_blogs_no_recent_posts_title">No recent posts</string>
    <string name="reader_empty_followed_blogs_no_recent_posts_description">The sites you follow haven\'t posted anything recently</string>
    <string name="reader_empty_posts_liked">You haven\'t liked any posts</string>
    <string name="reader_empty_comments">No comments yet</string>
    <string name="reader_empty_posts_in_blog">This blog is empty</string>
    <string name="reader_empty_posts_in_search_title">No posts found</string>
    <string name="reader_empty_posts_in_search_description">No posts found for %s for your language</string>

    <string name="dlg_confirm_clear_search_history">Clear search history?</string>
    <string name="label_clear_search_history">Clear search history</string>

    <!-- attribution line for Discover posts, ex: "Originally posted by [AuthorName] on [BlogName] -->
    <string name="reader_discover_attribution_author_and_blog">Originally posted by %1$s on %2$s</string>
    <string name="reader_discover_attribution_author">Originally posted by %s</string>
    <string name="reader_discover_attribution_blog">Originally posted on %s</string>
    <string name="reader_discover_visit_blog">Visit %s</string>

    <!-- connection bar which appears on main activity when there's no connection -->
    <string name="connectionbar_no_connection">No connection</string>

    <!-- NUX strings -->
    <string name="create_account_wpcom">Create an account on WordPress.com</string>
    <string name="create_new_blog_wpcom">Create WordPress.com blog</string>
    <string name="new_blog_wpcom_created">WordPress.com blog created!</string>
    <string name="validating_user_data">Validating user data</string>
    <string name="validating_site_data">Validating site data</string>
    <string name="creating_your_account">Creating your account</string>
    <string name="creating_your_site">Creating your site</string>
    <string name="required_field">Required field</string>
    <string name="invalid_email_message">Your email address isn\'t valid</string>
    <string name="invalid_password_message">Password must contain at least 4 characters</string>
    <string name="invalid_username_too_short">Username must be longer than 4 characters</string>
    <string name="invalid_username_too_long">Username must be shorter than 61 characters</string>
    <string name="invalid_username_no_spaces">Username can\'t contain spaces</string>
    <string name="email_hint">Email address</string>
    <string name="agree_terms_of_service">By creating an account you agree to the fascinating %1$sTerms of Service%2$s</string>
    <string name="username_email">Email or username</string>
    <string name="site_address">Your self-hosted address (URL)</string>
    <string name="connecting_wpcom">Logging in to WordPress.com</string>
    <string name="username_only_lowercase_letters_and_numbers">Username can only contain lowercase letters (a-z) and numbers</string>
    <string name="username_required">Enter a username</string>
    <string name="username_not_allowed">Username not allowed</string>
    <string name="email_cant_be_used_to_signup">You can\'t use that email address to signup. We are having problems with them blocking some of our email. Use another email provider.</string>
    <string name="username_must_be_at_least_four_characters">Username must be at least 4 characters</string>
    <string name="username_contains_invalid_characters">Username may not contain the character “_”</string>
    <string name="username_must_include_letters">Username must have a least 1 letter (a-z)</string>
    <string name="email_invalid">Enter a valid email address</string>
    <string name="email_not_found">We didn\'t find a WordPress.com user with that email address</string>
    <string name="email_not_allowed">That email address isn\'t allowed</string>
    <string name="username_exists">That username already exists</string>
    <string name="email_exists">That email address is already being used</string>
    <string name="username_reserved_but_may_be_available">That username is currently reserved but may be available in a couple of days</string>
    <string name="email_reserved">That email address has already been used. Check your inbox for an activation email. If you don\'t activate you can try again in a few days.</string>
    <string name="blog_name_required">Enter a site address</string>
    <string name="blog_name_not_allowed">That site address isn\'t allowed</string>
    <string name="blog_name_no_spaced_allowed">Site address can\'t contain spaces</string>
    <string name="blog_name_must_be_at_least_four_characters">Site address must be at least 4 characters</string>
    <string name="blog_name_must_be_less_than_sixty_four_characters">The site address must be shorter than 64 characters</string>
    <string name="blog_name_contains_invalid_characters">Site address may not contain the character “_”</string>
    <string name="blog_name_cant_be_used">You may not use that site address</string>
    <string name="blog_name_only_lowercase_letters_and_numbers">Site address can only contain lowercase letters (a-z) and numbers</string>
    <string name="blog_name_must_include_letters">Site address must have at least 1 letter (a-z)</string>
    <string name="blog_name_exists">That site already exists</string>
    <string name="blog_name_reserved">That site is reserved</string>
    <string name="blog_name_reserved_but_may_be_available">That site is currently reserved but may be available in a couple days</string>
    <string name="password_invalid">You need a more secure password. Make sure to use 7 or more characters, mix uppercase and lowercase letters, numbers or special characters.</string>
    <string name="blog_name_invalid">Invalid site address</string>
    <string name="blog_title_invalid">Invalid site title</string>
    <string name="username_invalid">Invalid username</string>
    <string name="checking_username">Checking username</string>
    <string name="limit_reached">Limit reached. You can try again in 1 minute. Trying again before that will only increase the time you have to wait before the ban is lifted. If you think this is in error, contact support.</string>
    <string name="username_or_password_incorrect">The username or password you entered is incorrect</string>
    <string name="nux_tap_continue">Continue</string>
    <string name="nux_cannot_log_in">We can\'t log you in</string>
    <string name="nux_tutorial_get_started_title">Get started!</string>
    <string name="nux_welcome_create_account">Create account</string>
    <string name="nux_add_selfhosted_blog">Add self-hosted site</string>
    <string name="nux_oops_not_selfhosted_blog">Log in to WordPress.com</string>
    <string name="ssl_certificate_details">Details</string>
    <string name="ssl_certificate_error">Invalid SSL certificate</string>
    <string name="ssl_certificate_ask_trust">If you usually connect to this site without problems, this error could mean that someone is trying to impersonate the site, and you shouldn\'t continue. Would you like to trust the certificate anyway?</string>
    <string name="ptr_tip_message">Tip: Pull down to refresh</string>
    <string name="verification_code">Verification code</string>
    <string name="invalid_verification_code">Invalid verification code</string>
    <string name="invalid_verification_code_format">Must be six-digit number</string>
    <string name="verify">Verify</string>
    <string name="two_step_footer_label">Enter the code from your authenticator app.</string>
    <string name="two_step_footer_button">Send code via text message</string>
    <string name="two_step_sms_sent">Check your text messages for the verification code.</string>
    <string name="sign_in_jetpack">Log in to your WordPress.com account to connect to Jetpack.</string>
    <string name="auth_required">Log in again to continue.</string>
    <string name="signup_succeed_signin_failed">Your account has been created but an error occured while we loggged you
        in. Try to log in with your newly created username and password.</string>
    <string name="send_link">Send link</string>
    <string name="get_a_link_sent_to_your_email_to_sign_in_instantly">Get a link sent to your email to log in instantly</string>
    <string name="logging_in">Logging in</string>
    <string name="magic_link_unavailable_error_message">Currently unavailable. Please enter your password</string>
    <string name="check_your_email">Check your email</string>
    <string name="launch_your_email_app">Launch your email app</string>
    <string name="checking_email">Checking email</string>
    <string name="not_on_wordpress_com">Not on WordPress.com?</string>
    <string name="migration_message">Updating the WordPress app&#8230;</string>
    <string name="migration_error_not_connected">Migration process failed: try launching the app when you have a
        network connection.</string>
    <string name="already_logged_in_wpcom">You\'re already logged in a WordPress.com account, you can\'t add a WordPress.com site bound to another account.</string>
    <string name="already_logged_in_wpcom_same_username">You\'re already logged in your WordPress.com account. Your site should appear in the site picker, make sure it\'s not hidden.</string>
    <string name="cannot_add_duplicate_site">This site already exists in the app, you can\'t add it.</string>
    <string name="duplicate_site_detected">A duplicate site has been detected.</string>

    <!-- Help view -->
    <string name="help">Help</string>
    <string name="forgot_password">Lost your password?</string>
    <string name="nux_help_description">Visit the help center to get answers to common questions or visit the forums to ask new ones</string>
    <string name="forums">Forums</string>
    <string name="contact_us">Contact us</string>
    <string name="help_center">Help center</string>
    <string name="browse_our_faq_button">Browse our FAQ</string>
    <string name="faq_button">FAQ</string>
    <string name="tell_me_more">Tell me more</string>

    <!--My Site-->
    <string name="my_site_header_external">External</string>
    <string name="my_site_header_configuration">Configuration</string>
    <string name="my_site_header_look_and_feel">Look and Feel</string>
    <string name="my_site_header_publish">Publish</string>
    <string name="my_site_btn_blog_posts">Blog Posts</string>
    <string name="my_site_btn_sharing">Sharing</string>
    <string name="my_site_btn_site_settings">Settings</string>
    <string name="my_site_btn_comments" translatable="false">@string/comments</string>
    <string name="my_site_btn_switch_site">Switch Site</string>
    <string name="my_site_btn_view_admin">View Admin</string>
    <string name="my_site_btn_view_site">View Site</string>
    <string name="my_site_no_sites_view_drake">Illustration</string>
    <string name="my_site_no_sites_view_title">You don\'t have any WordPress sites yet.</string>
    <string name="my_site_no_sites_view_subtitle">Would you like to add one?</string>
    <string name="fab_content_description_write">Write</string>

    <!-- site picker -->
    <string name="site_picker_title">Choose site</string>
    <string name="site_picker_edit_visibility">Show/hide sites</string>
    <string name="site_picker_add_site">Add site</string>
    <string name="site_picker_add_self_hosted">Add self-hosted site</string>
    <string name="site_picker_create_dotcom">Create WordPress.com site</string>
    <string name="site_picker_cant_hide_current_site">\"%s\" wasn\'t hidden because it\'s the current site</string>
    <string name="site_picker_remove_site_error">Error removing site, try again later</string>

    <!-- Application logs view -->
    <string name="logs_copied_to_clipboard">Application logs have been copied to the clipboard</string>

    <!-- Helpshift overridden strings -->
    <string name="hs__conversation_detail_error">Describe the problem you\'re seeing</string>
    <string name="hs__new_conversation_header">Support chat</string>
    <string name="hs__conversation_header">Support chat</string>
    <string name="hs__username_blank_error">Enter a valid name</string>
    <string name="hs__invalid_email_error">Enter a valid email address</string>

    <!--Me-->
    <string name="me_profile_photo">Profile Photo</string>
    <string name="me_btn_app_settings">App Settings</string>
    <string name="me_btn_support">Help &amp; Support</string>
    <string name="me_btn_login_logout">Login/Logout</string>
    <string name="me_connect_to_wordpress_com">Log in to WordPress.com</string>
    <string name="me_disconnect_from_wordpress_com">Log out of WordPress.com</string>

    <!--TabBar Accessibility Labels-->
    <string name="tabbar_accessibility_label_my_site">My Site. View your site and manage it, including stats.</string>
    <string name="tabbar_accessibility_label_me">Me. View your profile and make changes.</string>
    <string name="tabbar_accessibility_label_reader">Reader. Follow content from other sites.</string>
    <string name="tabbar_accessibility_label_notifications">Notifications. Manage your notifications.</string>
    <string name="site_privacy_private_desc">I would like my site to be private, visible only to users I choose</string>
    <string name="site_privacy_hidden_desc">Discourage search engines from indexing this site</string>
    <string name="site_privacy_public_desc">Allow search engines to index this site</string>

    <string name="date_range_start_date">Start Date</string>
    <string name="date_range_end_date">End Date</string>

    <!-- Special characters -->
    <string name="bullet" translatable="false">\u2022</string>
    <string name="previous_button" translatable="false">&lt;</string>
    <string name="next_button" translatable="false">&gt;</string>
    <string name="vertical_line" translatable="false">\u007C</string>

    <!-- Noticons -->
    <string name="noticon_clock" translatable="false">\uf303</string>
    <string name="noticon_note" translatable="false">\uf814</string>

    <!-- Publicize and sharing -->
    <string name="sharing">Sharing</string>
    <string name="connections_label">Connections</string>
    <string name="connections_description">Connect your favorite social media services to automatically share new posts with friends.</string>
    <string name="connected_accounts_label">Connected accounts</string>
    <string name="connection_service_label">Publicize to %s</string>
    <string name="connection_service_description">Connect to automatically share your blog posts to %s.</string>
    <string name="share_btn_connect">Connect</string>
    <string name="share_btn_disconnect">Disconnect</string>
    <string name="share_btn_reconnect">Reconnect</string>
    <string name="share_btn_connect_another_account">Connect another account</string>
    <string name="dlg_confirm_publicize_disconnect">Disconnect from %s?</string>
    <string name="connecting_social_network">Connecting %s</string>
    <string name="connection_chooser_message">Select the account you wish to authorize. Note that your posts will be shared to the selected account automatically.</string>
    <string name="icon_and_text_display">Icon &amp; Text</string>
    <string name="icon_only_display">Icon Only</string>
    <string name="text_only_display">Text Only</string>
    <string name="official_buttons_display">Official Buttons</string>
    <string-array name="sharing_button_style_display_array" translatable="false">
        <item>@string/icon_and_text_display</item>
        <item>@string/icon_only_display</item>
        <item>@string/text_only_display</item>
        <item>@string/official_buttons_display</item>
    </string-array>
    <string name="icon_text" translatable="false">icon-text</string>
    <string name="icon" translatable="false">icon</string>
    <string name="text" translatable="false">text</string>
    <string name="official" translatable="false">official</string>
    <string-array name="sharing_button_style_array" translatable="false">
        <item>@string/icon_text</item>
        <item>@string/icon</item>
        <item>@string/text</item>
        <item>@string/official</item>
    </string-array>
    <string name="publicize_official_buttons">Official Buttons</string>
    <string name="publicize_icon_only">Icon Only</string>
    <string name="publicize_icon_and_text"><![CDATA[Icon & Text]]></string>
    <string name="publicize_text_only">Text Only</string>
    <string name="publicize_label" translatable="false">publicize_label</string>
    <string name="publicize_button_style" translatable="false">publicize_button_style</string>
    <string name="site_settings_reblog_and_like_header">Reblog &amp; Like</string>
    <string name="site_settings_reblog">Show Reblog Button</string>
    <string name="site_settings_like">Show Like Button</string>
    <string name="manage">Manage</string>
    <string name="sharing_buttons">Sharing buttons</string>
    <string name="more_buttons">"More" Buttons</string>
    <string name="label">Label</string>
    <string name="button_style">Button Style</string>
    <string name="sharing_comment_likes">Comment Likes</string>
    <string name="twitter_username">Twitter Username</string>
    <string name="sharing_sharing_buttons_description">Select which buttons are shown under your posts</string>
    <string name="sharing_more_description">A \"More\" button contains a dropdown which displays sharing buttons</string>
    <string name="sharing_edit_more_buttons">Edit \"More\" Buttons</string>
    <string name="buttons">Buttons</string>
    <string name="visual">Visual</string>
    <string name="sharing_comment_likes_description">Allow all comments to be Liked by you and your readers</string>
    <string name="likes">Likes</string>
    <string name="twitter">Twitter</string>
    <string name="connected">Connected</string>
    <string name="cannot_connect_account_error">The %s connection could not be made because no account was selected.</string>
    <string name="connecting_account">Connecting account</string>
    <string name="sharing_label_message">Change the text of the sharing buttons\' label. This text won\'t appear until you add at least one sharing button.</string>
    <string name="sharing_twitter_message">This will be included in tweets when people share using the Twitter button</string>

    <!--Theme Browser-->
    <string name="current_theme">Current Theme</string>
    <string name="customize">Customize</string>
    <string name="details">Details</string>
    <string name="support">Support</string>
    <string name="active">Active</string>

    <string name="theme_free">Free</string>
    <string name="theme_all">All</string>
    <string name="theme_premium">Premium</string>
    <string-array name="themes_filter_array" translatable="false">
        <item>@string/theme_free</item>
        <item>@string/theme_all</item>
        <item>@string/theme_premium</item>
    </string-array>

    <string name="title_activity_theme_support">Themes</string>
    <string name="theme_activate">Activate</string>
    <string name="theme_try_and_customize">Try &amp; Customize</string>
    <string name="theme_view">View</string>
    <string name="theme_details">Details</string>
    <string name="theme_support">Support</string>
    <string name="theme_done">DONE</string>
    <string name="theme_manage_site">MANAGE SITE</string>
    <string name="theme_prompt">Thanks for choosing %1$s</string>
    <string name="theme_by_author_prompt_append"> by %1$s</string>
    <string name="theme_activation_error">Something went wrong. Could not activate theme</string>
    <string name="selected_theme">Selected Theme</string>
    <string name="could_not_load_theme">Could not load theme</string>

    <!--People Management-->
    <string name="people">People</string>
    <string name="edit_user">Edit User</string>
    <string name="role">Role</string>
    <string name="follower_subscribed_since">Since %1$s</string>
    <string name="person_remove_confirmation_title">Remove %1$s</string>
    <string name="user_remove_confirmation_message">If you remove %1$s, that user will no longer be able to access this site, but any content that was created by %1$s will remain on the site.\n\nWould you still like to remove this user?</string>
    <string name="follower_remove_confirmation_message">If removed, this follower will stop receiving notifications about this site, unless they re-follow.\n\nWould you still like to remove this follower?</string>
    <string name="viewer_remove_confirmation_message">If you remove this viewer, he or she will not be able to visit this site.\n\nWould you still like to remove this viewer?</string>
    <string name="person_removed">Successfully removed %1$s</string>
    <string name="invite_people">Invite People</string>
    <string name="invite_names_title">Usernames or Emails</string>
    <string name="invite">Invite</string>
    <string name="button_invite" translatable="false">@string/invite</string>
    <string name="invite_username_not_found">%s: User not found</string>
    <string name="invite_already_a_member">%s: Already a member</string>
    <string name="invite_already_following">%s: Already following</string>
    <string name="invite_user_blocked_invites">%s: User blocked invites</string>
    <string name="invite_invalid_email">%s: Invalid email</string>
    <string name="invite_message_title">Custom Message</string>
    <string name="invite_message_remaining_zero">0 characters remaining</string>
    <string name="invite_message_remaining_one">1 character remaining</string>
    <string name="invite_message_remaining_other">%d characters remaining</string>
    <string name="invite_message_info">(Optional) You can enter a custom message of up to 500 characters that will be included in the invitation to the user(s).</string>
    <string name="invite_message_usernames_limit">Invite up to 10 email addresses and/or WordPress.com usernames. Those needing a username will be sent instructions on how to create one.</string>
    <string name="invite_error_no_usernames">Please add at least one username</string>
    <string name="invite_error_invalid_usernames_one">Cannot send: A username or email is invalid</string>
    <string name="invite_error_invalid_usernames_multiple">Cannot send: There are invalid usernames or emails</string>
    <string name="invite_error_sending">An error occurred while trying to send the invite!</string>
    <string name="invite_error_some_failed">Invite sent but error(s) occurred!</string>
    <string name="invite_error_for_username">%1$s: %2$s</string>
    <string name="invite_sent">Invite sent successfully</string>

    <string name="people_dropdown_item_team">Team</string>
    <string name="people_dropdown_item_followers">Followers</string>
    <string name="people_dropdown_item_email_followers">Email Followers</string>
    <string name="people_dropdown_item_viewers">Viewers</string>
    <string name="people_empty_list_filtered_users">You don\'t have any users yet.</string>
    <string name="people_empty_list_filtered_followers">You don\'t have any followers yet.</string>
    <string name="people_empty_list_filtered_email_followers">You don\'t have any email followers yet.</string>
    <string name="people_empty_list_filtered_viewers">You don\'t have any viewers yet.</string>
    <string name="people_fetching">Fetching users…</string>
    <string name="title_follower">Follower</string>
    <string name="title_email_follower">Email Follower</string>

    <string name="role_admin">Administrator</string>
    <string name="role_editor">Editor</string>
    <string name="role_author">Author</string>
    <string name="role_contributor">Contributor</string>
    <string name="role_follower">Follower</string>
    <string name="role_viewer">Viewer</string>
    <string name="role_subscriber">Subscriber</string>

    <!--My profile-->
    <string name="my_profile">My Profile</string>
    <string name="first_name">First name</string>
    <string name="last_name">Last name</string>
    <string name="public_display_name">Public display name</string>
    <string name="public_display_name_hint">Display name will default to your username if it is not set</string>
    <string name="about_me">About me</string>
    <string name="about_me_hint">A few words about you…</string>
    <string name="start_over">Start Over</string>
    <string name="site_settings_start_over_hint">Start your site over</string>
    <string name="start_over_email_subject">Start over with site %s</string>
    <string name="start_over_email_body">I want to start over with the site %s</string>
    <string name="start_over_email_intent_error">Unable to send an email</string>
    <string name="let_us_help">Let Us Help</string>
    <string name="start_over_text">If you want a site but don\'t want any of the posts and pages you have now, our support team can delete your posts, pages, media and comments for you.\n\nThis will keep your site and URL active, but give you a fresh start on your content creation. Just contact us to have your current content cleared out.</string>
    <string name="contact_support">Contact support</string>
    <string name="confirm_delete_site">Confirm Delete Site</string>
    <string name="confirm_delete_site_prompt">Please type in %1$s in the field below to confirm. Your site will then be gone forever.</string>
    <string name="site_settings_export_content_title">Export content</string>
    <string name="error_deleting_site">Error deleting site</string>
    <string name="error_deleting_site_summary">There was an error in deleting your site. Please contact support for more assistance</string>
    <string name="primary_domain">Primary Domain</string>
    <string name="domain_removal">Domain Removal</string>
    <string name="domain_removal_summary">Be careful! Deleting your site will also remove your domain(s) listed below.</string>
    <string name="domain_removal_hint">The domains that will not work once you remove your site</string>
    <string name="keep_your_content">Keep Your Content</string>
    <string name="export_site_summary">If you are sure, please be sure to take the time and export your content now. It can not be recovered in the future.</string>
    <string name="export_site_hint">Export your site to an XML file</string>
    <string name="delete_site_warning_title">Delete site?</string>
    <string name="delete_site_summary">This action can not be undone. Deleting your site will remove all content, contributors, and domains from the site.</string>
    <string name="delete_site_warning">All your posts, images, and data will be deleted. And this site’s address (%s) will be lost.</string>
    <string name="delete_site_warning_subtitle">Be careful! Once a site is deleted, it cannot be recovered. Please be sure before you proceed.</string>
    <string name="delete_site_hint">Delete site</string>
    <string name="delete_site_progress">Deleting site…</string>
    <string name="purchases_request_error">Something went wrong. Could not request purchases.</string>
    <string name="premium_upgrades_title">Premium Upgrades</string>
    <string name="premium_upgrades_message">You have active premium upgrades on your site. Please cancel your upgrades prior to deleting your site.</string>
    <string name="show_purchases">Show purchases</string>
    <string name="checking_purchases">Checking purchases</string>

    <!--Account Settings-->
    <string name="account_settings">Account Settings</string>
    <string name="pending_email_change_snackbar">Click the verification link in the email sent to %1$s to confirm your new address</string>
    <string name="primary_site">Primary site</string>
    <string name="web_address">Web Address</string>
    <string name="web_address_dialog_hint">Shown publicly when you comment.</string>
    <string name="exporting_content_progress">Exporting content…</string>
    <string name="export_email_sent">Export email sent!</string>
    <string name="export_your_content">Export your content</string>
    <string name="export_your_content_message">Your posts, pages, and settings will be emailed to you at %s.</string>

    <!-- Plans -->
    <string name="plan">Plan</string>
    <string name="plans">Plans</string>
    <string name="plans_loading_error">Unable to load plans</string>
    <string name="plans_manage">Manage your plan at\nWordPress.com/plans</string>
    <string name="enter_your_password_instead">Enter your password instead</string>

    <!-- Plans business post-purchase -->
    <string name="plans_post_purchase_title_intro">It\'s all yours, way to go!</string>
    <string name="plans_post_purchase_text_intro">Your site is doing somersaults in excitement! Now explore your site\'s new features and choose where you\'d like to begin.</string>
    <string name="plans_post_purchase_title_customize">Customize Fonts &amp; Colors</string>
    <string name="plans_post_purchase_text_customize">You now have access to custom fonts, custom colors, and custom CSS editing capabilities.</string>
    <string name="plans_post_purchase_button_customize">Customize my Site</string>
    <string name="plans_post_purchase_title_video">Bring posts to life with video</string>
    <string name="plans_post_purchase_text_video">You can upload and host videos on your site with VideoPress and your expanded media storage.</string>
    <string name="plans_post_purchase_button_video">Start new post</string>
    <string name="plans_post_purchase_title_themes">Find a perfect, Premium theme</string>
    <string name="plans_post_purchase_text_themes">You now have unlimited access to Premium themes. Preview any theme on your site to get started.</string>
    <string name="plans_post_purchase_button_themes">Browse Themes</string>

    <!-- gravatar -->
    <string name="gravatar_tip">New! Tap your Gravatar to change it!</string>
    <string name="error_cropping_image">Error cropping the image</string>
    <string name="error_locating_image">Error locating the cropped image</string>
    <string name="error_refreshing_gravatar">Error reloading your Gravatar</string>
    <string name="error_updating_gravatar">Error updating your Gravatar</string>
    <string name="gravatar_camera_and_media_permission_required">Permissions required in order to select or capture a photo</string>

    <!-- Editor -->
    <string name="discard">Discard</string>
    <string name="edit">Edit</string>
    <string name="tap_to_try_again">Tap to try again!</string>
    <string name="uploading">Uploading…</string>
    <string name="uploading_gallery_placeholder">Uploading gallery…</string>

    <string name="alert_insert_image_html_mode">Can\'t insert media directly in HTML mode. Please switch back to visual mode.</string>
    <string name="alert_action_while_uploading">You are currently uploading media. Please wait until this completes.</string>
    <string name="alert_error_adding_media">An error occurred while inserting media</string>

    <string name="stop_upload_dialog_title">Stop uploading?</string>

    <string name="image_settings_dismiss_dialog_title">Discard unsaved changes?</string>
    <string name="image_settings_save_toast">Changes saved</string>

    <string name="image_caption">Caption</string>
    <string name="image_alt_text">Alt text</string>
    <string name="image_link_to">Link to</string>
    <string name="image_width">Width</string>

    <!-- Editor: Accessibility - format bar button descriptions -->
    <string name="format_bar_description_media">Media</string>
    <string name="format_bar_description_heading">Heading</string>
    <string name="format_bar_description_list">List</string>
    <string name="format_bar_description_ol">Ordered List</string>
    <string name="format_bar_description_ul">Unordered List</string>
    <string name="format_bar_description_quote">Block Quote</string>
    <string name="format_bar_description_bold">Bold</string>
    <string name="format_bar_description_italic">Italic</string>
    <string name="format_bar_description_link">Link</string>
    <string name="format_bar_description_underline">Underline</string>
    <string name="format_bar_description_strike">Strikethrough</string>
    <string name="format_bar_description_horizontal_rule">Horizontal Rule</string>
    <string name="format_bar_description_more">Read More</string>
    <string name="format_bar_description_page">Page Break</string>
    <string name="format_bar_description_html">HTML</string>
    <string name="format_bar_description_ellipsis_collapse">Collapse Toolbar</string>
    <string name="format_bar_description_ellipsis_expand">Expand Toolbar</string>
    <string name="visual_editor">Visual editor</string>
    <string name="image_thumbnail">Image thumbnail</string>

    <!-- Editor: Errors -->
    <string name="editor_failed_uploads_switch_html">Some media uploads have failed. You can\'t switch to HTML mode
        in this state. Remove all failed uploads and continue?</string>
    <string name="editor_toast_invalid_path">Invalid file path</string>
    <string name="editor_toast_changes_saved">Changes saved</string>
    <string name="editor_toast_uploading_please_wait">You are currently uploading media. Please wait until this completes.</string>
    <string name="editor_toast_failed_uploads">Some media uploads have failed. You can\'t save or publish
        your post in this state. Would you like to remove all failed media?</string>
    <string name="editor_remove_failed_uploads">Remove failed uploads</string>
    <string name="error_all_media_upload_canceled">All media uploads have been cancelled due to an unknown error. Please retry uploading</string>

    <string name="photo_picker_title">Choose photo</string>
    <string name="photo_picker_choose_photo">Choose photo from device</string>
    <string name="photo_picker_choose_video">Choose video from device</string>
    <string name="photo_picker_capture_photo">Take photo</string>
    <string name="photo_picker_capture_video">Take video</string>
    <string name="photo_picker_soft_ask_label">%s needs permissions to access your photos</string>
    <string name="photo_picker_soft_ask_allow">Allow</string>
    <string name="photo_picker_soft_ask_permissions_denied">%1$s was denied access to your photos. To fix this, edit your permissions and turn on %2$s.</string>

    <!-- E-mail verification reminder dialog -->
    <string name="toast_saving_post_as_draft">Saving post as draft</string>
    <string name="toast_verification_email_sent">Verification email sent, check your inbox</string>
    <string name="toast_verification_email_send_error">Error sending verification email. Are you already verified?</string>
    <string name="editor_confirm_email_prompt_title">Please confirm your email address</string>
    <string name="editor_confirm_email_prompt_message">We sent you an email when you first signed up. Please open the message and click the blue button to enable publishing.</string>
    <string name="editor_confirm_email_prompt_message_with_email">We sent an email to %s when you first signed up. Please open the message and click the blue button to enable publishing.</string>
    <string name="editor_confirm_email_prompt_negative">Resend Email</string>

    <!-- smart toasts -->
    <string name="smart_toast_photo_long_press">Tap and hold to select multiple photos</string>
    <string name="smart_toast_comments_long_press">Tap and hold to select multiple comments</string>

    <!-- permissions -->
    <string name="button_edit_permissions">Edit permissions</string>
    <string name="permissions_denied_title">It looks like you turned off permissions required for this feature</string>
    <string name="permissions_denied_message">To change this, edit your permissions and make sure %s is enabled</string>
    <string name="permission_storage">Storage</string>
    <string name="permission_camera">Camera</string>
    <string name="permission_location">Location</string>

    <!-- Video Optimization -->
    <string name="video_optimization_in_progress">Optimizing your video&#8230;</string>
    <string name="video_optimization_generic_error_message">An error occurred while compressing your video. Using the original file.</string>

<<<<<<< HEAD
    <!-- Login -->
    <string name="log_in">Log In</string>
    <string name="create_wordpress_site">Create a WordPress site</string>
    <string name="login_promo_text_onthego">Publish from the park. Blog from the bus. Comment from the café. WordPress goes where you go.</string>
    <string name="login_promo_text_realtime">Watch readers from around the world read and interact with your site — in realtime.</string>
    <string name="login_promo_text_anytime">Catch up with your favorite sites and join the conversation anywhere, any time.</string>
    <string name="login_promo_text_notifications">Your notifications travel with you — see comments and likes as they happen.</string>
    <string name="login_promo_text_jetpack">Manage your Jetpack-powered site on the go — you\'ve got WordPress in your pocket.</string>
    <string name="enter_email_wordpress_com">Log in to WordPress.com using an email address to manage all your WordPress sites</string>
    <string name="next">Next</string>
    <string name="open_mail">Open mail</string>
    <string name="enter_site_address_instead">Log in to your site by entering your site address instead.</string>
    <string name="enter_username_instead">Log in with username instead.</string>
    <string name="enter_the_address_of_your_wordpress_site">Enter the address of your WordPress site</string>
    <string name="enter_verification_code">Almost there! Please enter the verification code from your Authenticator app.</string>
    <string name="login_text_otp">Text a code instead.</string>
    <string name="requesting_otp">Requesting a verification code via SMS.</string>
    <string name="email_not_registered_wpcom">This email is not registered on WordPress.com</string>
    <string name="password_incorrect">It looks like this password is incorrect. Please double check your information and try again.</string>
    <string name="login_error_while_checking_email">An error occurred while checking the email address!</string>
    <string name="login_magic_links_label">We\'ll email you a magic link that\'ll log you in instantly, no password needed. Hunt and peck no more!</string>
    <string name="login_magic_links_sent_label">Your magic link is on its way! Check your email on this device and tap the link in the email you received from WordPress.com.</string>
    <string name="login_magic_links_sent_description">Magic link sent illustration</string>
    <string name="login_magic_link_email_requesting">Requesting log-in email</string>
    <string name="enter_wpcom_password">Enter your WordPress.com password.</string>
    <string name="connect_more">Connect Another Site</string>
    <string name="login_continue">Continue</string>
    <string name="login_already_logged_in_wpcom">Already logged in to WordPress.com</string>
    <string name="login_username_at">\@%s</string>
    <string name="enter_site_address">Enter the address of your WordPress site you\'d like to connect.</string>
    <string name="login_site_address">Site address</string>
    <string name="login_site_address_help">Need help finding your site address?</string>
    <string name="login_site_address_help_title">What\'s my site address?</string>
    <string name="login_site_address_help_content">Your site address appears in the bar at the top of the screen when you visit your site in Chrome.</string>
    <string name="login_site_address_more_help">Need more help?</string>
    <string name="login_checking_site_address">Checking site address</string>
=======

    <!-- Image Optimization promo -->
    <string name="turn_on">Turn on</string>
    <string name="leave_off">Leave off</string>
    <string name="image_optimization_promo_title">Turn on image optimization?</string>
    <string name="image_optimization_promo_desc">Image optimization shrinks images for quicker uploading.\n\nYou can change this any time in site settings.</string>
>>>>>>> df1f4e10
</resources><|MERGE_RESOLUTION|>--- conflicted
+++ resolved
@@ -1841,7 +1841,12 @@
     <string name="video_optimization_in_progress">Optimizing your video&#8230;</string>
     <string name="video_optimization_generic_error_message">An error occurred while compressing your video. Using the original file.</string>
 
-<<<<<<< HEAD
+    <!-- Image Optimization promo -->
+    <string name="turn_on">Turn on</string>
+    <string name="leave_off">Leave off</string>
+    <string name="image_optimization_promo_title">Turn on image optimization?</string>
+    <string name="image_optimization_promo_desc">Image optimization shrinks images for quicker uploading.\n\nYou can change this any time in site settings.</string>
+
     <!-- Login -->
     <string name="log_in">Log In</string>
     <string name="create_wordpress_site">Create a WordPress site</string>
@@ -1878,12 +1883,4 @@
     <string name="login_site_address_help_content">Your site address appears in the bar at the top of the screen when you visit your site in Chrome.</string>
     <string name="login_site_address_more_help">Need more help?</string>
     <string name="login_checking_site_address">Checking site address</string>
-=======
-
-    <!-- Image Optimization promo -->
-    <string name="turn_on">Turn on</string>
-    <string name="leave_off">Leave off</string>
-    <string name="image_optimization_promo_title">Turn on image optimization?</string>
-    <string name="image_optimization_promo_desc">Image optimization shrinks images for quicker uploading.\n\nYou can change this any time in site settings.</string>
->>>>>>> df1f4e10
 </resources>