--- conflicted
+++ resolved
@@ -1344,15 +1344,12 @@
     <string name="reader_discover_no_posts_subtitle">Try following more topics to broaden the search</string>
     <string name="reader_discover_empty_button_text">Get Started</string>
     <string name="reader_discover_no_posts_button_text">Follow topics</string>
-<<<<<<< HEAD
+    <string name="reader_author_with_blog_name" translatable="false">%1$s ▸ %2$s</string>
     <string name="reader_follow_comments_null_response">Null response received</string>
     <string name="reader_follow_comments_bad_format_response">Bad format response received</string>
     <string name="reader_follow_comments_subscribe_success">Successfully subscribed to the comments</string>
     <string name="reader_follow_comments_unsubscribe_success">Successfully unsubscribed from the comments</string>
     <string name="reader_follow_comments_get_status_error">Error fetching subscription status for post: %d</string>
-=======
-    <string name="reader_author_with_blog_name" translatable="false">%1$s ▸ %2$s</string>
->>>>>>> c6000511
 
     <!-- editor -->
     <string name="editor_post_saved_online">Post saved online</string>
