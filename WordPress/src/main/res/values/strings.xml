--- conflicted
+++ resolved
@@ -2283,13 +2283,8 @@
     <string name="quick_start_dialog_browse_themes_title">Browse themes</string>
     <string name="quick_start_dialog_check_stats_message">Keep up to date on your site\'s performance.</string>
     <string name="quick_start_dialog_check_stats_title">Check your site stats</string>
-<<<<<<< HEAD
     <string name="quick_start_dialog_choose_theme_message">Browse all our themes to find your perfect fit.</string>
     <string name="quick_start_dialog_choose_theme_title">Choose a theme</string>
-=======
-    <string name="quick_start_dialog_continue_setup_message">Time to finish setting up your site!  Our checklist walks you through the next steps.</string>
-    <string name="quick_start_dialog_continue_setup_title">Continue with site setup</string>
->>>>>>> 66f2da99
     <string name="quick_start_dialog_create_page_message">Add a page for key content — an \"About\" page is a great start.</string>
     <string name="quick_start_dialog_create_page_title">Create a new page</string>
     <string name="quick_start_dialog_customize_site_message">Tweak fonts, add images, and more.</string>
@@ -2316,7 +2311,6 @@
     <string name="quick_start_dialog_publish_post_message">Draft and publish your first post.</string>
     <string name="quick_start_dialog_publish_post_message_short" tools:ignore="UnusedResources">Tap %1$s Create Post %2$s to create a new post</string>
     <string name="quick_start_dialog_publish_post_title">Publish a post</string>
-<<<<<<< HEAD
     <string name="quick_start_dialog_upload_site_icon_message_short" tools:ignore="UnusedResources">Tap %1$s Your Site Icon %2$s to upload a new one</string>
     <string name="quick_start_dialog_check_stats_message_short" tools:ignore="UnusedResources">Tap %1$s Stats %2$s to see how your site is performing.</string>
     <string name="quick_start_dialog_create_new_page_message_short" tools:ignore="UnusedResources">Tap %1$s Site Pages %2$s to continue.</string>
@@ -2324,10 +2318,6 @@
     <string name="quick_start_dialog_explore_plans_message_short" tools:ignore="UnusedResources">Tap %1$s Plan %2$s to see your current plan and other available plans</string>
     <string name="quick_start_dialog_share_site_message">Connect to your social media accounts &#8211; your site will automatically share new posts.</string>
     <string name="quick_start_dialog_share_site_title">Share your site</string>
-    <string name="quick_start_dialog_skip_message">The quick tour will guide you through building a basic site.  Are you sure you want to skip?</string>
-    <string name="quick_start_dialog_skip_title">Skip Quick Start</string>
-=======
->>>>>>> 66f2da99
     <string name="quick_start_dialog_upload_icon_message">Your visitors will see your icon in their browser. Add a custom icon for a polished, pro look.</string>
     <string name="quick_start_dialog_upload_icon_title">Upload a site icon</string>
     <string name="quick_start_dialog_view_site_message">Enjoy your finished product!</string>
