<?xml version="1.0" encoding="utf-8"?>
<resources>

    <string name="app_name" translatable="false">WordPress</string>

    <!-- account setup -->
    <string name="xmlrpc_error">Couldn\'t connect. Enter the full path to xmlrpc.php on your site and try again.</string>
    <string name="no_network_title">No network available</string>
    <string name="no_network_message">There is no network available</string>
    <string name="sign_out_wpcom_confirm">Disconnecting your account will remove all of @%s’s WordPress.com data from this device, including local drafts and local changes.</string>
    <string name="account_two_step_auth_enabled">This account has two step authentication enabled. Visit your security settings on WordPress.com and generate an application-specific password.</string>

    <!-- form labels -->
    <string name="select_categories">Select categories</string>
    <string name="tags_separate_with_commas">Tags (separate tags with commas)</string>
    <string name="post_content">Content (tap to add text and media)</string>
    <string name="max_thumbnail_px_width">Default Image Width</string>
    <string name="password">Password</string>
    <string name="blogs">Blogs</string>
    <string name="account_details">Account details</string>
    <string name="status">Status</string>

    <!-- comment form labels -->
    <string name="anonymous">Anonymous</string>

    <!-- general strings -->
    <string name="device">Device</string>
    <string name="post">Post</string>
    <string name="page">Page</string>
    <string name="posts">Posts</string>
    <string name="media">Media</string>
    <string name="video">Video</string>
    <string name="themes">Themes</string>
    <string name="pages">Pages</string>
    <string name="about">About</string>
    <string name="username">Username</string>
    <string name="cancel">Cancel</string>
    <string name="save">Save</string>
    <string name="add">Add</string>
    <string name="remove">Remove</string>
    <string name="search">Search</string>
    <string name="show">Show</string>
    <string name="hide">Hide</string>
    <string name="select_all">Select all</string>
    <string name="deselect_all">Deselect all</string>
    <string name="notification_sound">Play notification sound</string>
    <string name="notification_vibrate">Vibrate</string>
    <string name="notification_blink">Blink notification light</string>
    <string name="sure_to_remove_account">Remove this site?</string>
    <string name="yes">Yes</string>
    <string name="no">No</string>
    <string name="error">Error</string>
    <string name="could_not_remove_account">Couldn\'t remove site</string>
    <string name="edit_post">Edit post</string>
    <string name="add_comment">Add comment</string>
    <string name="connection_error">Connection error</string>
    <string name="category_refresh_error">Category refresh error</string>
    <string name="incorrect_credentials">Incorrect username or password.</string>
    <string name="cancel_edit">Cancel edit</string>
    <string name="upload_full_size_image">Upload and link to full image</string>
    <string name="upload_scaled_image">Upload and link to scaled image</string>
    <string name="scaled_image_error">Enter a valid scaled width value</string>
    <string name="scaled_image">Scaled image width</string>
    <string name="immediately">Immediately</string>
    <string name="gallery_error">The media item couldn\'t be retrieved</string>
    <string name="refresh">Refresh</string>
    <string name="blog_not_found">An error occurred when accessing this blog</string>
    <string name="post_not_found">An error occurred when loading the post. Refresh your posts and try again.</string>
    <string name="sign_in">Sign in</string>
    <string name="signing_out">Signing out…</string>
    <string name="upload">Upload</string>
    <string name="learn_more">Learn more</string>
    <string name="posting_post">Posting \"%s\"</string>
    <string name="language">Language</string>
    <string name="signout">Disconnect</string>
    <string name="undo">Undo</string>
    <string name="never">Never</string>
    <string name="unknown">Unknown</string>
<<<<<<< HEAD
    <string name="off">Off</string>
=======
    <string name="could_not_load_page">Could not load page</string>
>>>>>>> 124a8233

    <!-- timestamps for posts / pages -->
    <string name="today">Today</string>
    <string name="yesterday">Yesterday</string>
    <string name="days_ago">%d days ago</string>

    <!-- MediaPicker -->
    <string name="add_to_post">Add to Post</string>
    <string name="media_picker_title">Select media</string>
    <string name="take_photo">Take a photo</string>
    <string name="take_video">Take a video</string>
    <string name="tab_title_device_images">Device Images</string>
    <string name="tab_title_device_videos">Device Videos</string>
    <string name="tab_title_site_images">Site Images</string>
    <string name="tab_title_site_videos">Site Videos</string>

    <!-- Media Gallery Action Bar -->
    <string name="media_add_popup_title">Add to media library</string>
    <string name="media_add_popup_capture_photo">Capture photo</string>
    <string name="media_add_popup_capture_video">Capture video</string>
    <string name="media_add_new_media_gallery">Create gallery</string>
    <string name="media_gallery_date_range" comment="Displaying media from 2014-01-13 to 2014-01-23">Displaying media from %1$s to %2$s</string>

    <!-- CAB -->
    <string name="cab_selected">%d selected</string>

    <!-- Media Gallery -->
    <string name="all">All</string>
    <string name="images">Images</string>
    <string name="unattached">Unattached</string>
    <string name="custom_date" comment="one of the media page filter (others are all, images, unattached, custom date), after selecting Custom Date, you can choose a date range to filter media files">Custom Date</string>
    <string name="media_gallery_settings_title">Gallery settings</string>
    <string name="media_gallery_image_order">Image order</string>
    <string name="media_gallery_image_order_random">Random</string>
    <string name="media_gallery_image_order_reverse">Reverse</string>
    <string name="media_gallery_num_columns">Number of columns</string>
    <string name="media_gallery_type">Type</string>
    <string name="media_gallery_type_thumbnail_grid">Thumbnail grid</string>
    <string name="media_gallery_type_squares">Squares</string>
    <string name="media_gallery_type_tiled">Tiled</string>
    <string name="media_gallery_type_circles">Circles</string>
    <string name="media_gallery_type_slideshow">Slideshow</string>
    <string name="media_gallery_edit">Edit gallery</string>
    <string name="pick_photo">Select photo</string>
    <string name="pick_video">Select video</string>
    <string name="reader_toast_err_get_post">Unable to retrieve this post</string>
    <string name="media_error_no_permission">You don\'t have permission to view the media library</string>
    <string name="media_error_no_permission_upload">You don\'t have permission to upload media to the site</string>
    <string name="access_media_permission_required">Permissions required in order to access media</string>
    <string name="add_media_permission_required">Permissions required in order to add media</string>
    <string name="media_fetching">Fetching media…</string>
    <string name="loading_videos">Loading videos</string>
    <string name="loading_images">Loading images</string>
    <string name="loading_blog_images">Fetching images</string>
    <string name="loading_blog_videos">Fetching videos</string>
    <string name="no_media">No media</string>
    <string name="no_media_sources">Couldn\'t fetch media</string>
    <string name="error_loading_images">Error loading images</string>
    <string name="error_loading_videos">Error loading videos</string>
    <string name="error_loading_blog_images">Unable to fetch images</string>
    <string name="error_loading_blog_videos">Unable to fetch videos</string>
    <string name="no_device_images">No images</string>
    <string name="no_device_videos">No videos</string>
    <string name="no_blog_images">No images</string>
    <string name="no_blog_videos">No videos</string>
    <string name="upload_queued">Queued</string>
    <string name="media_file_type">File type: %s</string>
    <string name="media_file_name">File name: %s</string>
    <string name="media_uploaded_on">Uploaded on: %s</string>
    <string name="media_dimensions">Dimensions: %s</string>

    <!-- Upload Media -->
    <string name="image_added">Image added</string>
    <string name="media_no_video_title">VideoPress unavailable</string>
    <string name="media_no_video_message">Get the VideoPress upgrade to upload video!</string>

    <!-- Edit Media -->
    <string name="media_edit_title_text">Title</string>
    <string name="media_edit_caption_text">Caption</string>
    <string name="media_edit_description_text">Description</string>
    <string name="media_edit_title_hint">Enter a title here</string>
    <string name="media_edit_caption_hint">Enter a caption here</string>
    <string name="media_edit_description_hint">Enter a description here</string>
    <string name="media_edit_success">Updated</string>
    <string name="media_edit_failure">Failed to update</string>
    <string name="saving">Saving…</string>

    <!-- Delete Media -->
    <string name="confirm_delete_media">Delete selected item?</string>
    <string name="confirm_delete_multi_media">Delete selected items?</string>
    <string name="wait_until_upload_completes">Wait until upload completes</string>
    <string name="cannot_delete_multi_media_items">Some media can\'t be deleted at this time. Try again later.</string>
    <string name="media_empty_list">No media</string>
    <string name="media_empty_list_custom_date">No media in this time interval</string>
    <string name="delete">Delete</string>

    <!-- Media details -->
    <string name="media_details_label_date_added">Added</string>
    <string name="media_details_label_date_uploaded">Uploaded</string>
    <string name="media_details_label_file_name">File name</string>
    <string name="media_details_label_file_type">File type</string>
    <string name="media_details_copy_url">Copy URL</string>
    <string name="media_details_copy_url_toast">URL copied to clipboard</string>

    <!-- tab titles -->
    <string name="tab_comments" translatable="false">@string/comments</string>

    <!-- themes -->
    <string name="themes_live_preview">Live preview</string>
    <string name="themes_details_label">Details</string>
    <string name="themes_features_label">Features</string>
    <string name="themes_fetching">Fetching themes…</string>

    <string name="theme_activate_button">Activate</string>
    <string name="theme_activating_button">Activating</string>
    <string name="theme_fetch_failed">Failed to fetch themes</string>
    <string name="theme_set_failed">Failed to set theme</string>
    <string name="theme_set_success">Successfully set theme!</string>
    <string name="theme_auth_error_title">Failed to fetch themes</string>
    <string name="theme_auth_error_message">Ensure you have the privilege to set themes</string>
    <string name="theme_current_theme">Current theme</string>
    <string name="theme_premium_theme">Premium theme</string>
    <string name="theme_no_search_result_found">Sorry, no themes found.</string>
    <string name="theme_auth_error_authenticate">Failed to fetch themes: failed authenticate user</string>

    <!-- link view -->
    <string name="link_enter_url">URL</string>
    <string name="link_enter_url_text">Link text (optional)</string>
    <string name="create_a_link">Create a link</string>

    <!-- page view -->
    <string name="title">Title</string>
    <string name="pages_empty_list">No pages yet. Why not create one?</string>
    <string name="page_id">Page</string>
    <string name="page_settings">Page settings</string>

    <!-- posts tab -->
    <string name="untitled">Untitled</string>
    <string name="local_draft">Local draft</string>
    <string name="post_uploading">Uploading</string>
    <string name="posts_empty_list">No posts yet. Why not create one?</string>
    <string name="empty_list_default">This list is empty</string>

    <!-- buttons on post cards -->
    <string name="button_edit">Edit</string>
    <string name="button_publish">Publish</string>
    <string name="button_view">View</string>
    <string name="button_preview">Preview</string>
    <string name="button_stats">Stats</string>
    <string name="button_trash">Trash</string>
    <string name="button_delete" translatable="false">@string/delete</string>
    <string name="button_more" translatable="false">@string/more</string>
    <string name="button_back">Back</string>
    <string name="button_revert">Revert</string>

    <!-- dropdown filter above post cards -->
    <string-array name="post_filters_array">
        <item>Published</item>
        <item>Drafts</item>
        <item>Scheduled</item>
        <item>Trashed</item>
    </string-array>

    <!-- post view -->
    <string name="post_id">Post</string>
    <string name="upload_failed">Upload failed</string>
    <string name="post_published">Post published</string>
    <string name="page_published">Page published</string>
    <string name="post_updated">Post updated</string>
    <string name="page_updated">Page updated</string>
    <string name="post_password">Password (optional)</string>
    <string name="caption">Caption (optional)</string>
    <string name="horizontal_alignment">Horizontal alignment</string>
    <string name="width">Width</string>
    <string name="featured">Use as featured image</string>
    <string name="featured_in_post">Include image in post content</string>
    <string name="out_of_memory">Device out of memory</string>
    <string name="file_not_found">Couldn\'t find the media file for upload. Was it deleted or moved?</string>
    <string name="post_excerpt">Excerpt</string>
    <string name="download">Downloading media</string>
    <string name="post_settings">Post settings</string>
    <string name="delete_post">Delete post</string>
    <string name="delete_page">Delete page</string>
    <string name="share_url">Share URL</string>
    <string name="posts_fetching">Fetching posts…</string>
    <string name="pages_fetching">Fetching pages…</string>
    <string name="toast_err_post_uploading">Unable to open post while it\'s uploading</string>

    <!-- reload drop down -->
    <string name="loading">Loading…</string>

    <!-- comment view -->
    <string name="on">on</string>
    <string name="comment_status_approved">Approved</string>
    <string name="comment_status_unapproved">Pending</string>
    <string name="comment_status_spam">Spam</string>
    <string name="comment_status_trash">Trashed</string>
    <string name="comment_status_all">All</string>
    <string name="edit_comment">Edit comment</string>
    <string name="comments_empty_list">No comments</string>
    <string name="comments_empty_list_filtered">No %s comments</string>
    <string name="comment_reply_to_user">Reply to %s</string>
    <string name="comment_trashed">Comment trashed</string>
    <string name="comment_spammed">Comment marked as spam</string>
    <string name="comment_deleted_permanently">Comment deleted</string>
    <string name="comment">Comment</string>
    <string name="comments_fetching">Fetching comments…</string>

    <!-- comment menu and buttons on comment detail - keep these short! -->
    <string name="mnu_comment_approve">Approve</string>
    <string name="mnu_comment_unapprove">Unapprove</string>
    <string name="mnu_comment_spam">Spam</string>
    <string name="mnu_comment_unspam">Not spam</string>
    <string name="mnu_comment_trash">Trash</string>
    <string name="mnu_comment_untrash">Restore</string>
    <string name="mnu_comment_delete_permanently">Delete</string>
    <string name="mnu_comment_liked">Liked</string>

    <!-- comment dialogs - must be worded to work for moderation of single/multiple comments -->
    <string name="dlg_approving_comments">Approving</string>
    <string name="dlg_unapproving_comments">Unapproving</string>
    <string name="dlg_spamming_comments">Marking as spam</string>
    <string name="dlg_trashing_comments">Sending to trash</string>
    <string name="dlg_deleting_comments">Deleting comments</string>
    <string name="dlg_confirm_trash_comments">Send to trash?</string>
    <string name="trash_yes">Trash</string>
    <string name="trash_no">Don\'t trash</string>

    <!-- comment actions -->
    <string name="reply">Reply</string>
    <string name="trash">Trash</string>

    <!-- edit comment view -->
    <string name="author_name">Author name</string>
    <string name="author_email">Author email</string>
    <string name="author_url">Author URL</string>
    <string name="hint_comment_content">Comment</string>
    <string name="saving_changes">Saving changes</string>
    <string name="sure_to_cancel_edit_comment">Cancel editing this comment?</string>
    <string name="dlg_sure_to_delete_comment">Permanently delete this comment?</string>
    <string name="dlg_sure_to_delete_comments">Permanently delete these comments?</string>
    <string name="content_required">Comment is required</string>
    <string name="toast_comment_unedited">Comment hasn\'t changed</string>

    <!-- context menu -->
    <string name="remove_account">Remove site</string>
    <string name="blog_removed_successfully">Site removed successfully</string>

    <!-- draft actions -->
    <string name="delete_draft">Delete draft</string>
    <string name="delete_sure">Delete this draft</string>

    <!-- page actions -->
    <string name="preview_page">Preview page</string>
    <string name="deleting_page">Deleting page</string>
    <string name="page_deleted">Page deleted</string>
    <string name="delete_sure_page">Delete this page</string>
    <string name="page_trashed">Page sent to trash</string>

    <!-- post actions -->
    <string name="preview_post">Preview post</string>
    <string name="deleting_post">Deleting post</string>
    <string name="post_deleted">Post deleted</string>
    <string name="post_trashed">Post sent to trash</string>
    <string name="comment_added">Comment added successfully</string>
    <string name="delete_sure_post">Delete this post</string>
    <string name="share_url_post">Share post</string>
    <string name="share_url_page">Share page</string>
    <string name="share_link">Share link</string>
    <string name="post_not_published">Post status isn\'t published</string>
    <string name="page_not_published">Page status isn\'t published</string>
    <string name="view_in_browser">View in browser</string>
    <string name="preview">Preview</string>
    <string name="update_verb">Update</string>
    <string name="sending_content">Uploading %s content</string>
    <string name="uploading_total">Uploading %1$d of %2$d</string>

    <!-- new account view -->
    <string name="signing_in">Signing in…</string>
    <string name="no_site_error">Couldn\'t connect to the WordPress site</string>

    <!-- media selection -->
    <string name="select_photo">Select a photo from gallery</string>
    <string name="select_video">Select a video from gallery</string>
    <string name="select_from_media_library">Select from media library</string>
    <string name="select_from_new_picker">Multi-select with the new picker</string>

    <!-- category management -->
    <string name="categories">Categories</string>
    <string name="add_new_category">Add new category</string>
    <string name="add_category">Add category</string>
    <string name="category_name">Category name</string>
    <string name="category_slug">Category slug (optional)</string>
    <string name="category_desc">Category description (optional)</string>
    <string name="category_parent">Category parent (optional):</string>
    <string name="adding_cat_failed">Adding category failed</string>
    <string name="adding_cat_success">Category added successfully</string>
    <string name="cat_name_required">The category name field is required</string>
    <string name="category_automatically_renamed">Category name %1$s isn\'t valid. It has been renamed to %2$s.</string>

    <!-- action from share intents -->
    <string name="select_a_blog">Select a WordPress site</string>
    <string name="share_action_title">Add to …</string>
    <string name="share_action_post">New post</string>
    <string name="share_action_media">Media library</string>
    <string name="share_action">Share</string>
    <string name="cant_share_no_visible_blog">You can\'t share to WordPress without a visible blog</string>
    <string name="no_account">No WordPress account found, add an account and try again</string>

    <!-- file errors -->
    <string name="file_error_create">Couldn\'t create temp file for media upload. Make sure there is enough free space on your device.</string>

    <!-- SD Card errors -->
    <string name="sdcard_title">SD Card Required</string>
    <string name="sdcard_message">A mounted SD card is required to upload media</string>

    <!-- location -->
    <string name="location">Location</string>
    <string name="location_not_found">Unknown location</string>
    <string name="add_location">Add location</string>
    <string name="current_location">Current location</string>
    <string name="search_current_location">Locate</string>
    <string name="search_location">Search</string>
    <string name="edit_location">Edit</string>
    <string name="add_location_permission_required">Permission required in order to add location</string>

    <!--     Begin     -->
    <!-- Site Settings -->
    <!--               -->

    <!-- General -->
    <string name="discussion">Discussion</string>
    <string name="privacy">Privacy</string>
    <string name="related_posts">Related Posts</string>
    <string name="more">More</string>
    <string name="none">None</string>
    <string name="disabled">Disabled</string>
    <string name="comments">Comments</string>
    <string name="close_after">Close after</string>
    <string name="oldest_first">Oldest first</string>
    <string name="newest_first">Newest first</string>
    <plurals name="days_quantity">
        <item quantity="one">1 day</item>
        <item quantity="other">%d days</item>
    </plurals>

    <!-- PreferenceCategory Headers -->
    <string name="site_settings_general_header">General</string>
    <string name="site_settings_account_header">Account</string>
    <string name="site_settings_writing_header">Writing</string>
    <string name="site_settings_discussion_header" translatable="false">@string/discussion</string>
    <string name="site_settings_discussion_new_posts_header">Defaults for new posts</string>
    <string name="site_settings_comments_header" translatable="false">@string/comments</string>
    <string name="site_settings_this_device_header">This device</string>

    <!-- Preference Titles -->
    <string name="site_settings_title_title">Site Title</string>
    <string name="site_settings_tagline_title">Tagline</string>
    <string name="site_settings_address_title">Address</string>
    <string name="site_settings_privacy_title" translatable="false">@string/privacy</string>
    <string name="site_settings_language_title" translatable="false">@string/language</string>
    <string name="site_settings_username_title" translatable="false">@string/username</string>
    <string name="site_settings_password_title" translatable="false">@string/password</string>
    <string name="site_settings_location_title">Enable Location</string>
    <string name="site_settings_default_category_title">Default Category</string>
    <string name="site_settings_default_format_title">Default Format</string>
    <string name="site_settings_image_original_size">Original Size</string>
    <string name="site_settings_default_image_width_title" translatable="false">@string/max_thumbnail_px_width</string>
    <string name="site_settings_upload_and_link_image_title" translatable="false">@string/upload_full_size_image</string>
    <string name="site_settings_related_posts_title" translatable="false">@string/related_posts</string>
    <string name="site_settings_more_title" translatable="false">@string/more</string>
    <string name="site_settings_allow_comments_title">Allow Comments</string>
    <string name="site_settings_send_pingbacks_title">Send Pingbacks</string>
    <string name="site_settings_receive_pingbacks_title">Receive Pingbacks</string>
    <string name="site_settings_identity_required_title">Must include name and email</string>
    <string name="site_settings_account_required_title">Users must be signed in</string>
    <string name="site_settings_close_after_title" translatable="false">@string/close_after</string>
    <string name="site_settings_sort_by_title">Sort by</string>
    <string name="site_settings_threading_title">Threading</string>
    <string name="site_settings_paging_title">Paging</string>
    <string name="site_settings_whitelist_title">Automatically approve</string>
    <string name="site_settings_multiple_links_title">Links in comments</string>
    <string name="site_settings_moderation_hold_title">Hold for Moderation</string>
    <string name="site_settings_blacklist_title">Blacklist</string>
    <string name="site_settings_delete_site_title">Delete Site</string>

    <!-- Preference Summaries -->
    <string name="site_settings_privacy_public_summary">Public</string>
    <string name="site_settings_privacy_hidden_summary">Hidden</string>
    <string name="site_settings_privacy_private_summary">Private</string>
    <string name="site_settings_threading_summary">%d levels</string>
    <string name="site_settings_whitelist_all_summary">Comments from all users</string>
    <string name="site_settings_whitelist_known_summary">Comments from known users</string>
    <string name="site_settings_whitelist_none_summary" translatable="false">@string/none</string>
    <string-array name="site_settings_auto_approve_details">
        <item>Require manual approval for everyone\'s comments.</item>
        <item>Automatically approve if the user has a previously approved comment.</item>
        <item>Automatically approve everyone\'s comments.</item>
    </string-array>
    <plurals name="site_settings_multiple_links_summary">
        <item quantity="one">Require approval for more than 1 link</item>
        <item quantity="other">Require approval for more than %d links</item>
    </plurals>
    <plurals name="site_settings_paging_summary">
        <item quantity="one">1 comment per page</item>
        <item quantity="other">%d comments per page</item>
    </plurals>
    <string-array name="privacy_details">
        <item>Your site is visible to everyone and may be indexed by search engines</item>
        <item>Your site is visible to everyone but asks search engines not to index it</item>
        <item>Your site is visible only to you and users you approve</item>
    </string-array>

    <!-- Preference Entries -->
    <string-array name="site_settings_auto_approve_entries">
        <item>No comments</item>
        <item>Known users\' comments</item>
        <item>All users</item>
    </string-array>

    <string-array name="site_settings_privacy_entries" translatable="false">
        <item>@string/site_settings_privacy_public_summary</item>
        <item>@string/site_settings_privacy_hidden_summary</item>
        <item>@string/site_settings_privacy_private_summary</item>
    </string-array>

    <string-array name="site_settings_sort_entries" translatable="false">
        <item>@string/oldest_first</item>
        <item>@string/newest_first</item>
    </string-array>

    <!-- Hints (long press) -->
    <string name="site_settings_title_hint">In a few words, explain what this site is about</string>
    <string name="site_settings_tagline_hint">A short description or catchy phrase to describe your blog</string>
    <string name="site_settings_address_hint">Changing your address is not currently supported</string>
    <string name="site_settings_privacy_hint">Controls who can see your site</string>
    <string name="site_settings_language_hint">Language this blog is primarily written in</string>
    <string name="site_settings_username_hint">Current user account</string>
    <string name="site_settings_password_hint">Change your password</string>
    <string name="site_settings_location_hint">Automatically add location data to your posts</string>
    <string name="site_settings_category_hint">Sets new post category</string>
    <string name="site_settings_format_hint">Sets new post format</string>
    <string name="site_settings_image_width_hint">Resizes images in posts to this width</string>
    <string name="site_settings_upload_and_link_image_hint">Enable to always upload the fullsize image</string>
    <string name="site_settings_related_posts_hint">Show or hide related posts in reader</string>
    <string name="site_settings_more_hint">View all available Discussion settings</string>
    <string name="site_settings_discussion_hint">View and change your sites discussion settings</string>
    <string name="site_settings_allow_comments_hint">Allow readers to post comments</string>
    <string name="site_settings_send_pingbacks_hint">Attempt to notify any blogs linked to from the article</string>
    <string name="site_settings_receive_pingbacks_hint">Allow link notifications from other blogs</string>
    <string name="site_settings_close_after_hint">Disallow comments after the specified time</string>
    <string name="site_settings_sort_by_hint">Determines the order comments are displayed</string>
    <string name="site_settings_threading_hint">Allow nested comments to a certain depth</string>
    <string name="site_settings_paging_hint">Display comments in chunks of a specified size</string>
    <string name="site_settings_manual_approval_hint">Comments must be manually approved</string>
    <string name="site_settings_identity_required_hint">Comment author must fill out name and e-mail</string>
    <string name="site_settings_user_account_required_hint">Users must be registered and logged in to comment</string>
    <string name="site_settings_whitelist_hint">Comment author must have a previously approved comment</string>
    <string name="site_settings_multiple_links_hint">Ignores link limit from known users</string>
    <string name="site_settings_moderation_hold_hint">Comments that match a filter are put in the moderation queue</string>
    <string name="site_settings_blacklist_hint">Comments that match a filter are marked as spam</string>
    <string name="site_settings_delete_site_hint">Removes your site data from the app</string>

    <!-- Related Posts -->
    <string name="site_settings_rp_switch_title">Show Related Posts</string>
    <string name="site_settings_rp_switch_summary">Related Posts displays relevant content from your site below your posts.</string>
    <string name="site_settings_rp_show_header_title">Show Header</string>
    <string name="site_settings_rp_show_images_title">Show Images</string>
    <string name="site_settings_rp_preview_header" translatable="false">@string/related_posts</string>
    <string name="site_settings_rp_preview1_title">Big iPhone/iPad Update Now Available</string>
    <string name="site_settings_rp_preview1_site">in \"Mobile\"</string>
    <string name="site_settings_rp_preview2_title">The WordPress for Android App Gets a Big Facelift</string>
    <string name="site_settings_rp_preview2_site">in \"Apps\"</string>
    <string name="site_settings_rp_preview3_title">Upgrade Focus: VideoPress For Weddings</string>
    <string name="site_settings_rp_preview3_site">in \"Upgrade\"</string>

    <!-- Learn More -->
    <string name="site_settings_learn_more_header" translatable="false">@string/learn_more</string>
    <string name="site_settings_learn_more_caption">You can override these settings for individual posts.</string>

    <!-- List Editors (Blacklist, Hold for Moderation) -->
    <plurals name="site_settings_list_editor_summary">
        <item quantity="one">1 item</item>
        <item quantity="other">%d items</item>
    </plurals>
    <string name="site_settings_list_editor_no_items_text">No items</string>
    <string name="site_settings_list_editor_input_hint">Enter a word or phrase</string>
    <string name="site_settings_hold_for_moderation_description">When a comment contains any of these words in its content, name, URL, e-mail, or IP, it will be held in the moderation queue. You can enter partial words, so \"press\" will match \"WordPress.\"</string>
    <string name="site_settings_blacklist_description">When a comment contains any of these words in its content, name, URL, e-mail, or IP, it will be marked as spam. You can enter partial words, so \"press\" will match \"WordPress.\"</string>

    <!-- Dialogs -->
    <string name="site_settings_discussion_title" translatable="false">@string/discussion</string>
    <string name="site_settings_close_after_dialog_title">Close commenting</string>
    <string name="site_settings_paging_dialog_header">Comments per page</string>
    <string name="site_settings_paging_dialog_description">Break comment threads into multiple pages.</string>
    <string name="site_settings_threading_dialog_header">Thread up to</string>
    <string name="site_settings_threading_dialog_description">Allow comments to be nested in threads.</string>
    <string name="site_settings_close_after_dialog_header" translatable="false">@string/close_after</string>
    <string name="site_settings_close_after_dialog_description">Automatically close comments on articles.</string>
    <string name="site_settings_close_after_dialog_switch_text">Automatically close</string>
    <string name="site_settings_multiple_links_dialog_description">Require approval for comments that include more than this number of links.</string>

    <!-- Errors -->
    <string name="site_settings_unsupported_version_error">Unsupported WordPress version</string>
    <string name="site_settings_unknown_language_code_error">Language code not recognized</string>
    <string name="site_settings_disconnected_toast">Disconnected, editing disabled.</string>

    <!--               -->
    <!-- Site Settings -->
    <!--      End      -->

    <!-- preferences -->
    <string name="open_source_licenses">Open source licenses</string>
    <string name="preference_privacy">Privacy</string>
    <string name="preference_send_usage_stats">Send statistics</string>
    <string name="preference_send_usage_stats_summary">Automatically send usage statistics to help us improve WordPress for Android</string>

    <!-- stats -->
    <string name="stats">Stats</string>
    <string name="stats_for">Stats for %s</string>
    <string name="stats_other_recent_stats_label">Other Recent Stats</string>
    <string name="stats_other_recent_stats_moved_label">Looking for your Other Recent Stats? We\'ve moved them to the Insights page.</string>
    <string name="stats_view_all">View all</string>
    <string name="stats_view">View</string>
    <string name="stats_pagination_label">Page %1$s of %2$s</string>
    <string name="stats_no_activity_this_period">No activity this period</string>
    <string name="stats_default_number_zero" translatable="false">0</string>

    <!-- stats: errors -->
    <string name="stats_no_blog">Stats couldn\'t be loaded for the required blog</string>
    <string name="stats_generic_error">Required Stats couldn\'t be loaded</string>
    <string name="stats_sign_in_jetpack_different_com_account">To view your stats, sign in to the WordPress.com account you used to connect Jetpack.</string>
    <string name="stats_enable_rest_api_in_jetpack">To view your stats, enable the JSON API module in Jetpack.</string>

    <!-- stats: Widget labels -->
    <string name="stats_widget_name">WordPress Today\'s Stats</string>
    <string name="stats_widget_name_for_blog">Today\'s Stats for %1$s</string>
    <string name="stats_widget_loading_data">Loading data…</string>
    <string name="stats_widget_error_generic">Stats couldn\'t be loaded</string>
    <string name="stats_widget_error_no_account">Please login into WordPress</string>
    <string name="stats_widget_error_no_permissions">Your WordPress.com account can\'t access Stats on this blog</string>
    <string name="stats_widget_error_no_visible_blog">Stats couldn\'t be accessed without a visible blog</string>
    <string name="stats_widget_error_readd_widget">Please remove the widget and re-add it again</string>
    <string name="stats_widget_error_jetpack_no_blogid">Please access the Stats in the app, and try adding the widget later</string>

    <!-- stats: Widget Promote Dialog -->
    <string name="stats_widget_promo_title">Home Screen Stats Widget</string>
    <string name="stats_widget_promo_desc">Add the widget to your home screen to access your Stats in one click.</string>
    <string name="stats_widget_promo_ok_btn_label">Ok, got it</string>

    <!-- stats: labels for timeframes -->
    <string name="stats_timeframe_today">Today</string>
    <string name="stats_timeframe_yesterday">Yesterday</string>
    <string name="stats_timeframe_days">Days</string>
    <string name="stats_timeframe_weeks">Weeks</string>
    <string name="stats_timeframe_months">Months</string>
    <string name="stats_timeframe_years">Years</string>

    <string name="stats_views">Views</string>
    <string name="stats_visitors">Visitors</string>
    <string name="stats_likes">Likes</string>
    <string name="stats_comments" translatable="false">@string/comments</string>

    <!-- stats: labels for the views -->
    <string name="stats_view_visitors_and_views">Visitors and Views</string>
    <string name="stats_view_countries">Countries</string>
    <string name="stats_view_top_posts_and_pages">Posts &amp; Pages</string>
    <string name="stats_view_clicks">Clicks</string>
    <string name="stats_view_tags_and_categories">Tags &amp; Categories</string>
    <string name="stats_view_authors">Authors</string>
    <string name="stats_view_referrers">Referrers</string>
    <string name="stats_view_videos">Videos</string>
    <string name="stats_view_comments" translatable="false">@string/comments</string>
    <string name="stats_view_search_terms">Search Terms</string>
    <string name="stats_view_publicize">Publicize</string>
    <string name="stats_view_followers">Followers</string>

    <!-- stats: label for the entries -->
    <string name="stats_entry_country">Country</string>
    <string name="stats_entry_posts_and_pages">Title</string>
    <string name="stats_entry_clicks_link">Link</string>
    <string name="stats_entry_tags_and_categories">Topic</string>
    <string name="stats_entry_authors">Author</string>
    <string name="stats_entry_referrers">Referrer</string>
    <string name="stats_entry_video_plays">Video</string>
    <string name="stats_entry_top_commenter">Author</string>
    <string name="stats_entry_publicize">Service</string>
    <string name="stats_entry_followers">Follower</string>
    <string name="stats_entry_search_terms">Search Term</string>

    <!-- stats: label for the totals -->
    <string name="stats_totals_views">Views</string>
    <string name="stats_totals_clicks">Clicks</string>
    <string name="stats_totals_plays">Plays</string>
    <string name="stats_totals_comments" translatable="false">@string/comments</string>
    <string name="stats_totals_publicize">Followers</string>
    <string name="stats_totals_followers">Since</string>

    <!-- stats: empty list strings -->
    <string name="stats_empty_geoviews">No countries recorded</string>
    <string name="stats_empty_geoviews_desc">Explore the list to see which countries and regions generate the most traffic to your site.</string>
    <string name="stats_empty_top_posts_title">No posts or pages viewed</string>
    <string name="stats_empty_top_posts_desc">Discover what your most-viewed content is, and check how individual posts and pages perform over time.</string>
    <string name="stats_empty_referrers_title">No referrers recorded</string>
    <string name="stats_empty_referrers_desc">Learn more about your site’s visibility by looking at the websites and search engines that send the most traffic your way</string>
    <string name="stats_empty_clicks_title">No clicks recorded</string>
    <string name="stats_empty_clicks_desc">When your content includes links to other sites, you’ll see which ones your visitors click on the most.</string>
    <string name="stats_empty_top_authors_desc">Track the views on each contributor\'s posts, and zoom in to discover the most popular content by each author.</string>
    <string name="stats_empty_tags_and_categories">No tagged posts or pages viewed</string>
    <string name="stats_empty_tags_and_categories_desc">Get an overview of the most popular topics on your site, as reflected in your top posts from the past week.</string>
    <string name="stats_empty_video">No videos played</string>
    <string name="stats_empty_video_desc">If you\'ve uploaded videos using VideoPress, find out how many times they’ve been watched.</string>
    <string name="stats_empty_comments">No comments yet</string>
    <string name="stats_empty_comments_desc">If you allow comments on your site, track your top commenters and discover what content sparks the liveliest conversations, based on the most recent 1,000 comments.</string>
    <string name="stats_bar_graph_empty">No stats available</string>
    <string name="stats_empty_publicize">No publicize followers recorded</string>
    <string name="stats_empty_publicize_desc">Keep track of your followers from various social networking services using publicize.</string>
    <string name="stats_empty_followers">No followers</string>
    <string name="stats_empty_followers_desc">Keep track of your overall number of followers, and how long each one has been following your site.</string>
    <string name="stats_empty_search_terms">No search terms recorded</string>
    <string name="stats_empty_search_terms_desc">Learn more about your search traffic by looking at the terms your visitors searched for to find your site.</string>

    <!-- stats: comments -->
    <string name="stats_comments_by_authors">By Authors</string>
    <string name="stats_comments_by_posts_and_pages">By Posts &amp; Pages</string>
    <string name="stats_comments_total_comments_followers">Total posts with comment followers: %1$s</string>

    <!-- stats: referrers -->
    <string name="stats_referrers_spam">Spam</string>
    <string name="stats_referrers_unspam">Not spam</string>
    <string name="stats_referrers_marking_spam">Marking as spam</string>
    <string name="stats_referrers_marking_not_spam">Marking as not spam</string>
    <string name="stats_referrers_spam_generic_error">Something went wrong during the operation. The spam state wasn\'t changed.</string>

    <!-- stats: followers -->
    <string name="stats_followers_wpcom_selector">WordPress.com</string>
    <string name="stats_followers_email_selector">Email</string>
    <string name="stats_followers_total_wpcom">Total WordPress.com Followers: %1$s</string>
    <string name="stats_followers_total_email">Total Email Followers: %1$s</string>
    <string name="stats_followers_total_wpcom_paged">Showing %1$d - %2$d of %3$s WordPress.com Followers</string>
    <string name="stats_followers_total_email_paged">Showing %1$d - %2$d of %3$s Email Followers</string>
    <string name="stats_followers_seconds_ago">seconds ago</string>
    <string name="stats_followers_a_minute_ago">a minute ago</string>
    <string name="stats_followers_minutes">%1$d minutes</string>
    <string name="stats_followers_an_hour_ago">an hour ago</string>
    <string name="stats_followers_hours">%1$d hours</string>
    <string name="stats_followers_a_day">A day</string>
    <string name="stats_followers_days">%1$d days</string>
    <string name="stats_followers_a_month">A month</string>
    <string name="stats_followers_months">%1$d months</string>
    <string name="stats_followers_a_year">A year</string>
    <string name="stats_followers_years">%1$d years</string>

    <!-- stats: search terms -->
    <string name="stats_search_terms_unknown_search_terms">Unknown Search Terms</string>

    <!-- stats: Authors -->
    <string name="stats_unknown_author">Unknown Author</string>

    <!-- Stats: Single post details view -->
    <string name="stats_period">Period</string>
    <string name="stats_total">Total</string>
    <string name="stats_overall">Overall</string>
    <string name="stats_months_and_years">Months and Years</string>
    <string name="stats_average_per_day">Average per Day</string>
    <string name="stats_recent_weeks">Recent Weeks</string>

    <!-- Stats insights -->
    <string name="stats_insights">Insights</string>
    <string name="stats_insights_all_time">All-time posts, views, and visitors</string>
    <string name="stats_insights_today">Today\'s Stats</string>
    <string name="stats_insights_latest_post_summary">Latest Post Summary</string>
    <string name="stats_insights_latest_post_trend">It\'s been %1$s since %2$s was published. Here\'s how the post has performed so far…</string>
    <string name="stats_insights_popular">Most popular day and hour</string>
    <string name="stats_insights_most_popular_day">Most popular day</string>
    <string name="stats_insights_most_popular_hour">Most popular hour</string>
    <string name="stats_insights_most_popular_percent_views">%1$d%% of views</string>
    <string name="stats_insights_best_ever">Best Views Ever</string>

    <!-- invalid_url -->
    <string name="invalid_url_message">Check that the blog URL entered is valid</string>

    <!-- post status -->
    <string name="publish_post">Publish</string>
    <string name="pending_review">Pending review</string>
    <string name="draft">Draft</string>
    <string name="post_private">Private</string>
    <string name="scheduled">Scheduled</string>
    <string name="trashed">Trashed</string>

    <!-- QuickPress -->
    <string name="quickpress_window_title">Select blog for QuickPress shortcut</string>
    <string name="quickpress_add_error">Shortcut name can\'t be empty</string>
    <string name="quickpress_add_alert_title">Set shortcut name</string>

    <!-- HTTP Authentication -->
    <string name="httpuser">HTTP username</string>
    <string name="httppassword">HTTP password</string>
    <string name="settings">Settings</string>
    <string name="http_credentials">HTTP credentials (optional)</string>
    <string name="http_authorization_required">Authorization required</string>

    <!-- post scheduling and password -->
    <string name="publish_date">Publish</string>
    <string name="post_format">Post format</string>
    <string name="schedule_verb">Schedule</string>

    <!-- post date selection -->
    <string name="select_date">Select date</string>
    <string name="select_time">Select time</string>

    <!-- notifications -->
    <string name="notifications">Notifications</string>
    <string name="note_reply_successful">Reply published</string>
    <string name="new_notifications">%d new notifications</string>
    <string name="more_notifications">and %d more.</string>
    <string name="reply_failed">Reply failed</string>
    <string name="notifications_empty_list">No notifications</string>
    <string name="notifications_empty_all">No notifications&#8230;yet.</string>
    <string name="notifications_empty_unread">You\'re all caught up!</string>
    <string name="notifications_empty_comments">No new comments&#8230;yet.</string>
    <string name="notifications_empty_followers">No new followers to report&#8230;yet.</string>
    <string name="notifications_empty_likes">No new likes to show&#8230;yet.</string>
    <string name="notifications_empty_action_all">Get active! Comment on posts from blogs you follow.</string>
    <string name="notifications_empty_action_unread">Reignite the conversation: write a new post.</string>
    <string name="notifications_empty_action_comments">Join a conversation: comment on posts from blogs you follow.</string>
    <string name="notifications_empty_action_followers_likes">Get noticed: comment on posts you\'ve read.</string>
    <string name="notifications_account_required">Sign in to WordPress.com for notifications</string>
    <string name="notifications_empty_view_reader">View Reader</string>
    <string name="older_two_days">Older than 2 days</string>
    <string name="older_last_week">Older than a week</string>
    <string name="older_month">Older than a month</string>
    <string name="error_notification_open">Could not open notification</string>
    <string name="ignore">Ignore</string>
    <string name="push_auth_expired">The request has expired. Sign in to WordPress.com to try again.</string>
    <string name="unread">Unread</string>
    <string name="follows">Follows</string>

    <!-- Notification Settings -->
    <string name="notification_settings">Notification Settings</string>
    <string name="notifications_sights_and_sounds">Sights and Sounds</string>
    <string name="your_sites">Your Sites</string>
    <string name="notifications_account_emails_summary">We\'ll always send important emails regarding your account, but you can get some helpful extras, too.</string>
    <string name="notifications_account_emails">Email from WordPress.com</string>
    <string name="notifications_wpcom_updates">WordPress.com Updates</string>
    <string name="notifications_other">Other</string>
    <string name="notifications_comments_other_blogs">Comments on other sites</string>
    <string name="notifications_tab">Notifications tab</string>
    <string name="email">Email</string>
    <string name="app_notifications">App notifications</string>
    <string name="comment_likes">Comment likes</string>
    <string name="replies_to_your_comments">Replies to your comments</string>
    <string name="error_loading_notifications">Couldn\'t load notification settings</string>
    <string name="notification_types">Notification Types</string>
    <string name="notifications_disabled">App notifications have been disabled. Tap here to enable them in Settings.</string>
    <string name="notifications_tab_summary">Settings for notifications that appear in the Notifications tab.</string>
    <string name="notifications_email_summary">Settings for notifications that are sent to the email tied to your account.</string>
    <string name="notifications_push_summary">Settings for notifications that appear on your device.</string>
    <string name="search_sites">Search sites</string>
    <string name="notifications_no_search_results">No sites matched \'%s\'</string>
    <string-array name="notifications_blog_settings">
        <item>Comments on my site</item>
        <item>Likes on my comments</item>
        <item>Likes on my posts</item>
        <item>Site follows</item>
        <item>Site achievements</item>
        <item>Username mentions</item>
    </string-array>
    <string-array name="notifications_other_settings">
        <item>Replies to my comments</item>
        <item>Likes on my comments</item>
    </string-array>
    <string-array name="notifications_wpcom_settings">
        <item>Suggestions</item>
        <item>Research</item>
        <item>Community</item>
    </string-array>
    <string-array name="notifications_wpcom_settings_summaries">
        <item>Tips for getting the most out of WordPress.com.</item>
        <item>Opportunities to participate in WordPress.com research &amp; surveys.</item>
        <item>Information on WordPress.com courses and events (online &amp; in-person).</item>
    </string-array>

    <!-- reader -->
    <string name="reader">Reader</string>

    <!-- Post Formats -->
    <string-array name="post_formats_array">
        <item>Aside</item>
        <item>Audio</item>
        <item>Chat</item>
        <item>Gallery</item>
        <item>Image</item>
        <item>Link</item>
        <item>Quote</item>
        <item>Standard</item>
        <item>Status</item>
        <item>Video</item>
    </string-array>

    <!-- Menu Buttons -->
    <string name="new_post">New post</string>
    <string name="new_media">New media</string>
    <string name="edit_media">Edit media</string>
    <string name="view_site">View site</string>

    <!-- Image Alignment -->
    <string name="image_alignment">Alignment</string>

    <string-array name="alignment_array">
        <item>None</item>
        <item>Left</item>
        <item>Center</item>
        <item>Right</item>
    </string-array>

    <!-- About View -->
    <string name="app_title">WordPress for Android</string>
    <string name="publisher">Publisher:</string>
    <string name="automattic_inc" translatable="false">Automattic, Inc</string>
    <string name="automattic_url" translatable="false">automattic.com</string>
    <string name="version">Version</string>
    <string name="tos">Terms of Service</string>
    <string name="privacy_policy">Privacy policy</string>

    <!-- Remote Post Changes -->
    <string name="local_changes">Local changes</string>

    <!-- message on post preview explaining what local changes and local drafts are -->
    <string name="local_changes_explainer">This post has local changes which haven\'t been published</string>
    <string name="local_draft_explainer">This post is a local draft which hasn\'t been published</string>

    <string name="ok">OK</string>
    <string name="image_settings">Image settings</string>
    <string name="add_account_blog_url">Blog address</string>
    <string name="wordpress_blog">WordPress blog</string>
    <string name="blogusername">blogusername</string>
    <string name="dot_wordpress_dot_com_url" translatable="false">.wordpress.com</string>

    <!-- Error Messages -->
    <string name="error_delete_post">An error occurred while deleting the %s</string>
    <!-- The following messages can\'t be factorized due to i18n -->
    <string name="error_refresh_posts">Posts couldn\'t be refreshed at this time</string>
    <string name="error_refresh_pages">Pages couldn\'t be refreshed at this time</string>
    <string name="error_refresh_notifications">Notifications couldn\'t be refreshed at this time</string>
    <string name="error_refresh_comments">Comments couldn\'t be refreshed at this time</string>
    <string name="error_refresh_comments_showing_older">Comments couldn\'t be refreshed at this time - showing older comments</string>
    <string name="error_refresh_stats">Stats couldn\'t be refreshed at this time</string>
    <string name="error_refresh_media">Something went wrong while refreshing the media library. Try again later.</string>

    <string name="error_refresh_unauthorized_comments">You don\'t have permission to view or edit comments</string>
    <string name="error_refresh_unauthorized_pages">You don\'t have permission to view or edit pages</string>
    <string name="error_refresh_unauthorized_posts">You don\'t have permission to view or edit posts</string>
    <string name="error_fetch_my_profile">Couldn\'t retrieve your profile</string>
    <string name="error_fetch_account_settings">Couldn\'t retrieve your account settings</string>
    <string name="error_post_my_profile">Couldn\'t save your profile</string>
    <string name="error_post_my_account_settings">Couldn\'t save your account settings</string>
    <string name="error_generic">An error occurred</string>
    <string name="error_moderate_comment">An error occurred while moderating</string>
    <string name="error_edit_comment">An error occurred while editing the comment</string>
    <string name="error_publish_empty_post">Can\'t publish an empty post</string>
    <string name="error_publish_no_network">Can\'t publish while there is no connection. Saved as draft.</string>
    <string name="error_upload">An error occurred while uploading the %s</string>
    <string name="error_media_upload">An error occurred while uploading media</string>
    <string name="error_media_upload_connection">A connection error occurred while uploading media</string>
    <string name="error_blog_hidden">This blog is hidden and couldn\'t be loaded. Enable it again in settings and try again.</string>
    <string name="fatal_db_error">An error occurred while creating the app database. Try reinstalling the app.</string>
    <string name="error_copy_to_clipboard">An error occurred while copying text to clipboard</string>
    <string name="error_fetch_remote_site_settings">Couldn\'t retrieve site info</string>
    <string name="error_post_remote_site_settings">Couldn\'t save site info</string>
    <string name="error_open_list_from_notification">This post or page was published on another site</string>

    <!-- Image Descriptions for Accessibility -->
    <string name="content_description_add_media">Add media</string>
    <string name="error_load_comment">Couldn\'t load the comment</string>
    <string name="error_downloading_image">Error downloading image</string>
    <string name="cd_related_post_preview_image">Related post preview image</string>

    <!-- Passcode lock -->
    <string name="passcode_manage">Manage PIN lock</string>
    <string name="passcode_enter_passcode">Enter your PIN</string>
    <string name="passcode_enter_old_passcode">Enter your old PIN</string>
    <string name="passcode_re_enter_passcode">Re-enter your PIN</string>
    <string name="passcode_change_passcode">Change PIN</string>
    <string name="passcode_set">PIN set</string>
    <string name="passcode_wrong_passcode">Wrong PIN</string>
    <string name="passcode_preference_title">PIN lock</string>
    <string name="passcode_turn_off">Turn PIN lock off</string>
    <string name="passcode_turn_on">Turn PIN lock on</string>
    <string name="passcodelock_prompt_message">Enter your PIN</string>
    <string name="passcodelock_hint"></string>
    <string name="jetpack_message">The Jetpack plugin is required for stats. Do you want to install Jetpack?</string>
    <string name="jetpack_message_not_admin">The Jetpack plugin is required for stats. Contact the site administrator.</string>
    <string name="jetpack_not_found">Jetpack plugin not found</string>

    <!--
      reader strings
    -->
    <!-- timespan shown for posts/comments published within the past 60 seconds -->
    <string name="reader_timespan_now">now</string>

    <!-- title shown for untitled posts and blogs -->
    <string name="reader_untitled_post">(Untitled)</string>

    <!-- activity titles -->
    <string name="reader_title_applog">Application log</string>
    <string name="reader_title_blog_preview">Reader Blog</string>
    <string name="reader_title_tag_preview">Reader Tag</string>
    <string name="reader_title_post_detail">Reader Post</string>
    <string name="reader_title_subs">Tags &amp; Blogs</string>
    <string name="reader_title_photo_viewer">%1$d of %2$d</string>
    <string name="reader_title_comments" translatable="false">@string/comments</string>

    <!-- view pager titles -->
    <string name="reader_page_followed_tags">Followed tags</string>
    <string name="reader_page_followed_blogs">Followed sites</string>
    <string name="reader_page_recommended_blogs">Sites you may like</string>

    <!-- share dialog title when sharing a reader url -->
    <string name="reader_share_link">Share link</string>

    <!-- subject line when sharing a reader url -->
    <string name="reader_share_subject">Shared from %s</string>

    <!-- menu text -->
    <string name="reader_menu_tags">Edit tags and blogs</string>
    <string name="reader_menu_block_blog">Block this blog</string>

    <!-- button text -->
    <string name="reader_btn_share">Share</string>
    <string name="reader_btn_follow">Follow</string>
    <string name="reader_btn_unfollow">Following</string>

    <!-- EditText hints -->
    <string name="reader_hint_comment_on_post">Reply to post…</string>
    <string name="reader_hint_comment_on_comment">Reply to comment…</string>
    <string name="reader_hint_add_tag_or_url">Enter a URL or tag to follow</string>

    <!-- TextView labels -->
    <string name="reader_label_new_posts">New posts</string>
    <string name="reader_label_new_posts_subtitle">Tap to show them</string>
    <string name="reader_label_added_tag">Added %s</string>
    <string name="reader_label_removed_tag">Removed %s</string>
    <string name="reader_label_reply">Reply</string>
    <string name="reader_label_followed_blog">Blog followed</string>
    <string name="reader_label_tag_preview">Posts tagged %s</string>
    <string name="reader_label_comments_on">Comments on</string>
    <string name="reader_label_comments_closed">Comments are closed</string>
    <string name="reader_label_comment_count_single">One comment</string>
    <string name="reader_label_comment_count_multi">%,d comments</string>
    <string name="reader_label_view_original">View original article</string>
    <string name="reader_label_word_count">%,d words</string>
    <string name="reader_label_reading_time_in_minutes">%,d min</string>
    <string name="reader_label_follow_count">%,d followers</string>
    <string name="reader_label_submit_comment">SEND</string>
    <string name="reader_label_gap_marker">Load more posts</string>

    <!-- like counts -->
    <string name="reader_label_like">Like</string>
    <string name="reader_likes_one">One person likes this</string>
    <string name="reader_likes_multi">%,d people like this</string>
    <string name="reader_likes_only_you">You like this</string>
    <string name="reader_likes_you_and_one">You and one other like this</string>
    <string name="reader_likes_you_and_multi">You and %,d others like this</string>

    <string name="reader_short_like_count_none">Like</string>
    <string name="reader_short_like_count_one">1 Like</string>
    <string name="reader_short_like_count_multi">%s Likes</string>

    <string name="reader_short_comment_count_one">1 Comment</string>
    <string name="reader_short_comment_count_multi">%s Comments</string>

    <!-- toast messages -->
    <string name="reader_toast_err_comment_failed">Couldn\'t post your comment</string>
    <string name="reader_toast_err_tag_exists">You already follow this tag</string>
    <string name="reader_toast_err_tag_invalid">That isn\'t a valid tag</string>
    <string name="reader_toast_err_add_tag">Unable to add this tag</string>
    <string name="reader_toast_err_remove_tag">Unable to remove this tag</string>
    <string name="reader_toast_err_share_intent">Unable to share</string>
    <string name="reader_toast_err_view_image">Unable to view image</string>
    <string name="reader_toast_err_url_intent">Unable to open %s</string>
    <string name="reader_toast_err_get_comment">Unable to retrieve this comment</string>
    <string name="reader_toast_err_get_blog_info">Unable to show this blog</string>
    <string name="reader_toast_err_already_follow_blog">You already follow this blog</string>
    <string name="reader_toast_err_follow_blog">Unable to follow this blog</string>
    <string name="reader_toast_err_follow_blog_not_found">This blog could not be found</string>
    <string name="reader_toast_err_follow_blog_not_authorized">You are not authorized to access this blog</string>
    <string name="reader_toast_err_unfollow_blog">Unable to unfollow this blog</string>
    <string name="reader_toast_blog_blocked">Posts from this blog will no longer be shown</string>
    <string name="reader_toast_err_block_blog">Unable to block this blog</string>
    <string name="reader_toast_err_generic">Unable to perform this action</string>
    <string name="editor_toast_invalid_path">Invalid file path</string>
    <string name="editor_toast_changes_saved">Changes saved</string>

    <!-- failure messages when retrieving a single reader post -->
    <string name="reader_err_get_post_generic">Unable to retrieve this post</string>
    <string name="reader_err_get_post_not_authorized">You\'re not authorized to view this post</string>
    <string name="reader_err_get_post_not_found">This post no longer exists</string>

    <!-- empty list/grid text -->
    <string name="reader_empty_posts_no_connection" translatable="false">@string/no_network_title</string>
    <string name="reader_empty_posts_request_failed">Unable to retrieve posts</string>
    <string name="reader_empty_posts_in_tag">No posts with this tag</string>
    <string name="reader_empty_posts_in_tag_updating">Fetching posts…</string>
    <string name="reader_empty_followed_tags">You don\'t follow any tags</string>
    <string name="reader_empty_recommended_blogs">No recommended blogs</string>
    <string name="reader_empty_followed_blogs_title">You\'re not following any sites yet</string>
    <string name="reader_empty_followed_blogs_description">But don\'t worry, just tap the icon at the top right to start exploring!</string>
    <string name="reader_empty_followed_blogs_no_recent_posts_title">No recent posts</string>
    <string name="reader_empty_followed_blogs_no_recent_posts_description">The sites you follow haven\'t posted anything recently</string>
    <string name="reader_empty_posts_liked">You haven\'t liked any posts</string>
    <string name="reader_empty_comments">No comments yet</string>
    <string name="reader_empty_posts_in_blog">This blog is empty</string>

    <!-- attribution line for Discover posts, ex: "Originally posted by [AuthorName] on [BlogName] -->
    <string name="reader_discover_attribution_author_and_blog">Originally posted by %1$s on %2$s</string>
    <string name="reader_discover_attribution_author">Originally posted by %s</string>
    <string name="reader_discover_attribution_blog">Originally posted on %s</string>
    <string name="reader_discover_visit_blog">Visit %s</string>

    <!-- connection bar which appears on main activity when there's no connection -->
    <string name="connectionbar_no_connection">No connection</string>

    <!-- NUX strings -->
    <string name="create_account_wpcom">Create an account on WordPress.com</string>
    <string name="create_new_blog_wpcom">Create WordPress.com blog</string>
    <string name="new_blog_wpcom_created">WordPress.com blog created!</string>
    <string name="validating_user_data">Validating user data</string>
    <string name="validating_site_data">Validating site data</string>
    <string name="creating_your_account">Creating your account</string>
    <string name="creating_your_site">Creating your site</string>
    <string name="required_field">Required field</string>
    <string name="invalid_email_message">Your email address isn\'t valid</string>
    <string name="invalid_password_message">Password must contain at least 4 characters</string>
    <string name="invalid_username_too_short">Username must be longer than 4 characters</string>
    <string name="invalid_username_too_long">Username must be shorter than 61 characters</string>
    <string name="invalid_username_no_spaces">Username can\'t contain spaces</string>
    <string name="email_hint">Email address</string>
    <string name="agree_terms_of_service">By creating an account you agree to the fascinating %1$sTerms of Service%2$s</string>
    <string name="username_email">Username or email</string>
    <string name="site_address">Your self-hosted address (URL)</string>
    <string name="connecting_wpcom">Connecting to WordPress.com</string>
    <string name="username_only_lowercase_letters_and_numbers">Username can only contain lowercase letters (a-z) and numbers</string>
    <string name="username_required">Enter a username</string>
    <string name="username_not_allowed">Username not allowed</string>
    <string name="email_cant_be_used_to_signup">You can\'t use that email address to signup. We are having problems with them blocking some of our email. Use another email provider.</string>
    <string name="username_must_be_at_least_four_characters">Username must be at least 4 characters</string>
    <string name="username_contains_invalid_characters">Username may not contain the character “_”</string>
    <string name="username_must_include_letters">Username must have a least 1 letter (a-z)</string>
    <string name="email_invalid">Enter a valid email address</string>
    <string name="email_not_allowed">That email address isn\'t allowed</string>
    <string name="username_exists">That username already exists</string>
    <string name="email_exists">That email address is already being used</string>
    <string name="username_reserved_but_may_be_available">That username is currently reserved but may be available in a couple of days</string>
    <string name="email_reserved">That email address has already been used. Check your inbox for an activation email. If you don\'t activate you can try again in a few days.</string>
    <string name="blog_name_required">Enter a site address</string>
    <string name="blog_name_not_allowed">That site address isn\'t allowed</string>
    <string name="blog_name_no_spaced_allowed">Site address can\'t contain spaces</string>
    <string name="blog_name_must_be_at_least_four_characters">Site address must be at least 4 characters</string>
    <string name="blog_name_must_be_less_than_sixty_four_characters">The site address must be shorter than 64 characters</string>
    <string name="blog_name_contains_invalid_characters">Site address may not contain the character “_”</string>
    <string name="blog_name_cant_be_used">You may not use that site address</string>
    <string name="blog_name_only_lowercase_letters_and_numbers">Site address can only contain lowercase letters (a-z) and numbers</string>
    <string name="blog_name_must_include_letters">Site address must have at least 1 letter (a-z)</string>
    <string name="blog_name_exists">That site already exists</string>
    <string name="blog_name_reserved">That site is reserved</string>
    <string name="blog_name_reserved_but_may_be_available">That site is currently reserved but may be available in a couple days</string>
    <string name="password_invalid">You need a more secure password. Make sure to use 7 or more characters, mix uppercase and lowercase letters, numbers or special characters.</string>
    <string name="blog_name_invalid">Invalid site address</string>
    <string name="blog_title_invalid">Invalid site title</string>
    <string name="username_invalid">Invalid username</string>
    <string name="limit_reached">Limit reached. You can try again in 1 minute. Trying again before that will only increase the time you have to wait before the ban is lifted. If you think this is in error, contact support.</string>
    <string name="username_or_password_incorrect">The username or password you entered is incorrect</string>
    <string name="nux_tap_continue">Continue</string>
    <string name="nux_cannot_log_in">We can\'t log you in</string>
    <string name="nux_tutorial_get_started_title">Get started!</string>
    <string name="nux_welcome_create_account">Create account</string>
    <string name="nux_add_selfhosted_blog">Add self-hosted site</string>
    <string name="nux_oops_not_selfhosted_blog">Sign in to WordPress.com</string>
    <string name="ssl_certificate_details">Details</string>
    <string name="ssl_certificate_error">Invalid SSL certificate</string>
    <string name="ssl_certificate_ask_trust">If you usually connect to this site without problems, this error could mean that someone is trying to impersonate the site, and you shouldn\'t continue. Would you like to trust the certificate anyway?</string>
    <string name="ptr_tip_message">Tip: Pull down to refresh</string>
    <string name="verification_code">Verification code</string>
    <string name="invalid_verification_code">Invalid verification code</string>
    <string name="verify">Verify</string>
    <string name="two_step_footer_label">Enter the code from your authenticator app.</string>
    <string name="two_step_footer_button">Send code via text message</string>
    <string name="two_step_sms_sent">Check your text messages for the verification code.</string>
    <string name="sign_in_jetpack">Sign in to your WordPress.com account to connect to Jetpack.</string>
    <string name="auth_required">Sign in again to continue.</string>

    <!-- Help view -->
    <string name="help">Help</string>
    <string name="forgot_password">Lost your password?</string>
    <string name="nux_help_description">Visit the help center to get answers to common questions or visit the forums to ask new ones</string>
    <string name="forums">Forums</string>
    <string name="contact_us">Contact us</string>
    <string name="help_center">Help center</string>
    <string name="browse_our_faq_button">Browse our FAQ</string>
    <string name="faq_button">FAQ</string>

    <!--My Site-->
    <string name="my_site_header_admin">Admin</string>
    <string name="my_site_header_configuration">Configuration</string>
    <string name="my_site_header_look_and_feel">Look and Feel</string>
    <string name="my_site_header_publish">Publish</string>
    <string name="my_site_btn_blog_posts">Blog Posts</string>
    <string name="my_site_btn_site_settings">Settings</string>
    <string name="my_site_btn_comments" translatable="false">@string/comments</string>
    <string name="my_site_btn_switch_site">Switch Site</string>
    <string name="my_site_btn_view_admin">View Admin</string>
    <string name="my_site_btn_view_site">View Site</string>
    <string name="my_site_no_sites_view_drake">Illustration</string>
    <string name="my_site_no_sites_view_title">You don\'t have any WordPress sites yet.</string>
    <string name="my_site_no_sites_view_subtitle">Would you like to add one?</string>

    <!-- site picker -->
    <string name="site_picker_title">Choose site</string>
    <string name="site_picker_edit_visibility">Show/hide sites</string>
    <string name="site_picker_add_site">Add site</string>
    <string name="site_picker_add_self_hosted">Add self-hosted site</string>
    <string name="site_picker_create_dotcom">Create WordPress.com site</string>
    <string name="site_picker_cant_hide_current_site">\"%s\" wasn\'t hidden because it\'s the current site</string>

    <!-- Application logs view -->
    <string name="logs_copied_to_clipboard">Application logs have been copied to the clipboard</string>

    <!-- Helpshift overridden strings -->
    <string name="hs__conversation_detail_error">Describe the problem you\'re seeing</string>
    <string name="hs__new_conversation_header">Support chat</string>
    <string name="hs__conversation_header">Support chat</string>
    <string name="hs__username_blank_error">Enter a valid name</string>
    <string name="hs__invalid_email_error">Enter a valid email address</string>

    <!--Me-->
    <string name="me_btn_settings">Account Settings</string>
    <string name="me_btn_support">Help &amp; Support</string>
    <string name="me_btn_login_logout">Login/Logout</string>
    <string name="me_connect_to_wordpress_com">Connect to WordPress.com</string>
    <string name="me_disconnect_from_wordpress_com">Disconnect from WordPress.com</string>

    <!--TabBar Accessibility Labels-->
    <string name="tabbar_accessibility_label_my_site">My Site</string>
    <string name="tabbar_accessibility_label_me">Me</string>
    <string name="site_privacy_private_desc">I would like my site to be private, visible only to users I choose</string>
    <string name="site_privacy_hidden_desc">Discourage search engines from indexing this site</string>
    <string name="site_privacy_public_desc">Allow search engines to index this site</string>

    <!-- Static URLs -->
    <string name="privacy_settings_url" translatable="false">https://en.support.wordpress.com/privacy-settings</string>
    <string name="language_settings_url" translatable="false">https://en.support.wordpress.com/language-settings</string>

    <string name="date_range_start_date">Start Date</string>
    <string name="date_range_end_date">End Date</string>

    <!-- Special characters -->
    <string name="bullet" translatable="false">\u2022</string>
    <string name="previous_button" translatable="false">&lt;</string>
    <string name="next_button" translatable="false">&gt;</string>

    <!-- Noticons -->
    <string name="noticon_clock" translatable="false">\uf303</string>
    <string name="noticon_note" translatable="false">\uf814</string>

    <!--Theme Browser-->
    <string name="current_theme">Current Theme</string>
    <string name="customize">Customize</string>
    <string name="details">Details</string>
    <string name="support">Support</string>
    <string name="active">Active</string>

    <string-array name="themes_filter_array">
        <item>Free</item>
        <item>All</item>
        <item>Premium</item>
    </string-array>

    <string name="title_activity_theme_support">Themes</string>
    <string name="theme_activate">Activate</string>
    <string name="theme_try_and_customize">Try &amp; Customize</string>
    <string name="theme_view">View</string>
    <string name="theme_details">Details</string>
    <string name="theme_support">Support</string>
    <string name="theme_done">DONE</string>
    <string name="theme_manage_site">MANAGE SITE</string>
    <string name="theme_prompt">Thanks for choosing %1$s</string>
    <string name="theme_by_author_prompt_append"> by %1$s</string>
    <string name="theme_activation_error">Something went wrong. Could not activate theme</string>
    <string name="selected_theme">Selected Theme</string>
    <string name="could_not_load_theme">Could not load theme</string>

    <!--My profile-->
    <string name="my_profile">My Profile</string>
    <string name="first_name">First name</string>
    <string name="last_name">Last name</string>
    <string name="public_display_name">Public display name</string>
    <string name="public_display_name_hint">Display name will default to your username if it is not set</string>
    <string name="about_me">About me</string>
    <string name="about_me_hint">A few words about you…</string>

</resources><|MERGE_RESOLUTION|>--- conflicted
+++ resolved
@@ -76,11 +76,8 @@
     <string name="undo">Undo</string>
     <string name="never">Never</string>
     <string name="unknown">Unknown</string>
-<<<<<<< HEAD
     <string name="off">Off</string>
-=======
     <string name="could_not_load_page">Could not load page</string>
->>>>>>> 124a8233
 
     <!-- timestamps for posts / pages -->
     <string name="today">Today</string>
