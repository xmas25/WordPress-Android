<?xml version="1.0" encoding="utf-8"?>
<!--
    Calypso (WP.com homepage) styles
-->
<resources>
    <style name="CalypsoTheme" parent="@style/WordPress">
<<<<<<< HEAD
        <item name="android:windowContentOverlay">@null</item>
    </style>

    <style name="Calypso.SiteSettingsTheme" parent="CalypsoTheme">
        <item name="android:windowContentOverlay">@color/grey_lighten_30</item>
        <item name="alertDialogTheme">@style/Calypso.AlertDialog</item>
        <item name="colorControlActivated">@color/blue_medium</item>
        <item name="colorControlNormal">@color/grey_lighten_20</item>
        <item name="colorAccent">@color/blue_medium</item>
        <item name="android:listDivider">@drawable/preferences_divider</item>
        <item name="android:dividerHeight">@dimen/site_settings_divider_height</item>
    </style>

    <style name="Calypso.AlertDialog" parent="Theme.AppCompat.Light.Dialog.Alert">
        <item name="windowActionBar">false</item>
        <item name="colorPrimary">@color/white</item>
        <item name="colorAccent">@color/blue_medium</item>
        <item name="android:background">@color/white</item>
        <item name="android:listDivider">@drawable/preferences_divider</item>
        <item name="android:dividerHeight">@dimen/site_settings_divider_height</item>
    </style>

    <style name="Calypso.TextAppearance.AlertDialog">
        <item name="fontFamily">openSans</item>
        <item name="fontVariation">light</item>
        <item name="android:background">@color/white</item>
        <item name="android:textSize">@dimen/text_sz_extra_large</item>
        <item name="android:textStyle">bold</item>
        <item name="android:textColor">@color/grey_dark</item>
        <item name="android:paddingLeft">@dimen/dlp_title_padding_start</item>
        <item name="android:paddingRight">@dimen/dlp_title_padding_end</item>
=======
        <item name="android:popupMenuStyle">@style/Calypso.PopupMenu</item>
        <item name="android:textAppearanceSmallPopupMenu">@style/Calypso.TextAppearance</item>
        <item name="android:textAppearanceLargePopupMenu">@style/Calypso.TextAppearance</item>
>>>>>>> abcdc29b
    </style>

    <style name="CalypsoTheme.NoActionBarShadow" parent="CalypsoTheme">
        <item name="android:windowContentOverlay">@null</item>
    </style>

    <style name="Calypso.NoActionBar" parent="CalypsoTheme">
        <item name="windowActionBar">false</item>
        <item name="windowNoTitle">true</item>
    </style>

    <style name="Calypso.PopupMenu" parent="@android:style/Widget.Holo.Light.PopupMenu">
        <item name="android:textAppearance">@style/Calypso.TextAppearance</item>
    </style>

    <style name="Calypso.TextAppearance" parent="@android:style/TextAppearance">
        <item name="android:textColor">@color/grey_dark</item>
    </style>

    <style name="Calypso.Text.Date" parent="android:Widget.TextView">
        <item name="android:textSize">@dimen/text_sz_large</item>
        <item name="android:textColor">@color/grey_lighten_10</item>
    </style>

    <style name="Calypso.Text.Header" parent="android:Widget.TextView">
        <item name="android:textSize">@dimen/text_sz_medium</item>
        <item name="android:textColor">@color/grey_lighten_10</item>
        <item name="android:textStyle">bold</item>
    </style>

    <style name="Calypso.FloatingActivity" parent="Calypso.NoActionBar">
        <item name="android:windowIsTranslucent">true</item>
        <item name="android:windowBackground">@android:color/transparent</item>
        <item name="android:backgroundDimEnabled">true</item>
        <item name="android:windowFullscreen">false</item>
    </style>
</resources><|MERGE_RESOLUTION|>--- conflicted
+++ resolved
@@ -4,8 +4,10 @@
 -->
 <resources>
     <style name="CalypsoTheme" parent="@style/WordPress">
-<<<<<<< HEAD
         <item name="android:windowContentOverlay">@null</item>
+        <item name="android:popupMenuStyle">@style/Calypso.PopupMenu</item>
+        <item name="android:textAppearanceSmallPopupMenu">@style/Calypso.TextAppearance</item>
+        <item name="android:textAppearanceLargePopupMenu">@style/Calypso.TextAppearance</item>
     </style>
 
     <style name="Calypso.SiteSettingsTheme" parent="CalypsoTheme">
@@ -36,11 +38,6 @@
         <item name="android:textColor">@color/grey_dark</item>
         <item name="android:paddingLeft">@dimen/dlp_title_padding_start</item>
         <item name="android:paddingRight">@dimen/dlp_title_padding_end</item>
-=======
-        <item name="android:popupMenuStyle">@style/Calypso.PopupMenu</item>
-        <item name="android:textAppearanceSmallPopupMenu">@style/Calypso.TextAppearance</item>
-        <item name="android:textAppearanceLargePopupMenu">@style/Calypso.TextAppearance</item>
->>>>>>> abcdc29b
     </style>
 
     <style name="CalypsoTheme.NoActionBarShadow" parent="CalypsoTheme">
