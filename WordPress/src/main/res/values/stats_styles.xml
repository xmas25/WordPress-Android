--- conflicted
+++ resolved
@@ -23,25 +23,14 @@
 
     <style name="JetpackFaqButton" parent="Widget.MaterialComponents.Button.TextButton">
         <item name="android:layout_marginBottom">@dimen/margin_extra_large</item>
-<<<<<<< HEAD
-=======
         <item name="android:fontFamily">sans-serif-medium</item>
->>>>>>> 69789318
-    </style>
-
-    <style name="JetpackTermsAndConditionsButton" parent="TextAppearance.MaterialComponents.Body2">
+    </style>
+
+    <style name="JetpackTermsAndConditionsButton">
         <item name="android:autoLink">all</item>
         <item name="android:linksClickable">false</item>
         <item name="android:selectAllOnFocus">false</item>
-<<<<<<< HEAD
-=======
         <item name="android:textAppearance">?attr/textAppearanceBody2</item>
-    </style>
-
-    <style name="BlueMediumProgressBar" parent="Widget.AppCompat.ProgressBar">
-        <item name="android:colorAccent">@color/primary_40</item>
-        <item name="android:indeterminateTint">@color/primary_40</item>
->>>>>>> 69789318
     </style>
 
     <!-- Stats Refresh -->
