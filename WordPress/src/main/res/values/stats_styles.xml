<?xml version="1.0" encoding="utf-8"?>
<resources>

    <style name="StatsHeader">
        <item name="android:textColor">@color/stats_module_content_list_header</item>
        <item name="android:textSize">@dimen/text_sz_small</item>
        <item name="android:textStyle">bold</item>
        <!--  item name="android:textAllCaps">true</item -->
    </style>

    <!-- Used in activity details -->
    <style name="StatsInsightsValues">
        <item name="android:textSize">@dimen/text_sz_extra_large</item>
        <item name="android:layout_centerHorizontal">true</item>
        <item name="android:layout_gravity">top</item>
        <item name="android:singleLine">true</item>
        <!--  item name="android:fontFamily">sans-serif-light</item -->
    </style>

    <style name="StatsInsightsLabel">
        <item name="android:textSize">@dimen/text_sz_extra_small</item>
        <item name="android:textColor">@color/grey_dark</item>
        <item name="android:layout_centerHorizontal">true</item>
        <item name="android:layout_gravity">bottom</item>
        <!--  item name="android:fontFamily">sans-serif-light</item -->
    </style>

    <style name="StatsViewAllButton">
        <item name="android:gravity">center_vertical</item>
        <item name="android:background">?android:attr/selectableItemBackground</item>
        <item name="android:button">@android:color/transparent</item>
        <item name="android:minHeight">48dp</item>
        <item name="android:paddingEnd">@dimen/margin_large</item>
        <item name="android:paddingStart">@dimen/margin_large</item>
        <item name="android:textColor">@color/blue_wordpress</item>
        <item name="android:textSize">@dimen/text_sz_medium</item>
    </style>

    <style name="StatsModuleTitle" parent="WordPress">
        <item name="android:textSize">@dimen/text_sz_medium</item>
        <item name="android:textStyle">bold</item>
        <item name="android:textColor">@color/grey_dark</item>
        <item name="android:layout_width">match_parent</item>
        <item name="android:layout_height">wrap_content</item>
        <item name="android:textAlignment">viewStart</item>
        <item name="android:gravity">start</item>
    </style>

    <!-- TextViews -->

    <style name="JetpackConnectionText" parent="TextAppearance.AppCompat.Body1">
        <item name="android:textColor">@color/grey_dark</item>
        <item name="android:layout_marginTop">@dimen/margin_extra_large</item>
        <item name="android:layout_marginBottom">@dimen/margin_extra_large</item>
    </style>

    <style name="JetpackConnectionButton" parent="WordPress.Button.Primary">
        <item name="android:paddingEnd">@dimen/margin_extra_medium_large</item>
        <item name="android:paddingStart">@dimen/margin_extra_medium_large</item>
    </style>

    <style name="JetpackInstallTitleText" parent="TextAppearance.AppCompat.Body1">
        <item name="android:textSize">@dimen/text_sz_extra_large</item>
        <item name="android:textColor">@color/grey_darken_10</item>
        <item name="android:layout_marginTop">@dimen/margin_extra_large</item>
    </style>

    <style name="JetpackInstallMessageText" parent="TextAppearance.AppCompat.Body1">
        <item name="android:textSize">@dimen/text_sz_large</item>
        <item name="android:textColor">@color/grey_dark</item>
        <item name="android:layout_marginTop">@dimen/margin_medium</item>
        <item name="android:layout_marginBottom">@dimen/margin_extra_large</item>
    </style>

    <style name="JetpackFaqButton">
        <item name="android:layout_marginBottom">@dimen/margin_extra_large</item>
        <item name="android:background">@color/transparent</item>
        <item name="android:fontFamily">sans-serif-medium</item>
        <item name="android:gravity">center_horizontal</item>
        <item name="android:textAllCaps">true</item>
        <item name="android:textAppearance">@style/Base.TextAppearance.AppCompat.Body2</item>
        <item name="android:textColor">@color/blue_medium</item>
        <item name="android:textSize">@dimen/text_sz_medium</item>
    </style>

    <style name="JetpackTermsAndConditionsButton">
        <item name="android:autoLink">all</item>
        <item name="android:linksClickable">false</item>
        <item name="android:selectAllOnFocus">false</item>
        <item name="android:textColor">@color/grey_dark</item>
        <item name="android:textSize">@dimen/text_sz_medium</item>
    </style>

    <style name="BlueMediumProgressBar" parent="Widget.AppCompat.ProgressBar">
        <item name="android:colorAccent">@color/blue_medium</item>
        <item name="android:indeterminateTint">@color/blue_medium</item>
    </style>

    <!-- Stats Refresh -->

    <style name="StatsBlock">
        <item name="android:background">@color/white</item>
    </style>

    <style name="StatsLoadingBlock" parent="StatsBlock">
        <item name="android:minHeight">96dp</item>
    </style>

    <style name="StatsBlockLine">
        <item name="android:layout_height">@dimen/one_line_list_item_height</item>
        <item name="android:paddingStart">@dimen/margin_extra_large</item>
    </style>

    <style name="StatsBlockTitle" parent="TextAppearance.AppCompat.Body2">
        <item name="android:textColor">@color/grey_dark</item>
        <item name="android:textSize">@dimen/text_sz_large</item>
    </style>

    <style name="StatsBlockItem" parent="TextAppearance.AppCompat.Body1">
        <item name="android:textColor">@color/grey_dark</item>
        <item name="android:textSize">@dimen/text_sz_large</item>
    </style>

    <style name="StatsBlockValue" parent="TextAppearance.AppCompat.Body1">
        <item name="android:textColor">@color/grey_darken_20</item>
        <item name="android:textSize">@dimen/text_sz_large</item>
    </style>

    <style name="StatsBlockEmpty" parent="TextAppearance.AppCompat.Body1">
        <item name="android:textColor">@color/grey_darken_20</item>
        <item name="android:textSize">@dimen/text_sz_large</item>
    </style>

    <style name="StatsBlockText" parent="TextAppearance.AppCompat.Body1">
        <item name="android:textColor">@color/grey_darken_20</item>
        <item name="android:textSize">@dimen/text_sz_medium</item>
        <item name="android:lineSpacingMultiplier">1.2</item>
    </style>

    <style name="StatsBlockLabel" parent="TextAppearance.AppCompat.Body2">
        <item name="android:textColor">@color/wp_grey</item>
        <item name="android:textSize">@dimen/text_sz_medium</item>
    </style>

    <style name="StatsBlockLink" parent="TextAppearance.AppCompat.Body2">
        <item name="android:textColor">@color/blue_wordpress</item>
        <item name="android:textSize">@dimen/text_sz_medium</item>
    </style>

    <style name="StatsBlockColumnSmallHeader" parent="TextAppearance.AppCompat.Body1">
        <item name="android:textColor">@color/stats_block_column</item>
        <item name="android:textSize">@dimen/text_sz_extra_small</item>
    </style>

    <style name="StatsBlockColumnSmallValue" parent="TextAppearance.AppCompat.Body2">
        <item name="android:textColor">@color/stats_block_column</item>
        <item name="android:textSize">@dimen/text_sz_larger</item>
    </style>

    <style name="StatsGraphLabel">
        <item name="android:textColor">@color/wp_grey</item>
        <item name="android:textSize">@dimen/text_sz_extra_small</item>
    </style>

    <style name="StatsBlockBigValue" parent="TextAppearance.AppCompat.Body1">
        <item name="android:textColor">@color/grey_dark</item>
        <item name="android:textSize">@dimen/text_sz_extra_extra_large</item>
        <item name="android:layout_marginEnd">@dimen/margin_key</item>
    </style>

    <style name="StatsBlockBigValueUnit" parent="TextAppearance.AppCompat.Body1">
        <item name="android:textColor">@color/grey_dark</item>
        <item name="android:textSize">@dimen/text_sz_large</item>
    </style>

    <style name="StatsBlockPostingActivityLabel" parent="TextAppearance.AppCompat.Body2">
        <item name="android:textColor">@color/grey_dark</item>
        <item name="android:textSize">@dimen/text_sz_small</item>
    </style>

    <style name="StatsBlockPostingActivityLegend" parent="TextAppearance.AppCompat.Body1">
        <item name="android:textColor">@color/grey_dark</item>
        <item name="android:textSize">@dimen/text_sz_medium</item>
    </style>

    <style name="StatsLegend" parent="TextAppearance.AppCompat.Body1">
        <item name="android:layout_marginTop">8dp</item>
        <item name="android:layout_marginBottom">6dp</item>
        <item name="android:layout_marginStart">@dimen/margin_extra_large</item>
        <item name="android:layout_marginEnd">@dimen/margin_extra_large</item>
        <item name="android:drawablePadding">8dp</item>
        <item name="android:textColor">@color/grey_darken_20</item>
        <item name="android:textSize">@dimen/text_sz_small</item>
        <item name="android:drawableStart">@drawable/shape_rectangle_blue_dark</item>
    </style>

<<<<<<< HEAD
    <style name="StatsList">
        <item name="android:layout_width">match_parent</item>
        <item name="android:layout_height">0dp</item>
        <item name="android:layout_weight">1</item>
=======
    <style name="StatsActivityBox">
        <item name="android:layout_width">@dimen/stats_activity_box_size</item>
        <item name="android:layout_height">@dimen/stats_activity_box_size</item>
        <item name="android:layout_marginEnd">@dimen/stats_activity_box_end_margin</item>
>>>>>>> ddecbf1d
    </style>
</resources><|MERGE_RESOLUTION|>--- conflicted
+++ resolved
@@ -194,16 +194,15 @@
         <item name="android:drawableStart">@drawable/shape_rectangle_blue_dark</item>
     </style>
 
-<<<<<<< HEAD
     <style name="StatsList">
         <item name="android:layout_width">match_parent</item>
         <item name="android:layout_height">0dp</item>
         <item name="android:layout_weight">1</item>
-=======
+    </style>
+
     <style name="StatsActivityBox">
         <item name="android:layout_width">@dimen/stats_activity_box_size</item>
         <item name="android:layout_height">@dimen/stats_activity_box_size</item>
         <item name="android:layout_marginEnd">@dimen/stats_activity_box_end_margin</item>
->>>>>>> ddecbf1d
     </style>
 </resources>