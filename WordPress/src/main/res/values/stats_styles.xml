<?xml version="1.0" encoding="utf-8"?>
<resources>

    <style name="StatsHeader">
        <item name="android:textColor">@color/stats_module_content_list_header</item>
        <item name="android:textSize">@dimen/text_sz_small</item>
        <item name="android:textStyle">bold</item>
        <!--  item name="android:textAllCaps">true</item -->
    </style>

    <!-- Used in activity details -->
    <style name="StatsInsightsValues">
        <item name="android:textSize">@dimen/text_sz_extra_large</item>
        <item name="android:layout_centerHorizontal">true</item>
        <item name="android:layout_gravity">top</item>
        <item name="android:singleLine">true</item>
        <!--  item name="android:fontFamily">sans-serif-light</item -->
    </style>

    <style name="StatsInsightsLabel">
        <item name="android:textSize">@dimen/text_sz_extra_small</item>
        <item name="android:textColor">@color/grey_dark</item>
        <item name="android:layout_centerHorizontal">true</item>
        <item name="android:layout_gravity">bottom</item>
        <!--  item name="android:fontFamily">sans-serif-light</item -->
    </style>

    <style name="StatsViewAllButton">
        <item name="android:gravity">center_vertical</item>
        <item name="android:background">?android:attr/selectableItemBackground</item>
        <item name="android:button">@android:color/transparent</item>
        <item name="android:minHeight">48dp</item>
        <item name="android:paddingEnd">@dimen/margin_large</item>
        <item name="android:paddingStart">@dimen/margin_large</item>
        <item name="android:textColor">@color/blue_wordpress</item>
        <item name="android:textSize">@dimen/text_sz_medium</item>
    </style>

    <style name="StatsModuleTitle" parent="WordPress">
        <item name="android:textSize">@dimen/text_sz_medium</item>
        <item name="android:textStyle">bold</item>
        <item name="android:textColor">@color/grey_dark</item>
        <item name="android:layout_width">match_parent</item>
        <item name="android:layout_height">wrap_content</item>
        <item name="android:textAlignment" >viewStart</item>
        <item name="android:gravity">start</item>
    </style>

    <!-- TextViews -->

    <style name="JetpackConnectionText" parent="TextAppearance.AppCompat.Body1">
        <item name="android:textColor">@color/grey_dark</item>
        <item name="android:layout_marginTop">@dimen/margin_extra_large</item>
        <item name="android:layout_marginBottom">@dimen/margin_extra_large</item>
    </style>

    <style name="JetpackConnectionButton" parent="WordPress.Button.Primary">
        <item name="android:paddingEnd">@dimen/margin_extra_medium_large</item>
        <item name="android:paddingStart">@dimen/margin_extra_medium_large</item>
    </style>

    <style name="JetpackInstallTitleText" parent="TextAppearance.AppCompat.Body1">
        <item name="android:textSize">@dimen/text_sz_extra_large</item>
        <item name="android:textColor">@color/grey_darken_10</item>
        <item name="android:layout_marginTop">@dimen/margin_extra_large</item>
    </style>

    <style name="JetpackInstallMessageText" parent="TextAppearance.AppCompat.Body1">
        <item name="android:textSize">@dimen/text_sz_large</item>
        <item name="android:textColor">@color/grey_dark</item>
        <item name="android:layout_marginTop">@dimen/margin_medium</item>
        <item name="android:layout_marginBottom">@dimen/margin_extra_large</item>
    </style>

    <style name="JetpackFaqButton">
        <item name="android:layout_marginBottom">@dimen/margin_extra_large</item>
        <item name="android:background">@color/transparent</item>
        <item name="android:fontFamily">sans-serif-medium</item>
        <item name="android:gravity">center_horizontal</item>
        <item name="android:textAllCaps">true</item>
        <item name="android:textAppearance">@style/Base.TextAppearance.AppCompat.Body2</item>
        <item name="android:textColor">@color/blue_medium</item>
        <item name="android:textSize">@dimen/text_sz_medium</item>
    </style>

    <style name="JetpackTermsAndConditionsButton">
        <item name="android:autoLink">all</item>
        <item name="android:linksClickable">false</item>
        <item name="android:selectAllOnFocus">false</item>
        <item name="android:textColor">@color/grey_dark</item>
        <item name="android:textSize">@dimen/text_sz_medium</item>
    </style>

    <style name="BlueMediumProgressBar" parent="Widget.AppCompat.ProgressBar">
        <item name="android:colorAccent">@color/blue_medium</item>
        <item name="android:indeterminateTint">@color/blue_medium</item>
    </style>

    <!-- Stats Refresh -->

    <style name="StatsBlock">
        <item name="android:background">@color/white</item>
    </style>

    <style name="StatsLoadingBlock" parent="StatsBlock">
        <item name="android:minHeight">96dp</item>
    </style>

    <style name="StatsBlockLine">
        <item name="android:layout_height">@dimen/one_line_list_item_height</item>
        <item name="android:paddingStart">@dimen/margin_extra_large</item>
    </style>

    <style name="StatsBlockTitle" parent="TextAppearance.AppCompat.Body2">
        <item name="android:textColor">@color/grey_dark</item>
        <item name="android:textSize">@dimen/text_sz_large</item>
    </style>

    <style name="StatsBlockItem" parent="TextAppearance.AppCompat.Body1">
        <item name="android:textColor">@color/grey_dark</item>
        <item name="android:textSize">@dimen/text_sz_large</item>
    </style>

    <style name="StatsBlockValue" parent="TextAppearance.AppCompat.Body1">
        <item name="android:textColor">@color/grey_darken_20</item>
        <item name="android:textSize">@dimen/text_sz_large</item>
    </style>

    <style name="StatsBlockEmpty" parent="TextAppearance.AppCompat.Body1">
        <item name="android:textColor">@color/grey_darken_20</item>
        <item name="android:textSize">@dimen/text_sz_large</item>
    </style>

    <style name="StatsBlockBackground" parent="TextAppearance.AppCompat.Body1">
        <item name="android:textColor">@color/grey_darken_10</item>
        <item name="android:textSize">@dimen/text_sz_large</item>
    </style>

    <style name="StatsBlockText" parent="TextAppearance.AppCompat.Body1">
        <item name="android:textColor">@color/grey_darken_20</item>
        <item name="android:textSize">@dimen/text_sz_medium</item>
        <item name="android:lineSpacingMultiplier">1.2</item>
    </style>

    <style name="StatsBlockLabel" parent="TextAppearance.AppCompat.Body2">
        <item name="android:textColor">@color/wp_grey</item>
        <item name="android:textSize">@dimen/text_sz_medium</item>
    </style>

    <style name="StatsBlockLink" parent="TextAppearance.AppCompat.Body2">
        <item name="android:textColor">@color/blue_wordpress</item>
        <item name="android:textSize">@dimen/text_sz_medium</item>
    </style>

<<<<<<< HEAD
    <style name="StatsBlockColumnHeader" parent="TextAppearance.AppCompat.Body2">
        <item name="android:textColor">@color/stats_block_column</item>
        <item name="android:textSize">@dimen/text_sz_small</item>
        <item name="android:gravity">center_horizontal</item>
        <item name="android:layout_marginStart">@dimen/margin_extra_large</item>
        <item name="android:layout_marginEnd">@dimen/margin_extra_large</item>
    </style>

    <style name="StatsBlockColumnValue" parent="TextAppearance.AppCompat.Body2">
        <item name="android:textColor">@color/stats_block_column</item>
        <item name="android:textSize">@dimen/text_sz_double_extra_large</item>
        <item name="android:gravity">center_horizontal</item>
        <item name="android:layout_marginStart">@dimen/margin_extra_large</item>
        <item name="android:layout_marginEnd">@dimen/margin_extra_large</item>
    </style>

    <style name="StatsBlockColumnSmallHeader" parent="TextAppearance.AppCompat.Body1">
=======
    <style name="StatsBlockColumnSmallHeader" parent="TextAppearance.AppCompat.Body2">
>>>>>>> 03ea2400
        <item name="android:textColor">@color/stats_block_column</item>
        <item name="android:textSize">@dimen/text_sz_extra_small</item>
    </style>

    <style name="StatsBlockColumnSmallValue" parent="TextAppearance.AppCompat.Body2">
        <item name="android:textColor">@color/stats_block_column</item>
        <item name="android:textSize">@dimen/text_sz_larger</item>
    </style>

    <style name="StatsGraphLabel">
        <item name="android:textColor">@color/wp_grey</item>
        <item name="android:textSize">@dimen/text_sz_extra_small</item>
    </style>

    <style name="StatsBlockBigValue" parent="TextAppearance.AppCompat.Body1">
        <item name="android:textColor">@color/grey_dark</item>
        <item name="android:textSize">@dimen/text_sz_extra_extra_large</item>
        <item name="android:layout_marginEnd">@dimen/margin_key</item>
    </style>

    <style name="StatsBlockBigValueUnit" parent="TextAppearance.AppCompat.Body1">
        <item name="android:textColor">@color/grey_dark</item>
        <item name="android:textSize">@dimen/text_sz_large</item>
    </style>
</resources><|MERGE_RESOLUTION|>--- conflicted
+++ resolved
@@ -152,27 +152,7 @@
         <item name="android:textSize">@dimen/text_sz_medium</item>
     </style>
 
-<<<<<<< HEAD
-    <style name="StatsBlockColumnHeader" parent="TextAppearance.AppCompat.Body2">
-        <item name="android:textColor">@color/stats_block_column</item>
-        <item name="android:textSize">@dimen/text_sz_small</item>
-        <item name="android:gravity">center_horizontal</item>
-        <item name="android:layout_marginStart">@dimen/margin_extra_large</item>
-        <item name="android:layout_marginEnd">@dimen/margin_extra_large</item>
-    </style>
-
-    <style name="StatsBlockColumnValue" parent="TextAppearance.AppCompat.Body2">
-        <item name="android:textColor">@color/stats_block_column</item>
-        <item name="android:textSize">@dimen/text_sz_double_extra_large</item>
-        <item name="android:gravity">center_horizontal</item>
-        <item name="android:layout_marginStart">@dimen/margin_extra_large</item>
-        <item name="android:layout_marginEnd">@dimen/margin_extra_large</item>
-    </style>
-
-    <style name="StatsBlockColumnSmallHeader" parent="TextAppearance.AppCompat.Body1">
-=======
     <style name="StatsBlockColumnSmallHeader" parent="TextAppearance.AppCompat.Body2">
->>>>>>> 03ea2400
         <item name="android:textColor">@color/stats_block_column</item>
         <item name="android:textSize">@dimen/text_sz_extra_small</item>
     </style>
