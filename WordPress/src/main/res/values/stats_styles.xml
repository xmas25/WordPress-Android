--- conflicted
+++ resolved
@@ -206,7 +206,19 @@
         <item name="android:layout_marginEnd">@dimen/stats_activity_box_end_margin</item>
     </style>
 
-<<<<<<< HEAD
+    <style name="StatsReferredItemLabel" parent="TextAppearance.AppCompat.Body1">
+        <item name="android:layout_marginTop">@dimen/margin_extra_large</item>
+        <item name="android:textColor">@color/grey_dark</item>
+        <item name="android:textSize">@dimen/text_sz_medium</item>
+    </style>
+
+    <style name="StatsReferredItemTitle" parent="TextAppearance.AppCompat.Body2">
+        <item name="android:textColor">@color/grey_dark</item>
+        <item name="android:textSize">@dimen/text_sz_large</item>
+        <item name="android:fontFamily">serif</item>
+        <item name="android:textStyle">bold</item>
+    </style>
+
     <style name="StatsBlockQuickScanLabel" parent="TextAppearance.AppCompat.Body1">
         <item name="android:textColor">@color/grey_dark</item>
         <item name="android:textSize">@dimen/text_sz_medium</item>
@@ -219,18 +231,5 @@
         <item name="android:textSize">@dimen/text_sz_double_extra_large</item>
         <item name="android:ellipsize">end</item>
         <item name="android:maxLines">1</item>
-=======
-    <style name="StatsReferredItemLabel" parent="TextAppearance.AppCompat.Body1">
-        <item name="android:layout_marginTop">@dimen/margin_extra_large</item>
-        <item name="android:textColor">@color/grey_dark</item>
-        <item name="android:textSize">@dimen/text_sz_medium</item>
-    </style>
-
-    <style name="StatsReferredItemTitle" parent="TextAppearance.AppCompat.Body2">
-        <item name="android:textColor">@color/grey_dark</item>
-        <item name="android:textSize">@dimen/text_sz_large</item>
-        <item name="android:fontFamily">serif</item>
-        <item name="android:textStyle">bold</item>
->>>>>>> ccda23e7
     </style>
 </resources>