--- conflicted
+++ resolved
@@ -31,11 +31,8 @@
         <item name="wpColorWarningDark">@color/warning_50</item>
         <item name="wpColorAppBar">@color/primary</item>
         <item name="wpColorOnSurfaceMedium">@color/material_on_surface_emphasis_medium</item>
-<<<<<<< HEAD
         <item name="wpIconColorOnSurface">@color/material_on_surface_emphasis_medium</item>
-=======
         <item name="wpColorActionModeIcon">?attr/colorOnPrimary</item>
->>>>>>> 3d741dee
 
         <item name="popupMenuStyle">@style/Widget.MaterialComponents.PopupMenu</item>
         <item name="actionOverflowMenuStyle">
