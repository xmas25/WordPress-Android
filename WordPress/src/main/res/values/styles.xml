<?xml version="1.0" encoding="utf-8"?>
<resources xmlns:android="http://schemas.android.com/apk/res/android" xmlns:tools="http://schemas.android.com/tools">

    <style name="Base.Wordpress" parent="Theme.MaterialComponents.Light.DarkActionBar.Bridge">
        <!-- Material theme -->
        <item name="colorPrimary">@color/blue_50</item>
        <item name="colorPrimaryVariant">@color/blue_70</item>
        <item name="colorSecondary">@color/pink_50</item>
        <item name="colorSecondaryVariant">@color/pink_70</item>
        <item name="android:colorBackground">@android:color/white</item>
        <item name="colorSurface">@android:color/white</item>
        <item name="colorError">@color/red_50</item>
        <item name="colorOnPrimary">@android:color/white</item>
        <item name="colorOnSecondary">@android:color/white</item>
        <item name="colorOnBackground">@android:color/black</item>
        <item name="colorOnSurface">@android:color/black</item>
        <item name="colorOnError">@android:color/white</item>
        <item name="colorAccent">?attr/colorSecondary</item>

        <item name="colorPrimaryDark">@color/primary_dark</item>
        <item name="colorControlActivated">@color/primary_30</item>

        <item name="toolbarStyle">@style/WordPress.ToolBar</item>
        <item name="tabStyle">@style/WordPress.TabLayout</item>
        <item name="appBarLayoutStyle">@style/WordPress.AppBarLayout</item>

        <item name="wpColorText">@color/neutral_70</item>
        <item name="wpColorTextSubtle">@color/neutral</item>
        <item name="wpColorError">@color/error</item>
        <item name="wpColorSuccess">@color/green_50</item>
        <item name="wpColorWarningDark">@color/warning_50</item>
        <item name="wpColorWarningLight">@color/yellow_20</item>
        <item name="wpColorAppBar">@color/primary</item>
        <item name="wpColorOnSurfaceMedium">@color/material_on_surface_emphasis_medium</item>
        <item name="wpColorActionModeIcon">?attr/colorOnPrimary</item>
        <item name="wpIconColorOnSurface">@color/material_on_surface_emphasis_medium</item>

        <item name="listPopupWindowStyle">
            @style/Widget.MaterialComponents.PopupMenu.ListPopupWindow
        </item>
        <item name="popupMenuStyle">@style/Widget.MaterialComponents.PopupMenu</item>
        <item name="actionOverflowMenuStyle">
            @style/Widget.MaterialComponents.PopupMenu.Overflow
        </item>

        <item name="bottomSheetDialogTheme">
            @style/WordPress.BottomSheetDialogTheme
        </item>

        <item name="android:dropDownListViewStyle">@style/DropDownListView.Light.WordPress</item>
        <item name="android:actionDropDownStyle">@style/DropDownNav.WordPress</item>
        <item name="android:actionModeCloseButtonStyle">
            @style/ActionButton.CloseMode.WordPress
        </item>
        <item name="android:actionModeBackground">?attr/wpColorAppBar</item>
        <item name="android:actionBarTabTextStyle">@style/TabTextStyle.WordPress</item>
        <item name="android:actionBarTabBarStyle">@style/TabBarStyle.WordPress</item>
        <item name="android:statusBarColor">@color/status_bar</item>

        <item name="colorButtonNormal">@color/light_gray</item>

        <!-- Light.DarkActionBar specific -->
        <item name="android:actionBarWidgetTheme">@style/Theme.WordPress.Widget</item>

        <item name="windowActionModeOverlay">true</item>
        <item name="searchViewStyle">@style/WordPress.SearchViewStyle</item>
        <item name="homeAsUpIndicator">@drawable/ic_arrow_left_white_24dp</item>
    </style>

    <style name="WordPress" parent="Base.Wordpress">
        <!-- We need to keep this here so we can override it in values-vXY -->
    </style>

    <style name="WordPress.NoActionBar" parent="WordPress">
        <item name="windowActionBar">false</item>
        <item name="windowNoTitle">true</item>
    </style>

    <style name="WordPress.Editor.NoActionBar" parent="WordPress.NoActionBar">
        <item name="actionMenuTextColor">?attr/colorOnPrimarySurface</item>
    </style>

    <style name="WordPress.NoActionBar.DarkNavbar" parent="WordPress.NoActionBar">
        <item name="android:windowLightNavigationBar">false</item>
        <item name="android:navigationBarColor">?attr/wpColorAppBar</item>
    </style>

    <style name="NumberPickerTheme" parent="WordPress">
        <item name="colorControlNormal">@color/transparent</item>
        <item name="android:textSize">@dimen/text_sz_extra_extra_large</item>
        <item name="android:textColorPrimary">?attr/colorOnSurface</item>
    </style>

    <style name="WordPress.BottomSheetDialogTheme" parent="ThemeOverlay.MaterialComponents.BottomSheetDialog">
        <item name="android:statusBarColor">@android:color/transparent</item>
        <item name="android:windowIsFloating">false</item>
        <item name="android:fitsSystemWindows">true</item>
        <item name="bottomSheetStyle">@style/Widget.Design.BottomSheet.Modal</item>
    </style>

    <!-- http://android-developers.blogspot.com/2014/10/appcompat-v21-material-design-for-pre.html -->
    <style name="WordPress.SearchViewStyle" parent="Widget.AppCompat.SearchView.ActionBar" />

    <!-- this style is only referenced in a Light.DarkActionBar based theme -->
    <style name="Theme.WordPress.Widget" parent="Theme.AppCompat">
        <item name="android:popupMenuStyle">@style/PopupMenu.WordPress</item>
        <item name="android:dropDownListViewStyle">@style/DropDownListView.Light.WordPress</item>
    </style>

    <style name="NoDisplay" parent="Theme.AppCompat.Light.NoActionBar">
        <item name="android:windowNoTitle">true</item>
        <item name="android:windowBackground">@android:color/transparent</item>
        <item name="android:colorBackgroundCacheHint">@null</item>
        <item name="android:windowIsTranslucent">true</item>
        <item name="android:windowAnimationStyle">@android:style/Animation</item>
    </style>

    <style name="TabBarStyle.WordPress" parent="@android:style/Widget.Material.ActionBar.TabBar">
        <item name="android:showDividers">middle</item>
        <item name="android:divider">@drawable/tab_divider_wordpress</item>
    </style>

    <style name="PopupMenu.WordPress" parent="android:Widget.Material.ListPopupWindow">
        <item name="android:popupBackground">@drawable/menu_dropdown_panel_wordpress</item>
    </style>

    <style name="DropDownListView.Light.WordPress" parent="Widget.AppCompat.ListView.DropDown">
        <item name="android:background">@android:color/white</item>
        <item name="android:fadeScrollbars">false</item>
        <item name="android:scrollbarThumbVertical">
            @drawable/bg_rectangle_black_translucent_50_3dp
        </item>
    </style>

    <style name="TabTextStyle.WordPress" parent="android:Widget.Material.ActionBar.TabText">
        <item name="android:textColor">?attr/wpColorText</item>
    </style>

    <style name="DropDownNav.WordPress" parent="android:Widget.Material.Light.Spinner">
        <item name="android:background">@drawable/spinner_background_ab_wordpress</item>
        <item name="android:dropDownSelector">?attr/listChoiceBackgroundIndicator</item>
    </style>

    <style name="FilteredRecyclerViewSpinner.WordPress" parent="DropDownNav.WordPress">
        <item name="android:background">@android:color/transparent</item>
    </style>

    <style name="FilteredRecyclerViewFilterTextView">
        <item name="android:layout_marginStart">0dp</item>
        <item name="android:paddingBottom">@dimen/margin_medium</item>
        <item name="android:paddingEnd">@dimen/margin_extra_large</item>
        <item name="android:paddingStart">10dp</item>
        <item name="android:paddingTop">@dimen/margin_medium</item>
        <item name="android:textSize">@dimen/text_sz_large</item>
        <item name="textColor">@android:color/white</item>
        <item name="textColorHint">@color/hint_text</item>
    </style>

    <style name="FilteredRecyclerViewFilterTextView.MainToolbar">
        <item name="android:textSize">@null</item>
        <item name="android:textAppearance">@style/TextAppearance.AppCompat.Title</item>
    </style>

    <style name="WordPress.ToolBar" parent="Widget.MaterialComponents.Toolbar.Primary">
        <item name="titleTextColor">?attr/colorOnPrimary</item>
        <item name="android:background">?attr/wpColorAppBar</item>
        <item name="popupTheme">@style/ThemeOverlay.AppCompat.Light</item>
    </style>

    <style name="WordPress.ActionBar" parent="ThemeOverlay.AppCompat.Dark">
        <item name="android:textColorSecondary">?attr/colorOnPrimarySurface</item>
    </style>

    <style name="WordPress.WebPreview.ActionBar" parent="Theme.MaterialComponents.DayNight">
        <item name="android:textColorSecondary">?attr/colorOnSurface</item>
    </style>

    <style name="WordPress.ActionBar.LightDark" parent="Theme.AppCompat.Light">
        <item name="titleTextColor">?attr/colorOnSurface</item>
        <item name="toolbarNavigationButtonStyle">
            @style/WordPress.ActionBar.Navigation.Inverted
        </item>
    </style>

    <style name="WordPress.ActionBar.Navigation.Inverted" parent="Widget.AppCompat.Toolbar.Button.Navigation">
        <item name="android:tint">?attr/colorOnSurface</item>
    </style>

    <style name="WordPress.TabLayout" parent="Widget.MaterialComponents.TabLayout.Colored">
        <item name="android:background">?attr/wpColorAppBar</item>
        <item name="android:elevation">@dimen/appbar_elevation</item>
        <item name="android:textColor">@color/white</item>
    </style>

    <style name="WordPress.AppBarLayout" parent="Widget.MaterialComponents.AppBarLayout.Primary">
        <item name="android:background">@color/primary_50</item>
    </style>

    <style name="ActionButton.CloseMode.WordPress" parent="android:Widget.Material.ActionButton.CloseMode">
        <item name="android:background">@drawable/btn_cab_done_wordpress</item>
    </style>

    <style name="MediaSettings" />

    <style name="WordPress.NoActionBar.TranslucentStatus" parent="WordPress.NoActionBar">
        <item name="android:windowTranslucentStatus">true</item>
    </style>

    <style name="MediaSettings.Divider">
        <item name="android:background">?android:attr/listDivider</item>
        <item name="android:layout_marginTop">@dimen/margin_extra_large</item>
        <item name="android:layout_marginBottom">@dimen/margin_extra_large</item>
    </style>

    <style name="MediaSettings.Label">
        <item name="android:layout_marginStart">@dimen/media_settings_margin</item>
        <item name="android:layout_marginEnd">@dimen/media_settings_margin</item>
        <item name="android:textAppearance">?attr/textAppearanceSubtitle1</item>
    </style>

    <style name="MediaSettings.Value">
        <item name="android:layout_marginStart">@dimen/media_settings_margin</item>
        <item name="android:layout_marginEnd">@dimen/media_settings_margin</item>
        <item name="android:alpha">@dimen/material_emphasis_medium</item>
        <item name="android:textAppearance">?attr/textAppearanceBody2</item>
        <item name="android:textColor">?attr/colorOnSurface</item>
    </style>

    <style name="EmptyListText">
        <item name="android:layout_width">fill_parent</item>
        <item name="android:layout_height">fill_parent</item>
        <item name="android:gravity">center_horizontal|center_vertical</item>
        <item name="android:textColor">@color/neutral_40</item>
    </style>

    <style name="WordPress.Button" parent="Widget.MaterialComponents.Button">
        <item name="android:textColor">?attr/colorOnPrimarySurface</item>
    </style>

    <style name="WordPress.Button.Primary" parent="Widget.MaterialComponents.Button">
        <item name="backgroundTint">@color/secondary_disabled_selector</item>
    </style>

    <style name="WordPress.Button.Grey" parent="Widget.AppCompat.Button.Colored">
        <item name="colorButtonNormal">@color/neutral_0</item>
        <item name="android:textColor">@color/primary_50</item>
    </style>

    <!-- NUX Styles -->
    <style name="WordPress.NUXPrimaryButton">
        <item name="android:textColor">@color/white_neutral_10_selector</item>
        <item name="android:layout_height">@dimen/nux_main_button_height</item>
        <item name="android:layout_marginStart">4dp</item>
        <item name="android:layout_marginEnd">4dp</item>
        <item name="android:layout_marginBottom">8dp</item>
        <item name="android:clickable">true</item>
        <item name="android:background">@drawable/nux_primary_button_selector</item>
        <item name="android:stateListAnimator">@anim/raise</item>
    </style>

    <style name="WordPress.EmptyList">
        <item name="android:textColor">?attr/wpColorOnSurfaceMedium</item>
        <item name="android:gravity">center</item>
        <item name="android:layout_marginStart">16dp</item>
        <item name="android:layout_marginEnd">16dp</item>
    </style>

    <style name="WordPress.EmptyList.Title" parent="WordPress.EmptyList">
        <item name="android:textAppearance">?attr/textAppearanceHeadline6</item>
    </style>

    <!--My Site Styles-->
    <style name="MySiteQuickActionButtonContainer">
        <item name="android:layout_width">0dp</item>
        <item name="android:layout_height">wrap_content</item>
        <item name="android:layout_weight">25</item>
        <item name="android:orientation">vertical</item>
        <item name="android:gravity">center</item>
    </style>

    <style name="MySiteQuickActionButton" parent="Widget.MaterialComponents.FloatingActionButton">
        <item name="borderWidth">0dp</item>
        <item name="elevation">@dimen/card_elevation</item>
        <item name="android:layout_width">wrap_content</item>
        <item name="android:layout_height">wrap_content</item>
        <item name="android:backgroundTint">?attr/colorSurface</item>
        <item name="tint">?attr/wpColorOnSurfaceMedium</item>
        <item name="android:tint">?attr/wpColorOnSurfaceMedium</item>
        <item name="android:tintMode">src_in</item>
    </style>

    <style name="MySiteQuickActionButtonLabel">
        <item name="android:layout_width">wrap_content</item>
        <item name="android:textColor">?attr/colorOnSurface</item>
        <item name="android:layout_height">wrap_content</item>
        <item name="android:layout_marginTop">@dimen/margin_medium</item>
        <item name="android:textAppearance">?attr/textAppearanceCaption</item>
    </style>

    <style name="MySiteListRowLayout">
        <item name="android:layout_width">match_parent</item>
        <item name="android:layout_height">wrap_content</item>
        <item name="android:paddingEnd">@dimen/content_margin_site_row_end</item>
        <item name="android:paddingStart">@dimen/content_margin_site_row_start</item>
        <item name="android:foreground">?android:attr/selectableItemBackground</item>
    </style>

    <style name="MySiteListRowIcon">
        <item name="android:tint">?attr/wpColorOnSurfaceMedium</item>
        <item name="android:tintMode">src_in</item>
        <item name="android:layout_width">@dimen/my_site_list_row_icon_size</item>
        <item name="android:layout_height">@dimen/my_site_list_row_icon_size</item>
        <item name="android:layout_alignParentStart">true</item>
        <item name="android:layout_centerVertical">true</item>
        <item name="android:layout_marginTop">@dimen/margin_large</item>
        <item name="android:layout_marginBottom">@dimen/margin_large</item>
        <item name="android:layout_marginEnd">@dimen/my_site_list_row_icon_margin_right</item>
        <item name="android:gravity">center_vertical</item>
    </style>

    <style name="MySiteListRowAlertIcon">
        <item name="android:tint">?attr/wpColorWarningDark</item>
        <item name="android:layout_width">@dimen/my_site_list_row_icon_size</item>
        <item name="android:layout_height">@dimen/my_site_list_row_icon_size</item>
        <item name="android:layout_alignParentStart">true</item>
        <item name="android:layout_centerVertical">true</item>
        <item name="android:layout_marginTop">@dimen/margin_large</item>
        <item name="android:layout_marginBottom">@dimen/margin_large</item>
        <item name="android:layout_marginEnd">@dimen/my_site_list_row_icon_margin_right</item>
        <item name="android:gravity">center_vertical</item>
    </style>

    <style name="MySiteListRowTextView">
        <item name="android:layout_width">wrap_content</item>
        <item name="android:layout_height">wrap_content</item>
        <item name="android:layout_centerVertical">true</item>
        <item name="android:layout_marginEnd">@dimen/margin_medium</item>
        <item name="android:ellipsize">end</item>
        <item name="android:gravity">center_vertical</item>
        <item name="android:maxLines">1</item>
        <item name="android:textAppearance">?attr/textAppearanceSubtitle1</item>
        <item name="android:paddingTop">@dimen/margin_large</item>
        <item name="android:paddingBottom">@dimen/margin_large</item>
        <item name="android:paddingEnd">0dp</item>
    </style>

    <style name="MySiteListRowDescription">
        <item name="android:layout_width">match_parent</item>
        <item name="android:layout_height">wrap_content</item>
        <item name="android:textColor">?attr/wpColorOnSurfaceMedium</item>
        <item name="android:textAppearance">?attr/textAppearanceBody2</item>
        <item name="android:paddingStart">@dimen/content_margin_site_row_start</item>
        <item name="android:paddingTop">@dimen/margin_medium</item>
        <item name="android:paddingBottom">@dimen/margin_extra_large</item>
        <item name="android:paddingEnd">@dimen/content_margin_site_row_start</item>
    </style>

    <style name="MySiteListRowSecondaryElement">
        <item name="android:layout_centerVertical">true</item>
        <item name="android:gravity">end|center_vertical</item>
    </style>

    <style name="MySiteListRowSecondaryTextView" parent="MySiteListRowSecondaryElement">
        <item name="android:layout_width">match_parent</item>
        <item name="android:layout_height">wrap_content</item>
        <item name="android:layout_alignParentEnd">true</item>
        <item name="android:ellipsize">end</item>
        <item name="android:maxLines">1</item>
        <item name="android:textAppearance">?attr/textAppearanceCaption</item>
        <item name="android:paddingTop">@dimen/margin_large</item>
        <item name="android:paddingBottom">@dimen/margin_large</item>
        <item name="android:paddingStart">@dimen/margin_extra_large</item>
    </style>

    <style name="MySiteListRowSecondaryIcon" parent="MySiteListRowSecondaryElement">
        <item name="android:layout_width">16dp</item>
        <item name="android:layout_height">16dp</item>
        <item name="android:tint">?attr/wpColorOnSurfaceMedium</item>
        <item name="android:tintMode">src_in</item>
    </style>

    <style name="MySiteListHeader">
        <item name="android:ellipsize">end</item>
        <item name="android:textAlignment">viewStart</item>
        <item name="android:layout_centerVertical">true</item>
        <item name="android:layout_height">wrap_content</item>
        <item name="android:layout_width">match_parent</item>
        <item name="android:paddingBottom">@dimen/my_site_margin_general</item>
        <item name="android:paddingStart">@dimen/content_margin_site_row_start</item>
        <item name="android:paddingTop">@dimen/my_site_margin_general</item>
        <item name="android:textColor">?attr/wpColorOnSurfaceMedium</item>
        <item name="android:textAppearance">?attr/textAppearanceSubtitle2</item>
    </style>

    <style name="MeListRowLayout">
        <item name="android:layout_width">match_parent</item>
        <item name="android:layout_height">wrap_content</item>
        <item name="android:background">?android:attr/selectableItemBackground</item>
        <item name="android:orientation">horizontal</item>
        <item name="android:paddingEnd">@dimen/me_list_row_padding_horizontal</item>
        <item name="android:paddingStart">@dimen/me_list_row_padding_horizontal</item>
    </style>

    <style name="MeListRowIcon">
        <item name="android:tint">?attr/wpColorOnSurfaceMedium</item>
        <item name="android:tintMode">src_in</item>
        <item name="android:layout_width">@dimen/me_list_row_icon_size</item>
        <item name="android:layout_height">@dimen/me_list_row_icon_size</item>
        <item name="android:layout_gravity">center_vertical</item>
        <item name="android:layout_marginTop">@dimen/margin_large</item>
        <item name="android:layout_marginBottom">@dimen/margin_large</item>
        <item name="android:layout_marginEnd">@dimen/margin_extra_large</item>
    </style>

    <style name="MeListRowTextView">
        <item name="android:layout_width">wrap_content</item>
        <item name="android:layout_height">wrap_content</item>
        <item name="android:layout_gravity">center_vertical</item>
        <item name="android:minHeight">0dp</item>
        <item name="android:padding">@dimen/margin_extra_large</item>
        <item name="android:textAppearance">?attr/textAppearanceSubtitle1</item>
        <item name="android:textAlignment">viewStart</item>
        <item name="android:gravity">start</item>
    </style>

    <style name="MeListSectionDividerView">
        <item name="android:layout_width">match_parent</item>
        <item name="android:layout_height">@dimen/divider_size</item>
        <item name="android:layout_gravity">center_vertical</item>
        <item name="android:background">?android:attr/listDivider</item>
        <item name="android:layout_marginEnd">@dimen/content_margin</item>
        <item name="android:layout_marginStart">@dimen/content_margin</item>
    </style>

    <!-- Used in Notifications and Site settings to animate nested preference screens -->
    <style name="DialogAnimations">
        <item name="android:windowEnterAnimation">@anim/activity_slide_in_from_right</item>
        <item name="android:windowExitAnimation">@anim/activity_slide_out_to_right</item>
    </style>

    <style name="MyProfileRow">
        <item name="android:background">?android:attr/selectableItemBackground</item>
        <item name="android:layout_width">match_parent</item>
        <item name="android:layout_height">wrap_content</item>
        <item name="android:orientation">vertical</item>
        <item name="android:padding">@dimen/margin_extra_large</item>
    </style>

    <style name="MyProfileLabel">
        <item name="android:layout_width">wrap_content</item>
        <item name="android:layout_height">wrap_content</item>
        <item name="android:textAppearance">?attr/textAppearanceSubtitle1</item>
    </style>

    <style name="MyProfileText">
        <item name="android:layout_width">wrap_content</item>
        <item name="android:layout_height">wrap_content</item>
        <item name="android:textAppearance">?attr/textAppearanceCaption</item>
    </style>

    <style name="MyProfileDividerView">
        <item name="android:layout_width">match_parent</item>
        <item name="android:layout_height">@dimen/divider_size</item>
        <item name="android:background">?android:attr/listDivider</item>
    </style>

    <!--Quick Start-->
    <style name="QuickStartList">
        <item name="android:layout_width">match_parent</item>
    </style>

    <style name="QuickStartLayout">
        <item name="android:background">?attr/selectableItemBackground</item>
        <item name="android:layout_height">wrap_content</item>
        <item name="android:layout_width">match_parent</item>
        <item name="android:paddingStart">@dimen/margin_extra_large</item>
        <item name="android:paddingTop">@dimen/margin_extra_large</item>
    </style>

    <style name="QuickStartIcon">
        <item name="android:layout_centerVertical">true</item>
        <item name="android:layout_height">24dp</item>
        <item name="android:layout_marginEnd">32dp</item>
        <item name="android:layout_width">24dp</item>
        <item name="android:tint">?attr/wpIconColorOnSurface</item>
    </style>

    <style name="QuickStartTitle">
        <item name="android:gravity">center_vertical</item>
        <item name="android:layout_height">wrap_content</item>
        <item name="android:layout_marginEnd">@dimen/margin_extra_large</item>
        <item name="android:layout_width">wrap_content</item>
        <item name="android:minHeight">24dp</item>
        <item name="android:textAppearance">?attr/textAppearanceSubtitle1</item>
    </style>

    <style name="QuickStartSubtitle">
        <item name="android:layout_height">wrap_content</item>
        <item name="android:layout_marginEnd">@dimen/margin_extra_large</item>
        <item name="android:layout_width">wrap_content</item>
        <item name="android:textAppearance">?attr/textAppearanceCaption</item>
    </style>

    <style name="QuickStartDivider">
        <item name="android:layout_alignParentBottom">true</item>
        <item name="android:layout_marginTop">@dimen/margin_extra_large</item>
        <item name="android:background">?android:attr/listDivider</item>
        <item name="android:layout_height">@dimen/divider_size</item>
        <item name="android:layout_width">match_parent</item>
    </style>

    <style name="QuickStartTypeRow">
        <item name="android:background">?attr/selectableItemBackground</item>
        <item name="android:clickable">true</item>
        <item name="android:clipToPadding">false</item>
        <item name="android:focusable">true</item>
        <item name="android:layout_height">wrap_content</item>
        <item name="android:layout_width">match_parent</item>
        <item name="android:minHeight">?attr/listPreferredItemHeight</item>
        <item name="android:paddingBottom">@dimen/margin_extra_large</item>
        <item name="android:paddingEnd">@dimen/margin_large</item>
        <item name="android:paddingStart">@dimen/margin_large</item>
        <item name="android:paddingTop">@dimen/margin_extra_large</item>
    </style>

    <style name="QuickStartTypeIcon">
        <item name="android:layout_centerVertical">true</item>
        <item name="android:layout_height">@dimen/quick_start_type_icon</item>
        <item name="android:layout_marginEnd">@dimen/margin_large</item>
        <item name="android:layout_width">@dimen/quick_start_type_icon</item>
    </style>

    <style name="QuickStartTypeTitle">
        <item name="android:textAlignment">viewStart</item>
        <item name="android:ellipsize">end</item>
        <item name="android:layout_height">wrap_content</item>
        <item name="android:layout_width">match_parent</item>
        <item name="android:maxLines">1</item>
        <item name="android:paddingEnd">@dimen/content_margin</item>
        <item name="android:textAppearance">?attr/textAppearanceSubtitle1</item>
    </style>

    <style name="QuickStartTypeSubtitle">
        <item name="android:textAlignment">viewStart</item>
        <item name="android:ellipsize">end</item>
        <item name="android:layout_height">wrap_content</item>
        <item name="android:layout_width">match_parent</item>
        <item name="android:maxLines">1</item>
        <item name="android:paddingEnd">@dimen/content_margin</item>
        <item name="android:textAppearance">?attr/textAppearanceCaption</item>
    </style>

    <!--People Management Styles-->
    <style name="PersonAvatar">
        <item name="android:layout_width">@dimen/people_avatar_sz</item>
        <item name="android:layout_height">@dimen/people_avatar_sz</item>
        <item name="android:layout_margin">@dimen/margin_extra_large</item>
    </style>

    <style name="PersonTextView">
        <item name="android:layout_width">wrap_content</item>
        <item name="android:layout_height">wrap_content</item>
        <item name="android:ellipsize">end</item>
        <item name="android:maxLines">1</item>
    </style>


    <style name="SwitchBlueMedium">
        <item name="colorControlActivated">@color/primary_40</item>
    </style>

    <!--Post Settings Styles-->
    <style name="PostSettingsCardViewInnerLayout">
        <item name="android:layout_width">match_parent</item>
        <item name="android:layout_height">wrap_content</item>
        <item name="android:orientation">vertical</item>
    </style>

    <style name="PostSettingsSectionHeader">
        <item name="android:layout_width">wrap_content</item>
        <item name="android:layout_height">wrap_content</item>
        <item name="android:textColor">?attr/colorPrimary</item>
        <item name="android:textAppearance">?attr/textAppearanceSubtitle2</item>
        <item name="android:layout_marginBottom">@dimen/margin_small</item>
        <item name="android:layout_marginTop">@dimen/margin_extra_large</item>
        <item name="android:layout_marginEnd">@dimen/margin_extra_large</item>
        <item name="android:layout_marginStart">@dimen/margin_extra_large</item>
    </style>

    <style name="PostSettingsContainer">
        <item name="android:background">?android:attr/selectableItemBackground</item>
        <item name="android:layout_width">match_parent</item>
        <item name="android:layout_height">wrap_content</item>
        <item name="android:orientation">vertical</item>
        <item name="android:padding">@dimen/margin_extra_large</item>
    </style>

    <style name="PostSettingsTitle">
        <item name="android:layout_width">wrap_content</item>
        <item name="android:layout_height">wrap_content</item>
        <item name="android:textAppearance">?attr/textAppearanceSubtitle1</item>
    </style>

    <style name="PostSettingsSubtitle">
        <item name="android:layout_width">wrap_content</item>
        <item name="android:layout_height">wrap_content</item>
        <item name="android:textAppearance">?attr/textAppearanceCaption</item>
    </style>

    <style name="PostSettingsDivider">
        <item name="android:layout_width">match_parent</item>
        <item name="android:layout_height">@dimen/divider_size</item>
        <item name="android:background">?android:listDivider</item>
    </style>

    <!--Promo Dialog Styles-->
    <style name="PromoDialogTitle">
        <item name="android:layout_gravity">center_vertical</item>
        <item name="android:layout_height">wrap_content</item>
        <item name="android:layout_width">wrap_content</item>
        <item name="android:textAppearance">?attr/textAppearanceSubtitle1</item>
        <item name="android:textStyle">bold</item>
    </style>

    <style name="PromoDialogDescription">
        <item name="android:layout_height">wrap_content</item>
        <item name="android:layout_marginTop">@dimen/margin_extra_large</item>
        <item name="android:layout_width">match_parent</item>
        <item name="android:textColor">?attr/wpColorOnSurfaceMedium</item>
        <item name="android:textAppearance">?attr/textAppearanceBody2</item>
    </style>

    <style name="PromoDialogLink">
        <item name="android:layout_height">wrap_content</item>
        <item name="android:layout_marginTop">@dimen/margin_extra_large</item>
        <item name="android:layout_width">wrap_content</item>
        <item name="android:textColor">?attr/colorPrimary</item>
        <item name="android:textAppearance">?attr/textAppearanceSubtitle2</item>
    </style>

    <style name="PromoDialogButton" parent="Widget.MaterialComponents.Button.TextButton.Dialog.Flush">
        <item name="android:layout_height">wrap_content</item>
        <item name="android:layout_width">wrap_content</item>
        <item name="android:letterSpacing">-0.005</item>
    </style>

    <!--Plugin Styles-->
    <style name="PluginCardView">
        <item name="android:layout_width">match_parent</item>
        <item name="android:layout_height">wrap_content</item>
        <item name="android:layout_marginBottom">@dimen/margin_extra_large</item>
    </style>

    <style name="PluginCardViewVerticalContainer">
        <item name="android:layout_width">match_parent</item>
        <item name="android:layout_height">wrap_content</item>
        <item name="android:orientation">vertical</item>
    </style>

    <style name="PluginCardViewHorizontalContainer">
        <item name="android:layout_width">match_parent</item>
        <item name="android:layout_height">wrap_content</item>
        <item name="android:padding">@dimen/margin_extra_large</item>
    </style>

    <style name="PluginCardViewPrimaryText">
        <item name="android:layout_width">wrap_content</item>
        <item name="android:layout_height">wrap_content</item>
        <item name="android:gravity">center_vertical</item>
        <item name="android:textAppearance">?attr/textAppearanceSubtitle1</item>
    </style>

    <style name="PluginCardViewSecondaryText">
        <item name="android:layout_width">wrap_content</item>
        <item name="android:layout_height">wrap_content</item>
        <item name="android:gravity">center_vertical</item>
        <item name="android:textColor">@color/neutral_40</item>
        <item name="android:textSize">@dimen/text_sz_medium</item>
    </style>

    <style name="PluginCardViewSecondaryElement">
        <item name="android:layout_width">wrap_content</item>
        <item name="android:layout_height">wrap_content</item>
        <item name="android:layout_centerVertical">true</item>
        <item name="android:layout_alignParentEnd">true</item>
    </style>

    <style name="PluginCardViewSecondaryElement.ExternalLinkImage" parent="PluginCardViewSecondaryElement">
        <item name="android:layout_width">@dimen/plugin_external_link_image_size</item>
        <item name="android:layout_height">@dimen/plugin_external_link_image_size</item>
        <item name="android:tint">@color/neutral_40</item>
        <item name="android:layout_marginEnd">@dimen/margin_medium</item>
    </style>

    <style name="PluginCardViewSecondaryElement.ChevronImage" parent="PluginCardViewSecondaryElement.ExternalLinkImage">
        <item name="android:layout_marginTop">@dimen/margin_small</item>
        <item name="android:layout_centerVertical">false</item>
    </style>

    <style name="PluginDirectoryTitle">
        <item name="android:layout_width">wrap_content</item>
        <item name="android:layout_height">wrap_content</item>
        <item name="android:layout_marginStart">@dimen/margin_extra_large</item>
        <item name="android:layout_marginTop">@dimen/margin_extra_large</item>
        <item name="android:textAppearance">?attr/textAppearanceHeadline6</item>
        <item name="android:textStyle">normal</item>
        <item name="android:fontFamily">sans-serif</item>
        <item name="fontFamily">sans-serif</item>
        <item name="android:ellipsize">end</item>
        <item name="android:layout_alignParentStart">true</item>
    </style>

    <style name="PluginDirectoryList">
        <item name="android:clipToPadding">false</item>
        <item name="android:layout_height">wrap_content</item>
        <item name="android:layout_width">match_parent</item>
        <item name="android:scrollbars">none</item>
        <item name="android:paddingEnd">@dimen/margin_medium</item>
        <item name="android:paddingStart">@dimen/margin_medium</item>
        <item name="android:paddingTop">@dimen/margin_small</item>
    </style>

    <style name="PluginDirectoryListButton">
        <item name="android:layout_width">wrap_content</item>
        <item name="android:layout_height">wrap_content</item>
        <item name="android:minHeight">@dimen/min_touch_target_sz</item>
        <item name="android:layout_alignParentEnd">true</item>
        <item name="android:paddingEnd">@dimen/margin_extra_large</item>
        <item name="android:paddingStart">@dimen/margin_extra_large</item>
        <item name="android:paddingTop">@dimen/margin_extra_large</item>
        <item name="android:background">?android:attr/selectableItemBackground</item>
        <item name="android:textAppearance">?attr/textAppearanceButton</item>
        <item name="android:textColor">?attr/colorPrimary</item>
    </style>

    <style name="WPRatingBar.Small" parent="Widget.AppCompat.RatingBar.Small">
        <item name="android:progressTint">?attr/colorPrimary</item>
    </style>

    <!--Comment Styles-->
    <style name="CommentActionLabel">
        <item name="android:layout_width">wrap_content</item>
        <item name="android:layout_height">wrap_content</item>
        <item name="android:ellipsize">end</item>
        <item name="android:maxLines">1</item>
        <item name="android:textAppearance">?attr/textAppearanceCaption</item>
        <item name="android:textColor">?attr/colorOnSurface</item>
        <item name="android:alpha">@dimen/material_emphasis_medium</item>
    </style>

    <style name="CommentActionIcon">
        <item name="android:layout_width">wrap_content</item>
        <item name="android:layout_height">wrap_content</item>
        <item name="android:tint">?attr/colorOnSurface</item>
        <item name="android:alpha">@dimen/material_emphasis_medium</item>
        <item name="android:paddingStart">@dimen/margin_medium</item>
        <item name="android:paddingEnd">@dimen/margin_medium</item>
        <item name="android:paddingTop">0dp</item>
        <item name="android:paddingBottom">0dp</item>
    </style>

    <!--Help Activity Styles-->
    <style name="HelpActivitySingleText">
        <item name="android:background">?android:attr/selectableItemBackground</item>
        <item name="android:layout_width">match_parent</item>
        <item name="android:layout_height">wrap_content</item>
        <item name="android:padding">@dimen/margin_extra_large</item>
        <item name="android:textAppearance">?attr/textAppearanceSubtitle1</item>
    </style>

    <style name="ActionableEmptyStateTitle">
        <item name="android:layout_marginBottom">@dimen/margin_medium</item>
        <item name="android:layout_marginEnd">
            @dimen/actionable_empty_view_text_margin_horizontal
        </item>
        <item name="android:layout_marginStart">
            @dimen/actionable_empty_view_text_margin_horizontal
        </item>
        <item name="android:maxWidth">@dimen/actionable_empty_view_text_maximum_width</item>
        <item name="android:textAlignment">center</item>
        <item name="android:textColor">?attr/wpColorOnSurfaceMedium</item>
        <item name="android:textAppearance">?attr/textAppearanceSubtitle1</item>
        <item name="android:textSize">@dimen/text_sz_extra_large</item>
    </style>

    <style name="ActionableEmptyStateSubtitle" parent="@style/ActionableEmptyStateTitle">
        <item name="android:layout_marginBottom">@dimen/margin_extra_large</item>
        <item name="android:textSize">@dimen/text_sz_large</item>
    </style>

    <style name="ActionableEmptyStateButton" parent="WordPress.Button.Primary">
        <item name="android:layout_marginEnd">
            @dimen/actionable_empty_view_text_margin_horizontal
        </item>
        <item name="android:layout_marginStart">
            @dimen/actionable_empty_view_text_margin_horizontal
        </item>
        <item name="android:paddingEnd">@dimen/margin_extra_medium_large</item>
        <item name="android:paddingStart">@dimen/margin_extra_medium_large</item>
    </style>

    <!-- Pages styles -->
    <style name="PageListItemTextStyle" parent="PageListTopLevelItemTextStyle">
        <item name="android:fontFamily">serif</item>
    </style>

    <style name="PageListTopLevelItemTextStyle">
        <item name="android:textAppearance">?attr/textAppearanceSubtitle1</item>
        <item name="android:maxLines">1</item>
        <item name="android:textStyle">bold</item>
        <item name="android:ellipsize">end</item>
    </style>

    <style name="LinearProgress" parent="Theme.AppCompat.Light">
        <item name="colorAccent">@color/primary_50</item>
    </style>

    <!--Post List Skeleton-->
    <style name="PostListRowSkeletonButton">
        <item name="android:layout_width">0dp</item>
        <item name="android:layout_height">wrap_content</item>
        <item name="android:layout_weight">1</item>
        <item name="android:gravity">center</item>
        <item name="android:enabled">false</item>
    </style>

    <!--Site Preview -->
    <style name="SiteCreationHeaderLinearLayoutStyle">
        <item name="android:layout_width">match_parent</item>
        <item name="android:layout_height">wrap_content</item>
        <item name="android:layout_gravity">center_horizontal</item>
        <item name="android:orientation">vertical</item>
        <item name="android:focusable">true</item>
    </style>

    <style name="SiteCreationHeaderBaseTextStyle">
        <item name="android:layout_width">match_parent</item>
        <item name="android:layout_height">wrap_content</item>
        <item name="android:gravity">center</item>
        <item name="android:textAlignment">center</item>
        <item name="android:lineSpacingMultiplier">1.1</item>
        <item name="android:textSize">@dimen/text_sz_large</item>
    </style>

    <style name="SiteCreationHeaderTitle" parent="SiteCreationHeaderBaseTextStyle">
        <item name="android:layout_marginBottom">@dimen/margin_small</item>
        <item name="android:fontFamily">sans-serif-medium</item>
        <item name="android:textColor">@color/neutral_80</item>
    </style>

    <style name="SiteCreationHeaderSubtitle" parent="SiteCreationHeaderBaseTextStyle">
        <item name="android:textColor">@color/text_subtle</item>
    </style>

    <style name="SiteCreationPreviewHeaderTitle" parent="SiteCreationHeaderTitle">
        <item name="android:textSize">@dimen/text_sz_extra_large</item>
        <item name="android:text">@string/new_site_creation_preview_title</item>
    </style>

    <style name="SiteCreationPreviewHeaderSubtitle" parent="SiteCreationHeaderSubtitle">
        <item name="android:text">@string/new_site_creation_preview_subtitle</item>
    </style>

    <style name="SitePreviewSkeletonView">
        <item name="android:layout_width">match_parent</item>
        <item name="android:layout_marginTop">@dimen/margin_large</item>
        <item name="android:background">@color/neutral_0</item>
    </style>

    <style name="DomainRegistrationFormTitle">
        <item name="android:textSize">@dimen/text_sz_medium</item>
        <item name="android:textStyle">bold</item>
        <item name="android:textColor">?attr/wpColorText</item>
        <item name="android:layout_width">match_parent</item>
        <item name="android:layout_height">wrap_content</item>
        <item name="android:textAlignment">viewStart</item>
        <item name="android:gravity">start</item>
    </style>

    <style name="DomainRegistrationFormSubTitle">
        <item name="android:textSize">@dimen/text_sz_small</item>
        <item name="android:textColor">?attr/wpColorText</item>
        <item name="android:layout_width">match_parent</item>
        <item name="android:layout_height">wrap_content</item>
        <item name="android:textAlignment">viewStart</item>
        <item name="android:gravity">start</item>
    </style>

    <style name="DomainRegistrationDetailsFormTextInputLayout">
        <item name="android:layout_width">match_parent</item>
        <item name="android:layout_height">wrap_content</item>
        <item name="android:layout_marginBottom">@dimen/margin_large</item>
    </style>

    <style name="WebPreviewNavbarButton">
        <item name="android:layout_width">0dp</item>
        <item name="android:layout_height">match_parent</item>
        <item name="android:tint">@drawable/web_preview_navbar_selector</item>
        <item name="android:tintMode">multiply</item>
        <item name="android:background">?attr/selectableItemBackgroundBorderless</item>
        <item name="android:layout_weight">20</item>
    </style>

    <!-- Overload of Login Theme -->
    <style name="LoginTheme" parent="WordPress.NoActionBar">
        <item name="actionMenuTextColor">?attr/colorOnPrimarySurface</item>
    </style>

    <style name="LoginTheme.ActionBar" parent="WordPress.ActionBar">
        <item name="android:textColorSecondary">?attr/colorOnPrimarySurface</item>
    </style>

    <style name="LoginTheme.Button.Primary" parent="WordPress.Button.Primary" />

    <style name="LoginTheme.BottomBar" parent="@style/Widget.MaterialComponents.CardView">
        <item name="cardElevation">@dimen/appbar_elevation</item>
        <item name="cardCornerRadius">0dp</item>
    </style>

    <style name="LoginTheme.Button.Secondary" parent="@style/Widget.MaterialComponents.Button.TextButton">
        <item name="android:textColor">?attr/colorPrimary</item>
        <item name="android:textAppearance">?attr/textAppearanceCaption</item>
    </style>

    <style name="LoginTheme.Button.SignUp" parent="@style/Widget.MaterialComponents.Button.OutlinedButton">
        <item name="android:textColor">?attr/colorOnSurface</item>
    </style>

    <style name="LoginTheme.Button.LoginOption" parent="TextAppearance.MaterialComponents.Body2">
        <item name="android:textColor">?attr/colorPrimary</item>
    </style>

    <style name="LoginTheme.TextLabel.Icon">
        <item name="android:tint">?attr/colorPrimary</item>
        <item name="android:tintMode">src_in</item>
    </style>

    <style name="LoginTheme.TextLabel" parent="TextAppearance.MaterialComponents.Body2">
        <item name="android:lineSpacingExtra">2dp</item>
    </style>

    <style name="LoginTheme.InputLabelStatic" parent="TextAppearance.MaterialComponents.Subtitle2" />

    <style name="LoginTheme.EditText" parent="Widget.MaterialComponents.TextInputLayout.OutlinedBox.Dense">
        <item name="startIconTint">?attr/colorPrimary</item>
        <item name="endIconTint">?attr/colorPrimary</item>
        <item name="endIconDrawable">@drawable/ic_arrow_left_white_24dp</item>
    </style>

    <style name="LoginTheme.PromoText" parent="TextAppearance.MaterialComponents.Headline6">
        <item name="android:gravity">center</item>
        <item name="android:lineSpacingExtra">2dp</item>
        <item name="android:textColor">?attr/colorSurface</item>
    </style>

    <style name="LoginTheme.SiteTitle" parent="TextAppearance.MaterialComponents.Subtitle2" />

    <style name="LoginTheme.SiteUrl" parent="TextAppearance.MaterialComponents.Body2" />

    <style name="LoginTheme.Heading" parent="TextAppearance.MaterialComponents.Subtitle2" />

    <style name="LoginTheme.Subhead" parent="TextAppearance.MaterialComponents.Subtitle1">
        <item name="android:textStyle">bold</item>
    </style>

    <style name="LoginTheme.Username" parent="TextAppearance.MaterialComponents.Subtitle1"/>

    <style name="LoginTheme.Footnote" parent="TextAppearance.MaterialComponents.Caption" />

    <style name="LoginEpilogueSitesList">
        <item name="colorControlHighlight">@android:color/transparent</item>
    </style>

<<<<<<< HEAD
=======
    <!-- DialogPreference custom title style -->
    <style name="DialogPreference"/>
    <style name="DialogPreference.CustomTitle">
        <item name="android:paddingBottom">16dp</item>
        <item name="android:paddingTop">16dp</item>
        <item name="android:fontFamily">sans-serif-medium</item>
        <item name="android:textColor">?android:attr/textColorPrimary</item>
        <item name="android:textSize">@dimen/text_sz_larger</item>
        <item name="android:gravity">start|center_vertical</item>
    </style>

>>>>>>> 0c64406b
    <!-- Main actions styles -->
    <style name="MainBottomSheetRowLayout" parent="MySiteListRowLayout">
        <item name="android:minHeight">@dimen/main_bottom_sheet_list_row_min_height</item>
    </style>

    <style name="MainBottomSheetRowIcon" parent="MySiteListRowIcon">
        <item name="android:layout_height">@dimen/main_bottom_sheet_list_row_icon_size</item>
    </style>

    <style name="MainBottomSheetRowTextView" parent="MySiteListRowTextView">
        <item name="android:layout_gravity">center_vertical</item>
    </style>

    <!-- Reader styles -->
    <style name="SubfilterSectionItem">
        <item name="android:layout_height">@dimen/one_line_list_item_height</item>
        <item name="android:paddingStart">@dimen/content_margin_site_row_start</item>
    </style>

    <style name="SubfilterSectionTitle">
        <item name="android:textAppearance">?attr/textAppearanceCaption</item>
    </style>

    <style name="SubfilterSiteTagItem">
        <item name="android:layout_height">wrap_content</item>
        <item name="android:minHeight">@dimen/one_line_list_item_height</item>
        <item name="android:paddingStart">@dimen/content_margin_bottom_sheet_row_start</item>
        <item name="android:paddingEnd">@dimen/content_margin_bottom_sheet_row_start</item>
        <item name="android:background">?attr/selectableItemBackground</item>
        <item name="android:gravity">center_vertical</item>
    </style>

    <style name="SiteTagFilteredTitle" parent="MySiteListRowTextView">
        <item name="android:textAlignment">viewStart</item>
        <item name="android:layout_gravity">center_vertical</item>
        <item name="android:gravity">center_vertical</item>
        <item name="android:paddingTop">@dimen/margin_large</item>
        <item name="android:paddingBottom">0dp</item>
    </style>

    <style name="SiteTagSelectedFilter" parent="SiteTagFilteredTitle">
        <item name="android:layout_gravity">center_vertical</item>
        <item name="android:paddingTop">@dimen/margin_large</item>
        <item name="android:paddingBottom">@dimen/margin_large</item>
    </style>


    <style name="SiteTagFilteredUrl" parent="SiteTagFilteredTitle">
        <item name="android:textSize">@dimen/text_sz_medium</item>
        <item name="android:textColor">?attr/wpColorTextSubtle</item>
        <item name="android:paddingTop">0dp</item>
        <item name="android:paddingBottom">@dimen/reader_subfilter_url_margin_bottom</item>
    </style>

    <style name="SiteTagBottomSheetTitle" parent="SiteTagFilteredTitle">
        <item name="android:layout_height">@dimen/one_line_list_item_height</item>
        <item name="android:paddingStart">@dimen/content_margin_bottom_sheet_row_start</item>
        <item name="android:paddingEnd">@dimen/content_margin_bottom_sheet_row_start</item>
        <item name="android:fontFamily">sans-serif-medium</item>
        <item name="android:paddingTop">0dp</item>
        <item name="android:paddingBottom">0dp</item>
    </style>

    <style name="SubfilterDividerItem">
        <item name="android:layout_height">@dimen/one_line_list_item_height</item>
    </style>

    <style name="SubfilterDivider">
        <item name="android:layout_height">@dimen/divider_size</item>
        <item name="android:layout_marginStart">@dimen/margin_medium</item>
        <item name="android:layout_marginEnd">@dimen/margin_medium</item>
        <item name="android:layout_gravity">center_vertical</item>
        <item name="android:background">?attr/colorOnSurface</item>
        <item name="android:alpha">@dimen/material_emphasis_disabled</item>
    </style>

    <style name="TooltipContainer">
        <item name="android:layout_width">wrap_content</item>
        <item name="android:layout_height">wrap_content</item>
        <item name="android:background">@android:color/transparent</item>
        <item name="android:padding">@dimen/margin_medium</item>
        <item name="android:clipToPadding">false</item>
    </style>

    <style name="TooltipTextView">
        <item name="android:ellipsize">end</item>
        <item name="android:minHeight">@dimen/snackbar_height_minimum</item>
        <item name="android:background">@drawable/bg_snackbar</item>
        <item name="android:gravity">center</item>
        <item name="android:layout_width">wrap_content</item>
        <item name="android:layout_height">wrap_content</item>
        <item name="android:maxLines">2</item>
        <item name="android:textColor">@color/neutral_5</item>
        <item name="android:textSize">@dimen/text_sz_medium</item>
        <item name="android:padding">@dimen/margin_extra_large</item>
        <item name="android:elevation">@dimen/main_fab_tooltip_elevation</item>
    </style>

    <style name="TooltipArrowView">
        <item name="android:layout_width">@dimen/main_fab_tooltip_arrow_size</item>
        <item name="android:layout_height">@dimen/main_fab_tooltip_arrow_size</item>
        <item name="android:elevation">@dimen/main_fab_tooltip_elevation</item>
    </style>

    <style name="Handled.BottomSheetDialogStyle" parent="Theme.MaterialComponents.Light.BottomSheetDialog">
        <item name="android:statusBarColor">@android:color/transparent</item>
        <item name="android:windowIsFloating">false</item>
        <item name="android:fitsSystemWindows">true</item>
        <item name="bottomSheetStyle">@style/BottomSheetStyleContainer</item>
    </style>

    <style name="BottomSheetStyleContainer" parent="Widget.MaterialComponents.BottomSheet.Modal">
        <item name="android:background">@drawable/bg_bottom_sheet_handle_container</item>
    </style>

    <!--Publicize styles -->

    <style name="PublicizeConnectButton" parent="Widget.MaterialComponents.Button.TextButton">
        <item name="android:paddingStart">@dimen/margin_extra_large</item>
        <item name="android:paddingEnd">@dimen/margin_extra_large</item>
        <item name="android:paddingTop">@dimen/margin_large</item>
        <item name="android:paddingBottom">@dimen/margin_large</item>
        <item name="android:gravity">start</item>
    </style>

</resources><|MERGE_RESOLUTION|>--- conflicted
+++ resolved
@@ -971,8 +971,6 @@
         <item name="colorControlHighlight">@android:color/transparent</item>
     </style>
 
-<<<<<<< HEAD
-=======
     <!-- DialogPreference custom title style -->
     <style name="DialogPreference"/>
     <style name="DialogPreference.CustomTitle">
@@ -984,7 +982,6 @@
         <item name="android:gravity">start|center_vertical</item>
     </style>
 
->>>>>>> 0c64406b
     <!-- Main actions styles -->
     <style name="MainBottomSheetRowLayout" parent="MySiteListRowLayout">
         <item name="android:minHeight">@dimen/main_bottom_sheet_list_row_min_height</item>
