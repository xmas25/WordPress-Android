<?xml version="1.0" encoding="utf-8"?>
<resources xmlns:android="http://schemas.android.com/apk/res/android">

    <style name="Base.Wordpress" parent="Theme.MaterialComponents.Light.DarkActionBar.Bridge">
        <!-- Material theme -->
        <item name="colorPrimary">@color/blue_50</item>
        <item name="colorPrimaryVariant">@color/blue_70</item>
        <item name="colorSecondary">@color/pink_50</item>
        <item name="colorSecondaryVariant">@color/pink_70</item>
        <item name="android:colorBackground">@android:color/white</item>
        <item name="colorSurface">@android:color/white</item>
        <item name="colorError">@color/red_50</item>
        <item name="colorOnPrimary">@android:color/white</item>
        <item name="colorOnSecondary">@android:color/white</item>
        <item name="colorOnBackground">@android:color/black</item>
        <item name="colorOnSurface">@android:color/black</item>
        <item name="colorOnError">@android:color/white</item>
        <item name="colorAccent">?attr/colorPrimary</item>

        <item name="colorPrimaryDark">@color/primary_dark</item>
        <item name="colorControlActivated">@color/primary_30</item>

        <item name="toolbarIconNormalColor">@color/grey_darken_20</item>
        <item name="toolbarIconHighlightColor">@color/almost_black</item>
        <item name="toolbarIconDisabledColor">@color/grey_lighten_20</item>

        <item name="toolbarStyle">@style/WordPress.ToolBar</item>
        <item name="tabStyle">@style/WordPress.TabLayout</item>
        <item name="appBarLayoutStyle">@style/WordPress.AppBarLayout</item>
        <item name="snackbarStyle">@style/Widget.MaterialComponents.Snackbar</item>

        <!-- we can remove it after moving away from Bridge version of theme -->
        <item name="materialCardViewStyle">@style/Widget.MaterialComponents.CardView</item>
        <item name="floatingActionButtonStyle">@style/WordPress.FloatingActionButton</item>

        <item name="followButtonStyle">@style/Reader.Follow.Button</item>

        <item name="wpColorError">@color/error</item>
        <item name="wpColorSuccess">@color/green_50</item>
        <item name="wpColorWarningDark">@color/warning_50</item>
        <item name="wpColorWarningLight">@color/yellow_20</item>
        <item name="wpColorAppBar">?attr/colorSurface</item>
        <item name="wpColorOnSurfaceMedium">@color/material_on_surface_emphasis_medium</item>
        <item name="wpColorActionModeIcon">?attr/colorOnSurface</item>
        <item name="wpColorSurfaceSecondary">@color/neutral_5</item>

        <item name="colorGutenbergDivider">@color/wp_grey_lighten_30</item>
        <item name="colorGutenbergBackground">@android:color/white</item>

        <item name="listPopupWindowStyle">
            @style/Widget.MaterialComponents.PopupMenu.ListPopupWindow
        </item>
        <item name="popupMenuStyle">@style/Widget.MaterialComponents.PopupMenu</item>
        <item name="actionOverflowMenuStyle">
            @style/Widget.MaterialComponents.PopupMenu.Overflow
        </item>

        <item name="bottomSheetDialogTheme">
            @style/WordPress.BottomSheetDialogTheme
        </item>

        <item name="android:dropDownListViewStyle">@style/DropDownListView.Light.WordPress</item>
        <item name="android:actionDropDownStyle">@style/DropDownNav.WordPress</item>
        <item name="android:actionModeCloseButtonStyle">
            @style/ActionButton.CloseMode.WordPress
        </item>
        <item name="android:actionModeBackground">?attr/wpColorAppBar</item>
        <item name="android:actionBarTabTextStyle">@style/TabTextStyle.WordPress</item>
        <item name="android:actionBarTabBarStyle">@style/TabBarStyle.WordPress</item>
        <item name="android:statusBarColor">?attr/colorSurface</item>

        <item name="colorButtonNormal">@color/light_gray</item>
        <item name="android:windowLightStatusBar">true</item>

        <!-- Light.DarkActionBar specific -->
        <item name="android:actionBarWidgetTheme">@style/Theme.WordPress.Widget</item>

        <item name="windowActionModeOverlay">true</item>
        <item name="searchViewStyle">@style/WordPress.SearchViewStyle</item>
<<<<<<< HEAD

        <item name="actionModeStyle">@style/WordPress.ActionMode</item>
        <item name="actionModeCloseButtonStyle">@style/WordPress.ActionMode.CloseButton</item>
        <item name="actionMenuTextColor">@color/on_surface_disabled_selector</item>
        <item name="actionOverflowButtonStyle">
            @style/WordPress.ActionMode.OverflowButtonStyle
        </item>
        <item name="toolbarNavigationButtonStyle">
            @style/WordPress.ActionBar.Navigation
        </item>
    </style>

    <style name="WordPress.ActionMode" parent="@style/Widget.AppCompat.ActionMode">
        <item name="subtitleTextStyle">@style/WordPress.ActionMode.SubtitleTextStyle</item>
        <item name="titleTextStyle">@style/WordPress.ActionMode.TitleTextStyle</item>
        <item name="theme">@style/WordPress.ActionMode.Theme</item>
    </style>

    <style name="WordPress.ActionMode.TitleTextStyle" parent="@android:style/TextAppearance.Material.Widget.ActionBar.Title">
        <item name="android:textColor">?attr/colorOnSurface</item>
    </style>

    <style name="WordPress.ActionMode.SubtitleTextStyle" parent="@android:style/TextAppearance.Material.Widget.ActionBar.Subtitle">
        <item name="android:textColor">?attr/colorOnSurface</item>
    </style>

    <style name="WordPress.ActionMode.CloseButton" parent="Widget.AppCompat.Light.ActionButton.CloseMode">
        <item name="tint">?attr/colorOnSurface</item>
    </style>

    <style name="WordPress.ActionMode.OverflowButtonStyle" parent="Widget.AppCompat.ActionButton.Overflow">
        <item name="tint">?attr/colorOnSurface</item>
=======
        <item name="homeAsUpIndicator">@drawable/ic_arrow_left_white_24dp</item>

        <!-- Modal Layout Picker -->
        <item name="categoriesButtonBackground">@color/mlp_categories_button_background</item>
        <item name="categoriesButtonBackgroundSelected">@color/grey_900</item>
        <item name="mlpDividerColor">@color/grey_300</item>
        <item name="categoriesBackground">@color/white</item>
>>>>>>> 0d056f62
    </style>

    <style name="WordPress" parent="Base.Wordpress">
        <!-- We need to keep this here so we can override it in values-vXY -->
    </style>

    <style name="WordPress.NoActionBar" parent="WordPress">
        <item name="windowActionBar">false</item>
        <item name="windowNoTitle">true</item>
    </style>

    <style name="WordPress.Stories.Immersive" parent="WordPress.NoActionBar">
        <item name="android:navigationBarColor">@android:color/black</item>
        <item name="android:immersive">true</item>
        <item name="android:windowFullscreen">true</item>
        <item name="android:windowLayoutInDisplayCutoutMode">shortEdges</item>
    </style>

    <style name="WordPress.NoActionBar.DarkNavbar" parent="WordPress.NoActionBar">
        <item name="android:windowLightNavigationBar">false</item>
        <item name="android:navigationBarColor">?attr/wpColorAppBar</item>
    </style>

    <style name="WordPress.FloatingActionButton" parent="Widget.MaterialComponents.FloatingActionButton">
        <item name="android:backgroundTint">?attr/colorSecondary</item>
    </style>

    <style name="NumberPickerTheme" parent="WordPress">
        <item name="colorControlNormal">@color/transparent</item>
        <item name="android:textSize">@dimen/text_sz_extra_extra_large</item>
        <item name="android:textColorPrimary">?attr/colorOnSurface</item>
    </style>

    <style name="WordPress.BottomSheetDialogTheme" parent="ThemeOverlay.MaterialComponents.BottomSheetDialog">
        <item name="android:statusBarColor">@android:color/transparent</item>
        <item name="android:windowIsFloating">false</item>
        <item name="android:fitsSystemWindows">true</item>
        <item name="bottomSheetStyle">@style/WordPress.BottomSheetDialogTheme.BottomSheetStyle
        </item>
    </style>

    <style name="WordPress.BottomSheetDialogTheme.BottomSheetStyle" parent="@style/Widget.MaterialComponents.BottomSheet">
        <item name="shapeAppearanceOverlay">
            @style/WordPress.BottomSheetDialogTheme.ShapeAppearanceOverlay
        </item>
    </style>

    <style name="WordPress.BottomSheetDialogTheme.ShapeAppearanceOverlay">
        <item name="cornerFamily">rounded</item>
        <item name="cornerSizeTopRight">@dimen/bottom_sheet_handle_container_radius</item>
        <item name="cornerSizeTopLeft">@dimen/bottom_sheet_handle_container_radius</item>
        <item name="cornerSizeBottomRight">0dp</item>
        <item name="cornerSizeBottomLeft">0dp</item>
    </style>

    <!-- http://android-developers.blogspot.com/2014/10/appcompat-v21-material-design-for-pre.html -->
    <style name="WordPress.SearchViewStyle" parent="Widget.AppCompat.SearchView.ActionBar" />

    <!-- this style is only referenced in a Light.DarkActionBar based theme -->
    <style name="Theme.WordPress.Widget" parent="Theme.AppCompat">
        <item name="android:popupMenuStyle">@style/PopupMenu.WordPress</item>
        <item name="android:dropDownListViewStyle">@style/DropDownListView.Light.WordPress</item>
    </style>

    <style name="NoDisplay" parent="WordPress.NoActionBar">
        <item name="android:windowBackground">@android:color/transparent</item>
        <item name="android:colorBackgroundCacheHint">@null</item>
        <item name="android:windowIsTranslucent">true</item>
        <item name="android:windowAnimationStyle">@android:style/Animation</item>
    </style>

    <style name="WordPressNoDisplay" parent="WordPress.NoActionBar">
        <item name="android:windowNoTitle">true</item>
        <item name="android:windowBackground">@android:color/transparent</item>
        <item name="android:colorBackgroundCacheHint">@null</item>
        <item name="android:windowIsTranslucent">true</item>
        <item name="android:windowAnimationStyle">@android:style/Animation</item>
    </style>

    <style name="TabBarStyle.WordPress" parent="@android:style/Widget.Material.ActionBar.TabBar">
        <item name="android:showDividers">middle</item>
        <item name="android:divider">@drawable/tab_divider_wordpress</item>
    </style>

    <style name="PopupMenu.WordPress" parent="android:Widget.Material.ListPopupWindow">
        <item name="android:popupBackground">@drawable/menu_dropdown_panel_wordpress</item>
    </style>

    <style name="DropDownListView.Light.WordPress" parent="Widget.AppCompat.ListView.DropDown">
        <item name="android:background">@android:color/white</item>
        <item name="android:fadeScrollbars">false</item>
        <item name="android:scrollbarThumbVertical">
            @drawable/bg_rectangle_black_translucent_50_3dp
        </item>
    </style>

    <style name="TabTextStyle.WordPress" parent="android:Widget.Material.ActionBar.TabText" />

    <style name="DropDownNav.WordPress" parent="android:Widget.Material.Light.Spinner">
        <item name="android:background">@drawable/spinner_background_ab_wordpress</item>
        <item name="android:dropDownSelector">?attr/listChoiceBackgroundIndicator</item>
    </style>

    <style name="FilteredRecyclerViewFilterTextView">
        <item name="android:layout_marginStart">0dp</item>
        <item name="android:paddingBottom">@dimen/margin_medium</item>
        <item name="android:paddingTop">@dimen/margin_medium</item>
        <item name="android:textSize">@dimen/text_sz_large</item>
        <item name="textColor">?attr/colorOnSurface</item>
        <item name="textColorHint">@color/hint_text</item>
    </style>

    <style name="FilteredRecyclerViewFilterTextView.MainToolbar">
        <item name="android:textSize">@null</item>
        <item name="android:textAppearance">@style/TextAppearance.AppCompat.Title</item>
    </style>

    <style name="WordPress.ToolBar" parent="Widget.MaterialComponents.Toolbar.Surface">
        <item name="titleTextColor">?attr/colorOnSurface</item>
        <item name="android:background">@null</item>
        <item name="popupTheme">@style/ThemeOverlay.AppCompat.DayNight</item>
        <item name="titleTextAppearance">@style/WordPress.ToolBar.Title</item>
        <item name="android:elevation">0dp</item>
        <item name="colorControlNormal">?attr/colorOnSurface</item>
    </style>

    <style name="WordPress.AppBarLayout" parent="Widget.MaterialComponents.AppBarLayout.Surface">
        <item name="android:background">?attr/colorSurface</item>
        <item name="liftOnScroll">true</item>
    </style>

    <style name="WordPress.ActionBar" parent="ThemeOverlay.AppCompat.DayNight">
        <item name="android:textColorSecondary">?attr/colorOnSurface</item>
        <item name="iconTint">?attr/colorOnSurface</item>
        <item name="colorControlNormal">?attr/colorOnSurface</item>
        <item name="android:editTextColor">?attr/colorOnSurface</item>
        <item name="android:textColorHint">?attr/wpColorOnSurfaceMedium</item>
    </style>

    <style name="WordPress.ToolBar.Title" parent="TextAppearance.MaterialComponents.Headline6">
        <item name="fontFamily">serif</item>
        <item name="android:textStyle">bold</item>
    </style>

    <style name="WordPress.ActionBar.LightDark" parent="Theme.AppCompat.Light">
        <item name="titleTextColor">?attr/colorOnSurface</item>
        <item name="toolbarNavigationButtonStyle">
            @style/WordPress.ActionBar.Navigation
        </item>
    </style>

    <style name="WordPress.ActionBar.Navigation" parent="Widget.AppCompat.Toolbar.Button.Navigation">
        <item name="tint">?attr/colorOnSurface</item>
    </style>

    <style name="WordPress.TabLayout" parent="Widget.MaterialComponents.TabLayout.Colored">
        <item name="android:background">@drawable/tab_layout_background</item>
        <item name="android:elevation">0dp</item>
        <item name="android:duplicateParentState">true</item>
        <item name="tabTextColor">?attr/wpColorOnSurfaceMedium</item>
        <item name="tabSelectedTextColor">?attr/colorOnSurface</item>
        <item name="tabIndicatorColor">?attr/colorPrimary</item>
        <item name="android:layout_marginBottom">@dimen/bottom_tabs_divider_size</item>
    </style>

    <style name="ActionButton.CloseMode.WordPress" parent="android:Widget.Material.ActionButton.CloseMode">
        <item name="android:background">@drawable/btn_cab_done_wordpress</item>
    </style>

    <style name="MediaSettings" />

    <style name="WordPress.NoActionBar.TranslucentStatus" parent="WordPress.NoActionBar">
        <item name="android:windowTranslucentStatus">true</item>
    </style>

    <style name="MediaSettings.Divider">
        <item name="android:background">?android:attr/listDivider</item>
        <item name="android:layout_marginTop">@dimen/margin_extra_large</item>
        <item name="android:layout_marginBottom">@dimen/margin_extra_large</item>
    </style>

    <style name="MediaSettings.Label">
        <item name="android:layout_marginStart">@dimen/media_settings_margin</item>
        <item name="android:layout_marginEnd">@dimen/media_settings_margin</item>
        <item name="android:textAppearance">?attr/textAppearanceSubtitle1</item>
    </style>

    <style name="MediaSettings.Value">
        <item name="android:layout_marginStart">@dimen/media_settings_margin</item>
        <item name="android:layout_marginEnd">@dimen/media_settings_margin</item>
        <item name="android:alpha">@dimen/material_emphasis_medium</item>
        <item name="android:textAppearance">?attr/textAppearanceBody2</item>
        <item name="android:textColor">?attr/colorOnSurface</item>
    </style>

    <style name="EmptyListText">
        <item name="android:layout_width">fill_parent</item>
        <item name="android:layout_height">fill_parent</item>
        <item name="android:gravity">center_horizontal|center_vertical</item>
        <item name="android:textColor">?attr/wpColorOnSurfaceMedium</item>
    </style>

    <style name="WordPress.Button.Primary" parent="Widget.MaterialComponents.Button">
        <item name="backgroundTint">@color/secondary_disabled_selector</item>
    </style>

    <!-- NUX Styles -->
    <style name="WordPress.NUXPrimaryButton">
        <item name="android:textColor">@color/white_neutral_10_selector</item>
        <item name="android:layout_height">@dimen/nux_main_button_height</item>
        <item name="android:layout_marginStart">4dp</item>
        <item name="android:layout_marginEnd">4dp</item>
        <item name="android:layout_marginBottom">8dp</item>
        <item name="android:clickable">true</item>
        <item name="android:background">@drawable/nux_primary_button_selector</item>
        <item name="android:stateListAnimator">@anim/raise</item>
    </style>

    <style name="WordPress.EmptyList">
        <item name="android:textColor">?attr/wpColorOnSurfaceMedium</item>
        <item name="android:gravity">center</item>
        <item name="android:layout_marginStart">16dp</item>
        <item name="android:layout_marginEnd">16dp</item>
    </style>

    <style name="WordPress.EmptyList.Title" parent="WordPress.EmptyList">
        <item name="android:textAppearance">?attr/textAppearanceHeadline6</item>
    </style>

    <!--My Site Styles-->
    <style name="MySiteTitleLabel">
        <item name="android:ellipsize">end</item>
        <item name="android:background">?attr/selectableItemBackground</item>
        <item name="android:fontFamily">sans-serif-medium</item>
        <item name="android:maxLines">2</item>
        <item name="android:textAppearance">?attr/textAppearanceHeadline6</item>
    </style>

    <style name="MySiteSubtitleLabel" parent="@style/Widget.MaterialComponents.Button.TextButton.Icon">
        <item name="android:ellipsize">end</item>
        <item name="android:insetTop">0dp</item>
        <item name="android:insetBottom">0dp</item>
        <item name="android:minHeight">0dp</item>
        <item name="android:padding">0dp</item>
        <item name="android:maxLines">1</item>
        <item name="android:textAppearance">?attr/textAppearanceBody2</item>
        <item name="android:textColor">?attr/colorPrimary</item>
        <item name="iconGravity">textEnd</item>
        <item name="iconSize">@dimen/text_sz_medium</item>
    </style>

    <style name="MySiteQuickActionButtonContainer">
        <item name="android:layout_width">0dp</item>
        <item name="android:layout_height">wrap_content</item>
        <item name="android:layout_weight">25</item>
        <item name="android:orientation">vertical</item>
        <item name="android:gravity">center</item>
    </style>

    <style name="MySiteQuickActionButton" parent="Widget.MaterialComponents.FloatingActionButton">
        <item name="borderWidth">0dp</item>
        <item name="elevation">@dimen/card_elevation</item>
        <item name="android:layout_width">wrap_content</item>
        <item name="android:layout_height">wrap_content</item>
        <item name="android:backgroundTint">?attr/colorSurface</item>
        <item name="tint">?attr/wpColorOnSurfaceMedium</item>
    </style>

    <style name="MySiteQuickActionButtonLabel">
        <item name="android:layout_width">wrap_content</item>
        <item name="android:textColor">?attr/colorOnSurface</item>
        <item name="android:layout_height">wrap_content</item>
        <item name="android:layout_marginTop">@dimen/margin_medium</item>
        <item name="android:textAppearance">?attr/textAppearanceCaption</item>
    </style>

    <style name="MySiteListRowLayout">
        <item name="android:layout_width">match_parent</item>
        <item name="android:layout_height">wrap_content</item>
        <item name="android:paddingEnd">@dimen/content_margin_site_row_end</item>
        <item name="android:paddingStart">@dimen/content_margin_site_row_start</item>
        <item name="android:foreground">?android:attr/selectableItemBackground</item>
    </style>

    <style name="MySiteListRowIcon">
        <item name="tint">?attr/wpColorOnSurfaceMedium</item>
        <item name="android:layout_width">@dimen/my_site_list_row_icon_size</item>
        <item name="android:layout_height">@dimen/my_site_list_row_icon_size</item>
        <item name="android:layout_alignParentStart">true</item>
        <item name="android:layout_centerVertical">true</item>
        <item name="android:layout_marginTop">@dimen/margin_large</item>
        <item name="android:layout_marginBottom">@dimen/margin_large</item>
        <item name="android:layout_marginEnd">@dimen/my_site_list_row_icon_margin_right</item>
        <item name="android:gravity">center_vertical</item>
    </style>

    <style name="MySiteListRowAlertIcon">
        <item name="tint">?attr/wpColorWarningLight</item>
        <item name="android:layout_width">@dimen/my_site_list_row_icon_size</item>
        <item name="android:layout_height">@dimen/my_site_list_row_icon_size</item>
        <item name="android:layout_alignParentStart">true</item>
        <item name="android:layout_centerVertical">true</item>
        <item name="android:layout_marginTop">@dimen/margin_large</item>
        <item name="android:layout_marginBottom">@dimen/margin_large</item>
        <item name="android:layout_marginEnd">@dimen/my_site_list_row_icon_margin_right</item>
        <item name="android:gravity">center_vertical</item>
    </style>

    <style name="MySiteListRowTextView">
        <item name="android:layout_width">wrap_content</item>
        <item name="android:layout_height">wrap_content</item>
        <item name="android:layout_centerVertical">true</item>
        <item name="android:layout_marginEnd">@dimen/margin_medium</item>
        <item name="android:ellipsize">end</item>
        <item name="android:gravity">center_vertical</item>
        <item name="android:maxLines">1</item>
        <item name="android:textAppearance">?attr/textAppearanceSubtitle1</item>
        <item name="android:paddingTop">@dimen/margin_large</item>
        <item name="android:paddingBottom">@dimen/margin_large</item>
        <item name="android:paddingEnd">0dp</item>
    </style>

    <style name="MySiteListRowDescription">
        <item name="android:layout_width">match_parent</item>
        <item name="android:layout_height">wrap_content</item>
        <item name="android:textColor">?attr/wpColorOnSurfaceMedium</item>
        <item name="android:textAppearance">?attr/textAppearanceBody2</item>
        <item name="android:paddingStart">@dimen/content_margin_site_row_start</item>
        <item name="android:paddingTop">@dimen/margin_medium</item>
        <item name="android:paddingBottom">@dimen/margin_extra_large</item>
        <item name="android:paddingEnd">@dimen/content_margin_site_row_start</item>
    </style>

    <style name="MySiteListRowSecondaryElement">
        <item name="android:layout_centerVertical">true</item>
        <item name="android:gravity">end|center_vertical</item>
    </style>

    <style name="MySiteListRowSecondaryTextView" parent="MySiteListRowSecondaryElement">
        <item name="android:layout_width">match_parent</item>
        <item name="android:layout_height">wrap_content</item>
        <item name="android:layout_alignParentEnd">true</item>
        <item name="android:ellipsize">end</item>
        <item name="android:maxLines">1</item>
        <item name="android:textAppearance">?attr/textAppearanceCaption</item>
        <item name="android:paddingTop">@dimen/margin_large</item>
        <item name="android:paddingBottom">@dimen/margin_large</item>
        <item name="android:paddingStart">@dimen/margin_extra_large</item>
    </style>

    <style name="MySiteListRowSecondaryIcon" parent="MySiteListRowSecondaryElement">
        <item name="android:layout_width">16dp</item>
        <item name="android:layout_height">16dp</item>
        <item name="tint">?attr/wpColorOnSurfaceMedium</item>
    </style>

    <style name="MySiteListHeader">
        <item name="android:ellipsize">end</item>
        <item name="android:textAlignment">viewStart</item>
        <item name="android:layout_centerVertical">true</item>
        <item name="android:layout_height">wrap_content</item>
        <item name="android:layout_width">match_parent</item>
        <item name="android:paddingBottom">@dimen/my_site_margin_general</item>
        <item name="android:paddingStart">@dimen/content_margin_site_row_start</item>
        <item name="android:paddingTop">@dimen/my_site_margin_general</item>
        <item name="android:textColor">?attr/wpColorOnSurfaceMedium</item>
        <item name="android:textAppearance">?attr/textAppearanceSubtitle2</item>
    </style>

    <style name="MeListRowLayout">
        <item name="android:layout_width">match_parent</item>
        <item name="android:layout_height">wrap_content</item>
        <item name="android:background">?android:attr/selectableItemBackground</item>
        <item name="android:orientation">horizontal</item>
        <item name="android:paddingEnd">@dimen/me_list_row_padding_horizontal</item>
        <item name="android:paddingStart">@dimen/me_list_row_padding_horizontal</item>
    </style>

    <style name="MeListRowIcon">
        <item name="tint">?attr/wpColorOnSurfaceMedium</item>
        <item name="android:layout_width">@dimen/me_list_row_icon_size</item>
        <item name="android:layout_height">@dimen/me_list_row_icon_size</item>
        <item name="android:layout_gravity">center_vertical</item>
        <item name="android:layout_marginTop">@dimen/margin_large</item>
        <item name="android:layout_marginBottom">@dimen/margin_large</item>
        <item name="android:layout_marginEnd">@dimen/margin_extra_large</item>
    </style>

    <style name="MeListRowTextView">
        <item name="android:layout_width">wrap_content</item>
        <item name="android:layout_height">wrap_content</item>
        <item name="android:layout_gravity">center_vertical</item>
        <item name="android:minHeight">0dp</item>
        <item name="android:padding">@dimen/margin_extra_large</item>
        <item name="android:textAppearance">?attr/textAppearanceSubtitle1</item>
        <item name="android:textAlignment">viewStart</item>
        <item name="android:gravity">start</item>
    </style>

    <style name="MeListSectionDividerView">
        <item name="android:layout_width">match_parent</item>
        <item name="android:layout_height">@dimen/divider_size</item>
        <item name="android:layout_gravity">center_vertical</item>
        <item name="android:background">?android:attr/listDivider</item>
        <item name="android:layout_marginEnd">@dimen/content_margin</item>
        <item name="android:layout_marginStart">@dimen/content_margin</item>
    </style>

    <style name="MySiteBlavatarImageView">
        <item name="android:background">@drawable/bg_rectangle_placeholder_with_border_radius_4dp</item>
    </style>

    <!-- Used in Notifications and Site settings to animate nested preference screens -->
    <style name="DialogAnimations">
        <item name="android:windowEnterAnimation">@anim/activity_slide_in_from_right</item>
        <item name="android:windowExitAnimation">@anim/activity_slide_out_to_right</item>
    </style>

    <style name="MyProfileRow">
        <item name="android:background">?android:attr/selectableItemBackground</item>
        <item name="android:layout_width">match_parent</item>
        <item name="android:layout_height">wrap_content</item>
        <item name="android:orientation">vertical</item>
        <item name="android:padding">@dimen/margin_extra_large</item>
    </style>

    <style name="MyProfileLabel">
        <item name="android:layout_width">wrap_content</item>
        <item name="android:layout_height">wrap_content</item>
        <item name="android:textAppearance">?attr/textAppearanceSubtitle1</item>
    </style>

    <style name="MyProfileText">
        <item name="android:layout_width">wrap_content</item>
        <item name="android:layout_height">wrap_content</item>
        <item name="android:textAppearance">?attr/textAppearanceCaption</item>
    </style>

    <style name="MyProfileDividerView">
        <item name="android:layout_width">match_parent</item>
        <item name="android:layout_height">@dimen/divider_size</item>
        <item name="android:background">?android:attr/listDivider</item>
    </style>

    <!--Quick Start-->
    <style name="QuickStartList">
        <item name="android:layout_width">match_parent</item>
    </style>

    <style name="QuickStartLayout">
        <item name="android:background">?attr/selectableItemBackground</item>
        <item name="android:layout_height">wrap_content</item>
        <item name="android:layout_width">match_parent</item>
        <item name="android:paddingStart">@dimen/margin_extra_large</item>
        <item name="android:paddingTop">@dimen/margin_extra_large</item>
    </style>

    <style name="QuickStartIcon">
        <item name="android:layout_centerVertical">true</item>
        <item name="android:layout_height">24dp</item>
        <item name="android:layout_marginEnd">32dp</item>
        <item name="android:layout_width">24dp</item>
        <item name="tint">?attr/wpColorOnSurfaceMedium</item>
    </style>

    <style name="QuickStartTitle">
        <item name="android:gravity">center_vertical</item>
        <item name="android:layout_height">wrap_content</item>
        <item name="android:layout_marginEnd">@dimen/margin_extra_large</item>
        <item name="android:layout_width">wrap_content</item>
        <item name="android:minHeight">24dp</item>
        <item name="android:textAppearance">?attr/textAppearanceSubtitle1</item>
    </style>

    <style name="QuickStartSubtitle">
        <item name="android:layout_height">wrap_content</item>
        <item name="android:layout_marginEnd">@dimen/margin_extra_large</item>
        <item name="android:layout_width">wrap_content</item>
        <item name="android:textAppearance">?attr/textAppearanceBody2</item>
        <item name="android:textColor">?attr/wpColorOnSurfaceMedium</item>
    </style>

    <style name="QuickStartDivider">
        <item name="android:layout_alignParentBottom">true</item>
        <item name="android:layout_marginTop">@dimen/margin_extra_large</item>
        <item name="android:background">?android:attr/listDivider</item>
        <item name="android:layout_height">@dimen/divider_size</item>
        <item name="android:layout_width">match_parent</item>
    </style>

    <style name="QuickStartTypeRow">
        <item name="android:background">?attr/selectableItemBackground</item>
        <item name="android:clickable">true</item>
        <item name="android:clipToPadding">false</item>
        <item name="android:focusable">true</item>
        <item name="android:layout_height">wrap_content</item>
        <item name="android:layout_width">match_parent</item>
        <item name="android:minHeight">?attr/listPreferredItemHeight</item>
        <item name="android:paddingBottom">@dimen/margin_extra_large</item>
        <item name="android:paddingEnd">@dimen/margin_large</item>
        <item name="android:paddingStart">@dimen/margin_large</item>
        <item name="android:paddingTop">@dimen/margin_extra_large</item>
    </style>

    <style name="QuickStartTypeIcon">
        <item name="android:layout_centerVertical">true</item>
        <item name="android:layout_height">@dimen/quick_start_type_icon</item>
        <item name="android:layout_marginEnd">@dimen/margin_large</item>
        <item name="android:layout_width">@dimen/quick_start_type_icon</item>
    </style>

    <style name="QuickStartTypeTitle">
        <item name="android:textAlignment">viewStart</item>
        <item name="android:ellipsize">end</item>
        <item name="android:layout_height">wrap_content</item>
        <item name="android:layout_width">match_parent</item>
        <item name="android:maxLines">1</item>
        <item name="android:paddingEnd">@dimen/content_margin</item>
        <item name="android:textAppearance">?attr/textAppearanceSubtitle1</item>
    </style>

    <style name="QuickStartTypeSubtitle">
        <item name="android:textAlignment">viewStart</item>
        <item name="android:ellipsize">end</item>
        <item name="android:layout_height">wrap_content</item>
        <item name="android:layout_width">match_parent</item>
        <item name="android:maxLines">1</item>
        <item name="android:paddingEnd">@dimen/content_margin</item>
        <item name="android:textAppearance">?attr/textAppearanceBody2</item>
        <item name="android:textColor">?attr/wpColorOnSurfaceMedium</item>
    </style>

    <!--People Management Styles-->
    <style name="PersonAvatar">
        <item name="android:layout_width">@dimen/people_avatar_sz</item>
        <item name="android:layout_height">@dimen/people_avatar_sz</item>
        <item name="android:layout_margin">@dimen/margin_extra_large</item>
    </style>

    <style name="PersonTextView">
        <item name="android:layout_width">wrap_content</item>
        <item name="android:layout_height">wrap_content</item>
        <item name="android:ellipsize">end</item>
        <item name="android:maxLines">1</item>
    </style>


    <style name="SwitchBlueMedium">
        <item name="colorControlActivated">@color/primary_40</item>
    </style>

    <!--Post Settings Styles-->
    <style name="PostSettingsCardViewInnerLayout">
        <item name="android:layout_width">match_parent</item>
        <item name="android:layout_height">wrap_content</item>
        <item name="android:orientation">vertical</item>
    </style>

    <style name="PostSettingsSectionHeader">
        <item name="android:layout_width">wrap_content</item>
        <item name="android:layout_height">wrap_content</item>
        <item name="android:textColor">?attr/colorPrimary</item>
        <item name="android:textAppearance">?attr/textAppearanceSubtitle2</item>
        <item name="android:layout_marginBottom">@dimen/margin_small</item>
        <item name="android:layout_marginTop">@dimen/margin_extra_large</item>
        <item name="android:layout_marginEnd">@dimen/margin_extra_large</item>
        <item name="android:layout_marginStart">@dimen/margin_extra_large</item>
    </style>

    <style name="PostSettingsContainer">
        <item name="android:background">?android:attr/selectableItemBackground</item>
        <item name="android:layout_width">match_parent</item>
        <item name="android:layout_height">wrap_content</item>
        <item name="android:orientation">vertical</item>
        <item name="android:padding">@dimen/margin_extra_large</item>
    </style>

    <style name="PostSettingsTitle">
        <item name="android:layout_width">wrap_content</item>
        <item name="android:layout_height">wrap_content</item>
        <item name="android:textAppearance">?attr/textAppearanceSubtitle1</item>
    </style>

    <style name="PostSettingsSubtitle">
        <item name="android:layout_width">wrap_content</item>
        <item name="android:layout_height">wrap_content</item>
        <item name="android:textAppearance">?attr/textAppearanceCaption</item>
    </style>

    <style name="PostSettingsDivider">
        <item name="android:layout_width">match_parent</item>
        <item name="android:layout_height">@dimen/divider_size</item>
        <item name="android:background">?android:listDivider</item>
    </style>

    <!--Promo Dialog Styles-->
    <style name="PromoDialogTitle">
        <item name="android:layout_gravity">center_vertical</item>
        <item name="android:layout_height">wrap_content</item>
        <item name="android:layout_width">wrap_content</item>
        <item name="android:textAppearance">?attr/textAppearanceSubtitle1</item>
        <item name="android:textStyle">bold</item>
    </style>

    <style name="PromoDialogDescription">
        <item name="android:layout_height">wrap_content</item>
        <item name="android:layout_marginTop">@dimen/margin_extra_large</item>
        <item name="android:layout_width">match_parent</item>
        <item name="android:textColor">?attr/wpColorOnSurfaceMedium</item>
        <item name="android:textAppearance">?attr/textAppearanceBody2</item>
    </style>

    <style name="PromoDialogLink">
        <item name="android:layout_height">wrap_content</item>
        <item name="android:layout_marginTop">@dimen/margin_extra_large</item>
        <item name="android:layout_width">wrap_content</item>
        <item name="android:textColor">?attr/colorPrimary</item>
        <item name="android:textAppearance">?attr/textAppearanceSubtitle2</item>
    </style>

    <style name="PromoDialogButton" parent="Widget.MaterialComponents.Button.TextButton.Dialog.Flush">
        <item name="android:layout_height">wrap_content</item>
        <item name="android:layout_width">wrap_content</item>
        <item name="android:letterSpacing">-0.005</item>
    </style>

    <!--Plugin Styles-->
    <style name="PluginCardView">
        <item name="android:layout_width">match_parent</item>
        <item name="android:layout_height">wrap_content</item>
        <item name="android:layout_marginBottom">@dimen/margin_extra_large</item>
    </style>

    <style name="PluginCardViewVerticalContainer">
        <item name="android:layout_width">match_parent</item>
        <item name="android:layout_height">wrap_content</item>
        <item name="android:orientation">vertical</item>
    </style>

    <style name="PluginCardViewHorizontalContainer">
        <item name="android:layout_width">match_parent</item>
        <item name="android:layout_height">wrap_content</item>
        <item name="android:padding">@dimen/margin_extra_large</item>
    </style>

    <style name="PluginCardViewPrimaryText">
        <item name="android:layout_width">wrap_content</item>
        <item name="android:layout_height">wrap_content</item>
        <item name="android:gravity">center_vertical</item>
        <item name="android:textAppearance">?attr/textAppearanceSubtitle1</item>
    </style>

    <style name="PluginCardViewSecondaryText">
        <item name="android:layout_width">wrap_content</item>
        <item name="android:layout_height">wrap_content</item>
        <item name="android:gravity">center_vertical</item>
        <item name="android:textColor">?attr/wpColorOnSurfaceMedium</item>
        <item name="android:textSize">@dimen/text_sz_medium</item>
    </style>

    <style name="PluginCardViewSecondaryElement">
        <item name="android:layout_width">wrap_content</item>
        <item name="android:layout_height">wrap_content</item>
        <item name="android:layout_centerVertical">true</item>
        <item name="android:layout_alignParentEnd">true</item>
    </style>

    <style name="PluginCardViewSecondaryElement.ExternalLinkImage" parent="PluginCardViewSecondaryElement">
        <item name="android:layout_width">@dimen/plugin_external_link_image_size</item>
        <item name="android:layout_height">@dimen/plugin_external_link_image_size</item>
        <item name="tint">@color/neutral_40</item>
        <item name="android:layout_marginEnd">@dimen/margin_medium</item>
    </style>

    <style name="PluginCardViewSecondaryElement.ChevronImage" parent="PluginCardViewSecondaryElement.ExternalLinkImage">
        <item name="android:layout_marginTop">@dimen/margin_small</item>
        <item name="android:layout_centerVertical">false</item>
    </style>

    <style name="PluginDirectoryTitle">
        <item name="android:layout_width">wrap_content</item>
        <item name="android:layout_height">wrap_content</item>
        <item name="android:layout_marginStart">@dimen/margin_extra_large</item>
        <item name="android:layout_marginTop">@dimen/margin_extra_large</item>
        <item name="android:textAppearance">?attr/textAppearanceHeadline6</item>
        <item name="android:textStyle">normal</item>
        <item name="android:fontFamily">sans-serif</item>
        <item name="fontFamily">sans-serif</item>
        <item name="android:ellipsize">end</item>
        <item name="android:layout_alignParentStart">true</item>
    </style>

    <style name="PluginDirectoryList">
        <item name="android:clipToPadding">false</item>
        <item name="android:layout_height">wrap_content</item>
        <item name="android:layout_width">match_parent</item>
        <item name="android:scrollbars">none</item>
        <item name="android:paddingEnd">@dimen/margin_medium</item>
        <item name="android:paddingStart">@dimen/margin_medium</item>
        <item name="android:paddingTop">@dimen/margin_small</item>
    </style>

    <style name="PluginDirectoryListButton">
        <item name="android:layout_width">wrap_content</item>
        <item name="android:layout_height">wrap_content</item>
        <item name="android:minHeight">@dimen/min_touch_target_sz</item>
        <item name="android:layout_alignParentEnd">true</item>
        <item name="android:paddingEnd">@dimen/margin_extra_large</item>
        <item name="android:paddingStart">@dimen/margin_extra_large</item>
        <item name="android:paddingTop">@dimen/margin_extra_large</item>
        <item name="android:background">?android:attr/selectableItemBackground</item>
        <item name="android:textAppearance">?attr/textAppearanceButton</item>
        <item name="android:textColor">?attr/colorPrimary</item>
    </style>

    <style name="WPRatingBar.Small" parent="Widget.AppCompat.RatingBar.Small">
        <item name="android:progressTint">?attr/colorPrimary</item>
    </style>

    <!--Comment Styles-->
    <style name="CommentActionLabel">
        <item name="android:layout_width">wrap_content</item>
        <item name="android:layout_height">wrap_content</item>
        <item name="android:ellipsize">end</item>
        <item name="android:maxLines">1</item>
        <item name="android:textAppearance">?attr/textAppearanceCaption</item>
        <item name="android:textColor">?attr/colorOnSurface</item>
        <item name="android:alpha">@dimen/material_emphasis_medium</item>
    </style>

    <style name="CommentActionIcon">
        <item name="android:layout_width">wrap_content</item>
        <item name="android:layout_height">wrap_content</item>
        <item name="tint">?attr/wpColorOnSurfaceMedium</item>
        <item name="android:paddingStart">@dimen/margin_medium</item>
        <item name="android:paddingEnd">@dimen/margin_medium</item>
        <item name="android:paddingTop">0dp</item>
        <item name="android:paddingBottom">0dp</item>
    </style>

    <!--Help Activity Styles-->
    <style name="HelpActivitySingleText">
        <item name="android:background">?android:attr/selectableItemBackground</item>
        <item name="android:layout_width">match_parent</item>
        <item name="android:layout_height">wrap_content</item>
        <item name="android:padding">@dimen/margin_extra_large</item>
        <item name="android:textAppearance">?attr/textAppearanceSubtitle1</item>
    </style>

    <style name="ActionableEmptyStateTitle">
        <item name="android:layout_marginBottom">@dimen/margin_medium</item>
        <item name="android:layout_marginEnd">
            @dimen/actionable_empty_view_text_margin_horizontal
        </item>
        <item name="android:layout_marginStart">
            @dimen/actionable_empty_view_text_margin_horizontal
        </item>
        <item name="android:maxWidth">@dimen/actionable_empty_view_text_maximum_width</item>
        <item name="android:textAlignment">center</item>
        <item name="android:textColor">?attr/wpColorOnSurfaceMedium</item>
        <item name="android:textAppearance">?attr/textAppearanceSubtitle1</item>
        <item name="android:textSize">@dimen/text_sz_extra_large</item>
    </style>

    <style name="ActionableEmptyStateSubtitle" parent="@style/ActionableEmptyStateTitle">
        <item name="android:layout_marginBottom">@dimen/margin_extra_large</item>
        <item name="android:textSize">@dimen/text_sz_large</item>
    </style>

    <style name="ActionableEmptyStateButton" parent="WordPress.Button.Primary">
        <item name="android:layout_marginEnd">
            @dimen/actionable_empty_view_text_margin_horizontal
        </item>
        <item name="android:layout_marginStart">
            @dimen/actionable_empty_view_text_margin_horizontal
        </item>
        <item name="android:paddingEnd">@dimen/margin_extra_medium_large</item>
        <item name="android:paddingStart">@dimen/margin_extra_medium_large</item>
    </style>

    <!-- Pages styles -->
    <style name="PageListItemTextStyle" parent="PageListTopLevelItemTextStyle">
        <item name="android:fontFamily">serif</item>
    </style>

    <style name="PageListTopLevelItemTextStyle">
        <item name="android:textAppearance">?attr/textAppearanceSubtitle1</item>
        <item name="android:maxLines">1</item>
        <item name="android:textStyle">bold</item>
        <item name="android:ellipsize">end</item>
    </style>

    <style name="LinearProgress" parent="Theme.AppCompat.Light">
        <item name="colorAccent">@color/primary_50</item>
    </style>

    <!--Post List Skeleton-->
    <style name="PostListRowSkeletonButton">
        <item name="android:layout_width">0dp</item>
        <item name="android:layout_height">wrap_content</item>
        <item name="android:layout_weight">1</item>
        <item name="android:gravity">center</item>
        <item name="android:enabled">false</item>
    </style>

    <!--Site Preview -->
    <style name="SiteCreationHeaderLinearLayoutStyle">
        <item name="android:layout_width">match_parent</item>
        <item name="android:layout_height">wrap_content</item>
        <item name="android:layout_gravity">center_horizontal</item>
        <item name="android:orientation">vertical</item>
        <item name="android:focusable">true</item>
    </style>

    <style name="SiteCreationHeaderBaseTextStyle">
        <item name="android:layout_width">match_parent</item>
        <item name="android:layout_height">wrap_content</item>
        <item name="android:gravity">center</item>
        <item name="android:textAlignment">center</item>
        <item name="android:textAppearance">?attr/textAppearanceSubtitle1</item>
    </style>

    <style name="SiteCreationHeaderTitle" parent="SiteCreationHeaderBaseTextStyle">
        <item name="android:layout_marginBottom">@dimen/margin_small</item>
        <item name="android:fontFamily">sans-serif-medium</item>
    </style>

    <style name="SiteCreationHeaderSubtitle" parent="SiteCreationHeaderBaseTextStyle">
        <item name="android:textColor">?attr/wpColorOnSurfaceMedium</item>
    </style>

    <style name="SiteCreationPreviewHeaderTitle" parent="SiteCreationHeaderTitle">
        <item name="android:textAppearance">?attr/textAppearanceHeadline6</item>
        <item name="android:text">@string/new_site_creation_preview_title</item>
    </style>

    <style name="SiteCreationPreviewHeaderSubtitle" parent="SiteCreationHeaderSubtitle">
        <item name="android:text">@string/new_site_creation_preview_subtitle</item>
    </style>

    <style name="SitePreviewSkeletonView">
        <item name="android:layout_width">match_parent</item>
        <item name="android:layout_marginTop">@dimen/margin_large</item>
        <item name="android:background">@color/gray_30</item>
    </style>

    <style name="DomainRegistrationFormTitle">
        <item name="android:textSize">@dimen/text_sz_medium</item>
        <item name="android:textStyle">bold</item>
        <item name="android:layout_width">match_parent</item>
        <item name="android:layout_height">wrap_content</item>
        <item name="android:textAlignment">viewStart</item>
        <item name="android:textColor">?attr/colorOnSurface</item>
        <item name="android:gravity">start</item>
    </style>

    <style name="DomainRegistrationFormSubTitle">
        <item name="android:textSize">@dimen/text_sz_small</item>
        <item name="android:layout_width">match_parent</item>
        <item name="android:layout_height">wrap_content</item>
        <item name="android:textAlignment">viewStart</item>
        <item name="android:textColor">?attr/colorOnSurface</item>
        <item name="android:gravity">start</item>
    </style>

    <style name="DomainRegistrationDetailsFormTextInputLayout">
        <item name="android:layout_width">match_parent</item>
        <item name="android:layout_height">wrap_content</item>
        <item name="android:layout_marginBottom">@dimen/margin_large</item>
    </style>

    <style name="WebPreviewNavbarButton">
        <item name="android:layout_width">0dp</item>
        <item name="android:layout_height">match_parent</item>
        <item name="tint">@drawable/web_preview_navbar_selector</item>
        <item name="android:tintMode">multiply</item>
        <item name="android:background">?attr/selectableItemBackgroundBorderless</item>
        <item name="android:layout_weight">20</item>
    </style>

    <!-- To use with the LoginFlow Theme -->
    <style name="Widget.LoginFlow.TextView.PromoTitle" parent="Widget.MaterialComponents.TextView">
        <item name="android:textAppearance">?attr/textAppearanceHeadline4</item>
        <item name="android:gravity">center</item>
        <item name="android:textColor">?attr/colorPrimary</item>
        <item name="android:maxLines">2</item>
        <item name="autoSizeTextType">uniform</item>
        <item name="android:textSize">@dimen/prologue_promo_title_size</item>
        <item name="fixWidowWords">true</item>
    </style>

    <style name="Widget.LoginFlow.TextView.PromoSubtitle" parent="Widget.MaterialComponents.TextView">
        <item name="android:textAppearance">?attr/textAppearanceHeadline5</item>
        <item name="android:gravity">center</item>
        <item name="android:maxLines">2</item>
        <item name="autoSizeTextType">uniform</item>
        <item name="android:textSize">@dimen/prologue_promo_text_size</item>
        <item name="fixWidowWords">true</item>
        <item name="fontFamily">sans-serif</item>
    </style>

    <!-- Main actions styles -->
    <style name="MainBottomSheetRowLayout" parent="MySiteListRowLayout">
        <item name="android:minHeight">@dimen/main_bottom_sheet_list_row_min_height</item>
    </style>

    <style name="MainBottomSheetRowIcon" parent="MySiteListRowIcon">
        <item name="android:layout_height">@dimen/main_bottom_sheet_list_row_icon_size</item>
        <item name="android:layout_centerVertical">true</item>
        <item name="android:layout_alignParentStart">true</item>
    </style>

    <style name="MainBottomSheetRowTextView" parent="MySiteListRowTextView">
        <item name="android:layout_gravity">center_vertical</item>
        <item name="android:layout_centerVertical">true</item>
        <item name="android:layout_alignParentEnd">true</item>
        <item name="android:layout_width">match_parent</item>
    </style>

    <!-- Reader styles -->
    <style name="SubfilterSectionItem">
        <item name="android:layout_height">@dimen/one_line_list_item_height</item>
        <item name="android:paddingStart">@dimen/content_margin_site_row_start</item>
    </style>

    <style name="SubfilterSectionTitle">
        <item name="android:textAppearance">?attr/textAppearanceCaption</item>
    </style>

    <style name="SubfilterSiteTagItem">
        <item name="android:layout_height">wrap_content</item>
        <item name="android:minHeight">@dimen/one_line_list_item_height</item>
        <item name="android:paddingStart">@dimen/content_margin_bottom_sheet_row_start</item>
        <item name="android:paddingEnd">@dimen/content_margin_bottom_sheet_row_start</item>
        <item name="android:background">?attr/selectableItemBackground</item>
        <item name="android:gravity">center_vertical</item>
    </style>

    <style name="SiteTagFilteredTitle" parent="MySiteListRowTextView">
        <item name="android:textAlignment">viewStart</item>
        <item name="android:layout_gravity">center_vertical</item>
        <item name="android:gravity">center_vertical</item>
        <item name="android:paddingTop">@dimen/margin_large</item>
        <item name="android:paddingBottom">0dp</item>
    </style>

    <style name="SiteTagSelectedFilter" parent="SiteTagFilteredTitle">
        <item name="android:layout_gravity">center_vertical</item>
        <item name="android:paddingTop">@dimen/margin_large</item>
        <item name="android:paddingBottom">@dimen/margin_large</item>
    </style>

    <style name="SiteTagFilteredUrl" parent="SiteTagFilteredTitle">
        <item name="android:textSize">@dimen/text_sz_medium</item>
        <item name="android:textColor">?attr/wpColorOnSurfaceMedium</item>
        <item name="android:paddingTop">0dp</item>
        <item name="android:paddingBottom">@dimen/reader_subfilter_url_margin_bottom</item>
    </style>

    <style name="SiteTagBottomSheetTitle" parent="SiteTagFilteredTitle">
        <item name="android:layout_height">@dimen/one_line_list_item_height</item>
        <item name="android:paddingStart">@dimen/content_margin_bottom_sheet_row_start</item>
        <item name="android:paddingEnd">@dimen/content_margin_bottom_sheet_row_start</item>
        <item name="android:fontFamily">sans-serif-medium</item>
        <item name="android:paddingTop">0dp</item>
        <item name="android:paddingBottom">0dp</item>
    </style>

    <style name="SubfilterDividerItem">
        <item name="android:layout_height">@dimen/one_line_list_item_height</item>
    </style>

    <style name="SubfilterDivider">
        <item name="android:layout_height">@dimen/divider_size</item>
        <item name="android:layout_marginStart">@dimen/margin_medium</item>
        <item name="android:layout_marginEnd">@dimen/margin_medium</item>
        <item name="android:layout_gravity">center_vertical</item>
        <item name="android:background">?attr/colorOnSurface</item>
        <item name="android:alpha">@dimen/material_emphasis_disabled</item>
    </style>

    <style name="TooltipContainer">
        <item name="android:layout_width">wrap_content</item>
        <item name="android:layout_height">wrap_content</item>
        <item name="android:background">@android:color/transparent</item>
        <item name="android:padding">@dimen/margin_medium</item>
        <item name="android:clipToPadding">false</item>
    </style>

    <style name="TooltipTextView">
        <item name="android:ellipsize">end</item>
        <item name="android:minHeight">@dimen/snackbar_height_minimum</item>
        <item name="android:background">@drawable/bg_snackbar</item>
        <item name="android:gravity">center</item>
        <item name="android:layout_width">wrap_content</item>
        <item name="android:layout_height">wrap_content</item>
        <item name="android:maxLines">2</item>
        <item name="android:textColor">@color/neutral_5</item>
        <item name="android:textSize">@dimen/text_sz_medium</item>
        <item name="android:padding">@dimen/margin_extra_large</item>
        <item name="android:elevation">@dimen/main_fab_tooltip_elevation</item>
    </style>

    <style name="TooltipArrowView">
        <item name="android:layout_width">@dimen/main_fab_tooltip_arrow_size</item>
        <item name="android:layout_height">@dimen/main_fab_tooltip_arrow_size</item>
        <item name="android:elevation">@dimen/main_fab_tooltip_elevation</item>
    </style>

    <!--Publicize styles -->

    <style name="PublicizeConnectButton" parent="Widget.MaterialComponents.Button.TextButton">
        <item name="android:paddingStart">@dimen/margin_extra_large</item>
        <item name="android:paddingEnd">@dimen/margin_extra_large</item>
        <item name="android:paddingTop">@dimen/margin_large</item>
        <item name="android:paddingBottom">@dimen/margin_large</item>
        <item name="android:gravity">start</item>
    </style>

    <!-- Unelevated Card Style -->
    <style name="WordPress.CardView.Unelevated" parent="@style/Widget.MaterialComponents.CardView">
        <item name="cardElevation">@dimen/unelevated_card_elevation</item>
        <item name="strokeColor">@color/on_surface_divider</item>
        <item name="strokeWidth">@dimen/unelevated_card_stroke_width</item>
        <item name="contentPadding">@dimen/unelevated_card_stroke_width</item>
    </style>

    <style name="FullScreenDialogFragmentAnimation" parent="@android:style/Theme.Panel">
        <item name="android:windowEnterAnimation">@anim/full_screen_dialog_fragment_slide_up</item>
        <item name="android:windowExitAnimation">@anim/full_screen_dialog_fragment_slide_down</item>
    </style>

    <style name="FeatureAnnouncementDialogFragment" parent="WordPress.NoActionBar">
        <item name="android:windowFullscreen">false</item>
        <item name="android:windowIsFloating">false</item>
        <item name="android:windowAnimationStyle">@style/FullScreenDialogFragmentAnimation</item>
    </style>

    <!-- Overload of Aztec theme -->
    <style name="FormatBarButton">
        <item name="android:minWidth">@dimen/format_bar_height</item>
        <item name="android:minHeight">@dimen/format_bar_height</item>
        <item name="android:textOn">""</item>
        <item name="android:textOff">""</item>
        <item name="android:backgroundTint">@color/aztec_format_button_selector_color</item>
        <item name="android:backgroundTintMode">src_in</item>
    </style>

    <!-- Homepage settings -->
    <style name="SettingsDialogTitle">
        <item name="android:textColor">?attr/colorOnSurface</item>
        <item name="android:textAppearance">?attr/textAppearanceHeadline6</item>
    </style>

    <style name="SettingsDialogText">
        <item name="android:textColor">@color/material_on_surface_emphasis_medium</item>
        <item name="android:textAppearance">?attr/textAppearanceBody2</item>
        <item name="android:textSize">@dimen/text_sz_large</item>
    </style>

    <style name="SettingsDialogError">
        <item name="android:textColor">?attr/colorError</item>
        <item name="android:textAppearance">?attr/textAppearanceBody2</item>
        <item name="android:textSize">@dimen/text_sz_small</item>
    </style>

    <style name="SettingsDialogHeader">
        <item name="android:textColor">@color/material_on_surface_emphasis_high_type</item>
        <item name="android:textAppearance">?attr/textAppearanceBody2</item>
        <item name="android:textSize">@dimen/text_sz_medium</item>
    </style>

    <style name="SettingsDialogDropDownField">
        <item name="android:textColor">@color/on_surface_selector</item>
        <item name="android:textAppearance">?attr/textAppearanceBody2</item>
        <item name="android:textSize">@dimen/text_sz_large</item>
        <item name="android:drawableEnd">@drawable/ic_dropdown_primary_30_24dp</item>
        <item name="android:drawableTint">@color/material_on_surface_emphasis_medium</item>
        <item name="android:drawablePadding">@dimen/margin_medium</item>
        <item name="android:paddingTop">@dimen/margin_small_medium</item>
        <item name="android:paddingBottom">@dimen/margin_small_medium</item>
    </style>

    <style name="TextAppearance.App.CollapsingToolbar.Expanded" parent="TextAppearance.MaterialComponents.Headline4">
        <item name="android:textColor">?attr/colorOnSurface</item>
        <item name="fontFamily">serif</item>
        <item name="android:textStyle">bold</item>
    </style>

    <style name="TextAppearance.App.CollapsingToolbar.Collapsed" parent="TextAppearance.MaterialComponents.Headline6">
        <item name="android:textColor">?attr/colorOnSurface</item>
        <item name="fontFamily">serif</item>
        <item name="android:textStyle">bold</item>
    </style>

    <style name="WordPress.CollapsedToolbarLayout">
        <item name="layout_scrollFlags">scroll|exitUntilCollapsed</item>
        <item name="collapsedTitleTextAppearance">
            @style/TextAppearance.App.CollapsingToolbar.Collapsed
        </item>
        <item name="expandedTitleTextAppearance">
            @style/TextAppearance.App.CollapsingToolbar.Expanded
        </item>
        <item name="expandedTitleMarginBottom">@dimen/collapsible_toolbar_expanded_bottom_margin
        </item>
        <item name="expandedTitleMarginStart">16dp</item>
    </style>

    <!-- Modal Layout Picker Styles -->

    <style name="ModalLayoutPickerText">
        <item name="android:layout_width">wrap_content</item>
        <item name="android:layout_height">wrap_content</item>
        <item name="android:textAlignment">center</item>
        <item name="android:layout_gravity">center</item>
        <item name="android:ellipsize">end</item>
        <item name="android:maxLines">1</item>
    </style>

    <style name="ModalLayoutPickerHeader" parent="ModalLayoutPickerText">
        <item name="android:textAppearance">?attr/textAppearanceHeadline6</item>
    </style>

    <style name="ModalLayoutPickerTitle" parent="ModalLayoutPickerText">
        <item name="android:layout_width">match_parent</item>
        <item name="android:textAppearance">?attr/textAppearanceHeadline4</item>
        <item name="android:textStyle">bold</item>
        <item name="android:textColor">?attr/colorOnSurface</item>
    </style>

    <style name="ModalLayoutPickerSubtitle" parent="ModalLayoutPickerTitle">
        <item name="android:layout_margin">@dimen/margin_extra_extra_medium_large</item>
        <item name="android:layout_marginTop">@dimen/margin_extra_large</item>
        <item name="android:textAppearance">?attr/textAppearanceBody1</item>
        <item name="android:textColor">?attr/colorOnSurface</item>
        <item name="android:textStyle">normal</item>
        <item name="android:alpha">0.6</item>
        <item name="android:maxLines">5</item>
    </style>

    <style name="Widget.ModalLayoutPicker.Button.Primary" parent="Widget.MaterialComponents.Button.UnelevatedButton">
        <item name="android:textAppearance">?attr/textAppearanceSubtitle2</item>
        <item name="android:textColor">?attr/colorOnSecondary</item>
        <item name="android:backgroundTint">?attr/colorSecondary</item>
    </style>

    <style name="Widget.ModalLayoutPicker.Button.Secondary" parent="Widget.MaterialComponents.Button.OutlinedButton">
        <item name="android:textColor">?attr/colorOnSurface</item>
        <item name="android:textAppearance">?attr/textAppearanceSubtitle2</item>
    </style>

    <style name="ModalLayoutPickerLayoutsTitle" parent="ModalLayoutPickerText">
        <item name="android:textAlignment">viewStart</item>
        <item name="android:layout_gravity">top</item>
        <item name="android:textSize">@dimen/text_sz_large</item>
        <item name="android:textStyle">bold</item>
        <item name="android:textAppearance">?attr/textAppearanceHeadline5</item>
    </style>

    <style name="ModalLayoutPickerLayoutsSeparatorLine">
        <item name="android:background">?attr/mlpDividerColor</item>
        <item name="android:layout_height">@dimen/mlp_layouts_line_separator_height</item>
        <item name="android:layout_marginBottom">@dimen/mlp_layout_card_margin_top</item>
        <item name="android:layout_width">match_parent</item>
    </style>

    <style name="LayoutCardView" parent="Widget.MaterialComponents.CardView">
        <item name="cardElevation">@dimen/mlp_layout_card_elevation</item>
        <item name="cardCornerRadius">@dimen/mlp_layout_card_radius</item>
    </style>

    <style name="ModalLayoutPickerCategoryEmoji" parent="ModalLayoutPickerText">
        <item name="android:layout_width">@dimen/mlp_categories_emoji_size</item>
        <item name="android:layout_height">@dimen/mlp_categories_emoji_size</item>
        <item name="android:textSize">@dimen/text_sz_medium</item>
        <item name="android:layout_marginStart">@dimen/mlp_category_horizontal_margin</item>
        <item name="android:layout_marginEnd">@dimen/mlp_category_horizontal_central_margin</item>
        <item name="android:textAppearance">?attr/textAppearanceBody2</item>
    </style>

    <style name="ModalLayoutPickerCategoryTitle" parent="ModalLayoutPickerText">
        <item name="android:textSize">@dimen/text_sz_medium</item>
        <item name="android:layout_marginEnd">@dimen/mlp_category_horizontal_margin</item>
        <item name="android:textAppearance">?attr/textAppearanceBody2</item>
    </style>

</resources><|MERGE_RESOLUTION|>--- conflicted
+++ resolved
@@ -77,7 +77,6 @@
 
         <item name="windowActionModeOverlay">true</item>
         <item name="searchViewStyle">@style/WordPress.SearchViewStyle</item>
-<<<<<<< HEAD
 
         <item name="actionModeStyle">@style/WordPress.ActionMode</item>
         <item name="actionModeCloseButtonStyle">@style/WordPress.ActionMode.CloseButton</item>
@@ -88,37 +87,34 @@
         <item name="toolbarNavigationButtonStyle">
             @style/WordPress.ActionBar.Navigation
         </item>
-    </style>
-
-    <style name="WordPress.ActionMode" parent="@style/Widget.AppCompat.ActionMode">
-        <item name="subtitleTextStyle">@style/WordPress.ActionMode.SubtitleTextStyle</item>
-        <item name="titleTextStyle">@style/WordPress.ActionMode.TitleTextStyle</item>
-        <item name="theme">@style/WordPress.ActionMode.Theme</item>
-    </style>
-
-    <style name="WordPress.ActionMode.TitleTextStyle" parent="@android:style/TextAppearance.Material.Widget.ActionBar.Title">
-        <item name="android:textColor">?attr/colorOnSurface</item>
-    </style>
-
-    <style name="WordPress.ActionMode.SubtitleTextStyle" parent="@android:style/TextAppearance.Material.Widget.ActionBar.Subtitle">
-        <item name="android:textColor">?attr/colorOnSurface</item>
-    </style>
-
-    <style name="WordPress.ActionMode.CloseButton" parent="Widget.AppCompat.Light.ActionButton.CloseMode">
-        <item name="tint">?attr/colorOnSurface</item>
-    </style>
-
-    <style name="WordPress.ActionMode.OverflowButtonStyle" parent="Widget.AppCompat.ActionButton.Overflow">
-        <item name="tint">?attr/colorOnSurface</item>
-=======
-        <item name="homeAsUpIndicator">@drawable/ic_arrow_left_white_24dp</item>
 
         <!-- Modal Layout Picker -->
         <item name="categoriesButtonBackground">@color/mlp_categories_button_background</item>
         <item name="categoriesButtonBackgroundSelected">@color/grey_900</item>
         <item name="mlpDividerColor">@color/grey_300</item>
         <item name="categoriesBackground">@color/white</item>
->>>>>>> 0d056f62
+    </style>
+
+    <style name="WordPress.ActionMode" parent="@style/Widget.AppCompat.ActionMode">
+        <item name="subtitleTextStyle">@style/WordPress.ActionMode.SubtitleTextStyle</item>
+        <item name="titleTextStyle">@style/WordPress.ActionMode.TitleTextStyle</item>
+        <item name="theme">@style/WordPress.ActionMode.Theme</item>
+    </style>
+
+    <style name="WordPress.ActionMode.TitleTextStyle" parent="@android:style/TextAppearance.Material.Widget.ActionBar.Title">
+        <item name="android:textColor">?attr/colorOnSurface</item>
+    </style>
+
+    <style name="WordPress.ActionMode.SubtitleTextStyle" parent="@android:style/TextAppearance.Material.Widget.ActionBar.Subtitle">
+        <item name="android:textColor">?attr/colorOnSurface</item>
+    </style>
+
+    <style name="WordPress.ActionMode.CloseButton" parent="Widget.AppCompat.Light.ActionButton.CloseMode">
+        <item name="tint">?attr/colorOnSurface</item>
+    </style>
+
+    <style name="WordPress.ActionMode.OverflowButtonStyle" parent="Widget.AppCompat.ActionButton.Overflow">
+        <item name="tint">?attr/colorOnSurface</item>
     </style>
 
     <style name="WordPress" parent="Base.Wordpress">
