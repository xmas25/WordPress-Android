--- conflicted
+++ resolved
@@ -1179,7 +1179,6 @@
         <item name="android:paddingBottom">@dimen/margin_small_medium</item>
     </style>
 
-<<<<<<< HEAD
     <style name="TextAppearance.App.CollapsingToolbar.Expanded" parent="TextAppearance.MaterialComponents.Headline4">
         <item name="android:textColor">?attr/colorOnSurface</item>
         <item name="fontFamily">serif</item>
@@ -1203,7 +1202,8 @@
         <item name="expandedTitleMarginBottom">@dimen/collapsible_toolbar_expanded_bottom_margin
         </item>
         <item name="expandedTitleMarginStart">16dp</item>
-=======
+    </style>
+
     <!-- Modal Layout Picker Styles -->
     <style name="ModalLayoutPickerHeader">
         <item name="android:layout_width">wrap_content</item>
@@ -1266,7 +1266,6 @@
         <item name="android:background">@color/gray_5</item>
         <item name="android:layout_height">1dp</item>
         <item name="android:layout_width">match_parent</item>
->>>>>>> ad63db14
     </style>
 
 </resources>