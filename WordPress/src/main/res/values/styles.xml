<?xml version="1.0" encoding="utf-8"?>
<resources xmlns:android="http://schemas.android.com/apk/res/android" xmlns:tools="http://schemas.android.com/tools">

    <style name="Base.Wordpress" parent="Theme.MaterialComponents.Light.DarkActionBar.Bridge">
        <!-- Material theme -->
        <item name="colorPrimary">@color/blue_50</item>
        <item name="colorPrimaryVariant">@color/blue_70</item>
        <item name="colorSecondary">@color/pink_50</item>
        <item name="colorSecondaryVariant">@color/pink_70</item>
        <item name="android:colorBackground">@android:color/white</item>
        <item name="colorSurface">@android:color/white</item>
        <item name="colorError">@color/red_50</item>
        <item name="colorOnPrimary">@android:color/white</item>
        <item name="colorOnSecondary">@android:color/white</item>
        <item name="colorOnBackground">@android:color/black</item>
        <item name="colorOnSurface">@android:color/black</item>
        <item name="colorOnError">@android:color/white</item>
        <item name="colorAccent">?attr/colorPrimary</item>

        <item name="colorPrimaryDark">@color/primary_dark</item>
        <item name="colorControlActivated">@color/primary_30</item>

        <item name="toolbarIconNormalColor">@color/grey_darken_20</item>
        <item name="toolbarIconHighlightColor">@color/almost_black</item>
        <item name="toolbarIconDisabledColor">@color/grey_lighten_20</item>

        <item name="toolbarStyle">@style/WordPress.ToolBar</item>
        <item name="tabStyle">@style/WordPress.TabLayout</item>
        <item name="appBarLayoutStyle">@style/WordPress.AppBarLayout</item>

        <!-- we can remove it after moving away from Bridge version of theme -->
        <item name="materialCardViewStyle">@style/Widget.MaterialComponents.CardView</item>
        <item name="floatingActionButtonStyle">@style/WordPress.FloatingActionButton</item>

        <item name="wpColorText">@color/neutral_70</item>
        <item name="wpColorTextSubtle">@color/neutral</item>
        <item name="wpColorError">@color/error</item>
        <item name="wpColorSuccess">@color/green_50</item>
        <item name="wpColorWarningDark">@color/warning_50</item>
        <item name="wpColorWarningLight">@color/yellow_20</item>
        <item name="wpColorAppBar">@color/primary</item>
        <item name="wpColorOnSurfaceMedium">@color/material_on_surface_emphasis_medium</item>
        <item name="wpColorActionModeIcon">?attr/colorOnPrimary</item>

        <item name="listPopupWindowStyle">
            @style/Widget.MaterialComponents.PopupMenu.ListPopupWindow
        </item>
        <item name="popupMenuStyle">@style/Widget.MaterialComponents.PopupMenu</item>
        <item name="actionOverflowMenuStyle">
            @style/Widget.MaterialComponents.PopupMenu.Overflow
        </item>

        <item name="bottomSheetDialogTheme">
            @style/WordPress.BottomSheetDialogTheme
        </item>

        <item name="android:dropDownListViewStyle">@style/DropDownListView.Light.WordPress</item>
        <item name="android:actionDropDownStyle">@style/DropDownNav.WordPress</item>
        <item name="android:actionModeCloseButtonStyle">
            @style/ActionButton.CloseMode.WordPress
        </item>
        <item name="android:actionModeBackground">?attr/wpColorAppBar</item>
        <item name="android:actionBarTabTextStyle">@style/TabTextStyle.WordPress</item>
        <item name="android:actionBarTabBarStyle">@style/TabBarStyle.WordPress</item>
        <item name="android:statusBarColor">@color/status_bar</item>

        <item name="colorButtonNormal">@color/light_gray</item>

        <!-- Light.DarkActionBar specific -->
        <item name="android:actionBarWidgetTheme">@style/Theme.WordPress.Widget</item>

        <item name="windowActionModeOverlay">true</item>
        <item name="searchViewStyle">@style/WordPress.SearchViewStyle</item>
        <item name="homeAsUpIndicator">@drawable/ic_arrow_left_white_24dp</item>
    </style>

    <style name="WordPress" parent="Base.Wordpress">
        <!-- We need to keep this here so we can override it in values-vXY -->
    </style>

    <style name="WordPress.NoActionBar" parent="WordPress">
        <item name="windowActionBar">false</item>
        <item name="windowNoTitle">true</item>
    </style>

    <style name="WordPress.Editor.NoActionBar" parent="WordPress.NoActionBar">
        <item name="actionMenuTextColor">?attr/colorOnPrimarySurface</item>
    </style>

    <style name="WordPress.NoActionBar.DarkNavbar" parent="WordPress.NoActionBar">
        <item name="android:windowLightNavigationBar">false</item>
        <item name="android:navigationBarColor">?attr/wpColorAppBar</item>
    </style>

    <style name="WordPress.FloatingActionButton" parent="Widget.MaterialComponents.FloatingActionButton">
        <item name="android:backgroundTint">?attr/colorSecondary</item>
    </style>

    <style name="NumberPickerTheme" parent="WordPress">
        <item name="colorControlNormal">@color/transparent</item>
        <item name="android:textSize">@dimen/text_sz_extra_extra_large</item>
        <item name="android:textColorPrimary">?attr/colorOnSurface</item>
    </style>

    <style name="WordPress.BottomSheetDialogTheme" parent="ThemeOverlay.MaterialComponents.BottomSheetDialog">
        <item name="android:statusBarColor">@android:color/transparent</item>
        <item name="android:windowIsFloating">false</item>
        <item name="android:fitsSystemWindows">true</item>
        <item name="bottomSheetStyle">@style/WordPress.BottomSheetDialogTheme.BottomSheetStyle
        </item>
    </style>

    <style name="WordPress.BottomSheetDialogTheme.BottomSheetStyle" parent="@style/Widget.MaterialComponents.BottomSheet">
        <item name="shapeAppearanceOverlay">
            @style/WordPress.BottomSheetDialogTheme.ShapeAppearanceOverlay
        </item>
    </style>

    <style name="WordPress.BottomSheetDialogTheme.ShapeAppearanceOverlay">
        <item name="cornerFamily">rounded</item>
        <item name="cornerSizeTopRight">@dimen/bottom_sheet_handle_container_radius</item>
        <item name="cornerSizeTopLeft">@dimen/bottom_sheet_handle_container_radius</item>
        <item name="cornerSizeBottomRight">0dp</item>
        <item name="cornerSizeBottomLeft">0dp</item>
    </style>

    <!-- http://android-developers.blogspot.com/2014/10/appcompat-v21-material-design-for-pre.html -->
    <style name="WordPress.SearchViewStyle" parent="Widget.AppCompat.SearchView.ActionBar" />

    <!-- this style is only referenced in a Light.DarkActionBar based theme -->
    <style name="Theme.WordPress.Widget" parent="Theme.AppCompat">
        <item name="android:popupMenuStyle">@style/PopupMenu.WordPress</item>
        <item name="android:dropDownListViewStyle">@style/DropDownListView.Light.WordPress</item>
    </style>

    <style name="NoDisplay" parent="WordPress.NoActionBar">
        <item name="android:windowBackground">@android:color/transparent</item>
        <item name="android:colorBackgroundCacheHint">@null</item>
        <item name="android:windowIsTranslucent">true</item>
        <item name="android:windowAnimationStyle">@android:style/Animation</item>
    </style>

    <style name="TabBarStyle.WordPress" parent="@android:style/Widget.Material.ActionBar.TabBar">
        <item name="android:showDividers">middle</item>
        <item name="android:divider">@drawable/tab_divider_wordpress</item>
    </style>

    <style name="PopupMenu.WordPress" parent="android:Widget.Material.ListPopupWindow">
        <item name="android:popupBackground">@drawable/menu_dropdown_panel_wordpress</item>
    </style>

    <style name="DropDownListView.Light.WordPress" parent="Widget.AppCompat.ListView.DropDown">
        <item name="android:background">@android:color/white</item>
        <item name="android:fadeScrollbars">false</item>
        <item name="android:scrollbarThumbVertical">
            @drawable/bg_rectangle_black_translucent_50_3dp
        </item>
    </style>

    <style name="TabTextStyle.WordPress" parent="android:Widget.Material.ActionBar.TabText">
        <item name="android:textColor">?attr/wpColorText</item>
    </style>

    <style name="DropDownNav.WordPress" parent="android:Widget.Material.Light.Spinner">
        <item name="android:background">@drawable/spinner_background_ab_wordpress</item>
        <item name="android:dropDownSelector">?attr/listChoiceBackgroundIndicator</item>
    </style>

    <style name="FilteredRecyclerViewSpinner.WordPress" parent="DropDownNav.WordPress">
        <item name="android:background">@android:color/transparent</item>
    </style>

    <style name="FilteredRecyclerViewFilterTextView">
        <item name="android:layout_marginStart">0dp</item>
        <item name="android:paddingBottom">@dimen/margin_medium</item>
        <item name="android:paddingEnd">@dimen/margin_extra_large</item>
        <item name="android:paddingStart">10dp</item>
        <item name="android:paddingTop">@dimen/margin_medium</item>
        <item name="android:textSize">@dimen/text_sz_large</item>
        <item name="textColor">@android:color/white</item>
        <item name="textColorHint">@color/hint_text</item>
    </style>

    <style name="FilteredRecyclerViewFilterTextView.MainToolbar">
        <item name="android:textSize">@null</item>
        <item name="android:textAppearance">@style/TextAppearance.AppCompat.Title</item>
    </style>

    <style name="WordPress.ToolBar" parent="Widget.MaterialComponents.Toolbar.Primary">
        <item name="titleTextColor">?attr/colorOnPrimary</item>
        <item name="android:background">?attr/wpColorAppBar</item>
        <item name="popupTheme">@style/ThemeOverlay.AppCompat.Light</item>
    </style>

    <style name="WordPress.ActionBar" parent="ThemeOverlay.AppCompat.Dark">
        <item name="android:textColorSecondary">?attr/colorOnPrimarySurface</item>
    </style>

    <style name="WordPress.WebPreview.ActionBar" parent="Theme.MaterialComponents.DayNight">
        <item name="android:textColorSecondary">?attr/colorOnSurface</item>
    </style>

    <style name="WordPress.ActionBar.LightDark" parent="Theme.AppCompat.Light">
        <item name="titleTextColor">?attr/colorOnSurface</item>
        <item name="toolbarNavigationButtonStyle">
            @style/WordPress.ActionBar.Navigation.Inverted
        </item>
    </style>

    <style name="WordPress.ActionBar.Navigation.Inverted" parent="Widget.AppCompat.Toolbar.Button.Navigation">
        <item name="tint">?attr/colorOnSurface</item>
    </style>

    <style name="WordPress.TabLayout" parent="Widget.MaterialComponents.TabLayout.Colored">
        <item name="android:background">?attr/wpColorAppBar</item>
        <item name="android:elevation">@dimen/appbar_elevation</item>
        <item name="android:textColor">@color/white</item>
    </style>

    <style name="WordPress.AppBarLayout" parent="Widget.MaterialComponents.AppBarLayout.Primary">
        <item name="android:background">@color/primary_50</item>
    </style>

    <style name="ActionButton.CloseMode.WordPress" parent="android:Widget.Material.ActionButton.CloseMode">
        <item name="android:background">@drawable/btn_cab_done_wordpress</item>
    </style>

    <style name="MediaSettings" />

    <style name="WordPress.NoActionBar.TranslucentStatus" parent="WordPress.NoActionBar">
        <item name="android:windowTranslucentStatus">true</item>
    </style>

    <style name="MediaSettings.Divider">
        <item name="android:background">?android:attr/listDivider</item>
        <item name="android:layout_marginTop">@dimen/margin_extra_large</item>
        <item name="android:layout_marginBottom">@dimen/margin_extra_large</item>
    </style>

    <style name="MediaSettings.Label">
        <item name="android:layout_marginStart">@dimen/media_settings_margin</item>
        <item name="android:layout_marginEnd">@dimen/media_settings_margin</item>
        <item name="android:textAppearance">?attr/textAppearanceSubtitle1</item>
    </style>

    <style name="MediaSettings.Value">
        <item name="android:layout_marginStart">@dimen/media_settings_margin</item>
        <item name="android:layout_marginEnd">@dimen/media_settings_margin</item>
        <item name="android:alpha">@dimen/material_emphasis_medium</item>
        <item name="android:textAppearance">?attr/textAppearanceBody2</item>
        <item name="android:textColor">?attr/colorOnSurface</item>
    </style>

    <style name="EmptyListText">
        <item name="android:layout_width">fill_parent</item>
        <item name="android:layout_height">fill_parent</item>
        <item name="android:gravity">center_horizontal|center_vertical</item>
        <item name="android:textColor">@color/neutral_40</item>
    </style>

    <style name="WordPress.Button.Primary" parent="Widget.MaterialComponents.Button">
        <item name="backgroundTint">@color/secondary_disabled_selector</item>
    </style>

    <!-- NUX Styles -->
    <style name="WordPress.NUXPrimaryButton">
        <item name="android:textColor">@color/white_neutral_10_selector</item>
        <item name="android:layout_height">@dimen/nux_main_button_height</item>
        <item name="android:layout_marginStart">4dp</item>
        <item name="android:layout_marginEnd">4dp</item>
        <item name="android:layout_marginBottom">8dp</item>
        <item name="android:clickable">true</item>
        <item name="android:background">@drawable/nux_primary_button_selector</item>
        <item name="android:stateListAnimator">@anim/raise</item>
    </style>

    <style name="WordPress.EmptyList">
        <item name="android:textColor">?attr/wpColorOnSurfaceMedium</item>
        <item name="android:gravity">center</item>
        <item name="android:layout_marginStart">16dp</item>
        <item name="android:layout_marginEnd">16dp</item>
    </style>

    <style name="WordPress.EmptyList.Title" parent="WordPress.EmptyList">
        <item name="android:textAppearance">?attr/textAppearanceHeadline6</item>
    </style>

    <!--My Site Styles-->
    <style name="MySiteQuickActionButtonContainer">
        <item name="android:layout_width">0dp</item>
        <item name="android:layout_height">wrap_content</item>
        <item name="android:layout_weight">25</item>
        <item name="android:orientation">vertical</item>
        <item name="android:gravity">center</item>
    </style>

    <style name="MySiteQuickActionButton" parent="Widget.MaterialComponents.FloatingActionButton">
        <item name="borderWidth">0dp</item>
        <item name="elevation">@dimen/card_elevation</item>
        <item name="android:layout_width">wrap_content</item>
        <item name="android:layout_height">wrap_content</item>
        <item name="android:backgroundTint">?attr/colorSurface</item>
        <item name="tint">?attr/wpColorOnSurfaceMedium</item>
    </style>

    <style name="MySiteQuickActionButtonLabel">
        <item name="android:layout_width">wrap_content</item>
        <item name="android:textColor">?attr/colorOnSurface</item>
        <item name="android:layout_height">wrap_content</item>
        <item name="android:layout_marginTop">@dimen/margin_medium</item>
        <item name="android:textAppearance">?attr/textAppearanceCaption</item>
    </style>

    <style name="MySiteListRowLayout">
        <item name="android:layout_width">match_parent</item>
        <item name="android:layout_height">wrap_content</item>
        <item name="android:paddingEnd">@dimen/content_margin_site_row_end</item>
        <item name="android:paddingStart">@dimen/content_margin_site_row_start</item>
        <item name="android:foreground">?android:attr/selectableItemBackground</item>
    </style>

    <style name="MySiteListRowIcon">
        <item name="tint">?attr/wpColorOnSurfaceMedium</item>
        <item name="android:layout_width">@dimen/my_site_list_row_icon_size</item>
        <item name="android:layout_height">@dimen/my_site_list_row_icon_size</item>
        <item name="android:layout_alignParentStart">true</item>
        <item name="android:layout_centerVertical">true</item>
        <item name="android:layout_marginTop">@dimen/margin_large</item>
        <item name="android:layout_marginBottom">@dimen/margin_large</item>
        <item name="android:layout_marginEnd">@dimen/my_site_list_row_icon_margin_right</item>
        <item name="android:gravity">center_vertical</item>
    </style>

    <style name="MySiteListRowAlertIcon">
        <item name="tint">?attr/wpColorWarningLight</item>
        <item name="android:layout_width">@dimen/my_site_list_row_icon_size</item>
        <item name="android:layout_height">@dimen/my_site_list_row_icon_size</item>
        <item name="android:layout_alignParentStart">true</item>
        <item name="android:layout_centerVertical">true</item>
        <item name="android:layout_marginTop">@dimen/margin_large</item>
        <item name="android:layout_marginBottom">@dimen/margin_large</item>
        <item name="android:layout_marginEnd">@dimen/my_site_list_row_icon_margin_right</item>
        <item name="android:gravity">center_vertical</item>
    </style>

    <style name="MySiteListRowTextView">
        <item name="android:layout_width">wrap_content</item>
        <item name="android:layout_height">wrap_content</item>
        <item name="android:layout_centerVertical">true</item>
        <item name="android:layout_marginEnd">@dimen/margin_medium</item>
        <item name="android:ellipsize">end</item>
        <item name="android:gravity">center_vertical</item>
        <item name="android:maxLines">1</item>
        <item name="android:textAppearance">?attr/textAppearanceSubtitle1</item>
        <item name="android:paddingTop">@dimen/margin_large</item>
        <item name="android:paddingBottom">@dimen/margin_large</item>
        <item name="android:paddingEnd">0dp</item>
    </style>

    <style name="MySiteListRowDescription">
        <item name="android:layout_width">match_parent</item>
        <item name="android:layout_height">wrap_content</item>
        <item name="android:textColor">?attr/wpColorOnSurfaceMedium</item>
        <item name="android:textAppearance">?attr/textAppearanceBody2</item>
        <item name="android:paddingStart">@dimen/content_margin_site_row_start</item>
        <item name="android:paddingTop">@dimen/margin_medium</item>
        <item name="android:paddingBottom">@dimen/margin_extra_large</item>
        <item name="android:paddingEnd">@dimen/content_margin_site_row_start</item>
    </style>

    <style name="MySiteListRowSecondaryElement">
        <item name="android:layout_centerVertical">true</item>
        <item name="android:gravity">end|center_vertical</item>
    </style>

    <style name="MySiteListRowSecondaryTextView" parent="MySiteListRowSecondaryElement">
        <item name="android:layout_width">match_parent</item>
        <item name="android:layout_height">wrap_content</item>
        <item name="android:layout_alignParentEnd">true</item>
        <item name="android:ellipsize">end</item>
        <item name="android:maxLines">1</item>
        <item name="android:textAppearance">?attr/textAppearanceCaption</item>
        <item name="android:paddingTop">@dimen/margin_large</item>
        <item name="android:paddingBottom">@dimen/margin_large</item>
        <item name="android:paddingStart">@dimen/margin_extra_large</item>
    </style>

    <style name="MySiteListRowSecondaryIcon" parent="MySiteListRowSecondaryElement">
        <item name="android:layout_width">16dp</item>
        <item name="android:layout_height">16dp</item>
        <item name="tint">?attr/wpColorOnSurfaceMedium</item>
    </style>

    <style name="MySiteListHeader">
        <item name="android:ellipsize">end</item>
        <item name="android:textAlignment">viewStart</item>
        <item name="android:layout_centerVertical">true</item>
        <item name="android:layout_height">wrap_content</item>
        <item name="android:layout_width">match_parent</item>
        <item name="android:paddingBottom">@dimen/my_site_margin_general</item>
        <item name="android:paddingStart">@dimen/content_margin_site_row_start</item>
        <item name="android:paddingTop">@dimen/my_site_margin_general</item>
        <item name="android:textColor">?attr/wpColorOnSurfaceMedium</item>
        <item name="android:textAppearance">?attr/textAppearanceSubtitle2</item>
    </style>

    <style name="MeListRowLayout">
        <item name="android:layout_width">match_parent</item>
        <item name="android:layout_height">wrap_content</item>
        <item name="android:background">?android:attr/selectableItemBackground</item>
        <item name="android:orientation">horizontal</item>
        <item name="android:paddingEnd">@dimen/me_list_row_padding_horizontal</item>
        <item name="android:paddingStart">@dimen/me_list_row_padding_horizontal</item>
    </style>

    <style name="MeListRowIcon">
        <item name="tint">?attr/wpColorOnSurfaceMedium</item>
        <item name="android:layout_width">@dimen/me_list_row_icon_size</item>
        <item name="android:layout_height">@dimen/me_list_row_icon_size</item>
        <item name="android:layout_gravity">center_vertical</item>
        <item name="android:layout_marginTop">@dimen/margin_large</item>
        <item name="android:layout_marginBottom">@dimen/margin_large</item>
        <item name="android:layout_marginEnd">@dimen/margin_extra_large</item>
    </style>

    <style name="MeListRowTextView">
        <item name="android:layout_width">wrap_content</item>
        <item name="android:layout_height">wrap_content</item>
        <item name="android:layout_gravity">center_vertical</item>
        <item name="android:minHeight">0dp</item>
        <item name="android:padding">@dimen/margin_extra_large</item>
        <item name="android:textAppearance">?attr/textAppearanceSubtitle1</item>
        <item name="android:textAlignment">viewStart</item>
        <item name="android:gravity">start</item>
    </style>

    <style name="MeListSectionDividerView">
        <item name="android:layout_width">match_parent</item>
        <item name="android:layout_height">@dimen/divider_size</item>
        <item name="android:layout_gravity">center_vertical</item>
        <item name="android:background">?android:attr/listDivider</item>
        <item name="android:layout_marginEnd">@dimen/content_margin</item>
        <item name="android:layout_marginStart">@dimen/content_margin</item>
    </style>

    <!-- Used in Notifications and Site settings to animate nested preference screens -->
    <style name="DialogAnimations">
        <item name="android:windowEnterAnimation">@anim/activity_slide_in_from_right</item>
        <item name="android:windowExitAnimation">@anim/activity_slide_out_to_right</item>
    </style>

    <style name="MyProfileRow">
        <item name="android:background">?android:attr/selectableItemBackground</item>
        <item name="android:layout_width">match_parent</item>
        <item name="android:layout_height">wrap_content</item>
        <item name="android:orientation">vertical</item>
        <item name="android:padding">@dimen/margin_extra_large</item>
    </style>

    <style name="MyProfileLabel">
        <item name="android:layout_width">wrap_content</item>
        <item name="android:layout_height">wrap_content</item>
        <item name="android:textAppearance">?attr/textAppearanceSubtitle1</item>
    </style>

    <style name="MyProfileText">
        <item name="android:layout_width">wrap_content</item>
        <item name="android:layout_height">wrap_content</item>
        <item name="android:textAppearance">?attr/textAppearanceCaption</item>
    </style>

    <style name="MyProfileDividerView">
        <item name="android:layout_width">match_parent</item>
        <item name="android:layout_height">@dimen/divider_size</item>
        <item name="android:background">?android:attr/listDivider</item>
    </style>

    <!--Quick Start-->
    <style name="QuickStartList">
        <item name="android:layout_width">match_parent</item>
    </style>

    <style name="QuickStartLayout">
        <item name="android:background">?attr/selectableItemBackground</item>
        <item name="android:layout_height">wrap_content</item>
        <item name="android:layout_width">match_parent</item>
        <item name="android:paddingStart">@dimen/margin_extra_large</item>
        <item name="android:paddingTop">@dimen/margin_extra_large</item>
    </style>

    <style name="QuickStartIcon">
        <item name="android:layout_centerVertical">true</item>
        <item name="android:layout_height">24dp</item>
        <item name="android:layout_marginEnd">32dp</item>
        <item name="android:layout_width">24dp</item>
        <item name="tint">?attr/wpColorOnSurfaceMedium</item>
    </style>

    <style name="QuickStartTitle">
        <item name="android:gravity">center_vertical</item>
        <item name="android:layout_height">wrap_content</item>
        <item name="android:layout_marginEnd">@dimen/margin_extra_large</item>
        <item name="android:layout_width">wrap_content</item>
        <item name="android:minHeight">24dp</item>
        <item name="android:textAppearance">?attr/textAppearanceSubtitle1</item>
    </style>

    <style name="QuickStartSubtitle">
        <item name="android:layout_height">wrap_content</item>
        <item name="android:layout_marginEnd">@dimen/margin_extra_large</item>
        <item name="android:layout_width">wrap_content</item>
        <item name="android:textAppearance">?attr/textAppearanceBody2</item>
        <item name="android:textColor">?attr/wpColorOnSurfaceMedium</item>
    </style>

    <style name="QuickStartDivider">
        <item name="android:layout_alignParentBottom">true</item>
        <item name="android:layout_marginTop">@dimen/margin_extra_large</item>
        <item name="android:background">?android:attr/listDivider</item>
        <item name="android:layout_height">@dimen/divider_size</item>
        <item name="android:layout_width">match_parent</item>
    </style>

    <style name="QuickStartTypeRow">
        <item name="android:background">?attr/selectableItemBackground</item>
        <item name="android:clickable">true</item>
        <item name="android:clipToPadding">false</item>
        <item name="android:focusable">true</item>
        <item name="android:layout_height">wrap_content</item>
        <item name="android:layout_width">match_parent</item>
        <item name="android:minHeight">?attr/listPreferredItemHeight</item>
        <item name="android:paddingBottom">@dimen/margin_extra_large</item>
        <item name="android:paddingEnd">@dimen/margin_large</item>
        <item name="android:paddingStart">@dimen/margin_large</item>
        <item name="android:paddingTop">@dimen/margin_extra_large</item>
    </style>

    <style name="QuickStartTypeIcon">
        <item name="android:layout_centerVertical">true</item>
        <item name="android:layout_height">@dimen/quick_start_type_icon</item>
        <item name="android:layout_marginEnd">@dimen/margin_large</item>
        <item name="android:layout_width">@dimen/quick_start_type_icon</item>
    </style>

    <style name="QuickStartTypeTitle">
        <item name="android:textAlignment">viewStart</item>
        <item name="android:ellipsize">end</item>
        <item name="android:layout_height">wrap_content</item>
        <item name="android:layout_width">match_parent</item>
        <item name="android:maxLines">1</item>
        <item name="android:paddingEnd">@dimen/content_margin</item>
        <item name="android:textAppearance">?attr/textAppearanceSubtitle1</item>
    </style>

    <style name="QuickStartTypeSubtitle">
        <item name="android:textAlignment">viewStart</item>
        <item name="android:ellipsize">end</item>
        <item name="android:layout_height">wrap_content</item>
        <item name="android:layout_width">match_parent</item>
        <item name="android:maxLines">1</item>
        <item name="android:paddingEnd">@dimen/content_margin</item>
        <item name="android:textAppearance">?attr/textAppearanceBody2</item>
        <item name="android:textColor">?attr/wpColorOnSurfaceMedium</item>
    </style>

    <!--People Management Styles-->
    <style name="PersonAvatar">
        <item name="android:layout_width">@dimen/people_avatar_sz</item>
        <item name="android:layout_height">@dimen/people_avatar_sz</item>
        <item name="android:layout_margin">@dimen/margin_extra_large</item>
    </style>

    <style name="PersonTextView">
        <item name="android:layout_width">wrap_content</item>
        <item name="android:layout_height">wrap_content</item>
        <item name="android:ellipsize">end</item>
        <item name="android:maxLines">1</item>
    </style>


    <style name="SwitchBlueMedium">
        <item name="colorControlActivated">@color/primary_40</item>
    </style>

    <!--Post Settings Styles-->
    <style name="PostSettingsCardViewInnerLayout">
        <item name="android:layout_width">match_parent</item>
        <item name="android:layout_height">wrap_content</item>
        <item name="android:orientation">vertical</item>
    </style>

    <style name="PostSettingsSectionHeader">
        <item name="android:layout_width">wrap_content</item>
        <item name="android:layout_height">wrap_content</item>
        <item name="android:textColor">?attr/colorPrimary</item>
        <item name="android:textAppearance">?attr/textAppearanceSubtitle2</item>
        <item name="android:layout_marginBottom">@dimen/margin_small</item>
        <item name="android:layout_marginTop">@dimen/margin_extra_large</item>
        <item name="android:layout_marginEnd">@dimen/margin_extra_large</item>
        <item name="android:layout_marginStart">@dimen/margin_extra_large</item>
    </style>

    <style name="PostSettingsContainer">
        <item name="android:background">?android:attr/selectableItemBackground</item>
        <item name="android:layout_width">match_parent</item>
        <item name="android:layout_height">wrap_content</item>
        <item name="android:orientation">vertical</item>
        <item name="android:padding">@dimen/margin_extra_large</item>
    </style>

    <style name="PostSettingsTitle">
        <item name="android:layout_width">wrap_content</item>
        <item name="android:layout_height">wrap_content</item>
        <item name="android:textAppearance">?attr/textAppearanceSubtitle1</item>
    </style>

    <style name="PostSettingsSubtitle">
        <item name="android:layout_width">wrap_content</item>
        <item name="android:layout_height">wrap_content</item>
        <item name="android:textAppearance">?attr/textAppearanceCaption</item>
    </style>

    <style name="PostSettingsDivider">
        <item name="android:layout_width">match_parent</item>
        <item name="android:layout_height">@dimen/divider_size</item>
        <item name="android:background">?android:listDivider</item>
    </style>

    <!--Promo Dialog Styles-->
    <style name="PromoDialogTitle">
        <item name="android:layout_gravity">center_vertical</item>
        <item name="android:layout_height">wrap_content</item>
        <item name="android:layout_width">wrap_content</item>
        <item name="android:textAppearance">?attr/textAppearanceSubtitle1</item>
        <item name="android:textStyle">bold</item>
    </style>

    <style name="PromoDialogDescription">
        <item name="android:layout_height">wrap_content</item>
        <item name="android:layout_marginTop">@dimen/margin_extra_large</item>
        <item name="android:layout_width">match_parent</item>
        <item name="android:textColor">?attr/wpColorOnSurfaceMedium</item>
        <item name="android:textAppearance">?attr/textAppearanceBody2</item>
    </style>

    <style name="PromoDialogLink">
        <item name="android:layout_height">wrap_content</item>
        <item name="android:layout_marginTop">@dimen/margin_extra_large</item>
        <item name="android:layout_width">wrap_content</item>
        <item name="android:textColor">?attr/colorPrimary</item>
        <item name="android:textAppearance">?attr/textAppearanceSubtitle2</item>
    </style>

    <style name="PromoDialogButton" parent="Widget.MaterialComponents.Button.TextButton.Dialog.Flush">
        <item name="android:layout_height">wrap_content</item>
        <item name="android:layout_width">wrap_content</item>
        <item name="android:letterSpacing">-0.005</item>
    </style>

    <!--Plugin Styles-->
    <style name="PluginCardView">
        <item name="android:layout_width">match_parent</item>
        <item name="android:layout_height">wrap_content</item>
        <item name="android:layout_marginBottom">@dimen/margin_extra_large</item>
    </style>

    <style name="PluginCardViewVerticalContainer">
        <item name="android:layout_width">match_parent</item>
        <item name="android:layout_height">wrap_content</item>
        <item name="android:orientation">vertical</item>
    </style>

    <style name="PluginCardViewHorizontalContainer">
        <item name="android:layout_width">match_parent</item>
        <item name="android:layout_height">wrap_content</item>
        <item name="android:padding">@dimen/margin_extra_large</item>
    </style>

    <style name="PluginCardViewPrimaryText">
        <item name="android:layout_width">wrap_content</item>
        <item name="android:layout_height">wrap_content</item>
        <item name="android:gravity">center_vertical</item>
        <item name="android:textAppearance">?attr/textAppearanceSubtitle1</item>
    </style>

    <style name="PluginCardViewSecondaryText">
        <item name="android:layout_width">wrap_content</item>
        <item name="android:layout_height">wrap_content</item>
        <item name="android:gravity">center_vertical</item>
        <item name="android:textColor">@color/neutral_40</item>
        <item name="android:textSize">@dimen/text_sz_medium</item>
    </style>

    <style name="PluginCardViewSecondaryElement">
        <item name="android:layout_width">wrap_content</item>
        <item name="android:layout_height">wrap_content</item>
        <item name="android:layout_centerVertical">true</item>
        <item name="android:layout_alignParentEnd">true</item>
    </style>

    <style name="PluginCardViewSecondaryElement.ExternalLinkImage" parent="PluginCardViewSecondaryElement">
        <item name="android:layout_width">@dimen/plugin_external_link_image_size</item>
        <item name="android:layout_height">@dimen/plugin_external_link_image_size</item>
        <item name="tint">@color/neutral_40</item>
        <item name="android:layout_marginEnd">@dimen/margin_medium</item>
    </style>

    <style name="PluginCardViewSecondaryElement.ChevronImage" parent="PluginCardViewSecondaryElement.ExternalLinkImage">
        <item name="android:layout_marginTop">@dimen/margin_small</item>
        <item name="android:layout_centerVertical">false</item>
    </style>

    <style name="PluginDirectoryTitle">
        <item name="android:layout_width">wrap_content</item>
        <item name="android:layout_height">wrap_content</item>
        <item name="android:layout_marginStart">@dimen/margin_extra_large</item>
        <item name="android:layout_marginTop">@dimen/margin_extra_large</item>
        <item name="android:textAppearance">?attr/textAppearanceHeadline6</item>
        <item name="android:textStyle">normal</item>
        <item name="android:fontFamily">sans-serif</item>
        <item name="fontFamily">sans-serif</item>
        <item name="android:ellipsize">end</item>
        <item name="android:layout_alignParentStart">true</item>
    </style>

    <style name="PluginDirectoryList">
        <item name="android:clipToPadding">false</item>
        <item name="android:layout_height">wrap_content</item>
        <item name="android:layout_width">match_parent</item>
        <item name="android:scrollbars">none</item>
        <item name="android:paddingEnd">@dimen/margin_medium</item>
        <item name="android:paddingStart">@dimen/margin_medium</item>
        <item name="android:paddingTop">@dimen/margin_small</item>
    </style>

    <style name="PluginDirectoryListButton">
        <item name="android:layout_width">wrap_content</item>
        <item name="android:layout_height">wrap_content</item>
        <item name="android:minHeight">@dimen/min_touch_target_sz</item>
        <item name="android:layout_alignParentEnd">true</item>
        <item name="android:paddingEnd">@dimen/margin_extra_large</item>
        <item name="android:paddingStart">@dimen/margin_extra_large</item>
        <item name="android:paddingTop">@dimen/margin_extra_large</item>
        <item name="android:background">?android:attr/selectableItemBackground</item>
        <item name="android:textAppearance">?attr/textAppearanceButton</item>
        <item name="android:textColor">?attr/colorPrimary</item>
    </style>

    <style name="WPRatingBar.Small" parent="Widget.AppCompat.RatingBar.Small">
        <item name="android:progressTint">?attr/colorPrimary</item>
    </style>

    <!--Comment Styles-->
    <style name="CommentActionLabel">
        <item name="android:layout_width">wrap_content</item>
        <item name="android:layout_height">wrap_content</item>
        <item name="android:ellipsize">end</item>
        <item name="android:maxLines">1</item>
        <item name="android:textAppearance">?attr/textAppearanceCaption</item>
        <item name="android:textColor">?attr/colorOnSurface</item>
        <item name="android:alpha">@dimen/material_emphasis_medium</item>
    </style>

    <style name="CommentActionIcon">
        <item name="android:layout_width">wrap_content</item>
        <item name="android:layout_height">wrap_content</item>
        <item name="tint">?attr/wpColorOnSurfaceMedium</item>
        <item name="android:paddingStart">@dimen/margin_medium</item>
        <item name="android:paddingEnd">@dimen/margin_medium</item>
        <item name="android:paddingTop">0dp</item>
        <item name="android:paddingBottom">0dp</item>
    </style>

    <!--Help Activity Styles-->
    <style name="HelpActivitySingleText">
        <item name="android:background">?android:attr/selectableItemBackground</item>
        <item name="android:layout_width">match_parent</item>
        <item name="android:layout_height">wrap_content</item>
        <item name="android:padding">@dimen/margin_extra_large</item>
        <item name="android:textAppearance">?attr/textAppearanceSubtitle1</item>
    </style>

    <style name="ActionableEmptyStateTitle">
        <item name="android:layout_marginBottom">@dimen/margin_medium</item>
        <item name="android:layout_marginEnd">
            @dimen/actionable_empty_view_text_margin_horizontal
        </item>
        <item name="android:layout_marginStart">
            @dimen/actionable_empty_view_text_margin_horizontal
        </item>
        <item name="android:maxWidth">@dimen/actionable_empty_view_text_maximum_width</item>
        <item name="android:textAlignment">center</item>
        <item name="android:textColor">?attr/wpColorOnSurfaceMedium</item>
        <item name="android:textAppearance">?attr/textAppearanceSubtitle1</item>
        <item name="android:textSize">@dimen/text_sz_extra_large</item>
    </style>

    <style name="ActionableEmptyStateSubtitle" parent="@style/ActionableEmptyStateTitle">
        <item name="android:layout_marginBottom">@dimen/margin_extra_large</item>
        <item name="android:textSize">@dimen/text_sz_large</item>
    </style>

    <style name="ActionableEmptyStateButton" parent="WordPress.Button.Primary">
        <item name="android:layout_marginEnd">
            @dimen/actionable_empty_view_text_margin_horizontal
        </item>
        <item name="android:layout_marginStart">
            @dimen/actionable_empty_view_text_margin_horizontal
        </item>
        <item name="android:paddingEnd">@dimen/margin_extra_medium_large</item>
        <item name="android:paddingStart">@dimen/margin_extra_medium_large</item>
    </style>

    <!-- Pages styles -->
    <style name="PageListItemTextStyle" parent="PageListTopLevelItemTextStyle">
        <item name="android:fontFamily">serif</item>
    </style>

    <style name="PageListTopLevelItemTextStyle">
        <item name="android:textAppearance">?attr/textAppearanceSubtitle1</item>
        <item name="android:maxLines">1</item>
        <item name="android:textStyle">bold</item>
        <item name="android:ellipsize">end</item>
    </style>

    <style name="LinearProgress" parent="Theme.AppCompat.Light">
        <item name="colorAccent">@color/primary_50</item>
    </style>

    <!--Post List Skeleton-->
    <style name="PostListRowSkeletonButton">
        <item name="android:layout_width">0dp</item>
        <item name="android:layout_height">wrap_content</item>
        <item name="android:layout_weight">1</item>
        <item name="android:gravity">center</item>
        <item name="android:enabled">false</item>
    </style>

    <!--Site Preview -->
    <style name="SiteCreationHeaderLinearLayoutStyle">
        <item name="android:layout_width">match_parent</item>
        <item name="android:layout_height">wrap_content</item>
        <item name="android:layout_gravity">center_horizontal</item>
        <item name="android:orientation">vertical</item>
        <item name="android:focusable">true</item>
    </style>

    <style name="SiteCreationHeaderBaseTextStyle">
        <item name="android:layout_width">match_parent</item>
        <item name="android:layout_height">wrap_content</item>
        <item name="android:gravity">center</item>
        <item name="android:textAlignment">center</item>
        <item name="android:textAppearance">?attr/textAppearanceSubtitle1</item>
    </style>

    <style name="SiteCreationHeaderTitle" parent="SiteCreationHeaderBaseTextStyle">
        <item name="android:layout_marginBottom">@dimen/margin_small</item>
        <item name="android:fontFamily">sans-serif-medium</item>
    </style>

    <style name="SiteCreationHeaderSubtitle" parent="SiteCreationHeaderBaseTextStyle">
        <item name="android:textColor">?attr/wpColorOnSurfaceMedium</item>
    </style>

    <style name="SiteCreationPreviewHeaderTitle" parent="SiteCreationHeaderTitle">
        <item name="android:textAppearance">?attr/textAppearanceHeadline6</item>
        <item name="android:text">@string/new_site_creation_preview_title</item>
    </style>

    <style name="SiteCreationPreviewHeaderSubtitle" parent="SiteCreationHeaderSubtitle">
        <item name="android:text">@string/new_site_creation_preview_subtitle</item>
    </style>

    <style name="SitePreviewSkeletonView">
        <item name="android:layout_width">match_parent</item>
        <item name="android:layout_marginTop">@dimen/margin_large</item>
        <item name="android:background">@color/gray_30</item>
    </style>

    <style name="DomainRegistrationFormTitle">
        <item name="android:textSize">@dimen/text_sz_medium</item>
        <item name="android:textStyle">bold</item>
        <item name="android:textColor">?attr/wpColorText</item>
        <item name="android:layout_width">match_parent</item>
        <item name="android:layout_height">wrap_content</item>
        <item name="android:textAlignment">viewStart</item>
        <item name="android:gravity">start</item>
    </style>

    <style name="DomainRegistrationFormSubTitle">
        <item name="android:textSize">@dimen/text_sz_small</item>
        <item name="android:textColor">?attr/wpColorText</item>
        <item name="android:layout_width">match_parent</item>
        <item name="android:layout_height">wrap_content</item>
        <item name="android:textAlignment">viewStart</item>
        <item name="android:gravity">start</item>
    </style>

    <style name="DomainRegistrationDetailsFormTextInputLayout">
        <item name="android:layout_width">match_parent</item>
        <item name="android:layout_height">wrap_content</item>
        <item name="android:layout_marginBottom">@dimen/margin_large</item>
    </style>

    <style name="WebPreviewNavbarButton">
        <item name="android:layout_width">0dp</item>
        <item name="android:layout_height">match_parent</item>
        <item name="tint">@drawable/web_preview_navbar_selector</item>
        <item name="android:tintMode">multiply</item>
        <item name="android:background">?attr/selectableItemBackgroundBorderless</item>
        <item name="android:layout_weight">20</item>
    </style>

    <!-- Overload of Login Theme -->
    <style name="LoginTheme" parent="WordPress.NoActionBar">
        <item name="actionMenuTextColor">?attr/colorOnPrimarySurface</item>
    </style>

    <style name="LoginTheme.ActionBar" parent="WordPress.ActionBar">
        <item name="android:textColorSecondary">?attr/colorOnPrimarySurface</item>
    </style>

    <style name="LoginTheme.Button.Primary" parent="WordPress.Button.Primary" />

    <style name="LoginTheme.BottomBar" parent="@style/Widget.MaterialComponents.CardView">
        <item name="cardElevation">@dimen/appbar_elevation</item>
        <item name="cardCornerRadius">0dp</item>
    </style>

    <style name="LoginTheme.Button.Secondary" parent="@style/Widget.MaterialComponents.Button.TextButton">
        <item name="android:textColor">?attr/colorPrimary</item>
        <item name="android:textAppearance">?attr/textAppearanceCaption</item>
    </style>

    <style name="LoginTheme.Button.SignUp" parent="@style/Widget.MaterialComponents.Button.OutlinedButton">
        <item name="android:textColor">?attr/colorOnSurface</item>
    </style>

    <style name="LoginTheme.Button.LoginOption" parent="TextAppearance.MaterialComponents.Body2">
        <item name="android:textColor">?attr/colorPrimary</item>
    </style>

    <style name="LoginTheme.TextLabel.Icon">
        <item name="tint">?attr/colorPrimary</item>
        <item name="android:tintMode">src_in</item>
    </style>

    <style name="LoginTheme.TextLabel" parent="TextAppearance.MaterialComponents.Body2">
        <item name="android:lineSpacingExtra">2dp</item>
    </style>

    <style name="LoginTheme.InputLabelStatic" parent="TextAppearance.MaterialComponents.Subtitle2" />

    <style name="LoginTheme.EditText" parent="Widget.MaterialComponents.TextInputLayout.OutlinedBox.Dense">
        <item name="startIconTint">?attr/colorPrimary</item>
        <item name="endIconTint">?attr/colorPrimary</item>
        <item name="endIconDrawable">@drawable/ic_arrow_left_white_24dp</item>
    </style>

    <style name="LoginTheme.PromoText" parent="TextAppearance.MaterialComponents.Headline6">
        <item name="android:gravity">center</item>
        <item name="android:lineSpacingExtra">2dp</item>
        <item name="android:textColor">?attr/colorSurface</item>
    </style>

    <style name="LoginTheme.SiteTitle" parent="TextAppearance.MaterialComponents.Subtitle2" />

    <style name="LoginTheme.SiteUrl" parent="TextAppearance.MaterialComponents.Body2" />

    <style name="LoginTheme.Heading" parent="TextAppearance.MaterialComponents.Subtitle2" />

    <style name="LoginTheme.Subhead" parent="TextAppearance.MaterialComponents.Subtitle1">
        <item name="android:textStyle">bold</item>
    </style>

    <style name="LoginTheme.Username" parent="TextAppearance.MaterialComponents.Subtitle1" />

    <style name="LoginTheme.Footnote" parent="TextAppearance.MaterialComponents.Caption" />

    <style name="LoginEpilogueSitesList">
        <item name="colorControlHighlight">@android:color/transparent</item>
    </style>

    <!-- Main actions styles -->
    <style name="MainBottomSheetRowLayout" parent="MySiteListRowLayout">
        <item name="android:minHeight">@dimen/main_bottom_sheet_list_row_min_height</item>
    </style>

    <style name="MainBottomSheetRowIcon" parent="MySiteListRowIcon">
        <item name="android:layout_height">@dimen/main_bottom_sheet_list_row_icon_size</item>
    </style>

    <style name="MainBottomSheetRowTextView" parent="MySiteListRowTextView">
        <item name="android:layout_gravity">center_vertical</item>
    </style>

    <!-- Reader styles -->
    <style name="SubfilterSectionItem">
        <item name="android:layout_height">@dimen/one_line_list_item_height</item>
        <item name="android:paddingStart">@dimen/content_margin_site_row_start</item>
    </style>

    <style name="SubfilterSectionTitle">
        <item name="android:textAppearance">?attr/textAppearanceCaption</item>
    </style>

    <style name="SubfilterSiteTagItem">
        <item name="android:layout_height">wrap_content</item>
        <item name="android:minHeight">@dimen/one_line_list_item_height</item>
        <item name="android:paddingStart">@dimen/content_margin_bottom_sheet_row_start</item>
        <item name="android:paddingEnd">@dimen/content_margin_bottom_sheet_row_start</item>
        <item name="android:background">?attr/selectableItemBackground</item>
        <item name="android:gravity">center_vertical</item>
    </style>

    <style name="SiteTagFilteredTitle" parent="MySiteListRowTextView">
        <item name="android:textAlignment">viewStart</item>
        <item name="android:layout_gravity">center_vertical</item>
        <item name="android:gravity">center_vertical</item>
        <item name="android:paddingTop">@dimen/margin_large</item>
        <item name="android:paddingBottom">0dp</item>
    </style>

    <style name="SiteTagSelectedFilter" parent="SiteTagFilteredTitle">
        <item name="android:layout_gravity">center_vertical</item>
        <item name="android:paddingTop">@dimen/margin_large</item>
        <item name="android:paddingBottom">@dimen/margin_large</item>
    </style>

    <style name="SiteTagFilteredUrl" parent="SiteTagFilteredTitle">
        <item name="android:textSize">@dimen/text_sz_medium</item>
        <item name="android:textColor">?attr/wpColorOnSurfaceMedium</item>
        <item name="android:paddingTop">0dp</item>
        <item name="android:paddingBottom">@dimen/reader_subfilter_url_margin_bottom</item>
    </style>

    <style name="SiteTagBottomSheetTitle" parent="SiteTagFilteredTitle">
        <item name="android:layout_height">@dimen/one_line_list_item_height</item>
        <item name="android:paddingStart">@dimen/content_margin_bottom_sheet_row_start</item>
        <item name="android:paddingEnd">@dimen/content_margin_bottom_sheet_row_start</item>
        <item name="android:fontFamily">sans-serif-medium</item>
        <item name="android:paddingTop">0dp</item>
        <item name="android:paddingBottom">0dp</item>
    </style>

    <style name="SubfilterDividerItem">
        <item name="android:layout_height">@dimen/one_line_list_item_height</item>
    </style>

    <style name="SubfilterDivider">
        <item name="android:layout_height">@dimen/divider_size</item>
        <item name="android:layout_marginStart">@dimen/margin_medium</item>
        <item name="android:layout_marginEnd">@dimen/margin_medium</item>
        <item name="android:layout_gravity">center_vertical</item>
        <item name="android:background">?attr/colorOnSurface</item>
        <item name="android:alpha">@dimen/material_emphasis_disabled</item>
    </style>

    <style name="TooltipContainer">
        <item name="android:layout_width">wrap_content</item>
        <item name="android:layout_height">wrap_content</item>
        <item name="android:background">@android:color/transparent</item>
        <item name="android:padding">@dimen/margin_medium</item>
        <item name="android:clipToPadding">false</item>
    </style>

    <style name="TooltipTextView">
        <item name="android:ellipsize">end</item>
        <item name="android:minHeight">@dimen/snackbar_height_minimum</item>
        <item name="android:background">@drawable/bg_snackbar</item>
        <item name="android:gravity">center</item>
        <item name="android:layout_width">wrap_content</item>
        <item name="android:layout_height">wrap_content</item>
        <item name="android:maxLines">2</item>
        <item name="android:textColor">@color/neutral_5</item>
        <item name="android:textSize">@dimen/text_sz_medium</item>
        <item name="android:padding">@dimen/margin_extra_large</item>
        <item name="android:elevation">@dimen/main_fab_tooltip_elevation</item>
    </style>

    <style name="TooltipArrowView">
        <item name="android:layout_width">@dimen/main_fab_tooltip_arrow_size</item>
        <item name="android:layout_height">@dimen/main_fab_tooltip_arrow_size</item>
        <item name="android:elevation">@dimen/main_fab_tooltip_elevation</item>
    </style>

    <!--Publicize styles -->

    <style name="PublicizeConnectButton" parent="Widget.MaterialComponents.Button.TextButton">
        <item name="android:paddingStart">@dimen/margin_extra_large</item>
        <item name="android:paddingEnd">@dimen/margin_extra_large</item>
        <item name="android:paddingTop">@dimen/margin_large</item>
        <item name="android:paddingBottom">@dimen/margin_large</item>
        <item name="android:gravity">start</item>
    </style>

    <!-- Unelevated Card Style -->
    <style name="WordPress.CardView.Unelevated" parent="@style/Widget.MaterialComponents.CardView">
        <item name="cardElevation">@dimen/unelevated_card_elevation</item>
        <item name="strokeColor">@color/on_surface_divider</item>
        <item name="strokeWidth">@dimen/unelevated_card_stroke_width</item>
        <item name="contentPadding">@dimen/unelevated_card_stroke_width</item>
    </style>

<<<<<<< HEAD
    <style name="FullScreenDialogFragmentAnimation" parent="@android:style/Theme.Panel">
        <item name="android:windowEnterAnimation">@anim/full_screen_dialog_fragment_slide_up</item>
        <item name="android:windowExitAnimation">@anim/full_screen_dialog_fragment_slide_down</item>
    </style>

    <style name="FeatureAnnouncementDialogFragment" parent="WordPress.NoActionBar">
        <item name="android:windowFullscreen">false</item>
        <item name="android:windowIsFloating">false</item>
        <item name="android:windowAnimationStyle">@style/FullScreenDialogFragmentAnimation</item>
=======
   <!-- Overload of Aztec theme -->

    <style name="FormatBarButton">
        <item name="android:minWidth">@dimen/format_bar_height</item>
        <item name="android:minHeight">@dimen/format_bar_height</item>
        <item name="android:textOn">""</item>
        <item name="android:textOff">""</item>
        <item name="android:backgroundTint">@color/aztec_format_button_selector_color</item>
        <item name="android:backgroundTintMode">src_in</item>
>>>>>>> 8f10fb31
    </style>

</resources><|MERGE_RESOLUTION|>--- conflicted
+++ resolved
@@ -1102,7 +1102,6 @@
         <item name="contentPadding">@dimen/unelevated_card_stroke_width</item>
     </style>
 
-<<<<<<< HEAD
     <style name="FullScreenDialogFragmentAnimation" parent="@android:style/Theme.Panel">
         <item name="android:windowEnterAnimation">@anim/full_screen_dialog_fragment_slide_up</item>
         <item name="android:windowExitAnimation">@anim/full_screen_dialog_fragment_slide_down</item>
@@ -1112,9 +1111,9 @@
         <item name="android:windowFullscreen">false</item>
         <item name="android:windowIsFloating">false</item>
         <item name="android:windowAnimationStyle">@style/FullScreenDialogFragmentAnimation</item>
-=======
-   <!-- Overload of Aztec theme -->
-
+    </style>
+  
+    <!-- Overload of Aztec theme -->
     <style name="FormatBarButton">
         <item name="android:minWidth">@dimen/format_bar_height</item>
         <item name="android:minHeight">@dimen/format_bar_height</item>
@@ -1122,7 +1121,6 @@
         <item name="android:textOff">""</item>
         <item name="android:backgroundTint">@color/aztec_format_button_selector_color</item>
         <item name="android:backgroundTintMode">src_in</item>
->>>>>>> 8f10fb31
     </style>
 
 </resources>