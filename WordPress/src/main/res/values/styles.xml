--- conflicted
+++ resolved
@@ -790,7 +790,6 @@
         <item name="colorAccent">@color/blue_wordpress</item>
     </style>
 
-<<<<<<< HEAD
     <!--Post List Skeleton-->
     <style name="PostListRowSkeletonButton">
         <item name="android:layout_width">0dp</item>
@@ -824,8 +823,7 @@
         <item name="android:layout_marginTop">@dimen/margin_large</item>
         <item name="android:background">@color/wp_grey_lighten_30</item>
     </style>
-=======
+
     <!-- Domain Registration styles -->
     <style name="DomainRegistrationTheme" parent="LoginTheme"/>
->>>>>>> c7bd8eef
 </resources>