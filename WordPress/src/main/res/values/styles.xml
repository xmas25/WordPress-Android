<?xml version="1.0" encoding="utf-8"?>
<resources xmlns:android="http://schemas.android.com/apk/res/android" xmlns:tools="http://schemas.android.com/tools">

    <style name="WordPress" parent="Theme.AppCompat.Light.DarkActionBar">
        <!-- Material theme -->
        <item name="colorPrimary">@color/primary</item>
        <item name="colorPrimaryDark">@color/primary_dark</item>
        <item name="colorAccent">@color/accent</item>
        <item name="colorControlActivated">@color/primary_30</item>
        <item name="colorControlHighlight">@color/neutral_10</item>

        <item name="android:windowBackground">@color/background_default</item>
        <item name="android:popupMenuStyle">@style/PopupMenu.WordPress</item>
        <item name="android:dropDownListViewStyle">@style/DropDownListView.Light.WordPress</item>
        <item name="android:actionDropDownStyle">@style/DropDownNav.WordPress</item>
        <item name="android:actionModeCloseButtonStyle">@style/ActionButton.CloseMode.WordPress</item>
        <item name="android:actionModeBackground">@color/primary_dark</item>
        <item name="android:actionBarTabTextStyle">@style/TabTextStyle.WordPress</item>
        <item name="android:actionBarTabBarStyle">@style/TabBarStyle.WordPress</item>
        <item name="android:statusBarColor">@color/status_bar</item>

        <item name="colorButtonNormal">@color/light_gray</item>

        <item name="android:dialogTheme">@style/DialogTheme.WordPress</item>
        <item name="android:alertDialogTheme">@style/Calypso.Dialog.Alert</item>
        <item name="android:datePickerStyle">@style/DatePicker.WordPress</item>
        <item name="android:timePickerStyle">@style/TimePicker.WordPress</item>

        <!-- Light.DarkActionBar specific -->
        <item name="android:actionBarWidgetTheme">@style/Theme.WordPress.Widget</item>

        <item name="windowActionModeOverlay">true</item>
        <item name="searchViewStyle">@style/WordPress.SearchViewStyle</item>
        <item name="homeAsUpIndicator">@drawable/ic_arrow_left_white_24dp</item>
    </style>

    <!-- http://android-developers.blogspot.com/2014/10/appcompat-v21-material-design-for-pre.html -->
    <style name="WordPress.SearchViewStyle" parent="Widget.AppCompat.SearchView.ActionBar"/>

    <!-- this style is only referenced in a Light.DarkActionBar based theme -->
    <style name="Theme.WordPress.Widget" parent="Theme.AppCompat">
        <item name="android:popupMenuStyle">@style/PopupMenu.WordPress</item>
        <item name="android:dropDownListViewStyle">@style/DropDownListView.Light.WordPress</item>
    </style>

    <style name="NoDisplay" parent="Theme.AppCompat.Light.NoActionBar">
        <item name="android:windowNoTitle">true</item>
        <item name="android:windowBackground">@android:color/transparent</item>
        <item name="android:colorBackgroundCacheHint">@null</item>
        <item name="android:windowIsTranslucent">true</item>
        <item name="android:windowAnimationStyle">@android:style/Animation</item>
    </style>

    <style name="TabBarStyle.WordPress" parent="@android:style/Widget.Material.ActionBar.TabBar">
        <item name="android:showDividers">middle</item>
        <item name="android:divider">@drawable/tab_divider_wordpress</item>
    </style>

    <style name="PopupMenu.WordPress" parent="android:Widget.Material.ListPopupWindow">
        <item name="android:popupBackground">@drawable/menu_dropdown_panel_wordpress</item>
    </style>

    <style name="DropDownListView.Light.WordPress" parent="Widget.AppCompat.ListView.DropDown">
        <item name="android:background">@android:color/white</item>
        <item name="android:fadeScrollbars">false</item>
        <item name="android:scrollbarThumbVertical">@drawable/bg_rectangle_black_translucent_50_3dp</item>
    </style>

    <style name="TabTextStyle.WordPress" parent="android:Widget.Material.ActionBar.TabText">
        <item name="android:textColor">@color/neutral_70</item>
    </style>

    <style name="DropDownNav.WordPress" parent="android:Widget.Material.Light.Spinner">
        <item name="android:background">@drawable/spinner_background_ab_wordpress</item>
        <item name="android:dropDownSelector">?attr/listChoiceBackgroundIndicator</item>
    </style>

    <style name="FilteredRecyclerViewSpinner.WordPress" parent="DropDownNav.WordPress">
        <item name="android:background">@android:color/transparent</item>
    </style>

    <style name="FilteredRecyclerViewFilterTextView.WordPress" parent="android:TextAppearance.Widget.TextView">
        <item name="android:layout_marginStart">0dp</item>
        <item name="android:paddingBottom">@dimen/margin_medium</item>
        <item name="android:paddingEnd">@dimen/margin_extra_large</item>
        <item name="android:paddingStart">10dp</item>
        <item name="android:paddingTop">@dimen/margin_medium</item>
        <item name="android:textSize">@dimen/text_sz_large</item>
    </style>

    <style name="FilteredRecyclerViewFilterTextView.WordPress.MainToolbar">
        <item name="android:textSize">@null</item>
        <item name="android:textAppearance">@android:style/TextAppearance.DeviceDefault.Widget.ActionBar.Title</item>
    </style>

    <style name="DialogTheme.WordPress" parent="android:Theme.Material.Dialog">
        <item name="android:datePickerStyle">@style/DatePicker.WordPress</item>
        <item name="android:timePickerStyle">@style/TimePicker.WordPress</item>
    </style>

    <style name="DatePicker.WordPress" parent="android:Widget.Material.DatePicker">
        <item name="android:datePickerMode">spinner</item>
    </style>

    <style name="TimePicker.WordPress" parent="android:Widget.Material.TimePicker">
        <item name="android:timePickerMode">spinner</item>
    </style>

    <style name="FilteredRecyclerViewToolbar" parent="Widget.AppCompat.Toolbar">
        <item name="android:theme">@style/FilteredRecyclerViewToolbar.Theme</item>
    </style>

    <style name="FilteredRecyclerViewToolbar.Theme" parent="ThemeOverlay.AppCompat.Dark.ActionBar">
        <item name="android:listDivider">@null</item>
    </style>

    <style name="Toolbar.Primary" parent="Widget.AppCompat.Toolbar">
        <item name="android:background">@color/primary</item>
        <item name="android:theme">@style/Toolbar.Theme</item>
    </style>

    <style name="Toolbar.Secondary" parent="@style/Toolbar.Primary">
        <item name="android:background">@color/primary_40</item>
        <item name="contentInsetStart">@dimen/toolbar_content_offset</item>
    </style>

    <style name="Toolbar.Subtitle" parent="TextAppearance.Widget.AppCompat.Toolbar.Subtitle">
        <item name="android:textColor">@android:color/white</item>
        <item name="android:textSize">@dimen/text_sz_medium</item>
    </style>

    <style name="Toolbar.Theme" parent="ThemeOverlay.AppCompat.Dark.ActionBar">
        <item name="android:listDivider">@null</item>
    </style>

    <style name="ActionButton.CloseMode.WordPress" parent="android:Widget.Material.ActionButton.CloseMode">
        <item name="android:background">@drawable/btn_cab_done_wordpress</item>
    </style>

    <style name="MediaSettings"/>

    <style name="MediaSettings.Activity" parent="WordPress">
        <item name="windowActionBar">false</item>
        <item name="windowNoTitle">true</item>
        <item name="android:windowTranslucentStatus">true</item>
    </style>

    <style name="MediaSettings.TextInputStyle">
        <item name="android:layout_marginTop">@dimen/margin_medium</item>
    </style>

    <style name="MediaSettings.TextInputTheme" parent="ThemeOverlay.AppCompat.Light">
        <!-- Hint color and label color in FALSE state -->
        <item name="android:textColorHint">@color/neutral_40</item>
        <!-- Header color in TRUE state and bar color FALSE and TRUE State -->
        <item name="colorControlNormal">@color/neutral</item>
        <item name="colorControlActivated">@color/primary_50</item>
        <item name="android:textAlignment">viewStart</item>
        <item name="android:gravity">start</item>
        <item name="android:textSize">@dimen/text_sz_medium</item>
    </style>

    <style name="MediaSettings.Divider">
        <item name="android:background">@color/divider</item>
        <item name="android:layout_marginTop">@dimen/margin_extra_large</item>
        <item name="android:layout_marginBottom">@dimen/margin_extra_large</item>
    </style>

    <style name="MediaSettings.Label">
        <item name="android:layout_marginStart">@dimen/media_settings_margin</item>
        <item name="android:layout_marginEnd">@dimen/media_settings_margin</item>
        <item name="android:textColor">@color/neutral_70</item>
        <item name="android:textSize">@dimen/text_sz_large</item>
    </style>

    <style name="MediaSettings.Value">
        <item name="android:layout_marginStart">@dimen/media_settings_margin</item>
        <item name="android:layout_marginEnd">@dimen/media_settings_margin</item>
        <item name="android:textColor">@color/neutral</item>
        <item name="android:textSize">@dimen/text_sz_medium</item>
    </style>

    <style name="EmptyListText">
        <item name="android:layout_width">fill_parent</item>
        <item name="android:layout_height">fill_parent</item>
        <item name="android:gravity">center_horizontal|center_vertical</item>
        <item name="android:textColor">@color/neutral_40</item>
    </style>

    <style name="WhiteButton" parent="Widget.AppCompat.Button">
        <item name="colorButtonNormal">@android:color/white</item>
    </style>

    <style name="WordPress.Button" parent="Widget.AppCompat.Button.Colored">
        <item name="colorButtonNormal">@android:color/white</item>
        <item name="android:textColor">@color/neutral_70</item>
    </style>

    <style name="WordPress.Button.Primary" parent="Widget.AppCompat.Button.Colored">
        <item name="colorButtonNormal">@color/accent</item>
        <item name="android:textColor">@android:color/white</item>
    </style>

    <style name="WordPress.Button.Secondary" parent="Widget.AppCompat.Button.Borderless.Colored">
        <item name="android:textColor">@color/primary_50</item>
        <item name="android:textAppearance">@style/TextAppearance.AppCompat.Caption</item>
    </style>

    <style name="WordPress.Button.Grey" parent="Widget.AppCompat.Button.Colored">
        <item name="colorButtonNormal">@color/neutral_0</item>
        <item name="android:textColor">@color/primary_50</item>
    </style>

    <!-- NUX Styles -->
    <style name="WordPress.NUXPrimaryButton">
        <item name="android:textColor">@color/white_neutral_10_selector</item>
        <item name="android:layout_height">@dimen/nux_main_button_height</item>
        <item name="android:layout_marginStart">4dp</item>
        <item name="android:layout_marginEnd">4dp</item>
        <item name="android:layout_marginBottom">8dp</item>
        <item name="android:clickable">true</item>
        <item name="android:background">@drawable/nux_primary_button_selector</item>
        <item name="android:stateListAnimator">@anim/raise</item>
    </style>

    <style name="WordPress.NUXGreyButtonNoBg">
        <item name="android:gravity">center_horizontal</item>
        <item name="android:textSize">14sp</item>
        <item name="android:textColor">@color/neutral_10_neutral_0_selector</item>
    </style>

    <style name="WordPress.NUXEditText">
        <item name="android:background">@android:color/white</item>
        <item name="android:singleLine">true</item>
        <item name="android:textColor">#444444</item>
        <item name="android:textColorHint">#AAAAAA</item>
        <item name="android:padding">12dp</item>
        <item name="android:layout_marginStart">40dp</item>
    </style>

    <style name="WordPress.NUXTitle">
        <item name="android:layout_width">wrap_content</item>
        <item name="android:layout_height">wrap_content</item>
        <item name="android:layout_marginBottom">24dp</item>
        <item name="android:gravity">center_horizontal</item>
        <item name="android:textColor">@android:color/white</item>
        <item name="android:textSize">@dimen/nux_title_font_size</item>
        <item name="android:lineSpacingExtra">-4sp</item>
    </style>

    <style name="WordPress.EmptyList">
        <item name="android:textColor">@color/neutral</item>
        <item name="android:gravity">center</item>
        <item name="android:layout_marginStart">16dp</item>
        <item name="android:layout_marginEnd">16dp</item>
    </style>

    <style name="WordPress.EmptyList.Title" parent="WordPress.EmptyList">
        <item name="android:textSize">@dimen/empty_list_title_text_size</item>
        <item name="android:fontFamily" tools:ignore="NewApi">sans-serif-light</item>
    </style>

    <!--My Site Styles-->
    <style name="MySiteListRowLayout">
        <item name="android:layout_width">match_parent</item>
        <item name="android:layout_height">wrap_content</item>
        <item name="android:paddingEnd">@dimen/content_margin_site_row_end</item>
        <item name="android:paddingStart">@dimen/content_margin_site_row_start</item>
        <item name="android:background">?android:attr/selectableItemBackground</item>
    </style>

    <style name="MySiteListRowIcon">
        <item name="android:tint">@color/neutral_60</item>
        <item name="android:layout_width">@dimen/my_site_list_row_icon_size</item>
        <item name="android:layout_height">@dimen/my_site_list_row_icon_size</item>
        <item name="android:layout_alignParentStart">true</item>
        <item name="android:layout_centerVertical">true</item>
        <item name="android:layout_marginTop">@dimen/margin_large</item>
        <item name="android:layout_marginBottom">@dimen/margin_large</item>
        <item name="android:layout_marginEnd">@dimen/my_site_list_row_icon_margin_right</item>
        <item name="android:gravity">center_vertical</item>
    </style>

    <style name="MySiteListRowAlertIcon">
        <item name="android:tint">@color/alert_yellow</item>
        <item name="android:layout_width">@dimen/my_site_list_row_icon_size</item>
        <item name="android:layout_height">@dimen/my_site_list_row_icon_size</item>
        <item name="android:layout_alignParentStart">true</item>
        <item name="android:layout_centerVertical">true</item>
        <item name="android:layout_marginTop">@dimen/margin_large</item>
        <item name="android:layout_marginBottom">@dimen/margin_large</item>
        <item name="android:layout_marginEnd">@dimen/my_site_list_row_icon_margin_right</item>
        <item name="android:gravity">center_vertical</item>
    </style>

    <style name="MySiteListRowTextView">
        <item name="android:layout_width">wrap_content</item>
        <item name="android:layout_height">wrap_content</item>
        <item name="android:layout_centerVertical">true</item>
        <item name="android:layout_marginEnd">@dimen/margin_medium</item>
        <item name="android:ellipsize">end</item>
        <item name="android:gravity">center_vertical</item>
        <item name="android:maxLines">1</item>
        <item name="android:textColor">@color/neutral_70</item>
        <item name="android:textSize">@dimen/text_sz_large</item>
        <item name="android:paddingTop">@dimen/margin_large</item>
        <item name="android:paddingBottom">@dimen/margin_large</item>
        <item name="android:paddingEnd">0dp</item>
    </style>

    <style name="MySiteListRowDescription">
        <item name="android:layout_width">match_parent</item>
        <item name="android:layout_height">wrap_content</item>
        <item name="android:textColor">@color/neutral_40</item>
        <item name="android:textSize">@dimen/text_sz_medium</item>
        <item name="android:paddingStart">@dimen/content_margin_site_row_start</item>
        <item name="android:paddingTop">@dimen/margin_medium</item>
        <item name="android:paddingBottom">@dimen/margin_extra_large</item>
        <item name="android:paddingEnd">@dimen/content_margin_site_row_start</item>
    </style>

    <style name="MySiteListRowSecondaryElement">
        <item name="android:layout_centerVertical">true</item>
        <item name="android:gravity">end|center_vertical</item>
    </style>

    <style name="MySiteListRowSecondaryTextView" parent="MySiteListRowSecondaryElement">
        <item name="android:layout_width">match_parent</item>
        <item name="android:layout_height">wrap_content</item>
        <item name="android:layout_alignParentEnd">true</item>
        <item name="android:ellipsize">end</item>
        <item name="android:maxLines">1</item>
        <item name="android:textColor">@color/neutral_50</item>
        <item name="android:textSize">@dimen/text_sz_small</item>
        <item name="android:paddingTop">@dimen/margin_large</item>
        <item name="android:paddingBottom">@dimen/margin_large</item>
        <item name="android:paddingStart">@dimen/margin_extra_large</item>
    </style>

    <style name="MySiteListRowSecondaryIcon" parent="MySiteListRowSecondaryElement">
        <item name="android:layout_width">16dp</item>
        <item name="android:layout_height">16dp</item>
        <item name="android:tint">@color/neutral_60</item>
    </style>

    <style name="MySiteListHeader">
        <item name="android:ellipsize">end</item>
        <item name="android:textAlignment">viewStart</item>
        <item name="android:fontFamily">sans-serif-medium</item>
        <item name="android:layout_centerVertical">true</item>
        <item name="android:layout_height">wrap_content</item>
        <item name="android:layout_width">match_parent</item>
        <item name="android:paddingBottom">@dimen/my_site_margin_general</item>
        <item name="android:paddingStart">@dimen/content_margin_site_row_start</item>
        <item name="android:paddingTop">@dimen/my_site_margin_general</item>
        <item name="android:textColor">@color/neutral_40</item>
        <item name="android:textSize">@dimen/text_sz_medium</item>
    </style>

    <style name="MeListRowLayout">
        <item name="android:layout_width">match_parent</item>
        <item name="android:layout_height">wrap_content</item>
        <item name="android:background">?android:attr/selectableItemBackground</item>
        <item name="android:orientation">horizontal</item>
        <item name="android:paddingEnd">@dimen/me_list_row_padding_horizontal</item>
        <item name="android:paddingStart">@dimen/me_list_row_padding_horizontal</item>
    </style>

    <style name="MeListRowIcon">
        <item name="android:tint">@color/neutral_60</item>
        <item name="android:layout_width">@dimen/me_list_row_icon_size</item>
        <item name="android:layout_height">@dimen/me_list_row_icon_size</item>
        <item name="android:layout_gravity">center_vertical</item>
        <item name="android:layout_marginTop">@dimen/margin_large</item>
        <item name="android:layout_marginBottom">@dimen/margin_large</item>
        <item name="android:layout_marginEnd">@dimen/margin_extra_large</item>
    </style>

    <style name="MeListRowTextView">
        <item name="android:layout_width">wrap_content</item>
        <item name="android:layout_height">wrap_content</item>
        <item name="android:layout_gravity">center_vertical</item>
        <item name="android:minHeight">0dp</item>
        <item name="android:padding">@dimen/margin_extra_large</item>
        <item name="android:textColor">@color/neutral_70</item>
        <item name="android:textSize">@dimen/text_sz_large</item>
        <item name="android:textAlignment">viewStart</item>
        <item name="android:gravity">start</item>
    </style>

    <style name="MeListSectionDividerView">
        <item name="android:layout_width">match_parent</item>
        <item name="android:layout_height">1dp</item>
        <item name="android:layout_gravity">center_vertical</item>
        <item name="android:background">@color/divider</item>
        <item name="android:layout_marginEnd">@dimen/content_margin</item>
        <item name="android:layout_marginStart">@dimen/content_margin</item>
    </style>

    <!-- Used in Notifications and Site settings to animate nested preference screens -->
    <style name="DialogAnimations">
        <item name="android:windowEnterAnimation">@anim/activity_slide_in_from_right</item>
        <item name="android:windowExitAnimation">@anim/activity_slide_out_to_right</item>
    </style>

    <style name="MyProfileRow">
        <item name="android:background">?android:attr/selectableItemBackground</item>
        <item name="android:layout_width">match_parent</item>
        <item name="android:layout_height">wrap_content</item>
        <item name="android:orientation">vertical</item>
        <item name="android:padding">@dimen/margin_extra_large</item>
    </style>

    <style name="MyProfileLabel">
        <item name="android:layout_width">wrap_content</item>
        <item name="android:layout_height">wrap_content</item>
        <item name="android:textColor">@color/neutral_70</item>
        <item name="android:textSize">@dimen/text_sz_large</item>
    </style>

    <style name="MyProfileText">
        <item name="android:layout_width">wrap_content</item>
        <item name="android:layout_height">wrap_content</item>
        <item name="android:textColor">@color/neutral</item>
        <item name="android:textSize">@dimen/text_sz_medium</item>
    </style>

    <style name="MyProfileDividerView">
        <item name="android:layout_width">match_parent</item>
        <item name="android:layout_height">1dp</item>
        <item name="android:background">@color/divider</item>
    </style>

    <!--Quick Start-->
    <style name="QuickStartList">
        <item name="android:layout_width">match_parent</item>
    </style>

    <style name="QuickStartListCard" parent="CardView">
        <item name="cardElevation">0dp</item>
    </style>

    <style name="QuickStartLayout">
        <item name="android:background">?attr/selectableItemBackground</item>
        <item name="android:layout_height">wrap_content</item>
        <item name="android:layout_width">match_parent</item>
        <item name="android:paddingStart">@dimen/margin_extra_large</item>
        <item name="android:paddingTop">@dimen/margin_extra_large</item>
    </style>

    <style name="QuickStartIcon">
        <item name="android:layout_centerVertical">true</item>
        <item name="android:layout_height">24dp</item>
        <item name="android:layout_marginEnd">32dp</item>
        <item name="android:layout_width">24dp</item>
        <item name="android:tint">@color/quick_start_icon_selector</item>
    </style>

    <style name="QuickStartTitle" parent="android:TextAppearance.Widget.TextView">
        <item name="android:gravity">center_vertical</item>
        <item name="android:layout_height">wrap_content</item>
        <item name="android:layout_marginEnd">@dimen/margin_extra_large</item>
        <item name="android:layout_width">wrap_content</item>
        <item name="android:minHeight">24dp</item>
        <item name="android:textColor">@color/quick_start_title_selector</item>
        <item name="android:textSize">16sp</item>
    </style>

    <style name="QuickStartSubtitle" parent="android:TextAppearance.Widget.TextView">
        <item name="android:layout_height">wrap_content</item>
        <item name="android:layout_marginEnd">@dimen/margin_extra_large</item>
        <item name="android:layout_width">wrap_content</item>
        <item name="android:textColor">@color/neutral_50</item>
        <item name="android:textSize">14sp</item>
    </style>

    <style name="QuickStartDivider">
        <item name="android:layout_alignParentBottom">true</item>
        <item name="android:layout_marginTop">@dimen/margin_extra_large</item>
        <item name="android:background">@color/neutral_0</item>
        <item name="android:layout_height">@dimen/list_divider_height</item>
        <item name="android:layout_width">match_parent</item>
    </style>

    <style name="QuickStartTypeRow">
        <item name="android:background">?attr/selectableItemBackground</item>
        <item name="android:clickable">true</item>
        <item name="android:clipToPadding">false</item>
        <item name="android:focusable">true</item>
        <item name="android:layout_height">wrap_content</item>
        <item name="android:layout_width">match_parent</item>
        <item name="android:minHeight">?attr/listPreferredItemHeight</item>
        <item name="android:paddingBottom">@dimen/margin_extra_large</item>
        <item name="android:paddingEnd">@dimen/margin_large</item>
        <item name="android:paddingStart">@dimen/margin_large</item>
        <item name="android:paddingTop">@dimen/margin_extra_large</item>
    </style>

    <style name="QuickStartTypeIcon">
        <item name="android:layout_centerVertical">true</item>
        <item name="android:layout_height">@dimen/quick_start_type_icon</item>
        <item name="android:layout_marginEnd">@dimen/margin_large</item>
        <item name="android:layout_width">@dimen/quick_start_type_icon</item>
    </style>

    <style name="QuickStartTypeTitle">
        <item name="android:textAlignment">viewStart</item>
        <item name="android:ellipsize">end</item>
        <item name="android:layout_height">wrap_content</item>
        <item name="android:layout_width">match_parent</item>
        <item name="android:maxLines">1</item>
        <item name="android:paddingEnd">@dimen/content_margin</item>
        <item name="android:textColor">@color/quick_start_title_selector</item>
        <item name="android:textSize">@dimen/text_sz_large</item>
    </style>

    <style name="QuickStartTypeSubtitle">
        <item name="android:textAlignment">viewStart</item>
        <item name="android:ellipsize">end</item>
        <item name="android:layout_height">wrap_content</item>
        <item name="android:layout_width">match_parent</item>
        <item name="android:maxLines">1</item>
        <item name="android:paddingEnd">@dimen/content_margin</item>
        <item name="android:textColor">@color/neutral_50</item>
        <item name="android:textSize">@dimen/text_sz_medium</item>
    </style>

    <!--People Management Styles-->
    <style name="PersonAvatar">
        <item name="android:layout_width">@dimen/people_avatar_sz</item>
        <item name="android:layout_height">@dimen/people_avatar_sz</item>
        <item name="android:layout_margin">@dimen/margin_extra_large</item>
    </style>

    <style name="PersonTextView">
        <item name="android:layout_width">wrap_content</item>
        <item name="android:layout_height">wrap_content</item>
        <item name="android:ellipsize">end</item>
        <item name="android:maxLines">1</item>
    </style>

    <style name="SwitchBlueLight">
        <item name="colorControlActivated">@color/primary_30</item>
    </style>

    <style name="SwitchBlueMedium">
        <item name="colorControlActivated">@color/primary_40</item>
    </style>

    <!--Post Settings Styles-->
    <style name="PostSettingsCardView">
        <item name="android:layout_width">match_parent</item>
        <item name="android:layout_height">wrap_content</item>
        <item name="android:layout_marginBottom">@dimen/margin_extra_large</item>
    </style>

    <style name="PostSettingsCardViewInnerLayout">
        <item name="android:layout_width">match_parent</item>
        <item name="android:layout_height">wrap_content</item>
        <item name="android:orientation">vertical</item>
    </style>

    <style name="PostSettingsSectionHeader">
        <item name="android:layout_width">wrap_content</item>
        <item name="android:layout_height">wrap_content</item>
        <item name="android:textColor">@color/primary_50</item>
        <item name="android:textSize">@dimen/text_sz_medium</item>
        <item name="android:textStyle">bold</item>
        <item name="android:layout_marginBottom">@dimen/margin_small</item>
        <item name="android:layout_marginTop">@dimen/margin_extra_large</item>
        <item name="android:layout_marginEnd">@dimen/margin_extra_large</item>
        <item name="android:layout_marginStart">@dimen/margin_extra_large</item>
    </style>

    <style name="PostSettingsContainer">
        <item name="android:background">?android:attr/selectableItemBackground</item>
        <item name="android:layout_width">match_parent</item>
        <item name="android:layout_height">wrap_content</item>
        <item name="android:orientation">vertical</item>
        <item name="android:padding">@dimen/margin_extra_large</item>
    </style>

    <style name="PostSettingsTitle">
        <item name="android:layout_width">wrap_content</item>
        <item name="android:layout_height">wrap_content</item>
        <item name="android:textColor">@color/neutral_70</item>
        <item name="android:textSize">@dimen/text_sz_large</item>
    </style>

    <style name="PostSettingsSubtitle">
        <item name="android:layout_width">wrap_content</item>
        <item name="android:layout_height">wrap_content</item>
        <item name="android:textColor">@color/neutral</item>
        <item name="android:textColorHint">@color/neutral</item>
        <item name="android:textSize">@dimen/text_sz_medium</item>
    </style>

    <style name="PostSettingsDivider">
        <item name="android:layout_width">match_parent</item>
        <item name="android:layout_height">@dimen/list_divider_height</item>
        <item name="android:background">@color/neutral_10</item>
    </style>

    <!--Promo Dialog Styles-->
    <style name="PromoDialogTitle" parent="WordPress">
        <item name="android:layout_gravity">center_vertical</item>
        <item name="android:layout_height">wrap_content</item>
        <item name="android:layout_width">wrap_content</item>
        <item name="android:textColor">@color/neutral_70</item>
        <item name="android:textSize">@dimen/text_sz_large</item>
        <item name="android:textStyle">bold</item>
    </style>

    <style name="PromoDialogDescription" parent="WordPress">
        <item name="android:layout_height">wrap_content</item>
        <item name="android:layout_marginTop">@dimen/margin_extra_large</item>
        <item name="android:layout_width">match_parent</item>
        <item name="android:textColor">@color/neutral_50</item>
        <item name="android:textSize">@dimen/text_sz_medium</item>
    </style>

    <style name="PromoDialogLink" parent="WordPress">
        <item name="android:layout_height">wrap_content</item>
        <item name="android:layout_marginTop">@dimen/margin_extra_large</item>
        <item name="android:layout_width">wrap_content</item>
        <item name="android:textColor">@color/primary_50</item>
        <item name="android:textSize">@dimen/text_sz_medium</item>
        <item name="android:textStyle">bold</item>
    </style>

    <!--Plugin Styles-->
    <style name="PluginCardView">
        <item name="android:layout_width">match_parent</item>
        <item name="android:layout_height">wrap_content</item>
        <item name="android:layout_marginBottom">@dimen/margin_extra_large</item>
    </style>

    <style name="PluginCardViewVerticalContainer">
        <item name="android:layout_width">match_parent</item>
        <item name="android:layout_height">wrap_content</item>
        <item name="android:orientation">vertical</item>
    </style>

    <style name="PluginCardViewHorizontalContainer">
        <item name="android:layout_width">match_parent</item>
        <item name="android:layout_height">wrap_content</item>
        <item name="android:padding">@dimen/margin_extra_large</item>
    </style>

    <style name="PluginCardViewPrimaryText">
        <item name="android:layout_width">wrap_content</item>
        <item name="android:layout_height">wrap_content</item>
        <item name="android:gravity">center_vertical</item>
        <item name="android:textColor">@color/neutral_70</item>
        <item name="android:textSize">@dimen/text_sz_large</item>
    </style>

    <style name="PluginCardViewSecondaryText">
        <item name="android:layout_width">wrap_content</item>
        <item name="android:layout_height">wrap_content</item>
        <item name="android:gravity">center_vertical</item>
        <item name="android:textColor">@color/neutral_40</item>
        <item name="android:textSize">@dimen/text_sz_medium</item>
    </style>

    <style name="PluginCardViewSecondaryElement">
        <item name="android:layout_width">wrap_content</item>
        <item name="android:layout_height">wrap_content</item>
        <item name="android:layout_centerVertical">true</item>
        <item name="android:layout_alignParentEnd">true</item>
    </style>

    <style name="PluginCardViewSecondaryElement.ExternalLinkImage" parent="PluginCardViewSecondaryElement">
        <item name="android:layout_width">@dimen/plugin_external_link_image_size</item>
        <item name="android:layout_height">@dimen/plugin_external_link_image_size</item>
        <item name="android:tint">@color/neutral_40</item>
        <item name="android:layout_marginEnd">@dimen/margin_medium</item>
    </style>

    <style name="PluginCardViewSecondaryElement.ChevronImage" parent="PluginCardViewSecondaryElement.ExternalLinkImage">
        <item name="android:layout_marginTop">@dimen/margin_small</item>
        <item name="android:layout_centerVertical">false</item>
    </style>

    <style name="PluginDirectoryTitle">
        <item name="android:layout_width">wrap_content</item>
        <item name="android:layout_height">wrap_content</item>
        <item name="android:layout_marginStart">@dimen/margin_extra_large</item>
        <item name="android:layout_marginTop">@dimen/margin_extra_large</item>
        <item name="android:textColor">@color/neutral_70</item>
        <item name="android:textSize">@dimen/text_sz_large</item>
        <item name="android:ellipsize">end</item>
        <item name="android:layout_alignParentStart">true</item>
    </style>

    <style name="PluginDirectoryList">
        <item name="android:clipToPadding">false</item>
        <item name="android:layout_height">wrap_content</item>
        <item name="android:layout_width">match_parent</item>
        <item name="android:scrollbars">none</item>
        <item name="android:paddingEnd">@dimen/margin_medium</item>
        <item name="android:paddingStart">@dimen/margin_medium</item>
        <item name="android:paddingTop">@dimen/margin_small</item>
    </style>

    <style name="PluginDirectoryListButton">
        <item name="android:layout_width">wrap_content</item>
        <item name="android:layout_height">wrap_content</item>
        <item name="android:minHeight">@dimen/min_touch_target_sz</item>
        <item name="android:layout_alignParentEnd">true</item>
        <item name="android:paddingEnd">@dimen/margin_extra_large</item>
        <item name="android:paddingStart">@dimen/margin_extra_large</item>
        <item name="android:paddingTop">@dimen/margin_extra_large</item>
        <item name="android:background">?android:attr/selectableItemBackground</item>
        <item name="android:textAllCaps">true</item>
        <item name="android:textColor">@color/primary_40</item>
        <item name="android:textSize">@dimen/text_sz_medium</item>
        <item name="android:textStyle">bold</item>
    </style>

    <style name="WPRatingBar.Small" parent="Widget.AppCompat.RatingBar.Small">
        <item name="android:progressTint">@color/primary_40</item>
    </style>

    <!--Comment Styles-->
    <style name="CommentActionLabel">
        <item name="android:layout_width">wrap_content</item>
        <item name="android:layout_height">wrap_content</item>
        <item name="android:ellipsize">end</item>
        <item name="android:maxLines">1</item>
        <item name="android:textColor">@color/neutral</item>
        <item name="android:textSize">@dimen/text_sz_small</item>
    </style>

    <style name="WordPress.TransparentToolbarTheme" parent="WordPress">
        <item name="windowActionBar">false</item>
        <item name="windowActionBarOverlay">true</item>
        <item name="windowNoTitle">true</item>
    </style>

    <style name="WordPress.TransparentToolbar" parent="@style/ThemeOverlay.AppCompat.Dark.ActionBar">
        <item name="android:windowActionBarOverlay">true</item>
        <!-- Support library compatibility -->
        <item name="windowActionBarOverlay">true</item>
    </style>

    <!--Help Activity Styles-->
    <style name="HelpActivitySingleText">
        <item name="android:background">?android:attr/selectableItemBackground</item>
        <item name="android:layout_width">match_parent</item>
        <item name="android:layout_height">wrap_content</item>
        <item name="android:padding">@dimen/margin_extra_large</item>
        <item name="android:textColor">@color/neutral_70</item>
        <item name="android:textSize">@dimen/text_sz_large</item>
    </style>

    <style name="HelpActivityDivider">
        <item name="android:layout_width">match_parent</item>
        <item name="android:layout_height">@dimen/list_divider_height</item>
        <item name="android:background">@color/neutral_10</item>
    </style>

    <style name="ActionableEmptyStateTitle" parent="TextAppearance.AppCompat">
        <item name="android:layout_marginBottom">@dimen/margin_medium</item>
        <item name="android:layout_marginEnd">@dimen/actionable_empty_view_text_margin_horizontal</item>
        <item name="android:layout_marginStart">@dimen/actionable_empty_view_text_margin_horizontal</item>
        <item name="android:maxWidth">@dimen/actionable_empty_view_text_maximum_width</item>
        <item name="android:textAlignment">center</item>
        <item name="android:textColor">@color/neutral</item>
        <item name="android:textSize">@dimen/text_sz_extra_large</item>
    </style>

    <style name="ActionableEmptyStateSubtitle" parent="@style/ActionableEmptyStateTitle">
        <item name="android:layout_marginBottom">@dimen/margin_extra_large</item>
        <item name="android:textColor">@color/neutral_70</item>
        <item name="android:textSize">@dimen/text_sz_large</item>
    </style>

    <style name="ActionableEmptyStateButton" parent="WordPress.Button.Primary">
        <item name="android:layout_marginEnd">@dimen/actionable_empty_view_text_margin_horizontal</item>
        <item name="android:layout_marginStart">@dimen/actionable_empty_view_text_margin_horizontal</item>
        <item name="android:paddingEnd">@dimen/margin_extra_medium_large</item>
        <item name="android:paddingStart">@dimen/margin_extra_medium_large</item>
    </style>

    <!-- Pages styles -->
    <style name="PageListItemTextStyle" parent="PageListTopLevelItemTextStyle">
        <item name="android:fontFamily">serif</item>
    </style>

    <style name="PageListTopLevelItemTextStyle">
        <item name="android:textSize">@dimen/text_sz_large</item>
        <item name="android:textColor">@color/neutral_70</item>
        <item name="android:maxLines">1</item>
        <item name="android:textStyle">bold</item>
        <item name="android:ellipsize">end</item>
    </style>

    <style name="LinearProgress" parent="Theme.AppCompat.Light">
        <item name="colorAccent">@color/primary_50</item>
    </style>

    <!--Post List Skeleton-->
    <style name="PostListRowSkeletonButton">
        <item name="android:layout_width">0dp</item>
        <item name="android:layout_height">wrap_content</item>
        <item name="android:layout_weight">1</item>
        <item name="android:gravity">center</item>
        <item name="android:enabled">false</item>
    </style>

    <!--Site Preview -->
    <style name="SiteCreationHeaderLinearLayoutStyle">
        <item name="android:layout_width">match_parent</item>
        <item name="android:layout_height">wrap_content</item>
        <item name="android:layout_gravity">center_horizontal</item>
        <item name="android:orientation">vertical</item>
        <item name="android:focusable">true</item>
    </style>

    <style name="SiteCreationHeaderBaseTextStyle">
        <item name="android:layout_width">match_parent</item>
        <item name="android:layout_height">wrap_content</item>
        <item name="android:gravity">center</item>
        <item name="android:textAlignment">center</item>
        <item name="android:lineSpacingMultiplier">1.1</item>
        <item name="android:textSize">@dimen/text_sz_large</item>
    </style>

    <style name="SiteCreationHeaderTitle" parent="SiteCreationHeaderBaseTextStyle">
        <item name="android:layout_marginBottom">@dimen/margin_small</item>
        <item name="android:fontFamily">sans-serif-medium</item>
        <item name="android:textColor">@color/neutral_80</item>
    </style>

    <style name="SiteCreationHeaderSubtitle" parent="SiteCreationHeaderBaseTextStyle">
        <item name="android:textColor">@color/text_subtle</item>
    </style>

    <style name="SiteCreationPreviewHeaderTitle" parent="SiteCreationHeaderTitle">
        <item name="android:textSize">@dimen/text_sz_extra_large</item>
        <item name="android:text">@string/new_site_creation_preview_title</item>
    </style>

    <style name="SiteCreationPreviewHeaderSubtitle" parent="SiteCreationHeaderSubtitle">
        <item name="android:text">@string/new_site_creation_preview_subtitle</item>
    </style>

    <style name="SitePreviewSkeletonView">
        <item name="android:layout_width">match_parent</item>
        <item name="android:layout_marginTop">@dimen/margin_large</item>
        <item name="android:background">@color/neutral_0</item>
    </style>

    <style name="DomainRegistrationFormTitle">
        <item name="android:textSize">@dimen/text_sz_medium</item>
        <item name="android:textStyle">bold</item>
        <item name="android:textColor">@color/neutral_70</item>
        <item name="android:layout_width">match_parent</item>
        <item name="android:layout_height">wrap_content</item>
        <item name="android:textAlignment">viewStart</item>
        <item name="android:gravity">start</item>
    </style>

    <style name="DomainRegistrationFormSubTitle">
        <item name="android:textSize">@dimen/text_sz_small</item>
        <item name="android:textColor">@color/neutral_70</item>
        <item name="android:layout_width">match_parent</item>
        <item name="android:layout_height">wrap_content</item>
        <item name="android:textAlignment">viewStart</item>
        <item name="android:gravity">start</item>
    </style>

    <style name="DomainRegistrationDetailsFormTextInputLayout">
        <item name="android:layout_width">match_parent</item>
        <item name="android:layout_height">wrap_content</item>
        <item name="android:layout_marginBottom">@dimen/margin_large</item>
    </style>

    <style name="DomainSuggestionsFormIntroductionContainer">
        <item name="android:layout_width">match_parent</item>
        <item name="android:layout_height">wrap_content</item>
        <item name="android:paddingStart">@dimen/domain_suggestions_intro_horizontal_padding</item>
        <item name="android:paddingTop">@dimen/domain_suggestions_intro_vertical_padding</item>
        <item name="android:paddingEnd">@dimen/domain_suggestions_intro_horizontal_padding</item>
        <item name="android:paddingBottom">@dimen/domain_suggestions_intro_vertical_padding</item>
        <item name="android:background">@color/neutral_0</item>
    </style>

    <style name="DomainSuggestionsFormIntroductionTitle">
        <item name="android:layout_width">match_parent</item>
        <item name="android:layout_height">wrap_content</item>
        <item name="android:paddingBottom">@dimen/domain_suggestions_intro_header_bottom_padding</item>
        <item name="android:fontFamily">sans-serif-medium</item>
        <item name="android:textColor">@color/neutral_60</item>
        <item name="android:text">@dimen/text_sz_large</item>
        <item name="android:gravity">center_horizontal</item>
    </style>

    <style name="DomainSuggestionsFormIntroductionDescription">
        <item name="android:layout_width">match_parent</item>
        <item name="android:layout_height">wrap_content</item>
        <item name="android:textColor">@color/neutral_40</item>
        <item name="android:text">@dimen/text_sz_large</item>
        <item name="android:gravity">center_horizontal</item>
    </style>

<<<<<<< HEAD
    <style name="WebPreviewNavbarButton">
        <item name="android:layout_width">0dp</item>
        <item name="android:layout_height">match_parent</item>
        <item name="android:tint">@drawable/web_preview_navbar_selector</item>
        <item name="android:background">?attr/selectableItemBackgroundBorderless</item>
        <item name="android:layout_weight">20</item>
=======
    <style name="FullScreenDialog.Toolbar" parent="Widget.AppCompat.Toolbar" >
        <item name="android:paddingEnd">@dimen/margin_small</item>
        <item name="android:paddingStart"> @dimen/margin_small</item>
        <item name="contentInsetStart">@dimen/keyline_first</item>
        <item name="maxButtonHeight">@dimen/min_touch_target_sz</item>
    </style>

    <style name="FullScreenDialog.Toolbar.Light" parent="Theme.AppCompat.Light">
        <item name="toolbarNavigationButtonStyle">@style/FullScreenDialog.Toolbar.Navigation</item>
        <item name="toolbarStyle">@style/FullScreenDialog.Toolbar</item>
    </style>

    <style name="FullScreenDialog.Toolbar.Navigation" parent="Widget.AppCompat.Toolbar.Button.Navigation">
        <item name="android:minWidth">@dimen/min_touch_target_sz</item>
        <item name="android:tint">?attr/colorControlNormal</item>
>>>>>>> 2f028c03
    </style>

</resources><|MERGE_RESOLUTION|>--- conflicted
+++ resolved
@@ -905,30 +905,29 @@
         <item name="android:gravity">center_horizontal</item>
     </style>
 
-<<<<<<< HEAD
+    <style name="FullScreenDialog.Toolbar" parent="Widget.AppCompat.Toolbar">
+        <item name="android:paddingEnd">@dimen/margin_small</item>
+        <item name="android:paddingStart">@dimen/margin_small</item>
+        <item name="contentInsetStart">@dimen/keyline_first</item>
+        <item name="maxButtonHeight">@dimen/min_touch_target_sz</item>
+    </style>
+
+    <style name="FullScreenDialog.Toolbar.Light" parent="Theme.AppCompat.Light">
+        <item name="toolbarNavigationButtonStyle">@style/FullScreenDialog.Toolbar.Navigation</item>
+        <item name="toolbarStyle">@style/FullScreenDialog.Toolbar</item>
+    </style>
+
+    <style name="FullScreenDialog.Toolbar.Navigation" parent="Widget.AppCompat.Toolbar.Button.Navigation">
+        <item name="android:minWidth">@dimen/min_touch_target_sz</item>
+        <item name="android:tint">?attr/colorControlNormal</item>
+    </style>
+
     <style name="WebPreviewNavbarButton">
         <item name="android:layout_width">0dp</item>
         <item name="android:layout_height">match_parent</item>
         <item name="android:tint">@drawable/web_preview_navbar_selector</item>
         <item name="android:background">?attr/selectableItemBackgroundBorderless</item>
         <item name="android:layout_weight">20</item>
-=======
-    <style name="FullScreenDialog.Toolbar" parent="Widget.AppCompat.Toolbar" >
-        <item name="android:paddingEnd">@dimen/margin_small</item>
-        <item name="android:paddingStart"> @dimen/margin_small</item>
-        <item name="contentInsetStart">@dimen/keyline_first</item>
-        <item name="maxButtonHeight">@dimen/min_touch_target_sz</item>
-    </style>
-
-    <style name="FullScreenDialog.Toolbar.Light" parent="Theme.AppCompat.Light">
-        <item name="toolbarNavigationButtonStyle">@style/FullScreenDialog.Toolbar.Navigation</item>
-        <item name="toolbarStyle">@style/FullScreenDialog.Toolbar</item>
-    </style>
-
-    <style name="FullScreenDialog.Toolbar.Navigation" parent="Widget.AppCompat.Toolbar.Button.Navigation">
-        <item name="android:minWidth">@dimen/min_touch_target_sz</item>
-        <item name="android:tint">?attr/colorControlNormal</item>
->>>>>>> 2f028c03
     </style>
 
 </resources>