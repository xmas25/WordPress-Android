--- conflicted
+++ resolved
@@ -79,14 +79,13 @@
         <item name="windowNoTitle">true</item>
     </style>
 
-<<<<<<< HEAD
     <style name="WordPress.Editor.NoActionBar" parent="WordPress.NoActionBar">
         <item name="actionMenuTextColor">?attr/colorOnPrimarySurface</item>
-=======
+    </style>
+
     <style name="WordPress.NoActionBar.DarkNavbar" parent="WordPress.NoActionBar">
         <item name="android:windowLightNavigationBar">false</item>
         <item name="android:navigationBarColor">?attr/wpColorAppBar</item>
->>>>>>> 39c51231
     </style>
 
     <style name="NumberPickerTheme" parent="WordPress">
@@ -1033,7 +1032,6 @@
         <item name="android:paddingBottom">@dimen/margin_large</item>
     </style>
 
-
     <style name="SiteTagFilteredUrl" parent="SiteTagFilteredTitle">
         <item name="android:textSize">@dimen/text_sz_medium</item>
         <item name="android:textColor">?attr/wpColorTextSubtle</item>
