--- conflicted
+++ resolved
@@ -15,10 +15,7 @@
         <item name="colorOnBackground">@android:color/black</item>
         <item name="colorOnSurface">@android:color/black</item>
         <item name="colorOnError">@android:color/white</item>
-<<<<<<< HEAD
-=======
         <item name="colorAccent">?attr/colorSecondary</item>
->>>>>>> 868d2f17
 
         <item name="colorPrimaryDark">@color/primary_dark</item>
         <item name="colorControlActivated">@color/primary_30</item>
@@ -41,13 +38,9 @@
 
         <item name="android:dropDownListViewStyle">@style/DropDownListView.Light.WordPress</item>
         <item name="android:actionDropDownStyle">@style/DropDownNav.WordPress</item>
-<<<<<<< HEAD
-        <item name="android:actionModeCloseButtonStyle">@style/ActionButton.CloseMode.WordPress</item>
-=======
         <item name="android:actionModeCloseButtonStyle">
             @style/ActionButton.CloseMode.WordPress
         </item>
->>>>>>> 868d2f17
         <item name="android:actionModeBackground">?attr/wpColorAppBar</item>
         <item name="android:actionBarTabTextStyle">@style/TabTextStyle.WordPress</item>
         <item name="android:actionBarTabBarStyle">@style/TabBarStyle.WordPress</item>
@@ -72,11 +65,7 @@
         <!-- We need to keep this here so we can override it in values-vXY -->
     </style>
 
-<<<<<<< HEAD
-     <style name="WordPress.NoActionBar" parent="WordPress">
-=======
     <style name="WordPress.NoActionBar" parent="WordPress">
->>>>>>> 868d2f17
         <item name="windowActionBar">false</item>
         <item name="windowNoTitle">true</item>
     </style>
@@ -862,11 +851,7 @@
 
     <style name="ActionableEmptyStateSubtitle" parent="@style/ActionableEmptyStateTitle">
         <item name="android:layout_marginBottom">@dimen/margin_extra_large</item>
-<<<<<<< HEAD
-         <item name="android:textSize">@dimen/text_sz_large</item>
-=======
         <item name="android:textSize">@dimen/text_sz_large</item>
->>>>>>> 868d2f17
     </style>
 
     <style name="ActionableEmptyStateButton" parent="WordPress.Button.Primary">
