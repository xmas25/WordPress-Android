<?xml version="1.0" encoding="utf-8"?>
<resources xmlns:android="http://schemas.android.com/apk/res/android" xmlns:tools="http://schemas.android.com/tools">

    <style name="WordPress" parent="Theme.AppCompat.Light.DarkActionBar">
        <!-- Material theme -->
        <item name="colorPrimary">@color/color_primary</item>
        <item name="colorPrimaryDark">@color/color_primary_dark</item>
        <item name="colorAccent">@color/color_accent</item>
        <item name="colorControlActivated">@color/color_control_activated</item>
        <item name="colorControlHighlight">@color/color_control_highlight</item>

        <item name="android:windowBackground">@color/grey_lighten_30</item>
        <item name="android:actionBarItemBackground">@drawable/selectable_background_wordpress</item>
        <item name="android:popupMenuStyle">@style/PopupMenu.WordPress</item>
        <item name="android:dropDownListViewStyle">@style/DropDownListView.Light.WordPress</item>
        <item name="android:actionDropDownStyle">@style/DropDownNav.WordPress</item>
        <item name="android:actionModeCloseButtonStyle">@style/ActionButton.CloseMode.WordPress</item>
        <item name="android:actionModeBackground">@color/color_primary_dark</item>
        <item name="android:actionBarTabTextStyle">@style/TabTextStyle.WordPress</item>
        <item name="android:actionBarTabBarStyle">@style/TabBarStyle.WordPress</item>
        <item name="android:statusBarColor">@color/status_bar_tint</item>

        <item name="colorButtonNormal">@color/light_gray</item>

        <item name="android:dialogTheme">@style/DialogTheme.WordPress</item>
        <item name="android:datePickerStyle">@style/DatePicker.WordPress</item>
        <item name="android:timePickerStyle">@style/TimePicker.WordPress</item>

        <!-- Light.DarkActionBar specific -->
        <item name="android:actionBarWidgetTheme">@style/Theme.WordPress.Widget</item>

        <item name="windowActionModeOverlay">true</item>
        <item name="swipeToRefreshStyle">@style/WordPress.SwipeToRefresh</item>
        <item name="searchViewStyle">@style/WordPress.SearchViewStyle</item>
    </style>

    <!-- http://android-developers.blogspot.com/2014/10/appcompat-v21-material-design-for-pre.html -->
    <style name="WordPress.SearchViewStyle" parent="Widget.AppCompat.SearchView.ActionBar" />

    <style name="WordPress.DropDownListView.Light" parent="WordPress">
        <item name="android:dropDownListViewStyle">@style/DropDownListView.Light.WordPress</item>
    </style>

    <!-- this style is only referenced in a Light.DarkActionBar based theme -->
    <style name="Theme.WordPress.Widget" parent="Theme.AppCompat">
        <item name="android:popupMenuStyle">@style/PopupMenu.WordPress</item>
        <item name="android:dropDownListViewStyle">@style/DropDownListView.Light.WordPress</item>
    </style>

    <style name="SignInTheme" parent="Theme.AppCompat.NoActionBar">
        <item name="colorControlActivated">@color/color_control_activated</item>
        <item name="colorControlHighlight">@color/color_control_highlight</item>
        <item name="android:statusBarColor">@color/status_bar_tint</item>
    </style>

    <style name="NoDisplay" parent="Theme.AppCompat.Light.NoActionBar">
        <item name="android:windowNoTitle">true</item>
        <item name="android:windowBackground">@android:color/transparent</item>
        <item name="android:colorBackgroundCacheHint">@null</item>
        <item name="android:windowIsTranslucent">true</item>
        <item name="android:windowAnimationStyle">@android:style/Animation</item>
    </style>

    <style name="TabBarStyle.WordPress" parent="@android:style/Widget.Holo.ActionBar.TabBar">
        <item name="android:showDividers">middle</item>
        <item name="android:divider">@drawable/tab_divider_wordpress</item>
    </style>

   <style name="PopupMenu.WordPress" parent="android:Widget.Holo.ListPopupWindow">
        <item name="android:popupBackground">@drawable/menu_dropdown_panel_wordpress</item>
    </style>

    <style name="DropDownListView.Dark.WordPress" parent="android:Widget.Holo.ListView.DropDown">
        <item name="android:listSelector">@drawable/selectable_background_wordpress</item>
        <item name="android:fadeScrollbars">false</item>
        <item name="android:scrollbarThumbVertical">@drawable/scrollbar_transparent_white</item>
    </style>

    <style name="DropDownListView.Light.WordPress" parent="android:Widget.Holo.ListView.DropDown">
        <item name="android:listSelector">@drawable/selectable_background_wordpress</item>
        <item name="android:fadeScrollbars">false</item>
        <item name="android:scrollbarThumbVertical">@drawable/scrollbar_transparent_black</item>
    </style>

    <style name="TabTextStyle.WordPress" parent="android:Widget.Holo.ActionBar.TabText">
        <item name="android:textColor">@color/grey_dark</item>
    </style>

    <style name="DropDownNav.WordPress" parent="android:Widget.Holo.Light.Spinner">
        <item name="android:background">@drawable/spinner_background_ab_wordpress</item>
        <item name="android:dropDownSelector">@drawable/selectable_background_wordpress</item>
    </style>

    <style name="FilteredRecyclerViewSpinner.WordPress" parent="DropDownNav.WordPress">
        <item name="android:background">@color/transparent</item>
    </style>

    <style name="FilteredRecyclerViewFilterTextView.WordPress" parent="android:TextAppearance.Widget.TextView">
        <item name="android:padding">@dimen/margin_medium</item>
        <item name="android:layout_marginLeft">@dimen/margin_extra_large</item>
        <item name="android:paddingRight">@dimen/margin_large</item>
        <item name="android:textSize">@dimen/text_sz_large</item>
    </style>

    <style name="DialogTheme.WordPress" parent="android:Theme.Material.Dialog">
        <item name="android:datePickerStyle">@style/DatePicker.WordPress</item>
        <item name="android:timePickerStyle">@style/TimePicker.WordPress</item>
    </style>

    <style name="DatePicker.WordPress" parent="android:Widget.Material.DatePicker">
        <item name="android:datePickerMode">spinner</item>
    </style>

    <style name="TimePicker.WordPress" parent="android:Widget.Material.TimePicker">
        <item name="android:timePickerMode">spinner</item>
    </style>

    <style name="FilteredRecyclerViewToolbar" parent="Widget.AppCompat.Toolbar">
        <item name="android:paddingLeft">@dimen/margin_filter_spinner</item>
        <item name="android:elevation">@dimen/filter_subbar_elevation</item>
        <item name="android:theme">@style/FilteredRecyclerViewToolbar.Theme</item>
    </style>

    <style name="FilteredRecyclerViewToolbar.Theme" parent="ThemeOverlay.AppCompat.Dark.ActionBar">
        <item name="android:listDivider">@null</item>
    </style>

    <style name="ProgressBar.WordPress" parent="android:Widget.Holo.ProgressBar.Horizontal">
        <item name="android:progressDrawable">@drawable/progress_horizontal_wordpress</item>
    </style>

    <style name="ActionButton.CloseMode.WordPress" parent="android:Widget.Holo.ActionButton.CloseMode">
        <item name="android:background">@drawable/btn_cab_done_wordpress</item>
    </style>

    <style name="WordPressSettingsSectionHeader">
        <item name="android:layout_marginTop">@dimen/margin_large</item>
        <item name="android:layout_marginBottom">@dimen/margin_small</item>
        <item name="android:textColor">@color/grey</item>
        <item name="android:textSize">@dimen/text_sz_medium</item>
        <item name="android:textStyle">bold</item>
        <item name="android:textAllCaps">true</item>
    </style>

    <style name="WordPressSubHeader">
        <item name="android:textSize">@dimen/text_sz_medium</item>
        <item name="android:textAllCaps">true</item>
        <item name="android:layout_marginTop">@dimen/margin_large</item>
        <item name="android:textColor">@color/grey</item>
    </style>

    <style name="WordPressTitleAppearance" parent="@android:style/TextAppearance">
        <item name="android:singleLine">true</item>
        <item name="android:shadowColor">#BB000000</item>
        <item name="android:shadowRadius">2.75</item>
        <item name="android:textColor">#FFF6F6F6</item>
        <item name="android:textSize">14sp</item>
        <item name="android:textStyle">bold</item>
    </style>

    <style name="WordPressWelcomeStyle">
        <item name="android:layout_gravity">center</item>
    </style>

    <style name="ThemeDetailsHeader">
        <item name="android:textStyle">bold</item>
    </style>

    <style name="MediaGalleryText">
        <item name="android:textColor">@color/white</item>
        <item name="android:textSize">16sp</item>
    </style>

    <style name="MediaGalleryNumOfColumns" parent="@style/MediaGalleryText">
        <item name="android:textColor">@color/media_grid_item_checkstate_text_selector</item>
        <item name="android:background">@drawable/media_gallery_option_selector</item>
        <item name="android:button">@null</item>
    </style>

    <style name="MediaGalleryTypeCheckbox">
        <item name="android:textColor">@color/white</item>
        <item name="android:drawablePadding">8dp</item>
        <item name="android:textSize">14sp</item>
        <item name="android:button">@null</item>
        <item name="android:gravity">center</item>
    </style>

    <style name="EmptyListText">
        <item name="android:layout_width">fill_parent</item>
        <item name="android:layout_height">fill_parent</item>
        <item name="android:gravity">center_horizontal|center_vertical</item>
        <item name="android:textColor">@color/grey_darken_10</item>
    </style>

    <style name="WhiteButton" parent="Widget.AppCompat.Button">
        <item name="colorButtonNormal">@color/white</item>
    </style>

    <!-- NUX Styles -->
    <style name="WordPress.NUXPrimaryButton">
        <item name="android:textColor">@color/nux_primary_button</item>
        <item name="android:layout_height">@dimen/nux_main_button_height</item>
        <item name="android:layout_marginLeft">4dp</item>
        <item name="android:layout_marginRight">4dp</item>
        <item name="android:layout_marginBottom">8dp</item>
        <item name="android:clickable">true</item>
        <item name="android:background">@drawable/nux_primary_button_selector</item>
        <item name="android:stateListAnimator">@anim/raise</item>
    </style>

    <style name="WordPress.NUXFlatButton">
        <item name="android:textColor">@drawable/nux_flat_button_text_selector</item>
        <item name="android:background">@drawable/nux_flat_button_selector</item>
        <item name="android:padding">8dp</item>
        <item name="android:clickable">true</item>
    </style>

    <style name="WordPress.NUXFlatButtonNoBg">
        <item name="android:textColor">@color/grey_lighten_10</item>
        <item name="android:background">?android:attr/selectableItemBackground</item>
        <item name="android:padding">@dimen/margin_large</item>
        <item name="android:clickable">true</item>
    </style>

    <style name="WordPress.NUXGreyButtonNoBg">
        <item name="android:gravity">center_horizontal</item>
        <item name="android:textSize">14sp</item>
        <item name="android:textColor">@drawable/nux_flat_button_grey_text_selector</item>
    </style>

    <style name="WordPress.NUXEditText">
        <item name="android:background">@color/white</item>
        <item name="android:singleLine">true</item>
        <item name="android:textColor">#444444</item>
        <item name="android:textColorHint">#AAAAAA</item>
        <item name="android:padding">12dp</item>
        <item name="android:layout_marginLeft">40dp</item>
    </style>

    <style name="WordPress.NUXTitle">
        <item name="android:layout_width">wrap_content</item>
        <item name="android:layout_height">wrap_content</item>
        <item name="android:layout_marginBottom">24dp</item>
        <item name="android:gravity">center_horizontal</item>
        <item name="android:textColor">@color/white</item>
        <item name="android:textSize">@dimen/nux_title_font_size</item>
        <item name="android:lineSpacingExtra">-4sp</item>
    </style>

    <style name="WordPress.EmptyList">
        <item name="android:textColor">@color/grey_darken_30</item>
        <item name="android:gravity">center</item>
        <item name="android:layout_marginLeft">16dp</item>
        <item name="android:layout_marginRight">16dp</item>
    </style>

    <style name="WordPress.EmptyList.Title" parent="WordPress.EmptyList">
        <item name="android:textSize">@dimen/empty_list_title_text_size</item>
        <item name="android:fontFamily" tools:ignore="NewApi">sans-serif-light</item>
    </style>

    <style name="WordPress.EmptyList.Description" parent="WordPress.EmptyList">
        <item name="android:textSize">@dimen/empty_list_description_text_size</item>
    </style>

    <!--
        moderation views on comment detail
    -->
    <style name="WordPress.ModerateButton">
        <item name="android:textColor">@color/grey</item>
        <item name="android:textSize">@dimen/text_sz_small</item>
        <item name="android:singleLine">true</item>
        <item name="android:ellipsize">end</item>
        <item name="android:background">@drawable/moderate_button_selector</item>
        <item name="android:paddingTop">@dimen/margin_small</item>
        <item name="android:paddingRight">@dimen/margin_small</item>
        <item name="android:paddingLeft">@dimen/margin_small</item>
        <item name="android:paddingBottom">@dimen/margin_medium</item>
        <item name="android:drawablePadding">-4dp</item>
        <item name="android:focusable">true</item>
        <item name="android:clickable">true</item>
        <item name="android:gravity">center</item>
    </style>

    <style name="WordPress.BorderedBackground">
        <item name="android:background">@color/white</item>
    </style>

    <style name="WordPress.SwipeToRefresh">
        <item name="refreshIndicatorColor">@color/blue_medium</item>
    </style>

    <!--My Site Styles-->
    <style name="MySiteListRowLayout">
        <item name="android:layout_width">match_parent</item>
        <item name="android:layout_height">wrap_content</item>
        <item name="android:paddingLeft">@dimen/my_site_list_row_padding_left</item>
        <item name="android:background">?android:attr/selectableItemBackground</item>
    </style>

    <style name="MySiteListRowIcon">
        <item name="android:layout_width">@dimen/my_site_list_row_icon_size</item>
        <item name="android:layout_height">@dimen/my_site_list_row_icon_size</item>
        <item name="android:layout_alignParentLeft">true</item>
        <item name="android:layout_centerVertical">true</item>
        <item name="android:layout_marginTop">@dimen/margin_large</item>
        <item name="android:layout_marginBottom">@dimen/margin_large</item>
        <item name="android:layout_marginRight">@dimen/margin_extra_large</item>
        <item name="android:gravity">center_vertical</item>
    </style>

    <style name="MySiteListRowTextView">
        <item name="android:layout_width">wrap_content</item>
        <item name="android:layout_height">wrap_content</item>
        <item name="android:layout_centerVertical">true</item>
        <item name="android:layout_marginRight">@dimen/margin_medium</item>
        <item name="android:ellipsize">end</item>
        <item name="android:gravity">center_vertical</item>
        <item name="android:maxLines">1</item>
        <item name="android:textColor">@color/grey_dark</item>
        <item name="android:textSize">@dimen/text_sz_large</item>
        <item name="android:paddingTop">@dimen/margin_large</item>
        <item name="android:paddingBottom">@dimen/margin_large</item>
        <item name="android:paddingLeft">@dimen/margin_extra_large</item>
    </style>

    <style name="MySiteListRowSecondaryElement">
        <item name="android:layout_centerVertical">true</item>
        <item name="android:layout_marginRight">@dimen/margin_extra_large</item>
        <item name="android:gravity">right|center_vertical</item>
    </style>

    <style name="MySiteListRowSecondaryTextView" parent="MySiteListRowSecondaryElement">
        <item name="android:layout_width">wrap_content</item>
        <item name="android:layout_height">wrap_content</item>
        <item name="android:layout_alignParentEnd">true</item>
        <item name="android:layout_alignParentRight">true</item>
        <item name="android:ellipsize">end</item>
        <item name="android:maxLines">1</item>
        <item name="android:textColor">@color/grey_darken_20</item>
        <item name="android:textSize">@dimen/text_sz_small</item>
        <item name="android:paddingTop">@dimen/margin_large</item>
        <item name="android:paddingBottom">@dimen/margin_large</item>
        <item name="android:paddingLeft">@dimen/margin_extra_large</item>
    </style>

    <style name="MySiteListRowSecondaryIcon" parent="MySiteListRowSecondaryElement">
        <item name="android:layout_width">16dp</item>
        <item name="android:layout_height">16dp</item>
    </style>

    <style name="MySiteListHeaderLayout">
        <item name="android:layout_width">match_parent</item>
        <item name="android:layout_height">wrap_content</item>
        <item name="android:paddingBottom">@dimen/my_site_margin_general</item>
        <item name="android:paddingLeft">@dimen/my_site_list_row_padding_left</item>
        <item name="android:paddingTop">@dimen/my_site_margin_general</item>
    </style>

    <style name="MySiteListHeaderTextView">
        <item name="android:layout_width">wrap_content</item>
        <item name="android:layout_height">wrap_content</item>
        <item name="android:layout_centerVertical">true</item>
        <item name="android:textColor">@color/grey</item>
        <item name="android:textSize">@dimen/text_sz_medium</item>
        <item name="android:textAllCaps">true</item>
    </style>

    <style name="MySiteListSectionDividerView">
        <item name="android:layout_width">match_parent</item>
        <item name="android:layout_height">1dp</item>
        <item name="android:layout_gravity">center_vertical</item>
        <item name="android:layout_marginLeft">@dimen/margin_large</item>
        <item name="android:background">@color/grey_lighten_20</item>
        <item name="android:layout_marginRight">@dimen/margin_extra_large</item>
    </style>

    <style name="MeListRowLayout">
        <item name="android:layout_width">match_parent</item>
        <item name="android:layout_height">wrap_content</item>
        <item name="android:background">?android:attr/selectableItemBackground</item>
        <item name="android:orientation">horizontal</item>
    </style>

    <style name="MeListRowIcon">
        <item name="android:layout_width">@dimen/me_list_row_icon_size</item>
        <item name="android:layout_height">@dimen/me_list_row_icon_size</item>
        <item name="android:layout_gravity">center_vertical</item>
        <item name="android:layout_marginTop">@dimen/margin_large</item>
        <item name="android:layout_marginBottom">@dimen/margin_large</item>
        <item name="android:layout_marginLeft">@dimen/margin_medium</item>
        <item name="android:layout_marginRight">@dimen/margin_extra_large</item>
    </style>

    <style name="MeListRowTextView">
        <item name="android:layout_width">match_parent</item>
        <item name="android:layout_height">wrap_content</item>
        <item name="android:layout_gravity">center_vertical</item>
        <item name="android:minHeight">0dp</item>
        <item name="android:padding">@dimen/margin_extra_large</item>
        <item name="android:textColor">@color/grey_dark</item>
        <item name="android:textSize">@dimen/text_sz_large</item>
    </style>

    <style name="MeListSectionDividerView">
        <item name="android:layout_width">match_parent</item>
        <item name="android:layout_height">1dp</item>
        <item name="android:layout_gravity">center_vertical</item>
        <item name="android:background">@color/me_divider</item>
    </style>

    <!-- Used in Notifications and Site settings to animate nested preference screens -->
    <style name="DialogAnimations">
        <item name="android:windowEnterAnimation">@anim/activity_slide_in_from_right</item>
        <item name="android:windowExitAnimation">@anim/activity_slide_out_to_right</item>
    </style>

    <style name="MyProfileRow">
        <item name="android:background">?android:attr/selectableItemBackground</item>
        <item name="android:layout_width">match_parent</item>
        <item name="android:layout_height">wrap_content</item>
        <item name="android:orientation">vertical</item>
        <item name="android:padding">@dimen/margin_extra_large</item>
    </style>

    <style name="MyProfileLabel">
        <item name="android:layout_width">wrap_content</item>
        <item name="android:layout_height">wrap_content</item>
        <item name="android:textColor">@color/grey_dark</item>
        <item name="android:textSize">@dimen/text_sz_large</item>
    </style>

    <style name="MyProfileText">
        <item name="android:layout_width">wrap_content</item>
        <item name="android:layout_height">wrap_content</item>
        <item name="android:textColor">@color/grey_darken_10</item>
        <item name="android:textSize">@dimen/text_sz_medium</item>
    </style>

    <style name="MyProfileDividerView">
        <item name="android:layout_width">match_parent</item>
        <item name="android:layout_height">1dp</item>
        <item name="android:background">@color/me_divider</item>
    </style>

    <!--People Management Styles-->
    <style name="PersonAvatar">
        <item name="android:layout_width">@dimen/people_avatar_sz</item>
        <item name="android:layout_height">@dimen/people_avatar_sz</item>
        <item name="android:layout_margin">@dimen/margin_extra_large</item>
    </style>

    <style name="PersonTextView">
        <item name="android:layout_width">wrap_content</item>
        <item name="android:layout_height">wrap_content</item>
        <item name="android:ellipsize">end</item>
        <item name="android:maxLines">1</item>
    </style>

    <!-- Plans Styles -->
    <style name="PlansProgressBar" parent="@android:style/Widget.Holo.ProgressBar" />

    <style name="WPPrefSwitch">
        <item name="colorControlActivated">@color/blue_wordpress</item>
    </style>

<<<<<<< HEAD
    <!--Post Settings Styles-->
    <style name="PostSettingsCardView">
        <item name="android:layout_width">match_parent</item>
        <item name="android:layout_height">wrap_content</item>
        <item name="android:layout_marginBottom">@dimen/margin_extra_large</item>
    </style>

    <style name="PostSettingsCardViewInnerLayout">
        <item name="android:layout_width">match_parent</item>
        <item name="android:layout_height">wrap_content</item>
        <item name="android:orientation">vertical</item>
    </style>

    <style name="PostSettingsSectionHeader">
        <item name="android:layout_width">wrap_content</item>
        <item name="android:layout_height">wrap_content</item>
        <item name="android:textColor">@color/blue_wordpress</item>
        <item name="android:textSize">@dimen/text_sz_medium</item>
        <item name="android:textStyle">bold</item>
        <item name="android:layout_marginBottom">@dimen/margin_small</item>
        <item name="android:layout_marginTop">@dimen/margin_extra_large</item>
        <item name="android:layout_marginEnd">@dimen/margin_extra_large</item>
        <item name="android:layout_marginLeft">@dimen/margin_extra_large</item>
        <item name="android:layout_marginRight">@dimen/margin_extra_large</item>
        <item name="android:layout_marginStart">@dimen/margin_extra_large</item>
    </style>

    <style name="PostSettingsContainer">
        <item name="android:background">?android:attr/selectableItemBackground</item>
        <item name="android:layout_width">match_parent</item>
        <item name="android:layout_height">wrap_content</item>
        <item name="android:orientation">vertical</item>
        <item name="android:padding">@dimen/margin_extra_large</item>
    </style>

    <style name="PostSettingsTitle">
        <item name="android:layout_width">wrap_content</item>
        <item name="android:layout_height">wrap_content</item>
        <item name="android:textColor">@color/grey_dark</item>
        <item name="android:textSize">@dimen/text_sz_large</item>
    </style>

    <style name="PostSettingsSubtitle">
        <item name="android:layout_width">wrap_content</item>
        <item name="android:layout_height">wrap_content</item>
        <item name="android:textColor">@color/grey_darken_10</item>
        <item name="android:textColorHint">@color/grey_darken_10</item>
        <item name="android:textSize">@dimen/text_sz_medium</item>
    </style>

    <style name="PostSettingsDivider">
        <item name="android:layout_width">match_parent</item>
        <item name="android:layout_height">@dimen/list_divider_height</item>
        <item name="android:background">@color/grey_lighten_20</item>
    </style>
=======
    <style name="PromoDialogTitle" parent="WordPress">
        <item name="android:layout_gravity">center_vertical</item>
        <item name="android:layout_height">wrap_content</item>
        <item name="android:layout_width">wrap_content</item>
        <item name="android:textColor">@color/grey_dark</item>
        <item name="android:textSize">@dimen/text_sz_large</item>
        <item name="android:textStyle">bold</item>
    </style>

    <style name="PromoDialogTitleBeta" parent="WordPress">
        <item name="android:background">@drawable/bg_beta_label</item>
        <item name="android:layout_height">wrap_content</item>
        <item name="android:layout_marginLeft">@dimen/margin_large</item>
        <item name="android:layout_width">wrap_content</item>
        <item name="android:paddingBottom">@dimen/dialog_beta_padding_vertical</item>
        <item name="android:paddingLeft">@dimen/dialog_beta_padding_horizontal</item>
        <item name="android:paddingRight">@dimen/dialog_beta_padding_horizontal</item>
        <item name="android:paddingTop">@dimen/dialog_beta_padding_vertical</item>
        <item name="android:textColor">@color/grey_dark</item>
        <item name="android:textSize">@dimen/text_sz_small</item>
    </style>

    <style name="PromoDialogDescription" parent="WordPress">
        <item name="android:layout_height">wrap_content</item>
        <item name="android:layout_marginTop">@dimen/margin_extra_large</item>
        <item name="android:layout_width">match_parent</item>
        <item name="android:textColor">@color/grey_darken_20</item>
        <item name="android:textSize">@dimen/text_sz_medium</item>
    </style>

    <style name="PromoDialogLink" parent="WordPress">
        <item name="android:layout_height">wrap_content</item>
        <item name="android:layout_marginTop">@dimen/margin_extra_large</item>
        <item name="android:layout_width">wrap_content</item>
        <item name="android:textColor">@color/blue_wordpress</item>
        <item name="android:textSize">@dimen/text_sz_medium</item>
        <item name="android:textStyle">bold</item>
    </style>

>>>>>>> fa4bc31f
</resources><|MERGE_RESOLUTION|>--- conflicted
+++ resolved
@@ -464,7 +464,6 @@
         <item name="colorControlActivated">@color/blue_wordpress</item>
     </style>
 
-<<<<<<< HEAD
     <!--Post Settings Styles-->
     <style name="PostSettingsCardView">
         <item name="android:layout_width">match_parent</item>
@@ -520,7 +519,8 @@
         <item name="android:layout_height">@dimen/list_divider_height</item>
         <item name="android:background">@color/grey_lighten_20</item>
     </style>
-=======
+
+    <!--Promo Dialog Styles-->
     <style name="PromoDialogTitle" parent="WordPress">
         <item name="android:layout_gravity">center_vertical</item>
         <item name="android:layout_height">wrap_content</item>
@@ -559,6 +559,4 @@
         <item name="android:textSize">@dimen/text_sz_medium</item>
         <item name="android:textStyle">bold</item>
     </style>
-
->>>>>>> fa4bc31f
 </resources>