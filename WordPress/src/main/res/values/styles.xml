--- conflicted
+++ resolved
@@ -37,10 +37,6 @@
         <item name="listPopupWindowStyle">
             @style/Widget.MaterialComponents.PopupMenu.ListPopupWindow
         </item>
-<<<<<<< HEAD
-=======
-
->>>>>>> cc4bf980
         <item name="popupMenuStyle">@style/Widget.MaterialComponents.PopupMenu</item>
         <item name="actionOverflowMenuStyle">
             @style/Widget.MaterialComponents.PopupMenu.Overflow
