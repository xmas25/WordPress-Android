<?xml version="1.0" encoding="utf-8"?>
<resources xmlns:android="http://schemas.android.com/apk/res/android">

    <style name="Base.Wordpress" parent="Theme.MaterialComponents.Light.DarkActionBar.Bridge">
        <!-- Material theme -->
        <item name="colorPrimary">@color/blue_50</item>
        <item name="colorPrimaryVariant">@color/blue_70</item>
        <item name="colorSecondary">@color/pink_50</item>
        <item name="colorSecondaryVariant">@color/pink_70</item>
        <item name="android:colorBackground">@android:color/white</item>
        <item name="colorSurface">@android:color/white</item>
        <item name="colorError">@color/red_50</item>
        <item name="colorOnPrimary">@android:color/white</item>
        <item name="colorOnSecondary">@android:color/white</item>
        <item name="colorOnBackground">@android:color/black</item>
        <item name="colorOnSurface">@android:color/black</item>
        <item name="colorOnError">@android:color/white</item>
        <item name="colorAccent">?attr/colorPrimary</item>

        <item name="colorPrimaryDark">@color/primary_dark</item>
        <item name="colorControlActivated">@color/primary_30</item>

        <item name="toolbarIconNormalColor">@color/grey_darken_20</item>
        <item name="toolbarIconHighlightColor">@color/almost_black</item>
        <item name="toolbarIconDisabledColor">@color/grey_lighten_20</item>

        <item name="toolbarStyle">@style/WordPress.ToolBar</item>
        <item name="tabStyle">@style/WordPress.TabLayout</item>
        <item name="appBarLayoutStyle">@style/WordPress.AppBarLayout</item>
        <item name="snackbarStyle">@style/Widget.MaterialComponents.Snackbar</item>

        <!-- we can remove it after moving away from Bridge version of theme -->
        <item name="materialCardViewStyle">@style/Widget.MaterialComponents.CardView</item>
        <item name="floatingActionButtonStyle">@style/WordPress.FloatingActionButton</item>

        <item name="followButtonStyle">@style/Reader.Follow.Button</item>

        <item name="wpColorError">@color/error</item>
        <item name="wpColorSuccess">@color/green_50</item>
        <item name="wpColorWarningDark">@color/warning_50</item>
        <item name="wpColorWarningLight">@color/yellow_20</item>
        <item name="wpColorAppBar">?attr/colorSurface</item>
        <item name="wpColorOnSurfaceMedium">@color/material_on_surface_emphasis_medium</item>
        <item name="wpColorActionModeIcon">?attr/colorOnSurface</item>
        <item name="wpColorSurfaceSecondary">@color/neutral_5</item>
        <item name="wpColorLoginPrologueBg">@color/blue_0</item>

        <item name="colorGutenbergDivider">@color/wp_grey_lighten_30</item>
        <item name="colorGutenbergBackground">@android:color/white</item>

        <item name="listPopupWindowStyle">
            @style/Widget.MaterialComponents.PopupMenu.ListPopupWindow
        </item>
        <item name="popupMenuStyle">@style/Widget.MaterialComponents.PopupMenu</item>
        <item name="actionOverflowMenuStyle">
            @style/Widget.MaterialComponents.PopupMenu.Overflow
        </item>

        <item name="bottomSheetDialogTheme">
            @style/WordPress.BottomSheetDialogTheme
        </item>

        <item name="android:dropDownListViewStyle">@style/DropDownListView.Light.WordPress</item>
        <item name="android:actionDropDownStyle">@style/DropDownNav.WordPress</item>
        <item name="android:actionModeCloseButtonStyle">
            @style/ActionButton.CloseMode.WordPress
        </item>
        <item name="android:actionBarTabTextStyle">@style/TabTextStyle.WordPress</item>
        <item name="android:actionBarTabBarStyle">@style/TabBarStyle.WordPress</item>
        <item name="android:statusBarColor">?attr/colorSurface</item>

        <item name="colorButtonNormal">@color/light_gray</item>
        <item name="android:windowLightStatusBar">true</item>

        <!-- Light.DarkActionBar specific -->
        <item name="android:actionBarWidgetTheme">@style/Theme.WordPress.Widget</item>

        <item name="windowActionModeOverlay">true</item>
        <item name="searchViewStyle">@style/WordPress.SearchViewStyle</item>

        <item name="actionModeStyle">@style/WordPress.ActionMode</item>
        <item name="actionModeCloseButtonStyle">@style/WordPress.ActionMode.CloseButton</item>
        <item name="actionMenuTextColor">@color/on_surface_disabled_selector</item>
        <item name="actionOverflowButtonStyle">
            @style/WordPress.ActionMode.OverflowButtonStyle
        </item>
        <item name="toolbarNavigationButtonStyle">
            @style/WordPress.ActionBar.Navigation
        </item>

        <!-- Modal Layout Picker -->
        <item name="categoriesButtonBackground">@color/mlp_categories_button_background</item>
        <item name="categoriesButtonBackgroundSelected">@color/grey_900</item>
        <item name="mlpDividerColor">@color/grey_300</item>
        <item name="categoriesBackground">@color/white</item>
    </style>

    <style name="WordPress.ActionMode" parent="@style/Widget.AppCompat.ActionMode">
        <item name="subtitleTextStyle">@style/WordPress.ActionMode.SubtitleTextStyle</item>
        <item name="titleTextStyle">@style/WordPress.ActionMode.TitleTextStyle</item>
        <item name="theme">@style/WordPress.ActionMode.Theme</item>
    </style>

    <style name="WordPress.ActionMode.Theme" parent="ThemeOverlay.AppCompat.DayNight">
        <item name="android:textColorSecondary">?attr/colorOnSurface</item>
    </style>

    <style name="WordPress.ActionMode.TitleTextStyle" parent="@android:style/TextAppearance.Material.Widget.ActionBar.Title">
        <item name="android:textColor">?attr/colorOnSurface</item>
    </style>

    <style name="WordPress.ActionMode.SubtitleTextStyle" parent="@android:style/TextAppearance.Material.Widget.ActionBar.Subtitle">
        <item name="android:textColor">?attr/colorOnSurface</item>
    </style>

    <style name="WordPress.ActionMode.CloseButton" parent="Widget.AppCompat.Light.ActionButton.CloseMode">
        <item name="tint">?attr/colorOnSurface</item>
    </style>

    <style name="WordPress.ActionMode.OverflowButtonStyle" parent="Widget.AppCompat.ActionButton.Overflow">
        <item name="tint">?attr/colorOnSurface</item>
    </style>

    <style name="WordPress" parent="Base.Wordpress">
        <!-- We need to keep this here so we can override it in values-vXY -->
    </style>

    <style name="WordPress.NoActionBar" parent="WordPress">
        <item name="windowActionBar">false</item>
        <item name="windowNoTitle">true</item>
    </style>

    <style name="WordPress.ZenDesk" parent="WordPress.NoActionBar">
        <item name="toolbarStyle">@style/WordPress.ZenDesk.Toolbar</item>
        <item name="android:statusBarColor">?attr/colorPrimaryDark</item>
        <item name="titleTextColor">?attr/colorOnSurface</item>
        <item name="toolbarNavigationButtonStyle">
            @style/Widget.AppCompat.Toolbar.Button.Navigation
        </item>
        <item name="android:windowLightStatusBar">false</item>
        <item name="android:navigationBarColor">@android:color/black</item>
    </style>

    <style name="WordPress.ZenDesk.Toolbar" parent="Widget.MaterialComponents.Toolbar.Surface">
        <item name="titleTextColor">?attr/colorOnPrimary</item>
        <item name="colorControlNormal">?attr/colorOnPrimary</item>
    </style>

    <style name="WordPress.Stories.Immersive" parent="WordPress.NoActionBar">
        <item name="android:navigationBarColor">@android:color/black</item>
        <item name="android:immersive">true</item>
        <item name="android:windowFullscreen">true</item>
        <item name="android:windowLayoutInDisplayCutoutMode">shortEdges</item>
    </style>

    <style name="WordPress.NoActionBar.DarkNavbar" parent="WordPress.NoActionBar">
        <item name="android:windowLightNavigationBar">false</item>
        <item name="android:windowLightStatusBar">false</item>
        <item name="android:statusBarColor">?attr/colorPrimarySurface</item>
        <item name="android:navigationBarColor">@android:color/black</item>
        <item name="toolbarNavigationButtonStyle">
            @style/Widget.AppCompat.Toolbar.Button.Navigation
        </item>
    </style>

    <style name="WordPress.FloatingActionButton" parent="Widget.MaterialComponents.FloatingActionButton">
        <item name="android:backgroundTint">?attr/colorSecondary</item>
    </style>

    <style name="NumberPickerTheme" parent="WordPress">
        <item name="colorControlNormal">@color/transparent</item>
        <item name="android:textSize">@dimen/text_sz_extra_extra_large</item>
        <item name="android:textColorPrimary">?attr/colorOnSurface</item>
    </style>

    <style name="WordPress.BottomSheetDialogTheme" parent="ThemeOverlay.MaterialComponents.BottomSheetDialog">
        <item name="android:statusBarColor">@android:color/transparent</item>
        <item name="android:windowIsFloating">false</item>
        <item name="android:fitsSystemWindows">true</item>
        <item name="bottomSheetStyle">@style/WordPress.BottomSheetDialogTheme.BottomSheetStyle
        </item>
    </style>

    <style name="WordPress.BottomSheetDialogTheme.BottomSheetStyle" parent="@style/Widget.MaterialComponents.BottomSheet">
        <item name="shapeAppearanceOverlay">
            @style/WordPress.BottomSheetDialogTheme.ShapeAppearanceOverlay
        </item>
    </style>

    <style name="WordPress.BottomSheetDialogTheme.ShapeAppearanceOverlay">
        <item name="cornerFamily">rounded</item>
        <item name="cornerSizeTopRight">@dimen/bottom_sheet_handle_container_radius</item>
        <item name="cornerSizeTopLeft">@dimen/bottom_sheet_handle_container_radius</item>
        <item name="cornerSizeBottomRight">0dp</item>
        <item name="cornerSizeBottomLeft">0dp</item>
    </style>

    <!-- http://android-developers.blogspot.com/2014/10/appcompat-v21-material-design-for-pre.html -->
    <style name="WordPress.SearchViewStyle" parent="Widget.AppCompat.SearchView.ActionBar" />

    <!-- this style is only referenced in a Light.DarkActionBar based theme -->
    <style name="Theme.WordPress.Widget" parent="Theme.AppCompat">
        <item name="android:popupMenuStyle">@style/PopupMenu.WordPress</item>
        <item name="android:dropDownListViewStyle">@style/DropDownListView.Light.WordPress</item>
    </style>

    <style name="NoDisplay" parent="WordPress.NoActionBar">
        <item name="android:windowBackground">@android:color/transparent</item>
        <item name="android:colorBackgroundCacheHint">@null</item>
        <item name="android:windowIsTranslucent">true</item>
        <item name="android:windowAnimationStyle">@android:style/Animation</item>
    </style>

    <style name="WordPressNoDisplay" parent="WordPress.NoActionBar">
        <item name="android:windowNoTitle">true</item>
        <item name="android:windowBackground">@android:color/transparent</item>
        <item name="android:colorBackgroundCacheHint">@null</item>
        <item name="android:windowIsTranslucent">true</item>
        <item name="android:windowAnimationStyle">@android:style/Animation</item>
    </style>

    <style name="TabBarStyle.WordPress" parent="@android:style/Widget.Material.ActionBar.TabBar">
        <item name="android:showDividers">middle</item>
        <item name="android:divider">@drawable/tab_divider_wordpress</item>
    </style>

    <style name="PopupMenu.WordPress" parent="android:Widget.Material.ListPopupWindow">
        <item name="android:popupBackground">@drawable/menu_dropdown_panel_wordpress</item>
    </style>

    <style name="DropDownListView.Light.WordPress" parent="Widget.AppCompat.ListView.DropDown">
        <item name="android:background">@android:color/white</item>
        <item name="android:fadeScrollbars">false</item>
        <item name="android:scrollbarThumbVertical">
            @drawable/bg_rectangle_black_translucent_50_3dp
        </item>
    </style>

    <style name="TabTextStyle.WordPress" parent="android:Widget.Material.ActionBar.TabText" />

    <style name="DropDownNav.WordPress" parent="android:Widget.Material.Light.Spinner">
        <item name="android:background">@drawable/spinner_background_ab_wordpress</item>
        <item name="android:dropDownSelector">?attr/listChoiceBackgroundIndicator</item>
    </style>

    <style name="FilteredRecyclerViewFilterTextView">
        <item name="android:layout_marginStart">0dp</item>
        <item name="android:paddingBottom">@dimen/margin_medium</item>
        <item name="android:paddingTop">@dimen/margin_medium</item>
        <item name="android:textSize">@dimen/text_sz_large</item>
        <item name="textColor">?attr/colorOnSurface</item>
        <item name="textColorHint">@color/hint_text</item>
    </style>

    <style name="FilteredRecyclerViewFilterTextView.MainToolbar">
        <item name="android:textSize">@null</item>
        <item name="android:textAppearance">@style/TextAppearance.AppCompat.Title</item>
    </style>

    <style name="WordPress.ToolBar" parent="Widget.MaterialComponents.Toolbar.Surface">
        <item name="titleTextColor">?attr/colorOnSurface</item>
        <item name="android:background">@null</item>
        <item name="popupTheme">@style/ThemeOverlay.AppCompat.DayNight</item>
        <item name="titleTextAppearance">@style/WordPress.ToolBar.Title</item>
        <item name="android:elevation">0dp</item>
        <item name="colorControlNormal">?attr/colorOnSurface</item>
    </style>

    <style name="WordPress.AppBarLayout" parent="Widget.MaterialComponents.AppBarLayout.Surface">
        <item name="android:background">?attr/colorSurface</item>
        <item name="liftOnScroll">true</item>
    </style>

    <style name="WordPress.ActionBar" parent="ThemeOverlay.AppCompat.DayNight">
        <item name="android:textColorSecondary">?attr/colorOnSurface</item>
        <item name="iconTint">?attr/colorOnSurface</item>
        <item name="colorControlNormal">?attr/colorOnSurface</item>
        <item name="android:editTextColor">?attr/colorOnSurface</item>
        <item name="android:textColorHint">?attr/wpColorOnSurfaceMedium</item>
    </style>

    <style name="WordPress.ToolBar.Title" parent="TextAppearance.MaterialComponents.Headline6">
        <item name="fontFamily">serif</item>
        <item name="android:textStyle">bold</item>
    </style>

    <style name="WordPress.ActionBar.LightDark" parent="Theme.AppCompat.Light">
        <item name="titleTextColor">?attr/colorOnSurface</item>
        <item name="toolbarNavigationButtonStyle">
            @style/WordPress.ActionBar.Navigation
        </item>
    </style>

    <style name="WordPress.ActionBar.Navigation" parent="Widget.AppCompat.Toolbar.Button.Navigation">
        <item name="tint">?attr/colorOnSurface</item>
    </style>

    <style name="WordPress.TabLayout" parent="Widget.MaterialComponents.TabLayout.Colored">
        <item name="android:background">@drawable/tab_layout_background</item>
        <item name="android:elevation">0dp</item>
        <item name="android:duplicateParentState">true</item>
        <item name="tabTextColor">?attr/wpColorOnSurfaceMedium</item>
        <item name="tabSelectedTextColor">?attr/colorOnSurface</item>
        <item name="tabIndicatorColor">?attr/colorPrimary</item>
        <item name="android:layout_marginBottom">@dimen/bottom_tabs_divider_size</item>
    </style>

    <style name="ActionButton.CloseMode.WordPress" parent="android:Widget.Material.ActionButton.CloseMode">
        <item name="android:background">@drawable/btn_cab_done_wordpress</item>
    </style>

    <style name="MediaSettings" />

    <style name="WordPress.NoActionBar.TranslucentStatus" parent="WordPress.NoActionBar">
        <item name="android:windowTranslucentStatus">true</item>
    </style>

    <style name="MediaSettings.Divider">
        <item name="android:background">?android:attr/listDivider</item>
        <item name="android:layout_marginTop">@dimen/margin_extra_large</item>
        <item name="android:layout_marginBottom">@dimen/margin_extra_large</item>
    </style>

    <style name="MediaSettings.Label">
        <item name="android:layout_marginStart">@dimen/media_settings_margin</item>
        <item name="android:layout_marginEnd">@dimen/media_settings_margin</item>
        <item name="android:textAppearance">?attr/textAppearanceSubtitle1</item>
    </style>

    <style name="MediaSettings.Value">
        <item name="android:layout_marginStart">@dimen/media_settings_margin</item>
        <item name="android:layout_marginEnd">@dimen/media_settings_margin</item>
        <item name="android:alpha">@dimen/material_emphasis_medium</item>
        <item name="android:textAppearance">?attr/textAppearanceBody2</item>
        <item name="android:textColor">?attr/colorOnSurface</item>
    </style>

    <style name="EmptyListText">
        <item name="android:layout_width">fill_parent</item>
        <item name="android:layout_height">fill_parent</item>
        <item name="android:gravity">center_horizontal|center_vertical</item>
        <item name="android:textColor">?attr/wpColorOnSurfaceMedium</item>
    </style>

    <style name="WordPress.Button.Primary" parent="Widget.MaterialComponents.Button">
        <item name="backgroundTint">@color/secondary_disabled_selector</item>
    </style>

    <!-- NUX Styles -->
    <style name="WordPress.NUXPrimaryButton">
        <item name="android:textColor">@color/white_neutral_10_selector</item>
        <item name="android:layout_height">@dimen/nux_main_button_height</item>
        <item name="android:layout_marginStart">4dp</item>
        <item name="android:layout_marginEnd">4dp</item>
        <item name="android:layout_marginBottom">8dp</item>
        <item name="android:clickable">true</item>
        <item name="android:background">@drawable/nux_primary_button_selector</item>
        <item name="android:stateListAnimator">@anim/raise</item>
    </style>

    <style name="WordPress.EmptyList">
        <item name="android:textColor">?attr/wpColorOnSurfaceMedium</item>
        <item name="android:gravity">center</item>
        <item name="android:layout_marginStart">16dp</item>
        <item name="android:layout_marginEnd">16dp</item>
    </style>

    <style name="WordPress.EmptyList.Title" parent="WordPress.EmptyList">
        <item name="android:textAppearance">?attr/textAppearanceHeadline6</item>
    </style>

    <!--My Site Styles-->
    <style name="MySiteTitleLabel">
        <item name="android:ellipsize">end</item>
        <item name="android:background">?attr/selectableItemBackground</item>
        <item name="android:fontFamily">sans-serif-medium</item>
        <item name="android:maxLines">2</item>
        <item name="android:textAppearance">?attr/textAppearanceHeadline6</item>
    </style>

    <style name="MySiteSubtitleLabel" parent="@style/Widget.MaterialComponents.Button.TextButton.Icon">
        <item name="android:ellipsize">end</item>
        <item name="android:insetTop">0dp</item>
        <item name="android:insetBottom">0dp</item>
        <item name="android:minHeight">0dp</item>
        <item name="android:padding">0dp</item>
        <item name="android:maxLines">1</item>
        <item name="android:textAppearance">?attr/textAppearanceBody2</item>
        <item name="android:textColor">?attr/colorPrimary</item>
        <item name="iconGravity">textEnd</item>
        <item name="iconSize">@dimen/text_sz_medium</item>
    </style>

    <style name="MySiteQuickActionButtonContainer">
        <item name="android:layout_width">@dimen/my_site_quick_action_button_container_width</item>
        <item name="android:layout_height">wrap_content</item>
    </style>

    <style name="MySiteQuickActionButton" parent="Widget.MaterialComponents.FloatingActionButton">
        <item name="borderWidth">0dp</item>
        <item name="elevation">@dimen/card_elevation</item>
        <item name="android:layout_width">wrap_content</item>
        <item name="android:layout_height">wrap_content</item>
        <item name="android:backgroundTint">?attr/colorSurface</item>
        <item name="tint">?attr/wpColorOnSurfaceMedium</item>
        <item name="android:layout_alignParentTop">true</item>
        <item name="android:layout_centerHorizontal">true</item>
    </style>

    <style name="MySiteQuickActionButtonLabel">
        <item name="android:layout_width">wrap_content</item>
        <item name="android:gravity">center</item>
        <item name="android:textColor">?attr/colorOnSurface</item>
        <item name="android:layout_height">wrap_content</item>
        <item name="android:layout_marginTop">@dimen/margin_medium</item>
        <item name="android:textAppearance">?attr/textAppearanceCaption</item>
        <item name="android:layout_centerHorizontal">true</item>
    </style>

    <style name="MySiteListRowLayout">
        <item name="android:layout_width">match_parent</item>
        <item name="android:layout_height">wrap_content</item>
        <item name="android:paddingEnd">@dimen/content_margin_site_row_end</item>
        <item name="android:paddingStart">@dimen/content_margin_site_row_start</item>
        <item name="android:foreground">?android:attr/selectableItemBackground</item>
    </style>

    <style name="MySiteListRowIcon">
        <item name="tint">?attr/wpColorOnSurfaceMedium</item>
        <item name="android:layout_width">@dimen/my_site_list_row_icon_size</item>
        <item name="android:layout_height">@dimen/my_site_list_row_icon_size</item>
        <item name="android:layout_alignParentStart">true</item>
        <item name="android:layout_centerVertical">true</item>
        <item name="android:layout_marginTop">@dimen/margin_large</item>
        <item name="android:layout_marginBottom">@dimen/margin_large</item>
        <item name="android:layout_marginEnd">@dimen/my_site_list_row_icon_margin_right</item>
        <item name="android:gravity">center_vertical</item>
    </style>

    <style name="MySiteListRowAlertIcon">
        <item name="tint">?attr/wpColorWarningLight</item>
        <item name="android:layout_width">@dimen/my_site_list_row_icon_size</item>
        <item name="android:layout_height">@dimen/my_site_list_row_icon_size</item>
        <item name="android:layout_alignParentStart">true</item>
        <item name="android:layout_centerVertical">true</item>
        <item name="android:layout_marginTop">@dimen/margin_large</item>
        <item name="android:layout_marginBottom">@dimen/margin_large</item>
        <item name="android:layout_marginEnd">@dimen/my_site_list_row_icon_margin_right</item>
        <item name="android:gravity">center_vertical</item>
    </style>

    <style name="MySiteListRowTextView">
        <item name="android:layout_width">wrap_content</item>
        <item name="android:layout_height">wrap_content</item>
        <item name="android:layout_centerVertical">true</item>
        <item name="android:layout_marginEnd">@dimen/margin_medium</item>
        <item name="android:ellipsize">end</item>
        <item name="android:gravity">center_vertical</item>
        <item name="android:maxLines">1</item>
        <item name="android:textAppearance">?attr/textAppearanceSubtitle1</item>
        <item name="android:paddingTop">@dimen/margin_large</item>
        <item name="android:paddingBottom">@dimen/margin_large</item>
        <item name="android:paddingEnd">0dp</item>
    </style>

    <style name="MySiteListRowDescription">
        <item name="android:layout_width">match_parent</item>
        <item name="android:layout_height">wrap_content</item>
        <item name="android:textColor">?attr/wpColorOnSurfaceMedium</item>
        <item name="android:textAppearance">?attr/textAppearanceBody2</item>
        <item name="android:paddingStart">@dimen/content_margin_site_row_start</item>
        <item name="android:paddingTop">@dimen/margin_medium</item>
        <item name="android:paddingBottom">@dimen/margin_extra_large</item>
        <item name="android:paddingEnd">@dimen/content_margin_site_row_start</item>
    </style>

    <style name="MySiteListRowSecondaryElement">
        <item name="android:layout_centerVertical">true</item>
        <item name="android:gravity">end|center_vertical</item>
    </style>

    <style name="MySiteListRowSecondaryTextView" parent="MySiteListRowSecondaryElement">
        <item name="android:layout_width">match_parent</item>
        <item name="android:layout_height">wrap_content</item>
        <item name="android:layout_alignParentEnd">true</item>
        <item name="android:ellipsize">end</item>
        <item name="android:maxLines">1</item>
        <item name="android:textAppearance">?attr/textAppearanceCaption</item>
        <item name="android:paddingTop">@dimen/margin_large</item>
        <item name="android:paddingBottom">@dimen/margin_large</item>
        <item name="android:paddingStart">@dimen/margin_extra_large</item>
    </style>

    <style name="MySiteListRowSecondaryIcon" parent="MySiteListRowSecondaryElement">
        <item name="android:layout_width">16dp</item>
        <item name="android:layout_height">16dp</item>
        <item name="tint">?attr/wpColorOnSurfaceMedium</item>
    </style>

    <style name="MySiteListHeader">
        <item name="android:ellipsize">end</item>
        <item name="android:textAlignment">viewStart</item>
        <item name="android:layout_centerVertical">true</item>
        <item name="android:layout_height">wrap_content</item>
        <item name="android:layout_width">match_parent</item>
        <item name="android:paddingBottom">@dimen/my_site_margin_general</item>
        <item name="android:paddingStart">@dimen/content_margin_site_row_start</item>
        <item name="android:paddingTop">@dimen/my_site_margin_general</item>
        <item name="android:textColor">?attr/wpColorOnSurfaceMedium</item>
        <item name="android:textAppearance">?attr/textAppearanceSubtitle2</item>
    </style>

    <style name="MeListRowLayout">
        <item name="android:layout_width">match_parent</item>
        <item name="android:layout_height">wrap_content</item>
        <item name="android:background">?android:attr/selectableItemBackground</item>
        <item name="android:orientation">horizontal</item>
        <item name="android:paddingEnd">@dimen/me_list_row_padding_horizontal</item>
        <item name="android:paddingStart">@dimen/me_list_row_padding_horizontal</item>
    </style>

    <style name="MeListRowIcon">
        <item name="tint">?attr/wpColorOnSurfaceMedium</item>
        <item name="android:layout_width">@dimen/me_list_row_icon_size</item>
        <item name="android:layout_height">@dimen/me_list_row_icon_size</item>
        <item name="android:layout_gravity">center_vertical</item>
        <item name="android:layout_marginTop">@dimen/margin_large</item>
        <item name="android:layout_marginBottom">@dimen/margin_large</item>
        <item name="android:layout_marginEnd">@dimen/margin_extra_large</item>
    </style>

    <style name="MeListRowTextView">
        <item name="android:layout_width">wrap_content</item>
        <item name="android:layout_height">wrap_content</item>
        <item name="android:layout_gravity">center_vertical</item>
        <item name="android:minHeight">0dp</item>
        <item name="android:padding">@dimen/margin_extra_large</item>
        <item name="android:textAppearance">?attr/textAppearanceSubtitle1</item>
        <item name="android:textAlignment">viewStart</item>
        <item name="android:gravity">start</item>
    </style>

    <style name="MeListSectionDividerView">
        <item name="android:layout_width">match_parent</item>
        <item name="android:layout_height">@dimen/divider_size</item>
        <item name="android:layout_gravity">center_vertical</item>
        <item name="android:background">?android:attr/listDivider</item>
        <item name="android:layout_marginEnd">@dimen/content_margin</item>
        <item name="android:layout_marginStart">@dimen/content_margin</item>
    </style>

    <style name="MySiteBlavatarImageView">
        <item name="android:background">@drawable/bg_rectangle_placeholder_with_border_radius_4dp</item>
    </style>

    <!-- Used in Notifications and Site settings to animate nested preference screens -->
    <style name="DialogAnimations">
        <item name="android:windowEnterAnimation">@anim/activity_slide_in_from_right</item>
        <item name="android:windowExitAnimation">@anim/activity_slide_out_to_right</item>
    </style>

    <style name="MyProfileRow">
        <item name="android:background">?android:attr/selectableItemBackground</item>
        <item name="android:layout_width">match_parent</item>
        <item name="android:layout_height">wrap_content</item>
        <item name="android:orientation">vertical</item>
        <item name="android:padding">@dimen/margin_extra_large</item>
    </style>

    <style name="MyProfileLabel">
        <item name="android:layout_width">wrap_content</item>
        <item name="android:layout_height">wrap_content</item>
        <item name="android:textAppearance">?attr/textAppearanceSubtitle1</item>
    </style>

    <style name="MyProfileText">
        <item name="android:layout_width">wrap_content</item>
        <item name="android:layout_height">wrap_content</item>
        <item name="android:textAppearance">?attr/textAppearanceCaption</item>
    </style>

    <style name="MyProfileDividerView">
        <item name="android:layout_width">match_parent</item>
        <item name="android:layout_height">@dimen/divider_size</item>
        <item name="android:background">?android:attr/listDivider</item>
    </style>

    <!--Quick Start-->
    <style name="QuickStartList">
        <item name="android:layout_width">match_parent</item>
    </style>

    <style name="QuickStartLayout">
        <item name="android:background">?attr/selectableItemBackground</item>
        <item name="android:layout_height">wrap_content</item>
        <item name="android:layout_width">match_parent</item>
        <item name="android:paddingStart">@dimen/margin_extra_large</item>
        <item name="android:paddingTop">@dimen/margin_extra_large</item>
    </style>

    <style name="QuickStartIcon">
        <item name="android:layout_centerVertical">true</item>
        <item name="android:layout_height">24dp</item>
        <item name="android:layout_marginEnd">32dp</item>
        <item name="android:layout_width">24dp</item>
        <item name="tint">?attr/wpColorOnSurfaceMedium</item>
    </style>

    <style name="QuickStartTitle">
        <item name="android:gravity">center_vertical</item>
        <item name="android:layout_height">wrap_content</item>
        <item name="android:layout_marginEnd">@dimen/margin_extra_large</item>
        <item name="android:layout_width">wrap_content</item>
        <item name="android:minHeight">24dp</item>
        <item name="android:textAppearance">?attr/textAppearanceSubtitle1</item>
    </style>

    <style name="QuickStartSubtitle">
        <item name="android:layout_height">wrap_content</item>
        <item name="android:layout_marginEnd">@dimen/margin_extra_large</item>
        <item name="android:layout_width">wrap_content</item>
        <item name="android:textAppearance">?attr/textAppearanceBody2</item>
        <item name="android:textColor">?attr/wpColorOnSurfaceMedium</item>
    </style>

    <style name="QuickStartDivider">
        <item name="android:layout_alignParentBottom">true</item>
        <item name="android:layout_marginTop">@dimen/margin_extra_large</item>
        <item name="android:background">?android:attr/listDivider</item>
        <item name="android:layout_height">@dimen/divider_size</item>
        <item name="android:layout_width">match_parent</item>
    </style>

    <style name="QuickStartTypeRow">
        <item name="android:background">?attr/selectableItemBackground</item>
        <item name="android:clickable">true</item>
        <item name="android:clipToPadding">false</item>
        <item name="android:focusable">true</item>
        <item name="android:layout_height">wrap_content</item>
        <item name="android:layout_width">match_parent</item>
        <item name="android:minHeight">?attr/listPreferredItemHeight</item>
        <item name="android:paddingBottom">@dimen/margin_extra_large</item>
        <item name="android:paddingTop">@dimen/margin_extra_large</item>
    </style>

    <style name="QuickStartTypeIcon">
        <item name="android:layout_centerVertical">true</item>
        <item name="android:layout_height">@dimen/quick_start_type_icon</item>
        <item name="android:layout_marginEnd">@dimen/margin_large</item>
        <item name="android:layout_width">@dimen/quick_start_type_icon</item>
    </style>

    <style name="QuickStartTypeTitle">
        <item name="android:textAlignment">viewStart</item>
        <item name="android:ellipsize">end</item>
        <item name="android:layout_height">wrap_content</item>
        <item name="android:layout_width">match_parent</item>
        <item name="android:maxLines">1</item>
        <item name="android:paddingEnd">@dimen/content_margin</item>
        <item name="android:textAppearance">?attr/textAppearanceSubtitle1</item>
    </style>

    <style name="QuickStartTypeSubtitle">
        <item name="android:textAlignment">viewStart</item>
        <item name="android:ellipsize">end</item>
        <item name="android:layout_height">wrap_content</item>
        <item name="android:layout_width">match_parent</item>
        <item name="android:maxLines">1</item>
        <item name="android:paddingEnd">@dimen/content_margin</item>
        <item name="android:textAppearance">?attr/textAppearanceBody2</item>
        <item name="android:textColor">?attr/wpColorOnSurfaceMedium</item>
    </style>

    <!--People Management Styles-->
    <style name="PersonAvatar">
        <item name="android:layout_width">@dimen/people_avatar_sz</item>
        <item name="android:layout_height">@dimen/people_avatar_sz</item>
        <item name="android:layout_margin">@dimen/margin_extra_large</item>
    </style>

    <style name="PersonTextView">
        <item name="android:layout_width">wrap_content</item>
        <item name="android:layout_height">wrap_content</item>
        <item name="android:ellipsize">end</item>
        <item name="android:maxLines">1</item>
    </style>


    <style name="SwitchBlueMedium">
        <item name="colorControlActivated">@color/primary_40</item>
    </style>

    <!--Post Settings Styles-->
    <style name="PostSettingsCardViewInnerLayout">
        <item name="android:layout_width">match_parent</item>
        <item name="android:layout_height">wrap_content</item>
        <item name="android:orientation">vertical</item>
    </style>

    <style name="PostSettingsSectionHeader">
        <item name="android:layout_width">wrap_content</item>
        <item name="android:layout_height">wrap_content</item>
        <item name="android:textColor">?attr/colorPrimary</item>
        <item name="android:textAppearance">?attr/textAppearanceSubtitle2</item>
        <item name="android:layout_marginBottom">@dimen/margin_small</item>
        <item name="android:layout_marginTop">@dimen/margin_extra_large</item>
        <item name="android:layout_marginEnd">@dimen/margin_extra_large</item>
        <item name="android:layout_marginStart">@dimen/margin_extra_large</item>
    </style>

    <style name="PostSettingsContainer">
        <item name="android:background">?android:attr/selectableItemBackground</item>
        <item name="android:layout_width">match_parent</item>
        <item name="android:layout_height">wrap_content</item>
        <item name="android:orientation">vertical</item>
        <item name="android:padding">@dimen/margin_extra_large</item>
    </style>

    <style name="PostSettingsTitle">
        <item name="android:layout_width">wrap_content</item>
        <item name="android:layout_height">wrap_content</item>
        <item name="android:textAppearance">?attr/textAppearanceSubtitle1</item>
    </style>

    <style name="PostSettingsSubtitle">
        <item name="android:layout_width">wrap_content</item>
        <item name="android:layout_height">wrap_content</item>
        <item name="android:textAppearance">?attr/textAppearanceCaption</item>
    </style>

    <style name="PostSettingsDivider">
        <item name="android:layout_width">match_parent</item>
        <item name="android:layout_height">@dimen/divider_size</item>
        <item name="android:background">?android:listDivider</item>
    </style>

    <!--Promo Dialog Styles-->
    <style name="PromoDialogTitle">
        <item name="android:layout_gravity">center_vertical</item>
        <item name="android:layout_height">wrap_content</item>
        <item name="android:layout_width">wrap_content</item>
        <item name="android:textAppearance">?attr/textAppearanceSubtitle1</item>
        <item name="android:textStyle">bold</item>
    </style>

    <style name="PromoDialogDescription">
        <item name="android:layout_height">wrap_content</item>
        <item name="android:layout_marginTop">@dimen/margin_extra_large</item>
        <item name="android:layout_width">match_parent</item>
        <item name="android:textColor">?attr/wpColorOnSurfaceMedium</item>
        <item name="android:textAppearance">?attr/textAppearanceBody2</item>
    </style>

    <style name="PromoDialogLink">
        <item name="android:layout_height">wrap_content</item>
        <item name="android:layout_marginTop">@dimen/margin_extra_large</item>
        <item name="android:layout_width">wrap_content</item>
        <item name="android:textColor">?attr/colorPrimary</item>
        <item name="android:textAppearance">?attr/textAppearanceSubtitle2</item>
    </style>

    <style name="PromoDialogButton" parent="Widget.MaterialComponents.Button.TextButton.Dialog.Flush">
        <item name="android:layout_height">wrap_content</item>
        <item name="android:layout_width">wrap_content</item>
        <item name="android:letterSpacing">-0.005</item>
    </style>

    <!--Plugin Styles-->
    <style name="PluginCardView">
        <item name="android:layout_width">match_parent</item>
        <item name="android:layout_height">wrap_content</item>
        <item name="android:layout_marginBottom">@dimen/margin_extra_large</item>
    </style>

    <style name="PluginCardViewVerticalContainer">
        <item name="android:layout_width">match_parent</item>
        <item name="android:layout_height">wrap_content</item>
        <item name="android:orientation">vertical</item>
    </style>

    <style name="PluginCardViewHorizontalContainer">
        <item name="android:layout_width">match_parent</item>
        <item name="android:layout_height">wrap_content</item>
        <item name="android:padding">@dimen/margin_extra_large</item>
    </style>

    <style name="PluginCardViewPrimaryText">
        <item name="android:layout_width">wrap_content</item>
        <item name="android:layout_height">wrap_content</item>
        <item name="android:gravity">center_vertical</item>
        <item name="android:textAppearance">?attr/textAppearanceSubtitle1</item>
    </style>

    <style name="PluginCardViewSecondaryText">
        <item name="android:layout_width">wrap_content</item>
        <item name="android:layout_height">wrap_content</item>
        <item name="android:gravity">center_vertical</item>
        <item name="android:textColor">?attr/wpColorOnSurfaceMedium</item>
        <item name="android:textSize">@dimen/text_sz_medium</item>
    </style>

    <style name="PluginCardViewSecondaryElement">
        <item name="android:layout_width">wrap_content</item>
        <item name="android:layout_height">wrap_content</item>
        <item name="android:layout_centerVertical">true</item>
        <item name="android:layout_alignParentEnd">true</item>
    </style>

    <style name="PluginCardViewSecondaryElement.ExternalLinkImage" parent="PluginCardViewSecondaryElement">
        <item name="android:layout_width">@dimen/plugin_external_link_image_size</item>
        <item name="android:layout_height">@dimen/plugin_external_link_image_size</item>
        <item name="tint">@color/neutral_40</item>
        <item name="android:layout_marginEnd">@dimen/margin_medium</item>
    </style>

    <style name="PluginCardViewSecondaryElement.ChevronImage" parent="PluginCardViewSecondaryElement.ExternalLinkImage">
        <item name="android:layout_marginTop">@dimen/margin_small</item>
        <item name="android:layout_centerVertical">false</item>
    </style>

    <style name="PluginDirectoryTitle">
        <item name="android:layout_width">wrap_content</item>
        <item name="android:layout_height">wrap_content</item>
        <item name="android:layout_marginStart">@dimen/margin_extra_large</item>
        <item name="android:layout_marginTop">@dimen/margin_extra_large</item>
        <item name="android:textAppearance">?attr/textAppearanceHeadline6</item>
        <item name="android:textStyle">normal</item>
        <item name="android:fontFamily">sans-serif</item>
        <item name="fontFamily">sans-serif</item>
        <item name="android:ellipsize">end</item>
        <item name="android:layout_alignParentStart">true</item>
    </style>

    <style name="PluginDirectoryList">
        <item name="android:clipToPadding">false</item>
        <item name="android:layout_height">wrap_content</item>
        <item name="android:layout_width">match_parent</item>
        <item name="android:scrollbars">none</item>
        <item name="android:paddingEnd">@dimen/margin_medium</item>
        <item name="android:paddingStart">@dimen/margin_medium</item>
        <item name="android:paddingTop">@dimen/margin_small</item>
    </style>

    <style name="PluginDirectoryListButton">
        <item name="android:layout_width">wrap_content</item>
        <item name="android:layout_height">wrap_content</item>
        <item name="android:minHeight">@dimen/min_touch_target_sz</item>
        <item name="android:layout_alignParentEnd">true</item>
        <item name="android:paddingEnd">@dimen/margin_extra_large</item>
        <item name="android:paddingStart">@dimen/margin_extra_large</item>
        <item name="android:paddingTop">@dimen/margin_extra_large</item>
        <item name="android:background">?android:attr/selectableItemBackground</item>
        <item name="android:textAppearance">?attr/textAppearanceButton</item>
        <item name="android:textColor">?attr/colorPrimary</item>
    </style>

    <style name="WPRatingBar.Small" parent="Widget.AppCompat.RatingBar.Small">
        <item name="android:progressTint">?attr/colorPrimary</item>
    </style>

    <!--Comment Styles-->
    <style name="CommentActionLabel">
        <item name="android:layout_width">wrap_content</item>
        <item name="android:layout_height">wrap_content</item>
        <item name="android:ellipsize">end</item>
        <item name="android:maxLines">1</item>
        <item name="android:textAppearance">?attr/textAppearanceCaption</item>
        <item name="android:textColor">?attr/colorOnSurface</item>
        <item name="android:alpha">@dimen/material_emphasis_medium</item>
    </style>

    <style name="CommentActionIcon">
        <item name="android:layout_width">wrap_content</item>
        <item name="android:layout_height">wrap_content</item>
        <item name="tint">?attr/wpColorOnSurfaceMedium</item>
        <item name="android:paddingStart">@dimen/margin_medium</item>
        <item name="android:paddingEnd">@dimen/margin_medium</item>
        <item name="android:paddingTop">0dp</item>
        <item name="android:paddingBottom">0dp</item>
    </style>

    <!--Help Activity Styles-->
    <style name="HelpActivitySingleText">
        <item name="android:background">?android:attr/selectableItemBackground</item>
        <item name="android:layout_width">match_parent</item>
        <item name="android:layout_height">wrap_content</item>
        <item name="android:padding">@dimen/margin_extra_large</item>
        <item name="android:textAppearance">?attr/textAppearanceSubtitle1</item>
    </style>

    <style name="ActionableEmptyStateTitle">
        <item name="android:layout_marginBottom">@dimen/margin_medium</item>
        <item name="android:layout_marginEnd">
            @dimen/actionable_empty_view_text_margin_horizontal
        </item>
        <item name="android:layout_marginStart">
            @dimen/actionable_empty_view_text_margin_horizontal
        </item>
        <item name="android:maxWidth">@dimen/actionable_empty_view_text_maximum_width</item>
        <item name="android:textAlignment">center</item>
        <item name="android:textColor">?attr/wpColorOnSurfaceMedium</item>
        <item name="android:textAppearance">?attr/textAppearanceSubtitle1</item>
        <item name="android:textSize">@dimen/text_sz_extra_large</item>
    </style>

    <style name="ActionableEmptyStateSubtitle" parent="@style/ActionableEmptyStateTitle">
        <item name="android:layout_marginBottom">@dimen/margin_extra_large</item>
        <item name="android:textSize">@dimen/text_sz_large</item>
    </style>

    <style name="ActionableEmptyStateButton" parent="WordPress.Button.Primary">
        <item name="android:layout_marginEnd">
            @dimen/actionable_empty_view_text_margin_horizontal
        </item>
        <item name="android:layout_marginStart">
            @dimen/actionable_empty_view_text_margin_horizontal
        </item>
        <item name="android:paddingEnd">@dimen/margin_extra_medium_large</item>
        <item name="android:paddingStart">@dimen/margin_extra_medium_large</item>
    </style>

    <!-- Pages styles -->
    <style name="PageListItemTextStyle" parent="PageListTopLevelItemTextStyle">
        <item name="android:fontFamily">serif</item>
    </style>

    <style name="PageListTopLevelItemTextStyle">
        <item name="android:textAppearance">?attr/textAppearanceSubtitle1</item>
        <item name="android:maxLines">1</item>
        <item name="android:textStyle">bold</item>
        <item name="android:ellipsize">end</item>
    </style>

    <style name="LinearProgress" parent="Theme.AppCompat.Light">
        <item name="colorAccent">@color/primary_50</item>
    </style>

    <!--Post List Skeleton-->
    <style name="PostListRowSkeletonButton">
        <item name="android:layout_width">0dp</item>
        <item name="android:layout_height">wrap_content</item>
        <item name="android:layout_weight">1</item>
        <item name="android:gravity">center</item>
        <item name="android:enabled">false</item>
    </style>

    <!--Site Preview -->
    <style name="SiteCreationHeaderLinearLayoutStyle">
        <item name="android:layout_width">match_parent</item>
        <item name="android:layout_height">wrap_content</item>
        <item name="android:layout_gravity">center_horizontal</item>
        <item name="android:orientation">vertical</item>
        <item name="android:focusable">true</item>
    </style>

    <style name="SiteCreationHeaderBaseTextStyle">
        <item name="android:layout_width">match_parent</item>
        <item name="android:layout_height">wrap_content</item>
        <item name="android:gravity">center</item>
        <item name="android:textAlignment">center</item>
        <item name="android:textAppearance">?attr/textAppearanceSubtitle1</item>
    </style>

    <style name="SiteCreationHeaderTitle" parent="SiteCreationHeaderBaseTextStyle">
        <item name="android:layout_marginBottom">@dimen/margin_small</item>
        <item name="android:fontFamily">sans-serif-medium</item>
    </style>

    <style name="SiteCreationHeaderSubtitle" parent="SiteCreationHeaderBaseTextStyle">
        <item name="android:textColor">?attr/wpColorOnSurfaceMedium</item>
    </style>

    <style name="SiteCreationPreviewHeaderTitle" parent="SiteCreationHeaderTitle">
        <item name="android:textAppearance">?attr/textAppearanceHeadline6</item>
        <item name="android:text">@string/new_site_creation_preview_title</item>
    </style>

    <style name="SiteCreationPreviewHeaderSubtitle" parent="SiteCreationHeaderSubtitle">
        <item name="android:text">@string/new_site_creation_preview_subtitle</item>
    </style>

    <style name="SitePreviewSkeletonView">
        <item name="android:layout_width">match_parent</item>
        <item name="android:layout_marginTop">@dimen/margin_large</item>
        <item name="android:background">@color/gray_30</item>
    </style>

    <style name="DomainRegistrationFormTitle">
        <item name="android:textSize">@dimen/text_sz_medium</item>
        <item name="android:textStyle">bold</item>
        <item name="android:layout_width">match_parent</item>
        <item name="android:layout_height">wrap_content</item>
        <item name="android:textAlignment">viewStart</item>
        <item name="android:textColor">?attr/colorOnSurface</item>
        <item name="android:gravity">start</item>
    </style>

    <style name="DomainRegistrationFormSubTitle">
        <item name="android:textSize">@dimen/text_sz_small</item>
        <item name="android:layout_width">match_parent</item>
        <item name="android:layout_height">wrap_content</item>
        <item name="android:textAlignment">viewStart</item>
        <item name="android:textColor">?attr/colorOnSurface</item>
        <item name="android:gravity">start</item>
    </style>

    <style name="DomainRegistrationDetailsFormTextInputLayout">
        <item name="android:layout_width">match_parent</item>
        <item name="android:layout_height">wrap_content</item>
        <item name="android:layout_marginBottom">@dimen/margin_large</item>
    </style>

    <style name="WebPreviewNavbarButton">
        <item name="android:layout_width">0dp</item>
        <item name="android:layout_height">match_parent</item>
        <item name="tint">@drawable/web_preview_navbar_selector</item>
        <item name="android:tintMode">multiply</item>
        <item name="android:background">?attr/selectableItemBackgroundBorderless</item>
        <item name="android:layout_weight">20</item>
    </style>

    <!-- To use with the LoginFlow Theme -->
    <style name="Widget.LoginFlow.TextView.PromoTitle" parent="Widget.MaterialComponents.TextView">
        <item name="android:textAppearance">?attr/textAppearanceHeadline5</item>
        <item name="android:gravity">center</item>
        <item name="fixWidowWords">true</item>
        <item name="android:textSize">@dimen/prologue_promo_title_size</item>
    </style>

    <style name="Widget.LoginFlow.Prologue.Card" parent="Widget.MaterialComponents.CardView">
        <item name="cardElevation">4dp</item>
        <item name="android:alpha">0.9</item>
    </style>

    <style name="Widget.LoginFlow.Prologue.Card.ImageOnly" parent="Widget.LoginFlow.Prologue.Card">
        <item name="android:alpha">1</item>
        <item name="cardCornerRadius">0dp</item>
    </style>

    <style name="Widget.LoginFlow.Prologue.CircularButton" parent="Widget.MaterialComponents.Button.Icon">
        <item name="android:insetLeft">0dp</item>
        <item name="android:insetRight">0dp</item>
        <item name="android:insetTop">0dp</item>
        <item name="android:insetBottom">0dp</item>
        <item name="cornerRadius">30dp</item>
        <item name="iconGravity">textStart</item>
        <item name="iconPadding">0dp</item>
        <item name="android:padding">0dp</item>
        <item name="android:stateListAnimator">@null</item>
        <item name="android:elevation">5dp</item>
        <item name="android:clickable">false</item>
        <item name="android:selectable">false</item>
        <item name="android:focusable">false</item>
    </style>

    <style name="Widget.LoginFlow.Prologue.CircularButton.Small" parent="Widget.LoginFlow.Prologue.CircularButton">
        <item name="android:layout_width">40dp</item>
        <item name="android:layout_height">40dp</item>
        <item name="iconSize">20dp</item>
    </style>

    <style name="Widget.LoginFlow.Prologue.CircularButton.Medium" parent="Widget.LoginFlow.Prologue.CircularButton">
        <item name="android:layout_width">48dp</item>
        <item name="android:layout_height">48dp</item>
        <item name="iconSize">24dp</item>
    </style>

    <style name="Widget.LoginFlow.Prologue.CircularButton.Large" parent="Widget.LoginFlow.Prologue.CircularButton">
        <item name="android:layout_width">56dp</item>
        <item name="android:layout_height">56dp</item>
        <item name="iconSize">28dp</item>
    </style>

    <style name="Widget.LoginFlow.Prologue.Chip" parent="Widget.MaterialComponents.Chip.Action">
        <item name="android:includeFontPadding">false</item>
        <item name="android:textAlignment">center</item>
        <item name="android:textAppearance">
            @style/Widget.LoginFlow.Prologue.Chip.TextAppearance
        </item>
        <item name="chipEndPadding">3dp</item>
        <item name="chipStartPadding">3dp</item>
        <item name="ensureMinTouchTargetSize">false</item>
        <item name="android:layout_height">16dp</item>
        <item name="android:layout_width">wrap_content</item>
    </style>

    <style name="Widget.LoginFlow.Prologue.Chip.TextAppearance" parent="TextAppearance.MaterialComponents.Chip">
        <item name="android:textSize">9sp</item>
    </style>

    <!-- Main actions styles -->
    <style name="MainBottomSheetRowLayout" parent="MySiteListRowLayout">
        <item name="android:minHeight">@dimen/main_bottom_sheet_list_row_min_height</item>
    </style>

    <style name="MainBottomSheetRowIcon" parent="MySiteListRowIcon">
        <item name="android:layout_height">@dimen/main_bottom_sheet_list_row_icon_size</item>
        <item name="android:layout_centerVertical">true</item>
        <item name="android:layout_alignParentStart">true</item>
    </style>

    <style name="MainBottomSheetRowTextView" parent="MySiteListRowTextView">
        <item name="android:layout_gravity">center_vertical</item>
        <item name="android:layout_centerVertical">true</item>
        <item name="android:layout_alignParentEnd">true</item>
        <item name="android:layout_width">match_parent</item>
    </style>

    <!-- Reader styles -->
    <style name="SubfilterSectionItem">
        <item name="android:layout_height">@dimen/one_line_list_item_height</item>
        <item name="android:paddingStart">@dimen/content_margin_site_row_start</item>
    </style>

    <style name="SubfilterSectionTitle">
        <item name="android:textAppearance">?attr/textAppearanceCaption</item>
    </style>

    <style name="SubfilterSiteTagItem">
        <item name="android:layout_height">wrap_content</item>
        <item name="android:minHeight">@dimen/one_line_list_item_height</item>
        <item name="android:paddingStart">@dimen/content_margin_bottom_sheet_row_start</item>
        <item name="android:paddingEnd">@dimen/content_margin_bottom_sheet_row_start</item>
        <item name="android:background">?attr/selectableItemBackground</item>
        <item name="android:gravity">center_vertical</item>
    </style>

    <style name="SiteTagFilteredTitle" parent="MySiteListRowTextView">
        <item name="android:textAlignment">viewStart</item>
        <item name="android:layout_gravity">center_vertical</item>
        <item name="android:gravity">center_vertical</item>
        <item name="android:paddingTop">@dimen/margin_large</item>
        <item name="android:paddingBottom">0dp</item>
    </style>

    <style name="SiteTagSelectedFilter" parent="SiteTagFilteredTitle">
        <item name="android:layout_gravity">center_vertical</item>
        <item name="android:paddingTop">@dimen/margin_large</item>
        <item name="android:paddingBottom">@dimen/margin_large</item>
    </style>

    <style name="SiteTagFilteredUrl" parent="SiteTagFilteredTitle">
        <item name="android:textSize">@dimen/text_sz_medium</item>
        <item name="android:textColor">?attr/wpColorOnSurfaceMedium</item>
        <item name="android:paddingTop">0dp</item>
        <item name="android:paddingBottom">@dimen/reader_subfilter_url_margin_bottom</item>
    </style>

    <style name="SiteTagBottomSheetTitle" parent="SiteTagFilteredTitle">
        <item name="android:layout_height">@dimen/one_line_list_item_height</item>
        <item name="android:paddingStart">@dimen/content_margin_bottom_sheet_row_start</item>
        <item name="android:paddingEnd">@dimen/content_margin_bottom_sheet_row_start</item>
        <item name="android:fontFamily">sans-serif-medium</item>
        <item name="android:paddingTop">0dp</item>
        <item name="android:paddingBottom">0dp</item>
    </style>

    <style name="SubfilterDividerItem">
        <item name="android:layout_height">@dimen/one_line_list_item_height</item>
    </style>

    <style name="SubfilterDivider">
        <item name="android:layout_height">@dimen/divider_size</item>
        <item name="android:layout_marginStart">@dimen/margin_medium</item>
        <item name="android:layout_marginEnd">@dimen/margin_medium</item>
        <item name="android:layout_gravity">center_vertical</item>
        <item name="android:background">?attr/colorOnSurface</item>
        <item name="android:alpha">@dimen/material_emphasis_disabled</item>
    </style>

    <style name="TooltipContainer">
        <item name="android:layout_width">wrap_content</item>
        <item name="android:layout_height">wrap_content</item>
        <item name="android:background">@android:color/transparent</item>
        <item name="android:padding">@dimen/margin_medium</item>
        <item name="android:clipToPadding">false</item>
    </style>

    <style name="TooltipTextView">
        <item name="android:ellipsize">end</item>
        <item name="android:minHeight">@dimen/snackbar_height_minimum</item>
        <item name="android:background">@drawable/bg_snackbar</item>
        <item name="android:gravity">center</item>
        <item name="android:layout_width">wrap_content</item>
        <item name="android:layout_height">wrap_content</item>
        <item name="android:maxLines">2</item>
        <item name="android:textColor">@color/neutral_5</item>
        <item name="android:textSize">@dimen/text_sz_medium</item>
        <item name="android:padding">@dimen/margin_extra_large</item>
        <item name="android:elevation">@dimen/main_fab_tooltip_elevation</item>
    </style>

    <style name="TooltipArrowView">
        <item name="android:layout_width">@dimen/main_fab_tooltip_arrow_size</item>
        <item name="android:layout_height">@dimen/main_fab_tooltip_arrow_size</item>
        <item name="android:elevation">@dimen/main_fab_tooltip_elevation</item>
    </style>

    <!--Publicize styles -->

    <style name="PublicizeConnectButton" parent="Widget.MaterialComponents.Button.TextButton">
        <item name="android:paddingStart">@dimen/margin_extra_large</item>
        <item name="android:paddingEnd">@dimen/margin_extra_large</item>
        <item name="android:paddingTop">@dimen/margin_large</item>
        <item name="android:paddingBottom">@dimen/margin_large</item>
        <item name="android:gravity">start</item>
    </style>

    <!-- Unelevated Card Style -->
    <style name="WordPress.CardView.Unelevated" parent="@style/Widget.MaterialComponents.CardView">
        <item name="cardElevation">@dimen/unelevated_card_elevation</item>
        <item name="strokeColor">@color/on_surface_divider</item>
        <item name="strokeWidth">@dimen/unelevated_card_stroke_width</item>
        <item name="contentPadding">@dimen/unelevated_card_stroke_width</item>
    </style>

    <style name="FullScreenDialogFragmentAnimation" parent="@android:style/Theme.Panel">
        <item name="android:windowEnterAnimation">@anim/full_screen_dialog_fragment_slide_up</item>
        <item name="android:windowExitAnimation">@anim/full_screen_dialog_fragment_slide_down</item>
    </style>

    <style name="FeatureAnnouncementDialogFragment" parent="WordPress.NoActionBar">
        <item name="android:windowFullscreen">false</item>
        <item name="android:windowIsFloating">false</item>
        <item name="android:windowAnimationStyle">@style/FullScreenDialogFragmentAnimation</item>
    </style>

    <!-- Overload of Aztec theme -->
    <style name="FormatBarButton">
        <item name="android:minWidth">@dimen/format_bar_height</item>
        <item name="android:minHeight">@dimen/format_bar_height</item>
        <item name="android:textOn">""</item>
        <item name="android:textOff">""</item>
        <item name="android:backgroundTint">@color/aztec_format_button_selector_color</item>
        <item name="android:backgroundTintMode">src_in</item>
    </style>

    <!-- Homepage settings -->
    <style name="SettingsDialogTitle">
        <item name="android:textColor">?attr/colorOnSurface</item>
        <item name="android:textAppearance">?attr/textAppearanceHeadline6</item>
    </style>

    <style name="SettingsDialogText">
        <item name="android:textColor">@color/material_on_surface_emphasis_medium</item>
        <item name="android:textAppearance">?attr/textAppearanceBody2</item>
        <item name="android:textSize">@dimen/text_sz_large</item>
    </style>

    <style name="SettingsDialogError">
        <item name="android:textColor">?attr/colorError</item>
        <item name="android:textAppearance">?attr/textAppearanceBody2</item>
        <item name="android:textSize">@dimen/text_sz_small</item>
    </style>

    <style name="SettingsDialogHeader">
        <item name="android:textColor">@color/material_on_surface_emphasis_high_type</item>
        <item name="android:textAppearance">?attr/textAppearanceBody2</item>
        <item name="android:textSize">@dimen/text_sz_medium</item>
    </style>

    <style name="SettingsDialogDropDownField">
        <item name="android:textColor">@color/on_surface_selector</item>
        <item name="android:textAppearance">?attr/textAppearanceBody2</item>
        <item name="android:textSize">@dimen/text_sz_large</item>
        <item name="android:drawableEnd">@drawable/ic_dropdown_primary_30_24dp</item>
        <item name="android:drawableTint">@color/material_on_surface_emphasis_medium</item>
        <item name="android:drawablePadding">@dimen/margin_medium</item>
        <item name="android:paddingTop">@dimen/margin_small_medium</item>
        <item name="android:paddingBottom">@dimen/margin_small_medium</item>
    </style>

    <style name="TextAppearance.App.CollapsingToolbar.Expanded" parent="TextAppearance.MaterialComponents.Headline4">
        <item name="android:textColor">?attr/colorOnSurface</item>
        <item name="fontFamily">serif</item>
        <item name="android:textStyle">bold</item>
    </style>

    <style name="TextAppearance.App.CollapsingToolbar.Collapsed" parent="TextAppearance.MaterialComponents.Headline6">
        <item name="android:textColor">?attr/colorOnSurface</item>
        <item name="fontFamily">serif</item>
        <item name="android:textStyle">bold</item>
    </style>

    <style name="WordPress.CollapsedToolbarLayout">
        <item name="layout_scrollFlags">scroll|exitUntilCollapsed</item>
        <item name="collapsedTitleTextAppearance">
            @style/TextAppearance.App.CollapsingToolbar.Collapsed
        </item>
        <item name="expandedTitleTextAppearance">
            @style/TextAppearance.App.CollapsingToolbar.Expanded
        </item>
        <item name="expandedTitleMarginBottom">@dimen/collapsible_toolbar_expanded_bottom_margin
        </item>
        <item name="expandedTitleMarginStart">16dp</item>
    </style>

    <!-- Modal Layout Picker Styles -->

    <style name="ModalLayoutPickerText">
        <item name="android:layout_width">wrap_content</item>
        <item name="android:layout_height">wrap_content</item>
        <item name="android:textAlignment">center</item>
        <item name="android:layout_gravity">center</item>
        <item name="android:ellipsize">end</item>
        <item name="android:maxLines">1</item>
    </style>

    <style name="ModalLayoutPickerHeader" parent="ModalLayoutPickerText">
        <item name="android:textAppearance">?attr/textAppearanceHeadline6</item>
        <item name="fontFamily">serif</item>
        <item name="android:textStyle">bold</item>
    </style>

    <style name="ModalLayoutPickerTitle" parent="ModalLayoutPickerText">
        <item name="android:layout_width">match_parent</item>
        <item name="android:textAppearance">?attr/textAppearanceHeadline4</item>
        <item name="android:textStyle">bold</item>
        <item name="android:textColor">?attr/colorOnSurface</item>
        <item name="android:paddingTop">@dimen/mlp_titles_top_margin</item>
        <item name="android:paddingBottom">@dimen/margin_small_medium</item>
        <item name="fontFamily">serif</item>
    </style>

    <style name="ModalLayoutPickerSubtitle" parent="ModalLayoutPickerTitle">
        <item name="android:layout_marginEnd">@dimen/margin_extra_extra_medium_large</item>
        <item name="android:layout_marginStart">@dimen/margin_extra_extra_medium_large</item>
        <item name="android:paddingTop">@dimen/margin_small</item>
        <item name="android:paddingBottom">@dimen/mlp_titles_bottom_margin</item>
        <item name="android:textAppearance">?attr/textAppearanceBody1</item>
        <item name="android:textColor">?attr/colorOnSurface</item>
        <item name="android:textStyle">normal</item>
        <item name="android:alpha">0.6</item>
        <item name="android:maxLines">5</item>
        <item name="fontFamily">sans-serif</item>
    </style>

    <style name="Widget.ModalLayoutPicker.Button.Primary" parent="Widget.MaterialComponents.Button.UnelevatedButton">
        <item name="android:textAppearance">?attr/textAppearanceSubtitle2</item>
        <item name="android:textColor">?attr/colorOnSecondary</item>
        <item name="android:backgroundTint">?attr/colorSecondary</item>
    </style>

    <style name="Widget.ModalLayoutPicker.Button.Secondary" parent="Widget.MaterialComponents.Button.OutlinedButton">
        <item name="android:textColor">?attr/colorOnSurface</item>
        <item name="android:textAppearance">?attr/textAppearanceSubtitle2</item>
    </style>

    <style name="ModalLayoutPickerLayoutsTitle" parent="ModalLayoutPickerText">
        <item name="android:textAlignment">viewStart</item>
        <item name="android:layout_gravity">top</item>
        <item name="android:textSize">@dimen/text_sz_large</item>
        <item name="android:textStyle">bold</item>
        <item name="android:textAppearance">?attr/textAppearanceHeadline5</item>
        <item name="fontFamily">serif</item>
    </style>

    <style name="ModalLayoutPickerLayoutsSeparatorLine">
        <item name="android:background">?attr/mlpDividerColor</item>
        <item name="android:layout_height">@dimen/mlp_layouts_line_separator_height</item>
        <item name="android:layout_marginBottom">@dimen/mlp_layout_card_margin_top</item>
        <item name="android:layout_width">match_parent</item>
    </style>

    <style name="LayoutCardView" parent="Widget.MaterialComponents.CardView">
        <item name="cardElevation">@dimen/mlp_layout_card_elevation</item>
        <item name="cardCornerRadius">@dimen/mlp_layout_card_radius</item>
    </style>

    <style name="ModalLayoutPickerCategoryEmoji" parent="ModalLayoutPickerText">
        <item name="android:layout_width">@dimen/mlp_categories_emoji_size</item>
        <item name="android:layout_height">@dimen/mlp_categories_emoji_size</item>
        <item name="android:textSize">@dimen/text_sz_medium</item>
        <item name="android:layout_marginStart">@dimen/mlp_category_horizontal_margin</item>
        <item name="android:layout_marginEnd">@dimen/mlp_category_horizontal_central_margin</item>
        <item name="android:textAppearance">?attr/textAppearanceBody2</item>
    </style>

    <style name="ModalLayoutPickerCategoryTitle" parent="ModalLayoutPickerText">
        <item name="android:textSize">@dimen/text_sz_medium</item>
        <item name="android:layout_marginEnd">@dimen/mlp_category_horizontal_margin</item>
        <item name="android:textAppearance">?attr/textAppearanceBody2</item>
    </style>

<<<<<<< HEAD
    <style name="WordPress.PrepubPrimaryButton" parent="WordPress.Button.Primary">
        <item name="android:textAllCaps">true</item>
    </style>
=======
    <!-- Home Page Picker Styles -->
    <style name="HomePagePickerSkipButton" parent="Widget.MaterialComponents.Button.TextButton">
        <item name="android:textColor">@color/blue_50</item>
        <item name="android:textSize">@dimen/text_sz_medium</item>
    </style>

>>>>>>> 29e5120b
</resources><|MERGE_RESOLUTION|>--- conflicted
+++ resolved
@@ -1382,16 +1382,13 @@
         <item name="android:textAppearance">?attr/textAppearanceBody2</item>
     </style>
 
-<<<<<<< HEAD
     <style name="WordPress.PrepubPrimaryButton" parent="WordPress.Button.Primary">
         <item name="android:textAllCaps">true</item>
     </style>
-=======
+
     <!-- Home Page Picker Styles -->
     <style name="HomePagePickerSkipButton" parent="Widget.MaterialComponents.Button.TextButton">
         <item name="android:textColor">@color/blue_50</item>
         <item name="android:textSize">@dimen/text_sz_medium</item>
     </style>
-
->>>>>>> 29e5120b
 </resources>