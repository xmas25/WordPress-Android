<?xml version="1.0" encoding="utf-8"?>
<resources xmlns:android="http://schemas.android.com/apk/res/android" xmlns:tools="http://schemas.android.com/tools">

    <style name="Base.Wordpress" parent="Theme.AppCompat.Light.DarkActionBar">
        <!-- Material theme -->
        <item name="colorPrimary">@color/primary</item>
        <item name="colorPrimaryDark">@color/primary_dark</item>
        <item name="colorAccent">@color/accent</item>
        <item name="colorControlActivated">@color/primary_30</item>

        <item name="wpColorText">@color/neutral_70</item>
        <item name="wpColorTextSubtle">@color/neutral</item>
        <item name="wpColorError">@color/error</item>

        <item name="wpColorWarningDark">@color/warning_50</item>

        <item name="android:windowBackground">@color/background_default</item>
        <item name="android:popupMenuStyle">@style/PopupMenu.WordPress</item>
        <item name="android:dropDownListViewStyle">@style/DropDownListView.Light.WordPress</item>
        <item name="android:actionDropDownStyle">@style/DropDownNav.WordPress</item>
        <item name="android:actionModeCloseButtonStyle">@style/ActionButton.CloseMode.WordPress</item>
        <item name="android:actionModeBackground">@color/primary_dark</item>
        <item name="android:actionBarTabTextStyle">@style/TabTextStyle.WordPress</item>
        <item name="android:actionBarTabBarStyle">@style/TabBarStyle.WordPress</item>
        <item name="android:statusBarColor">@color/status_bar</item>

        <item name="colorButtonNormal">@color/light_gray</item>

        <item name="android:dialogTheme">@style/DialogTheme.WordPress</item>
        <item name="android:alertDialogTheme">@style/Calypso.Dialog.Alert</item>
        <item name="android:datePickerStyle">@style/DatePicker.WordPress</item>
        <item name="android:timePickerStyle">@style/TimePicker.WordPress</item>

        <!-- Light.DarkActionBar specific -->
        <item name="android:actionBarWidgetTheme">@style/Theme.WordPress.Widget</item>

        <item name="windowActionModeOverlay">true</item>
        <item name="searchViewStyle">@style/WordPress.SearchViewStyle</item>
        <item name="homeAsUpIndicator">@drawable/ic_arrow_left_white_24dp</item>
    </style>

    <style name="WordPress" parent="Base.Wordpress">
        <!-- We need to keep this here so we can override it in values-vXY -->
    </style>

    <style name="NumberPickerTheme" parent="WordPress">
        <item name="colorControlNormal">@color/transparent</item>
        <item name="android:textSize">@dimen/text_sz_extra_extra_large</item>
        <item name="android:textColorPrimary">@color/primary</item>
    </style>

    <!-- http://android-developers.blogspot.com/2014/10/appcompat-v21-material-design-for-pre.html -->
    <style name="WordPress.SearchViewStyle" parent="Widget.AppCompat.SearchView.ActionBar" />

    <!-- this style is only referenced in a Light.DarkActionBar based theme -->
    <style name="Theme.WordPress.Widget" parent="Theme.AppCompat">
        <item name="android:popupMenuStyle">@style/PopupMenu.WordPress</item>
        <item name="android:dropDownListViewStyle">@style/DropDownListView.Light.WordPress</item>
    </style>

    <style name="NoDisplay" parent="Theme.AppCompat.Light.NoActionBar">
        <item name="android:windowNoTitle">true</item>
        <item name="android:windowBackground">@android:color/transparent</item>
        <item name="android:colorBackgroundCacheHint">@null</item>
        <item name="android:windowIsTranslucent">true</item>
        <item name="android:windowAnimationStyle">@android:style/Animation</item>
    </style>

    <style name="TabBarStyle.WordPress" parent="@android:style/Widget.Material.ActionBar.TabBar">
        <item name="android:showDividers">middle</item>
        <item name="android:divider">@drawable/tab_divider_wordpress</item>
    </style>

    <style name="PopupMenu.WordPress" parent="android:Widget.Material.ListPopupWindow">
        <item name="android:popupBackground">@drawable/menu_dropdown_panel_wordpress</item>
    </style>

    <style name="DropDownListView.Light.WordPress" parent="Widget.AppCompat.ListView.DropDown">
        <item name="android:background">@android:color/white</item>
        <item name="android:fadeScrollbars">false</item>
        <item name="android:scrollbarThumbVertical">@drawable/bg_rectangle_black_translucent_50_3dp</item>
    </style>

    <style name="TabTextStyle.WordPress" parent="android:Widget.Material.ActionBar.TabText">
        <item name="android:textColor">?attr/wpColorText</item>
    </style>

    <style name="DropDownNav.WordPress" parent="android:Widget.Material.Light.Spinner">
        <item name="android:background">@drawable/spinner_background_ab_wordpress</item>
        <item name="android:dropDownSelector">?attr/listChoiceBackgroundIndicator</item>
    </style>

    <style name="FilteredRecyclerViewSpinner.WordPress" parent="DropDownNav.WordPress">
        <item name="android:background">@android:color/transparent</item>
    </style>

    <style name="FilteredRecyclerViewFilterTextView">
        <item name="android:layout_marginStart">0dp</item>
        <item name="android:paddingBottom">@dimen/margin_medium</item>
        <item name="android:paddingEnd">@dimen/margin_extra_large</item>
        <item name="android:paddingStart">10dp</item>
        <item name="android:paddingTop">@dimen/margin_medium</item>
        <item name="android:textSize">@dimen/text_sz_large</item>
        <item name="textColor">@android:color/white</item>
        <item name="textColorHint">@color/hint_text</item>
    </style>

    <style name="FilteredRecyclerViewFilterTextView.MainToolbar">
        <item name="android:textSize">@null</item>
        <item name="android:textAppearance">@style/TextAppearance.AppCompat.Title</item>
    </style>

    <style name="DialogTheme.WordPress" parent="android:Theme.Material.Dialog">
        <item name="android:datePickerStyle">@style/DatePicker.WordPress</item>
        <item name="android:timePickerStyle">@style/TimePicker.WordPress</item>
    </style>

    <style name="DatePicker.WordPress" parent="android:Widget.Material.DatePicker">
        <item name="android:datePickerMode">spinner</item>
    </style>

    <style name="TimePicker.WordPress" parent="android:Widget.Material.TimePicker">
        <item name="android:timePickerMode">spinner</item>
    </style>

    <style name="FilteredRecyclerViewToolbar" parent="Widget.AppCompat.Toolbar">
        <item name="android:theme">@style/FilteredRecyclerViewToolbar.Theme</item>
    </style>

    <style name="FilteredRecyclerViewToolbar.Theme" parent="ThemeOverlay.AppCompat.Dark.ActionBar">
        <item name="android:listDivider">@null</item>
    </style>

    <style name="Toolbar.Primary" parent="Widget.AppCompat.Toolbar">
        <item name="android:background">@color/primary</item>
        <item name="android:theme">@style/Toolbar.Theme</item>
    </style>

    <style name="Toolbar.Secondary" parent="@style/Toolbar.Primary">
        <item name="android:background">@color/primary_40</item>
        <item name="contentInsetStart">@dimen/toolbar_content_offset</item>
    </style>

    <style name="Toolbar.Subtitle" parent="TextAppearance.Widget.AppCompat.Toolbar.Subtitle">
        <item name="android:textColor">@android:color/white</item>
        <item name="android:textSize">@dimen/text_sz_medium</item>
    </style>

    <style name="Toolbar.Theme" parent="ThemeOverlay.AppCompat.Dark.ActionBar">
        <item name="android:listDivider">@null</item>
    </style>

    <style name="ActionButton.CloseMode.WordPress" parent="android:Widget.Material.ActionButton.CloseMode">
        <item name="android:background">@drawable/btn_cab_done_wordpress</item>
    </style>

    <style name="MediaSettings" />

    <style name="MediaSettings.Activity" parent="WordPress">
        <item name="windowActionBar">false</item>
        <item name="windowNoTitle">true</item>
        <item name="android:windowTranslucentStatus">true</item>
    </style>

    <style name="MediaSettings.TextInputStyle">
        <item name="android:layout_marginTop">@dimen/margin_medium</item>
    </style>

    <style name="MediaSettings.TextInputTheme" parent="ThemeOverlay.AppCompat.Light">
        <!-- Hint color and label color in FALSE state -->
        <item name="android:textColorHint">@color/neutral_40</item>
        <!-- Header color in TRUE state and bar color FALSE and TRUE State -->
        <item name="colorControlNormal">@color/neutral</item>
        <item name="colorControlActivated">@color/primary_50</item>
        <item name="android:textAlignment">viewStart</item>
        <item name="android:gravity">start</item>
        <item name="android:textSize">@dimen/text_sz_medium</item>
    </style>

    <style name="MediaSettings.Divider">
        <item name="android:background">@color/divider</item>
        <item name="android:layout_marginTop">@dimen/margin_extra_large</item>
        <item name="android:layout_marginBottom">@dimen/margin_extra_large</item>
    </style>

    <style name="MediaSettings.Label">
        <item name="android:layout_marginStart">@dimen/media_settings_margin</item>
        <item name="android:layout_marginEnd">@dimen/media_settings_margin</item>
        <item name="android:textColor">?attr/wpColorText</item>
        <item name="android:textSize">@dimen/text_sz_large</item>
    </style>

    <style name="MediaSettings.Value">
        <item name="android:layout_marginStart">@dimen/media_settings_margin</item>
        <item name="android:layout_marginEnd">@dimen/media_settings_margin</item>
        <item name="android:textColor">?attr/wpColorTextSubtle</item>
        <item name="android:textSize">@dimen/text_sz_medium</item>
    </style>

    <style name="EmptyListText">
        <item name="android:layout_width">fill_parent</item>
        <item name="android:layout_height">fill_parent</item>
        <item name="android:gravity">center_horizontal|center_vertical</item>
        <item name="android:textColor">@color/neutral_40</item>
    </style>

    <style name="WhiteButton" parent="Widget.AppCompat.Button">
        <item name="colorButtonNormal">@android:color/white</item>
    </style>

    <style name="WordPress.Button" parent="Widget.AppCompat.Button.Colored">
        <item name="colorButtonNormal">@android:color/white</item>
        <item name="android:textColor">?attr/wpColorText</item>
    </style>

    <style name="WordPress.Button.Primary" parent="Widget.AppCompat.Button.Colored">
        <item name="colorButtonNormal">@color/accent</item>
        <item name="android:textColor">@android:color/white</item>
    </style>

    <style name="WordPress.Button.Secondary" parent="Widget.AppCompat.Button.Borderless.Colored">
        <item name="android:textColor">@color/primary_50</item>
        <item name="android:textAppearance">@style/TextAppearance.AppCompat.Caption</item>
    </style>

    <style name="WordPress.Button.Grey" parent="Widget.AppCompat.Button.Colored">
        <item name="colorButtonNormal">@color/neutral_0</item>
        <item name="android:textColor">@color/primary_50</item>
    </style>

    <!-- NUX Styles -->
    <style name="WordPress.NUXPrimaryButton">
        <item name="android:textColor">@color/white_neutral_10_selector</item>
        <item name="android:layout_height">@dimen/nux_main_button_height</item>
        <item name="android:layout_marginStart">4dp</item>
        <item name="android:layout_marginEnd">4dp</item>
        <item name="android:layout_marginBottom">8dp</item>
        <item name="android:clickable">true</item>
        <item name="android:background">@drawable/nux_primary_button_selector</item>
        <item name="android:stateListAnimator">@anim/raise</item>
    </style>

    <style name="WordPress.NUXGreyButtonNoBg">
        <item name="android:gravity">center_horizontal</item>
        <item name="android:textSize">14sp</item>
        <item name="android:textColor">@color/neutral_10_neutral_0_selector</item>
    </style>

    <style name="WordPress.NUXEditText">
        <item name="android:background">@android:color/white</item>
        <item name="android:singleLine">true</item>
        <item name="android:textColor">#444444</item>
        <item name="android:textColorHint">#AAAAAA</item>
        <item name="android:padding">12dp</item>
        <item name="android:layout_marginStart">40dp</item>
    </style>

    <style name="WordPress.NUXTitle">
        <item name="android:layout_width">wrap_content</item>
        <item name="android:layout_height">wrap_content</item>
        <item name="android:layout_marginBottom">24dp</item>
        <item name="android:gravity">center_horizontal</item>
        <item name="android:textColor">@android:color/white</item>
        <item name="android:textSize">@dimen/nux_title_font_size</item>
        <item name="android:lineSpacingExtra">-4sp</item>
    </style>

    <style name="WordPress.EmptyList">
        <item name="android:textColor">?attr/wpColorTextSubtle</item>
        <item name="android:gravity">center</item>
        <item name="android:layout_marginStart">16dp</item>
        <item name="android:layout_marginEnd">16dp</item>
    </style>

    <style name="WordPress.EmptyList.Title" parent="WordPress.EmptyList">
        <item name="android:textSize">@dimen/empty_list_title_text_size</item>
        <item name="android:fontFamily" tools:ignore="NewApi">sans-serif-light</item>
    </style>

    <!--My Site Styles-->
    <style name="MySiteQuickActionButtonContainer">
        <item name="android:layout_width">0dp</item>
        <item name="android:layout_height">wrap_content</item>
        <item name="android:layout_weight">25</item>
        <item name="android:orientation">vertical</item>
        <item name="android:gravity">center</item>
    </style>

    <style name="MySiteQuickActionButton" parent="Widget.Design.FloatingActionButton">
        <item name="borderWidth">0dp</item>
        <item name="elevation">@dimen/card_elevation</item>
        <item name="android:layout_width">wrap_content</item>
        <item name="android:layout_height">wrap_content</item>
        <item name="android:backgroundTint">@android:color/white</item>
        <item name="android:tint">@color/neutral_60</item>
    </style>

    <style name="MySiteQuickActionButtonLabel">
        <item name="android:layout_width">wrap_content</item>
        <item name="android:textColor">?attr/wpColorText</item>
        <item name="android:layout_height">wrap_content</item>
        <item name="android:textSize">@dimen/text_sz_small</item>
        <item name="android:layout_marginTop">@dimen/margin_medium</item>
    </style>

    <style name="MySiteListRowLayout">
        <item name="android:layout_width">match_parent</item>
        <item name="android:layout_height">wrap_content</item>
        <item name="android:paddingEnd">@dimen/content_margin_site_row_end</item>
        <item name="android:paddingStart">@dimen/content_margin_site_row_start</item>
        <item name="android:background">@android:color/white</item>
        <item name="android:foreground">?android:attr/selectableItemBackground</item>
    </style>

    <style name="MySiteListRowIcon">
        <item name="android:tint">@color/neutral_60</item>
        <item name="android:layout_width">@dimen/my_site_list_row_icon_size</item>
        <item name="android:layout_height">@dimen/my_site_list_row_icon_size</item>
        <item name="android:layout_alignParentStart">true</item>
        <item name="android:layout_centerVertical">true</item>
        <item name="android:layout_marginTop">@dimen/margin_large</item>
        <item name="android:layout_marginBottom">@dimen/margin_large</item>
        <item name="android:layout_marginEnd">@dimen/my_site_list_row_icon_margin_right</item>
        <item name="android:gravity">center_vertical</item>
    </style>

    <style name="MySiteListRowAlertIcon">
        <item name="android:tint">@color/alert_yellow</item>
        <item name="android:layout_width">@dimen/my_site_list_row_icon_size</item>
        <item name="android:layout_height">@dimen/my_site_list_row_icon_size</item>
        <item name="android:layout_alignParentStart">true</item>
        <item name="android:layout_centerVertical">true</item>
        <item name="android:layout_marginTop">@dimen/margin_large</item>
        <item name="android:layout_marginBottom">@dimen/margin_large</item>
        <item name="android:layout_marginEnd">@dimen/my_site_list_row_icon_margin_right</item>
        <item name="android:gravity">center_vertical</item>
    </style>

    <style name="MySiteListRowTextView">
        <item name="android:layout_width">wrap_content</item>
        <item name="android:layout_height">wrap_content</item>
        <item name="android:layout_centerVertical">true</item>
        <item name="android:layout_marginEnd">@dimen/margin_medium</item>
        <item name="android:ellipsize">end</item>
        <item name="android:gravity">center_vertical</item>
        <item name="android:maxLines">1</item>
        <item name="android:textColor">?attr/wpColorText</item>
        <item name="android:textSize">@dimen/text_sz_large</item>
        <item name="android:paddingTop">@dimen/margin_large</item>
        <item name="android:paddingBottom">@dimen/margin_large</item>
        <item name="android:paddingEnd">0dp</item>
    </style>

    <style name="MySiteListRowDescription">
        <item name="android:layout_width">match_parent</item>
        <item name="android:layout_height">wrap_content</item>
        <item name="android:textColor">@color/neutral_40</item>
        <item name="android:textSize">@dimen/text_sz_medium</item>
        <item name="android:paddingStart">@dimen/content_margin_site_row_start</item>
        <item name="android:paddingTop">@dimen/margin_medium</item>
        <item name="android:paddingBottom">@dimen/margin_extra_large</item>
        <item name="android:paddingEnd">@dimen/content_margin_site_row_start</item>
    </style>

    <style name="MySiteListRowSecondaryElement">
        <item name="android:layout_centerVertical">true</item>
        <item name="android:gravity">end|center_vertical</item>
    </style>

    <style name="MySiteListRowSecondaryTextView" parent="MySiteListRowSecondaryElement">
        <item name="android:layout_width">match_parent</item>
        <item name="android:layout_height">wrap_content</item>
        <item name="android:layout_alignParentEnd">true</item>
        <item name="android:ellipsize">end</item>
        <item name="android:maxLines">1</item>
        <item name="android:textColor">?attr/wpColorTextSubtle</item>
        <item name="android:textSize">@dimen/text_sz_small</item>
        <item name="android:paddingTop">@dimen/margin_large</item>
        <item name="android:paddingBottom">@dimen/margin_large</item>
        <item name="android:paddingStart">@dimen/margin_extra_large</item>
    </style>

    <style name="MySiteListRowSecondaryIcon" parent="MySiteListRowSecondaryElement">
        <item name="android:layout_width">16dp</item>
        <item name="android:layout_height">16dp</item>
        <item name="android:tint">@color/neutral_60</item>
    </style>

    <style name="MySiteListHeader">
        <item name="android:ellipsize">end</item>
        <item name="android:textAlignment">viewStart</item>
        <item name="android:fontFamily">sans-serif-medium</item>
        <item name="android:layout_centerVertical">true</item>
        <item name="android:layout_height">wrap_content</item>
        <item name="android:layout_width">match_parent</item>
        <item name="android:paddingBottom">@dimen/my_site_margin_general</item>
        <item name="android:paddingStart">@dimen/content_margin_site_row_start</item>
        <item name="android:paddingTop">@dimen/my_site_margin_general</item>
        <item name="android:textColor">@color/neutral_40</item>
        <item name="android:textSize">@dimen/text_sz_medium</item>
    </style>

    <style name="MeListRowLayout">
        <item name="android:layout_width">match_parent</item>
        <item name="android:layout_height">wrap_content</item>
        <item name="android:background">?android:attr/selectableItemBackground</item>
        <item name="android:orientation">horizontal</item>
        <item name="android:paddingEnd">@dimen/me_list_row_padding_horizontal</item>
        <item name="android:paddingStart">@dimen/me_list_row_padding_horizontal</item>
    </style>

    <style name="MeListRowIcon">
        <item name="android:tint">@color/neutral_60</item>
        <item name="android:layout_width">@dimen/me_list_row_icon_size</item>
        <item name="android:layout_height">@dimen/me_list_row_icon_size</item>
        <item name="android:layout_gravity">center_vertical</item>
        <item name="android:layout_marginTop">@dimen/margin_large</item>
        <item name="android:layout_marginBottom">@dimen/margin_large</item>
        <item name="android:layout_marginEnd">@dimen/margin_extra_large</item>
    </style>

    <style name="MeListRowTextView">
        <item name="android:layout_width">wrap_content</item>
        <item name="android:layout_height">wrap_content</item>
        <item name="android:layout_gravity">center_vertical</item>
        <item name="android:minHeight">0dp</item>
        <item name="android:padding">@dimen/margin_extra_large</item>
        <item name="android:textColor">?attr/wpColorText</item>
        <item name="android:textSize">@dimen/text_sz_large</item>
        <item name="android:textAlignment">viewStart</item>
        <item name="android:gravity">start</item>
    </style>

    <style name="MeListSectionDividerView">
        <item name="android:layout_width">match_parent</item>
        <item name="android:layout_height">1dp</item>
        <item name="android:layout_gravity">center_vertical</item>
        <item name="android:background">@color/divider</item>
        <item name="android:layout_marginEnd">@dimen/content_margin</item>
        <item name="android:layout_marginStart">@dimen/content_margin</item>
    </style>

    <!-- Used in Notifications and Site settings to animate nested preference screens -->
    <style name="DialogAnimations">
        <item name="android:windowEnterAnimation">@anim/activity_slide_in_from_right</item>
        <item name="android:windowExitAnimation">@anim/activity_slide_out_to_right</item>
    </style>

    <style name="MyProfileRow">
        <item name="android:background">?android:attr/selectableItemBackground</item>
        <item name="android:layout_width">match_parent</item>
        <item name="android:layout_height">wrap_content</item>
        <item name="android:orientation">vertical</item>
        <item name="android:padding">@dimen/margin_extra_large</item>
    </style>

    <style name="MyProfileLabel">
        <item name="android:layout_width">wrap_content</item>
        <item name="android:layout_height">wrap_content</item>
        <item name="android:textColor">?attr/wpColorText</item>
        <item name="android:textSize">@dimen/text_sz_large</item>
    </style>

    <style name="MyProfileText">
        <item name="android:layout_width">wrap_content</item>
        <item name="android:layout_height">wrap_content</item>
        <item name="android:textColor">?attr/wpColorTextSubtle</item>
        <item name="android:textSize">@dimen/text_sz_medium</item>
    </style>

    <style name="MyProfileDividerView">
        <item name="android:layout_width">match_parent</item>
        <item name="android:layout_height">1dp</item>
        <item name="android:background">@color/divider</item>
    </style>

    <!--Quick Start-->
    <style name="QuickStartList">
        <item name="android:layout_width">match_parent</item>
    </style>

    <style name="QuickStartListCard" parent="CardView">
        <item name="cardElevation">0dp</item>
    </style>

    <style name="QuickStartLayout">
        <item name="android:background">?attr/selectableItemBackground</item>
        <item name="android:layout_height">wrap_content</item>
        <item name="android:layout_width">match_parent</item>
        <item name="android:paddingStart">@dimen/margin_extra_large</item>
        <item name="android:paddingTop">@dimen/margin_extra_large</item>
    </style>

    <style name="QuickStartIcon">
        <item name="android:layout_centerVertical">true</item>
        <item name="android:layout_height">24dp</item>
        <item name="android:layout_marginEnd">32dp</item>
        <item name="android:layout_width">24dp</item>
        <item name="android:tint">@color/quick_start_icon_selector</item>
    </style>

    <style name="QuickStartTitle" parent="android:TextAppearance.Widget.TextView">
        <item name="android:gravity">center_vertical</item>
        <item name="android:layout_height">wrap_content</item>
        <item name="android:layout_marginEnd">@dimen/margin_extra_large</item>
        <item name="android:layout_width">wrap_content</item>
        <item name="android:minHeight">24dp</item>
        <item name="android:textColor">@color/quick_start_title_selector</item>
        <item name="android:textSize">16sp</item>
    </style>

    <style name="QuickStartSubtitle" parent="android:TextAppearance.Widget.TextView">
        <item name="android:layout_height">wrap_content</item>
        <item name="android:layout_marginEnd">@dimen/margin_extra_large</item>
        <item name="android:layout_width">wrap_content</item>
        <item name="android:textColor">?attr/wpColorTextSubtle</item>
        <item name="android:textSize">14sp</item>
    </style>

    <style name="QuickStartDivider">
        <item name="android:layout_alignParentBottom">true</item>
        <item name="android:layout_marginTop">@dimen/margin_extra_large</item>
        <item name="android:background">@color/neutral_0</item>
        <item name="android:layout_height">@dimen/list_divider_height</item>
        <item name="android:layout_width">match_parent</item>
    </style>

    <style name="QuickStartTypeRow">
        <item name="android:background">?attr/selectableItemBackground</item>
        <item name="android:clickable">true</item>
        <item name="android:clipToPadding">false</item>
        <item name="android:focusable">true</item>
        <item name="android:layout_height">wrap_content</item>
        <item name="android:layout_width">match_parent</item>
        <item name="android:minHeight">?attr/listPreferredItemHeight</item>
        <item name="android:paddingBottom">@dimen/margin_extra_large</item>
        <item name="android:paddingEnd">@dimen/margin_large</item>
        <item name="android:paddingStart">@dimen/margin_large</item>
        <item name="android:paddingTop">@dimen/margin_extra_large</item>
    </style>

    <style name="QuickStartTypeIcon">
        <item name="android:layout_centerVertical">true</item>
        <item name="android:layout_height">@dimen/quick_start_type_icon</item>
        <item name="android:layout_marginEnd">@dimen/margin_large</item>
        <item name="android:layout_width">@dimen/quick_start_type_icon</item>
    </style>

    <style name="QuickStartTypeTitle">
        <item name="android:textAlignment">viewStart</item>
        <item name="android:ellipsize">end</item>
        <item name="android:layout_height">wrap_content</item>
        <item name="android:layout_width">match_parent</item>
        <item name="android:maxLines">1</item>
        <item name="android:paddingEnd">@dimen/content_margin</item>
        <item name="android:textColor">@color/quick_start_title_selector</item>
        <item name="android:textSize">@dimen/text_sz_large</item>
    </style>

    <style name="QuickStartTypeSubtitle">
        <item name="android:textAlignment">viewStart</item>
        <item name="android:ellipsize">end</item>
        <item name="android:layout_height">wrap_content</item>
        <item name="android:layout_width">match_parent</item>
        <item name="android:maxLines">1</item>
        <item name="android:paddingEnd">@dimen/content_margin</item>
        <item name="android:textColor">?attr/wpColorTextSubtle</item>
        <item name="android:textSize">@dimen/text_sz_medium</item>
    </style>

    <!--People Management Styles-->
    <style name="PersonAvatar">
        <item name="android:layout_width">@dimen/people_avatar_sz</item>
        <item name="android:layout_height">@dimen/people_avatar_sz</item>
        <item name="android:layout_margin">@dimen/margin_extra_large</item>
    </style>

    <style name="PersonTextView">
        <item name="android:layout_width">wrap_content</item>
        <item name="android:layout_height">wrap_content</item>
        <item name="android:ellipsize">end</item>
        <item name="android:maxLines">1</item>
    </style>

    <style name="SwitchBlueLight">
        <item name="colorControlActivated">@color/primary_30</item>
    </style>

    <style name="SwitchBlueMedium">
        <item name="colorControlActivated">@color/primary_40</item>
    </style>

    <!--Post Settings Styles-->
    <style name="PostSettingsCardView">
        <item name="android:layout_width">match_parent</item>
        <item name="android:layout_height">wrap_content</item>
        <item name="android:layout_marginBottom">@dimen/margin_extra_large</item>
    </style>

    <style name="PostSettingsCardViewInnerLayout">
        <item name="android:layout_width">match_parent</item>
        <item name="android:layout_height">wrap_content</item>
        <item name="android:orientation">vertical</item>
    </style>

    <style name="PostSettingsSectionHeader">
        <item name="android:layout_width">wrap_content</item>
        <item name="android:layout_height">wrap_content</item>
        <item name="android:textColor">@color/primary_50</item>
        <item name="android:textSize">@dimen/text_sz_medium</item>
        <item name="android:textStyle">bold</item>
        <item name="android:layout_marginBottom">@dimen/margin_small</item>
        <item name="android:layout_marginTop">@dimen/margin_extra_large</item>
        <item name="android:layout_marginEnd">@dimen/margin_extra_large</item>
        <item name="android:layout_marginStart">@dimen/margin_extra_large</item>
    </style>

    <style name="PostSettingsContainer">
        <item name="android:background">?android:attr/selectableItemBackground</item>
        <item name="android:layout_width">match_parent</item>
        <item name="android:layout_height">wrap_content</item>
        <item name="android:orientation">vertical</item>
        <item name="android:padding">@dimen/margin_extra_large</item>
    </style>

    <style name="PostSettingsTitle">
        <item name="android:layout_width">wrap_content</item>
        <item name="android:layout_height">wrap_content</item>
        <item name="android:textColor">@color/neutral_70_neutral_20_selector</item>
        <item name="android:textSize">@dimen/text_sz_large</item>
    </style>

    <style name="PostSettingsSubtitle">
        <item name="android:layout_width">wrap_content</item>
        <item name="android:layout_height">wrap_content</item>
        <item name="android:textColor">@color/neutral_50_neutral_20_selector</item>
        <item name="android:textColorHint">?attr/wpColorTextSubtle</item>
        <item name="android:textSize">@dimen/text_sz_medium</item>
    </style>

    <style name="PostSettingsDivider">
        <item name="android:layout_width">match_parent</item>
        <item name="android:layout_height">@dimen/list_divider_height</item>
        <item name="android:background">@color/neutral_10</item>
    </style>

    <!--Promo Dialog Styles-->
    <style name="PromoDialogTitle" parent="WordPress">
        <item name="android:layout_gravity">center_vertical</item>
        <item name="android:layout_height">wrap_content</item>
        <item name="android:layout_width">wrap_content</item>
        <item name="android:textColor">?attr/wpColorText</item>
        <item name="android:textSize">@dimen/text_sz_large</item>
        <item name="android:textStyle">bold</item>
    </style>

    <style name="PromoDialogDescription" parent="WordPress">
        <item name="android:layout_height">wrap_content</item>
        <item name="android:layout_marginTop">@dimen/margin_extra_large</item>
        <item name="android:layout_width">match_parent</item>
        <item name="android:textColor">?attr/wpColorTextSubtle</item>
        <item name="android:textSize">@dimen/text_sz_medium</item>
    </style>

    <style name="PromoDialogLink" parent="WordPress">
        <item name="android:layout_height">wrap_content</item>
        <item name="android:layout_marginTop">@dimen/margin_extra_large</item>
        <item name="android:layout_width">wrap_content</item>
        <item name="android:textColor">@color/primary_50</item>
        <item name="android:textSize">@dimen/text_sz_medium</item>
        <item name="android:textStyle">bold</item>
    </style>

    <!--Plugin Styles-->
    <style name="PluginCardView">
        <item name="android:layout_width">match_parent</item>
        <item name="android:layout_height">wrap_content</item>
        <item name="android:layout_marginBottom">@dimen/margin_extra_large</item>
    </style>

    <style name="PluginCardViewVerticalContainer">
        <item name="android:layout_width">match_parent</item>
        <item name="android:layout_height">wrap_content</item>
        <item name="android:orientation">vertical</item>
    </style>

    <style name="PluginCardViewHorizontalContainer">
        <item name="android:layout_width">match_parent</item>
        <item name="android:layout_height">wrap_content</item>
        <item name="android:padding">@dimen/margin_extra_large</item>
    </style>

    <style name="PluginCardViewPrimaryText">
        <item name="android:layout_width">wrap_content</item>
        <item name="android:layout_height">wrap_content</item>
        <item name="android:gravity">center_vertical</item>
        <item name="android:textColor">?attr/wpColorText</item>
        <item name="android:textSize">@dimen/text_sz_large</item>
    </style>

    <style name="PluginCardViewSecondaryText">
        <item name="android:layout_width">wrap_content</item>
        <item name="android:layout_height">wrap_content</item>
        <item name="android:gravity">center_vertical</item>
        <item name="android:textColor">@color/neutral_40</item>
        <item name="android:textSize">@dimen/text_sz_medium</item>
    </style>

    <style name="PluginCardViewSecondaryElement">
        <item name="android:layout_width">wrap_content</item>
        <item name="android:layout_height">wrap_content</item>
        <item name="android:layout_centerVertical">true</item>
        <item name="android:layout_alignParentEnd">true</item>
    </style>

    <style name="PluginCardViewSecondaryElement.ExternalLinkImage" parent="PluginCardViewSecondaryElement">
        <item name="android:layout_width">@dimen/plugin_external_link_image_size</item>
        <item name="android:layout_height">@dimen/plugin_external_link_image_size</item>
        <item name="android:tint">@color/neutral_40</item>
        <item name="android:layout_marginEnd">@dimen/margin_medium</item>
    </style>

    <style name="PluginCardViewSecondaryElement.ChevronImage" parent="PluginCardViewSecondaryElement.ExternalLinkImage">
        <item name="android:layout_marginTop">@dimen/margin_small</item>
        <item name="android:layout_centerVertical">false</item>
    </style>

    <style name="PluginDirectoryTitle">
        <item name="android:layout_width">wrap_content</item>
        <item name="android:layout_height">wrap_content</item>
        <item name="android:layout_marginStart">@dimen/margin_extra_large</item>
        <item name="android:layout_marginTop">@dimen/margin_extra_large</item>
        <item name="android:textColor">?attr/wpColorText</item>
        <item name="android:textSize">@dimen/text_sz_large</item>
        <item name="android:ellipsize">end</item>
        <item name="android:layout_alignParentStart">true</item>
    </style>

    <style name="PluginDirectoryList">
        <item name="android:clipToPadding">false</item>
        <item name="android:layout_height">wrap_content</item>
        <item name="android:layout_width">match_parent</item>
        <item name="android:scrollbars">none</item>
        <item name="android:paddingEnd">@dimen/margin_medium</item>
        <item name="android:paddingStart">@dimen/margin_medium</item>
        <item name="android:paddingTop">@dimen/margin_small</item>
    </style>

    <style name="PluginDirectoryListButton">
        <item name="android:layout_width">wrap_content</item>
        <item name="android:layout_height">wrap_content</item>
        <item name="android:minHeight">@dimen/min_touch_target_sz</item>
        <item name="android:layout_alignParentEnd">true</item>
        <item name="android:paddingEnd">@dimen/margin_extra_large</item>
        <item name="android:paddingStart">@dimen/margin_extra_large</item>
        <item name="android:paddingTop">@dimen/margin_extra_large</item>
        <item name="android:background">?android:attr/selectableItemBackground</item>
        <item name="android:textAllCaps">true</item>
        <item name="android:textColor">@color/primary_40</item>
        <item name="android:textSize">@dimen/text_sz_medium</item>
        <item name="android:textStyle">bold</item>
    </style>

    <style name="WPRatingBar.Small" parent="Widget.AppCompat.RatingBar.Small">
        <item name="android:progressTint">@color/primary_40</item>
    </style>

    <!--Comment Styles-->
    <style name="CommentActionLabel">
        <item name="android:layout_width">wrap_content</item>
        <item name="android:layout_height">wrap_content</item>
        <item name="android:ellipsize">end</item>
        <item name="android:maxLines">1</item>
        <item name="android:textColor">?attr/wpColorTextSubtle</item>
        <item name="android:textSize">@dimen/text_sz_small</item>
    </style>

    <style name="WordPress.TransparentToolbarTheme" parent="WordPress">
        <item name="windowActionBar">false</item>
        <item name="windowActionBarOverlay">true</item>
        <item name="windowNoTitle">true</item>
    </style>

    <style name="WordPress.TransparentToolbar" parent="@style/ThemeOverlay.AppCompat.Dark.ActionBar">
        <item name="android:windowActionBarOverlay">true</item>
        <!-- Support library compatibility -->
        <item name="windowActionBarOverlay">true</item>
    </style>

    <!--Help Activity Styles-->
    <style name="HelpActivitySingleText">
        <item name="android:background">?android:attr/selectableItemBackground</item>
        <item name="android:layout_width">match_parent</item>
        <item name="android:layout_height">wrap_content</item>
        <item name="android:padding">@dimen/margin_extra_large</item>
        <item name="android:textColor">?attr/wpColorText</item>
        <item name="android:textSize">@dimen/text_sz_large</item>
    </style>

    <style name="HelpActivityDivider">
        <item name="android:layout_width">match_parent</item>
        <item name="android:layout_height">@dimen/list_divider_height</item>
        <item name="android:background">@color/neutral_10</item>
    </style>

    <style name="ActionableEmptyStateTitle" parent="TextAppearance.AppCompat">
        <item name="android:layout_marginBottom">@dimen/margin_medium</item>
        <item name="android:layout_marginEnd">@dimen/actionable_empty_view_text_margin_horizontal</item>
        <item name="android:layout_marginStart">@dimen/actionable_empty_view_text_margin_horizontal</item>
        <item name="android:maxWidth">@dimen/actionable_empty_view_text_maximum_width</item>
        <item name="android:textAlignment">center</item>
        <item name="android:textColor">?attr/wpColorTextSubtle</item>
        <item name="android:textSize">@dimen/text_sz_extra_large</item>
    </style>

    <style name="ActionableEmptyStateSubtitle" parent="@style/ActionableEmptyStateTitle">
        <item name="android:layout_marginBottom">@dimen/margin_extra_large</item>
        <item name="android:textColor">?attr/wpColorText</item>
        <item name="android:textSize">@dimen/text_sz_large</item>
    </style>

    <style name="ActionableEmptyStateButton" parent="WordPress.Button.Primary">
        <item name="android:layout_marginEnd">@dimen/actionable_empty_view_text_margin_horizontal</item>
        <item name="android:layout_marginStart">@dimen/actionable_empty_view_text_margin_horizontal</item>
        <item name="android:paddingEnd">@dimen/margin_extra_medium_large</item>
        <item name="android:paddingStart">@dimen/margin_extra_medium_large</item>
    </style>

    <!-- Pages styles -->
    <style name="PageListItemTextStyle" parent="PageListTopLevelItemTextStyle">
        <item name="android:fontFamily">serif</item>
    </style>

    <style name="PageListTopLevelItemTextStyle">
        <item name="android:textSize">@dimen/text_sz_large</item>
        <item name="android:textColor">?attr/wpColorText</item>
        <item name="android:maxLines">1</item>
        <item name="android:textStyle">bold</item>
        <item name="android:ellipsize">end</item>
    </style>

    <style name="LinearProgress" parent="Theme.AppCompat.Light">
        <item name="colorAccent">@color/primary_50</item>
    </style>

    <!--Post List Skeleton-->
    <style name="PostListRowSkeletonButton">
        <item name="android:layout_width">0dp</item>
        <item name="android:layout_height">wrap_content</item>
        <item name="android:layout_weight">1</item>
        <item name="android:gravity">center</item>
        <item name="android:enabled">false</item>
    </style>

    <!--Site Preview -->
    <style name="SiteCreationHeaderLinearLayoutStyle">
        <item name="android:layout_width">match_parent</item>
        <item name="android:layout_height">wrap_content</item>
        <item name="android:layout_gravity">center_horizontal</item>
        <item name="android:orientation">vertical</item>
        <item name="android:focusable">true</item>
    </style>

    <style name="SiteCreationHeaderBaseTextStyle">
        <item name="android:layout_width">match_parent</item>
        <item name="android:layout_height">wrap_content</item>
        <item name="android:gravity">center</item>
        <item name="android:textAlignment">center</item>
        <item name="android:lineSpacingMultiplier">1.1</item>
        <item name="android:textSize">@dimen/text_sz_large</item>
    </style>

    <style name="SiteCreationHeaderTitle" parent="SiteCreationHeaderBaseTextStyle">
        <item name="android:layout_marginBottom">@dimen/margin_small</item>
        <item name="android:fontFamily">sans-serif-medium</item>
        <item name="android:textColor">@color/neutral_80</item>
    </style>

    <style name="SiteCreationHeaderSubtitle" parent="SiteCreationHeaderBaseTextStyle">
        <item name="android:textColor">@color/text_subtle</item>
    </style>

    <style name="SiteCreationPreviewHeaderTitle" parent="SiteCreationHeaderTitle">
        <item name="android:textSize">@dimen/text_sz_extra_large</item>
        <item name="android:text">@string/new_site_creation_preview_title</item>
    </style>

    <style name="SiteCreationPreviewHeaderSubtitle" parent="SiteCreationHeaderSubtitle">
        <item name="android:text">@string/new_site_creation_preview_subtitle</item>
    </style>

    <style name="SitePreviewSkeletonView">
        <item name="android:layout_width">match_parent</item>
        <item name="android:layout_marginTop">@dimen/margin_large</item>
        <item name="android:background">@color/neutral_0</item>
    </style>

    <style name="DomainRegistrationFormTitle">
        <item name="android:textSize">@dimen/text_sz_medium</item>
        <item name="android:textStyle">bold</item>
        <item name="android:textColor">?attr/wpColorText</item>
        <item name="android:layout_width">match_parent</item>
        <item name="android:layout_height">wrap_content</item>
        <item name="android:textAlignment">viewStart</item>
        <item name="android:gravity">start</item>
    </style>

    <style name="DomainRegistrationFormSubTitle">
        <item name="android:textSize">@dimen/text_sz_small</item>
        <item name="android:textColor">?attr/wpColorText</item>
        <item name="android:layout_width">match_parent</item>
        <item name="android:layout_height">wrap_content</item>
        <item name="android:textAlignment">viewStart</item>
        <item name="android:gravity">start</item>
    </style>

    <style name="DomainRegistrationDetailsFormTextInputLayout">
        <item name="android:layout_width">match_parent</item>
        <item name="android:layout_height">wrap_content</item>
        <item name="android:layout_marginBottom">@dimen/margin_large</item>
    </style>

    <style name="DomainSuggestionsFormIntroductionContainer">
        <item name="android:layout_width">match_parent</item>
        <item name="android:layout_height">wrap_content</item>
        <item name="android:paddingStart">@dimen/domain_suggestions_intro_horizontal_padding</item>
        <item name="android:paddingTop">@dimen/domain_suggestions_intro_vertical_padding</item>
        <item name="android:paddingEnd">@dimen/domain_suggestions_intro_horizontal_padding</item>
        <item name="android:paddingBottom">@dimen/domain_suggestions_intro_vertical_padding</item>
        <item name="android:background">@color/neutral_0</item>
    </style>

    <style name="DomainSuggestionsFormIntroductionTitle">
        <item name="android:layout_width">match_parent</item>
        <item name="android:layout_height">wrap_content</item>
        <item name="android:paddingBottom">@dimen/domain_suggestions_intro_header_bottom_padding</item>
        <item name="android:fontFamily">sans-serif-medium</item>
        <item name="android:textColor">@color/neutral_60</item>
        <item name="android:text">@dimen/text_sz_large</item>
        <item name="android:gravity">center_horizontal</item>
    </style>

    <style name="DomainSuggestionsFormIntroductionDescription">
        <item name="android:layout_width">match_parent</item>
        <item name="android:layout_height">wrap_content</item>
        <item name="android:textColor">@color/neutral_40</item>
        <item name="android:text">@dimen/text_sz_large</item>
        <item name="android:gravity">center_horizontal</item>
    </style>

    <style name="FullScreenDialog.Toolbar" parent="Widget.AppCompat.Toolbar">
        <item name="android:paddingEnd">@dimen/margin_small</item>
        <item name="android:paddingStart">@dimen/margin_small</item>
        <item name="contentInsetStart">@dimen/keyline_first</item>
        <item name="maxButtonHeight">@dimen/min_touch_target_sz</item>
    </style>

    <style name="FullScreenDialog.Toolbar.Light" parent="Theme.AppCompat.Light">
        <item name="toolbarNavigationButtonStyle">@style/FullScreenDialog.Toolbar.Navigation</item>
        <item name="toolbarStyle">@style/FullScreenDialog.Toolbar</item>
    </style>

    <style name="FullScreenDialog.Toolbar.Navigation" parent="Widget.AppCompat.Toolbar.Button.Navigation">
        <item name="android:minWidth">@dimen/min_touch_target_sz</item>
        <item name="android:tint">?attr/colorControlNormal</item>
    </style>

    <style name="WebPreviewNavbarButton">
        <item name="android:layout_width">0dp</item>
        <item name="android:layout_height">match_parent</item>
        <item name="android:tint">@drawable/web_preview_navbar_selector</item>
        <item name="android:background">?attr/selectableItemBackgroundBorderless</item>
        <item name="android:layout_weight">20</item>
    </style>

    <!-- Overload of Login Theme -->
    <style name="LoginTheme" parent="WordPress">
        <item name="windowActionBar">false</item>
        <item name="windowNoTitle">true</item>
        <item name="colorControlActivated">@color/accent</item>
        <item name="actionMenuTextColor">@android:color/white</item>
    </style>

    <style name="LoginTheme.Toolbar" parent="LoginTheme">
        <item name="colorControlNormal">@color/color_control_normal</item>
        <item name="homeAsUpIndicator">@drawable/ic_arrow_left_white_24dp</item>
    </style>

    <style name="LoginTheme.Button" parent="Widget.AppCompat.Button.Colored">
        <item name="colorButtonNormal">@color/login_base_button_normal_color</item>
    </style>

    <style name="LoginTheme.Button.Primary" parent="Widget.AppCompat.Button.Colored">
        <item name="colorButtonNormal">@color/login_primary_button_normal_color</item>
        <item name="android:textColor">@color/login_primary_button_text_color</item>
    </style>

    <style name="LoginTheme.Button.Secondary" parent="Widget.AppCompat.Button.Borderless.Colored">
        <item name="android:textColor">@color/login_secondary_button_text_color</item>
        <item name="android:textAppearance">@style/TextAppearance.AppCompat.Caption</item>
    </style>

    <style name="LoginTheme.Button.Google" parent="TextAppearance.AppCompat.Body1">
        <item name="android:textColor">@color/login_google_button_text_color</item>
    </style>

    <style name="LoginTheme.TextLabel" parent="TextAppearance.AppCompat.Body1">
        <item name="android:textColor">@color/login_text_label_text_color</item>
        <item name="android:lineSpacingExtra">2dp</item>
    </style>

    <style name="LoginTheme.InputLabelStatic" parent="TextAppearance.AppCompat.Body1">
        <item name="android:textColor">@color/login_input_label_static_text_color</item>
    </style>

    <style name="LoginTheme.EditText" parent="LoginTheme">
        <item name="colorControlNormal">@color/login_edit_text_color_control_normal</item>
        <item name="android:textColor">@color/login_edit_text_text_color</item>
        <item name="android:textColorHint">@color/login_edit_text_text_hint_color</item>
        <item name="colorControlActivated">@color/login_edit_text_color_control_activated</item>
        <item name="colorControlHighlight">@color/login_edit_text_color_control_highlight</item>
    </style>

    <style name="LoginTheme.PromoText" parent="TextAppearance.AppCompat.Title">
        <item name="android:gravity">center</item>
        <item name="android:lineSpacingExtra">2dp</item>
    </style>

    <style name="LoginTheme.Heading" parent="TextAppearance.AppCompat.Body2">
        <item name="android:textColor">@color/login_heading_text_color</item>
    </style>

    <style name="LoginTheme.Subhead" parent="TextAppearance.AppCompat.Subhead">
        <item name="android:textColor">@color/login_subhead_text_color</item>
        <item name="android:textStyle">bold</item>
    </style>

    <style name="LoginTheme.Username" parent="TextAppearance.AppCompat.Body1">
        <item name="android:textColor">@color/login_username_text_color</item>
    </style>

    <style name="LoginTheme.Footnote" parent="TextAppearance.AppCompat.Caption">
        <item name="android:textColor">@color/login_footnote_text_color</item>
    </style>

    <style name="LoginEpilogueSitesList">
        <item name="colorControlHighlight">@android:color/transparent</item>
    </style>

<<<<<<< HEAD
    <!-- Main actions styles -->
    <style name="MainBottomSheetRowIcon" parent="MySiteListRowIcon">
        <item name="android:layout_height">@dimen/main_bottom_sheet_list_row_icon_size</item>
    </style>

    <style name="MainBottomSheetRowTextView" parent="MySiteListRowTextView">
        <item name="android:layout_gravity">center_vertical</item>
=======
    <!-- DialogPreference custom title style -->
    <style name="DialogPreference"/>
    <style name="DialogPreference.CustomTitle">
        <item name="android:paddingBottom">16dp</item>
        <item name="android:paddingTop">16dp</item>
        <item name="android:fontFamily">sans-serif-medium</item>
        <item name="android:textColor">?android:attr/textColorPrimary</item>
        <item name="android:textSize">@dimen/text_sz_larger</item>
        <item name="android:gravity">start|center_vertical</item>
>>>>>>> 66c1c23b
    </style>

</resources><|MERGE_RESOLUTION|>--- conflicted
+++ resolved
@@ -1047,15 +1047,6 @@
         <item name="colorControlHighlight">@android:color/transparent</item>
     </style>
 
-<<<<<<< HEAD
-    <!-- Main actions styles -->
-    <style name="MainBottomSheetRowIcon" parent="MySiteListRowIcon">
-        <item name="android:layout_height">@dimen/main_bottom_sheet_list_row_icon_size</item>
-    </style>
-
-    <style name="MainBottomSheetRowTextView" parent="MySiteListRowTextView">
-        <item name="android:layout_gravity">center_vertical</item>
-=======
     <!-- DialogPreference custom title style -->
     <style name="DialogPreference"/>
     <style name="DialogPreference.CustomTitle">
@@ -1065,7 +1056,15 @@
         <item name="android:textColor">?android:attr/textColorPrimary</item>
         <item name="android:textSize">@dimen/text_sz_larger</item>
         <item name="android:gravity">start|center_vertical</item>
->>>>>>> 66c1c23b
+    </style>
+    
+    <!-- Main actions styles -->
+    <style name="MainBottomSheetRowIcon" parent="MySiteListRowIcon">
+        <item name="android:layout_height">@dimen/main_bottom_sheet_list_row_icon_size</item>
+    </style>
+
+    <style name="MainBottomSheetRowTextView" parent="MySiteListRowTextView">
+        <item name="android:layout_gravity">center_vertical</item>
     </style>
 
 </resources>