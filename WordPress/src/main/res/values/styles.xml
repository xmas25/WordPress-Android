--- conflicted
+++ resolved
@@ -583,11 +583,7 @@
     <style name="PostSettingsTitle">
         <item name="android:layout_width">wrap_content</item>
         <item name="android:layout_height">wrap_content</item>
-<<<<<<< HEAD
-        <item name="android:textColor">@color/neutral_700_neutral_200_selector</item>
-=======
-        <item name="android:textColor">@color/neutral_70</item>
->>>>>>> 2f028c03
+        <item name="android:textColor">@color/neutral_70_neutral_20_selector</item>
         <item name="android:textSize">@dimen/text_sz_large</item>
     </style>
 
