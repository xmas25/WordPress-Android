<?xml version="1.0" encoding="utf-8"?>
<resources>
    <dimen name="min_touch_target_sz">48dp</dimen>

    <dimen name="category_row_height">48dp</dimen>
    <dimen name="category_parent_spinner_row_height">40dp</dimen>

    <dimen name="toolbar_height">56dp</dimen>
    <dimen name="toolbar_subtitle_height">48dp</dimen>
    <dimen name="toolbar_content_offset">72dp</dimen>
    <dimen name="toolbar_content_offset_end">0dp</dimen>

    <dimen name="fab_margin">@dimen/fab_margin_default</dimen>
    <dimen name="fab_margin_default">16dp</dimen>
    <dimen name="fab_margin_tablet">24dp</dimen>

    <!-- http://www.google.com/design/spec/what-is-material/elevation-shadows.html#elevation-shadows-shadows -->
    <dimen name="appbar_elevation">4dp</dimen>
    <dimen name="filter_subbar_elevation">@dimen/appbar_elevation</dimen>

    <dimen name="card_elevation">2dp</dimen>
    <dimen name="card_elevation_pressed">8dp</dimen>
    <dimen name="card_gutters">12dp</dimen>

    <dimen name="message_bar_elevation">2dp</dimen>
    <dimen name="tabs_elevation">4dp</dimen>

    <dimen name="media_grid_progress_height">24dp</dimen>
    <dimen name="media_settings_margin_normal">@dimen/margin_extra_large</dimen>
    <dimen name="media_settings_margin_tablet">48dp</dimen>
    <dimen name="media_settings_margin_tablet_large">96dp</dimen>
    <dimen name="media_settings_margin">@dimen/media_settings_margin_normal</dimen>
    <dimen name="media_selection_dot">24dp</dimen>

    <dimen name="default_dialog_button_height">36dp</dimen>
    <dimen name="default_dialog_width">280dp</dimen>

    <dimen name="post_editor_content_side_margin">20dp</dimen>

    <!-- featured image in post list -->
    <dimen name="postlist_featured_image_height_normal">128dp</dimen>
    <dimen name="postlist_featured_image_height_tablet">220dp</dimen>
    <dimen name="postlist_featured_image_height_tablet_large">280dp</dimen>
    <dimen name="postlist_featured_image_height">@dimen/postlist_featured_image_height_normal</dimen>

    <!-- left/right margin for content such as Me fragment, My Site fragment -->
    <dimen name="content_margin_normal">@dimen/margin_medium</dimen>
    <dimen name="content_margin_tablet">48dp</dimen>
    <dimen name="content_margin_tablet_big">96dp</dimen>
    <dimen name="content_margin">@dimen/content_margin_normal</dimen>

    <!--
        native reader dimens
    -->
    <dimen name="margin_none">0dp</dimen>
    <dimen name="margin_dialog">24dp</dimen>
    <dimen name="margin_extra_extra_small">1dp</dimen>
    <dimen name="margin_extra_small">2dp</dimen>
    <dimen name="margin_small">4dp</dimen>
    <dimen name="margin_small_medium">6dp</dimen>
    <dimen name="margin_medium">8dp</dimen>
    <dimen name="margin_medium_large">10dp</dimen>
    <dimen name="margin_large">12dp</dimen>
    <dimen name="margin_extra_large">16dp</dimen>
    <dimen name="margin_extra_medium_large">24dp</dimen>
    <dimen name="margin_extra_extra_medium_large">32dp</dimen>
    <dimen name="margin_extra_extra_large">48dp</dimen>
    <dimen name="margin_filter_spinner">64dp</dimen>

    <!-- left/right margin for reader cards -->
    <dimen name="reader_card_margin_normal">0dp</dimen>
    <dimen name="reader_card_margin_tablet">48dp</dimen>
    <dimen name="reader_card_margin_tablet_big">96dp</dimen>
    <dimen name="reader_card_margin">@dimen/reader_card_margin_normal</dimen>

    <!-- left/right margin for reader detail -->
    <dimen name="reader_detail_margin_normal">24dp</dimen>
    <dimen name="reader_detail_margin_tablet">48dp</dimen>
    <dimen name="reader_detail_margin_tablet_landscape">96dp</dimen>
    <dimen name="reader_detail_margin_tablet_big">96dp</dimen>
    <dimen name="reader_detail_margin_tablet_big_landscape">160dp</dimen>
    <dimen name="reader_detail_margin">@dimen/reader_detail_margin_normal</dimen>

    <dimen name="reader_detail_header_avatar">48dp</dimen>
    <dimen name="reader_detail_header_blavatar">56dp</dimen>
    <dimen name="reader_detail_header_avatar_frame">64dp</dimen>

    <dimen name="reader_thumbnail_strip_image_height">96dp</dimen>
    <dimen name="reader_tag_header_image_height">128dp</dimen>
    <dimen name="reader_xpost_padding_left">50dp</dimen>

    <dimen name="reader_card_gutters">1px</dimen>
    <dimen name="reader_card_elevation">0dp</dimen>

    <dimen name="reader_video_overlay_size">56dp</dimen>

    <!-- padding inside the card (space between card border and card content) -->
    <dimen name="reader_card_content_padding">16dp</dimen>

    <dimen name="text_sz_extra_small">10sp</dimen>
    <dimen name="text_sz_small">12sp</dimen>
    <dimen name="text_sz_medium">14sp</dimen>
    <dimen name="text_sz_large">16sp</dimen>
    <dimen name="text_sz_extra_large">20sp</dimen>
    <dimen name="text_sz_double_extra_large">24sp</dimen>
    <dimen name="text_sz_triple_extra_large">26sp</dimen>

    <dimen name="avatar_sz_extra_small">24dp</dimen>
    <dimen name="avatar_sz_small">32dp</dimen>
    <dimen name="avatar_sz_medium">38dp</dimen>
    <dimen name="avatar_sz_inner_circle">60dp</dimen>
    <dimen name="avatar_sz_large">64dp</dimen>
    <dimen name="avatar_sz_login">100dp</dimen>
    <dimen name="blavatar_sz_small">32dp</dimen>
    <dimen name="blavatar_sz">40dp</dimen>

    <dimen name="reader_button_icon">24dp</dimen>
    <dimen name="reader_count_icon">18dp</dimen>
    <dimen name="reader_more_icon">36dp</dimen>
    <dimen name="reader_follow_icon">16dp</dimen>
    <dimen name="reader_follow_icon_no_caption">24dp</dimen>
    <dimen name="reader_follow_button_padding">@dimen/margin_small</dimen>

    <dimen name="reader_featured_image_height_default">220dp</dimen>
    <dimen name="reader_featured_image_height_tablet">280dp</dimen>
    <dimen name="reader_featured_image_height_tablet_large">340dp</dimen>
    <dimen name="reader_featured_image_height">@dimen/reader_featured_image_height_default</dimen>

    <dimen name="reader_featured_image_height_cardview">100dp</dimen>

    <dimen name="reader_simple_post_image_width">72dp</dimen>

    <item name="reader_photo_title_shadow_offset" type="dimen" format="float">3.0</item>
    <item name="reader_photo_title_shadow_radius" type="dimen" format="float">1.5</item>

    <!-- margin to use when indenting comment replies under their parents -->
    <dimen name="reader_comment_indent_per_level">24dp</dimen>

    <!-- max size for images in Reader comments -->
    <dimen name="reader_comment_max_image_size">160dp</dimen>

    <dimen name="empty_list_title_text_size">24sp</dimen>
    <dimen name="empty_list_description_text_size">18sp</dimen>
    <dimen name="empty_list_title_side_margin">32dp</dimen>
    <dimen name="empty_list_title_bottom_margin">8dp</dimen>
    <dimen name="empty_list_description_bottom_margin">8dp</dimen>
    <dimen name="empty_list_description_side_margin">48dp</dimen>

    <dimen name="nux_title_font_size">28sp</dimen>
    <dimen name="nux_edit_field_font_size">16sp</dimen>
    <dimen name="nux_main_button_height">48dp</dimen>

    <dimen name="nux_width">600dp</dimen>

    <!-- editor -->
    <dimen name="post_settings_featured_image_height_min">150dp</dimen>
    <dimen name="post_settings_featured_image_height_max">300dp</dimen>

    <!-- notifications -->
    <dimen name="note_icon_sz">21dp</dimen>
    <dimen name="comment_avatar_margin_top">6dp</dimen>
    <dimen name="notifications_max_image_size">240dp</dimen>
    <dimen name="notifications_adjusted_font_margin">10dp</dimen>
    <dimen name="notifications_content_margin">0dp</dimen>
    <dimen name="notifications_avatar_sz">48dp</dimen>
    <dimen name="notifications_text_indent_sz">22dp</dimen>

    <dimen name="progress_bar_height">3dp</dimen>

    <!-- DetailListPreference -->
    <dimen name="dlp_padding_start">20dp</dimen>
    <dimen name="dlp_padding_end">24dp</dimen>
    <dimen name="dlp_padding_top">6dp</dimen>
    <dimen name="dlp_padding_bottom">6dp</dimen>
    <dimen name="dlp_text_margin_start">4dp</dimen>
    <dimen name="dlp_text_margin_end">4dp</dimen>
    <dimen name="dlp_title_padding_start">24dp</dimen>
    <dimen name="dlp_title_padding_end">24dp</dimen>
    <dimen name="dlp_title_padding_top">24dp</dimen>
    <dimen name="dlp_title_padding_bottom">16dp</dimen>

    <!-- stats -->
    <dimen name="stats_button_corner_radius">2dp</dimen>
    <dimen name="stats_barchart_height">128dp</dimen>
    <dimen name="stats_barchart_legend_item">12dp</dimen>
    <dimen name="stats_legent_text_size">9sp</dimen>
    <dimen name="stats_label_min_text_size">6sp</dimen>

    <!-- stats widget-->
    <dimen name="stats_widget_icon_size">18dp</dimen>
    <dimen name="stats_widget_text_sz">14sp</dimen>
    <dimen name="stats_widget_text_sz_small">10sp</dimen>
    <dimen name="stats_widget_min_height">62dp</dimen>
    <dimen name="stats_widget_main_container_min_size">38dp</dimen>
    <dimen name="stats_widget_main_container_size">48dp</dimen>
    <dimen name="stats_widget_four_cells">250dp</dimen>
    <dimen name="stats_widget_five_cells">320dp</dimen>
    <dimen name="stats_widget_image_layout_size">12dp</dimen>
    <dimen name="stats_widget_image_layout_margin">3dp</dimen>

    <!-- my site -->
    <dimen name="my_site_list_row_icon_size">24dp</dimen>
    <dimen name="my_site_list_row_padding_left">8dp</dimen>
    <dimen name="my_site_margin_general">10dp</dimen>
    <dimen name="my_site_switch_site_button_padding_bottom">16dp</dimen>
    <dimen name="my_site_switch_site_button_padding_top">15dp</dimen>
    <dimen name="my_site_no_site_view_margin">24dp</dimen>

    <!--me-->
    <dimen name="me_list_row_icon_size">24dp</dimen>

    <!--site picker-->
    <dimen name="site_picker_blavatar_margin_left">7dp</dimen>
    <dimen name="site_picker_blavatar_margin_right">15dp</dimen>

    <dimen name="menu_item_height">48sp</dimen>
    <dimen name="menu_item_width">256sp</dimen>
    <dimen name="menu_item_margin_normal">16dp</dimen>
    <dimen name="menu_item_margin_tablet">24dp</dimen>
    <dimen name="menu_item_margin">@dimen/menu_item_margin_normal</dimen>

    <!-- Site Settings -->
    <dimen name="site_settings_divider_height">1dp</dimen>
    <dimen name="related_posts_dialog_padding_left">24dp</dimen>
    <dimen name="related_posts_dialog_padding_top">12dp</dimen>
    <dimen name="related_posts_dialog_padding_right">24dp</dimen>
    <dimen name="related_posts_dialog_padding_bottom">12dp</dimen>
    <dimen name="text_sz_related_post_small">11sp</dimen>
    <dimen name="list_divider_height">1dp</dimen>
    <dimen name="list_editor_input_max_width">500dp</dimen>

    <!--empty lists-->
    <dimen name="empty_list_button_top_margin">32dp</dimen>

    <!--theme browser-->
    <dimen name="theme_browser_default_column_width">320dp</dimen>
    <dimen name="theme_browser_cardview_margin_large">5dp</dimen>
    <dimen name="theme_browser_cardview_header_margin">10dp</dimen>
    <dimen name="theme_browser_separator_thickness">1dp</dimen>
    <dimen name="theme_browser_more_button_height">40dp</dimen>
    <dimen name="theme_browser_more_button_width">48dp</dimen>
    <dimen name="theme_browser_header_button_height">50dp</dimen>
    <dimen name="theme_browser_header_button_width">100dp</dimen>
    <dimen name="theme_browser_more_button_padding">8dp</dimen>
    <dimen name="theme_browser_preview_image_height">280dp</dimen>
    <dimen name="drake_themes_width">400dp</dimen>
    <dimen name="start_over_url_margin">22dp</dimen>
    <dimen name="start_over_preference_margin_large">15dp</dimen>
    <dimen name="start_over_preference_margin_medium">6dp</dimen>
    <dimen name="start_over_preference_margin_small">4dp</dimen>
    <dimen name="start_over_icon_padding">2dp</dimen>
    <dimen name="start_over_icon_size">24dp</dimen>
    <dimen name="start_over_icon_margin_right">13dp</dimen>
    <dimen name="start_over_title_margin">19dp</dimen>
    <dimen name="start_over_summary_margin">53dp</dimen>

    <!-- plans -->
    <dimen name="plan_icon_size">79dp</dimen>

    <!--people management-->
    <dimen name="people_avatar_sz">40dp</dimen>
    <dimen name="people_list_row_height">72dp</dimen>
    <dimen name="people_list_row_role_margin_top">20dp</dimen>
    <dimen name="people_list_divider_height">1dp</dimen>
    <dimen name="people_list_divider_left_margin">72dp</dimen>

    <!-- photo picker -->
    <dimen name="photo_picker_item_padding">2dp</dimen>
    <dimen name="photo_picker_icon">48dp</dimen>
    <dimen name="photo_picker_preview_icon">28dp</dimen>

    <dimen name="smart_toast_offset_y">48dp</dimen>

    <!--publicize-->
    <dimen name="publicize_divider_height">1dp</dimen>
    <dimen name="publicize_default_margin">10dp</dimen>
    <dimen name="publicize_pic_width">40dp</dimen>
    <dimen name="publicize_name_size">16sp</dimen>
    <dimen name="publicize_name_margin">8dp</dimen>

    <!--post settings-->
    <dimen name="post_settings_input_dialog_edit_text_side_margin">20dp</dimen>
    <dimen name="post_settings_input_dialog_hint_side_margin">24dp</dimen>
    <dimen name="tags_list_row_height">40dp</dimen>

    <!-- login -->
    <dimen name="margin_extra_extra_extra_large">92dp</dimen>
    <dimen name="promo_indicator_bullet_size">4dp</dimen>
    <dimen name="magic_link_sent_illustration_sz">120dp</dimen>

    <dimen name="button_container_shadow_height">5dp</dimen>

    <!-- signup -->
    <dimen name="progress_spinner_small">24dp</dimen>

    <!-- Site Creation -->
    <dimen name="site_creation_category_illustration_sz">80dp</dimen>
    <dimen name="site_creation_creating_illustration_width">200dp</dimen>
    <dimen name="site_creation_creating_illustration_height">125dp</dimen>
    <dimen name="margin_tagline_left">40dp</dimen>

    <!--plugins-->
    <dimen name="plugin_row_width">116dp</dimen>
    <dimen name="plugin_icon_size">40dp</dimen>
    <dimen name="plugin_external_link_image_size">16dp</dimen>
    <dimen name="plugin_banner_size">192dp</dimen>

    <dimen name="add_avatar_button_size">24dp</dimen>

    <dimen name="padding_input_row_start">60dp</dimen>

<<<<<<< HEAD
    <dimen name="dialog_snackbar_content_padding">20dp</dimen>

    <dimen name="quick_start_dot_size">8dp</dimen>
=======
    <dimen name="dialog_snackbar_button_height">36dp</dimen>

    <!-- activity log -->
    <dimen name="activity_log_icon_size">40dp</dimen>
    <dimen name="activity_log_icon_margin">16dp</dimen>
>>>>>>> 1cef193d
</resources><|MERGE_RESOLUTION|>--- conflicted
+++ resolved
@@ -309,15 +309,11 @@
 
     <dimen name="padding_input_row_start">60dp</dimen>
 
-<<<<<<< HEAD
     <dimen name="dialog_snackbar_content_padding">20dp</dimen>
 
     <dimen name="quick_start_dot_size">8dp</dimen>
-=======
-    <dimen name="dialog_snackbar_button_height">36dp</dimen>
 
     <!-- activity log -->
     <dimen name="activity_log_icon_size">40dp</dimen>
     <dimen name="activity_log_icon_margin">16dp</dimen>
->>>>>>> 1cef193d
 </resources>