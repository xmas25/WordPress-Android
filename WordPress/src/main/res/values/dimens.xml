<?xml version="1.0" encoding="utf-8"?>
<resources>
    <dimen name="settings_padding">16dp</dimen>
    <dimen name="category_row_height">60dp</dimen>
    <dimen name="category_parent_spinner_row_height">40dp</dimen>

    <dimen name="toolbar_height">56dp</dimen>
    <dimen name="toolbar_subtitle_height">48dp</dimen>
    <dimen name="toolbar_content_offset">72dp</dimen>

    <dimen name="fab_margin">@dimen/fab_margin_default</dimen>
    <dimen name="fab_margin_default">16dp</dimen>
    <dimen name="fab_margin_tablet">24dp</dimen>

    <!-- http://www.google.com/design/spec/what-is-material/elevation-shadows.html#elevation-shadows-shadows -->
    <dimen name="appbar_elevation">4dp</dimen>
    <dimen name="filter_subbar_elevation">@dimen/appbar_elevation</dimen>

    <dimen name="card_elevation">2dp</dimen>
    <dimen name="card_elevation_pressed">8dp</dimen>
    <dimen name="card_gutters">12dp</dimen>

    <dimen name="message_bar_elevation">2dp</dimen>
    <dimen name="tabs_elevation">4dp</dimen>

    <dimen name="media_grid_progress_height">24dp</dimen>

    <dimen name="theme_details_fragment_width">650dp</dimen>
    <dimen name="theme_details_fragment_height">450dp</dimen>

    <dimen name="theme_details_dialog_min_width">650dp</dimen>
    <dimen name="theme_details_dialog_height">450dp</dimen>

    <dimen name="action_bar_spinner_width">312dp</dimen>
    <dimen name="action_bar_spinner_y_offset">-8dp</dimen>

    <dimen name="default_dialog_width">280dp</dimen>

    <dimen name="post_editor_content_side_margin">20dp</dimen>
    <dimen name="post_detail_button_size">48dp</dimen>

    <!-- featured image in post list -->
    <dimen name="postlist_featured_image_height_normal">128dp</dimen>
    <dimen name="postlist_featured_image_height_tablet">220dp</dimen>
    <dimen name="postlist_featured_image_height_tablet_large">280dp</dimen>
    <dimen name="postlist_featured_image_height">@dimen/postlist_featured_image_height_normal</dimen>

    <!-- left/right margin for content such as Me fragment, My Site fragment -->
    <dimen name="content_margin_normal">@dimen/margin_medium</dimen>
    <dimen name="content_margin_normal_landscape">48dp</dimen>
    <dimen name="content_margin_tablet">48dp</dimen>
    <dimen name="content_margin_tablet_big">96dp</dimen>
    <dimen name="content_margin">@dimen/content_margin_normal</dimen>

    <!-- spacing between icons in main tab strip -->
    <dimen name="tabstrip_icon_spacing_zero">0dp</dimen>
    <dimen name="tabstrip_icon_spacing_medium">24dp</dimen>
    <dimen name="tabstrip_icon_spacing">@dimen/tabstrip_icon_spacing_zero</dimen>

    <!--
        native reader dimens
    -->
    <dimen name="margin_none">0dp</dimen>
    <dimen name="margin_extra_extra_small">1dp</dimen>
    <dimen name="margin_extra_small">2dp</dimen>
    <dimen name="margin_small">4dp</dimen>
    <dimen name="margin_medium">8dp</dimen>
    <dimen name="margin_large">12dp</dimen>
    <dimen name="margin_extra_large">16dp</dimen>
    <dimen name="margin_extra_extra_large">48dp</dimen>
    <dimen name="margin_filter_spinner">64dp</dimen>

    <item name="wp_match_parent" type="dimen">-1</item>
    <dimen name="reader_webview_width">@dimen/wp_match_parent</dimen>

    <!-- left/right margin for reader cards -->
    <dimen name="reader_card_margin_normal">0dp</dimen>
    <dimen name="reader_card_margin_tablet">48dp</dimen>
    <dimen name="reader_card_margin_tablet_big">96dp</dimen>
    <dimen name="reader_card_margin">@dimen/reader_card_margin_normal</dimen>

    <!-- left/right margin for reader detail -->
    <dimen name="reader_detail_margin_normal">24dp</dimen>
    <dimen name="reader_detail_margin_tablet">48dp</dimen>
    <dimen name="reader_detail_margin_tablet_big">96dp</dimen>
    <dimen name="reader_detail_margin">@dimen/reader_detail_margin_normal</dimen>

    <dimen name="reader_detail_header_avatar">48dp</dimen>
    <dimen name="reader_detail_header_blavatar">56dp</dimen>
    <dimen name="reader_detail_header_avatar_frame">64dp</dimen>

    <dimen name="reader_thumbnail_strip_image_height">96dp</dimen>
    <dimen name="reader_tag_header_image_height">128dp</dimen>
    <dimen name="reader_xpost_padding_left">50dp</dimen>

    <dimen name="reader_card_gutters">1px</dimen>
    <dimen name="reader_card_elevation">0dp</dimen>

    <dimen name="reader_video_overlay_size">56dp</dimen>

    <!-- padding inside the card (space between card border and card content) -->
    <dimen name="reader_card_content_padding">16dp</dimen>

    <dimen name="text_sz_extra_small">10sp</dimen>
    <dimen name="text_sz_small">12sp</dimen>
    <dimen name="text_sz_medium">14sp</dimen>
    <dimen name="text_sz_large">16sp</dimen>
    <dimen name="text_sz_extra_large">20sp</dimen>
    <dimen name="text_sz_double_extra_large">24sp</dimen>
    <dimen name="text_sz_triple_extra_large">26sp</dimen>

    <dimen name="avatar_sz_tiny">18dp</dimen>
    <dimen name="avatar_sz_extra_small">24dp</dimen>
    <dimen name="avatar_sz_small">32dp</dimen>
    <dimen name="avatar_sz_medium">38dp</dimen>
    <dimen name="avatar_sz_large">64dp</dimen>
    <dimen name="blavatar_sz_small">32dp</dimen>
    <dimen name="blavatar_sz">40dp</dimen>

    <dimen name="reader_button_icon">24dp</dimen>
    <dimen name="reader_count_icon">18dp</dimen>
    <dimen name="reader_more_icon">36dp</dimen>
    <dimen name="reader_follow_icon">16dp</dimen>
    <dimen name="reader_follow_icon_no_caption">24dp</dimen>
    <dimen name="reader_follow_button_padding">@dimen/margin_small</dimen>

    <dimen name="reader_detail_tag_height">48dp</dimen>

    <dimen name="reader_featured_image_height_default">220dp</dimen>
    <dimen name="reader_featured_image_height_tablet">280dp</dimen>
    <dimen name="reader_featured_image_height_tablet_large">340dp</dimen>
    <dimen name="reader_featured_image_height">@dimen/reader_featured_image_height_default</dimen>

    <dimen name="reader_featured_image_height_cardview">100dp</dimen>

    <dimen name="reader_simple_post_image_width">72dp</dimen>

    <item name="reader_photo_title_shadow_offset" type="dimen" format="float">3.0</item>
    <item name="reader_photo_title_shadow_radius" type="dimen" format="float">1.5</item>

    <!-- margin to use when indenting comment replies under their parents -->
    <dimen name="reader_comment_indent_per_level">24dp</dimen>

    <!-- max size for images in Reader comments -->
    <dimen name="reader_comment_max_image_size">160dp</dimen>

    <dimen name="empty_list_title_text_size">24sp</dimen>
    <dimen name="empty_list_description_text_size">18sp</dimen>
    <dimen name="empty_list_title_side_margin">32dp</dimen>
    <dimen name="empty_list_title_bottom_margin">8dp</dimen>
    <dimen name="empty_list_description_bottom_margin">8dp</dimen>
    <dimen name="empty_list_description_side_margin">48dp</dimen>

    <dimen name="nux_logotype_margin_bottom">24dp</dimen>
    <dimen name="nux_logotype_font_size">28sp</dimen>
    <dimen name="nux_title_font_size">28sp</dimen>
    <dimen name="nux_edit_field_font_size">16sp</dimen>
    <dimen name="nux_main_button_height">48dp</dimen>
    <dimen name="nux_secondary_button_height">36dp</dimen>

    <dimen name="nux_width">600dp</dimen>

    <!-- editor -->
    <dimen name="post_settings_featured_image_height_min">150dp</dimen>
    <dimen name="post_settings_featured_image_height_max">300dp</dimen>

    <!-- notifications -->
    <dimen name="note_icon_sz">21dp</dimen>
    <dimen name="comment_avatar_margin_top">6dp</dimen>
    <dimen name="notifications_max_image_size">240dp</dimen>
    <dimen name="notifications_adjusted_font_margin">10dp</dimen>
    <dimen name="notifications_content_margin">0dp</dimen>
    <dimen name="notifications_avatar_sz">48dp</dimen>
    <dimen name="notifications_text_indent_sz">22dp</dimen>

    <dimen name="progress_bar_height">3dp</dimen>

    <!-- DetailListPreference -->
    <dimen name="dlp_padding_start">20dp</dimen>
    <dimen name="dlp_padding_end">24dp</dimen>
    <dimen name="dlp_padding_top">6dp</dimen>
    <dimen name="dlp_padding_bottom">6dp</dimen>
    <dimen name="dlp_radio_margin_top">4dp</dimen>
    <dimen name="dlp_text_margin_start">4dp</dimen>
    <dimen name="dlp_text_margin_end">4dp</dimen>
    <dimen name="dlp_title_padding_start">24dp</dimen>
    <dimen name="dlp_title_padding_end">24dp</dimen>
    <dimen name="dlp_title_padding_top">24dp</dimen>
    <dimen name="dlp_title_padding_bottom">16dp</dimen>
    <dimen name="dlp_title_logo_padding">8dp</dimen>
    <dimen name="dlp_title_logo_width">36dp</dimen>
    <dimen name="dlp_title_logo_height">36dp</dimen>

    <!-- stats -->
    <dimen name="stats_button_corner_radius">2dp</dimen>
    <dimen name="stats_barchart_height">128dp</dimen>
    <dimen name="stats_barchart_legend_item">12dp</dimen>

    <!-- stats widget-->
    <dimen name="stats_widget_icon_size">18dp</dimen>
    <dimen name="stats_widget_text_sz">14dp</dimen>
    <dimen name="stats_widget_text_sz_small">10dp</dimen>
    <dimen name="stats_widget_min_height">62dp</dimen>
    <dimen name="stats_widget_main_container_min_size">38dp</dimen>
    <dimen name="stats_widget_main_container_size">48dp</dimen>
    <dimen name="stats_widget_four_cells">250dp</dimen>
    <dimen name="stats_widget_five_cells">320dp</dimen>
    <dimen name="stats_widget_image_layout_size">12dp</dimen>
    <dimen name="stats_widget_image_layout_margin">3dp</dimen>

    <!-- my site -->
    <dimen name="my_site_add_button_padding_bottom">5dp</dimen>
    <dimen name="my_site_blog_name_margin_top">11dp</dimen>
    <dimen name="my_site_list_row_icon_size">24dp</dimen>
    <dimen name="my_site_list_row_padding_left">8dp</dimen>
    <dimen name="my_site_margin_general">10dp</dimen>
    <dimen name="my_site_switch_site_button_padding_bottom">11dp</dimen>
    <dimen name="my_site_no_site_view_margin">24dp</dimen>

    <!--me-->
    <dimen name="me_avatar_margin_top">24dp</dimen>
    <dimen name="me_list_margin_top">20dp</dimen>
    <dimen name="me_list_row_icon_size">24dp</dimen>

    <!--site picker-->
    <dimen name="site_picker_blavatar_margin_left">7dp</dimen>
    <dimen name="site_picker_blavatar_margin_right">15dp</dimen>

    <dimen name="menu_item_height">48dp</dimen>
    <dimen name="menu_item_width">168dp</dimen>
    <dimen name="menu_item_margin_normal">16dp</dimen>
    <dimen name="menu_item_margin_tablet">24dp</dimen>
    <dimen name="menu_item_margin">@dimen/menu_item_margin_normal</dimen>

    <!-- Site Settings -->
    <dimen name="site_settings_divider_height">1dp</dimen>
    <dimen name="related_posts_dialog_padding_left">24dp</dimen>
    <dimen name="related_posts_dialog_padding_top">12dp</dimen>
    <dimen name="related_posts_dialog_padding_right">24dp</dimen>
    <dimen name="related_posts_dialog_padding_bottom">12dp</dimen>
    <dimen name="text_sz_related_post_small">11sp</dimen>
    <dimen name="list_divider_height">1dp</dimen>
    <dimen name="list_editor_input_max_width">500dp</dimen>
    <dimen name="start_over_padding_top">40dp</dimen>
    <dimen name="start_over_margin">20dp</dimen>
    <dimen name="start_over_width">300dp</dimen>

    <!--empty lists-->
    <dimen name="empty_list_button_top_margin">32dp</dimen>

    <!--theme browser-->
    <dimen name="theme_browser_default_column_width">320dp</dimen>
    <dimen name="theme_browser_cardview_margin_large">5dp</dimen>
    <dimen name="theme_browser_cardview_margin_small">2dp</dimen>
    <dimen name="theme_browser_cardview_header_margin">10dp</dimen>
    <dimen name="theme_browser_separator_thickness">1dp</dimen>
    <dimen name="theme_browser_more_button_height">40dp</dimen>
    <dimen name="theme_browser_more_button_width">48dp</dimen>
    <dimen name="theme_browser_header_button_height">50dp</dimen>
    <dimen name="theme_browser_header_button_width">100dp</dimen>
    <dimen name="theme_browser_more_button_padding">8dp</dimen>
    <dimen name="drake_themes_width">400dp</dimen>
    <dimen name="start_over_text_margin">25dp</dimen>
    <dimen name="start_over_url_margin">22dp</dimen>
    <dimen name="start_over_preference_margin_large">15dp</dimen>
    <dimen name="start_over_preference_margin_medium">6dp</dimen>
    <dimen name="start_over_preference_margin_small">4dp</dimen>
    <dimen name="start_over_preference_padding_left">30dp</dimen>
    <dimen name="start_over_icon_padding">2dp</dimen>
    <dimen name="start_over_text_margin_left">37dp</dimen>
    <dimen name="start_over_icon_size">24dp</dimen>
    <dimen name="start_over_icon_margin_right">13dp</dimen>
    <dimen name="start_over_title_margin">19dp</dimen>
    <dimen name="start_over_summary_margin">53dp</dimen>

    <!-- plans -->
    <dimen name="plan_indicator_size">12dp</dimen>
    <dimen name="plan_indicator_margin">6dp</dimen>
    <dimen name="plan_icon_size">79dp</dimen>

    <!-- gravatar tooltip -->
    <dimen name="tooltip_padding">7dp</dimen>
    <dimen name="tooltip_text_size">16sp</dimen>
    <dimen name="tooltip_radius">5dp</dimen>

    <!--people management-->
    <dimen name="people_avatar_sz">40dp</dimen>
    <dimen name="people_list_row_height">72dp</dimen>
    <dimen name="people_list_row_role_margin_top">20dp</dimen>
    <dimen name="people_list_divider_height">1dp</dimen>
    <dimen name="people_list_divider_left_margin">72dp</dimen>

<<<<<<< HEAD
    <!-- photo chooser (post editor) -->
    <dimen name="photo_chooser_item_padding">2dp</dimen>
    <dimen name="photo_chooser_selected_item_padding">4dp</dimen>
    <dimen name="photo_chooser_icon">48dp</dimen>
    <dimen name="photo_chooser_video_overlay">36dp</dimen>

    <!--publicize-->
    <dimen name="publicize_divider_height">1dp</dimen>
    <dimen name="publicize_default_margin">10dp</dimen>
    <dimen name="publicize_pic_width">40dp</dimen>
    <dimen name="publicize_name_size">16sp</dimen>
    <dimen name="publicize_name_margin">8dp</dimen>

=======
    <!-- photo picker -->
    <dimen name="photo_picker_item_padding">2dp</dimen>
    <dimen name="photo_picker_selected_item_padding">4dp</dimen>
    <dimen name="photo_picker_icon">48dp</dimen>
    <dimen name="photo_picker_video_overlay">36dp</dimen>

    <dimen name="smart_toast_offset_y">48dp</dimen>
>>>>>>> 5c26fdad
</resources><|MERGE_RESOLUTION|>--- conflicted
+++ resolved
@@ -290,12 +290,13 @@
     <dimen name="people_list_divider_height">1dp</dimen>
     <dimen name="people_list_divider_left_margin">72dp</dimen>
 
-<<<<<<< HEAD
-    <!-- photo chooser (post editor) -->
-    <dimen name="photo_chooser_item_padding">2dp</dimen>
-    <dimen name="photo_chooser_selected_item_padding">4dp</dimen>
-    <dimen name="photo_chooser_icon">48dp</dimen>
-    <dimen name="photo_chooser_video_overlay">36dp</dimen>
+    <!-- photo picker -->
+    <dimen name="photo_picker_item_padding">2dp</dimen>
+    <dimen name="photo_picker_selected_item_padding">4dp</dimen>
+    <dimen name="photo_picker_icon">48dp</dimen>
+    <dimen name="photo_picker_video_overlay">36dp</dimen>
+
+    <dimen name="smart_toast_offset_y">48dp</dimen>
 
     <!--publicize-->
     <dimen name="publicize_divider_height">1dp</dimen>
@@ -304,13 +305,4 @@
     <dimen name="publicize_name_size">16sp</dimen>
     <dimen name="publicize_name_margin">8dp</dimen>
 
-=======
-    <!-- photo picker -->
-    <dimen name="photo_picker_item_padding">2dp</dimen>
-    <dimen name="photo_picker_selected_item_padding">4dp</dimen>
-    <dimen name="photo_picker_icon">48dp</dimen>
-    <dimen name="photo_picker_video_overlay">36dp</dimen>
-
-    <dimen name="smart_toast_offset_y">48dp</dimen>
->>>>>>> 5c26fdad
 </resources>