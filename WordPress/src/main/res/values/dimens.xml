--- conflicted
+++ resolved
@@ -206,12 +206,10 @@
     <dimen name="menu_item_margin_tablet">24dp</dimen>
     <dimen name="menu_item_margin">@dimen/menu_item_margin_normal</dimen>
 
-<<<<<<< HEAD
     <!-- Site Settings -->
     <dimen name="site_settings_divider_height">1dp</dimen>
-=======
+
     <!--empty lists-->
     <dimen name="empty_list_button_top_margin">32dp</dimen>
->>>>>>> c265fb88
 
 </resources>