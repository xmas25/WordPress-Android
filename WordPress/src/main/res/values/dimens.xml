--- conflicted
+++ resolved
@@ -373,10 +373,7 @@
     <dimen name="stats_header_height">32dp</dimen>
     <dimen name="stats_bar_chart_height">180dp</dimen>
     <dimen name="stats_block_icon_size">24dp</dimen>
-<<<<<<< HEAD
 
     <dimen name="settings_icon_size">24dp</dimen>
 
-=======
->>>>>>> 76010e0b
 </resources>