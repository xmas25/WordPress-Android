--- conflicted
+++ resolved
@@ -203,10 +203,6 @@
     <!--empty lists-->
     <dimen name="empty_list_button_top_margin">32dp</dimen>
 
-<<<<<<< HEAD
-    <!--people management-->
-    <dimen name="people_list_row_height">84dp</dimen>
-=======
     <!--theme browser-->
     <dimen name="theme_browser_default_column_width">320dp</dimen>
     <dimen name="theme_browser_cardview_margin_large">5dp</dimen>
@@ -219,6 +215,8 @@
     <dimen name="theme_browser_header_button_width">100dp</dimen>
     <dimen name="theme_browser_more_button_padding">8dp</dimen>
     <dimen name="drake_themes_width">400dp</dimen>
->>>>>>> 32a8ba1b
+
+    <!--people management-->
+    <dimen name="people_list_row_height">84dp</dimen>
 
 </resources>