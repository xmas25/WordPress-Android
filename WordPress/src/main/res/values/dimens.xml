--- conflicted
+++ resolved
@@ -18,11 +18,7 @@
     <dimen name="card_elevation_pressed">8dp</dimen>
 
     <dimen name="message_bar_elevation">2dp</dimen>
-<<<<<<< HEAD
-    <dimen name="tabstrip_elevation">4dp</dimen>
-=======
     <dimen name="tabs_elevation">4dp</dimen>
->>>>>>> af540bfc
 
     <dimen name="drawer_width_static">300dp</dimen>
     <dimen name="drawer_row_height">40dp</dimen>
