--- conflicted
+++ resolved
@@ -327,14 +327,10 @@
     <dimen name="actionable_empty_view_text_maximum_width">440dp</dimen>
 
     <dimen name="snackbar_message_margin_bottom">18dp</dimen>
-<<<<<<< HEAD
-
-    <!-- pages -->
-    <dimen name="page_item_padding">16dp</dimen>
-=======
     <dimen name="jetpack_terms_and_conditions_width">250dp</dimen>
     <dimen name="jetpack_text_width">290dp</dimen>
     <dimen name="jetpack_remote_install_container_padding">30dp</dimen>
 
->>>>>>> 34a613fd
+    <!-- pages -->
+    <dimen name="page_item_padding">16dp</dimen>
 </resources>