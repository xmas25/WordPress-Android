--- conflicted
+++ resolved
@@ -309,11 +309,9 @@
 
     <dimen name="padding_input_row_start">60dp</dimen>
 
-<<<<<<< HEAD
     <dimen name="dialog_snackbar_button_height">36dp</dimen>
-=======
+
     <!-- activity log -->
     <dimen name="activity_log_icon_size">40dp</dimen>
     <dimen name="activity_log_icon_margin">16dp</dimen>
->>>>>>> 88f149df
 </resources>