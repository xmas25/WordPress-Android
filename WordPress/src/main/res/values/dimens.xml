--- conflicted
+++ resolved
@@ -228,13 +228,10 @@
     <dimen name="related_posts_dialog_padding_right">24dp</dimen>
     <dimen name="related_posts_dialog_padding_bottom">12dp</dimen>
     <dimen name="text_sz_related_post_small">11sp</dimen>
-<<<<<<< HEAD
+    <dimen name="list_editor_input_max_width">500dp</dimen>
     <dimen name="start_over_padding_top">40dp</dimen>
     <dimen name="start_over_margin">20dp</dimen>
     <dimen name="start_over_width">300dp</dimen>
-=======
-    <dimen name="list_editor_input_max_width">500dp</dimen>
->>>>>>> 531852ad
 
     <!--empty lists-->
     <dimen name="empty_list_button_top_margin">32dp</dimen>
