--- conflicted
+++ resolved
@@ -7,10 +7,7 @@
     <attr name="wpColorText" format="reference|color" />
     <attr name="wpColorTextSubtle" format="reference|color" />
     <attr name="wpColorError" format="reference|color" />
-<<<<<<< HEAD
-=======
     <attr name="wpColorSuccess" format="reference|color" />
->>>>>>> ef09fa51
     <attr name="wpColorAppBar" format="reference|color" />
     <attr name="wpColorOnSurfaceMedium" format="reference|color" />
 
