<?xml version="1.0" encoding="utf-8"?>
<resources>

    <attr name="longClickHint" format="string" />

    <!-- Semantic colors -->
    <attr name="wpColorText" format="reference|color" />
    <attr name="wpColorTextSubtle" format="reference|color" />
    <attr name="wpColorError" format="reference|color" />
    <attr name="wpColorSuccess" format="reference|color" />
    <attr name="wpColorAppBar" format="reference|color" />
    <attr name="wpColorOnSurfaceMedium" format="reference|color" />
<<<<<<< HEAD
=======
    <attr name="wpIconColorOnSurface" format="reference|color" />
>>>>>>> 84ca9d15

    <attr name="wpColorWarningDark" format="reference|color" />
    <attr name="wpColorActionModeIcon" format="reference|color" />

    <!-- SummaryEditTextPreference attributes -->
    <declare-styleable name="SummaryEditTextPreference">
        <attr name="summaryLines" format="integer" />
        <attr name="maxSummaryLines" format="integer" />
        <attr name="longClickHint" />
        <attr name="dialogMessage" format="string" />
        <attr name="iconTint" format="color" />
        <attr name="switchThumbTint" format="integer" />
        <attr name="switchTrackTint" format="integer" />
        <attr name="preferenceTextColor" format="color" />
        <attr name="backgroundColorChecked" format="color" />
        <attr name="backgroundColorUnchecked" format="color" />
    </declare-styleable>

    <!-- DetailListPreference attributes -->
    <declare-styleable name="DetailListPreference">
        <attr name="dialogTitle" format="string" />
        <attr name="dialogHelpUrl" format="string" />
        <attr name="entryDetails" format="string" />
        <attr name="longClickHint" />
    </declare-styleable>

    <declare-styleable name="WPStartOverPreference">
        <attr name="preficon" format="reference" />
        <attr name="buttonText" format="string" />
        <attr name="buttonTextColor" format="reference|color" />
        <attr name="buttonTextAllCaps" format="boolean" />
    </declare-styleable>

    <declare-styleable name="LearnMorePreference">
        <attr name="url" format="string" />
        <attr name="caption" format="string" />
        <attr name="button" format="string" />
        <attr name="icon" format="reference" />
        <attr name="layout" format="reference" />
        <attr name="openInDialog" format="boolean" />
        <attr name="useCustomJsFormatting" format="boolean" />
    </declare-styleable>

    <declare-styleable name="FlowLayout">
        <attr name="horizontalSpacing" format="dimension" />
        <attr name="verticalSpacing" format="dimension" />
    </declare-styleable>
    <declare-styleable name="FlowLayout_Layout">
        <attr name="layout_horizontalSpacing" format="dimension" />
        <attr name="layout_verticalSpacing" format="dimension" />
    </declare-styleable>

    <!--
        WPTextView attributes
    -->
    <declare-styleable name="WPTextView">
        <attr name="fixWidowWords" format="boolean" />
    </declare-styleable>

    <!--
        WPLinearLayoutSizeBound attributes
    -->
    <declare-styleable name="WPLinearLayoutSizeBound">
        <attr name="maxWidth" format="dimension" />
        <attr name="maxHeight" format="dimension" />
    </declare-styleable>

    <!--
        ReaderIconCountView attributes
    -->
    <declare-styleable name="ReaderIconCountView">
        <attr name="readerIcon" format="enum">
            <enum name="like" value="0" />
            <enum name="comment" value="1" />
        </attr>
    </declare-styleable>

    <!--
        ReaderFollowButton attributes
    -->
    <declare-styleable name="ReaderFollowButton">
        <attr name="wpShowFollowButtonCaption" format="boolean" />
    </declare-styleable>

    <!--
        PostListButton attributes
    -->
    <declare-styleable name="wpPostListButton">
        <attr name="wpPostButtonType" format="enum">
            <enum name="edit" value="1" />
            <enum name="view" value="2" />
            <enum name="preview" value="3" />
            <enum name="stats" value="4" />
            <enum name="trash" value="5" />
            <enum name="delete" value="6" />
            <enum name="publish" value="7" />
            <enum name="sync" value="8" />
            <enum name="more" value="9" />
            <enum name="submit" value="10" />
            <enum name="retry" value="11" />
            <enum name="moveToDraft" value="12" />
            <enum name="deletePermanently" value="13"/>
            <enum name="cancelPendingAutoUpload" value="14"/>
        </attr>
    </declare-styleable>

    <declare-styleable name="wpBoundedWidth">
        <attr name="bounded_width" format="dimension" />
    </declare-styleable>

    <!--
        WPPrefView
    -->
    <declare-styleable name="wpPrefView">
        <attr name="wpPrefType" format="enum">
            <enum name="text" value="0" />
            <enum name="toggle" value="1" />
            <enum name="checklist" value="2" />
            <enum name="radiolist" value="3" />
        </attr>
        <attr name="wpHeading" format="string" />
        <attr name="wpTitle" format="string" />
        <attr name="wpSummary" format="string" />
        <attr name="wpShowDivider" format="boolean" />
        <attr name="wpTextDialogSubtitle" format="string" />
    </declare-styleable>

    <!--
        FilteredRecyclerView
    -->
    <declare-styleable name="FilteredRecyclerView">
        <!-- Optional: Layout resource id for the Filter Spinner main TextView -->
        <attr name="wpSpinnerItemView" format="reference"/>

        <!-- Optional: Layout resource id for the Filter Spinner dropdown TextView -->
        <attr name="wpSpinnerDropDownItemView" format="reference"/>

        <!-- Optional: Default is false. Locks the toolbar and prevents scroll to hide/reveal functionality -->
        <attr name="wpToolbarDisableScrollGestures" format="boolean"/>
        <!-- Optional: Default to false. Activate filtering by Tabs instead of Spinner -->
        <attr name="wpUseTabsForFiltering" format="boolean"/>
    </declare-styleable>

    <!--
    WPTooltipView
    -->
    <declare-styleable name="WPTooltipView">
        <!-- Position of the Tooltip -->
        <attr name="wpTooltipPosition">
            <enum name="left" value="0"/>
            <enum name="right" value="1"/>
            <enum name="above" value="2"/>
            <enum name="below" value="3"/>
        </attr>
        <attr name="wpTooltipMessage" format="reference"/>
        <attr name="wpArrowHorizontalOffsetFromEnd" format="dimension"/>
        <attr name="wpArrowHorizontalOffsetFromStart" format="dimension"/>
    </declare-styleable>

    <!--
        Actionable Empty View
    -->
    <declare-styleable name="ActionableEmptyView">
        <!-- Optional: string text of button -->
        <attr name="aevButton" format="string"/>
        <!-- Optional: resource id of image -->
        <attr name="aevImage" format="reference"/>
        <!-- Optional: string text of subtitle -->
        <attr name="aevSubtitle" format="string"/>
        <!-- Required: string text of title -->
        <attr name="aevTitle" format="string"/>
    </declare-styleable>

    <!--
        Stats Widgets
    -->
    <declare-styleable name="statsWidget">
        <attr name="viewType" format="enum">
            <enum name="views" value="0"/>
            <enum name="allTime" value="1"/>
            <enum name="today" value="2"/>
        </attr>
    </declare-styleable>

    <!--
        Master Switch Toolbar View
    -->
    <declare-styleable name="PrefMasterSwitchToolbarView">
        <attr name="masterTitleOn" format="reference" />
        <attr name="masterTitleOff" format="reference" />
        <attr name="masterContentDescription" format="reference" />
        <attr name="masterHintOn" format="reference" />
        <attr name="masterHintOff" format="reference" />
        <attr name="masterContentInsetStart" format="dimension" />
        <attr name="masterOffsetEnd" format="dimension" />
        <attr name="masterViewStyle" format="enum">
            <enum name="highlighted" value="0" />
            <enum name="normal" value="1" />
        </attr>
    </declare-styleable>
</resources><|MERGE_RESOLUTION|>--- conflicted
+++ resolved
@@ -10,10 +10,7 @@
     <attr name="wpColorSuccess" format="reference|color" />
     <attr name="wpColorAppBar" format="reference|color" />
     <attr name="wpColorOnSurfaceMedium" format="reference|color" />
-<<<<<<< HEAD
-=======
     <attr name="wpIconColorOnSurface" format="reference|color" />
->>>>>>> 84ca9d15
 
     <attr name="wpColorWarningDark" format="reference|color" />
     <attr name="wpColorActionModeIcon" format="reference|color" />
