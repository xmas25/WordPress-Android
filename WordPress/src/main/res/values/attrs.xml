<?xml version="1.0" encoding="utf-8"?>
<resources>

    <attr name="longClickHint" format="string" />

    <!-- SummaryEditTextPreference attributes -->
    <declare-styleable name="SummaryEditTextPreference">
        <attr name="summaryLines" format="integer" />
        <attr name="maxSummaryLines" format="integer" />
        <attr name="longClickHint" />
        <attr name="dialogMessage" format="string" />
        <attr name="iconTint" format="color" />
    </declare-styleable>

    <!-- DetailListPreference attributes -->
    <declare-styleable name="DetailListPreference">
        <attr name="dialogTitle" format="string" />
        <attr name="dialogHelpUrl" format="string" />
        <attr name="entryDetails" format="string" />
        <attr name="longClickHint" />
    </declare-styleable>

    <declare-styleable name="WPStartOverPreference">
        <attr name="preficon" format="reference" />
        <attr name="buttonText" format="string" />
        <attr name="buttonTextColor" format="reference|color" />
        <attr name="buttonTextAllCaps" format="boolean" />
    </declare-styleable>

    <declare-styleable name="LearnMorePreference">
        <attr name="url" format="string" />
        <attr name="caption" format="string" />
        <attr name="button" format="string" />
        <attr name="icon" format="reference" />
        <attr name="layout" format="reference" />
        <attr name="openInDialog" format="boolean" />
        <attr name="useCustomJsFormatting" format="boolean" />
    </declare-styleable>

    <declare-styleable name="FlowLayout">
        <attr name="horizontalSpacing" format="dimension" />
        <attr name="verticalSpacing" format="dimension" />
    </declare-styleable>
    <declare-styleable name="FlowLayout_Layout">
        <attr name="layout_horizontalSpacing" format="dimension" />
        <attr name="layout_verticalSpacing" format="dimension" />
    </declare-styleable>

    <!--
        WPTextView attributes
    -->
    <declare-styleable name="WPTextView">
        <attr name="fixWidowWords" format="boolean" />
    </declare-styleable>

    <!--
        WPLinearLayoutSizeBound attributes
    -->
    <declare-styleable name="WPLinearLayoutSizeBound">
        <attr name="maxWidth" format="dimension" />
        <attr name="maxHeight" format="dimension" />
    </declare-styleable>

    <!--
        ReaderIconCountView attributes
    -->
    <declare-styleable name="ReaderIconCountView">
        <attr name="readerIcon" format="enum">
            <enum name="like" value="0" />
            <enum name="comment" value="1" />
        </attr>
    </declare-styleable>

    <!--
        ReaderFollowButton attributes
    -->
    <declare-styleable name="ReaderFollowButton">
        <attr name="wpShowFollowButtonCaption" format="boolean" />
    </declare-styleable>

    <!--
        PostListButton attributes
    -->
    <declare-styleable name="wpPostListButton">
        <attr name="wpPostButtonType" format="enum">
            <enum name="edit" value="1" />
            <enum name="view" value="2" />
            <enum name="preview" value="3" />
            <enum name="stats" value="4" />
            <enum name="trash" value="5" />
            <enum name="delete" value="6" />
            <enum name="publish" value="7" />
            <enum name="sync" value="8" />
            <enum name="more" value="9" />
<<<<<<< HEAD
            <enum name="back" value="10" />
            <enum name="submit" value="11" />
            <enum name="retry" value="12" />
            <enum name="restore" value="13" />
=======
            <enum name="submit" value="10" />
            <enum name="retry" value="11" />
            <enum name="back" value="12" />
>>>>>>> a4d10c38
        </attr>
    </declare-styleable>

    <declare-styleable name="wpBoundedWidth">
        <attr name="bounded_width" format="dimension" />
    </declare-styleable>

    <!--
        WPPrefView
    -->
    <declare-styleable name="wpPrefView">
        <attr name="wpPrefType" format="enum">
            <enum name="text" value="0" />
            <enum name="toggle" value="1" />
            <enum name="checklist" value="2" />
            <enum name="radiolist" value="3" />
        </attr>
        <attr name="wpHeading" format="string" />
        <attr name="wpTitle" format="string" />
        <attr name="wpSummary" format="string" />
        <attr name="wpShowDivider" format="boolean" />
        <attr name="wpTextDialogSubtitle" format="string" />
    </declare-styleable>

    <!--
        FilteredRecyclerView
    -->
    <declare-styleable name="FilteredRecyclerView">
        <!-- Optional: Layout resource id for the Filter Spinner main TextView -->
        <attr name="wpSpinnerItemView" format="reference"/>

        <!-- Optional: Layout resource id for the Filter Spinner dropdown TextView -->
        <attr name="wpSpinnerDropDownItemView" format="reference"/>

        <!-- Optional: Default is false. Locks the toolbar and prevents scroll to hide/reveal functionality -->
        <attr name="wpToolbarDisableScrollGestures" format="boolean"/>
    </declare-styleable>

    <!--
        Actionable Empty View
    -->
    <declare-styleable name="ActionableEmptyView">
        <!-- Optional: string text of button -->
        <attr name="aevButton" format="string"/>
        <!-- Optional: resource id of image -->
        <attr name="aevImage" format="reference"/>
        <!-- Optional: string text of subtitle -->
        <attr name="aevSubtitle" format="string"/>
        <!-- Required: string text of title -->
        <attr name="aevTitle" format="string"/>
    </declare-styleable>

</resources><|MERGE_RESOLUTION|>--- conflicted
+++ resolved
@@ -92,16 +92,10 @@
             <enum name="publish" value="7" />
             <enum name="sync" value="8" />
             <enum name="more" value="9" />
-<<<<<<< HEAD
             <enum name="back" value="10" />
             <enum name="submit" value="11" />
             <enum name="retry" value="12" />
             <enum name="restore" value="13" />
-=======
-            <enum name="submit" value="10" />
-            <enum name="retry" value="11" />
-            <enum name="back" value="12" />
->>>>>>> a4d10c38
         </attr>
     </declare-styleable>
 
