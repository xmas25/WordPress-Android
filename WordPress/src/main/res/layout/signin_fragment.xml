--- conflicted
+++ resolved
@@ -111,11 +111,7 @@
                     android:layout_centerVertical="true"
                     android:layout_gravity="center_horizontal"
                     android:layout_marginLeft="10dp"
-<<<<<<< HEAD
                     app:srcCompat="@drawable/ic_user_ff000000_24dp"
-=======
-                    app:srcCompat="@drawable/gridicons_user"
->>>>>>> 5246904a
                     android:tint="@color/grey_darken_10" />
             </RelativeLayout>
 
@@ -145,11 +141,7 @@
                     android:layout_centerVertical="true"
                     android:layout_gravity="center_horizontal"
                     android:layout_marginLeft="10dp"
-<<<<<<< HEAD
                     app:srcCompat="@drawable/ic_lock_ff000000_24dp"
-=======
-                    app:srcCompat="@drawable/gridicons_lock"
->>>>>>> 5246904a
                     android:tint="@color/grey_darken_10" />
 
                 <ImageView
@@ -212,11 +204,7 @@
                     android:layout_centerVertical="true"
                     android:layout_gravity="center_horizontal"
                     android:layout_marginLeft="10dp"
-<<<<<<< HEAD
                     app:srcCompat="@drawable/ic_globe_ff000000_24dp"
-=======
-                    app:srcCompat="@drawable/gridicons_globe"
->>>>>>> 5246904a
                     android:tint="@color/grey_darken_10" />
             </RelativeLayout>
             <RelativeLayout
