--- conflicted
+++ resolved
@@ -33,11 +33,7 @@
 
     <TextView
         android:id="@+id/selected_filter_name"
-<<<<<<< HEAD
         style="@style/SiteTagSelectedFilter"
-=======
-        style="@style/SiteTagFilteredTitle"
->>>>>>> 62f015a3
         android:layout_width="wrap_content"
         android:layout_height="wrap_content"
         android:ellipsize="end"
@@ -58,11 +54,7 @@
         android:layout_height="match_parent"
         android:background="?selectableItemBackgroundBorderless"
         android:contentDescription="@null"
-<<<<<<< HEAD
-        android:padding="8dp"
-=======
         android:padding="4dp"
->>>>>>> 62f015a3
         android:src="@drawable/ic_cross_white_24dp"
         android:tint="@color/neutral_70"
         app:layout_constraintStart_toEndOf="@+id/selected_filter_name"
@@ -95,10 +87,6 @@
         android:layout_width="wrap_content"
         android:layout_height="wrap_content"
         android:orientation="vertical"
-<<<<<<< HEAD
-        app:layout_constraintGuide_end="64dp" />
-=======
         app:layout_constraintGuide_end="58dp" />
->>>>>>> 62f015a3
 
 </androidx.constraintlayout.widget.ConstraintLayout>