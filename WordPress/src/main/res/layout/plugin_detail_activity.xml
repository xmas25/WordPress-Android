--- conflicted
+++ resolved
@@ -124,22 +124,11 @@
 
                     <RelativeLayout style="@style/PluginCardViewHorizontalContainer">
 
-<<<<<<< HEAD
-                        <TextView
-                            android:id="@+id/plugin_version_top"
-                            style="@style/PluginCardViewPrimaryText"
-                            android:background="?android:attr/selectableItemBackground"
-                            android:drawablePadding="@dimen/margin_small"
-                            tools:drawableRight="@drawable/ic_info_outline_grey_dark_18dp"
-                            tools:text="plugin_installed_version"
-                            tools:drawableEnd="@drawable/ic_info_outline_grey_dark_18dp"/>
-=======
                         <LinearLayout
                             android:layout_width="wrap_content"
                             android:layout_height="wrap_content"
                             android:layout_centerVertical="true"
                             android:orientation="vertical">
->>>>>>> c589da0f
 
                             <TextView
                                 android:id="@+id/plugin_version_top"
@@ -147,6 +136,7 @@
                                 android:background="?android:attr/selectableItemBackground"
                                 android:drawablePadding="@dimen/margin_small"
                                 tools:drawableRight="@drawable/ic_info_outline_grey_dark_18dp"
+                                tools:drawableEnd="@drawable/ic_info_outline_grey_dark_18dp"
                                 tools:text="plugin_version_top" />
 
                             <TextView
