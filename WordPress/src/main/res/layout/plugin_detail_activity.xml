--- conflicted
+++ resolved
@@ -19,10 +19,6 @@
             android:layout_width="match_parent"
             android:layout_height="match_parent"
             android:fitsSystemWindows="false"
-<<<<<<< HEAD
-            app:contentScrim="@color/primary"
-=======
->>>>>>> 84ca9d15
             app:expandedTitleMarginEnd="64dp"
             app:expandedTitleMarginStart="48dp"
             app:layout_scrollFlags="scroll|exitUntilCollapsed">
