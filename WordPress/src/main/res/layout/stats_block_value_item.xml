--- conflicted
+++ resolved
@@ -2,11 +2,6 @@
 <LinearLayout xmlns:android="http://schemas.android.com/apk/res/android"
               android:layout_width="match_parent"
               android:layout_height="wrap_content"
-<<<<<<< HEAD
-              android:paddingStart="@dimen/margin_extra_large"
-              android:paddingEnd="@dimen/margin_extra_large"
-=======
->>>>>>> 87df35e6
               android:layout_marginBottom="8dp"
               android:gravity="center_vertical"
               android:orientation="horizontal"
