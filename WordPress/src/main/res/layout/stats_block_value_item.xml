<?xml version="1.0" encoding="utf-8"?>
<LinearLayout xmlns:android="http://schemas.android.com/apk/res/android"
              android:layout_width="match_parent"
              android:layout_height="wrap_content"
              android:paddingStart="@dimen/margin_extra_large"
              android:paddingEnd="@dimen/margin_extra_large"
<<<<<<< HEAD
              android:layout_marginBottom="@dimen/margin_extra_large"
=======
              android:layout_marginBottom="8dp"
>>>>>>> d4cb5994
              android:gravity="center_vertical"
              android:orientation="horizontal">

    <TextView
        android:id="@+id/value"
        android:layout_gravity="bottom"
        style="@style/StatsBlockBigValue"
        android:layout_width="wrap_content"
        android:layout_height="wrap_content"
        android:text="@string/unknown"/>

    <TextView
        android:id="@+id/unit"
        android:layout_gravity="bottom"
        style="@style/StatsBlockBigValueUnit"
        android:layout_width="wrap_content"
        android:layout_height="wrap_content"
        android:text="@string/unknown"/>

</LinearLayout><|MERGE_RESOLUTION|>--- conflicted
+++ resolved
@@ -4,11 +4,7 @@
               android:layout_height="wrap_content"
               android:paddingStart="@dimen/margin_extra_large"
               android:paddingEnd="@dimen/margin_extra_large"
-<<<<<<< HEAD
-              android:layout_marginBottom="@dimen/margin_extra_large"
-=======
               android:layout_marginBottom="8dp"
->>>>>>> d4cb5994
               android:gravity="center_vertical"
               android:orientation="horizontal">
 
