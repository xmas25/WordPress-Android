<?xml version="1.0" encoding="utf-8"?>
<LinearLayout xmlns:android="http://schemas.android.com/apk/res/android"
<<<<<<< HEAD
    xmlns:tools="http://schemas.android.com/tools"
    android:id="@+id/link_wrapper"
    android:layout_width="match_parent"
    android:layout_height="wrap_content"
    android:layout_marginBottom="24dp"
    android:contentDescription="@string/stats_bar_chart_content_description"
    android:orientation="vertical"
    android:paddingStart="@dimen/margin_key"
    android:paddingEnd="@dimen/margin_extra_large">
=======
              xmlns:tools="http://schemas.android.com/tools"
              android:id="@+id/link_wrapper"
              android:layout_width="match_parent"
              android:layout_height="wrap_content"
              android:layout_marginBottom="24dp"
              android:importantForAccessibility="no"
              android:orientation="vertical"
              android:paddingEnd="@dimen/margin_extra_large"
              android:paddingStart="@dimen/margin_key">
>>>>>>> 3d741dee

    <com.github.mikephil.charting.charts.BarChart
        android:id="@+id/chart"
        android:layout_width="match_parent"
        android:layout_height="@dimen/stats_bar_chart_height" />

    <LinearLayout
        android:layout_width="match_parent"
        android:layout_height="wrap_content"
        android:layout_marginTop="-10dp"
        android:layoutDirection="ltr"
        android:paddingStart="33dp"
        android:paddingEnd="15dp">

        <com.google.android.material.textview.MaterialTextView
            android:id="@+id/label_start"
            style="@style/StatsGraphLabel"
            android:layout_width="wrap_content"
            android:layout_height="wrap_content"
            android:importantForAccessibility="no"
            tools:text="January 2019" />

        <View
            android:layout_width="0dp"
            android:layout_height="match_parent"
            android:layout_weight="1" />

        <com.google.android.material.textview.MaterialTextView
            android:id="@+id/label_end"
            style="@style/StatsGraphLabel"
            android:layout_width="wrap_content"
            android:layout_height="wrap_content"
            android:importantForAccessibility="no"
            tools:text="December 2019" />
    </LinearLayout>
</LinearLayout><|MERGE_RESOLUTION|>--- conflicted
+++ resolved
@@ -1,26 +1,14 @@
 <?xml version="1.0" encoding="utf-8"?>
 <LinearLayout xmlns:android="http://schemas.android.com/apk/res/android"
-<<<<<<< HEAD
     xmlns:tools="http://schemas.android.com/tools"
     android:id="@+id/link_wrapper"
     android:layout_width="match_parent"
     android:layout_height="wrap_content"
     android:layout_marginBottom="24dp"
-    android:contentDescription="@string/stats_bar_chart_content_description"
+    android:importantForAccessibility="no"
     android:orientation="vertical"
     android:paddingStart="@dimen/margin_key"
     android:paddingEnd="@dimen/margin_extra_large">
-=======
-              xmlns:tools="http://schemas.android.com/tools"
-              android:id="@+id/link_wrapper"
-              android:layout_width="match_parent"
-              android:layout_height="wrap_content"
-              android:layout_marginBottom="24dp"
-              android:importantForAccessibility="no"
-              android:orientation="vertical"
-              android:paddingEnd="@dimen/margin_extra_large"
-              android:paddingStart="@dimen/margin_key">
->>>>>>> 3d741dee
 
     <com.github.mikephil.charting.charts.BarChart
         android:id="@+id/chart"
