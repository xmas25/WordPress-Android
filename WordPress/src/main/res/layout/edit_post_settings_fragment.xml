--- conflicted
+++ resolved
@@ -17,52 +17,6 @@
         <LinearLayout
             android:id="@+id/post_excerpt_container"
             android:layout_width="match_parent"
-<<<<<<< HEAD
-            android:layout_height="wrap_content"
-            android:orientation="vertical">
-
-            <TextView
-                android:layout_width="match_parent"
-                android:layout_height="wrap_content"
-                android:textColor="@color/grey_dark"
-                android:text="@string/post_excerpt"/>
-
-            <TextView
-                android:id="@+id/post_excerpt"
-                android:layout_width="match_parent"
-                android:layout_height="wrap_content"
-                android:textColor="@color/grey_darken_10"
-                android:hint="@string/not_set"/>
-
-        </LinearLayout>
-
-        <LinearLayout
-            android:id="@+id/post_slug_container"
-            android:layout_width="match_parent"
-            android:layout_height="wrap_content"
-            android:orientation="vertical">
-
-            <TextView
-                android:layout_width="match_parent"
-                android:layout_height="wrap_content"
-                android:textColor="@color/grey_dark"
-                android:text="@string/post_slug"/>
-
-            <TextView
-                android:id="@+id/post_slug"
-                android:layout_width="match_parent"
-                android:layout_height="wrap_content"
-                android:textColor="@color/grey_darken_10"
-                android:hint="@string/not_set"/>
-
-        </LinearLayout>
-
-        <org.wordpress.android.widgets.WPTextView
-            android:id="@+id/statusLabel"
-            style="@style/WordPressSubHeader"
-            android:layout_width="wrap_content"
-=======
->>>>>>> 0c429aa2
             android:layout_height="wrap_content"
             android:orientation="vertical">
 
