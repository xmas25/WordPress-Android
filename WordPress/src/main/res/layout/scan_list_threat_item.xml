--- conflicted
+++ resolved
@@ -39,10 +39,6 @@
         style="@style/Scan.Threat.Header"
         app:layout_constraintBottom_toTopOf="@id/threat_sub_header"
         app:layout_constraintEnd_toEndOf="parent"
-<<<<<<< HEAD
-        app:layout_constraintHorizontal_bias="0.5"
-=======
->>>>>>> 39dbcad2
         app:layout_constraintStart_toEndOf="@+id/icon_group"
         app:layout_constraintTop_toTopOf="parent"
         app:layout_constraintVertical_chainStyle="packed"
@@ -51,11 +47,7 @@
     <com.google.android.material.textview.MaterialTextView
         android:id="@+id/threat_sub_header"
         style="@style/Scan.Threat.SecondaryHeader"
-<<<<<<< HEAD
-        app:layout_constraintBottom_toBottomOf="parent"
-=======
         app:layout_constraintBottom_toTopOf="@id/divider"
->>>>>>> 39dbcad2
         app:layout_constraintEnd_toEndOf="@+id/threat_header"
         app:layout_constraintStart_toStartOf="@+id/threat_header"
         app:layout_constraintTop_toBottomOf="@+id/threat_header"
