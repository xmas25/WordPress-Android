<?xml version="1.0" encoding="utf-8"?>
<android.support.v4.widget.DrawerLayout xmlns:android="http://schemas.android.com/apk/res/android"
    xmlns:app="http://schemas.android.com/apk/res-auto"
    android:id="@+id/drawer_layout"
    android:layout_width="match_parent"
    android:layout_height="match_parent"
    android:fitsSystemWindows="true">

    <LinearLayout
        android:id="@+id/activity_container"
        android:layout_width="match_parent"
        android:layout_height="match_parent"
        android:orientation="vertical">

        <include layout="@layout/toolbar" />

    </LinearLayout>

<<<<<<< HEAD
    <include
        layout="@layout/menu_drawer"
=======
    <org.wordpress.android.widgets.ScrimInsetsFrameLayout
        android:id="@+id/capture_insets_frame_layout"
>>>>>>> c66786e8
        android:layout_width="wrap_content"
        android:layout_height="match_parent"
        android:layout_gravity="start"
        android:fitsSystemWindows="true"
        app:insetForeground="#4000">

        <include
            layout="@layout/menu_drawer"
            android:layout_width="@dimen/menu_drawer_width"
            android:layout_height="match_parent" />
    </org.wordpress.android.widgets.ScrimInsetsFrameLayout>

</android.support.v4.widget.DrawerLayout><|MERGE_RESOLUTION|>--- conflicted
+++ resolved
@@ -16,13 +16,8 @@
 
     </LinearLayout>
 
-<<<<<<< HEAD
-    <include
-        layout="@layout/menu_drawer"
-=======
     <org.wordpress.android.widgets.ScrimInsetsFrameLayout
         android:id="@+id/capture_insets_frame_layout"
->>>>>>> c66786e8
         android:layout_width="wrap_content"
         android:layout_height="match_parent"
         android:layout_gravity="start"
