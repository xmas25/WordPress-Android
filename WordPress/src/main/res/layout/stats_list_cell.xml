--- conflicted
+++ resolved
@@ -16,15 +16,11 @@
         android:paddingRight="@dimen/margin_large"
         android:paddingLeft="@dimen/margin_large"
         android:gravity="center_vertical"
-<<<<<<< HEAD
         android:focusable="true"
         android:clickable="true"
-        android:layout_gravity="center_vertical">
-=======
         android:layout_gravity="center_vertical"
         android:paddingStart="@dimen/margin_large"
         android:paddingEnd="@dimen/margin_large">
->>>>>>> 1c3e8af7
 
         <ImageView
             android:id="@+id/stats_list_cell_link"
