--- conflicted
+++ resolved
@@ -90,15 +90,10 @@
             android:background="?android:selectableItemBackground"
             android:paddingLeft="@dimen/margin_small"
             android:paddingRight="@dimen/margin_small"
-<<<<<<< HEAD
             android:contentDescription="@string/show_more_desc"
-            app:srcCompat="@drawable/ic_ellipsis_blue_wordpress_32dp" />
-=======
-            android:contentDescription="@string/more"
             app:srcCompat="@drawable/ic_ellipsis_blue_wordpress_32dp"
             android:paddingEnd="@dimen/margin_small"
             android:paddingStart="@dimen/margin_small"/>
->>>>>>> 243ac869
 
         <LinearLayout
             android:id="@+id/stats_list_cell_total_container"
