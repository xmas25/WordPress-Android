<?xml version="1.0" encoding="utf-8"?>

<!--
    appears below the last item in the page list
-->
<LinearLayout xmlns:android="http://schemas.android.com/apk/res/android"
    xmlns:tools="http://schemas.android.com/tools"
    xmlns:app="http://schemas.android.com/apk/res-auto"
    android:id="@+id/endlist_indicator"
    android:layout_width="match_parent"
    android:layout_height="wrap_content"
    android:orientation="horizontal"
    tools:background="@color/white">

    <View
        android:layout_width="match_parent"
        android:layout_height="1dp"
        android:layout_gravity="center_vertical"
        android:layout_weight="1"
        android:background="@color/grey_lighten_20" />

    <ImageView
        android:layout_width="wrap_content"
        android:layout_height="wrap_content"
        android:layout_gravity="center"
        android:layout_marginLeft="@dimen/margin_medium"
        android:layout_marginRight="@dimen/margin_medium"
        app:srcCompat="@drawable/ic_wordpress_grey_20dp"
<<<<<<< HEAD
        android:contentDescription="@null"
        />
=======
        android:layout_marginEnd="@dimen/margin_medium"
        android:layout_marginStart="@dimen/margin_medium"/>
>>>>>>> 243ac869

    <View
        android:layout_width="match_parent"
        android:layout_height="1dp"
        android:layout_gravity="center_vertical"
        android:layout_weight="1"
        android:background="@color/grey_lighten_20" />

</LinearLayout><|MERGE_RESOLUTION|>--- conflicted
+++ resolved
@@ -26,13 +26,9 @@
         android:layout_marginLeft="@dimen/margin_medium"
         android:layout_marginRight="@dimen/margin_medium"
         app:srcCompat="@drawable/ic_wordpress_grey_20dp"
-<<<<<<< HEAD
         android:contentDescription="@null"
-        />
-=======
         android:layout_marginEnd="@dimen/margin_medium"
         android:layout_marginStart="@dimen/margin_medium"/>
->>>>>>> 243ac869
 
     <View
         android:layout_width="match_parent"
