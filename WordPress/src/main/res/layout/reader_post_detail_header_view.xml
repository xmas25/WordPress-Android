--- conflicted
+++ resolved
@@ -45,7 +45,6 @@
         app:layout_constraintEnd_toStartOf="@id/header_follow_button"
         app:layout_constraintTop_toBottomOf="@id/text_title" />
 
-<<<<<<< HEAD
     <org.wordpress.android.ui.reader.views.ReaderFollowButton
         android:id="@+id/header_follow_button"
         style="@style/Reader.Follow.Button.PostDetail"
@@ -63,7 +62,7 @@
         android:layout_height="wrap_content"
         style="@style/ReaderTextView.Site.Title"
         android:layout_marginTop="@dimen/margin_extra_large"
-        android:text="@string/reader_post_details_header_by"
+        android:text="@string/reader_post_details_header_by_author_name"
         android:includeFontPadding="false"
         android:fontFamily="sans-serif"
         app:layout_constraintStart_toStartOf="parent"
@@ -81,41 +80,5 @@
         app:layout_constraintStart_toEndOf="@id/text_by"
         app:layout_constraintTop_toBottomOf="@id/layout_blog_section"
         tools:text="text_author"/>
-=======
-    <com.google.android.material.textview.MaterialTextView
-        android:id="@+id/text_by"
-        android:layout_width="wrap_content"
-        android:layout_height="wrap_content"
-        android:layout_marginTop="@dimen/margin_extra_large"
-        android:text="@string/reader_post_details_header_by_author_name"
-        android:includeFontPadding="false"
-        app:layout_constraintStart_toStartOf="parent"
-        app:layout_constraintTop_toBottomOf="@id/layout_blog_section"
-        tools:text="By"/>
-
-    <com.google.android.material.textview.MaterialTextView
-        android:id="@+id/text_author"
-        style="@style/ReaderTextView.Site.Title"
-        android:layout_width="wrap_content"
-        android:layout_height="wrap_content"
-        android:layout_marginTop="@dimen/margin_extra_large"
-        android:layout_marginStart="@dimen/margin_small"
-        android:includeFontPadding="false"
-        app:layout_constraintStart_toEndOf="@id/text_by"
-        app:layout_constraintTop_toBottomOf="@id/layout_blog_section"
-        tools:text="text_author"/>
-
-    <org.wordpress.android.ui.reader.views.ReaderFollowButton
-        android:id="@+id/header_follow_button"
-        android:layout_width="wrap_content"
-        android:layout_height="wrap_content"
-        android:visibility="gone"
-        android:layout_marginTop="@dimen/margin_extra_large"
-        android:layout_marginStart="@dimen/margin_extra_large"
-        app:layout_constraintEnd_toEndOf="parent"
-        app:layout_constraintTop_toBottomOf="@id/text_title"
-        app:wpShowFollowButtonCaption="false"
-        tools:visibility="visible"/>
->>>>>>> 2a2623b3
 
 </androidx.constraintlayout.widget.ConstraintLayout>