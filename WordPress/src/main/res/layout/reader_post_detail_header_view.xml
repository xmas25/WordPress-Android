<?xml version="1.0" encoding="utf-8"?>

<androidx.constraintlayout.widget.ConstraintLayout
    xmlns:android="http://schemas.android.com/apk/res/android"
    xmlns:tools="http://schemas.android.com/tools"
    xmlns:app="http://schemas.android.com/apk/res-auto"
    android:layout_width="match_parent"
    android:layout_height="wrap_content">

<<<<<<< HEAD
    <org.wordpress.android.ui.reader.views.ReaderExpandableTagsView
        android:id="@+id/expandable_tags_view"
        android:layout_width="0dp"
        android:layout_height="wrap_content"
        android:visibility="gone"
        android:paddingBottom="@dimen/margin_extra_large"
        android:clickable="true"
        android:focusable="true"
        app:chipSpacingHorizontal="@dimen/margin_small"
        app:chipSpacingVertical="@dimen/margin_small"
        app:layout_constraintStart_toStartOf="parent"
        app:layout_constraintEnd_toEndOf="parent"
        app:layout_constraintTop_toTopOf="parent"
        tools:visibility="visible"/>

    <com.google.android.material.textview.MaterialTextView
        android:id="@+id/text_title"
        style="@style/ReaderTextView.Post.Title.Detail"
        app:layout_constraintStart_toStartOf="parent"
        app:layout_constraintEnd_toEndOf="parent"
        app:layout_constraintTop_toBottomOf="@id/expandable_tags_view"
        tools:text="text_title" />

    <include layout="@layout/reader_blog_section_view"
        android:id="@+id/layout_blog_section"
        android:layout_width="0dp"
        android:layout_height="@dimen/reader_post_header_height"
        android:importantForAccessibility="no"
        android:layout_marginEnd="@dimen/margin_medium"
        android:background="?android:selectableItemBackground"
        android:visibility="visible"
        android:clickable="true"
        android:focusable="true"
        android:layout_marginTop="@dimen/margin_extra_large"
        app:layout_constraintStart_toStartOf="parent"
        app:layout_constraintEnd_toStartOf="@id/header_follow_button"
        app:layout_constraintTop_toBottomOf="@id/text_title" />

    <com.google.android.material.textview.MaterialTextView
        android:id="@+id/text_by"
        android:layout_width="wrap_content"
        android:layout_height="wrap_content"
        android:layout_marginTop="@dimen/margin_extra_large"
        android:text="@string/reader_post_details_header_by"
=======
    <com.google.android.material.textview.MaterialTextView
        android:id="@+id/text_title"
        style="@style/ReaderTextView.Post.Title.Detail"
        app:layout_constraintStart_toStartOf="parent"
        app:layout_constraintEnd_toEndOf="parent"
        app:layout_constraintTop_toTopOf="parent"
        tools:text="text_title" />

    <include layout="@layout/reader_blog_section_view"
        android:id="@+id/layout_blog_section"
        android:layout_width="0dp"
        android:layout_height="@dimen/reader_post_header_height"
        android:importantForAccessibility="no"
        android:layout_marginEnd="@dimen/margin_medium"
        android:background="?android:selectableItemBackground"
        android:visibility="visible"
        android:clickable="true"
        android:focusable="true"
        android:layout_marginTop="@dimen/margin_medium"
        app:layout_constraintStart_toStartOf="parent"
        app:layout_constraintEnd_toStartOf="@id/header_follow_button"
        app:layout_constraintTop_toBottomOf="@id/text_title" />

    <com.google.android.material.textview.MaterialTextView
        android:id="@+id/text_by"
        android:layout_width="wrap_content"
        android:layout_height="wrap_content"
        android:layout_marginTop="@dimen/margin_large"
        android:text="@string/reader_post_details_header_by_author_name"
>>>>>>> 82e43782
        android:includeFontPadding="false"
        app:layout_constraintStart_toStartOf="parent"
        app:layout_constraintTop_toBottomOf="@id/layout_blog_section"
        tools:text="By"/>

    <com.google.android.material.textview.MaterialTextView
        android:id="@+id/text_author"
        style="@style/ReaderTextView.Site.Title"
        android:layout_width="wrap_content"
        android:layout_height="wrap_content"
<<<<<<< HEAD
        android:layout_marginTop="@dimen/margin_extra_large"
=======
        android:layout_marginTop="@dimen/margin_large"
>>>>>>> 82e43782
        android:layout_marginStart="@dimen/margin_small"
        android:includeFontPadding="false"
        app:layout_constraintStart_toEndOf="@id/text_by"
        app:layout_constraintTop_toBottomOf="@id/layout_blog_section"
        tools:text="text_author"/>

    <org.wordpress.android.ui.reader.views.ReaderFollowButton
        android:id="@+id/header_follow_button"
        android:layout_width="wrap_content"
        android:layout_height="wrap_content"
        android:visibility="gone"
<<<<<<< HEAD
        android:layout_marginTop="@dimen/margin_extra_large"
=======
>>>>>>> 82e43782
        android:layout_marginStart="@dimen/margin_extra_large"
        app:layout_constraintEnd_toEndOf="parent"
        app:layout_constraintTop_toBottomOf="@id/text_title"
        app:wpShowFollowButtonCaption="false"
        tools:visibility="visible"/>

</androidx.constraintlayout.widget.ConstraintLayout><|MERGE_RESOLUTION|>--- conflicted
+++ resolved
@@ -7,7 +7,6 @@
     android:layout_width="match_parent"
     android:layout_height="wrap_content">
 
-<<<<<<< HEAD
     <org.wordpress.android.ui.reader.views.ReaderExpandableTagsView
         android:id="@+id/expandable_tags_view"
         android:layout_width="0dp"
@@ -51,38 +50,7 @@
         android:layout_width="wrap_content"
         android:layout_height="wrap_content"
         android:layout_marginTop="@dimen/margin_extra_large"
-        android:text="@string/reader_post_details_header_by"
-=======
-    <com.google.android.material.textview.MaterialTextView
-        android:id="@+id/text_title"
-        style="@style/ReaderTextView.Post.Title.Detail"
-        app:layout_constraintStart_toStartOf="parent"
-        app:layout_constraintEnd_toEndOf="parent"
-        app:layout_constraintTop_toTopOf="parent"
-        tools:text="text_title" />
-
-    <include layout="@layout/reader_blog_section_view"
-        android:id="@+id/layout_blog_section"
-        android:layout_width="0dp"
-        android:layout_height="@dimen/reader_post_header_height"
-        android:importantForAccessibility="no"
-        android:layout_marginEnd="@dimen/margin_medium"
-        android:background="?android:selectableItemBackground"
-        android:visibility="visible"
-        android:clickable="true"
-        android:focusable="true"
-        android:layout_marginTop="@dimen/margin_medium"
-        app:layout_constraintStart_toStartOf="parent"
-        app:layout_constraintEnd_toStartOf="@id/header_follow_button"
-        app:layout_constraintTop_toBottomOf="@id/text_title" />
-
-    <com.google.android.material.textview.MaterialTextView
-        android:id="@+id/text_by"
-        android:layout_width="wrap_content"
-        android:layout_height="wrap_content"
-        android:layout_marginTop="@dimen/margin_large"
         android:text="@string/reader_post_details_header_by_author_name"
->>>>>>> 82e43782
         android:includeFontPadding="false"
         app:layout_constraintStart_toStartOf="parent"
         app:layout_constraintTop_toBottomOf="@id/layout_blog_section"
@@ -93,11 +61,7 @@
         style="@style/ReaderTextView.Site.Title"
         android:layout_width="wrap_content"
         android:layout_height="wrap_content"
-<<<<<<< HEAD
         android:layout_marginTop="@dimen/margin_extra_large"
-=======
-        android:layout_marginTop="@dimen/margin_large"
->>>>>>> 82e43782
         android:layout_marginStart="@dimen/margin_small"
         android:includeFontPadding="false"
         app:layout_constraintStart_toEndOf="@id/text_by"
@@ -109,10 +73,7 @@
         android:layout_width="wrap_content"
         android:layout_height="wrap_content"
         android:visibility="gone"
-<<<<<<< HEAD
         android:layout_marginTop="@dimen/margin_extra_large"
-=======
->>>>>>> 82e43782
         android:layout_marginStart="@dimen/margin_extra_large"
         app:layout_constraintEnd_toEndOf="parent"
         app:layout_constraintTop_toBottomOf="@id/text_title"
