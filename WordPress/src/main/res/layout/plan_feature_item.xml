<?xml version="1.0" encoding="utf-8"?>

<LinearLayout
    xmlns:android="http://schemas.android.com/apk/res/android"
    xmlns:tools="http://schemas.android.com/tools"
    android:layout_width="match_parent"
    android:layout_height="wrap_content"
<<<<<<< HEAD
    android:layout_marginBottom="@dimen/margin_medium"
    android:layout_marginTop="@dimen/margin_medium">

    <ImageView
        android:id="@+id/image_icon"
        android:layout_width="28dp"
        android:layout_height="28dp"
        android:layout_centerVertical="true"
        android:layout_marginEnd="@dimen/margin_extra_large"
        android:contentDescription="@null"
        tools:src="@drawable/ic_my_sites_white_24dp"
        tools:tint="@color/blue_wordpress"/>
=======
    android:layout_centerInParent="true"
    android:layout_marginBottom="@dimen/margin_large"
    android:layout_marginTop="@dimen/margin_large"
    android:orientation="vertical">
>>>>>>> 5d90f408

    <org.wordpress.android.widgets.WPTextView
        android:id="@+id/feature_title"
        android:layout_width="match_parent"
        android:layout_height="wrap_content"
        android:gravity="start"
        android:textAlignment="viewStart"
        android:textAppearance="@style/Base.TextAppearance.AppCompat.Subhead"
        android:textColor="@color/grey_dark"
        tools:text="Feature Name">
    </org.wordpress.android.widgets.WPTextView>

    <org.wordpress.android.widgets.WPTextView
        android:id="@+id/feature_description"
        android:layout_width="wrap_content"
        android:layout_height="wrap_content"
        android:textAppearance="@style/Base.TextAppearance.AppCompat.Body1"
        android:textColor="@color/grey_darken_10"
        tools:text="Feature Description">
    </org.wordpress.android.widgets.WPTextView>

</LinearLayout><|MERGE_RESOLUTION|>--- conflicted
+++ resolved
@@ -5,25 +5,10 @@
     xmlns:tools="http://schemas.android.com/tools"
     android:layout_width="match_parent"
     android:layout_height="wrap_content"
-<<<<<<< HEAD
-    android:layout_marginBottom="@dimen/margin_medium"
-    android:layout_marginTop="@dimen/margin_medium">
-
-    <ImageView
-        android:id="@+id/image_icon"
-        android:layout_width="28dp"
-        android:layout_height="28dp"
-        android:layout_centerVertical="true"
-        android:layout_marginEnd="@dimen/margin_extra_large"
-        android:contentDescription="@null"
-        tools:src="@drawable/ic_my_sites_white_24dp"
-        tools:tint="@color/blue_wordpress"/>
-=======
     android:layout_centerInParent="true"
     android:layout_marginBottom="@dimen/margin_large"
     android:layout_marginTop="@dimen/margin_large"
     android:orientation="vertical">
->>>>>>> 5d90f408
 
     <org.wordpress.android.widgets.WPTextView
         android:id="@+id/feature_title"
