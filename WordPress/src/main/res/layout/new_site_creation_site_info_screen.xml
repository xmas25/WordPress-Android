--- conflicted
+++ resolved
@@ -89,12 +89,7 @@
                     android:layout_width="match_parent"
                     android:layout_height="wrap_content"
                     android:backgroundTint="@color/wp_grey"
-<<<<<<< HEAD
-=======
-                    android:inputType="text"
-                    android:singleLine="true"
                     android:textAlignment="viewStart"
->>>>>>> f8b12455
                     android:textColor="@color/wp_grey_dark">
                 </android.support.design.widget.TextInputEditText>
             </android.support.design.widget.TextInputLayout>
