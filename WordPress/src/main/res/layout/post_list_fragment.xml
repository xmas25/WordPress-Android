--- conflicted
+++ resolved
@@ -20,7 +20,6 @@
             <android.support.v7.widget.RecyclerView
                 android:id="@+id/recycler_view"
                 android:layout_width="match_parent"
-<<<<<<< HEAD
                 android:layout_height="match_parent"
                 android:clipToPadding="false"
                 android:scrollbars="vertical"/>
@@ -29,7 +28,7 @@
                 android:id="@+id/actionable_empty_view"
                 android:layout_width="match_parent"
                 android:layout_height="match_parent"
-                android:background="@color/background_grey"
+                android:background="@color/background_default"
                 android:visibility="gone"
                 app:aevButton="@string/posts_empty_list_button"
                 app:aevImage="@drawable/img_illustration_posts_75dp"
@@ -40,46 +39,6 @@
         </RelativeLayout>
 
     </org.wordpress.android.util.widgets.CustomSwipeRefreshLayout>
-=======
-                android:layout_height="match_parent">
-
-                <android.support.v7.widget.RecyclerView
-                    android:id="@+id/recycler_view"
-                    android:layout_width="match_parent"
-                    android:layout_height="match_parent"
-                    android:clipToPadding="false"
-                    android:paddingTop="@dimen/margin_medium"
-                    android:scrollbars="vertical"/>
-
-                <org.wordpress.android.ui.ActionableEmptyView
-                    android:id="@+id/actionable_empty_view"
-                    android:layout_width="match_parent"
-                    android:layout_height="match_parent"
-                    android:background="@color/background_default"
-                    android:visibility="gone"
-                    app:aevButton="@string/posts_empty_list_button"
-                    app:aevImage="@drawable/img_illustration_posts_75dp"
-                    app:aevTitle="@string/posts_empty_list"
-                    tools:visibility="visible">
-                </org.wordpress.android.ui.ActionableEmptyView>
-
-            </RelativeLayout>
-
-        </org.wordpress.android.util.widgets.CustomSwipeRefreshLayout>
-
-        <android.support.design.widget.FloatingActionButton
-            android:id="@+id/fab_button"
-            android:layout_width="wrap_content"
-            android:layout_height="wrap_content"
-            android:layout_gravity="end|bottom"
-            android:layout_marginBottom="@dimen/fab_margin"
-            android:layout_marginEnd="@dimen/fab_margin"
-            android:contentDescription="@string/fab_create_desc"
-            app:borderWidth="0dp"
-            android:src="@drawable/ic_create_white_24dp"/>
-
-    </android.support.design.widget.CoordinatorLayout>
->>>>>>> 66500d35
 
     <ProgressBar
         android:id="@+id/progress"
