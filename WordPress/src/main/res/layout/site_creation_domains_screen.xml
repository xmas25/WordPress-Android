<?xml version="1.0" encoding="utf-8"?>
<androidx.constraintlayout.widget.ConstraintLayout xmlns:android="http://schemas.android.com/apk/res/android"
    xmlns:app="http://schemas.android.com/apk/res-auto"
    android:id="@+id/content_layout"
    android:layout_width="match_parent"
    android:layout_height="match_parent"
    android:animateLayoutChanges="true">

    <include
        android:id="@+id/header_layout"
        layout="@layout/site_creation_header_item"
        android:layout_width="0dp"
        android:layout_height="wrap_content"
        app:layout_constraintBottom_toTopOf="@+id/search_input_layout"
        app:layout_constraintEnd_toEndOf="parent"
        app:layout_constraintHorizontal_bias="0.5"
        app:layout_constraintStart_toStartOf="parent"
        app:layout_constraintTop_toTopOf="parent"
        app:layout_constraintVertical_bias="0.0" />

    <include
        android:id="@+id/search_input_layout"
        layout="@layout/site_creation_search_input_item"
        android:layout_width="0dp"
        android:layout_height="wrap_content"
        app:layout_constraintBottom_toTopOf="@+id/recycler_view"
        app:layout_constraintEnd_toEndOf="parent"
        app:layout_constraintHorizontal_bias="0.0"
        app:layout_constraintStart_toStartOf="parent"
        app:layout_constraintTop_toBottomOf="@+id/header_layout"
        app:layout_constraintVertical_bias="0.0" />

    <androidx.recyclerview.widget.RecyclerView
        android:id="@+id/recycler_view"
        android:layout_width="0dp"
        android:layout_height="0dp"
        android:importantForAccessibility="no"
        android:scrollbars="vertical"
        app:layout_constraintBottom_toBottomOf="parent"
        app:layout_constraintBottom_toTopOf="@+id/create_site_button_container"
        app:layout_constraintEnd_toEndOf="parent"
        app:layout_constraintHorizontal_bias="0.5"
        app:layout_constraintStart_toStartOf="parent"
        app:layout_constraintTop_toBottomOf="@+id/search_input_layout" />

    <View
        android:id="@+id/create_site_button_shaddow"
        android:layout_width="match_parent"
        android:layout_height="@dimen/mlp_bottom_shadow_height"
        android:background="@drawable/modal_layout_picker_bottom_shadow"
        app:layout_constraintBottom_toTopOf="@id/create_site_button_container"
        app:layout_constraintEnd_toEndOf="parent"
        app:layout_constraintStart_toStartOf="parent" />

    <FrameLayout
        android:id="@+id/create_site_button_container"
        android:layout_width="0dp"
        android:layout_height="wrap_content"
<<<<<<< HEAD
        android:background="?attr/categoriesBackground"
=======
        android:background="?attr/layoutPickerBackground"
>>>>>>> d0116358
        android:gravity="center"
        android:paddingBottom="@dimen/picker_bottom_button_vertical_margin"
        android:paddingTop="@dimen/picker_bottom_button_vertical_margin"
        app:layout_constraintBottom_toBottomOf="parent"
        app:layout_constraintEnd_toEndOf="parent"
        app:layout_constraintStart_toStartOf="parent"
        app:layout_constraintTop_toBottomOf="@id/recycler_view"
        app:layout_constraintVertical_bias="1">

        <com.google.android.material.button.MaterialButton
            android:id="@+id/create_site_button"
            style="@style/Widget.ModalLayoutPicker.Button.Primary"
            android:layout_width="match_parent"
            android:layout_height="wrap_content"
            android:layout_marginEnd="@dimen/mlp_bottom_button_horizontal_margin"
            android:layout_marginStart="@dimen/mlp_bottom_button_horizontal_margin"
            android:text="@string/new_site_creation_create_site_button" />
    </FrameLayout>

    <FrameLayout
        android:id="@+id/domain_list_empty_view"
        android:layout_width="0dp"
        android:layout_height="0dp"
        app:layout_constraintBottom_toBottomOf="parent"
        app:layout_constraintEnd_toEndOf="parent"
        app:layout_constraintStart_toStartOf="parent"
        app:layout_constraintTop_toTopOf="@+id/recycler_view">

        <com.google.android.material.textview.MaterialTextView
            style="@style/ActionableEmptyStateTitle"
            android:layout_width="match_parent"
            android:layout_height="wrap_content"
            android:layout_marginTop="@dimen/margin_extra_extra_medium_large"
            android:text="@string/new_site_creation_empty_domain_list_message"
            android:textSize="@dimen/text_sz_extra_large" />
    </FrameLayout>
</androidx.constraintlayout.widget.ConstraintLayout><|MERGE_RESOLUTION|>--- conflicted
+++ resolved
@@ -56,11 +56,7 @@
         android:id="@+id/create_site_button_container"
         android:layout_width="0dp"
         android:layout_height="wrap_content"
-<<<<<<< HEAD
-        android:background="?attr/categoriesBackground"
-=======
         android:background="?attr/layoutPickerBackground"
->>>>>>> d0116358
         android:gravity="center"
         android:paddingBottom="@dimen/picker_bottom_button_vertical_margin"
         android:paddingTop="@dimen/picker_bottom_button_vertical_margin"
