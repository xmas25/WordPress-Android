<?xml version="1.0" encoding="utf-8"?>

<!--
    comment box at bottom of comment detail and reader comment list
-->

<RelativeLayout xmlns:android="http://schemas.android.com/apk/res/android"
    xmlns:tools="http://schemas.android.com/tools"
    xmlns:app="http://schemas.android.com/apk/res-auto"
    android:layout_width="match_parent"
    android:layout_height="wrap_content"
    android:background="@color/white"
    android:visibility="gone"
    tools:visibility="visible">

    <View
        android:id="@+id/divider_comment"
        android:layout_width="match_parent"
        android:layout_height="1dp"
        android:background="@color/grey_lighten_20" />

    <LinearLayout
        android:id="@+id/reply_box"
        android:layout_width="match_parent"
        android:layout_height="wrap_content"
        android:orientation="horizontal">

        <ImageView
            android:layout_width="wrap_content"
            android:layout_height="wrap_content"
            android:layout_gravity="center_vertical"
            android:layout_marginLeft="@dimen/content_margin"
<<<<<<< HEAD
            android:contentDescription="@null"
            app:srcCompat="@drawable/ic_reply_grey_24dp" />
=======
            app:srcCompat="@drawable/ic_reply_grey_24dp"
            android:layout_marginStart="@dimen/content_margin"/>
>>>>>>> 243ac869

        <org.wordpress.android.widgets.SuggestionAutoCompleteText
            android:textAlignment="viewStart"
            android:gravity="start|center_vertical"
            android:id="@+id/edit_comment"
            android:layout_width="0dp"
            android:layout_height="wrap_content"
            android:layout_gravity="center_vertical"
            android:layout_weight="1"
            android:background="@color/transparent"
            android:hint="@string/reader_hint_comment_on_post"
            android:imeOptions="actionSend"
            android:focusableInTouchMode="false"
            android:inputType="text|textCapSentences|textMultiLine"
            android:maxLines="4"
            android:minLines="2"
            android:paddingBottom="@dimen/margin_extra_small"
            android:paddingLeft="@dimen/margin_small"
            android:paddingTop="@dimen/margin_extra_small"
            android:textColorHint="@color/grey_lighten_10"
            android:textSize="@dimen/text_sz_large"
            android:paddingStart="@dimen/margin_small"/>

        <org.wordpress.android.widgets.WPTextView
            android:id="@+id/btn_submit_reply"
            android:layout_width="wrap_content"
            android:layout_height="wrap_content"
            android:layout_gravity="center_vertical"
            android:layout_marginRight="@dimen/content_margin"
            android:background="?android:selectableItemBackground"
            android:padding="@dimen/margin_medium"
            android:text="@string/reader_label_submit_comment"
            android:textColor="@color/grey_darken_10"
            android:textSize="@dimen/text_sz_medium"
            android:layout_marginEnd="@dimen/content_margin"/>
    </LinearLayout>

    <ProgressBar
        android:id="@+id/progress_submit_comment"
        android:layout_width="32dp"
        android:layout_height="32dp"
        android:layout_alignParentRight="true"
        android:layout_centerVertical="true"
        android:layout_marginRight="@dimen/margin_medium"
        android:visibility="gone"
        android:layout_marginEnd="@dimen/margin_medium"
        android:layout_alignParentEnd="true"/>

</RelativeLayout><|MERGE_RESOLUTION|>--- conflicted
+++ resolved
@@ -30,13 +30,9 @@
             android:layout_height="wrap_content"
             android:layout_gravity="center_vertical"
             android:layout_marginLeft="@dimen/content_margin"
-<<<<<<< HEAD
             android:contentDescription="@null"
-            app:srcCompat="@drawable/ic_reply_grey_24dp" />
-=======
             app:srcCompat="@drawable/ic_reply_grey_24dp"
             android:layout_marginStart="@dimen/content_margin"/>
->>>>>>> 243ac869
 
         <org.wordpress.android.widgets.SuggestionAutoCompleteText
             android:textAlignment="viewStart"
