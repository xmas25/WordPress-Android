<<<<<<< HEAD
<androidx.coordinatorlayout.widget.CoordinatorLayout xmlns:android="http://schemas.android.com/apk/res/android"
    xmlns:app="http://schemas.android.com/apk/res-auto"
    android:id="@+id/main_view"
    android:layout_width="match_parent"
    android:layout_height="match_parent"
    android:background="?attr/categoriesBackground">
=======
<RelativeLayout xmlns:android="http://schemas.android.com/apk/res/android"
                android:id="@+id/main_view"
                android:layout_width="match_parent"
                android:layout_height="match_parent"
                android:baselineAligned="true"
                android:orientation="vertical"
                android:background="?attr/layoutPickerBackground">
>>>>>>> d0116358

    <FrameLayout
        android:id="@+id/fragment_container"
        android:layout_width="match_parent"
        android:layout_height="match_parent"
        app:behavior_hideable="true"
        app:layout_behavior="com.google.android.material.bottomsheet.BottomSheetBehavior" />

</androidx.coordinatorlayout.widget.CoordinatorLayout><|MERGE_RESOLUTION|>--- conflicted
+++ resolved
@@ -1,19 +1,9 @@
-<<<<<<< HEAD
 <androidx.coordinatorlayout.widget.CoordinatorLayout xmlns:android="http://schemas.android.com/apk/res/android"
     xmlns:app="http://schemas.android.com/apk/res-auto"
     android:id="@+id/main_view"
     android:layout_width="match_parent"
     android:layout_height="match_parent"
-    android:background="?attr/categoriesBackground">
-=======
-<RelativeLayout xmlns:android="http://schemas.android.com/apk/res/android"
-                android:id="@+id/main_view"
-                android:layout_width="match_parent"
-                android:layout_height="match_parent"
-                android:baselineAligned="true"
-                android:orientation="vertical"
-                android:background="?attr/layoutPickerBackground">
->>>>>>> d0116358
+    android:background="?attr/layoutPickerBackground">
 
     <FrameLayout
         android:id="@+id/fragment_container"
