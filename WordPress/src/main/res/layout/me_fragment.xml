<?xml version="1.0" encoding="utf-8"?>
<ScrollView xmlns:android="http://schemas.android.com/apk/res/android"
    xmlns:tools="http://schemas.android.com/tools"
    xmlns:app="http://schemas.android.com/apk/res-auto"
    android:id="@+id/scroll_view"
    android:layout_width="match_parent"
    android:layout_height="wrap_content">

    <LinearLayout
        android:layout_width="match_parent"
        android:layout_height="wrap_content"
        android:orientation="vertical"
        android:paddingLeft="@dimen/content_margin"
        android:paddingRight="@dimen/content_margin">

        <RelativeLayout
            android:layout_width="match_parent"
            android:layout_height="wrap_content"
            android:paddingTop="@dimen/me_avatar_margin_top">

            <View
                android:id="@+id/avatar_tooltip_anchor"
                android:layout_width="@dimen/avatar_sz_large"
                android:layout_height="1dp"
                android:layout_centerHorizontal="true"
                android:visibility="invisible"/>

            <FrameLayout
                android:id="@+id/frame_avatar"
                android:layout_width="wrap_content"
                android:layout_height="wrap_content"
                android:layout_centerHorizontal="true">

                <FrameLayout
                    android:id="@+id/avatar_container"
                    android:layout_width="wrap_content"
                    android:layout_height="wrap_content"
                    android:padding="@dimen/margin_medium"
                    android:background="?attr/selectableItemBackgroundBorderless" >

                    <org.wordpress.android.widgets.WPNetworkImageView
                        android:id="@+id/me_avatar"
                        android:layout_width="@dimen/avatar_sz_large"
                        android:layout_height="@dimen/avatar_sz_large" />
                </FrameLayout>

                <ProgressBar
                    android:id="@+id/avatar_progress"
                    style="@android:style/Widget.Holo.ProgressBar"
                    android:layout_width="@dimen/avatar_sz_large"
                    android:layout_height="@dimen/avatar_sz_large"
                    android:background="@drawable/shape_oval_translucent"
                    android:layout_gravity="center"
                    android:padding="@dimen/margin_large"
                    android:indeterminate="true"
                    android:clickable="true"
                    android:visibility="gone"
                    tools:visibility="visible"/>
            </FrameLayout>

            <org.wordpress.android.widgets.WPTextView
                    android:id="@+id/me_display_name"
                    android:layout_width="wrap_content"
                    android:layout_height="wrap_content"
                    android:layout_below="@+id/frame_avatar"
                    android:layout_centerHorizontal="true"
                    android:ellipsize="end"
                    android:maxLines="1"
                    android:textColor="@color/grey_dark"
                    android:textSize="@dimen/text_sz_large"
                    android:textStyle="bold"
                    android:fontFamily="sans-serif-light"
                    tools:text="Full Name" />

            <org.wordpress.android.widgets.WPTextView
                    android:id="@+id/me_username"
                    android:layout_width="wrap_content"
                    android:layout_height="wrap_content"
                    android:layout_below="@id/me_display_name"
                    android:layout_centerHorizontal="true"
                    android:ellipsize="end"
                    android:maxLines="1"
                    android:textColor="@color/grey"
                    android:textSize="@dimen/text_sz_medium"
                    tools:text="username" />
        </RelativeLayout>

        <LinearLayout
            android:id="@+id/row_my_profile"
            style="@style/MeListRowLayout"
            android:layout_marginTop="@dimen/me_list_margin_top">

            <ImageView
                android:id="@+id/me_my_profile_icon"
                style="@style/MeListRowIcon"
                app:srcCompat="@drawable/me_icon_my_profile"
                android:contentDescription="@string/my_profile"/>

            <org.wordpress.android.widgets.WPTextView
                android:id="@+id/me_my_profile_text_view"
                style="@style/MeListRowTextView"
                android:text="@string/my_profile" />

        </LinearLayout>

        <View style="@style/MeListSectionDividerView" />

        <LinearLayout
            android:id="@+id/row_account_settings"
            style="@style/MeListRowLayout">

            <ImageView
                android:id="@+id/me_account_settings_icon"
                style="@style/MeListRowIcon"
<<<<<<< HEAD
                app:srcCompat="@drawable/me_icon_account_settings"
                android:contentDescription="@string/me_btn_account_settings"/>
=======
                android:src="@drawable/me_icon_account_settings"
                android:contentDescription="@string/account_settings"/>
>>>>>>> 96a21282

            <org.wordpress.android.widgets.WPTextView
                android:id="@+id/me_account_settings_text_view"
                style="@style/MeListRowTextView"
                android:text="@string/account_settings" />

        </LinearLayout>

        <View style="@style/MeListSectionDividerView" />

        <LinearLayout
            android:id="@+id/row_app_settings"
            style="@style/MeListRowLayout">

            <ImageView
                android:id="@+id/me_app_settings_icon"
                style="@style/MeListRowIcon"
                app:srcCompat="@drawable/me_icon_app_settings"
                android:contentDescription="@string/me_btn_app_settings"/>

            <org.wordpress.android.widgets.WPTextView
                android:id="@+id/me_app_settings_text_view"
                style="@style/MeListRowTextView"
                android:text="@string/me_btn_app_settings" />

        </LinearLayout>

        <View style="@style/MeListSectionDividerView" />

        <LinearLayout
            android:id="@+id/row_notifications"
            style="@style/MeListRowLayout">

            <ImageView
                android:id="@+id/me_notifications_icon"
                style="@style/MeListRowIcon"
                app:srcCompat="@drawable/me_icon_notifications"
                android:contentDescription="@string/notification_settings"/>

            <org.wordpress.android.widgets.WPTextView
                android:id="@+id/me_notifications_text_view"
                style="@style/MeListRowTextView"
                android:text="@string/notification_settings" />

        </LinearLayout>

        <View android:id="@+id/me_notifications_divider"
            style="@style/MeListSectionDividerView" />

        <LinearLayout
            android:id="@+id/row_support"
            style="@style/MeListRowLayout">

            <ImageView
                android:id="@+id/me_support_icon"
                style="@style/MeListRowIcon"
                app:srcCompat="@drawable/me_icon_support"
                android:contentDescription="@string/me_btn_support"/>

            <org.wordpress.android.widgets.WPAutoResizeTextView
                android:id="@+id/me_support_text_view"
                style="@style/MeListRowTextView"
                android:text="@string/me_btn_support" />

        </LinearLayout>

        <View style="@style/MeListSectionDividerView" />

        <LinearLayout
            android:id="@+id/row_logout"
            style="@style/MeListRowLayout">

            <ImageView
                android:id="@+id/me_login_logout_icon"
                style="@style/MeListRowIcon"
                app:srcCompat="@drawable/me_icon_login_logout"
                android:contentDescription="@string/me_btn_login_logout"/>

            <org.wordpress.android.widgets.WPAutoResizeTextView
                android:id="@+id/me_login_logout_text_view"
                style="@style/MeListRowTextView"
                tools:text="@string/me_btn_login_logout" />

        </LinearLayout>

        <View style="@style/MeListSectionDividerView" />

    </LinearLayout>
</ScrollView><|MERGE_RESOLUTION|>--- conflicted
+++ resolved
@@ -112,13 +112,8 @@
             <ImageView
                 android:id="@+id/me_account_settings_icon"
                 style="@style/MeListRowIcon"
-<<<<<<< HEAD
-                app:srcCompat="@drawable/me_icon_account_settings"
-                android:contentDescription="@string/me_btn_account_settings"/>
-=======
-                android:src="@drawable/me_icon_account_settings"
+                app:scrCompat="@drawable/me_icon_account_settings"
                 android:contentDescription="@string/account_settings"/>
->>>>>>> 96a21282
 
             <org.wordpress.android.widgets.WPTextView
                 android:id="@+id/me_account_settings_text_view"
