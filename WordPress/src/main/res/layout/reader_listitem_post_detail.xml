--- conflicted
+++ resolved
@@ -10,15 +10,11 @@
     android:orientation="vertical"
     android:padding="@dimen/margin_large">
 
-    <LinearLayout
+    <RelativeLayout
         android:id="@+id/layout_detail_header"
         android:layout_width="match_parent"
         android:layout_height="wrap_content"
-<<<<<<< HEAD
-        android:orientation="horizontal"
-=======
         android:layout_marginBottom="@dimen/margin_large"
->>>>>>> 7ff6f92b
         android:layout_marginLeft="@dimen/reader_list_margin"
         android:layout_marginRight="@dimen/reader_list_margin"
         android:layout_marginTop="@dimen/margin_small">
@@ -32,7 +28,7 @@
         <LinearLayout
             android:layout_width="match_parent"
             android:layout_height="wrap_content"
-            android:layout_weight="1"
+            android:layout_toRightOf="@+id/image_avatar"
             android:orientation="vertical">
 
             <org.wordpress.android.widgets.WPTextView
@@ -52,21 +48,7 @@
                 style="@style/ReaderTextView.Follow" />
         </LinearLayout>
 
-        <ImageView
-            android:id="@+id/image_dropdown"
-            android:layout_width="wrap_content"
-            android:layout_height="wrap_content"
-            android:layout_gravity="center_vertical"
-            android:layout_marginLeft="@dimen/margin_small"
-            android:layout_marginRight="@dimen/margin_small"
-            android:background="@drawable/reader_transparent_selector"
-            android:paddingBottom="@dimen/margin_large"
-            android:paddingLeft="@dimen/margin_large"
-            android:paddingRight="@dimen/margin_large"
-            android:paddingTop="@dimen/margin_large"
-            android:src="@drawable/reader_arrow_dropdown" />
-
-    </LinearLayout>
+    </RelativeLayout>
 
     <LinearLayout
         android:id="@+id/layout_detail_title"
