<?xml version="1.0" encoding="utf-8"?>
<LinearLayout xmlns:android="http://schemas.android.com/apk/res/android"
    xmlns:tools="http://schemas.android.com/tools"
    android:layout_width="wrap_content"
    android:layout_height="wrap_content"
    android:gravity="center_horizontal"
    android:importantForAccessibility="yes"
    android:orientation="vertical">

    <androidx.recyclerview.widget.RecyclerView
        android:id="@+id/activity"
        android:layout_width="wrap_content"
        android:layout_height="wrap_content"
        android:layout_marginTop="8dp"
<<<<<<< HEAD
        android:layout_marginBottom="8dp"
        android:importantForAccessibility="no" />
=======
        />
>>>>>>> 0029b664

    <com.google.android.material.textview.MaterialTextView
        android:id="@+id/label"
        style="@style/StatsBlockPostingActivityLabel"
        android:layout_width="wrap_content"
        android:layout_height="wrap_content"
        android:layout_marginBottom="8dp"
<<<<<<< HEAD
        android:importantForAccessibility="no"
        tools:text="Jan" />

=======
        tools:text="Jan"/>
>>>>>>> 0029b664
</LinearLayout><|MERGE_RESOLUTION|>--- conflicted
+++ resolved
@@ -12,12 +12,7 @@
         android:layout_width="wrap_content"
         android:layout_height="wrap_content"
         android:layout_marginTop="8dp"
-<<<<<<< HEAD
-        android:layout_marginBottom="8dp"
-        android:importantForAccessibility="no" />
-=======
-        />
->>>>>>> 0029b664
+        android:layout_marginBottom="8dp" />
 
     <com.google.android.material.textview.MaterialTextView
         android:id="@+id/label"
@@ -25,11 +20,6 @@
         android:layout_width="wrap_content"
         android:layout_height="wrap_content"
         android:layout_marginBottom="8dp"
-<<<<<<< HEAD
-        android:importantForAccessibility="no"
         tools:text="Jan" />
 
-=======
-        tools:text="Jan"/>
->>>>>>> 0029b664
 </LinearLayout>