<?xml version="1.0" encoding="utf-8"?>

<org.wordpress.android.widgets.WPScrollView
    xmlns:android="http://schemas.android.com/apk/res/android"
    xmlns:tools="http://schemas.android.com/tools"
    android:id="@+id/scroll_view"
    android:layout_width="match_parent"
    android:layout_height="match_parent"
    android:background="@android:color/white">

    <LinearLayout
        android:layout_width="match_parent"
        android:layout_height="wrap_content"
        android:layout_marginEnd="@dimen/margin_large"
        android:layout_marginStart="@dimen/margin_large"
        android:orientation="vertical"
        android:paddingEnd="@dimen/content_margin"
        android:paddingStart="@dimen/content_margin"
        android:paddingTop="@dimen/margin_extra_large">

        <ImageView
            android:id="@+id/image_plan_icon"
            android:layout_width="@dimen/plan_icon_size"
            android:layout_height="@dimen/plan_icon_size"
            android:layout_gravity="center_horizontal"
<<<<<<< HEAD
            android:importantForAccessibility="no"
            tools:src="@drawable/bg_oval_neutral_300_plans_32dp"/>
=======
            android:contentDescription="@null"
            tools:src="@drawable/bg_oval_neutral_30_plans_32dp"/>
>>>>>>> 3960b58c

        <LinearLayout
            android:layout_width="match_parent"
            android:layout_height="wrap_content"
            android:layout_marginBottom="@dimen/margin_large"
            android:layout_marginTop="@dimen/margin_medium"
<<<<<<< HEAD
            android:focusable="true"
            android:orientation="vertical">

            <org.wordpress.android.widgets.WPTextView
                android:id="@+id/plan_name"
                android:layout_width="wrap_content"
                android:layout_height="wrap_content"
                android:layout_gravity="center_horizontal"
                android:textColor="@color/neutral_700"
                android:textSize="@dimen/text_sz_extra_large"
                tools:text="Personal Plan"/>

            <org.wordpress.android.widgets.WPTextView
                android:id="@+id/plan_tagline"
                android:layout_width="wrap_content"
                android:layout_height="wrap_content"
                android:layout_gravity="center_horizontal"
                android:layout_marginTop="@dimen/margin_medium"
                android:gravity="center_horizontal"
                android:textColor="@color/neutral_400"
                android:textSize="@dimen/text_sz_large"
                android:textStyle="italic"
                tools:text="Best for beginners"/>

        </LinearLayout>
=======
            android:textColor="@color/neutral_70"
            android:textSize="@dimen/text_sz_extra_large"
            tools:text="Personal Plan"/>

        <org.wordpress.android.widgets.WPTextView
            android:id="@+id/plan_tagline"
            android:layout_width="wrap_content"
            android:layout_height="wrap_content"
            android:layout_gravity="center_horizontal"
            android:layout_marginTop="@dimen/margin_medium"
            android:layout_marginBottom="@dimen/margin_large"
            android:gravity="center_horizontal"
            android:textColor="@color/neutral_40"
            android:textSize="@dimen/text_sz_large"
            android:textStyle="italic"
            tools:text="Best for beginners"/>
>>>>>>> 3960b58c

        <View
            android:layout_width="match_parent"
            android:layout_height="1dp"
            android:layout_marginBottom="@dimen/margin_large"
            android:layout_marginTop="@dimen/margin_large"
            android:background="@color/divider"/>

        <LinearLayout
            android:id="@+id/plan_features_container"
            android:layout_width="match_parent"
            android:layout_height="wrap_content"
            android:orientation="vertical"
            android:paddingBottom="@dimen/margin_large"/>
    </LinearLayout>

</org.wordpress.android.widgets.WPScrollView><|MERGE_RESOLUTION|>--- conflicted
+++ resolved
@@ -23,20 +23,14 @@
             android:layout_width="@dimen/plan_icon_size"
             android:layout_height="@dimen/plan_icon_size"
             android:layout_gravity="center_horizontal"
-<<<<<<< HEAD
             android:importantForAccessibility="no"
-            tools:src="@drawable/bg_oval_neutral_300_plans_32dp"/>
-=======
-            android:contentDescription="@null"
             tools:src="@drawable/bg_oval_neutral_30_plans_32dp"/>
->>>>>>> 3960b58c
 
         <LinearLayout
             android:layout_width="match_parent"
             android:layout_height="wrap_content"
             android:layout_marginBottom="@dimen/margin_large"
             android:layout_marginTop="@dimen/margin_medium"
-<<<<<<< HEAD
             android:focusable="true"
             android:orientation="vertical">
 
@@ -45,7 +39,7 @@
                 android:layout_width="wrap_content"
                 android:layout_height="wrap_content"
                 android:layout_gravity="center_horizontal"
-                android:textColor="@color/neutral_700"
+                android:textColor="@color/neutral_70"
                 android:textSize="@dimen/text_sz_extra_large"
                 tools:text="Personal Plan"/>
 
@@ -56,30 +50,12 @@
                 android:layout_gravity="center_horizontal"
                 android:layout_marginTop="@dimen/margin_medium"
                 android:gravity="center_horizontal"
-                android:textColor="@color/neutral_400"
+                android:textColor="@color/neutral_40"
                 android:textSize="@dimen/text_sz_large"
                 android:textStyle="italic"
                 tools:text="Best for beginners"/>
 
         </LinearLayout>
-=======
-            android:textColor="@color/neutral_70"
-            android:textSize="@dimen/text_sz_extra_large"
-            tools:text="Personal Plan"/>
-
-        <org.wordpress.android.widgets.WPTextView
-            android:id="@+id/plan_tagline"
-            android:layout_width="wrap_content"
-            android:layout_height="wrap_content"
-            android:layout_gravity="center_horizontal"
-            android:layout_marginTop="@dimen/margin_medium"
-            android:layout_marginBottom="@dimen/margin_large"
-            android:gravity="center_horizontal"
-            android:textColor="@color/neutral_40"
-            android:textSize="@dimen/text_sz_large"
-            android:textStyle="italic"
-            tools:text="Best for beginners"/>
->>>>>>> 3960b58c
 
         <View
             android:layout_width="match_parent"
