--- conflicted
+++ resolved
@@ -123,15 +123,11 @@
                 android:layout_marginLeft="@dimen/margin_medium"
                 android:background="?android:selectableItemBackground"
                 android:padding="@dimen/margin_medium"
-<<<<<<< HEAD
                 android:contentDescription="@string/show_more_desc"
-                app:srcCompat="@drawable/ic_ellipsis_blue_wordpress_32dp" />
-=======
-                android:contentDescription="@string/more"
                 app:srcCompat="@drawable/ic_ellipsis_blue_wordpress_32dp"
                 android:layout_alignParentEnd="true"
                 android:layout_marginStart="@dimen/margin_medium"/>
->>>>>>> 243ac869
+
         </RelativeLayout>
 
         <RelativeLayout
