--- conflicted
+++ resolved
@@ -10,14 +10,11 @@
     android:background="@color/white"
     android:paddingLeft="@dimen/margin_medium"
     android:paddingRight="@dimen/margin_medium"
-<<<<<<< HEAD
-    android:importantForAccessibility="no">
-=======
+    android:importantForAccessibility="no"
     android:layout_marginStart="@dimen/reader_card_margin"
     android:paddingEnd="@dimen/margin_medium"
     android:paddingStart="@dimen/margin_medium"
     android:layout_marginEnd="@dimen/reader_card_margin">
->>>>>>> 243ac869
 
     <!-- spacer_comment_indent width and visibility set at run-time based on comment indent level -->
     <View
