--- conflicted
+++ resolved
@@ -9,14 +9,10 @@
     <com.google.android.material.appbar.AppBarLayout
         android:id="@+id/appbar_main"
         android:layout_width="match_parent"
-<<<<<<< HEAD
-        android:layout_height="?attr/actionBarSize"
+        android:layout_height="wrap_content"
         android:elevation="@dimen/appbar_elevation"
+        app:liftOnScrollTargetViewId="@+id/recycler"
         app:theme="@style/WordPress.ActionBar">
-=======
-        android:layout_height="wrap_content"
-        app:liftOnScrollTargetViewId="@+id/recycler">
->>>>>>> 9ae07c56
 
         <com.google.android.material.appbar.MaterialToolbar
             android:id="@+id/toolbar_main"
