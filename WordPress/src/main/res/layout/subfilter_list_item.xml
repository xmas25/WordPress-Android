<?xml version="1.0" encoding="utf-8"?>
<androidx.constraintlayout.widget.ConstraintLayout xmlns:android="http://schemas.android.com/apk/res/android"
    xmlns:app="http://schemas.android.com/apk/res-auto"
    xmlns:tools="http://schemas.android.com/tools"
    style="@style/SubfilterSiteTagItem"
    android:layout_width="match_parent">

    <com.google.android.material.textview.MaterialTextView
        android:id="@+id/item_title"
        style="@style/SiteTagFilteredTitle"
        android:layout_width="0dp"
        android:layout_height="wrap_content"
<<<<<<< HEAD
        app:layout_constraintEnd_toStartOf="@+id/unseen_count"
=======
        app:layout_constraintEnd_toEndOf="parent"
>>>>>>> 00676a81
        app:layout_constraintStart_toStartOf="parent"
        app:layout_constraintBottom_toTopOf="@+id/item_url"
        app:layout_constraintTop_toTopOf="parent"
        app:layout_goneMarginBottom="@dimen/margin_large"
        tools:text="Unknown" />

    <TextView
        android:id="@+id/item_url"
        style="@style/SiteTagFilteredUrl"
        android:layout_width="0dp"
        android:layout_height="wrap_content"
        app:layout_constraintBottom_toBottomOf="parent"
<<<<<<< HEAD
        app:layout_constraintEnd_toStartOf="@+id/unseen_count"
=======
        app:layout_constraintEnd_toEndOf="parent"
>>>>>>> 00676a81
        app:layout_constraintStart_toStartOf="parent"
        app:layout_constraintTop_toBottomOf="@+id/item_title"
        android:visibility="visible"
        tools:text="www.unknown.com" />

<<<<<<< HEAD
    <com.google.android.material.textview.MaterialTextView
        android:id="@+id/unseen_count"
        android:layout_width="wrap_content"
        android:layout_height="@dimen/reader_subfilter_unseen_count_height"
        android:layout_marginEnd="@dimen/margin_large"
        app:layout_goneMarginEnd="0dp"
        android:background="@drawable/bg_oval_surface_overlay_emphasis_lowest"
        android:ellipsize="end"
        android:gravity="center"
        android:importantForAccessibility="no"
        android:includeFontPadding="false"
        android:maxLines="1"
        android:paddingEnd="@dimen/margin_large"
        android:paddingStart="@dimen/margin_large"
        android:textAppearance="?attr/textAppearanceCaption"
        android:textColor="@color/material_on_surface_emphasis_high_type"
        android:visibility="gone"
        app:layout_constraintBottom_toBottomOf="parent"
        app:layout_constraintEnd_toStartOf="@+id/item_selected"
        app:layout_constraintTop_toTopOf="parent"
        tools:text="10"
        tools:visibility="visible"/>

    <ImageView
        android:id="@+id/item_selected"
        android:layout_width="wrap_content"
        android:layout_height="wrap_content"
        android:src="@drawable/ic_done_white_24dp"
        app:tint="?attr/colorPrimary"
        app:layout_constraintBottom_toBottomOf="parent"
        app:layout_constraintEnd_toEndOf="parent"
        app:layout_constraintTop_toTopOf="parent"
        android:visibility="gone"
        tools:visibility="visible"
        android:contentDescription="@string/reader_btn_selected_filter_tick_content_description" />

=======
>>>>>>> 00676a81
</androidx.constraintlayout.widget.ConstraintLayout><|MERGE_RESOLUTION|>--- conflicted
+++ resolved
@@ -10,15 +10,12 @@
         style="@style/SiteTagFilteredTitle"
         android:layout_width="0dp"
         android:layout_height="wrap_content"
-<<<<<<< HEAD
         app:layout_constraintEnd_toStartOf="@+id/unseen_count"
-=======
-        app:layout_constraintEnd_toEndOf="parent"
->>>>>>> 00676a81
         app:layout_constraintStart_toStartOf="parent"
         app:layout_constraintBottom_toTopOf="@+id/item_url"
         app:layout_constraintTop_toTopOf="parent"
         app:layout_goneMarginBottom="@dimen/margin_large"
+        app:layout_goneMarginEnd="0dp"
         tools:text="Unknown" />
 
     <TextView
@@ -27,23 +24,17 @@
         android:layout_width="0dp"
         android:layout_height="wrap_content"
         app:layout_constraintBottom_toBottomOf="parent"
-<<<<<<< HEAD
         app:layout_constraintEnd_toStartOf="@+id/unseen_count"
-=======
-        app:layout_constraintEnd_toEndOf="parent"
->>>>>>> 00676a81
         app:layout_constraintStart_toStartOf="parent"
         app:layout_constraintTop_toBottomOf="@+id/item_title"
         android:visibility="visible"
+        app:layout_goneMarginEnd="0dp"
         tools:text="www.unknown.com" />
 
-<<<<<<< HEAD
     <com.google.android.material.textview.MaterialTextView
         android:id="@+id/unseen_count"
         android:layout_width="wrap_content"
         android:layout_height="@dimen/reader_subfilter_unseen_count_height"
-        android:layout_marginEnd="@dimen/margin_large"
-        app:layout_goneMarginEnd="0dp"
         android:background="@drawable/bg_oval_surface_overlay_emphasis_lowest"
         android:ellipsize="end"
         android:gravity="center"
@@ -56,24 +47,9 @@
         android:textColor="@color/material_on_surface_emphasis_high_type"
         android:visibility="gone"
         app:layout_constraintBottom_toBottomOf="parent"
-        app:layout_constraintEnd_toStartOf="@+id/item_selected"
+        app:layout_constraintEnd_toEndOf="parent"
         app:layout_constraintTop_toTopOf="parent"
         tools:text="10"
         tools:visibility="visible"/>
 
-    <ImageView
-        android:id="@+id/item_selected"
-        android:layout_width="wrap_content"
-        android:layout_height="wrap_content"
-        android:src="@drawable/ic_done_white_24dp"
-        app:tint="?attr/colorPrimary"
-        app:layout_constraintBottom_toBottomOf="parent"
-        app:layout_constraintEnd_toEndOf="parent"
-        app:layout_constraintTop_toTopOf="parent"
-        android:visibility="gone"
-        tools:visibility="visible"
-        android:contentDescription="@string/reader_btn_selected_filter_tick_content_description" />
-
-=======
->>>>>>> 00676a81
 </androidx.constraintlayout.widget.ConstraintLayout>