--- conflicted
+++ resolved
@@ -63,14 +63,10 @@
                     android:layout_marginLeft="@dimen/margin_medium"
                     android:layout_marginRight="@dimen/margin_medium"
                     android:layout_marginTop="@dimen/margin_medium"
-<<<<<<< HEAD
                     android:importantForAccessibility="noHideDescendants"
-                    android:layout_marginBottom="@dimen/margin_small">
-=======
                     android:layout_marginBottom="@dimen/margin_small"
                     android:layout_marginStart="@dimen/margin_medium"
                     android:layout_marginEnd="@dimen/margin_medium">
->>>>>>> 1c3e8af7
 
                     <org.wordpress.android.widgets.WPTextView
                         android:id="@+id/stats_views_label"
