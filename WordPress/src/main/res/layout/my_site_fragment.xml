<FrameLayout xmlns:android="http://schemas.android.com/apk/res/android"
    xmlns:app="http://schemas.android.com/apk/res-auto"
    xmlns:card_view="http://schemas.android.com/apk/res-auto"
    xmlns:fab="http://schemas.android.com/apk/res-auto"
    android:layout_width="match_parent"
    android:layout_height="match_parent">

    <ScrollView
        android:id="@+id/scroll_view"
        android:layout_width="match_parent"
        android:layout_height="wrap_content">

        <LinearLayout
            android:layout_width="match_parent"
            android:layout_height="wrap_content"
            android:layout_marginLeft="@dimen/content_margin"
            android:layout_marginRight="@dimen/content_margin"
            android:orientation="vertical">

            <android.support.v7.widget.CardView
                android:layout_width="match_parent"
                android:layout_height="wrap_content"
                android:layout_marginTop="@dimen/margin_medium"
                card_view:cardBackgroundColor="@color/white"
                card_view:cardCornerRadius="@dimen/cardview_default_radius"
                card_view:cardElevation="@dimen/card_elevation">

                <RelativeLayout
                    android:layout_width="match_parent"
                    android:layout_height="wrap_content">

                    <org.wordpress.android.widgets.WPNetworkImageView
                        android:id="@+id/my_site_blavatar"
                        android:layout_width="@dimen/blavatar_sz"
                        android:layout_height="@dimen/blavatar_sz"
                        android:layout_margin="@dimen/margin_large"
                        android:gravity="center_vertical" />

                    <org.wordpress.android.widgets.WPTextView
                        android:id="@+id/my_site_title_label"
                        android:layout_width="wrap_content"
                        android:layout_height="wrap_content"
                        android:layout_marginTop="@dimen/my_site_blog_name_margin_top"
                        android:layout_toRightOf="@id/my_site_blavatar"
                        android:ellipsize="end"
                        android:gravity="center_vertical"
                        android:maxLines="1"
                        android:textColor="@color/grey_dark"
                        android:textSize="@dimen/text_sz_large"
                        android:textStyle="bold"
                        android:fontFamily="sans-serif-light" />

                    <org.wordpress.android.widgets.WPTextView
                        android:id="@+id/my_site_subtitle_label"
                        android:layout_width="wrap_content"
                        android:layout_height="wrap_content"
                        android:layout_below="@id/my_site_title_label"
                        android:layout_toRightOf="@id/my_site_blavatar"
                        android:ellipsize="end"
                        android:gravity="center_vertical"
                        android:maxLines="1"
                        android:textColor="@color/grey"
                        android:textSize="@dimen/text_sz_medium" />

                    <LinearLayout
                        android:layout_width="match_parent"
                        android:layout_height="wrap_content"
                        android:layout_below="@id/my_site_blavatar"
                        android:background="@color/grey_light">

                        <org.wordpress.android.widgets.WPTextView
                            android:id="@+id/switch_site"
                            android:layout_width="match_parent"
                            android:layout_height="wrap_content"
                            android:layout_marginLeft="@dimen/margin_large"
                            android:background="?android:attr/selectableItemBackground"
                            android:drawableLeft="@drawable/switch_site_button_icon"
                            android:drawablePadding="@dimen/margin_small"
                            android:gravity="center_vertical"
                            android:minHeight="0dp"
                            android:paddingBottom="@dimen/my_site_switch_site_button_padding_bottom"
                            android:paddingTop="@dimen/my_site_margin_general"
                            android:text="@string/my_site_btn_switch_site"
                            android:textAllCaps="true"
                            android:textColor="@color/grey_dark"
                            android:textSize="@dimen/text_sz_small" />

                    </LinearLayout>
                </RelativeLayout>
            </android.support.v7.widget.CardView>

            <!--View Site-->
            <RelativeLayout
                android:id="@+id/row_view_site"
                style="@style/MySiteListRowLayout"
                android:layout_marginTop="@dimen/my_site_margin_general">

                <ImageView
                    android:id="@+id/my_site_view_site_icon"
                    style="@style/MySiteListRowIcon"
                    app:srcCompat="@drawable/my_site_icon_view_site" />

                <org.wordpress.android.widgets.WPTextView
                    android:id="@+id/my_site_view_site_text_view"
                    style="@style/MySiteListRowTextView"
                    android:layout_toRightOf="@id/my_site_view_site_icon"
                    android:text="@string/my_site_btn_view_site" />

            </RelativeLayout>

            <!--Stats-->
            <RelativeLayout
                android:id="@+id/row_stats"
                style="@style/MySiteListRowLayout">

                <ImageView
                    android:id="@+id/my_site_stats_icon"
                    style="@style/MySiteListRowIcon"
                    app:srcCompat="@drawable/my_site_icon_stats" />

                <org.wordpress.android.widgets.WPTextView
                    android:id="@+id/my_site_stats_text_view"
                    style="@style/MySiteListRowTextView"
                    android:layout_toRightOf="@id/my_site_stats_icon"
                    android:text="@string/stats" />

            </RelativeLayout>

            <!--Plan-->
            <RelativeLayout
                android:id="@+id/row_plan"
                style="@style/MySiteListRowLayout">

                <ImageView
                    android:id="@+id/my_site_plan_icon"
                    style="@style/MySiteListRowIcon"
                    app:srcCompat="@drawable/gridicons_clipboard" />

                <org.wordpress.android.widgets.WPTextView
                    android:id="@+id/my_site_plan_text_view"
                    style="@style/MySiteListRowTextView"
                    android:layout_toRightOf="@id/my_site_plan_icon"
                    android:text="@string/plan" />

                <org.wordpress.android.widgets.WPTextView
                    android:id="@+id/my_site_current_plan_text_view"
                    style="@style/MySiteListRowSecodaryTextView"
                    android:layout_toRightOf="@id/my_site_plan_text_view"
                    android:text="@string/plan" />

            </RelativeLayout>

            <!--PUBLISH-->
            <LinearLayout style="@style/MySiteListHeaderLayout">

                <org.wordpress.android.widgets.WPTextView
                    style="@style/MySiteListHeaderTextView"
                    android:text="@string/my_site_header_publish" />

                <View style="@style/MySiteListSectionDividerView" />

            </LinearLayout>

            <!--Blog Posts-->
            <FrameLayout
                android:layout_width="match_parent"
                android:layout_height="match_parent">

                <View
                    android:id="@+id/postsGlowBackground"
                    android:layout_width="match_parent"
                    android:layout_height="match_parent"
                    android:alpha="1"
                    android:background="@color/translucent_grey_lighten_20"
                    android:visibility="invisible" />

                <LinearLayout
                    android:id="@+id/row_blog_posts"
                    style="@style/MySiteListRowLayout">

                    <ImageView
                        android:id="@+id/my_site_blog_posts_icon"
                        style="@style/MySiteListRowIcon"
                        android:contentDescription="@string/my_site_btn_blog_posts"
                        app:srcCompat="@drawable/my_site_icon_posts" />

                    <org.wordpress.android.widgets.WPTextView
                        android:id="@+id/my_site_blog_posts_text_view"
                        style="@style/MySiteListRowTextView"
                        android:text="@string/my_site_btn_blog_posts" />

                </LinearLayout>

            </FrameLayout>

            <!--Media-->
            <RelativeLayout
                android:id="@+id/row_media"
                style="@style/MySiteListRowLayout">

                <ImageView
                    android:id="@+id/my_site_media_icon"
                    style="@style/MySiteListRowIcon"
                    app:srcCompat="@drawable/my_site_icon_media" />

                <org.wordpress.android.widgets.WPTextView
                    android:id="@+id/my_site_media_text_view"
                    style="@style/MySiteListRowTextView"
                    android:layout_toRightOf="@id/my_site_media_icon"
                    android:text="@string/media" />

            </RelativeLayout>

            <!--Pages-->
            <RelativeLayout
                android:id="@+id/row_pages"
                style="@style/MySiteListRowLayout">

                <ImageView
                    android:id="@+id/my_site_pages_icon"
                    style="@style/MySiteListRowIcon"
                    app:srcCompat="@drawable/my_site_icon_pages" />

                <org.wordpress.android.widgets.WPTextView
                    android:id="@+id/my_site_pages_text_view"
                    style="@style/MySiteListRowTextView"
                    android:layout_toRightOf="@id/my_site_pages_icon"
                    android:text="@string/pages" />

            </RelativeLayout>

            <!--Comments-->
            <RelativeLayout
                android:id="@+id/row_comments"
                style="@style/MySiteListRowLayout">

                <ImageView
                    android:id="@+id/my_site_comments_icon"
                    style="@style/MySiteListRowIcon"
                    app:srcCompat="@drawable/my_site_icon_comments" />

                <org.wordpress.android.widgets.WPTextView
                    android:id="@+id/my_site_comments_text_view"
                    style="@style/MySiteListRowTextView"
                    android:layout_toRightOf="@id/my_site_comments_icon"
                    android:text="@string/my_site_btn_comments" />

            </RelativeLayout>

            <!--Look & Feel-->
            <LinearLayout
                android:id="@+id/my_site_look_and_feel_header"
                style="@style/MySiteListHeaderLayout">

                <org.wordpress.android.widgets.WPTextView
                    style="@style/MySiteListHeaderTextView"
                    android:text="@string/my_site_header_look_and_feel" />

                <View style="@style/MySiteListSectionDividerView" />

            </LinearLayout>

            <!--Themes-->
            <RelativeLayout
                android:id="@+id/row_themes"
                style="@style/MySiteListRowLayout">

                <ImageView
                    android:id="@+id/my_site_themes_icon"
                    style="@style/MySiteListRowIcon"
                    app:srcCompat="@drawable/my_site_icon_themes" />

                <org.wordpress.android.widgets.WPTextView
                    android:id="@+id/my_site_themes_text_view"
                    style="@style/MySiteListRowTextView"
                    android:layout_toRightOf="@id/my_site_themes_icon"
                    android:text="@string/themes" />

            </RelativeLayout>

            <!--Configuration-->
            <LinearLayout
                android:id="@+id/row_configuration"
                style="@style/MySiteListHeaderLayout">

                <org.wordpress.android.widgets.WPTextView
                    style="@style/MySiteListHeaderTextView"
                    android:text="@string/my_site_header_configuration" />

                <View style="@style/MySiteListSectionDividerView" />

            </LinearLayout>

<<<<<<< HEAD
            <!--Sharing-->
            <RelativeLayout
                android:id="@+id/row_sharing"
                style="@style/MySiteListRowLayout">

                <ImageView
                    android:id="@+id/my_site_sharing_icon"
                    style="@style/MySiteListRowIcon"
                    android:contentDescription="@string/my_site_btn_sharing"
                    android:src="@drawable/my_site_icon_sharing" />

                <org.wordpress.android.widgets.WPTextView
                    android:id="@+id/my_site_sharing_text_view"
                    style="@style/MySiteListRowTextView"
                    android:layout_toRightOf="@id/my_site_sharing_icon"
                    android:text="@string/my_site_btn_sharing" />
=======
            <!--People-->
            <RelativeLayout
                android:id="@+id/row_people"
                style="@style/MySiteListRowLayout">

                <ImageView
                    android:id="@+id/my_site_people_icon"
                    style="@style/MySiteListRowIcon"
                    android:contentDescription="@string/people"
                    android:src="@drawable/me_icon_my_profile" />

                <org.wordpress.android.widgets.WPTextView
                    android:id="@+id/my_site_people_management_text_view"
                    style="@style/MySiteListRowTextView"
                    android:layout_toRightOf="@id/my_site_people_icon"
                    android:text="@string/people" />
>>>>>>> 35982cf5

            </RelativeLayout>

            <!--Settings-->
            <RelativeLayout
                android:id="@+id/row_settings"
                style="@style/MySiteListRowLayout">

                <ImageView
                    android:id="@+id/my_site_settings_icon"
                    style="@style/MySiteListRowIcon"
                    app:srcCompat="@drawable/my_site_icon_settings" />

                <org.wordpress.android.widgets.WPTextView
                    android:id="@+id/my_site_settings_text_view"
                    style="@style/MySiteListRowTextView"
                    android:layout_toRightOf="@id/my_site_settings_icon"
                    android:text="@string/my_site_btn_site_settings" />

            </RelativeLayout>

            <LinearLayout
                android:id="@+id/admin_section"
                android:layout_width="match_parent"
                android:layout_height="wrap_content"
                android:orientation="vertical">

                <!--Admin-->
                <LinearLayout style="@style/MySiteListHeaderLayout">

                    <org.wordpress.android.widgets.WPTextView
                        style="@style/MySiteListHeaderTextView"
                        android:text="@string/my_site_header_admin" />

                    <View style="@style/MySiteListSectionDividerView" />

                </LinearLayout>

                <!--View Admin-->
                <RelativeLayout
                    android:id="@+id/row_admin"
                    style="@style/MySiteListRowLayout">

                    <ImageView
                        android:id="@+id/my_site_view_admin_icon"
                        style="@style/MySiteListRowIcon"
                        app:srcCompat="@drawable/my_site_icon_view_admin" />

                    <org.wordpress.android.widgets.WPTextView
                        android:id="@+id/my_site_view_admin_text_view"
                        style="@style/MySiteListRowTextView"
                        android:layout_toRightOf="@id/my_site_view_admin_icon"
                        android:text="@string/my_site_btn_view_admin" />

                </RelativeLayout>
            </LinearLayout>



            <View
                android:layout_width="match_parent"
                android:layout_height="@dimen/margin_extra_large" />

        </LinearLayout>

    </ScrollView>

    <LinearLayout
        android:id="@+id/no_site_view"
        android:layout_width="match_parent"
        android:layout_height="match_parent"
        android:layout_marginBottom="@dimen/margin_large"
        android:layout_marginLeft="@dimen/my_site_no_site_view_margin"
        android:layout_marginRight="@dimen/my_site_no_site_view_margin"
        android:layout_marginTop="@dimen/margin_large"
        android:gravity="center"
        android:orientation="vertical"
        android:visibility="gone">

        <ImageView
            android:id="@+id/my_site_no_site_view_drake"
            android:layout_width="wrap_content"
            android:layout_height="wrap_content"
            android:layout_gravity="center"
            app:srcCompat="@drawable/my_site_no_sites_drake" />

        <org.wordpress.android.widgets.WPTextView
            android:layout_width="wrap_content"
            android:layout_height="wrap_content"
            android:layout_marginTop="@dimen/margin_large"
            android:gravity="center"
            android:text="@string/my_site_no_sites_view_title"
            android:textColor="@color/grey_dark"
            android:textSize="@dimen/text_sz_double_extra_large"
            android:fontFamily="sans-serif-light" />

        <org.wordpress.android.widgets.WPTextView
            android:layout_width="wrap_content"
            android:layout_height="wrap_content"
            android:layout_marginTop="@dimen/margin_medium"
            android:gravity="center"
            android:text="@string/my_site_no_sites_view_subtitle"
            android:textColor="@color/grey"
            android:textSize="@dimen/text_sz_medium" />

        <android.support.v7.widget.CardView
            android:layout_width="wrap_content"
            android:layout_height="wrap_content"
            android:layout_marginTop="@dimen/empty_list_button_top_margin"
            card_view:cardBackgroundColor="@color/blue_medium"
            card_view:cardCornerRadius="@dimen/cardview_default_radius"
            card_view:cardElevation="@dimen/card_elevation">

            <org.wordpress.android.widgets.WPTextView
                android:id="@+id/my_site_add_site_btn"
                android:layout_width="wrap_content"
                android:layout_height="wrap_content"
                android:background="?android:attr/selectableItemBackground"
                android:paddingBottom="@dimen/margin_medium"
                android:paddingLeft="@dimen/margin_large"
                android:paddingRight="@dimen/margin_large"
                android:paddingTop="@dimen/margin_medium"
                android:text="@string/site_picker_add_site"
                android:textAllCaps="true"
                android:textColor="@color/white" />

        </android.support.v7.widget.CardView>

    </LinearLayout>

    <!-- this coordinator is only here due to https://code.google.com/p/android/issues/detail?id=175330 -->
    <android.support.design.widget.CoordinatorLayout
        android:id="@+id/coordinator"
        android:layout_width="match_parent"
        android:layout_height="match_parent">

        <android.support.design.widget.FloatingActionButton
            android:id="@+id/fab_button"
            android:layout_width="wrap_content"
            android:layout_height="wrap_content"
            android:layout_gravity="end|bottom"
            android:layout_marginBottom="@dimen/fab_margin"
            android:layout_marginRight="@dimen/fab_margin"
            app:srcCompat="@drawable/gridicon_create_light"
            android:contentDescription="@string/new_post"
            app:borderWidth="0dp"
            app:rippleColor="@color/fab_pressed" />
    </android.support.design.widget.CoordinatorLayout>

</FrameLayout><|MERGE_RESOLUTION|>--- conflicted
+++ resolved
@@ -291,7 +291,25 @@
 
             </LinearLayout>
 
-<<<<<<< HEAD
+            <!--People-->
+            <RelativeLayout
+                android:id="@+id/row_people"
+                style="@style/MySiteListRowLayout">
+
+                <ImageView
+                    android:id="@+id/my_site_people_icon"
+                    style="@style/MySiteListRowIcon"
+                    android:contentDescription="@string/people"
+                    android:src="@drawable/me_icon_my_profile" />
+
+                <org.wordpress.android.widgets.WPTextView
+                    android:id="@+id/my_site_people_management_text_view"
+                    style="@style/MySiteListRowTextView"
+                    android:layout_toRightOf="@id/my_site_people_icon"
+                    android:text="@string/people" />
+
+            </RelativeLayout>
+
             <!--Sharing-->
             <RelativeLayout
                 android:id="@+id/row_sharing"
@@ -308,24 +326,6 @@
                     style="@style/MySiteListRowTextView"
                     android:layout_toRightOf="@id/my_site_sharing_icon"
                     android:text="@string/my_site_btn_sharing" />
-=======
-            <!--People-->
-            <RelativeLayout
-                android:id="@+id/row_people"
-                style="@style/MySiteListRowLayout">
-
-                <ImageView
-                    android:id="@+id/my_site_people_icon"
-                    style="@style/MySiteListRowIcon"
-                    android:contentDescription="@string/people"
-                    android:src="@drawable/me_icon_my_profile" />
-
-                <org.wordpress.android.widgets.WPTextView
-                    android:id="@+id/my_site_people_management_text_view"
-                    style="@style/MySiteListRowTextView"
-                    android:layout_toRightOf="@id/my_site_people_icon"
-                    android:text="@string/people" />
->>>>>>> 35982cf5
 
             </RelativeLayout>
 
