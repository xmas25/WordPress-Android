<android.support.v7.widget.CardView xmlns:android="http://schemas.android.com/apk/res/android"
                                    xmlns:card_view="http://schemas.android.com/apk/res-auto"
                                    xmlns:tools="http://schemas.android.com/tools"
                                    xmlns:wp="http://schemas.android.com/apk/res-auto"
                                    android:id="@+id/card_view"
                                    android:layout_width="match_parent"
                                    android:layout_height="wrap_content"
                                    android:stateListAnimator="@anim/pressed_card"
                                    card_view:cardBackgroundColor="@color/white"
                                    card_view:cardCornerRadius="@dimen/cardview_default_radius"
                                    card_view:cardElevation="@dimen/card_elevation"
                                    tools:targetApi="LOLLIPOP">

    <LinearLayout
        android:layout_width="match_parent"
        android:layout_height="match_parent"
        android:background="?android:selectableItemBackground"
        android:orientation="vertical">

        <org.wordpress.android.widgets.WPNetworkImageView
            android:id="@+id/image_featured"
            android:layout_width="match_parent"
            android:layout_height="@dimen/postlist_featured_image_height"
            android:layout_below="@+id/layout_post_header"
            android:scaleType="centerCrop"
            android:visibility="gone"
            tools:visibility="visible"/>

        <org.wordpress.android.widgets.WPTextView
            android:id="@+id/text_title"
            style="@style/ReaderTextView.Post.Title"
            android:layout_marginLeft="@dimen/margin_extra_large"
            android:layout_marginRight="@dimen/margin_extra_large"
            android:layout_marginTop="@dimen/margin_extra_large"
            tools:text="text_title"/>

        <org.wordpress.android.widgets.WPTextView
            android:id="@+id/text_excerpt"
            style="@style/ReaderTextView.Post.Excerpt"
            android:layout_height="wrap_content"
            android:layout_marginLeft="@dimen/margin_extra_large"
            android:layout_marginRight="@dimen/margin_extra_large"
            android:layout_marginTop="@dimen/margin_medium"
            android:maxLines="4"
            tools:text="text_excerpt"/>

        <org.wordpress.android.widgets.WPTextView
            android:id="@+id/text_date"
            style="@style/ReaderTextView.Date"
            android:layout_width="wrap_content"
            android:layout_height="wrap_content"
            android:layout_marginLeft="@dimen/margin_extra_large"
            android:layout_marginRight="@dimen/margin_extra_large"
            android:layout_marginTop="@dimen/margin_medium"
            tools:text="text_date"/>

        <org.wordpress.android.widgets.WPTextView
            android:id="@+id/text_status"
            android:layout_width="wrap_content"
            android:layout_height="wrap_content"
            android:layout_marginLeft="@dimen/margin_extra_large"
            android:layout_marginRight="@dimen/margin_extra_large"
            android:layout_marginTop="@dimen/margin_medium"
            android:gravity="center_vertical"
            android:textColor="@color/grey_darken_10"
            android:textSize="@dimen/text_sz_small"
            android:visibility="gone"
            tools:drawableLeft="@drawable/noticon_scheduled"
            tools:text="text_status"
            tools:visibility="visible"/>

        <LinearLayout
            android:id="@+id/layout_buttons"
            android:layout_width="match_parent"
            android:layout_height="wrap_content"
            android:layout_marginTop="@dimen/margin_large"
            android:animateLayoutChanges="true"
            android:background="@color/grey_light"
            android:clickable="false"
            android:orientation="horizontal">

            <org.wordpress.android.widgets.PostListButton
                android:id="@+id/btn_edit"
                android:layout_width="0dp"
                android:layout_height="wrap_content"
<<<<<<< HEAD
                android:layout_weight="1"
                android:gravity="center"
                wp:wpPostButtonType="edit"/>

            <org.wordpress.android.widgets.PostListButton
                android:id="@+id/btn_view"
                android:layout_width="0dp"
                android:layout_height="wrap_content"
                android:layout_weight="1"
                android:gravity="center"
                wp:wpPostButtonType="view"/>

            <org.wordpress.android.widgets.PostListButton
                android:id="@+id/btn_more"
                android:layout_width="0dp"
                android:layout_height="wrap_content"
                android:layout_weight="1"
                android:gravity="center"
                wp:wpPostButtonType="more"/>

            <org.wordpress.android.widgets.PostListButton
                android:id="@+id/btn_stats"
                android:layout_width="0dp"
                android:layout_height="wrap_content"
                android:layout_weight="1"
                android:gravity="center"
                android:visibility="gone"
                tools:visibility="visible"
                wp:wpPostButtonType="stats"/>

            <org.wordpress.android.widgets.PostListButton
                android:id="@+id/btn_trash"
                android:layout_width="0dp"
                android:layout_height="wrap_content"
                android:layout_weight="1"
                android:gravity="center"
                android:visibility="gone"
                tools:visibility="visible"
                wp:wpPostButtonType="trash"/>

            <org.wordpress.android.widgets.PostListButton
                android:id="@+id/btn_back"
                android:layout_width="0dp"
                android:layout_height="wrap_content"
                android:layout_weight="1"
                android:gravity="center"
                wp:wpPostButtonType="back"/>

        </LinearLayout>
=======
                android:clickable="false"
                android:orientation="horizontal">

                <org.wordpress.android.widgets.PostListButton
                    android:id="@+id/btn_edit"
                    android:layout_width="0dp"
                    android:layout_height="wrap_content"
                    android:layout_weight="1"
                    android:gravity="center"
                    wp:wpPostButtonType="edit" />

                <org.wordpress.android.widgets.PostListButton
                    android:id="@+id/btn_view"
                    android:layout_width="0dp"
                    android:layout_height="wrap_content"
                    android:layout_weight="1"
                    android:gravity="center"
                    wp:wpPostButtonType="view" />

                <org.wordpress.android.widgets.PostListButton
                    android:id="@+id/btn_publish"
                    android:layout_width="0dp"
                    android:layout_height="wrap_content"
                    android:layout_weight="1"
                    android:gravity="center"
                    wp:wpPostButtonType="publish" />

                <org.wordpress.android.widgets.PostListButton
                    android:id="@+id/btn_stats"
                    android:layout_width="0dp"
                    android:layout_height="wrap_content"
                    android:layout_weight="1"
                    android:gravity="center"
                    android:visibility="gone"
                    tools:visibility="visible"
                    wp:wpPostButtonType="stats" />

                <org.wordpress.android.widgets.PostListButton
                    android:id="@+id/btn_trash"
                    android:layout_width="0dp"
                    android:layout_height="wrap_content"
                    android:layout_weight="1"
                    android:gravity="center"
                    android:visibility="gone"
                    tools:visibility="visible"
                    wp:wpPostButtonType="trash" />

                <org.wordpress.android.widgets.PostListButton
                    android:id="@+id/btn_more"
                    android:layout_width="0dp"
                    android:layout_height="wrap_content"
                    android:layout_weight="1"
                    android:gravity="center"
                    wp:wpPostButtonType="more" />

                <org.wordpress.android.widgets.PostListButton
                    android:id="@+id/btn_back"
                    android:layout_width="0dp"
                    android:layout_height="wrap_content"
                    android:layout_weight="1"
                    android:gravity="center"
                    wp:wpPostButtonType="back" />

            </LinearLayout>
        </FrameLayout>
>>>>>>> f1707030
    </LinearLayout>

    <RelativeLayout
        android:id="@+id/disabled_overlay"
        android:layout_width="match_parent"
        android:layout_height="match_parent"
        android:background="@color/translucent_white"
        android:clickable="true"
        android:focusable="true">

        <ProgressBar
            android:layout_width="wrap_content"
            android:layout_height="wrap_content"
            android:layout_centerHorizontal="true"
            android:layout_centerVertical="true"
            android:indeterminate="true"/>
    </RelativeLayout>
</android.support.v7.widget.CardView><|MERGE_RESOLUTION|>--- conflicted
+++ resolved
@@ -69,71 +69,16 @@
             tools:text="text_status"
             tools:visibility="visible"/>
 
-        <LinearLayout
-            android:id="@+id/layout_buttons"
+        <FrameLayout
             android:layout_width="match_parent"
             android:layout_height="wrap_content"
             android:layout_marginTop="@dimen/margin_large"
-            android:animateLayoutChanges="true"
-            android:background="@color/grey_light"
-            android:clickable="false"
-            android:orientation="horizontal">
+            android:background="@color/grey_light">
 
-            <org.wordpress.android.widgets.PostListButton
-                android:id="@+id/btn_edit"
-                android:layout_width="0dp"
+            <LinearLayout
+                android:id="@+id/layout_buttons"
+                android:layout_width="match_parent"
                 android:layout_height="wrap_content"
-<<<<<<< HEAD
-                android:layout_weight="1"
-                android:gravity="center"
-                wp:wpPostButtonType="edit"/>
-
-            <org.wordpress.android.widgets.PostListButton
-                android:id="@+id/btn_view"
-                android:layout_width="0dp"
-                android:layout_height="wrap_content"
-                android:layout_weight="1"
-                android:gravity="center"
-                wp:wpPostButtonType="view"/>
-
-            <org.wordpress.android.widgets.PostListButton
-                android:id="@+id/btn_more"
-                android:layout_width="0dp"
-                android:layout_height="wrap_content"
-                android:layout_weight="1"
-                android:gravity="center"
-                wp:wpPostButtonType="more"/>
-
-            <org.wordpress.android.widgets.PostListButton
-                android:id="@+id/btn_stats"
-                android:layout_width="0dp"
-                android:layout_height="wrap_content"
-                android:layout_weight="1"
-                android:gravity="center"
-                android:visibility="gone"
-                tools:visibility="visible"
-                wp:wpPostButtonType="stats"/>
-
-            <org.wordpress.android.widgets.PostListButton
-                android:id="@+id/btn_trash"
-                android:layout_width="0dp"
-                android:layout_height="wrap_content"
-                android:layout_weight="1"
-                android:gravity="center"
-                android:visibility="gone"
-                tools:visibility="visible"
-                wp:wpPostButtonType="trash"/>
-
-            <org.wordpress.android.widgets.PostListButton
-                android:id="@+id/btn_back"
-                android:layout_width="0dp"
-                android:layout_height="wrap_content"
-                android:layout_weight="1"
-                android:gravity="center"
-                wp:wpPostButtonType="back"/>
-
-        </LinearLayout>
-=======
                 android:clickable="false"
                 android:orientation="horizontal">
 
@@ -143,7 +88,7 @@
                     android:layout_height="wrap_content"
                     android:layout_weight="1"
                     android:gravity="center"
-                    wp:wpPostButtonType="edit" />
+                    wp:wpPostButtonType="edit"/>
 
                 <org.wordpress.android.widgets.PostListButton
                     android:id="@+id/btn_view"
@@ -151,7 +96,7 @@
                     android:layout_height="wrap_content"
                     android:layout_weight="1"
                     android:gravity="center"
-                    wp:wpPostButtonType="view" />
+                    wp:wpPostButtonType="view"/>
 
                 <org.wordpress.android.widgets.PostListButton
                     android:id="@+id/btn_publish"
@@ -159,7 +104,7 @@
                     android:layout_height="wrap_content"
                     android:layout_weight="1"
                     android:gravity="center"
-                    wp:wpPostButtonType="publish" />
+                    wp:wpPostButtonType="publish"/>
 
                 <org.wordpress.android.widgets.PostListButton
                     android:id="@+id/btn_stats"
@@ -169,7 +114,7 @@
                     android:gravity="center"
                     android:visibility="gone"
                     tools:visibility="visible"
-                    wp:wpPostButtonType="stats" />
+                    wp:wpPostButtonType="stats"/>
 
                 <org.wordpress.android.widgets.PostListButton
                     android:id="@+id/btn_trash"
@@ -179,7 +124,7 @@
                     android:gravity="center"
                     android:visibility="gone"
                     tools:visibility="visible"
-                    wp:wpPostButtonType="trash" />
+                    wp:wpPostButtonType="trash"/>
 
                 <org.wordpress.android.widgets.PostListButton
                     android:id="@+id/btn_more"
@@ -187,7 +132,7 @@
                     android:layout_height="wrap_content"
                     android:layout_weight="1"
                     android:gravity="center"
-                    wp:wpPostButtonType="more" />
+                    wp:wpPostButtonType="more"/>
 
                 <org.wordpress.android.widgets.PostListButton
                     android:id="@+id/btn_back"
@@ -195,12 +140,12 @@
                     android:layout_height="wrap_content"
                     android:layout_weight="1"
                     android:gravity="center"
-                    wp:wpPostButtonType="back" />
+                    wp:wpPostButtonType="back"/>
 
             </LinearLayout>
         </FrameLayout>
->>>>>>> f1707030
     </LinearLayout>
+
 
     <RelativeLayout
         android:id="@+id/disabled_overlay"
