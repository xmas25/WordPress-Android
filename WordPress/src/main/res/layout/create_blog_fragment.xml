<?xml version="1.0" encoding="utf-8"?>
<ScrollView xmlns:android="http://schemas.android.com/apk/res/android"
    xmlns:app="http://schemas.android.com/apk/res-auto"
    xmlns:tools="http://schemas.android.com/tools"
    android:layout_width="match_parent"
    android:layout_height="match_parent"
    android:fillViewport="true">

    <LinearLayout
        android:layout_width="match_parent"
        android:layout_height="0dp"
        android:gravity="center"
        android:orientation="vertical">

        <org.wordpress.android.widgets.WPLinearLayoutSizeBound
            app:maxWidth="600dp"
            android:layout_width="wrap_content"
            android:layout_height="0dp"
            android:gravity="center"
            android:layout_weight="1"
            android:animateLayoutChanges="true"
            android:orientation="vertical">

            <org.wordpress.android.widgets.WPTextView
                android:id="@+id/create_account_label"
                android:text="@string/create_new_blog_wpcom"
                android:paddingBottom="8dp"
                android:layout_marginLeft="8dp"
                android:layout_marginRight="8dp"
                style="@style/WordPress.NUXTitle"
                android:fontFamily="sans-serif-light"
                app:fixWidowWords="true"
                android:layout_marginEnd="8dp"
                android:layout_marginStart="8dp"/>

            <RelativeLayout
                android:layout_width="wrap_content"
                android:layout_height="wrap_content"
                android:background="@color/white"
                android:id="@+id/relativeLayout">

                <org.wordpress.persistentedittext.PersistentEditText
                    android:id="@+id/site_title"
                    android:layout_width="fill_parent"
                    android:layout_height="wrap_content"
                    style="@style/WordPress.NUXEditText"
                    android:inputType="textCapSentences"
                    android:hint="@string/title"
                    app:persistenceEnabled="true"
                    android:textAlignment="viewStart"
                    android:gravity="start"/>

                <ImageView
                    android:layout_width="wrap_content"
                    android:layout_height="wrap_content"
                    android:id="@+id/imageView2"
                    android:layout_gravity="center_horizontal"
                    android:layout_alignParentEnd="false"
                    android:layout_alignParentRight="false"
                    android:layout_alignParentStart="false"
                    android:layout_alignParentLeft="false"
                    app:srcCompat="@drawable/ic_pencil_white_24dp"
                    android:layout_centerVertical="true"
                    android:layout_marginLeft="10dp"
                    android:tint="@color/grey_darken_10"
<<<<<<< HEAD
                    android:contentDescription="@null"/>
=======
                    android:layout_marginStart="10dp"/>
>>>>>>> 243ac869
            </RelativeLayout>


            <LinearLayout
                android:layout_width="fill_parent"
                android:layout_height="wrap_content"
                android:background="@color/white"
                android:orientation="horizontal"
                android:layout_marginBottom="16dp">

<<<<<<< HEAD
                <org.wordpress.android.widgets.AutoCompleteEmptyTextView
                    android:id="@+id/site_url"
                    style="@style/WordPress.NUXEditText"
                    android:layout_width="fill_parent"
                    android:layout_height="wrap_content"
                    android:hint="@string/add_account_blog_url"
                    android:inputType="textUri"
                    android:digits="0123456789abcdefghijklmnopqrstuvwxyzABCDEFGHIJKLMNOPQRSTUVWXYZ"
                    android:paddingLeft="0dp"
                    android:paddingTop="12dp"
                    android:paddingRight="0dp"
                    android:paddingBottom="12dp"
                    android:layout_toLeftOf="@+id/textView"/>

                <org.wordpress.android.widgets.WPTextView
                    android:layout_width="wrap_content"
                    android:layout_height="wrap_content"
                    android:text="@string/dot_wordpress_dot_com_url"
                    android:id="@+id/textView"
                    android:layout_alignParentEnd="false"
                    android:layout_marginTop="4dp"
                    android:layout_alignParentStart="false"
                    android:layout_alignParentLeft="false"
                    android:layout_alignParentTop="false"
                    android:paddingRight="8dp"
                    android:enabled="false"
                    android:layout_alignParentRight="true"
                    android:layout_centerVertical="true"
                    android:layout_marginRight="4dp"
                    android:textColor="@color/grey_darken_10"
                    android:textIsSelectable="true"
                    android:textSize="@dimen/nux_edit_field_font_size"/>

=======
>>>>>>> 243ac869
                <ImageView
                    android:layout_width="wrap_content"
                    android:layout_height="wrap_content"
                    android:id="@+id/imageView"
                    android:layout_gravity="center"
                    android:layout_alignParentEnd="false"
                    android:layout_alignParentRight="false"
                    android:layout_alignParentStart="false"
                    android:layout_alignParentLeft="false"
                    app:srcCompat="@drawable/ic_globe_black_24dp"
                    android:contentDescription="@null"
                    android:layout_centerVertical="true"
                    android:layout_marginLeft="10dp"
                    android:tint="@color/grey_darken_10"
                    android:layout_toLeftOf="@+id/site_url_layout"
                    android:layout_toStartOf="@+id/site_url_layout"
                    android:layout_marginStart="10dp"/>

                <RelativeLayout
                    tools:ignore="RtlHardcoded"
                    android:id="@+id/site_url_layout"
                    android:layout_width="wrap_content"
                    android:layout_height="wrap_content"
                    android:layout_marginLeft="4dp">

                    <org.wordpress.android.widgets.AutoCompleteEmptyTextView
                        android:id="@+id/site_url"
                        style="@style/WordPress.NUXEditText"
                        android:layout_width="fill_parent"
                        android:layout_height="wrap_content"
                        android:hint="@string/add_account_blog_url"
                        android:inputType="textUri"
                        android:digits="0123456789abcdefghijklmnopqrstuvwxyzABCDEFGHIJKLMNOPQRSTUVWXYZ"
                        android:clickable="true"
                        android:paddingTop="12dp"
                        android:paddingBottom="12dp"
                        android:layout_toLeftOf="@+id/textView"
                        android:layout_marginLeft="0dp"
                        android:layout_marginStart="0dp"
                        android:textAlignment="viewStart"
                        android:gravity="start"/>

                    <org.wordpress.android.widgets.WPTextView
                        android:layout_width="wrap_content"
                        android:layout_height="wrap_content"
                        android:text="@string/dot_wordpress_dot_com_url"
                        android:id="@+id/textView"
                        android:layout_alignParentEnd="false"
                        android:layout_marginTop="4dp"
                        android:layout_alignParentStart="false"
                        android:layout_alignParentLeft="false"
                        android:layout_alignParentTop="false"
                        android:paddingRight="16dp"
                        android:enabled="false"
                        android:focusable="false"
                        android:layout_alignParentRight="true"
                        android:layout_centerVertical="true"
                        android:textColor="@color/grey_darken_10"
                        android:textIsSelectable="true"
                        android:textSize="@dimen/nux_edit_field_font_size"/>
                </RelativeLayout>

            </LinearLayout>

            <RelativeLayout
                android:layout_width="wrap_content"
                android:layout_height="@dimen/nux_main_button_height"
                android:layout_marginLeft="16dp"
                android:layout_marginRight="16dp"
                android:layout_marginEnd="16dp"
                android:layout_marginStart="16dp">

                <org.wordpress.android.widgets.WPTextView
                    style="@style/WordPress.NUXPrimaryButton"
                    android:id="@+id/signup_button"
                    android:layout_width="match_parent"
                    android:text="@string/create_new_blog_wpcom"
                    android:clickable="true"
                    android:focusable="true"
                    android:gravity="center"
                    android:enabled="false"/>

                <RelativeLayout
                    android:id="@+id/nux_sign_in_progress_bar"
                    style="@style/WordPress.NUXPrimaryButton"
                    android:layout_width="match_parent"
                    android:visibility="gone"
                    android:enabled="false">

                    <ProgressBar
                        android:layout_width="24dp"
                        android:layout_height="24dp"
                        android:layout_centerVertical="true"
                        android:layout_centerHorizontal="true" />
                </RelativeLayout>
            </RelativeLayout>

            <org.wordpress.android.widgets.WPTextView
                style="@style/WordPress.NUXFlatButton"
                android:id="@+id/nux_sign_in_progress_text"
                android:layout_width="wrap_content"
                android:layout_height="wrap_content"
                android:visibility="gone"
                android:textColor="@color/blue_light"
                android:gravity="center|top"/>

        </org.wordpress.android.widgets.WPLinearLayoutSizeBound>

        <LinearLayout
            android:orientation="vertical"
            android:layout_width="fill_parent"
            android:layout_height="wrap_content"
            android:gravity="bottom">

            <org.wordpress.android.widgets.WPTextView
                style="@style/WordPress.NUXFlatButton"
                android:id="@+id/cancel_button"
                android:layout_width="wrap_content"
                android:layout_height="48dp"
                android:text="@string/cancel"
                android:gravity="center|top"
                android:layout_gravity="center"
                android:visibility="gone"/>
        </LinearLayout>
    </LinearLayout>
</ScrollView><|MERGE_RESOLUTION|>--- conflicted
+++ resolved
@@ -1,10 +1,10 @@
 <?xml version="1.0" encoding="utf-8"?>
 <ScrollView xmlns:android="http://schemas.android.com/apk/res/android"
-    xmlns:app="http://schemas.android.com/apk/res-auto"
-    xmlns:tools="http://schemas.android.com/tools"
-    android:layout_width="match_parent"
-    android:layout_height="match_parent"
-    android:fillViewport="true">
+            xmlns:app="http://schemas.android.com/apk/res-auto"
+            xmlns:tools="http://schemas.android.com/tools"
+            android:layout_width="match_parent"
+            android:layout_height="match_parent"
+            android:fillViewport="true">
 
     <LinearLayout
         android:layout_width="match_parent"
@@ -63,11 +63,8 @@
                     android:layout_centerVertical="true"
                     android:layout_marginLeft="10dp"
                     android:tint="@color/grey_darken_10"
-<<<<<<< HEAD
-                    android:contentDescription="@null"/>
-=======
+                    android:contentDescription="@null"
                     android:layout_marginStart="10dp"/>
->>>>>>> 243ac869
             </RelativeLayout>
 
 
@@ -78,42 +75,6 @@
                 android:orientation="horizontal"
                 android:layout_marginBottom="16dp">
 
-<<<<<<< HEAD
-                <org.wordpress.android.widgets.AutoCompleteEmptyTextView
-                    android:id="@+id/site_url"
-                    style="@style/WordPress.NUXEditText"
-                    android:layout_width="fill_parent"
-                    android:layout_height="wrap_content"
-                    android:hint="@string/add_account_blog_url"
-                    android:inputType="textUri"
-                    android:digits="0123456789abcdefghijklmnopqrstuvwxyzABCDEFGHIJKLMNOPQRSTUVWXYZ"
-                    android:paddingLeft="0dp"
-                    android:paddingTop="12dp"
-                    android:paddingRight="0dp"
-                    android:paddingBottom="12dp"
-                    android:layout_toLeftOf="@+id/textView"/>
-
-                <org.wordpress.android.widgets.WPTextView
-                    android:layout_width="wrap_content"
-                    android:layout_height="wrap_content"
-                    android:text="@string/dot_wordpress_dot_com_url"
-                    android:id="@+id/textView"
-                    android:layout_alignParentEnd="false"
-                    android:layout_marginTop="4dp"
-                    android:layout_alignParentStart="false"
-                    android:layout_alignParentLeft="false"
-                    android:layout_alignParentTop="false"
-                    android:paddingRight="8dp"
-                    android:enabled="false"
-                    android:layout_alignParentRight="true"
-                    android:layout_centerVertical="true"
-                    android:layout_marginRight="4dp"
-                    android:textColor="@color/grey_darken_10"
-                    android:textIsSelectable="true"
-                    android:textSize="@dimen/nux_edit_field_font_size"/>
-
-=======
->>>>>>> 243ac869
                 <ImageView
                     android:layout_width="wrap_content"
                     android:layout_height="wrap_content"
@@ -124,12 +85,12 @@
                     android:layout_alignParentStart="false"
                     android:layout_alignParentLeft="false"
                     app:srcCompat="@drawable/ic_globe_black_24dp"
-                    android:contentDescription="@null"
                     android:layout_centerVertical="true"
                     android:layout_marginLeft="10dp"
                     android:tint="@color/grey_darken_10"
                     android:layout_toLeftOf="@+id/site_url_layout"
                     android:layout_toStartOf="@+id/site_url_layout"
+                    android:contentDescription="@null"
                     android:layout_marginStart="10dp"/>
 
                 <RelativeLayout
