<?xml version="1.0" encoding="utf-8"?>

<LinearLayout xmlns:android="http://schemas.android.com/apk/res/android"
    xmlns:app="http://schemas.android.com/apk/res-auto"
    android:id="@+id/layout_buttons"
    android:layout_width="match_parent"
    android:layout_height="wrap_content"
    android:background="@color/white"
    android:orientation="vertical">

    <LinearLayout
        android:layout_width="match_parent"
        android:layout_height="wrap_content"
        android:orientation="horizontal">

        <!-- like and moderate buttons don't use a compound drawable so the icon can be animated when tapped -->
        <LinearLayout
            android:id="@+id/btn_like"
            android:background="@drawable/moderate_button_selector"
            android:paddingRight="@dimen/margin_small"
            android:paddingLeft="@dimen/margin_small"
            android:paddingBottom="@dimen/margin_medium"
            android:gravity="center"
            android:clickable="true"
            android:layout_width="0dp"
            android:layout_height="wrap_content"
            android:layout_weight="1"
            android:orientation="vertical">
            <ImageView
                android:id="@+id/btn_like_icon"
                android:layout_width="wrap_content"
                android:layout_height="wrap_content"
                android:paddingTop="@dimen/margin_small"
                app:srcCompat="@drawable/ic_star_ff90aec2_32dp"
                android:contentDescription="@string/reader_label_like" />

            <org.wordpress.android.widgets.WPTextView
                android:id="@+id/btn_like_text"
                android:layout_width="wrap_content"
                android:layout_height="wrap_content"
                android:layout_marginTop="-4dp"
                android:text="@string/reader_label_like"
                android:textColor="@color/grey"
                android:textSize="@dimen/text_sz_small" />
        </LinearLayout>

        <LinearLayout
            android:id="@+id/btn_moderate"
            android:background="@drawable/moderate_button_selector"
            android:paddingRight="@dimen/margin_small"
            android:paddingLeft="@dimen/margin_small"
            android:paddingBottom="@dimen/margin_medium"
            android:gravity="center"
            android:clickable="true"
            android:layout_width="0dp"
            android:layout_height="wrap_content"
            android:layout_weight="1"
            android:orientation="vertical">
            <ImageView
                android:id="@+id/btn_moderate_icon"
                android:layout_width="wrap_content"
                android:layout_height="wrap_content"
                android:paddingTop="@dimen/margin_small"
                app:srcCompat="@drawable/ic_checkmark_ff90aec2_32dp"
                android:contentDescription="@string/reader_label_like" />

            <org.wordpress.android.widgets.WPTextView
                android:id="@+id/btn_moderate_text"
                android:layout_width="wrap_content"
                android:layout_height="wrap_content"
                android:layout_marginTop="-4dp"
                android:text="@string/mnu_comment_approve"
                android:textColor="@color/grey"
                android:textSize="@dimen/text_sz_small" />
        </LinearLayout>

        <LinearLayout
            android:id="@+id/btn_edit"
            android:visibility="gone"
            android:paddingRight="@dimen/margin_small"
            android:paddingLeft="@dimen/margin_small"
            android:paddingBottom="@dimen/margin_medium"
            android:gravity="center"
            android:clickable="true"
            android:layout_width="0dp"
            android:layout_height="wrap_content"
            android:layout_weight="1"
<<<<<<< HEAD
            android:drawableTop="@drawable/ic_trash_ff87a6bc_32dp"
            android:text="@string/mnu_comment_trash" />
=======
            android:orientation="vertical">
            <ImageView
                android:id="@+id/btn_edit_icon"
                android:layout_width="wrap_content"
                android:layout_height="wrap_content"
                android:paddingTop="@dimen/margin_medium"
                android:paddingLeft="@dimen/margin_medium"
                android:paddingRight="@dimen/margin_medium"
                android:paddingBottom="0dp"
                app:srcCompat="@drawable/gridicons_pencil"
                android:contentDescription="@string/edit_comment" />

            <org.wordpress.android.widgets.WPTextView
                android:id="@+id/btn_edit_text"
                android:layout_width="wrap_content"
                android:layout_height="wrap_content"
                android:text="@string/edit"
                android:textColor="@color/grey"
                android:textSize="@dimen/text_sz_small" />
        </LinearLayout>
>>>>>>> 5246904a

        <LinearLayout
            android:id="@+id/btn_trash"
            android:visibility="gone"
            android:paddingRight="@dimen/margin_small"
            android:paddingLeft="@dimen/margin_small"
            android:paddingBottom="@dimen/margin_medium"
            android:gravity="center"
            android:clickable="true"
            android:layout_width="0dp"
            android:layout_height="wrap_content"
            android:layout_weight="1"
<<<<<<< HEAD
            android:drawableTop="@drawable/ic_spam_ff87a6bc_32dp"
            android:text="@string/mnu_comment_spam" />
=======
            android:orientation="vertical">
            <ImageView
                android:id="@+id/btn_trash_icon"
                android:layout_width="wrap_content"
                android:layout_height="wrap_content"
                android:paddingTop="@dimen/margin_medium"
                android:paddingLeft="@dimen/margin_medium"
                android:paddingRight="@dimen/margin_medium"
                android:paddingBottom="0dp"
                app:srcCompat="@drawable/gridicons_trash"
                android:contentDescription="@string/edit_comment" />

            <org.wordpress.android.widgets.WPTextView
                android:id="@+id/btn_trash_text"
                android:layout_width="wrap_content"
                android:layout_height="wrap_content"
                android:text="@string/mnu_comment_trash"
                android:textColor="@color/grey"
                android:textSize="@dimen/text_sz_small" />
        </LinearLayout>

        <LinearLayout
            android:id="@+id/btn_spam"
            android:visibility="gone"
            android:paddingRight="@dimen/margin_small"
            android:paddingLeft="@dimen/margin_small"
            android:paddingBottom="@dimen/margin_medium"
            android:gravity="center"
            android:clickable="true"
            android:layout_width="0dp"
            android:layout_height="wrap_content"
            android:layout_weight="1"
            android:orientation="vertical">
            <ImageView
                android:id="@+id/btn_spam_icon"
                android:layout_width="wrap_content"
                android:layout_height="wrap_content"
                android:paddingTop="@dimen/margin_medium"
                android:paddingLeft="@dimen/margin_medium"
                android:paddingRight="@dimen/margin_medium"
                android:paddingBottom="0dp"
                app:srcCompat="@drawable/gridicons_spam"
                android:contentDescription="@string/mnu_comment_spam" />

            <org.wordpress.android.widgets.WPTextView
                android:id="@+id/btn_spam_text"
                android:layout_width="wrap_content"
                android:layout_height="wrap_content"
                android:text="@string/mnu_comment_spam"
                android:textColor="@color/grey"
                android:textSize="@dimen/text_sz_small" />
        </LinearLayout>
>>>>>>> 5246904a
    </LinearLayout>

    <View
        android:layout_width="fill_parent"
        android:layout_height="1dp"
        android:background="@drawable/notifications_list_divider_full_width" />
</LinearLayout><|MERGE_RESOLUTION|>--- conflicted
+++ resolved
@@ -85,11 +85,8 @@
             android:layout_width="0dp"
             android:layout_height="wrap_content"
             android:layout_weight="1"
-<<<<<<< HEAD
-            android:drawableTop="@drawable/ic_trash_ff87a6bc_32dp"
-            android:text="@string/mnu_comment_trash" />
-=======
             android:orientation="vertical">
+
             <ImageView
                 android:id="@+id/btn_edit_icon"
                 android:layout_width="wrap_content"
@@ -98,7 +95,7 @@
                 android:paddingLeft="@dimen/margin_medium"
                 android:paddingRight="@dimen/margin_medium"
                 android:paddingBottom="0dp"
-                app:srcCompat="@drawable/gridicons_pencil"
+                app:srcCompat="@drawable/ic_pencil_ff87a6bc_32dp"
                 android:contentDescription="@string/edit_comment" />
 
             <org.wordpress.android.widgets.WPTextView
@@ -109,7 +106,6 @@
                 android:textColor="@color/grey"
                 android:textSize="@dimen/text_sz_small" />
         </LinearLayout>
->>>>>>> 5246904a
 
         <LinearLayout
             android:id="@+id/btn_trash"
@@ -122,11 +118,8 @@
             android:layout_width="0dp"
             android:layout_height="wrap_content"
             android:layout_weight="1"
-<<<<<<< HEAD
-            android:drawableTop="@drawable/ic_spam_ff87a6bc_32dp"
-            android:text="@string/mnu_comment_spam" />
-=======
             android:orientation="vertical">
+
             <ImageView
                 android:id="@+id/btn_trash_icon"
                 android:layout_width="wrap_content"
@@ -135,7 +128,7 @@
                 android:paddingLeft="@dimen/margin_medium"
                 android:paddingRight="@dimen/margin_medium"
                 android:paddingBottom="0dp"
-                app:srcCompat="@drawable/gridicons_trash"
+                app:srcCompat="@drawable/ic_trash_ff87a6bc_32dp"
                 android:contentDescription="@string/edit_comment" />
 
             <org.wordpress.android.widgets.WPTextView
@@ -167,7 +160,7 @@
                 android:paddingLeft="@dimen/margin_medium"
                 android:paddingRight="@dimen/margin_medium"
                 android:paddingBottom="0dp"
-                app:srcCompat="@drawable/gridicons_spam"
+                app:srcCompat="@drawable/ic_spam_ff87a6bc_32dp"
                 android:contentDescription="@string/mnu_comment_spam" />
 
             <org.wordpress.android.widgets.WPTextView
@@ -178,7 +171,7 @@
                 android:textColor="@color/grey"
                 android:textSize="@dimen/text_sz_small" />
         </LinearLayout>
->>>>>>> 5246904a
+
     </LinearLayout>
 
     <View
