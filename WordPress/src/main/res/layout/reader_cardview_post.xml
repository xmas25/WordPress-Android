<?xml version="1.0" encoding="utf-8"?>

<android.support.v7.widget.CardView
    xmlns:android="http://schemas.android.com/apk/res/android"
    xmlns:app="http://schemas.android.com/apk/res-auto"
    xmlns:card_view="http://schemas.android.com/apk/res-auto"
    xmlns:tools="http://schemas.android.com/tools"
    xmlns:wp="http://schemas.android.com/apk/res-auto"
    android:id="@+id/card_view"
    android:layout_width="match_parent"
    android:layout_height="wrap_content"
    android:stateListAnimator="@anim/pressed_card"
    card_view:cardBackgroundColor="@color/white"
    card_view:cardCornerRadius="@dimen/cardview_default_radius"
    card_view:cardElevation="@dimen/reader_card_elevation"
    tools:targetApi="LOLLIPOP">

    <LinearLayout
        android:id="@+id/layout_container"
        android:layout_width="match_parent"
        android:layout_height="wrap_content"
        android:background="?android:selectableItemBackground"
        android:orientation="vertical"
        android:paddingLeft="@dimen/reader_card_content_padding"
        android:paddingRight="@dimen/reader_card_content_padding">

        <RelativeLayout
            android:id="@+id/layout_post_header"
            android:layout_width="match_parent"
            android:layout_height="wrap_content"
            android:background="?android:selectableItemBackground"
            android:paddingBottom="@dimen/margin_large"
            android:paddingTop="@dimen/margin_large">

            <org.wordpress.android.widgets.WPNetworkImageView
                android:id="@+id/image_avatar_or_blavatar"
                style="@style/ReaderImageView.Avatar"
                android:layout_marginRight="@dimen/margin_large"
                app:srcCompat="@drawable/ic_placeholder_blavatar_grey_lighten_20_40dp" />

            <org.wordpress.android.ui.reader.views.ReaderFollowButton
                android:id="@+id/follow_button"
                android:layout_width="wrap_content"
                android:layout_height="wrap_content"
                android:layout_alignParentRight="true"
                android:layout_marginLeft="@dimen/margin_large"
                android:paddingLeft="@dimen/reader_follow_button_padding" />

            <RelativeLayout
                android:layout_width="match_parent"
                android:layout_height="wrap_content"
                android:layout_marginRight="@dimen/margin_large"
                android:layout_toLeftOf="@+id/follow_button"
                android:layout_toRightOf="@+id/image_avatar_or_blavatar">

                <org.wordpress.android.widgets.WPTextView
                    android:id="@+id/text_author_and_blog_name"
                    style="@style/ReaderTextView"
                    android:layout_width="match_parent"
                    android:layout_height="wrap_content"
                    android:ellipsize="end"
                    android:maxLines="1"
                    android:textColor="@color/reader_hyperlink"
                    android:textSize="@dimen/text_sz_medium"
                    tools:text="text_blog_name" />

                <org.wordpress.android.widgets.WPTextView
                    android:id="@+id/text_dateline"
                    style="@style/ReaderTextView.Label"
                    android:layout_width="wrap_content"
                    android:layout_height="wrap_content"
                    android:layout_alignParentLeft="true"
                    android:layout_alignParentStart="true"
                    android:layout_below="@+id/text_author_and_blog_name"
                    android:gravity="center_vertical"
                    tools:text="text_dateline" />

            </RelativeLayout>

        </RelativeLayout>

        <FrameLayout
            android:id="@+id/frame_photo"
            android:layout_width="match_parent"
            android:layout_height="wrap_content"
            android:layout_marginBottom="@dimen/margin_small"
            android:background="@drawable/reader_image_border">

            <org.wordpress.android.widgets.WPNetworkImageView
<<<<<<< HEAD
                android:id="@+id/image_avatar"
                style="@style/ReaderImageView.Avatar.Tiny"
                android:layout_gravity="center_vertical"
                android:layout_marginRight="@dimen/margin_medium"
                app:srcCompat="@drawable/ic_placeholder_gravatar_grey_lighten_20_100dp" />
=======
                android:id="@+id/image_featured"
                style="@style/ReaderImageView.Featured.CardView" />
>>>>>>> bfbb29e7

            <org.wordpress.android.widgets.WPTextView
                android:id="@+id/text_photo_title"
                android:layout_width="wrap_content"
                android:layout_height="wrap_content"
                android:layout_gravity="bottom|left"
                android:layout_marginBottom="@dimen/margin_large"
                android:layout_marginLeft="@dimen/margin_large"
                android:ellipsize="end"
                android:maxLines="1"
                android:shadowColor="@color/grey_dark"
                android:shadowDx="@dimen/reader_photo_title_shadow_offset"
                android:shadowDy="@dimen/reader_photo_title_shadow_offset"
                android:shadowRadius="@dimen/reader_photo_title_shadow_radius"
                android:textColor="@color/white"
                android:textStyle="bold"
                tools:text="text_photo_title" />

            <ImageView
                android:id="@+id/image_video_overlay"
                android:layout_width="@dimen/reader_video_overlay_size"
                android:layout_height="@dimen/reader_video_overlay_size"
                android:layout_gravity="center"
                android:src="@drawable/reader_video_overlay"
                android:visibility="gone"
                tools:visibility="visible" />
        </FrameLayout>

        <org.wordpress.android.ui.reader.views.ReaderThumbnailStrip
            android:id="@+id/thumbnail_strip"
            android:layout_width="match_parent"
            android:layout_height="wrap_content"
            android:visibility="gone"
            tools:visibility="visible" />

        <org.wordpress.android.widgets.WPTextView
            android:id="@+id/text_title"
            style="@style/ReaderTextView.Post.Title"
            android:layout_marginTop="@dimen/margin_large"
            tools:text="text_title" />

        <org.wordpress.android.widgets.WPTextView
            android:id="@+id/text_excerpt"
            style="@style/ReaderTextView.Post.Excerpt"
            android:layout_height="wrap_content"
            android:layout_marginTop="@dimen/margin_medium"
            tools:text="text_excerpt" />

        <!-- attribution section for discover posts -->
        <LinearLayout
            android:id="@+id/layout_discover"
            android:layout_width="match_parent"
            android:layout_height="wrap_content"
            android:layout_marginBottom="@dimen/margin_small"
            android:layout_marginTop="@dimen/margin_large"
            android:orientation="horizontal"
            android:visibility="gone"
            tools:visibility="gone">

            <org.wordpress.android.widgets.WPNetworkImageView
                android:id="@+id/image_discover_avatar"
                style="@style/ReaderImageView.Avatar.Small"
                android:layout_marginRight="@dimen/margin_large"
                android:background="?android:selectableItemBackground"
                app:srcCompat="@drawable/ic_placeholder_gravatar_grey_lighten_20_100dp" />

            <org.wordpress.android.widgets.WPTextView
                android:id="@+id/text_discover"
                style="@style/ReaderTextView"
                android:layout_width="wrap_content"
                android:layout_height="wrap_content"
                android:layout_gravity="center_vertical"
                android:ellipsize="end"
                android:maxLines="3"
                android:textColor="@color/grey"
                android:textSize="@dimen/text_sz_medium"
                tools:text="text_attribution" />

        </LinearLayout>

        <RelativeLayout
            android:id="@+id/layout_footer"
            android:layout_width="match_parent"
            android:layout_height="wrap_content">

            <ImageView
                android:id="@+id/image_visit_icon"
                android:layout_width="@dimen/reader_count_icon"
                android:layout_height="@dimen/reader_count_icon"
                android:layout_centerVertical="true"
                android:layout_marginLeft="-2dp"
                android:layout_marginRight="@dimen/margin_extra_small"
                android:background="?android:selectableItemBackground"
                app:srcCompat="@drawable/reader_visit" />

            <org.wordpress.android.widgets.WPTextView
                android:id="@+id/text_visit"
                android:layout_width="wrap_content"
                android:layout_height="wrap_content"
                android:layout_centerVertical="true"
                android:layout_toRightOf="@+id/image_visit_icon"
                android:background="?android:selectableItemBackground"
                android:gravity="center_vertical"
                android:text="@string/reader_label_visit"
                android:textColor="@color/reader_count_text"
                android:textSize="@dimen/text_sz_medium" />

            <org.wordpress.android.ui.reader.views.ReaderIconCountView
                android:id="@+id/count_comments"
                android:layout_width="wrap_content"
                android:layout_height="wrap_content"
                android:layout_alignWithParentIfMissing="true"
                android:layout_centerVertical="true"
                android:layout_toLeftOf="@+id/count_likes"
                android:padding="@dimen/margin_medium"
                wp:readerIcon="comment" />

            <org.wordpress.android.ui.reader.views.ReaderIconCountView
                android:id="@+id/count_likes"
                android:layout_width="wrap_content"
                android:layout_height="wrap_content"
                android:layout_alignWithParentIfMissing="true"
                android:layout_centerVertical="true"
                android:layout_toLeftOf="@+id/image_more"
                android:padding="@dimen/margin_medium"
                wp:readerIcon="like" />

            <ImageView
                android:id="@+id/image_more"
                android:layout_width="@dimen/reader_more_icon"
                android:layout_height="@dimen/reader_more_icon"
                android:layout_alignParentRight="true"
                android:layout_centerVertical="true"
                android:background="?android:selectableItemBackground"
                android:contentDescription="@string/more"
<<<<<<< HEAD
                android:paddingBottom="@dimen/margin_medium"
                android:paddingTop="@dimen/margin_medium"
                app:srcCompat="@drawable/ic_ellipsis_grey_lighten_10_24dp" />
=======
                app:srcCompat="@drawable/ic_action_more_grey" />
>>>>>>> bfbb29e7

        </RelativeLayout>

    </LinearLayout>
</android.support.v7.widget.CardView><|MERGE_RESOLUTION|>--- conflicted
+++ resolved
@@ -87,16 +87,8 @@
             android:background="@drawable/reader_image_border">
 
             <org.wordpress.android.widgets.WPNetworkImageView
-<<<<<<< HEAD
-                android:id="@+id/image_avatar"
-                style="@style/ReaderImageView.Avatar.Tiny"
-                android:layout_gravity="center_vertical"
-                android:layout_marginRight="@dimen/margin_medium"
-                app:srcCompat="@drawable/ic_placeholder_gravatar_grey_lighten_20_100dp" />
-=======
                 android:id="@+id/image_featured"
                 style="@style/ReaderImageView.Featured.CardView" />
->>>>>>> bfbb29e7
 
             <org.wordpress.android.widgets.WPTextView
                 android:id="@+id/text_photo_title"
@@ -232,13 +224,9 @@
                 android:layout_centerVertical="true"
                 android:background="?android:selectableItemBackground"
                 android:contentDescription="@string/more"
-<<<<<<< HEAD
                 android:paddingBottom="@dimen/margin_medium"
                 android:paddingTop="@dimen/margin_medium"
                 app:srcCompat="@drawable/ic_ellipsis_grey_lighten_10_24dp" />
-=======
-                app:srcCompat="@drawable/ic_action_more_grey" />
->>>>>>> bfbb29e7
 
         </RelativeLayout>
 
