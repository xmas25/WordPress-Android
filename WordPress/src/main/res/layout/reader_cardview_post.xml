--- conflicted
+++ resolved
@@ -237,30 +237,23 @@
                 android:layout_height="@dimen/reader_button_minimum_height"
                 android:layout_alignWithParentIfMissing="true"
                 android:layout_centerVertical="true"
-<<<<<<< HEAD
-                android:layout_height="@dimen/reader_button_minimum_height"
-                android:layout_width="@dimen/reader_button_minimum_height"
                 android:layout_toStartOf="@id/reblog"
-=======
-                android:layout_toStartOf="@id/count_comments"
                 android:background="?attr/selectableItemBackground"
                 android:contentDescription="@string/reader_add_bookmark"
->>>>>>> d534adf0
                 android:padding="@dimen/margin_medium"
                 android:src="@drawable/ic_bookmark_outline_bookmark_selector_24dp"
                 wp:tint="@color/on_surface_primary_selector" />
 
             <org.wordpress.android.ui.reader.views.ReaderIconCountView
                 android:id="@+id/reblog"
-                android:contentDescription="@string/reader_view_reblog"
+                android:layout_width="wrap_content"
+                android:layout_height="wrap_content"
                 android:layout_alignWithParentIfMissing="true"
                 android:layout_centerVertical="true"
-                android:layout_height="wrap_content"
                 android:layout_marginStart="@dimen/margin_medium"
                 android:layout_toStartOf="@+id/count_comments"
-                android:layout_width="wrap_content"
-                wp:readerIcon="reblog" >
-            </org.wordpress.android.ui.reader.views.ReaderIconCountView>
+                android:contentDescription="@string/reader_view_reblog"
+                wp:readerIcon="reblog" />
 
             <org.wordpress.android.ui.reader.views.ReaderIconCountView
                 android:id="@+id/count_comments"
