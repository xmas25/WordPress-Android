<?xml version="1.0" encoding="utf-8"?>

<android.support.v7.widget.CardView xmlns:android="http://schemas.android.com/apk/res/android"
    xmlns:app="http://schemas.android.com/apk/res-auto"
    xmlns:card_view="http://schemas.android.com/apk/res-auto"
    xmlns:tools="http://schemas.android.com/tools"
    xmlns:wp="http://schemas.android.com/apk/res-auto"
    android:id="@+id/card_view"
    android:layout_width="match_parent"
    android:layout_height="wrap_content"
    android:stateListAnimator="@anim/pressed_card"
    card_view:cardBackgroundColor="@color/white"
    card_view:cardCornerRadius="@dimen/cardview_default_radius"
    card_view:cardElevation="@dimen/reader_card_elevation"
    tools:targetApi="LOLLIPOP">

    <LinearLayout
        android:id="@+id/layout_container"
        android:layout_width="match_parent"
        android:layout_height="wrap_content"
        android:background="?android:selectableItemBackground"
        android:orientation="vertical">

        <RelativeLayout
            android:id="@+id/layout_post_header"
            android:layout_width="match_parent"
            android:layout_height="wrap_content"
            android:background="?android:selectableItemBackground"
            android:paddingBottom="@dimen/margin_large"
            android:paddingLeft="@dimen/reader_card_content_padding"
            android:paddingRight="@dimen/reader_card_content_padding"
            android:paddingTop="@dimen/margin_large">

            <org.wordpress.android.widgets.WPNetworkImageView
                android:id="@+id/image_avatar_or_blavatar"
                style="@style/ReaderImageView.Avatar"
                android:layout_centerVertical="true"
                android:layout_marginRight="@dimen/margin_large"
                tools:src="@drawable/blavatar_placeholder" />

            <org.wordpress.android.ui.reader.views.ReaderFollowButton
                android:id="@+id/follow_button"
                android:layout_width="wrap_content"
                android:layout_height="wrap_content"
                android:layout_alignParentRight="true"
                android:layout_centerVertical="true"
                android:layout_marginLeft="@dimen/margin_large"
                android:padding="@dimen/reader_follow_button_padding" />

            <RelativeLayout
                android:layout_width="match_parent"
                android:layout_height="wrap_content"
                android:layout_centerVertical="true"
                android:layout_marginRight="@dimen/margin_large"
                android:layout_toLeftOf="@+id/follow_button"
                android:layout_toRightOf="@+id/image_avatar_or_blavatar">

                <org.wordpress.android.widgets.WPTextView
                    android:id="@+id/text_author_and_blog_name"
                    style="@style/ReaderTextView"
                    android:layout_width="match_parent"
                    android:layout_height="wrap_content"
                    android:ellipsize="end"
                    android:maxLines="1"
                    android:textColor="@color/reader_hyperlink"
                    android:textSize="@dimen/text_sz_medium"
                    tools:text="text_blog_name" />

                <org.wordpress.android.widgets.WPTextView
                    android:id="@+id/text_dateline"
                    style="@style/ReaderTextView.Label"
                    android:layout_width="wrap_content"
                    android:layout_height="wrap_content"
                    android:layout_alignParentLeft="true"
                    android:layout_alignParentStart="true"
                    android:layout_below="@+id/text_author_and_blog_name"
                    android:gravity="center_vertical"
                    tools:text="text_dateline" />

            </RelativeLayout>

        </RelativeLayout>

        <FrameLayout
            android:id="@+id/frame_photo"
            android:layout_width="match_parent"
            android:layout_height="wrap_content">

            <org.wordpress.android.widgets.WPNetworkImageView
                android:id="@+id/image_featured"
                style="@style/ReaderImageView.Featured.CardView"
                android:layout_marginBottom="@dimen/margin_small"
                tools:background="@color/grey_dark" />

            <org.wordpress.android.widgets.WPTextView
                android:id="@+id/text_photo_title"
                android:layout_width="wrap_content"
                android:layout_height="wrap_content"
                android:layout_gravity="bottom|left"
                android:layout_marginBottom="@dimen/margin_extra_large"
                android:layout_marginLeft="@dimen/reader_card_content_padding"
                android:layout_marginRight="@dimen/reader_card_content_padding"
                android:ellipsize="end"
                android:maxLines="1"
                android:shadowColor="@color/grey_dark"
<<<<<<< HEAD
                android:shadowDx="3.0"
                android:shadowDy="3.0"
                android:shadowRadius="1.5"
                android:textColor="@color/white"
                android:textStyle="bold"
                tools:text="text_photo_title" />

            <ImageView
                android:id="@+id/image_video_overlay"
                android:layout_width="@dimen/reader_video_overlay_size"
                android:layout_height="@dimen/reader_video_overlay_size"
                android:layout_gravity="center"
                android:src="@drawable/reader_video_overlay"
                android:visibility="gone"
                tools:visibility="visible" />
=======
                android:shadowDx="@dimen/reader_photo_title_shadow_offset"
                android:shadowDy="@dimen/reader_photo_title_shadow_offset"
                android:shadowRadius="@dimen/reader_photo_title_shadow_radius"
                android:textColor="@color/white"
                android:textStyle="bold"
                tools:text="text_photo_title" />
>>>>>>> dbbe4141
        </FrameLayout>

        <org.wordpress.android.ui.reader.views.ReaderThumbnailStrip
            android:id="@+id/thumbnail_strip"
            android:layout_width="match_parent"
            android:layout_height="wrap_content"
            android:layout_marginLeft="@dimen/reader_card_content_padding"
            android:layout_marginRight="@dimen/reader_card_content_padding"
            android:visibility="gone"
            tools:visibility="visible" />

        <org.wordpress.android.widgets.WPTextView
            android:id="@+id/text_title"
            style="@style/ReaderTextView.Post.Title"
            android:layout_marginLeft="@dimen/reader_card_content_padding"
            android:layout_marginRight="@dimen/reader_card_content_padding"
            android:layout_marginTop="@dimen/margin_large"
            tools:text="text_title" />

        <org.wordpress.android.widgets.WPTextView
            android:id="@+id/text_excerpt"
            style="@style/ReaderTextView.Post.Excerpt"
            android:layout_height="wrap_content"
            android:layout_marginLeft="@dimen/reader_card_content_padding"
            android:layout_marginRight="@dimen/reader_card_content_padding"
            android:layout_marginTop="@dimen/margin_medium"
            tools:text="text_excerpt" />

        <!-- attribution section for discover posts -->
        <LinearLayout
            android:id="@+id/layout_discover"
            android:layout_width="match_parent"
            android:layout_height="wrap_content"
            android:layout_marginBottom="@dimen/margin_small"
            android:layout_marginLeft="@dimen/reader_card_content_padding"
            android:layout_marginRight="@dimen/reader_card_content_padding"
            android:layout_marginTop="@dimen/margin_large"
            android:orientation="horizontal"
            android:visibility="gone"
            tools:visibility="visible">

            <org.wordpress.android.widgets.WPNetworkImageView
                android:id="@+id/image_discover_avatar"
                style="@style/ReaderImageView.Avatar.Small"
                android:layout_marginRight="@dimen/margin_large"
                android:background="?android:selectableItemBackground"
                tools:src="@drawable/gravatar_placeholder" />

            <org.wordpress.android.widgets.WPTextView
                android:id="@+id/text_discover"
                style="@style/ReaderTextView"
                android:layout_width="wrap_content"
                android:layout_height="wrap_content"
                android:layout_gravity="center_vertical"
                android:ellipsize="end"
                android:maxLines="3"
                android:textColor="@color/grey"
                android:textSize="@dimen/text_sz_medium"
                tools:text="text_attribution" />

        </LinearLayout>

        <RelativeLayout
            android:id="@+id/layout_footer"
            android:layout_width="match_parent"
            android:layout_height="wrap_content"
            android:layout_marginBottom="@dimen/margin_small"
            android:layout_marginLeft="@dimen/reader_card_content_padding"
            android:layout_marginRight="@dimen/reader_card_content_padding"
            android:layout_marginTop="@dimen/margin_medium">

            <org.wordpress.android.widgets.WPTextView
                android:id="@+id/text_visit"
                android:layout_width="wrap_content"
                android:layout_height="wrap_content"
                android:layout_centerVertical="true"
                android:background="?android:selectableItemBackground"
                android:drawableLeft="@drawable/reader_visit"
                android:drawablePadding="@dimen/margin_extra_small"
                android:gravity="center_vertical"
                android:text="@string/reader_label_visit"
                android:textColor="@color/reader_count_text"
                android:textSize="@dimen/text_sz_medium" />

            <org.wordpress.android.ui.reader.views.ReaderIconCountView
                android:id="@+id/count_comments"
                android:layout_width="wrap_content"
                android:layout_height="wrap_content"
                android:layout_alignWithParentIfMissing="true"
                android:layout_centerVertical="true"
                android:layout_toLeftOf="@+id/count_likes"
                android:padding="@dimen/margin_medium"
                wp:readerIcon="comment" />

            <org.wordpress.android.ui.reader.views.ReaderIconCountView
                android:id="@+id/count_likes"
                android:layout_width="wrap_content"
                android:layout_height="wrap_content"
                android:layout_alignWithParentIfMissing="true"
                android:layout_centerVertical="true"
                android:layout_toLeftOf="@+id/image_more"
                android:padding="@dimen/margin_medium"
                wp:readerIcon="like" />

            <ImageView
                android:id="@+id/image_more"
                android:layout_width="@dimen/reader_more_icon"
                android:layout_height="@dimen/reader_more_icon"
                android:layout_alignParentRight="true"
                android:layout_centerVertical="true"
                android:background="?android:selectableItemBackground"
                android:contentDescription="@string/more"
                android:paddingBottom="@dimen/margin_medium"
                android:paddingTop="@dimen/margin_medium"
                app:srcCompat="@drawable/ic_action_more_grey" />

        </RelativeLayout>

    </LinearLayout>
</android.support.v7.widget.CardView><|MERGE_RESOLUTION|>--- conflicted
+++ resolved
@@ -103,10 +103,9 @@
                 android:ellipsize="end"
                 android:maxLines="1"
                 android:shadowColor="@color/grey_dark"
-<<<<<<< HEAD
-                android:shadowDx="3.0"
-                android:shadowDy="3.0"
-                android:shadowRadius="1.5"
+                android:shadowDx="@dimen/reader_photo_title_shadow_offset"
+                android:shadowDy="@dimen/reader_photo_title_shadow_offset"
+                android:shadowRadius="@dimen/reader_photo_title_shadow_radius"
                 android:textColor="@color/white"
                 android:textStyle="bold"
                 tools:text="text_photo_title" />
@@ -119,14 +118,6 @@
                 android:src="@drawable/reader_video_overlay"
                 android:visibility="gone"
                 tools:visibility="visible" />
-=======
-                android:shadowDx="@dimen/reader_photo_title_shadow_offset"
-                android:shadowDy="@dimen/reader_photo_title_shadow_offset"
-                android:shadowRadius="@dimen/reader_photo_title_shadow_radius"
-                android:textColor="@color/white"
-                android:textStyle="bold"
-                tools:text="text_photo_title" />
->>>>>>> dbbe4141
         </FrameLayout>
 
         <org.wordpress.android.ui.reader.views.ReaderThumbnailStrip
