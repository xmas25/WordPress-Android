--- conflicted
+++ resolved
@@ -1,24 +1,26 @@
 <?xml version="1.0" encoding="utf-8"?>
-<<<<<<< HEAD
-<RelativeLayout
-=======
 <LinearLayout
->>>>>>> 6a7ed48b
     xmlns:android="http://schemas.android.com/apk/res/android"
     android:layout_width="match_parent"
     android:layout_height="match_parent"
-    android:orientation="vertical"
-    android:animateLayoutChanges="true">
+    android:animateLayoutChanges="true"
+    android:orientation="vertical">
 
-<<<<<<< HEAD
-    <include layout="@layout/stats_error_view" />
-
-    <include layout="@layout/stats_empty_view" />
-=======
     <include
         android:id="@+id/date_selection_toolbar"
         layout="@layout/stats_date_selector"/>
->>>>>>> 6a7ed48b
+
+    <include
+        layout="@layout/stats_error_view"
+        android:layout_width="match_parent"
+        android:layout_height="0dp"
+        android:layout_weight="1"/>
+
+    <include
+        layout="@layout/stats_empty_view"
+        android:layout_width="match_parent"
+        android:layout_height="0dp"
+        android:layout_weight="1"/>
 
     <android.support.v7.widget.RecyclerView
         android:id="@+id/recyclerView"
@@ -28,8 +30,4 @@
         android:clipToPadding="false"
         android:scrollbars="vertical"/>
 
-<<<<<<< HEAD
-</RelativeLayout>
-=======
-</LinearLayout>
->>>>>>> 6a7ed48b
+</LinearLayout>