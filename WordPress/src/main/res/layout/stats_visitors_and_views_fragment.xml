<?xml version="1.0" encoding="utf-8"?>
<LinearLayout xmlns:android="http://schemas.android.com/apk/res/android"
    android:layout_width="match_parent"
    android:layout_height="wrap_content"
    android:orientation="vertical"
    android:layout_gravity="center"
    android:gravity="center">

    <LinearLayout
        android:layout_width="match_parent"
        android:layout_height="wrap_content"
        android:background="@drawable/stats_white_background"
        android:orientation="vertical">

        <LinearLayout
            android:id="@+id/stats_pager_tabs"
            android:layout_width="match_parent"
            android:layout_height="wrap_content"
            android:orientation="horizontal"
            android:visibility="gone" >

            <!-- VIEWS tab-->
            <include
                layout="@layout/stats_visitors_and_views_tab"
                android:layout_width="0dp"
                android:layout_height="match_parent"
                android:orientation="horizontal"
                android:layout_weight="1"/>

            <!-- VISITORS tab -->
            <include
                layout="@layout/stats_visitors_and_views_tab"
                android:layout_width="0dp"
                android:layout_height="match_parent"
                android:orientation="horizontal"
                android:layout_weight="1"/>

            <!-- LIKES tab -->
            <include
                layout="@layout/stats_visitors_and_views_tab"
                android:layout_width="0dp"
                android:layout_height="match_parent"
                android:orientation="horizontal"
                android:layout_weight="1"/>

            <!-- COMMENTS tab -->
            <include
                layout="@layout/stats_visitors_and_views_tab"
                android:layout_width="0dp"
                android:layout_height="match_parent"
                android:orientation="horizontal"
                android:layout_weight="1"/>

        </LinearLayout>

        <RelativeLayout
            android:layout_width="fill_parent"
            android:layout_height="wrap_content">
            <LinearLayout
                android:id="@+id/stats_bar_chart_fragment_container"
                android:layout_width="fill_parent"
                android:layout_height="wrap_content"
                android:paddingTop="@dimen/margin_large"
                android:paddingLeft="@dimen/margin_medium"
                android:paddingRight="@dimen/margin_extra_small"
                android:paddingBottom="@dimen/margin_large"
                android:minHeight="@dimen/stats_barchart_height"
                android:orientation="vertical" />
            <LinearLayout
                android:id="@+id/stats_bar_chart_no_activity"
                android:layout_width="wrap_content"
                android:layout_height="wrap_content"
                android:layout_centerInParent="true"
<<<<<<< HEAD
                android:minHeight="56dp"
                android:gravity="center_horizontal|center_vertical"
                android:visibility="gone"
                android:background="@drawable/stats_barchart_no_activity_background">
                <TextView
                    android:drawableLeft="@drawable/stats_icon_info"
                    android:drawableStart="@drawable/stats_icon_info"
                    android:gravity="center_vertical"
                    android:drawablePadding="@dimen/margin_large"
                    android:paddingLeft="@dimen/margin_large"
                    android:paddingRight="24dp"
                    android:layout_width="wrap_content"
                    android:layout_height="wrap_content"
                    android:textColor="@color/stats_text_color"
                    android:textSize="@dimen/text_sz_large"
=======
                android:gravity="center_horizontal|center_vertical"
                android:paddingTop="@dimen/margin_medium"
                android:paddingBottom="@dimen/margin_medium"
                android:paddingLeft="@dimen/margin_extra_large"
                android:paddingStart="@dimen/margin_extra_large"
                android:paddingRight="@dimen/margin_extra_large"
                android:paddingEnd="@dimen/margin_extra_large"
                android:visibility="gone"
                android:background="@drawable/stats_barchart_no_activity_background"
                android:orientation="horizontal">
                <ImageView
                    android:layout_width="24dp"
                    android:layout_height="24dp"
                    android:src="@drawable/stats_icon_info"
                    android:paddingEnd="@dimen/margin_medium"
                    android:paddingRight="@dimen/margin_medium"/>
                <TextView
                    android:layout_width="wrap_content"
                    android:layout_height="wrap_content"
                    android:textColor="#404040"
                    android:textSize="@dimen/text_sz_medium"
>>>>>>> 18b2939c
                    android:text="@string/stats_no_activity_this_period"/>
            </LinearLayout>
        </RelativeLayout>

        <!-- Bottom Legend -->
        <LinearLayout
            android:id="@+id/stats_legend_container"
            android:orientation="horizontal"
            android:layout_width="fill_parent"
            android:layout_height="wrap_content"
            android:gravity="center_vertical"
            android:layout_marginBottom="@dimen/margin_medium">
            <LinearLayout
                android:orientation="horizontal"
                android:layout_width="0dp"
                android:layout_weight="1"
                android:layout_height="wrap_content"
                android:gravity="center">
                <!-- Have to use a CheckedTextView instead of a plain TextView otherwise
                there was a "jumpy UI" when the CheckBox below 'stats_checkbox_visitors' is not on the screen. This is due to the
                CheckedTextView/CheckBox touching area that is bigger than the touching area of a TextView .
                -->
                <CheckedTextView
                    android:id="@+id/stats_legend_label"
                    android:gravity="center_vertical"
                    android:layout_width="wrap_content"
                    android:layout_height="wrap_content"
                    android:enabled="false"
                    android:checkMark="?android:attr/listChoiceIndicatorSingle"
                    android:drawableLeft="@drawable/stats_visitors_and_views_legend_background_primary"
                    android:drawableStart="@drawable/stats_visitors_and_views_legend_background_primary"
                    android:drawablePadding="@dimen/margin_medium"
                    android:textSize="@dimen/text_sz_small"
                    android:text="@string/stats_views"
                    android:textColor="@color/grey_darken_30"/>
            </LinearLayout>
            <LinearLayout
                android:id="@+id/stats_checkbox_visitors_container"
                android:orientation="horizontal"
                android:layout_width="0dp"
                android:layout_weight="1"
                android:layout_height="wrap_content"
                android:gravity="center"
                android:visibility="gone">
                <CheckBox
                    android:id="@+id/stats_checkbox_visitors"
                    android:layout_width="wrap_content"
                    android:layout_height="wrap_content"
                    android:drawableLeft="@drawable/stats_visitors_and_views_legend_background_secondary"
                    android:drawableStart="@drawable/stats_visitors_and_views_legend_background_secondary"
                    android:drawablePadding="@dimen/margin_medium"
                    android:textSize="@dimen/text_sz_small"
                    android:text="@string/stats_visitors"
                    android:textColor="@color/grey_darken_30"/>
            </LinearLayout>
        </LinearLayout>

    </LinearLayout>

    <org.wordpress.android.widgets.WPTextView
        android:id="@+id/stats_summary_date"
        android:textAppearance="?android:attr/textAppearance"
        android:textSize="@dimen/text_sz_large"
        android:layout_width="wrap_content"
        android:layout_height="wrap_content"
        android:layout_marginTop="@dimen/margin_extra_large"
        android:layout_marginBottom="@dimen/margin_small"
        android:textColor="@color/grey_darken_20"
        android:text="Date"/>
</LinearLayout><|MERGE_RESOLUTION|>--- conflicted
+++ resolved
@@ -71,23 +71,6 @@
                 android:layout_width="wrap_content"
                 android:layout_height="wrap_content"
                 android:layout_centerInParent="true"
-<<<<<<< HEAD
-                android:minHeight="56dp"
-                android:gravity="center_horizontal|center_vertical"
-                android:visibility="gone"
-                android:background="@drawable/stats_barchart_no_activity_background">
-                <TextView
-                    android:drawableLeft="@drawable/stats_icon_info"
-                    android:drawableStart="@drawable/stats_icon_info"
-                    android:gravity="center_vertical"
-                    android:drawablePadding="@dimen/margin_large"
-                    android:paddingLeft="@dimen/margin_large"
-                    android:paddingRight="24dp"
-                    android:layout_width="wrap_content"
-                    android:layout_height="wrap_content"
-                    android:textColor="@color/stats_text_color"
-                    android:textSize="@dimen/text_sz_large"
-=======
                 android:gravity="center_horizontal|center_vertical"
                 android:paddingTop="@dimen/margin_medium"
                 android:paddingBottom="@dimen/margin_medium"
@@ -109,7 +92,6 @@
                     android:layout_height="wrap_content"
                     android:textColor="#404040"
                     android:textSize="@dimen/text_sz_medium"
->>>>>>> 18b2939c
                     android:text="@string/stats_no_activity_this_period"/>
             </LinearLayout>
         </RelativeLayout>
