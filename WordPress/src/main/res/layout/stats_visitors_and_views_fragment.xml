<?xml version="1.0" encoding="utf-8"?>
<LinearLayout xmlns:android="http://schemas.android.com/apk/res/android"
    xmlns:app="http://schemas.android.com/apk/res-auto"
    android:layout_width="match_parent"
    android:layout_height="wrap_content"
    xmlns:tools="http://schemas.android.com/tools"
    android:orientation="vertical"
    android:layout_gravity="center"
    android:gravity="center">

    <LinearLayout
        android:layout_width="match_parent"
        android:layout_height="wrap_content"
        android:background="@drawable/stats_white_background"
        android:orientation="vertical">

        <LinearLayout
            android:id="@+id/stats_pager_tabs"
            android:layout_width="match_parent"
            android:layout_height="wrap_content"
            android:orientation="horizontal"
            android:visibility="gone" >

            <!-- VIEWS tab-->
            <include
                layout="@layout/stats_visitors_and_views_tab"
                android:layout_width="0dp"
                android:layout_height="match_parent"
                android:orientation="horizontal"
                android:layout_weight="1"/>

            <!-- VISITORS tab -->
            <include
                layout="@layout/stats_visitors_and_views_tab"
                android:layout_width="0dp"
                android:layout_height="match_parent"
                android:orientation="horizontal"
                android:layout_weight="1"/>

            <!-- LIKES tab -->
            <include
                layout="@layout/stats_visitors_and_views_tab"
                android:layout_width="0dp"
                android:layout_height="match_parent"
                android:orientation="horizontal"
                android:layout_weight="1"/>

            <!-- COMMENTS tab -->
            <include
                layout="@layout/stats_visitors_and_views_tab"
                android:layout_width="0dp"
                android:layout_height="match_parent"
                android:orientation="horizontal"
                android:layout_weight="1"/>

        </LinearLayout>

        <RelativeLayout
            android:layout_width="fill_parent"
            android:layout_height="wrap_content">
            <LinearLayout
                android:id="@+id/stats_bar_chart_fragment_container"
                android:layout_width="fill_parent"
                android:layout_height="wrap_content"
                android:paddingTop="@dimen/margin_large"
                android:paddingLeft="@dimen/margin_medium"
                android:paddingRight="@dimen/margin_extra_small"
                android:paddingBottom="@dimen/margin_large"
                android:minHeight="@dimen/stats_barchart_height"
<<<<<<< HEAD
                android:importantForAccessibility="noHideDescendants"
                android:orientation="vertical" />
=======
                android:orientation="vertical"
                android:paddingEnd="@dimen/margin_extra_small"
                android:paddingStart="@dimen/margin_medium"/>
>>>>>>> 1c3e8af7
            <LinearLayout
                android:id="@+id/stats_bar_chart_no_activity"
                android:layout_width="wrap_content"
                android:layout_height="wrap_content"
                android:layout_centerInParent="true"
                android:gravity="center_horizontal|center_vertical"
                android:paddingTop="@dimen/margin_medium"
                android:paddingBottom="@dimen/margin_medium"
                android:paddingLeft="@dimen/margin_extra_large"
                android:paddingStart="@dimen/margin_extra_large"
                android:paddingRight="@dimen/margin_extra_large"
                android:paddingEnd="@dimen/margin_extra_large"
                android:visibility="gone"
                android:background="@drawable/stats_barchart_no_activity_background"
                android:orientation="horizontal">
                <ImageView
                    android:layout_width="24dp"
                    android:layout_height="24dp"
                    app:srcCompat="@drawable/ic_info_grey_800_32dp"
                    android:contentDescription="@null"
                    android:paddingEnd="@dimen/margin_medium"
                    android:paddingRight="@dimen/margin_medium"/>
                <TextView
                    android:layout_width="wrap_content"
                    android:layout_height="wrap_content"
                    android:textColor="#404040"
                    android:textSize="@dimen/text_sz_medium"
                    android:text="@string/stats_no_activity_this_period"/>
            </LinearLayout>
        </RelativeLayout>

        <!-- Bottom Legend -->
        <LinearLayout
            android:id="@+id/stats_legend_container"
            android:orientation="horizontal"
            android:layout_width="fill_parent"
            android:layout_height="wrap_content"
            android:gravity="center_vertical"
            android:importantForAccessibility="noHideDescendants"
            android:layout_marginBottom="@dimen/margin_medium">
            <LinearLayout
                android:orientation="horizontal"
                android:layout_width="0dp"
                android:layout_weight="1"
                android:layout_height="wrap_content"
                android:gravity="center">
                <!-- Have to use a CheckedTextView instead of a plain TextView otherwise
                there was a "jumpy UI" when the CheckBox below 'stats_checkbox_visitors' is not on the screen. This is due to the
                CheckedTextView/CheckBox touching area that is bigger than the touching area of a TextView .
                -->
                <CheckedTextView
                    android:id="@+id/stats_legend_label"
                    android:gravity="center_vertical"
                    android:layout_width="wrap_content"
                    android:layout_height="wrap_content"
                    android:enabled="false"
                    android:checkMark="?android:attr/listChoiceIndicatorSingle"
                    android:drawableLeft="@drawable/stats_visitors_and_views_legend_background_primary"
                    android:drawableStart="@drawable/stats_visitors_and_views_legend_background_primary"
                    android:drawablePadding="@dimen/margin_medium"
                    android:textSize="@dimen/text_sz_small"
                    android:text="@string/stats_views"
                    android:textColor="@color/grey_darken_30"/>
            </LinearLayout>
            <LinearLayout
                android:id="@+id/stats_checkbox_visitors_container"
                android:orientation="horizontal"
                android:layout_width="0dp"
                android:layout_weight="1"
                android:layout_height="wrap_content"
                android:gravity="center"
                android:visibility="gone">
                <CheckBox
                    android:id="@+id/stats_checkbox_visitors"
                    android:layout_width="wrap_content"
                    android:layout_height="wrap_content"
                    android:drawableLeft="@drawable/stats_visitors_and_views_legend_background_secondary"
                    android:drawableStart="@drawable/stats_visitors_and_views_legend_background_secondary"
                    android:drawablePadding="@dimen/margin_medium"
                    android:textSize="@dimen/text_sz_small"
                    android:text="@string/stats_visitors"
                    android:textColor="@color/grey_darken_30"/>
            </LinearLayout>
        </LinearLayout>

    </LinearLayout>

    <org.wordpress.android.widgets.WPTextView
        android:id="@+id/stats_summary_date"
        android:textAppearance="?android:attr/textAppearance"
        android:textSize="@dimen/text_sz_large"
        android:layout_width="wrap_content"
        android:layout_height="wrap_content"
        android:layout_marginTop="@dimen/margin_extra_large"
        android:layout_marginBottom="@dimen/margin_small"
        android:textColor="@color/grey_darken_20"
        tools:text="Date"/>
</LinearLayout><|MERGE_RESOLUTION|>--- conflicted
+++ resolved
@@ -67,14 +67,10 @@
                 android:paddingRight="@dimen/margin_extra_small"
                 android:paddingBottom="@dimen/margin_large"
                 android:minHeight="@dimen/stats_barchart_height"
-<<<<<<< HEAD
                 android:importantForAccessibility="noHideDescendants"
-                android:orientation="vertical" />
-=======
                 android:orientation="vertical"
                 android:paddingEnd="@dimen/margin_extra_small"
                 android:paddingStart="@dimen/margin_medium"/>
->>>>>>> 1c3e8af7
             <LinearLayout
                 android:id="@+id/stats_bar_chart_no_activity"
                 android:layout_width="wrap_content"
