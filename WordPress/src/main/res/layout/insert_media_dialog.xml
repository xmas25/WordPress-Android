--- conflicted
+++ resolved
@@ -89,13 +89,9 @@
                     android:layout_gravity="center_vertical|end"
                     android:layout_marginRight="@dimen/margin_extra_large"
                     android:tint="@color/grey_darken_10"
-<<<<<<< HEAD
                     android:contentDescription="@null"
-                    tools:src="@drawable/gallery_icon_thumbnailgrid" />
-=======
                     tools:src="@drawable/gallery_icon_thumbnailgrid"
                     android:layout_marginEnd="@dimen/margin_extra_large"/>
->>>>>>> 243ac869
             </FrameLayout>
 
             <RelativeLayout
