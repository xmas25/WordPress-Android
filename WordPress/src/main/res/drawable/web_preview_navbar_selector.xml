<?xml version="1.0" encoding="utf-8"?>
<selector
    xmlns:android="http://schemas.android.com/apk/res/android">

<<<<<<< HEAD
    <item android:color="@color/gray_200" android:state_enabled="false"/>
    <item android:color="@color/grey_600"/>
=======
    <item android:color="@color/gray_30" android:state_enabled="false"/>
    <item android:color="@color/gray_60"/>
>>>>>>> f3e5aaca

</selector><|MERGE_RESOLUTION|>--- conflicted
+++ resolved
@@ -2,12 +2,7 @@
 <selector
     xmlns:android="http://schemas.android.com/apk/res/android">
 
-<<<<<<< HEAD
-    <item android:color="@color/gray_200" android:state_enabled="false"/>
-    <item android:color="@color/grey_600"/>
-=======
     <item android:color="@color/gray_30" android:state_enabled="false"/>
     <item android:color="@color/gray_60"/>
->>>>>>> f3e5aaca
 
 </selector>