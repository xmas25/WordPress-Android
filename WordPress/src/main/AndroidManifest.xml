--- conflicted
+++ resolved
@@ -451,11 +451,7 @@
             android:theme="@style/CalypsoTheme"
             android:windowSoftInputMode="adjustResize|stateHidden" />
         <activity
-<<<<<<< HEAD
-            android:name=".ui.reader.ReaderPostNoSiteToReblogActivity"
-=======
             android:name=".ui.reader.NoSiteToReblogActivity"
->>>>>>> 24abd09f
             android:theme="@style/CalypsoTheme" />
         <activity
             android:name=".ui.AppLogViewerActivity"
