<?xml version="1.0" encoding="utf-8"?>
<manifest package="org.wordpress.android"
          xmlns:android="http://schemas.android.com/apk/res/android"
          xmlns:tools="http://schemas.android.com/tools"
          android:installLocation="auto">

    <supports-screens
        android:anyDensity="true"
        android:largeScreens="true"
        android:normalScreens="true"
        android:smallScreens="true" />

    <!-- Normal permissions, access automatically granted to app -->
    <uses-permission android:name="android.permission.VIBRATE" />
    <uses-permission android:name="android.permission.INTERNET" />
    <uses-permission android:name="android.permission.ACCESS_NETWORK_STATE" />
    <uses-permission android:name="com.android.launcher.permission.INSTALL_SHORTCUT" />
    <uses-permission android:name="com.android.launcher.permission.UNINSTALL_SHORTCUT" />

    <!-- Dangerous permissions, access must be requested at runtime -->
    <uses-permission android:name="android.permission.CAMERA" />
    <uses-permission android:name="android.permission.GET_ACCOUNTS" />
    <uses-permission android:name="android.permission.WRITE_EXTERNAL_STORAGE" />
    <uses-permission android:name="android.permission.ACCESS_FINE_LOCATION" />
    <uses-permission android:name="android.permission.ACCESS_COARSE_LOCATION" />

    <!-- GCM all build types configuration -->
    <uses-permission android:name="com.google.android.c2dm.permission.RECEIVE" />
    <uses-permission android:name="android.permission.WAKE_LOCK" />

    <!-- self-defined permission prevents other apps to hijack PNs -->
    <permission
        android:name="${applicationId}.permission.C2D_MESSAGE"
        android:protectionLevel="signature" />

    <uses-permission android:name="${applicationId}.permission.C2D_MESSAGE" />

    <uses-feature
        android:name="android.hardware.camera"
        android:required="false" />
    <uses-feature
        android:name="android.hardware.location"
        android:required="false" />
    <uses-feature
        android:name="android.hardware.location.gps"
        android:required="false" />
    <uses-feature
        android:name="android.hardware.location.network"
        android:required="false" />
    <uses-feature
        android:name="android.hardware.touchscreen"
        android:required="false" />
    <uses-feature
        android:name="android.hardware.screen.portrait"
        android:required="false" />

    <application
        android:name=".WordPress"
        android:allowBackup="true"
        android:fullBackupContent="@xml/backup_scheme"
        android:hardwareAccelerated="true"
        android:icon="@mipmap/app_icon"
        android:label="@string/app_name"
        android:largeHeap="true"
        android:theme="@style/WordPress"
        tools:replace="allowBackup, icon">
        <activity
            android:name=".ui.WPLaunchActivity"
            android:noHistory="true"
            android:theme="@android:style/Theme.NoDisplay">
            <intent-filter>
                <action android:name="android.intent.action.MAIN" />
                <category android:name="android.intent.category.LAUNCHER" />
            </intent-filter>
        </activity>

        <!-- Main tab activity -->
        <activity
            android:name=".ui.main.WPMainActivity"
            android:theme="@style/Calypso.NoActionBar" />

        <!-- Account activities -->
        <activity
            android:name=".ui.accounts.SignInActivity"
            android:configChanges="orientation|keyboardHidden|screenSize"
            android:theme="@style/SignInTheme"
            android:windowSoftInputMode="adjustResize">
            <intent-filter>
                <action android:name="android.intent.action.VIEW" />
                <category android:name="android.intent.category.DEFAULT" />
                <category android:name="android.intent.category.BROWSABLE" />
                <data
                    android:host="signin"
                    android:scheme="wordpress" />

                <data
                    android:host="magic-login"
                    android:scheme="wordpress" />
            </intent-filter>
        </activity>

        <activity
            android:name=".ui.accounts.NewBlogActivity"
            android:configChanges="orientation|keyboardHidden|screenSize"
            android:theme="@style/SignInTheme"
            android:windowSoftInputMode="adjustResize" />
        <activity
            android:name=".ui.accounts.HelpActivity"
            android:label=""
            android:theme="@style/CalypsoTheme.NoActionBarShadow" />
        <!-- empty title -->

        <!-- Preferences activities -->
        <activity
            android:name=".ui.prefs.AboutActivity"
            android:theme="@style/Theme.AppCompat.NoActionBar" />
        <activity
            android:name=".ui.prefs.BlogPreferencesActivity"
            android:configChanges="orientation|screenSize"
            android:label="@string/settings"
            android:theme="@style/CalypsoTheme" />
        <activity
            android:name=".ui.prefs.LicensesActivity"
            android:theme="@style/Calypso.NoActionBar" />
        <activity
            android:name=".ui.prefs.AccountSettingsActivity"
            android:configChanges="orientation|screenSize"
            android:label="@string/account_settings"
            android:theme="@style/CalypsoTheme" />
        <activity
            android:name=".ui.prefs.AppSettingsActivity"
            android:configChanges="locale|orientation|screenSize"
            android:label="@string/me_btn_app_settings"
            android:theme="@style/CalypsoTheme" />
        <activity
            android:name=".ui.prefs.notifications.NotificationsSettingsActivity"
            android:configChanges="orientation|screenSize"
            android:theme="@style/CalypsoTheme" />
        <activity
            android:name=".networking.SSLCertsViewActivity"
            android:theme="@style/Calypso.NoActionBar" />

        <!-- Comments activities -->
        <activity
            android:name=".ui.comments.CommentsActivity"
            android:theme="@style/Calypso.NoActionBar" />
        <activity
            android:name=".ui.comments.EditCommentActivity"
            android:theme="@style/CalypsoTheme" />

        <!-- Posts activities -->
        <activity
            android:name=".ui.posts.AddCategoryActivity"
            android:label="@string/add_new_category"
            android:theme="@style/Theme.AppCompat.Light.Dialog" />
        <activity
            android:name=".editor.legacy.EditLinkActivity"
            android:label="@string/create_a_link"
            android:theme="@style/Theme.AppCompat.Light.Dialog"
            android:windowSoftInputMode="stateVisible" />
        <activity
            android:name=".ui.posts.EditPostActivity"
            android:configChanges="orientation|keyboardHidden|screenSize"
            android:theme="@style/CalypsoTheme"
            android:windowSoftInputMode="stateHidden|adjustResize">
            <meta-data
                android:name="android.support.PARENT_ACTIVITY"
                android:value=".ui.posts.PostsListActivity" />

            <intent-filter>
                <action android:name="android.intent.action.MAIN" />
            </intent-filter>
        </activity>
        <!-- Workaround for old launcher icon pointing to .ui.posts.PostsActivity -->
        <activity-alias
            android:name=".ui.posts.PostsActivity"
            android:enabled="true"
            android:targetActivity=".ui.WPLaunchActivity">
            <intent-filter>
                <action android:name="android.intent.action.MAIN" />
            </intent-filter>
        </activity-alias>

        <activity
            android:name=".ui.posts.PostsListActivity"
            android:theme="@style/Calypso.NoActionBar" />
        <activity
            android:name=".ui.posts.PostPreviewActivity"
            android:label="@string/preview_post"
            android:theme="@style/Calypso.NoActionBar" />
        <activity
            android:name=".ui.posts.SelectCategoriesActivity"
            android:theme="@style/CalypsoTheme" />

        <!-- plans -->
        <activity android:name=".ui.plans.PlansActivity"
                  android:theme="@style/Calypso.NoActionBar"/>
        <activity android:name=".ui.plans.PlanPostPurchaseActivity"
                  android:theme="@style/Calypso.NoActionBar"/>

        <!-- Stats Activities -->
        <activity
            android:name=".ui.stats.StatsActivity"
            android:theme="@style/Calypso.NoActionBar" />
        <activity
            android:name=".ui.stats.StatsViewAllActivity"
            android:theme="@style/CalypsoTheme" />
        <activity
            android:name=".ui.stats.StatsSingleItemDetailsActivity"
            android:theme="@style/CalypsoTheme" />
        <activity
            android:name=".ui.stats.StatsWidgetConfigureActivity"
            android:label="@string/site_picker_title"
            android:theme="@style/CalypsoTheme">
            <intent-filter>
                <action android:name="android.appwidget.action.APPWIDGET_CONFIGURE" />
            </intent-filter>
        </activity>
        <activity
            android:name=".ui.WPWebViewActivity"
            android:theme="@style/Calypso.NoActionBar" />

        <!-- Media Activities -->
        <activity
            android:name=".ui.media.MediaPickerActivity"
            android:theme="@style/CalypsoTheme"
            android:windowSoftInputMode="stateHidden" />
        <activity
            android:name=".ui.media.MediaBrowserActivity"
            android:theme="@style/Calypso.NoActionBar" />
        <activity android:name=".ui.media.MediaGalleryActivity" />
        <activity android:name=".ui.media.MediaGalleryPickerActivity" />

        <!-- Theme Activities -->
        <activity
            android:name=".ui.themes.ThemeBrowserActivity"
            android:theme="@style/Calypso.NoActionBar" />
        <activity
            android:name=".ui.themes.ThemeWebActivity"
            android:label="@string/selected_theme"
            android:parentActivityName=".ui.themes.ThemeBrowserActivity">
            <meta-data
                android:name="android.support.PARENT_ACTIVITY"
                android:value=".ui.themes.ThemeBrowserActivity" />
        </activity>

        <!-- Deep Linking Activity -->
        <activity
            android:name=".ui.DeepLinkingIntentReceiverActivity"
            android:theme="@style/Calypso.NoActionBar">
            <intent-filter>
                <action android:name="android.intent.action.VIEW" />

                <category android:name="android.intent.category.DEFAULT" />
                <category android:name="android.intent.category.BROWSABLE" />

                <data
                    android:host="viewpost"
                    android:scheme="wordpress" />
            </intent-filter>

            <intent-filter>
                <data
                    android:host="wordpress.com"
                    android:pathPattern="/read/feeds/.*/posts/.*"
                    android:scheme="https" >
                </data>

                <data
                    android:host="wordpress.com"
                    android:pathPattern="/read/feeds/.*/posts/.*"
                    android:scheme="http" >
                </data>

                <data
                    android:host="wordpress.com"
                    android:pathPattern="/read/blogs/.*/posts/.*"
                    android:scheme="https" >
                </data>

                <data
                    android:host="wordpress.com"
                    android:pathPattern="/read/blogs/.*/posts/.*"
                    android:scheme="http" >
                </data>

                <action android:name="android.intent.action.VIEW" />

                <category android:name="android.intent.category.DEFAULT" />
                <category android:name="android.intent.category.BROWSABLE" />
            </intent-filter>
        </activity>

        <!-- Reader Activities -->
        <activity
            android:name=".ui.reader.ReaderPostListActivity"
            android:label="@string/reader"
            android:theme="@style/Calypso.NoActionBar">
        </activity>
        <activity
            android:name=".ui.reader.ReaderPostPagerActivity"
            android:label="@string/reader_title_post_detail"
            android:theme="@style/Calypso.NoActionBar"
            android:windowSoftInputMode="adjustResize" />
        <activity
            android:name=".ui.reader.ReaderCommentListActivity"
            android:label="@string/reader_title_comments"
            android:theme="@style/Calypso.NoActionBar"
            android:windowSoftInputMode="adjustResize|stateHidden" />
        <activity
            android:name=".ui.AppLogViewerActivity"
            android:label="@string/reader_title_applog"
            android:theme="@style/CalypsoTheme" />
        <activity
            android:name=".ui.reader.ReaderUserListActivity"
            android:theme="@style/Calypso.NoActionBar" />
        <activity
            android:name=".ui.reader.ReaderSubsActivity"
            android:label="@string/reader_title_subs"
            android:theme="@style/Calypso.NoActionBar"
            android:windowSoftInputMode="stateHidden" />
        <activity
            android:name=".ui.reader.ReaderPhotoViewerActivity"
            android:theme="@style/ReaderPhotoViewerTheme" />

        <!-- Other activities -->

        <activity
            android:name=".ui.ShareIntentReceiverActivity"
            android:theme="@style/Calypso.FloatingActivity">
            <intent-filter>
                <action android:name="android.intent.action.SEND" />
                <action android:name="android.intent.action.SEND_MULTIPLE" />

                <category android:name="android.intent.category.DEFAULT" />

                <data android:mimeType="text/plain" />
                <data android:mimeType="image/*" />
                <data android:mimeType="video/*" />
            </intent-filter>
        </activity>

        <activity
            android:name=".ui.AddQuickPressShortcutActivity"
            android:label="WordPress QuickPress">
            <intent-filter>
                <action android:name="android.intent.action.CREATE_SHORTCUT" />

                <category android:name="android.intent.category.DEFAULT" />
            </intent-filter>
        </activity>

        <activity
            android:name=".ui.main.SitePickerActivity"
            android:label="@string/site_picker_title"
            android:theme="@style/CalypsoTheme" />

        <!-- Notifications activities -->
        <activity
            android:name=".ui.notifications.NotificationsDetailActivity"
            android:theme="@style/CalypsoTheme" />

        <!-- Passcode lock activities -->
        <activity
            android:name="org.wordpress.passcodelock.PasscodeUnlockActivity"
            android:theme="@style/CalypsoTheme"
            android:windowSoftInputMode="stateHidden" />
        <activity
            android:name="org.wordpress.passcodelock.PasscodeManagePasswordActivity"
            android:theme="@style/CalypsoTheme"
            android:windowSoftInputMode="stateHidden" />

        <!--People Management-->
        <activity
            android:name=".ui.people.PeopleManagementActivity"
            android:label="@string/people"
            android:theme="@style/Calypso.NoActionBar"/>

        <!-- Me activities -->
        <activity
            android:name=".ui.prefs.MyProfileActivity"
            android:label="@string/my_profile"
            android:theme="@style/CalypsoTheme" />

        <activity android:name=".ui.VisualEditorOptionsReceiver">
            <intent-filter>
                <action android:name="android.intent.action.VIEW" />

                <category android:name="android.intent.category.DEFAULT" />
                <category android:name="android.intent.category.BROWSABLE" />

                <data
                    android:host="editor"
                    android:scheme="wordpress" />
            </intent-filter>
        </activity>

        <!-- Lib activities-->
        <activity
            android:name="com.yalantis.ucrop.UCropActivity"
            android:theme="@style/Theme.AppCompat.Light.NoActionBar"/>

        <!-- Services -->
        <service
            android:name=".ui.posts.services.PostUploadService"
            android:label="Post Upload Service" />
        <service
            android:name=".ui.posts.services.PostMediaService"
            android:exported="false"
            android:label="Post Media Service" />
        <service
            android:name=".ui.posts.services.PostUpdateService"
            android:exported="false"
            android:label="Post Update Service" />
        <service
            android:name=".ui.media.services.MediaUploadService"
            android:label="Media Upload Service" />
        <service
            android:name=".ui.media.services.MediaDeleteService"
            android:label="Media Delete Service" />
        <service
            android:name=".ui.stats.service.StatsService"
            android:exported="false"
            android:label="Stats Update Service" />
        <service
            android:name=".ui.reader.services.ReaderUpdateService"
            android:exported="false"
            android:label="Reader Update Service" />
        <service
            android:name=".ui.reader.services.ReaderPostService"
            android:exported="false"
            android:label="Reader Post Service" />
        <service
            android:name=".ui.reader.services.ReaderSearchService"
            android:exported="false"
            android:label="Reader Search Service" />
        <service
            android:name=".ui.reader.services.ReaderCommentService"
            android:exported="false"
            android:label="Reader Comment Service" />
        <service
            android:name=".ui.suggestion.service.SuggestionService"
            android:exported="false"
            android:label="Suggestion Service" />
        <service
            android:name=".ui.plans.PlanUpdateService"
            android:exported="false"
            android:label="Plans Update Service" />
        <service
            android:name=".push.NotificationsProcessingService"
            android:exported="false"
            android:label="Notifications Quick Actions processing Service" />
        <service
<<<<<<< HEAD
            android:name=".ui.notifications.services.NotificationsUpdateService"
            android:exported="false"
            android:label="Notifications Update Service" />
=======
            android:name=".push.NotificationsScreenLockWatchService"
            android:exported="false"
            android:label="Notifications Screen Lock watch Service" />
>>>>>>> e3f21c7d

        <uses-library
            android:name="com.sec.android.app.multiwindow"
            android:required="false" />

        <meta-data
            android:name="com.sec.android.support.multiwindow"
            android:value="true" />

        <receiver android:name=".ui.notifications.NotificationDismissBroadcastReceiver" />
        <receiver android:name=".ui.notifications.ShareAndDismissNotificationReceiver" />
        <receiver
            android:name=".networking.ConnectionChangeReceiver"
            android:enabled="false">
            <intent-filter>
                <action android:name="android.net.conn.CONNECTIVITY_CHANGE" />
            </intent-filter>
        </receiver>
        <receiver
            android:name=".ui.stats.StatsWidgetProvider"
            android:label="@string/stats_widget_name">
            <intent-filter>
                <action android:name="android.appwidget.action.APPWIDGET_UPDATE" />
            </intent-filter>

            <meta-data
                android:name="android.appwidget.provider"
                android:resource="@xml/stats_widget_info" />
        </receiver>
        <receiver android:name=".ui.notifications.ScreenLockUnlockBroadcastReceiver">
            <intent-filter>
                <action android:name="android.intent.action.USER_PRESENT" />
            </intent-filter>
        </receiver>

        <!-- Google Cloud Messaging receiver and services -->
        <meta-data
            android:name="com.google.android.gms.version"
            android:value="@integer/google_play_services_version" />

        <receiver
            android:name="com.google.android.gms.gcm.GcmReceiver"
            android:exported="true"
            android:permission="com.google.android.c2dm.permission.SEND">
            <intent-filter>
                <action android:name="com.google.android.c2dm.intent.RECEIVE" />
                <category android:name="${applicationId}" />
            </intent-filter>
        </receiver>

        <service
            android:name=".push.GCMRegistrationIntentService"
            android:exported="false" />

        <action android:name="com.google.android.c2dm.intent.REGISTRATION" />

        <service
            android:name=".push.GCMMessageService"
            android:exported="false">
            <intent-filter>
                <action android:name="com.google.android.c2dm.intent.RECEIVE" />
            </intent-filter>
        </service>
        <service
            android:name=".push.InstanceIDService"
            android:exported="false">
            <intent-filter>
                <action android:name="com.google.android.gms.iid.InstanceID" />
            </intent-filter>
        </service>

        <activity
            android:name=".ui.HelpshiftDeepLinkReceiver">
            <intent-filter>
                <action android:name="android.intent.action.VIEW" />
                <category android:name="android.intent.category.DEFAULT" />
                <category android:name="android.intent.category.BROWSABLE" />
                <data
                    android:host="helpshift"
                    android:scheme="wordpress" />
            </intent-filter>
        </activity>

        <!-- Smart Lock for Passwords -->
        <meta-data android:name="asset_statements" android:resource="@string/asset_statements" />

        <!-- Provider for exposing file URIs on Android 7+ -->
        <provider
            android:name="android.support.v4.content.FileProvider"
            android:authorities="${applicationId}.provider"
            android:exported="false"
            android:grantUriPermissions="true">
            <meta-data
                android:name="android.support.FILE_PROVIDER_PATHS"
                android:resource="@xml/provider_paths"/>
        </provider>
    </application>
</manifest><|MERGE_RESOLUTION|>--- conflicted
+++ resolved
@@ -451,15 +451,14 @@
             android:exported="false"
             android:label="Notifications Quick Actions processing Service" />
         <service
-<<<<<<< HEAD
             android:name=".ui.notifications.services.NotificationsUpdateService"
             android:exported="false"
             android:label="Notifications Update Service" />
-=======
+        <service
             android:name=".push.NotificationsScreenLockWatchService"
             android:exported="false"
             android:label="Notifications Screen Lock watch Service" />
->>>>>>> e3f21c7d
+
 
         <uses-library
             android:name="com.sec.android.app.multiwindow"
