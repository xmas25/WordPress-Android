--- conflicted
+++ resolved
@@ -155,16 +155,6 @@
             android:theme="@style/Calypso.NoActionBar">
         </activity>
         <activity
-<<<<<<< HEAD
-            android:name=".ui.posts.PagesListActivity"
-            android:theme="@style/Calypso.NoActionBar" />
-        <activity
-            android:name=".ui.posts.PostPreviewActivity"
-            android:label="@string/post_preview_title"
-            android:theme="@style/Calypso.NoActionBar" />
-        <activity
-=======
->>>>>>> 5ce27c51
             android:name=".ui.posts.SelectCategoriesActivity"
             android:theme="@style/CalypsoTheme"/>
 
