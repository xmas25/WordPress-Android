--- conflicted
+++ resolved
@@ -22,9 +22,9 @@
 import org.wordpress.android.viewmodel.wpwebview.WPWebViewViewModel.PreviewModeSelectorStatus
 import org.wordpress.android.viewmodel.wpwebview.WPWebViewViewModel.WebPreviewUiState
 import org.wordpress.android.viewmodel.wpwebview.WPWebViewViewModel.WebPreviewUiState.WebPreviewContentUiState
+import org.wordpress.android.viewmodel.wpwebview.WPWebViewViewModel.WebPreviewUiState.WebPreviewFullscreenProgressUiState
 import org.wordpress.android.viewmodel.wpwebview.WPWebViewViewModel.WebPreviewUiState.WebPreviewFullscreenUiState.WebPreviewFullscreenErrorUiState
 import org.wordpress.android.viewmodel.wpwebview.WPWebViewViewModel.WebPreviewUiState.WebPreviewFullscreenUiState.WebPreviewFullscreenNotAvailableUiState
-import org.wordpress.android.viewmodel.wpwebview.WPWebViewViewModel.WebPreviewUiState.WebPreviewFullscreenProgressUiState
 
 @RunWith(MockitoJUnitRunner::class)
 class WPWebViewViewModelTest {
@@ -46,25 +46,15 @@
 
     @Test
     fun `progress shown on start`() = test {
-<<<<<<< HEAD
-        viewModel.start(WPWebViewUsageCategory.WEBVIEW_STANDARD)
-        Assertions.assertThat(viewModel.uiState.value).isInstanceOf(WebPreviewFullscreenProgressUiState::class.java)
-=======
-        viewModel.start()
+        viewModel.start(WPWebViewUsageCategory.WEBVIEW_STANDARD)
         assertThat(viewModel.uiState.value).isInstanceOf(WebPreviewFullscreenProgressUiState::class.java)
->>>>>>> d97c3283
     }
 
     @Test
     fun `error shown on start when internet access not available`() = test {
         whenever(networkUtils.isNetworkAvailable()).thenReturn(false)
-<<<<<<< HEAD
-        viewModel.start(WPWebViewUsageCategory.WEBVIEW_STANDARD)
-        Assertions.assertThat(viewModel.uiState.value).isInstanceOf(WebPreviewFullscreenErrorUiState::class.java)
-=======
-        viewModel.start()
+        viewModel.start(WPWebViewUsageCategory.WEBVIEW_STANDARD)
         assertThat(viewModel.uiState.value).isInstanceOf(WebPreviewFullscreenErrorUiState::class.java)
->>>>>>> d97c3283
     }
 
     @Test
@@ -90,7 +80,7 @@
 
     @Test
     fun `initially navigation is not enabled and preview mode is set to default`() {
-        viewModel.start()
+        viewModel.start(WPWebViewUsageCategory.WEBVIEW_STANDARD)
         assertThat(viewModel.navbarUiState.value).isNotNull()
         assertThat(viewModel.navbarUiState.value!!.backNavigationEnabled).isFalse()
         assertThat(viewModel.navbarUiState.value!!.forwardNavigationEnabled).isFalse()
@@ -103,7 +93,7 @@
 
     @Test
     fun `clicking on nav buttons navigates back and forward`() {
-        viewModel.start()
+        viewModel.start(WPWebViewUsageCategory.WEBVIEW_STANDARD)
 
         // navigate forward
         var forwardNavigationWasCalled = false
@@ -129,7 +119,7 @@
 
     @Test
     fun `toggling nav buttons enabled state enables and disables them`() {
-        viewModel.start()
+        viewModel.start(WPWebViewUsageCategory.WEBVIEW_STANDARD)
 
         var isForwardButtonEnabled = false
         var isBackButtonEnabled = false
@@ -161,7 +151,7 @@
 
     @Test
     fun `clicking on share button starts sharing`() {
-        viewModel.start()
+        viewModel.start(WPWebViewUsageCategory.WEBVIEW_STANDARD)
 
         var shareWasCalled = false
         viewModel.share.observeForever {
@@ -175,7 +165,7 @@
 
     @Test
     fun `clicking on external browser button opens page in external browser`() {
-        viewModel.start()
+        viewModel.start(WPWebViewUsageCategory.WEBVIEW_STANDARD)
 
         var externalBrowserOpened = false
         viewModel.openExternalBrowser.observeForever {
@@ -189,7 +179,7 @@
 
     @Test
     fun `clicking on preview mode button toggles preview mode selector`() {
-        viewModel.start()
+        viewModel.start(WPWebViewUsageCategory.WEBVIEW_STANDARD)
 
         var previewModeSelectorStatus: PreviewModeSelectorStatus? = null
         viewModel.previewModeSelector.observeForever {
@@ -210,7 +200,7 @@
 
     @Test
     fun `selected preview mode is reflected in preview mode selector`() {
-        viewModel.start()
+        viewModel.start(WPWebViewUsageCategory.WEBVIEW_STANDARD)
 
         var previewModeSelectorStatus: PreviewModeSelectorStatus? = null
         viewModel.previewModeSelector.observeForever {
@@ -231,7 +221,7 @@
 
     @Test
     fun `selecting a preview mode changes it if it's not already selected`() {
-        viewModel.start()
+        viewModel.start(WPWebViewUsageCategory.WEBVIEW_STANDARD)
 
         val selectedPreviewModes: ArrayList<PreviewMode> = ArrayList()
         viewModel.previewMode.observeForever {
@@ -253,31 +243,31 @@
 
     @Test
     fun `selecting desktop preview mode shows hint label`() {
-        viewModel.start()
-
-        var isDektopPreviewModeHintVisible = false
+        viewModel.start(WPWebViewUsageCategory.WEBVIEW_STANDARD)
+
+        var isDesktopPreviewModeHintVisible = false
         viewModel.navbarUiState.observeForever {
-            isDektopPreviewModeHintVisible = it.desktopPreviewHintVisible
-        }
-
-        assertThat(isDektopPreviewModeHintVisible).isFalse()
+            isDesktopPreviewModeHintVisible = it.desktopPreviewHintVisible
+        }
+
+        assertThat(isDesktopPreviewModeHintVisible).isFalse()
 
         viewModel.selectPreviewMode(DESKTOP)
-        assertThat(isDektopPreviewModeHintVisible).isTrue()
+        assertThat(isDesktopPreviewModeHintVisible).isTrue()
 
         viewModel.selectPreviewMode(DEFAULT)
-        assertThat(isDektopPreviewModeHintVisible).isFalse()
+        assertThat(isDesktopPreviewModeHintVisible).isFalse()
     }
 
     @Test
     fun `preview not available actionable shown when asked`() = test {
         viewModel.start(WPWebViewUsageCategory.REMOTE_PREVIEW_NOT_AVAILABLE)
-        Assertions.assertThat(viewModel.uiState.value).isInstanceOf(WebPreviewFullscreenNotAvailableUiState::class.java)
+        assertThat(viewModel.uiState.value).isInstanceOf(WebPreviewFullscreenNotAvailableUiState::class.java)
     }
 
     @Test
     fun `network not available actionable shown when asked`() = test {
         viewModel.start(WPWebViewUsageCategory.REMOTE_PREVIEW_NO_NETWORK)
-        Assertions.assertThat(viewModel.uiState.value).isInstanceOf(WebPreviewFullscreenErrorUiState::class.java)
+        assertThat(viewModel.uiState.value).isInstanceOf(WebPreviewFullscreenErrorUiState::class.java)
     }
 }