--- conflicted
+++ resolved
@@ -100,14 +100,11 @@
         viewModel.site = site
         viewModel.events.observeForever { events.add(it) }
         viewModel.eventListStatus.observeForever { eventListStatuses.add(it) }
-<<<<<<< HEAD
         viewModel.showItemDetail.observeForever { itemDetails.add(it) }
         viewModel.showRewindDialog.observeForever { rewindDialogs.add(it) }
         viewModel.showSnackbarMessage.observeForever { snackbarMessages.add(it) }
         viewModel.moveToTop.observeForever { moveToTopEvents.add(it) }
-=======
         actionCaptor = argumentCaptor()
->>>>>>> d60c98c9
 
         activityLogList = initializeActivityList()
         whenever(store.getActivityLogForSite(site, false)).thenReturn(activityLogList.toList())
