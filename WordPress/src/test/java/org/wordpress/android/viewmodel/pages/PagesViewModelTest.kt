--- conflicted
+++ resolved
@@ -48,17 +48,14 @@
 
     @Before
     fun setUp() {
-<<<<<<< HEAD
-        viewModel = PagesViewModel(pageStore, dispatcher, actionPerformer, networkUtils, TEST_SCOPE, TEST_SCOPE)
-=======
         viewModel = PagesViewModel(
                 pageStore,
                 dispatcher,
                 actionPerformer,
+                networkUtils,
                 Dispatchers.Unconfined,
                 Dispatchers.Unconfined
         )
->>>>>>> f0475fb2
         listStates = mutableListOf()
         pages = mutableListOf()
         searchPages = mutableListOf()
