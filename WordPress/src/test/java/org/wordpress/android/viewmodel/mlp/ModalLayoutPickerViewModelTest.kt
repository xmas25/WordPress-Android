--- conflicted
+++ resolved
@@ -186,13 +186,8 @@
 
     @ExperimentalCoroutinesApi
     @Test
-<<<<<<< HEAD
-    fun `when the create page is clicked the page creation flow starts`() = mockFetchingSelectedSite {
-        viewModel.show()
-=======
     fun `when the create page is triggered the page creation flow starts`() = mockFetchingSelectedSite {
         viewModel.createPageFlowTriggered()
->>>>>>> e4abc896
         viewModel.onCreatePageClicked()
         verify(onCreateNewPageRequestedObserver).onChanged(anyOrNull())
     }
@@ -200,7 +195,7 @@
     @ExperimentalCoroutinesApi
     @Test
     fun `when the preview page is clicked the preview flow starts`() = mockFetchingSelectedSite {
-        viewModel.show()
+        viewModel.createPageFlowTriggered()
         viewModel.onPreviewPageClicked()
         verify(onPreviewPageRequestedObserver).onChanged(anyOrNull())
     }
