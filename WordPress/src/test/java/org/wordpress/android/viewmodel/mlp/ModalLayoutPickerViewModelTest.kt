package org.wordpress.android.viewmodel.mlp

import androidx.arch.core.executor.testing.InstantTaskExecutorRule
import androidx.lifecycle.Observer
import com.nhaarman.mockitokotlin2.anyOrNull
import com.nhaarman.mockitokotlin2.verify
import org.assertj.core.api.Assertions.assertThat
import org.junit.Before
import org.junit.Rule
import org.junit.Test
import org.junit.runner.RunWith
import org.mockito.Mock
import org.mockito.junit.MockitoJUnitRunner
import org.wordpress.android.ui.mlp.ModalLayoutPickerListItem.Categories
import org.wordpress.android.ui.mlp.ModalLayoutPickerListItem.LayoutCategory
import org.wordpress.android.ui.mlp.ModalLayoutPickerListItem.ViewType.CATEGORIES
import org.wordpress.android.ui.mlp.ModalLayoutPickerListItem.ViewType.LAYOUTS
import org.wordpress.android.ui.mlp.ModalLayoutPickerListItem.ViewType.SUBTITLE
import org.wordpress.android.ui.mlp.ModalLayoutPickerListItem.ViewType.TITLE
import org.wordpress.android.util.NoDelayCoroutineDispatcher

@RunWith(MockitoJUnitRunner::class)
class ModalLayoutPickerViewModelTest {
    @Rule
    @JvmField val rule = InstantTaskExecutorRule()

    private lateinit var viewModel: ModalLayoutPickerViewModel

    @Mock lateinit var onCreateNewPageRequestedObserver: Observer<Unit>

    @Before
    fun setUp() {
        viewModel = ModalLayoutPickerViewModel(
                NoDelayCoroutineDispatcher()
        )
        viewModel.onCreateNewPageRequested.observeForever(
                onCreateNewPageRequestedObserver
        )
    }

    @Test
    fun `the modal layout picker list is populated when initialized`() {
        viewModel.init(false)
        assertThat(viewModel.listItems.value!!.size).isGreaterThan(0)
    }

    @Test
    fun `the modal layout picker contains the title as a first item when initialized in portrait mode`() {
        viewModel.init(false)
        assertThat(viewModel.listItems.value!!.first().type).isEqualTo(TITLE)
    }

    @Test
    fun `the modal layout picker contains the subtitle as a second item when initialized in portrait mode`() {
        viewModel.init(false)
        assertThat(viewModel.listItems.value!!.get(1).type).isEqualTo(SUBTITLE)
    }

    @Test
    fun `the modal layout picker contains the categories bar as a first item when initialized in landscape mode`() {
        viewModel.init(true)
        assertThat(viewModel.listItems.value!!.first().type).isEqualTo(CATEGORIES)
    }

    @Test
    fun `modal layout picker is shown when triggered`() {
        viewModel.init(false)
        viewModel.show()
        assertThat(viewModel.isModalLayoutPickerShowing.value!!.peekContent()).isEqualTo(true)
    }

    @Test
    fun `modal layout picker is dismissed when the user hits the back button`() {
        viewModel.init(false)
        viewModel.dismiss()
        assertThat(viewModel.isModalLayoutPickerShowing.value!!.peekContent()).isEqualTo(false)
    }

    @Test
    fun `modal layout picker header is visible when the user scrolls up in portrait mode`() {
        viewModel.init(false)
        viewModel.setHeaderTitleVisibility(true)
        assertThat(viewModel.isHeaderVisible.value!!.peekContent()).isEqualTo(true)
    }

    @Test
    fun `modal layout picker header is gone when the user scrolls down in portrait mode`() {
        viewModel.init(false)
        viewModel.setHeaderTitleVisibility(false)
        assertThat(viewModel.isHeaderVisible.value!!.peekContent()).isEqualTo(false)
    }

    @Test
    fun `when the create page is triggered the page creation flow starts`() {
        viewModel.init(false)
        viewModel.createPage()
        verify(onCreateNewPageRequestedObserver).onChanged(anyOrNull())
    }

    @Test
    fun `when modal layout picker starts the layouts are loaded`() {
        viewModel.init(false)
        assertThat(viewModel.listItems.value?.filter { it.type == LAYOUTS }?.size).isGreaterThan(0)
    }

    @Test
    fun `when modal layout picker starts no layout is selected`() {
        viewModel.init(false)
        assertThat(viewModel.selectedLayoutSlug.value).isNull()
    }

    @Test
    fun `when the user taps on a layout the layout is selected`() {
        viewModel.init(false)
        viewModel.layoutTapped("about-1")
        assertThat(viewModel.selectedLayoutSlug.value).isEqualTo("about-1")
    }

    @Test
    fun `when the user taps on a selected layout the layout is deselected`() {
        viewModel.init(false)
        viewModel.layoutTapped("about-1")
        viewModel.layoutTapped("about-1")
        assertThat(viewModel.selectedLayoutSlug.value).isNull()
    }

    @Test
    fun `when the modal layout picker is dismissed the layout is deselected`() {
        viewModel.init(false)
        viewModel.layoutTapped("about-1")
        viewModel.dismiss()
        assertThat(viewModel.selectedLayoutSlug.value).isNull()
    }

    @Test
<<<<<<< HEAD
    fun `when modal layout picker starts the categories are loaded`() {
        viewModel.init(false)
        assertThat(viewModel.listItems.value?.filter { it.type == CATEGORIES }?.size).isEqualTo(1)
    }

    @Test
    fun `when modal layout picker starts the a non empty categories list is loaded`() {
        viewModel.init(false)
        val categories = viewModel.listItems.value?.first { it.type == CATEGORIES } as? Categories
        assertThat(categories?.categories?.size).isGreaterThan(0)
    }

    @Test
    fun `when modal layout picker starts no category is selected`() {
        viewModel.init(false)
        assertThat(viewModel.selectedCategorySlug.value).isNull()
    }

    @Test
    fun `when the user taps on a category the category is selected`() {
        viewModel.init(false)
        viewModel.categoryTapped("about")
        assertThat(viewModel.selectedCategorySlug.value).isEqualTo("about")
    }

    @Test
    fun `when the user taps on a selected category the category is deselected`() {
        viewModel.init(false)
        viewModel.categoryTapped("about")
        viewModel.categoryTapped("about")
        assertThat(viewModel.selectedLayoutSlug.value).isNull()
    }

    @Test
    fun `when the modal layout picker is dismissed the category is deselected`() {
        viewModel.init(false)
        viewModel.categoryTapped("about")
        viewModel.dismiss()
        assertThat(viewModel.selectedLayoutSlug.value).isNull()
    }

    @Test
    fun `when the user taps on a category only one layout category is shown`() {
        viewModel.init(false)
        viewModel.categoryTapped("about")
        val layoutCategories = viewModel.listItems.value?.filter { it.type == LAYOUTS }
        assertThat(layoutCategories?.size).isEqualTo(1)
    }

    @Test
    fun `when the user taps on a category only this layout category is shown`() {
        viewModel.init(false)
        viewModel.categoryTapped("about")
        val layoutCategory = viewModel.listItems.value?.first { it.type == LAYOUTS } as? LayoutCategory
        assertThat(layoutCategory?.slug).isEqualTo("about")
=======
    fun `when no layout is selected the create blank page button is visible`() {
        viewModel.init(false)
        assertThat(viewModel.buttonsUiState.value?.createBlankPageVisible).isEqualTo(true)
    }

    @Test
    fun `when a layout is selected the create blank page button is not visible`() {
        viewModel.init(false)
        viewModel.layoutTapped("about-1")
        assertThat(viewModel.buttonsUiState.value?.createBlankPageVisible).isEqualTo(false)
    }

    @Test
    fun `when no layout is selected the create page button is not visible`() {
        viewModel.init(false)
        assertThat(viewModel.buttonsUiState.value?.createPageVisible).isEqualTo(false)
    }

    @Test
    fun `when a layout is selected the create page button is visible`() {
        viewModel.init(false)
        viewModel.layoutTapped("about-1")
        assertThat(viewModel.buttonsUiState.value?.createPageVisible).isEqualTo(true)
    }

    @Test
    fun `when no layout is selected the preview button is not visible`() {
        viewModel.init(false)
        assertThat(viewModel.buttonsUiState.value?.previewVisible).isEqualTo(false)
    }

    @Test
    fun `when a layout is selected the preview button is visible`() {
        viewModel.init(false)
        viewModel.layoutTapped("about-1")
        assertThat(viewModel.buttonsUiState.value?.previewVisible).isEqualTo(true)
>>>>>>> 7d32770e
    }
}<|MERGE_RESOLUTION|>--- conflicted
+++ resolved
@@ -133,7 +133,6 @@
     }
 
     @Test
-<<<<<<< HEAD
     fun `when modal layout picker starts the categories are loaded`() {
         viewModel.init(false)
         assertThat(viewModel.listItems.value?.filter { it.type == CATEGORIES }?.size).isEqualTo(1)
@@ -189,7 +188,8 @@
         viewModel.categoryTapped("about")
         val layoutCategory = viewModel.listItems.value?.first { it.type == LAYOUTS } as? LayoutCategory
         assertThat(layoutCategory?.slug).isEqualTo("about")
-=======
+    }
+
     fun `when no layout is selected the create blank page button is visible`() {
         viewModel.init(false)
         assertThat(viewModel.buttonsUiState.value?.createBlankPageVisible).isEqualTo(true)
@@ -226,6 +226,5 @@
         viewModel.init(false)
         viewModel.layoutTapped("about-1")
         assertThat(viewModel.buttonsUiState.value?.previewVisible).isEqualTo(true)
->>>>>>> 7d32770e
     }
 }