--- conflicted
+++ resolved
@@ -52,14 +52,9 @@
     @Mock lateinit var siteStore: SiteStore
     @Mock lateinit var appPrefsWrapper: AppPrefsWrapper
     @Mock lateinit var supportedBlocksProvider: SupportedBlocksProvider
-<<<<<<< HEAD
+    @Mock lateinit var thumbDimensionProvider: ThumbDimensionProvider
     @Mock lateinit var onCreateNewPageRequestedObserver: Observer<Create>
     @Mock lateinit var onPreviewPageRequestedObserver: Observer<Preview>
-=======
-    @Mock lateinit var thumbDimensionProvider: ThumbDimensionProvider
-    @Mock lateinit var onCreateNewPageRequestedObserver: Observer<String>
-    @Mock lateinit var onPreviewPageRequestedObserver: Observer<PreviewPageRequest>
->>>>>>> 94f60e75
 
     private val defaultPageLayoutsEvent: OnBlockLayoutsFetched
         get() {
