--- conflicted
+++ resolved
@@ -427,7 +427,6 @@
     }
 
     @Test
-<<<<<<< HEAD
     fun `label has state info color after failed upload but eligible for auto upload`() {
         val state = createPostListItemUiState(
                 post = createPostModel(status = POST_STATE_PUBLISH, isLocallyChanged = true),
@@ -451,8 +450,7 @@
         assertThat(state.data.statusesColor).isEqualTo(ERROR_COLOR)
     }
 
-=======
->>>>>>> 9865c55d
+    @Test
     fun `label has error color on version conflict`() {
         val state = createPostListItemUiState(unhandledConflicts = true)
         assertThat(state.data.statusesColor).isEqualTo(ERROR_COLOR)
