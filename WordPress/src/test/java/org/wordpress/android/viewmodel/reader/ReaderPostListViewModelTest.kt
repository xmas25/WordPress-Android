package org.wordpress.android.viewmodel.reader

import androidx.arch.core.executor.testing.InstantTaskExecutorRule
import androidx.lifecycle.MutableLiveData
import androidx.lifecycle.Observer
import com.nhaarman.mockitokotlin2.any
import com.nhaarman.mockitokotlin2.argThat
import com.nhaarman.mockitokotlin2.inOrder
import com.nhaarman.mockitokotlin2.times
import com.nhaarman.mockitokotlin2.verify
import com.nhaarman.mockitokotlin2.whenever
import kotlinx.coroutines.InternalCoroutinesApi
import org.assertj.core.api.Assertions.assertThat
import org.junit.Before
import org.junit.Rule
import org.junit.Test
import org.junit.runner.RunWith
import org.mockito.Mock
import org.mockito.junit.MockitoJUnitRunner
import org.wordpress.android.BuildConfig
import org.wordpress.android.TEST_DISPATCHER
import org.wordpress.android.fluxc.model.AccountModel
import org.wordpress.android.fluxc.store.AccountStore
import org.wordpress.android.models.ReaderTag
import org.wordpress.android.models.ReaderTagType.BOOKMARKED
import org.wordpress.android.models.news.NewsItem
import org.wordpress.android.ui.news.NewsManager
import org.wordpress.android.ui.news.NewsTracker
import org.wordpress.android.ui.news.NewsTracker.NewsCardOrigin.READER
import org.wordpress.android.ui.news.NewsTrackerHelper
import org.wordpress.android.ui.prefs.AppPrefsWrapper
import org.wordpress.android.ui.reader.ReaderSubsActivity
import org.wordpress.android.ui.reader.services.update.ReaderUpdateLogic.UpdateTask
import org.wordpress.android.ui.reader.subfilter.ActionType.OpenLoginPage
import org.wordpress.android.ui.reader.subfilter.ActionType.OpenSubsAtPage
import org.wordpress.android.ui.reader.subfilter.SubfilterCategory.SITES
import org.wordpress.android.ui.reader.subfilter.SubfilterCategory.TAGS
import org.wordpress.android.ui.reader.subfilter.SubfilterListItem
import org.wordpress.android.ui.reader.subfilter.SubfilterListItem.SiteAll
import org.wordpress.android.ui.reader.subfilter.SubfilterListItem.Tag
import org.wordpress.android.ui.reader.subfilter.SubfilterListItemMapper
import org.wordpress.android.ui.reader.tracker.ReaderTracker
import org.wordpress.android.ui.reader.viewmodels.ReaderPostListViewModel
import org.wordpress.android.util.EventBusWrapper
import java.util.EnumSet

@InternalCoroutinesApi
@RunWith(MockitoJUnitRunner::class)
class ReaderPostListViewModelTest {
    @Rule
    @JvmField
    val rule = InstantTaskExecutorRule()

    @Mock private lateinit var newsManager: NewsManager
    @Mock private lateinit var observer: Observer<NewsItem>
    @Mock private lateinit var item: NewsItem
    /**
     * First tag for which the card was shown.
     */
    @Mock private lateinit var initialTag: ReaderTag
    @Mock private lateinit var otherTag: ReaderTag
    @Mock private lateinit var savedTag: ReaderTag
    @Mock private lateinit var newsTracker: NewsTracker
    @Mock private lateinit var newsTrackerHelper: NewsTrackerHelper
    @Mock private lateinit var appPrefsWrapper: AppPrefsWrapper
    @Mock private lateinit var subfilterListItemMapper: SubfilterListItemMapper
    @Mock private lateinit var eventBusWrapper: EventBusWrapper
<<<<<<< HEAD
    @Mock private lateinit var readerTracker: ReaderTracker
=======
    @Mock private lateinit var accountStore: AccountStore
>>>>>>> cbf5d719

    private lateinit var viewModel: ReaderPostListViewModel
    private val liveData = MutableLiveData<NewsItem>()

    @Before
    fun setUp() {
        whenever(newsManager.newsItemSource()).thenReturn(liveData)
        whenever(savedTag.tagTitle).thenReturn("tag-title")
        val tag = Tag(
                tag = savedTag,
                onClickAction = ::onClickActionDummy
        )
        val json = "{\"blogId\":0,\"feedId\":0,\"tagSlug\":\"news\",\"tagType\":1,\"type\":4}"
        if (BuildConfig.INFORMATION_ARCHITECTURE_AVAILABLE) {
            whenever(appPrefsWrapper.getReaderSubfilter()).thenReturn(json)
            whenever(subfilterListItemMapper.fromJson(any(), any(), any())).thenReturn(tag)
        }
        viewModel = ReaderPostListViewModel(
                newsManager,
                newsTracker,
                newsTrackerHelper,
                TEST_DISPATCHER,
                TEST_DISPATCHER,
                appPrefsWrapper,
                subfilterListItemMapper,
                eventBusWrapper,
<<<<<<< HEAD
                readerTracker
=======
                accountStore
>>>>>>> cbf5d719
        )
        val observable = viewModel.getNewsDataSource()
        observable.observeForever(observer)
    }

    @Test
    fun `when view model starts pull is invoked`() {
        viewModel.start(initialTag, false, false)
        verify(newsManager).pull(false)
    }

    @Test
    fun `view model propagates news items`() {
        viewModel.start(initialTag, false, false)
        liveData.postValue(item)
        liveData.postValue(null)
        liveData.postValue(item)

        val inOrder = inOrder(observer)
        inOrder.verify(observer).onChanged(item)
        inOrder.verify(observer).onChanged(null)
        inOrder.verify(observer).onChanged(item)
    }

    @Test
    fun `view model propagates dismiss to NewsManager`() {
        viewModel.onNewsCardDismissed(item)
        verify(newsManager).dismiss(item)
    }

    @Test
    fun `when view model starts emits null on first onTagChanged`() {
        viewModel.start(otherTag, false, false)
        // propagates the item since the card hasn't been shown yet
        liveData.postValue(item)
        viewModel.onTagChanged(initialTag)
        // the card has been shown for the initialTag
        viewModel.onNewsCardShown(item, initialTag)
        // propagates null since the card should be visible only for initialTag
        viewModel.onTagChanged(otherTag)
        val inOrder = inOrder(observer)
        inOrder.verify(observer).onChanged(item)
        inOrder.verify(observer).onChanged(null)
    }

    @Test
    fun `news item is available only for first tag for which card was shown`() {
        viewModel.start(otherTag, false, false)
        // propagate the item since the card hasn't been shown yet
        liveData.postValue(item)
        viewModel.onTagChanged(initialTag)
        // the card has been shown for the initialTag
        viewModel.onNewsCardShown(item, initialTag)
        viewModel.onTagChanged(otherTag)
        // do not propagate the item since the card should be visible only for initialTag
        liveData.postValue(item)
        // do not propagate the item since the card should be visible only for initialTag
        liveData.postValue(item)
        // do not propagate the item since the card should be visible only for initialTag
        liveData.postValue(item)
        // do not propagate the item since the card should be visible only for initialTag
        liveData.postValue(item)
        // propagate the item since the initialTag is selected
        viewModel.onTagChanged(initialTag)
        val inOrder = inOrder(observer)
        inOrder.verify(observer).onChanged(item)
        inOrder.verify(observer).onChanged(null)
        inOrder.verify(observer).onChanged(item)
    }

    @Test
    fun `view model propagates dismiss to NewsTracker`() {
        viewModel.onNewsCardDismissed(item)
        verify(newsTracker).trackNewsCardDismissed(argThat { this == READER }, any())
    }

    @Test
    fun `view model propagates CardShown to to NewsTracker`() {
        whenever(newsTrackerHelper.shouldTrackNewsCardShown(any())).thenReturn(true)
        viewModel.onNewsCardShown(item, initialTag)
        verify(newsTracker).trackNewsCardShown(argThat { this == READER }, any())
        verify(newsTrackerHelper).itemTracked(any())
    }

    @Test
    fun `view model does not propagates CardShown to NewsTracker`() {
        whenever(newsTrackerHelper.shouldTrackNewsCardShown(any())).thenReturn(false)
        viewModel.onNewsCardShown(item, initialTag)
        verify(newsTracker, times(0)).trackNewsCardShown(argThat { this == READER }, any())
        verify(newsTrackerHelper, times(0)).itemTracked(any())
    }

    @Test
    fun `view model propagates ExtendedInfoRequested to to NewsTracker`() {
        viewModel.onNewsCardExtendedInfoRequested(item)
        verify(newsTracker).trackNewsCardExtendedInfoRequested(argThat { this == READER }, any())
    }

    @Test
    fun `view model change subfilter visibility as requested`() {
        viewModel.changeSubfiltersVisibility(true)
        assertThat(viewModel.shouldShowSubFilters.value).isEqualTo(true)

        viewModel.changeSubfiltersVisibility(false)
        assertThat(viewModel.shouldShowSubFilters.value).isEqualTo(false)
    }

    @Test
    fun `view model returns default filter on start`() {
        if (!BuildConfig.INFORMATION_ARCHITECTURE_AVAILABLE) {
            assertThat(viewModel.getCurrentSubfilterValue()).isInstanceOf(SiteAll::class.java)
        } else {
            assertThat(viewModel.getCurrentSubfilterValue()).isInstanceOf(Tag::class.java)
        }
    }

    @Test
    fun `view model is able to set requested subfilter given a tag`() {
        val tag = ReaderTag("", "", "", "", BOOKMARKED)
        var item: SubfilterListItem? = null
        viewModel.setSubfilterFromTag(tag)

        viewModel.currentSubFilter.observeForever { item = it }

        assertThat((item as Tag).tag).isEqualTo(tag)
    }

    @Test
    fun `view model is able to set default subfilter`() {
        var item: SubfilterListItem? = null
        viewModel.setDefaultSubfilter()

        viewModel.currentSubFilter.observeForever { item = it }

        assertThat(item).isInstanceOf(SiteAll::class.java)
    }

    @Test
    fun `view model updates count of matched sites and tags`() {
        val data = hashMapOf(SITES to 3, TAGS to 25)
        viewModel.start(initialTag, false, false)

        for (testStep in data.keys) {
            viewModel.onSubfilterPageUpdated(testStep, data.getOrDefault(testStep, 0))
        }

        assertThat(viewModel.filtersMatchCount.value).isEqualTo(data)
    }

    @Test
    fun `when WPCOM user selects empty bottom sheet SITES cta the subs is opened on followed blogs page`() {
        val action = OpenSubsAtPage(ReaderSubsActivity.TAB_IDX_FOLLOWED_BLOGS)
        viewModel.onBottomSheetActionClicked(action)

        assertThat(viewModel.changeBottomSheetVisibility.value!!.peekContent()).isEqualTo(false)
        assertThat(viewModel.bottomSheetEmptyViewAction.value!!.peekContent())
                .isEqualTo(action)
    }

    @Test
    fun `when WPCOM user selects empty bottom sheet TAGS cta the subs is opened on followed tags page`() {
        val action = OpenSubsAtPage(ReaderSubsActivity.TAB_IDX_FOLLOWED_TAGS)
        viewModel.onBottomSheetActionClicked(action)

        assertThat(viewModel.changeBottomSheetVisibility.value!!.peekContent()).isEqualTo(false)
        assertThat(viewModel.bottomSheetEmptyViewAction.value!!.peekContent())
                .isEqualTo(action)
    }

    @Test
    fun `when self-hosted user selects empty bottom sheet cta the me page is opened`() {
        val action = OpenLoginPage
        viewModel.onBottomSheetActionClicked(action)

        assertThat(viewModel.changeBottomSheetVisibility.value!!.peekContent()).isEqualTo(false)
        assertThat(viewModel.bottomSheetEmptyViewAction.value!!.peekContent())
                .isEqualTo(action)
    }

    @Test
    fun `when user id changed a tags and blogs update is triggered and default subfilter is set`() {
        whenever(appPrefsWrapper.getLastReaderKnownUserId()).thenReturn(0)
        whenever(appPrefsWrapper.getLastReaderKnownAccessTokenStatus()).thenReturn(true)
        whenever(accountStore.hasAccessToken()).thenReturn(true)
        val account = AccountModel()
        account.userId = 100
        whenever(accountStore.account).thenReturn(account)

        viewModel.onUserComesToReader()

        verify(appPrefsWrapper, times(1)).setLastReaderKnownUserId(any())
        verify(appPrefsWrapper, times(0)).setLastReaderKnownAccessTokenStatus(any())

        assertThat(viewModel.updateTagsAndSites.value!!.peekContent()).isEqualTo(
                EnumSet.of(
                        UpdateTask.TAGS,
                        UpdateTask.FOLLOWED_BLOGS
                )
        )

        assertThat(viewModel.currentSubFilter.value).isInstanceOf(SiteAll::class.java)
    }

    @Test
    fun `when user switches from wpcom and self-hosted an update is triggered and default subfilter is set`() {
        whenever(appPrefsWrapper.getLastReaderKnownUserId()).thenReturn(100)
        whenever(appPrefsWrapper.getLastReaderKnownAccessTokenStatus()).thenReturn(true)
        whenever(accountStore.hasAccessToken()).thenReturn(false)

        viewModel.onUserComesToReader()

        verify(appPrefsWrapper, times(0)).setLastReaderKnownUserId(any())
        verify(appPrefsWrapper, times(1)).setLastReaderKnownAccessTokenStatus(any())

        assertThat(viewModel.updateTagsAndSites.value!!.peekContent()).isEqualTo(
                EnumSet.of(
                        UpdateTask.TAGS,
                        UpdateTask.FOLLOWED_BLOGS
                )
        )

        assertThat(viewModel.currentSubFilter.value).isInstanceOf(SiteAll::class.java)
    }

    @Test
    fun `when user id do not change nothing happens`() {
        whenever(appPrefsWrapper.getLastReaderKnownUserId()).thenReturn(100)
        whenever(appPrefsWrapper.getLastReaderKnownAccessTokenStatus()).thenReturn(true)
        whenever(accountStore.hasAccessToken()).thenReturn(true)
        val account = AccountModel()
        account.userId = 100
        whenever(accountStore.account).thenReturn(account)

        viewModel.onUserComesToReader()

        verify(appPrefsWrapper, times(0)).setLastReaderKnownUserId(any())
        verify(appPrefsWrapper, times(0)).setLastReaderKnownAccessTokenStatus(any())

        assertThat(viewModel.updateTagsAndSites.value).isEqualTo(null)

        // we didn't call start so noone should have changed the value
        assertThat(viewModel.currentSubFilter.value).isEqualTo(null)
    }

    @Test
    fun `when user remains self-hosted nothing happens`() {
        whenever(appPrefsWrapper.getLastReaderKnownUserId()).thenReturn(100)
        whenever(appPrefsWrapper.getLastReaderKnownAccessTokenStatus()).thenReturn(false)
        whenever(accountStore.hasAccessToken()).thenReturn(false)

        viewModel.onUserComesToReader()

        verify(appPrefsWrapper, times(0)).setLastReaderKnownUserId(any())
        verify(appPrefsWrapper, times(0)).setLastReaderKnownAccessTokenStatus(any())

        assertThat(viewModel.updateTagsAndSites.value).isEqualTo(null)

        // we didn't call start so noone should have changed the value
        assertThat(viewModel.currentSubFilter.value).isEqualTo(null)
    }

    private fun onClickActionDummy(filter: SubfilterListItem) {
        return
    }
}<|MERGE_RESOLUTION|>--- conflicted
+++ resolved
@@ -65,11 +65,8 @@
     @Mock private lateinit var appPrefsWrapper: AppPrefsWrapper
     @Mock private lateinit var subfilterListItemMapper: SubfilterListItemMapper
     @Mock private lateinit var eventBusWrapper: EventBusWrapper
-<<<<<<< HEAD
+    @Mock private lateinit var accountStore: AccountStore
     @Mock private lateinit var readerTracker: ReaderTracker
-=======
-    @Mock private lateinit var accountStore: AccountStore
->>>>>>> cbf5d719
 
     private lateinit var viewModel: ReaderPostListViewModel
     private val liveData = MutableLiveData<NewsItem>()
@@ -96,11 +93,8 @@
                 appPrefsWrapper,
                 subfilterListItemMapper,
                 eventBusWrapper,
-<<<<<<< HEAD
-                readerTracker
-=======
-                accountStore
->>>>>>> cbf5d719
+                accountStore,
+		readerTracker
         )
         val observable = viewModel.getNewsDataSource()
         observable.observeForever(observer)
@@ -178,7 +172,7 @@
     }
 
     @Test
-    fun `view model propagates CardShown to to NewsTracker`() {
+    fun `view model propagates CardShown to NewsTracker`() {
         whenever(newsTrackerHelper.shouldTrackNewsCardShown(any())).thenReturn(true)
         viewModel.onNewsCardShown(item, initialTag)
         verify(newsTracker).trackNewsCardShown(argThat { this == READER }, any())
@@ -194,7 +188,7 @@
     }
 
     @Test
-    fun `view model propagates ExtendedInfoRequested to to NewsTracker`() {
+    fun `view model propagates ExtendedInfoRequested to NewsTracker`() {
         viewModel.onNewsCardExtendedInfoRequested(item)
         verify(newsTracker).trackNewsCardExtendedInfoRequested(argThat { this == READER }, any())
     }
