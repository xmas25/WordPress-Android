package org.wordpress.android.viewmodel.pages

import android.arch.core.executor.testing.InstantTaskExecutorRule
import android.arch.lifecycle.MutableLiveData
import com.nhaarman.mockito_kotlin.any
import com.nhaarman.mockito_kotlin.verify
import com.nhaarman.mockito_kotlin.whenever
import kotlinx.coroutines.experimental.Unconfined
import org.assertj.core.api.Assertions.assertThat
import org.junit.Before
import org.junit.Ignore
import org.junit.Rule
import org.junit.Test
import org.junit.runner.RunWith
import org.mockito.Mock
import org.mockito.junit.MockitoJUnitRunner
import org.wordpress.android.R.string
import org.wordpress.android.fluxc.model.SiteModel
import org.wordpress.android.fluxc.model.page.PageModel
import org.wordpress.android.fluxc.model.page.PageStatus
import org.wordpress.android.fluxc.model.page.PageStatus.DRAFT
import org.wordpress.android.fluxc.model.page.PageStatus.PUBLISHED
import org.wordpress.android.ui.pages.PageItem
import org.wordpress.android.ui.pages.PageItem.Action.VIEW_PAGE
import org.wordpress.android.ui.pages.PageItem.Divider
import org.wordpress.android.ui.pages.PageItem.DraftPage
import org.wordpress.android.ui.pages.PageItem.Empty
import org.wordpress.android.ui.pages.PageItem.PublishedPage
import org.wordpress.android.viewmodel.ResourceProvider
import java.util.Date
import java.util.SortedMap

@RunWith(MockitoJUnitRunner::class)
class SearchListViewModelTest {
    @Rule
    @JvmField val rule = InstantTaskExecutorRule()

    @Mock lateinit var resourceProvider: ResourceProvider
    @Mock lateinit var site: SiteModel
    @Mock lateinit var pagesViewModel: PagesViewModel

    private lateinit var searchPages: MutableLiveData<SortedMap<PageStatus, List<PageModel>>>
    private lateinit var viewModel: SearchListViewModel

    private lateinit var page: PageModel

    @Before
    fun setUp() {
        page = PageModel(site, 1, "title", PUBLISHED, Date(), false, 11L, null)
        viewModel = SearchListViewModel(resourceProvider, Unconfined)
        searchPages = MutableLiveData()
        whenever(pagesViewModel.searchPages).thenReturn(searchPages)
        viewModel.start(pagesViewModel)
    }

    @Ignore
    @Test
<<<<<<< HEAD
    fun `show empty item on start`() {
        searchPages.value = null
=======
    fun onSearchReturnsResultsFromStore() = runBlocking<Unit> {
        initSearch()
        whenever(resourceProvider.getString(string.pages_drafts)).thenReturn("Drafts")
        val query = "query"
        val title = "title"
        val drafts = listOf( PageModel(site, 1, "title", DRAFT, Date(), false, 1, null))
        val expectedResult = listOf(Divider("Drafts"), DraftPage(1, title))
        whenever(pageStore.search(site, query)).thenReturn(drafts)

        val observer = viewModel.searchResult.test()

        pagesViewModel.onSearch(query)

        val result = observer.await()
>>>>>>> ca392d70

        assertThat(viewModel.searchResult.value).containsOnly(Empty(string.pages_search_suggestion, true))
    }

    @Ignore
    @Test
<<<<<<< HEAD
    fun `adds divider to published group`() {
        val expectedTitle = "title"
        for (status in PageStatus.values()) {
            whenever(resourceProvider.getString(status.getTitle())).thenReturn(expectedTitle)
=======
    fun onEmptySearchResultEmitsEmptyItem() = runBlocking<Unit> {
        initSearch()
        val query = "query"
        val pageItems = listOf(Empty(string.pages_empty_search_result, true))
        whenever(pageStore.search(site, query)).thenReturn(listOf())
>>>>>>> ca392d70

            searchPages.value = sortedMapOf(status to listOf())

            assertThat(viewModel.searchResult.value).containsOnly(Divider(expectedTitle))
        }
    }

    @Test
    fun `builds list with dividers from grouped result`() {
        val expectedTitle = "title"
        whenever(resourceProvider.getString(any())).thenReturn(expectedTitle)

        val publishedPageId = 1
        val publishedPageRemoteId = 11L
        val publishedPage = page.copy(pageId = publishedPageId, remoteId = publishedPageRemoteId, status = PUBLISHED)
        val publishedList = PageStatus.PUBLISHED to listOf(publishedPage)
        val draftPageId = 2
        val draftPageRemoteId = 22L
        val draftPage = page.copy(pageId = draftPageId, remoteId = draftPageRemoteId, status = DRAFT)
        val draftList = PageStatus.DRAFT to listOf(draftPage)

        searchPages.value = sortedMapOf(publishedList, draftList)

        val searchResult = viewModel.searchResult.value
        assertThat(searchResult).isNotNull
        assertThat(searchResult).hasSize(4)
        assertThat(searchResult!![0]).isInstanceOf(Divider::class.java)
        (searchResult[0] as Divider).apply {
            assertThat(this.title).isEqualTo(expectedTitle)
        }
        assertThat(searchResult[1]).isInstanceOf(PublishedPage::class.java)
        (searchResult[1] as PublishedPage).apply {
            assertThat(this.id).isEqualTo(publishedPageRemoteId)
        }
        assertThat(searchResult[2]).isInstanceOf(Divider::class.java)
        (searchResult[2] as Divider).apply {
            assertThat(this.title).isEqualTo(expectedTitle)
        }
        assertThat(searchResult[3]).isInstanceOf(DraftPage::class.java)
        (searchResult[3] as DraftPage).apply {
            assertThat(this.id).isEqualTo(draftPageRemoteId)
        }
    }

    @Ignore
    @Test
    fun `passes action to page view model on menu action`() {
        val clickedPage = PageItem.PublishedPage(1, "title", null, 0, false)
        val action = VIEW_PAGE

        viewModel.onMenuAction(action, clickedPage)

        verify(pagesViewModel).onMenuAction(action, clickedPage)
    }

    @Test
    fun `passes page to page view model on item tapped`() {
        val clickedPage = PageItem.PublishedPage(1, "title", null, 0, false)

        viewModel.onItemTapped(clickedPage)

        verify(pagesViewModel).onItemTapped(clickedPage)
    }
}<|MERGE_RESOLUTION|>--- conflicted
+++ resolved
@@ -53,45 +53,19 @@
         viewModel.start(pagesViewModel)
     }
 
-    @Ignore
     @Test
-<<<<<<< HEAD
     fun `show empty item on start`() {
         searchPages.value = null
-=======
-    fun onSearchReturnsResultsFromStore() = runBlocking<Unit> {
-        initSearch()
-        whenever(resourceProvider.getString(string.pages_drafts)).thenReturn("Drafts")
-        val query = "query"
-        val title = "title"
-        val drafts = listOf( PageModel(site, 1, "title", DRAFT, Date(), false, 1, null))
-        val expectedResult = listOf(Divider("Drafts"), DraftPage(1, title))
-        whenever(pageStore.search(site, query)).thenReturn(drafts)
-
-        val observer = viewModel.searchResult.test()
-
-        pagesViewModel.onSearch(query)
-
-        val result = observer.await()
->>>>>>> ca392d70
 
         assertThat(viewModel.searchResult.value).containsOnly(Empty(string.pages_search_suggestion, true))
     }
 
     @Ignore
     @Test
-<<<<<<< HEAD
     fun `adds divider to published group`() {
         val expectedTitle = "title"
         for (status in PageStatus.values()) {
             whenever(resourceProvider.getString(status.getTitle())).thenReturn(expectedTitle)
-=======
-    fun onEmptySearchResultEmitsEmptyItem() = runBlocking<Unit> {
-        initSearch()
-        val query = "query"
-        val pageItems = listOf(Empty(string.pages_empty_search_result, true))
-        whenever(pageStore.search(site, query)).thenReturn(listOf())
->>>>>>> ca392d70
 
             searchPages.value = sortedMapOf(status to listOf())
 
@@ -99,6 +73,7 @@
         }
     }
 
+    @Ignore
     @Test
     fun `builds list with dividers from grouped result`() {
         val expectedTitle = "title"
