package org.wordpress.android.viewmodel.giphy

import android.arch.core.executor.testing.InstantTaskExecutorRule
import android.arch.paging.PositionalDataSource.LoadInitialCallback
import com.nhaarman.mockito_kotlin.any
import com.nhaarman.mockito_kotlin.argumentCaptor
import com.nhaarman.mockito_kotlin.doNothing
import com.nhaarman.mockito_kotlin.doReturn
import com.nhaarman.mockito_kotlin.mock
import com.nhaarman.mockito_kotlin.times
import com.nhaarman.mockito_kotlin.verify
import com.nhaarman.mockito_kotlin.whenever
import com.nhaarman.mockito_kotlin.any
import com.nhaarman.mockito_kotlin.mock
import com.nhaarman.mockito_kotlin.never
import com.nhaarman.mockito_kotlin.verify
import com.nhaarman.mockito_kotlin.whenever
import kotlinx.coroutines.experimental.runBlocking
import org.assertj.core.api.Assertions.assertThat
import org.junit.Before
import org.junit.Rule
import org.junit.Test
import org.wordpress.android.viewmodel.giphy.GiphyPickerViewModel.EmptyDisplayMode
import org.wordpress.android.fluxc.model.MediaModel
import org.wordpress.android.viewmodel.giphy.GiphyPickerViewModel.State
import java.util.Random
import java.util.UUID

class GiphyPickerViewModelTest {
    @get:Rule
    val rule = InstantTaskExecutorRule()

    private lateinit var viewModel: GiphyPickerViewModel

    private val dataSourceFactory = mock<GiphyPickerDataSourceFactory>()
    private val mediaFetcher = mock<GiphyMediaFetcher>()

    @Before
    fun setUp() {
        viewModel = GiphyPickerViewModel(dataSourceFactory = dataSourceFactory, mediaFetcher = mediaFetcher)
        viewModel.setup(site = mock())
    }

    @Test
    fun `when setting a mediaViewModel as selected, it adds that to the selected list`() {
        val mediaViewModel = createGiphyMediaViewModel()

        viewModel.toggleSelected(mediaViewModel)

        with(viewModel.selectedMediaViewModelList) {
            assertThat(value).hasSize(1)
            assertThat(value).containsValue(mediaViewModel)
        }
    }

    @Test
    fun `when setting a mediaViewModel as selected, it updates the isSelected and selectedNumber`() {
        val mediaViewModel = createGiphyMediaViewModel()

        viewModel.toggleSelected(mediaViewModel)

        assertThat(mediaViewModel.isSelected.value).isTrue()
        assertThat(mediaViewModel.selectionNumber.value).isEqualTo(1)
    }

    @Test
    fun `when toggling an already selected mediaViewModel, it gets deselected and removed from the selected list`() {
        // Arrange
        val mediaViewModel = createGiphyMediaViewModel()
        viewModel.toggleSelected(mediaViewModel)

        // Act
        viewModel.toggleSelected(mediaViewModel)

        // Assert
        assertThat(mediaViewModel.isSelected.value).isFalse()
        assertThat(mediaViewModel.selectionNumber.value).isNull()

        assertThat(viewModel.selectedMediaViewModelList.value).isEmpty()
    }

    @Test
    fun `when deselecting a mediaViewModel, it rebuilds the selectedNumbers so they are continuous`() {
        // Arrange
        val alpha = createGiphyMediaViewModel()
        val bravo = createGiphyMediaViewModel()
        val charlie = createGiphyMediaViewModel()
        val delta = createGiphyMediaViewModel()

        listOf(alpha, bravo, charlie, delta).forEach(viewModel::toggleSelected)

        // Make sure the selection numbers have the values tht we expect. These get updated later.
        assertThat(charlie.selectionNumber.value).isEqualTo(3)
        assertThat(delta.selectionNumber.value).isEqualTo(4)

        // Act
        // Deselect the second one in the list
        viewModel.toggleSelected(bravo)

        // Assert
        with(viewModel.selectedMediaViewModelList) {
            assertThat(value).hasSize(3)
            assertThat(value).doesNotContainValue(bravo)
            assertThat(value).containsValues(alpha, charlie, delta)
        }

        // Charlie and Delta should have moved up because Bravo was deselected
        assertThat(charlie.selectionNumber.value).isEqualTo(2)
        assertThat(delta.selectionNumber.value).isEqualTo(3)
    }

    @Test
    fun `when the searchQuery is changed, it clears the selected mediaViewModel list`() {
        // Arrange
        val mediaViewModel = createGiphyMediaViewModel()
        viewModel.toggleSelected(mediaViewModel)

        // Act
        viewModel.search("dummy")

        // Assert
        assertThat(viewModel.selectedMediaViewModelList.value).isEmpty()
    }

    @Test
    fun `when searching, the empty view should be immediately set to hidden`() {
        // Arrange
        assertThat(viewModel.emptyDisplayMode.value).isEqualTo(EmptyDisplayMode.VISIBLE_NO_SEARCH_QUERY)

        // Act
        viewModel.search("dummy")

        // Assert
        assertThat(viewModel.emptyDisplayMode.value).isEqualTo(EmptyDisplayMode.HIDDEN)
    }

    @Test
    fun `when search results are empty, the empty view should be visible and says there are no results`() {
        // Arrange
        val dataSource = mock<GiphyPickerDataSource>()

        whenever(dataSourceFactory.create()).thenReturn(dataSource)
        whenever(dataSourceFactory.searchQuery).thenReturn("dummy")

        val callbackCaptor = argumentCaptor<LoadInitialCallback<GiphyMediaViewModel>>()
        doNothing().whenever(dataSource).loadInitial(any(), callbackCaptor.capture())

        // Observe mediaViewModelPagedList so the DataSourceFactory will be activated and perform API requests
        viewModel.mediaViewModelPagedList.observeForever { }

        assertThat(viewModel.emptyDisplayMode.value).isEqualTo(EmptyDisplayMode.VISIBLE_NO_SEARCH_QUERY)

        // Act
        viewModel.search("dummy")
        // Emulate that the API responded with an empty result
        callbackCaptor.lastValue.onResult(emptyList(), 0, 0)

        // Assert
        assertThat(viewModel.emptyDisplayMode.value).isEqualTo(EmptyDisplayMode.VISIBLE_NO_SEARCH_RESULTS)

        verify(dataSource, times(1)).loadInitial(any(), any())
    }

    @Test
<<<<<<< HEAD
    fun `when the initial load fails, the empty view should show a network error`() {
        // Arrange
        val dataSource = mock<GiphyPickerDataSource>()

        whenever(dataSourceFactory.create()).thenReturn(dataSource)
        whenever(dataSourceFactory.searchQuery).thenReturn("dummy")
        whenever(dataSourceFactory.initialLoadError).thenReturn(mock())

        val callbackCaptor = argumentCaptor<LoadInitialCallback<GiphyMediaViewModel>>()
        doNothing().whenever(dataSource).loadInitial(any(), callbackCaptor.capture())

        // Observe mediaViewModelPagedList so the DataSourceFactory will be activated and perform API requests
        viewModel.mediaViewModelPagedList.observeForever { }

        // Act
        viewModel.search("dummy")
        // Along with mocking initialLoadError above, this emulate that the API responded with an error
        callbackCaptor.lastValue.onResult(emptyList(), 0, 0)

        // Assert
        assertThat(viewModel.emptyDisplayMode.value).isEqualTo(EmptyDisplayMode.VISIBLE_NETWORK_ERROR)

        verify(dataSource, times(1)).loadInitial(any(), any())
    }
=======
    fun `when download is successful, it posts the saved MediaModel objects`() {
        // Arrange
        val expectedResult = listOf(createMediaModel(), createMediaModel())

        runBlocking {
            whenever(mediaFetcher.fetchAndSave(any(), any())).thenReturn(expectedResult)
        }

        // Act
        runBlocking {
            viewModel.downloadSelected().join()
        }

        // Assert
        assertThat(viewModel.state.value).isEqualTo(State.FINISHED)

        with(checkNotNull(viewModel.downloadResult.value)) {
            assertThat(mediaModels).hasSize(expectedResult.size)
            assertThat(mediaModels).isEqualTo(expectedResult)

            assertThat(errorMessageStringResId).isNull()
        }
    }

    @Test
    fun `when download fails, it posts an error string resource id`() {
        // Arrange
        runBlocking {
            whenever(mediaFetcher.fetchAndSave(any(), any())).then { throw Exception("Oh no!") }
        }

        // Act
        runBlocking {
            viewModel.downloadSelected().join()
        }

        // Assert
        with(checkNotNull(viewModel.downloadResult.value)) {
            assertThat(errorMessageStringResId).isNotNull()
            assertThat(mediaModels).isNull()
        }
    }

    @Test
    fun `when download fails, it allows the user to try again`() {
        // Arrange
        runBlocking {
            whenever(mediaFetcher.fetchAndSave(any(), any())).then { throw Exception("Oh no!") }
        }

        // Act
        runBlocking {
            viewModel.downloadSelected().join()
        }

        // Assert that State is sent back to IDLE because we'll allow the user to try again
        assertThat(viewModel.state.value).isEqualTo(State.IDLE)
    }

    @Test
    fun `when the State is already FINISHED, it no longer allows selecting new items`() {
        // Arrange
        runBlocking {
            whenever(mediaFetcher.fetchAndSave(any(), any())).thenReturn(emptyList())
        }

        // Act
        runBlocking {
            viewModel.downloadSelected().join()
        }
        check(viewModel.state.value == State.FINISHED)

        viewModel.toggleSelected(createGiphyMediaViewModel())

        // Assert
        assertThat(viewModel.selectedMediaViewModelList.value).isNull()
    }

    @Test
    fun `when the State is already FINISHED, it no longer allows searching`() {
        // Arrange
        runBlocking {
            whenever(mediaFetcher.fetchAndSave(any(), any())).thenReturn(emptyList())
        }

        // Act
        runBlocking {
            viewModel.downloadSelected().join()
        }
        check(viewModel.state.value == State.FINISHED)

        viewModel.search("excalibur")

        // Assert
        assertThat(dataSourceFactory.searchQuery).isBlank()
    }

    private fun createMediaModel() = MediaModel().apply {
        id = Random().nextInt()
    }

    private fun createGiphyMediaViewModel() = MutableGiphyMediaViewModel(
            id = UUID.randomUUID().toString(),
            thumbnailUri = mock(),
            largeImageUri = mock(),
            previewImageUri = mock(),
            title = UUID.randomUUID().toString()
    )
>>>>>>> d58c9c9e
}<|MERGE_RESOLUTION|>--- conflicted
+++ resolved
@@ -162,7 +162,6 @@
     }
 
     @Test
-<<<<<<< HEAD
     fun `when the initial load fails, the empty view should show a network error`() {
         // Arrange
         val dataSource = mock<GiphyPickerDataSource>()
@@ -187,7 +186,8 @@
 
         verify(dataSource, times(1)).loadInitial(any(), any())
     }
-=======
+
+    @Test
     fun `when download is successful, it posts the saved MediaModel objects`() {
         // Arrange
         val expectedResult = listOf(createMediaModel(), createMediaModel())
@@ -296,5 +296,4 @@
             previewImageUri = mock(),
             title = UUID.randomUUID().toString()
     )
->>>>>>> d58c9c9e
 }