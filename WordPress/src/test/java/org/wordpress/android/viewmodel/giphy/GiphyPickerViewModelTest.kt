--- conflicted
+++ resolved
@@ -1,7 +1,6 @@
 package org.wordpress.android.viewmodel.giphy
 
 import android.arch.core.executor.testing.InstantTaskExecutorRule
-<<<<<<< HEAD
 import android.arch.paging.PositionalDataSource.LoadInitialCallback
 import com.nhaarman.mockito_kotlin.any
 import com.nhaarman.mockito_kotlin.argumentCaptor
@@ -10,39 +9,26 @@
 import com.nhaarman.mockito_kotlin.times
 import com.nhaarman.mockito_kotlin.verify
 import com.nhaarman.mockito_kotlin.whenever
-=======
 import com.nhaarman.mockito_kotlin.any
 import com.nhaarman.mockito_kotlin.mock
 import com.nhaarman.mockito_kotlin.never
 import com.nhaarman.mockito_kotlin.verify
 import com.nhaarman.mockito_kotlin.whenever
 import kotlinx.coroutines.experimental.runBlocking
->>>>>>> c40e2c59
 import org.assertj.core.api.Assertions.assertThat
 import org.junit.Before
 import org.junit.Rule
 import org.junit.Test
-<<<<<<< HEAD
 import org.wordpress.android.viewmodel.giphy.GiphyPickerViewModel.EmptyDisplayMode
-=======
 import org.wordpress.android.fluxc.model.MediaModel
 import org.wordpress.android.viewmodel.giphy.GiphyPickerViewModel.State
 import java.util.Random
 import java.util.UUID
->>>>>>> c40e2c59
 
 class GiphyPickerViewModelTest {
     @get:Rule
     val rule = InstantTaskExecutorRule()
 
-<<<<<<< HEAD
-    private val dataSourceFactory = mock<GiphyPickerDataSourceFactory>()
-    private lateinit var viewModel: GiphyPickerViewModel
-
-    @Before
-    fun setup() {
-        viewModel = GiphyPickerViewModel(dataSourceFactory = dataSourceFactory)
-=======
     private lateinit var viewModel: GiphyPickerViewModel
 
     private val dataSourceFactory = mock<GiphyPickerDataSourceFactory>()
@@ -52,7 +38,6 @@
     fun setUp() {
         viewModel = GiphyPickerViewModel(dataSourceFactory = dataSourceFactory, mediaFetcher = mediaFetcher)
         viewModel.setup(site = mock())
->>>>>>> c40e2c59
     }
 
     @Test
@@ -137,7 +122,6 @@
     }
 
     @Test
-<<<<<<< HEAD
     fun `when searching, the empty view should be immediately set to hidden`() {
         // Arrange
         assertThat(viewModel.emptyDisplayMode.value).isEqualTo(EmptyDisplayMode.VISIBLE_NO_SEARCH_QUERY)
@@ -175,7 +159,8 @@
 
         verify(dataSource, times(1)).loadInitial(any(), any())
     }
-=======
+
+    @Test
     fun `when download is successful, it posts the saved MediaModel objects`() {
         // Arrange
         val expectedResult = listOf(createMediaModel(), createMediaModel())
@@ -270,7 +255,7 @@
         viewModel.search("excalibur")
 
         // Assert
-        verify(dataSourceFactory, never()).setSearchQuery(any())
+        assertThat(dataSourceFactory.searchQuery).isBlank()
     }
 
     private fun createMediaModel() = MediaModel().apply {
@@ -284,5 +269,4 @@
             previewImageUri = mock(),
             title = UUID.randomUUID().toString()
     )
->>>>>>> c40e2c59
 }