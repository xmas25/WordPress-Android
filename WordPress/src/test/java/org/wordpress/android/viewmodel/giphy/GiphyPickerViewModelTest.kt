package org.wordpress.android.viewmodel.giphy

import android.arch.core.executor.testing.InstantTaskExecutorRule
import com.nhaarman.mockito_kotlin.any
import com.nhaarman.mockito_kotlin.mock
import com.nhaarman.mockito_kotlin.never
import com.nhaarman.mockito_kotlin.verify
import com.nhaarman.mockito_kotlin.whenever
import kotlinx.coroutines.experimental.runBlocking
import org.assertj.core.api.Assertions.assertThat
import org.junit.Before
import org.junit.Rule
import org.junit.Test
<<<<<<< HEAD
=======
import org.wordpress.android.fluxc.model.MediaModel
import org.wordpress.android.viewmodel.giphy.GiphyPickerViewModel.State
import java.util.Random
>>>>>>> 316fb595
import java.util.UUID

class GiphyPickerViewModelTest {
    @get:Rule
    val rule = InstantTaskExecutorRule()

    private lateinit var viewModel: GiphyPickerViewModel

    private val dataSourceFactory = mock<GiphyPickerDataSourceFactory>()
    private val mediaFetcher = mock<GiphyMediaFetcher>()

    @Before
    fun setUp() {
        viewModel = GiphyPickerViewModel(dataSourceFactory = dataSourceFactory, mediaFetcher = mediaFetcher)
        viewModel.setup(site = mock())
    }

    @Test
    fun `when setting a mediaViewModel as selected, it adds that to the selected list`() {
        val mediaViewModel = createGiphyMediaViewModel()

        viewModel.toggleSelected(mediaViewModel)

        with(viewModel.selectedMediaViewModelList) {
            assertThat(value).hasSize(1)
            assertThat(value).containsValue(mediaViewModel)
        }
    }

    @Test
    fun `when setting a mediaViewModel as selected, it updates the isSelected and selectedNumber`() {
        val mediaViewModel = createGiphyMediaViewModel()

        viewModel.toggleSelected(mediaViewModel)

        assertThat(mediaViewModel.isSelected.value).isTrue()
        assertThat(mediaViewModel.selectionNumber.value).isEqualTo(1)
    }

    @Test
    fun `when toggling an already selected mediaViewModel, it gets deselected and removed from the selected list`() {
        // Arrange
        val mediaViewModel = createGiphyMediaViewModel()
        viewModel.toggleSelected(mediaViewModel)

        // Act
        viewModel.toggleSelected(mediaViewModel)

        // Assert
        assertThat(mediaViewModel.isSelected.value).isFalse()
        assertThat(mediaViewModel.selectionNumber.value).isNull()

        assertThat(viewModel.selectedMediaViewModelList.value).isEmpty()
    }

    @Test
    fun `when deselecting a mediaViewModel, it rebuilds the selectedNumbers so they are continuous`() {
        // Arrange
        val alpha = createGiphyMediaViewModel()
        val bravo = createGiphyMediaViewModel()
        val charlie = createGiphyMediaViewModel()
        val delta = createGiphyMediaViewModel()

        listOf(alpha, bravo, charlie, delta).forEach(viewModel::toggleSelected)

        // Make sure the selection numbers have the values tht we expect. These get updated later.
        assertThat(charlie.selectionNumber.value).isEqualTo(3)
        assertThat(delta.selectionNumber.value).isEqualTo(4)

        // Act
        // Deselect the second one in the list
        viewModel.toggleSelected(bravo)

        // Assert
        with(viewModel.selectedMediaViewModelList) {
            assertThat(value).hasSize(3)
            assertThat(value).doesNotContainValue(bravo)
            assertThat(value).containsValues(alpha, charlie, delta)
        }

        // Charlie and Delta should have moved up because Bravo was deselected
        assertThat(charlie.selectionNumber.value).isEqualTo(2)
        assertThat(delta.selectionNumber.value).isEqualTo(3)
    }

    @Test
    fun `when the searchQuery is changed, it clears the selected mediaViewModel list`() {
        // Arrange
        val mediaViewModel = createGiphyMediaViewModel()
        viewModel.toggleSelected(mediaViewModel)

        // Act
        viewModel.search("dummy")

        // Assert
        assertThat(viewModel.selectedMediaViewModelList.value).isEmpty()
    }

<<<<<<< HEAD
    private fun createGiphyMediaViewModel() = MutableGiphyMediaViewModel(
            id = UUID.randomUUID().toString(),
            thumbnailUri = mock(),
            previewImageUri = mock(),
=======
    @Test
    fun `when download is successful, it posts the saved MediaModel objects`() {
        // Arrange
        val expectedResult = listOf(createMediaModel(), createMediaModel())

        runBlocking {
            whenever(mediaFetcher.fetchAndSave(any(), any())).thenReturn(expectedResult)
        }

        // Act
        runBlocking {
            viewModel.downloadSelected().join()
        }

        // Assert
        assertThat(viewModel.state.value).isEqualTo(State.FINISHED)

        with(checkNotNull(viewModel.downloadResult.value)) {
            assertThat(mediaModels).hasSize(expectedResult.size)
            assertThat(mediaModels).isEqualTo(expectedResult)

            assertThat(errorMessageStringResId).isNull()
        }
    }

    @Test
    fun `when download fails, it posts an error string resource id`() {
        // Arrange
        runBlocking {
            whenever(mediaFetcher.fetchAndSave(any(), any())).then { throw Exception("Oh no!") }
        }

        // Act
        runBlocking {
            viewModel.downloadSelected().join()
        }

        // Assert
        with(checkNotNull(viewModel.downloadResult.value)) {
            assertThat(errorMessageStringResId).isNotNull()
            assertThat(mediaModels).isNull()
        }
    }

    @Test
    fun `when download fails, it allows the user to try again`() {
        // Arrange
        runBlocking {
            whenever(mediaFetcher.fetchAndSave(any(), any())).then { throw Exception("Oh no!") }
        }

        // Act
        runBlocking {
            viewModel.downloadSelected().join()
        }

        // Assert that State is sent back to IDLE because we'll allow the user to try again
        assertThat(viewModel.state.value).isEqualTo(State.IDLE)
    }

    @Test
    fun `when the State is already FINISHED, it no longer allows selecting new items`() {
        // Arrange
        runBlocking {
            whenever(mediaFetcher.fetchAndSave(any(), any())).thenReturn(emptyList())
        }

        // Act
        runBlocking {
            viewModel.downloadSelected().join()
        }
        check(viewModel.state.value == State.FINISHED)

        viewModel.toggleSelected(createGiphyMediaViewModel())

        // Assert
        assertThat(viewModel.selectedMediaViewModelList.value).isNull()
    }

    @Test
    fun `when the State is already FINISHED, it no longer allows searching`() {
        // Arrange
        runBlocking {
            whenever(mediaFetcher.fetchAndSave(any(), any())).thenReturn(emptyList())
        }

        // Act
        runBlocking {
            viewModel.downloadSelected().join()
        }
        check(viewModel.state.value == State.FINISHED)

        viewModel.search("excalibur")

        // Assert
        verify(dataSourceFactory, never()).setSearchQuery(any())
    }

    private fun createMediaModel() = MediaModel().apply {
        id = Random().nextInt()
    }

    private fun createGiphyMediaViewModel() = MutableGiphyMediaViewModel(
            id = UUID.randomUUID().toString(),
            thumbnailUri = mock(),
            largeImageUri = mock(),
>>>>>>> 316fb595
            title = UUID.randomUUID().toString()
    )
}<|MERGE_RESOLUTION|>--- conflicted
+++ resolved
@@ -11,12 +11,9 @@
 import org.junit.Before
 import org.junit.Rule
 import org.junit.Test
-<<<<<<< HEAD
-=======
 import org.wordpress.android.fluxc.model.MediaModel
 import org.wordpress.android.viewmodel.giphy.GiphyPickerViewModel.State
 import java.util.Random
->>>>>>> 316fb595
 import java.util.UUID
 
 class GiphyPickerViewModelTest {
@@ -115,12 +112,6 @@
         assertThat(viewModel.selectedMediaViewModelList.value).isEmpty()
     }
 
-<<<<<<< HEAD
-    private fun createGiphyMediaViewModel() = MutableGiphyMediaViewModel(
-            id = UUID.randomUUID().toString(),
-            thumbnailUri = mock(),
-            previewImageUri = mock(),
-=======
     @Test
     fun `when download is successful, it posts the saved MediaModel objects`() {
         // Arrange
@@ -227,7 +218,7 @@
             id = UUID.randomUUID().toString(),
             thumbnailUri = mock(),
             largeImageUri = mock(),
->>>>>>> 316fb595
+            previewImageUri = mock(),
             title = UUID.randomUUID().toString()
     )
 }