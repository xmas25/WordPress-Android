package org.wordpress.android.ui.stats.refresh.lists.sections.insights.usecases

import com.nhaarman.mockitokotlin2.whenever
import kotlinx.coroutines.Dispatchers
import org.assertj.core.api.Assertions.assertThat
import org.junit.Before
import org.junit.Test
import org.mockito.Mock
import org.wordpress.android.BaseUnitTest
import org.wordpress.android.R
import org.wordpress.android.fluxc.model.SiteModel
import org.wordpress.android.fluxc.model.stats.CommentsModel
import org.wordpress.android.fluxc.model.stats.CommentsModel.Post
import org.wordpress.android.fluxc.store.StatsStore.OnStatsFetched
import org.wordpress.android.fluxc.model.stats.LimitMode
import org.wordpress.android.fluxc.store.StatsStore.InsightsTypes
import org.wordpress.android.fluxc.store.StatsStore.StatsError
import org.wordpress.android.fluxc.store.StatsStore.StatsErrorType.GENERIC_ERROR
import org.wordpress.android.fluxc.store.stats.insights.CommentsStore
import org.wordpress.android.test
import org.wordpress.android.ui.stats.refresh.lists.sections.BaseStatsUseCase.UseCaseMode.BLOCK
import org.wordpress.android.ui.stats.refresh.lists.sections.BaseStatsUseCase.UseCaseModel
import org.wordpress.android.ui.stats.refresh.lists.sections.BaseStatsUseCase.UseCaseModel.UseCaseState
import org.wordpress.android.ui.stats.refresh.lists.sections.BlockListItem
import org.wordpress.android.ui.stats.refresh.lists.sections.BlockListItem.Empty
import org.wordpress.android.ui.stats.refresh.lists.sections.BlockListItem.Header
import org.wordpress.android.ui.stats.refresh.lists.sections.BlockListItem.Link
import org.wordpress.android.ui.stats.refresh.lists.sections.BlockListItem.ListItem
import org.wordpress.android.ui.stats.refresh.lists.sections.BlockListItem.ListItemWithIcon
import org.wordpress.android.ui.stats.refresh.lists.sections.BlockListItem.ListItemWithIcon.IconStyle.AVATAR
import org.wordpress.android.ui.stats.refresh.lists.sections.BlockListItem.TabsItem
import org.wordpress.android.ui.stats.refresh.lists.sections.BlockListItem.Title
import org.wordpress.android.ui.stats.refresh.lists.sections.BlockListItem.Type.HEADER
import org.wordpress.android.ui.stats.refresh.lists.sections.BlockListItem.Type.LIST_ITEM
import org.wordpress.android.ui.stats.refresh.lists.sections.BlockListItem.Type.LIST_ITEM_WITH_ICON
import org.wordpress.android.ui.stats.refresh.lists.sections.BlockListItem.Type.TITLE
import org.wordpress.android.ui.stats.refresh.utils.StatsSiteProvider
import org.wordpress.android.util.analytics.AnalyticsTrackerWrapper

class CommentsUseCaseTest : BaseUnitTest() {
<<<<<<< HEAD
    @Mock lateinit var insightsStore: CommentsStore
=======
    @Mock lateinit var insightsStore: InsightsStore
    @Mock lateinit var statsSiteProvider: StatsSiteProvider
>>>>>>> 15cd63a0
    @Mock lateinit var site: SiteModel
    @Mock lateinit var tracker: AnalyticsTrackerWrapper
    private lateinit var useCase: CommentsUseCase
    private val postId: Long = 10
    private val postTitle = "Post"
    private val avatar = "avatar.jpg"
    private val user = "John Smith"
    private val url = "www.url.com"
    private val totalCount = 50
    private val blockItemCount = 6
    @Before
    fun setUp() {
        useCase = CommentsUseCase(
                Dispatchers.Unconfined,
                insightsStore,
<<<<<<< HEAD
                tracker,
                BLOCK
=======
                statsSiteProvider,
                tracker
>>>>>>> 15cd63a0
        )
        whenever(statsSiteProvider.siteModel).thenReturn(site)
    }

    @Test
    fun `maps posts comments to UI model`() = test {
        val forced = false
        whenever(insightsStore.fetchComments(site, LimitMode.Top(blockItemCount), forced)).thenReturn(
                OnStatsFetched(
                        CommentsModel(
                                listOf(Post(postId, postTitle, totalCount, url)),
                                listOf(),
                                hasMorePosts = false,
                                hasMoreAuthors = false
                        )
                )
        )

        val result = loadComments(true, forced)

        assertThat(result.type).isEqualTo(InsightsTypes.COMMENTS)
        val tabsItem = result.data!!.assertEmptyTab(0)
        assertThat(result.state).isEqualTo(UseCaseState.SUCCESS)

        tabsItem.onTabSelected(1)

        val updatedResult = loadComments(true, forced)

        updatedResult.data!!.assertTabWithPosts(1)
    }

    @Test
    fun `adds link to UI model when has more posts`() = test {
        val forced = false
        whenever(insightsStore.fetchComments(site, LimitMode.Top(blockItemCount), forced)).thenReturn(
                OnStatsFetched(
                        CommentsModel(
                                listOf(Post(postId, postTitle, totalCount, url)),
                                listOf(),
                                hasMorePosts = true,
                                hasMoreAuthors = false
                        )
                )
        )

        val result = loadComments(true, forced)

        assertThat(result.type).isEqualTo(InsightsTypes.COMMENTS)
        assertThat(result.state).isEqualTo(UseCaseState.SUCCESS)
        result.data!!.apply {
            assertThat(this).hasSize(3)
            assertThat(this[1] is TabsItem).isTrue()
            assertTitle(this[0])
            assertThat(this[2] is Link).isFalse()
        }

        (result.data!![1] as TabsItem).onTabSelected(1)
        val updatedResult = loadComments(true, forced)

        updatedResult.data!!.apply {
            assertThat(this).hasSize(5)
            assertTitle(this[0])
            assertThat(this[4] is Link).isTrue()
        }
    }

    @Test
    fun `adds link to UI model when has more authors`() = test {
        val forced = false
        whenever(insightsStore.fetchComments(site, LimitMode.Top(blockItemCount), forced)).thenReturn(
                OnStatsFetched(
                        CommentsModel(
                                listOf(Post(postId, postTitle, totalCount, url)),
                                listOf(),
                                hasMorePosts = false,
                                hasMoreAuthors = true
                        )
                )
        )

        val result = loadComments(true, forced)

        assertThat(result.type).isEqualTo(InsightsTypes.COMMENTS)
        assertThat(result.state).isEqualTo(UseCaseState.SUCCESS)
        result.data!!.apply {
            assertThat(this).hasSize(4)
            assertTitle(this[0])
            assertThat(this[3] is Link).isTrue()
        }
    }

    @Test
    fun `maps comment authors to UI model`() = test {
        val forced = false
        whenever(insightsStore.fetchComments(site, LimitMode.Top(blockItemCount), forced)).thenReturn(
                OnStatsFetched(
                        CommentsModel(
                                listOf(),
                                listOf(CommentsModel.Author(user, totalCount, url, avatar)),
                                hasMorePosts = false,
                                hasMoreAuthors = false
                        )
                )
        )

        val result = loadComments(true, forced)

        assertThat(result.type).isEqualTo(InsightsTypes.COMMENTS)

        val tabsItem = result.data!!.assertTabWithUsers(0)
        assertThat(result.state).isEqualTo(UseCaseState.SUCCESS)

        tabsItem.onTabSelected(1)

        val updatedResult = loadComments(true, forced)

        updatedResult.data!!.assertEmptyTab(1)
    }

    @Test
    fun `maps empty comments to UI model`() = test {
        val forced = false
        whenever(insightsStore.fetchComments(site, LimitMode.Top(blockItemCount), forced)).thenReturn(
                OnStatsFetched(
                        CommentsModel(listOf(), listOf(), hasMorePosts = false, hasMoreAuthors = false)
                )
        )

        val result = loadComments(true, forced)

        assertThat(result.state).isEqualTo(UseCaseState.EMPTY)
    }

    @Test
    fun `maps error item to UI model`() = test {
        val forced = false
        val message = "Generic error"
        whenever(insightsStore.fetchComments(site, LimitMode.Top(blockItemCount), forced)).thenReturn(
                OnStatsFetched(
                        StatsError(GENERIC_ERROR, message)
                )
        )

        val result = loadComments(true, forced)

        assertThat(result.state).isEqualTo(UseCaseState.ERROR)
    }

    private fun List<BlockListItem>.assertTabWithPosts(position: Int): TabsItem {
        assertThat(this).hasSize(4)
        assertTitle(this[0])
        val tabsItem = this[1] as TabsItem

        assertThat(tabsItem.tabs[0]).isEqualTo(R.string.stats_comments_authors)

        assertThat(tabsItem.tabs[1]).isEqualTo(R.string.stats_comments_posts_and_pages)
        assertThat(tabsItem.selectedTabPosition).isEqualTo(position)

        val headerItem = this[2]
        assertThat(headerItem.type).isEqualTo(HEADER)
        assertThat((headerItem as Header).leftLabel).isEqualTo(R.string.stats_comments_title_label)
        assertThat(headerItem.rightLabel).isEqualTo(R.string.stats_comments_label)

        val userItem = this[3]
        assertThat(userItem.type).isEqualTo(LIST_ITEM)
        assertThat((userItem as ListItem).text).isEqualTo(postTitle)
        assertThat(userItem.showDivider).isEqualTo(false)
        assertThat(userItem.value).isEqualTo(totalCount.toString())
        return tabsItem
    }

    private fun List<BlockListItem>.assertTabWithUsers(position: Int): TabsItem {
        assertThat(this).hasSize(4)
        assertTitle(this[0])
        val tabsItem = this[1] as TabsItem

        assertThat(tabsItem.tabs[0]).isEqualTo(R.string.stats_comments_authors)

        assertThat(tabsItem.tabs[1]).isEqualTo(R.string.stats_comments_posts_and_pages)
        assertThat(tabsItem.selectedTabPosition).isEqualTo(position)

        val headerItem = this[2]
        assertThat(headerItem.type).isEqualTo(HEADER)
        assertThat((headerItem as Header).leftLabel).isEqualTo(R.string.stats_comments_author_label)
        assertThat(headerItem.rightLabel).isEqualTo(R.string.stats_comments_label)

        val userItem = this[3]
        assertThat(userItem.type).isEqualTo(LIST_ITEM_WITH_ICON)
        assertThat((userItem as ListItemWithIcon).iconUrl).isEqualTo(avatar)
        assertThat(userItem.showDivider).isEqualTo(false)
        assertThat(userItem.iconStyle).isEqualTo(AVATAR)
        assertThat(userItem.text).isEqualTo(user)
        assertThat(userItem.value).isEqualTo(totalCount.toString())
        return tabsItem
    }

    private fun List<BlockListItem>.assertEmptyTab(position: Int): TabsItem {
        assertThat(this).hasSize(3)
        assertTitle(this[0])
        val tabsItem = this[1] as TabsItem

        assertThat(tabsItem.tabs[0]).isEqualTo(R.string.stats_comments_authors)

        assertThat(tabsItem.tabs[1]).isEqualTo(R.string.stats_comments_posts_and_pages)
        assertThat(tabsItem.selectedTabPosition).isEqualTo(position)

        assertThat(this[2]).isEqualTo(Empty())
        return tabsItem
    }

    private fun List<BlockListItem>.assertEmpty() {
        assertThat(this).hasSize(2)
        assertTitle(this[0])
        assertThat(this[1]).isEqualTo(Empty())
    }

    private fun assertTitle(item: BlockListItem) {
        assertThat(item.type).isEqualTo(TITLE)
        assertThat((item as Title).textResource).isEqualTo(R.string.stats_view_comments)
    }

    private suspend fun loadComments(refresh: Boolean, forced: Boolean): UseCaseModel {
        var result: UseCaseModel? = null
        useCase.liveData.observeForever { result = it }
        useCase.fetch(refresh, forced)
        return checkNotNull(result)
    }
}<|MERGE_RESOLUTION|>--- conflicted
+++ resolved
@@ -38,12 +38,8 @@
 import org.wordpress.android.util.analytics.AnalyticsTrackerWrapper
 
 class CommentsUseCaseTest : BaseUnitTest() {
-<<<<<<< HEAD
     @Mock lateinit var insightsStore: CommentsStore
-=======
-    @Mock lateinit var insightsStore: InsightsStore
     @Mock lateinit var statsSiteProvider: StatsSiteProvider
->>>>>>> 15cd63a0
     @Mock lateinit var site: SiteModel
     @Mock lateinit var tracker: AnalyticsTrackerWrapper
     private lateinit var useCase: CommentsUseCase
@@ -59,13 +55,9 @@
         useCase = CommentsUseCase(
                 Dispatchers.Unconfined,
                 insightsStore,
-<<<<<<< HEAD
+                statsSiteProvider,
                 tracker,
                 BLOCK
-=======
-                statsSiteProvider,
-                tracker
->>>>>>> 15cd63a0
         )
         whenever(statsSiteProvider.siteModel).thenReturn(site)
     }
