--- conflicted
+++ resolved
@@ -25,12 +25,9 @@
     @Rule
     @JvmField val rule = InstantTaskExecutorRule()
     @Mock private lateinit var uiStateObserver: Observer<SiteInfoUiState>
-<<<<<<< HEAD
-    @Mock private lateinit var onHelpClickedObserver: Observer<Unit>
-=======
     @Mock private lateinit var onSkipClickedObserver: Observer<Unit>
     @Mock private lateinit var onNextClickedObserver: Observer<SiteInfoUiState>
->>>>>>> cdff624d
+    @Mock private lateinit var onHelpClickedObserver: Observer<Unit>
 
     private lateinit var viewModel: NewSiteCreationSiteInfoViewModel
 
@@ -38,12 +35,9 @@
     fun setUp() {
         viewModel = NewSiteCreationSiteInfoViewModel()
         viewModel.uiState.observeForever(uiStateObserver)
-<<<<<<< HEAD
-        viewModel.onHelpClicked.observeForever(onHelpClickedObserver)
-=======
         viewModel.skipBtnClicked.observeForever(onSkipClickedObserver)
         viewModel.nextBtnClicked.observeForever(onNextClickedObserver)
->>>>>>> cdff624d
+        viewModel.onHelpClicked.observeForever(onHelpClickedObserver)
     }
 
     @Test
@@ -66,15 +60,6 @@
     }
 
     @Test
-<<<<<<< HEAD
-    fun verifyOnHelpClickedPropagated() = test {
-        viewModel.onHelpClicked()
-        val captor = ArgumentCaptor.forClass(Unit::class.java)
-        verify(onHelpClickedObserver).onChanged(captor.capture())
-
-        assertThat(captor.allValues.size).isEqualTo(1)
-    }
-=======
     fun verifyOnSkipPropagatedWhenUiStateIsEmpty() {
         viewModel.onSkipNextClicked()
         val captor = ArgumentCaptor.forClass(Unit::class.java)
@@ -95,5 +80,13 @@
         assertThat(captor.allValues.size).isEqualTo(1)
         assertThat(captor.value).isEqualTo(updatedUiState)
     }
->>>>>>> cdff624d
+
+    @Test
+    fun verifyOnHelpClickedPropagated() = test {
+        viewModel.onHelpClicked()
+        val captor = ArgumentCaptor.forClass(Unit::class.java)
+        verify(onHelpClickedObserver).onChanged(captor.capture())
+
+        assertThat(captor.allValues.size).isEqualTo(1)
+    }
 }