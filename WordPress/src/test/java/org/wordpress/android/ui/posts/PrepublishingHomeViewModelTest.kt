--- conflicted
+++ resolved
@@ -26,13 +26,8 @@
 import org.wordpress.android.ui.posts.PrepublishingHomeItemUiState.HomeUiState
 import org.wordpress.android.ui.posts.PrepublishingHomeItemUiState.StoryTitleUiState
 import org.wordpress.android.ui.posts.prepublishing.home.usecases.GetButtonUiStateUseCase
-<<<<<<< HEAD
-import org.wordpress.android.ui.posts.prepublishing.visibility.PrepublishingVisibilityItemUiState.Visibility.DRAFT
-import org.wordpress.android.ui.posts.prepublishing.visibility.usecases.GetPostVisibilityUseCase
 import org.wordpress.android.ui.stories.StoryRepositoryWrapper
 import org.wordpress.android.ui.stories.usecase.UpdateStoryPostTitleUseCase
-=======
->>>>>>> 8af7b080
 import org.wordpress.android.ui.utils.UiString.UiStringRes
 import org.wordpress.android.ui.utils.UiString.UiStringText
 import org.wordpress.android.viewmodel.Event
@@ -171,23 +166,6 @@
     }
 
     @Test
-<<<<<<< HEAD
-    fun `verify that visibility action type is propagated to prepublishingActionType`() {
-        // arrange
-        val expectedActionType = VISIBILITY
-
-        // act
-        viewModel.start(mock(), site, false)
-        val visibilityAction = getHomeUiState(expectedActionType)
-        visibilityAction?.onActionClicked?.invoke(expectedActionType)
-
-        // assert
-        assertThat(requireNotNull(viewModel.onActionClicked.value).peekContent()).isEqualTo(expectedActionType)
-    }
-
-    @Test
-=======
->>>>>>> 8af7b080
     fun `verify that tags action type is propagated to prepublishingActionType`() {
         // arrange
         val expectedActionType = TAGS
@@ -324,18 +302,6 @@
         assertThat(uiState?.actionClickable).isTrue()
     }
 
-<<<<<<< HEAD
-    @Test
-    fun `verify that VISIBILITY action is clickable if PostStatus is PRIVATE`() {
-        whenever(editPostRepository.status).thenReturn(PRIVATE)
-
-        viewModel.start(editPostRepository, site, false)
-
-        val uiState = getHomeUiState(VISIBILITY)
-
-        assertThat(uiState?.actionClickable).isTrue()
-    }
-
     @Test
     fun `verify that if isStoryPost is true then StoryTitleUiState is created`() {
         val expectedIsStoryPost = true
@@ -403,34 +369,7 @@
         verify(updateStoryTitleUseCase).updateStoryTitle(eq(storyTitle), any())
     }
 
-    @Test
-    fun `verify that if isStoryPost is true then VISIBILITY UiState does not exist`() {
-        // arrange
-        val isStoryPost = true
-
-        // act
-        viewModel.start(editPostRepository, site, isStoryPost)
-        val visibilityAction = getHomeUiState(VISIBILITY)
-
-        // assert
-        assertThat(visibilityAction).isNull()
-    }
-
-    @Test
-    fun `verify that if isStoryPost is false then VISIBILITY UiState exist`() {
-        // arrange
-        val isStoryPost = false
-
-        // act
-        viewModel.start(editPostRepository, site, isStoryPost)
-        val visibilityAction = getHomeUiState(VISIBILITY)
-
-        // assert
-        assertThat(visibilityAction).isNotNull()
-    }
-
-=======
->>>>>>> 8af7b080
+
     private fun getHeaderUiState() = viewModel.uiState.value?.filterIsInstance(HeaderUiState::class.java)?.first()
     private fun getStoryTitleUiState() = getStoryTitleUiStateList()?.first()
     private fun getStoryTitleUiStateList() =
