package org.wordpress.android.ui.stats.refresh.lists.sections.insights.usecases

import com.nhaarman.mockitokotlin2.times
import com.nhaarman.mockitokotlin2.verify
import com.nhaarman.mockitokotlin2.whenever
import kotlinx.coroutines.Dispatchers
import org.assertj.core.api.Assertions.assertThat
import org.junit.Before
import org.junit.Test
import org.mockito.Mock
import org.wordpress.android.BaseUnitTest
import org.wordpress.android.R
import org.wordpress.android.fluxc.model.SiteModel
import org.wordpress.android.fluxc.model.stats.YearsInsightsModel
import org.wordpress.android.fluxc.model.stats.YearsInsightsModel.YearInsights
import org.wordpress.android.fluxc.store.StatsStore.OnStatsFetched
import org.wordpress.android.fluxc.store.StatsStore.StatsError
import org.wordpress.android.fluxc.store.StatsStore.StatsErrorType.GENERIC_ERROR
import org.wordpress.android.fluxc.store.stats.insights.MostPopularInsightsStore
import org.wordpress.android.test
import org.wordpress.android.ui.stats.refresh.NavigationTarget
import org.wordpress.android.ui.stats.refresh.lists.StatsListViewModel.StatsSection.ANNUAL_STATS
import org.wordpress.android.ui.stats.refresh.lists.sections.BaseStatsUseCase.UseCaseMode.BLOCK
import org.wordpress.android.ui.stats.refresh.lists.sections.BaseStatsUseCase.UseCaseMode.VIEW_ALL
import org.wordpress.android.ui.stats.refresh.lists.sections.BaseStatsUseCase.UseCaseModel
import org.wordpress.android.ui.stats.refresh.lists.sections.BaseStatsUseCase.UseCaseModel.UseCaseState
import org.wordpress.android.ui.stats.refresh.lists.sections.BaseStatsUseCase.UseCaseModel.UseCaseState.ERROR
import org.wordpress.android.ui.stats.refresh.lists.sections.BaseStatsUseCase.UseCaseModel.UseCaseState.SUCCESS
import org.wordpress.android.ui.stats.refresh.lists.sections.BlockListItem
import org.wordpress.android.ui.stats.refresh.lists.sections.BlockListItem.Empty
import org.wordpress.android.ui.stats.refresh.lists.sections.BlockListItem.Link
import org.wordpress.android.ui.stats.refresh.lists.sections.BlockListItem.Title
import org.wordpress.android.ui.stats.refresh.lists.sections.BlockListItem.Type.TITLE
<<<<<<< HEAD
import org.wordpress.android.ui.stats.refresh.utils.ItemPopupMenuHandler
=======
import org.wordpress.android.ui.stats.refresh.lists.sections.granular.SelectedDateProvider
>>>>>>> d76eff90
import org.wordpress.android.ui.stats.refresh.utils.StatsSiteProvider
import org.wordpress.android.util.LocaleManagerWrapper
import org.wordpress.android.viewmodel.Event
import java.util.Calendar
import java.util.Locale

class AnnualSiteStatsUseCaseTest : BaseUnitTest() {
    @Mock lateinit var insightsStore: MostPopularInsightsStore
    @Mock lateinit var statsSiteProvider: StatsSiteProvider
    @Mock lateinit var selectedDateProvider: SelectedDateProvider
    @Mock lateinit var localeManagerWrapper: LocaleManagerWrapper
    @Mock lateinit var annualStatsMapper: AnnualStatsMapper
    @Mock lateinit var site: SiteModel
<<<<<<< HEAD
    @Mock lateinit var popupMenuHandler: ItemPopupMenuHandler
=======
    private val year2019 = YearInsights(null, null, null, null, 0, 0, 0, 0, 0, "2019")
    private val year2018 = year2019.copy(year = "2018")
>>>>>>> d76eff90
    private lateinit var useCase: AnnualSiteStatsUseCase
    @Before
    fun setUp() {
        useCase = AnnualSiteStatsUseCase(
                Dispatchers.Unconfined,
                insightsStore,
                statsSiteProvider,
<<<<<<< HEAD
                popupMenuHandler
=======
                selectedDateProvider,
                annualStatsMapper,
                localeManagerWrapper,
                BLOCK
>>>>>>> d76eff90
        )
        whenever(statsSiteProvider.siteModel).thenReturn(site)
        whenever(localeManagerWrapper.getLocale()).thenReturn(Locale.US)
    }

    @Test
    fun `maps full most popular insights to UI model`() = test {
        val forced = false
        val refresh = true
        val model = YearsInsightsModel(listOf(year2019))
        whenever(insightsStore.getYearsInsights(site)).thenReturn(model)
        whenever(insightsStore.fetchYearsInsights(site, forced)).thenReturn(
                OnStatsFetched(
                        model
                )
        )
        whenever(annualStatsMapper.mapYearInBlock(year2019)).thenReturn(listOf(BlockListItem.Empty()))

        val result = loadMostPopularInsights(refresh, forced)

        assertThat(result.state).isEqualTo(SUCCESS)
        result.data!!.apply {
            assertThat(this).hasSize(2)
            assertTitle(this[0])
            assertThat(this[1] is Empty).isTrue()
        }
        val selectedDate = Calendar.getInstance()
        selectedDate.timeInMillis = 0
        selectedDate.set(Calendar.YEAR, 2019)
        selectedDate.set(Calendar.MONTH, Calendar.DECEMBER)
        selectedDate.set(Calendar.DAY_OF_MONTH, 31)
        verify(selectedDateProvider, times(2)).selectDate(0, listOf(selectedDate.time), ANNUAL_STATS)
    }

    @Test
    fun `show the view more button when more years are available`() = test {
        val forced = false
        val refresh = true
        val model = YearsInsightsModel(listOf(year2018, year2019))
        whenever(insightsStore.getYearsInsights(site)).thenReturn(model)
        whenever(insightsStore.fetchYearsInsights(site, forced)).thenReturn(
                OnStatsFetched(
                        model
                )
        )
        whenever(annualStatsMapper.mapYearInBlock(year2019)).thenReturn(listOf(BlockListItem.Empty()))

        val result = loadMostPopularInsights(refresh, forced)

        assertThat(result.state).isEqualTo(SUCCESS)
        result.data!!.apply {
            assertThat(this).hasSize(3)
            assertTitle(this[0])
            assertThat(this[1] is Empty).isTrue()
            assertThat(this[2] is Link).isTrue()
            var navigationEvent: Event<NavigationTarget>? = null
            useCase.navigationTarget.observeForever { navigationEvent = it }
            (this[2] as Link).navigateAction.click()
            assertThat(navigationEvent).isNotNull
            val navigationTarget = navigationEvent?.getContentIfNotHandled()
            assertThat(navigationTarget is NavigationTarget.ViewAnnualStats).isTrue()
        }
    }

    @Test
    fun `hide title and view more block in view all mode`() = test {
        useCase = AnnualSiteStatsUseCase(
                Dispatchers.Unconfined,
                insightsStore,
                statsSiteProvider,
                selectedDateProvider,
                annualStatsMapper,
                localeManagerWrapper,
                VIEW_ALL
        )
        val forced = false
        val refresh = true
        val model = YearsInsightsModel(listOf(year2018, year2019))
        whenever(insightsStore.getYearsInsights(site)).thenReturn(model)
        whenever(insightsStore.fetchYearsInsights(site, forced)).thenReturn(
                OnStatsFetched(
                        model
                )
        )
        whenever(annualStatsMapper.mapYearInViewAll(year2019)).thenReturn(listOf(BlockListItem.Empty()))

        val result = loadMostPopularInsights(refresh, forced)

        assertThat(result.state).isEqualTo(SUCCESS)
        result.data!!.apply {
            assertThat(this).hasSize(1)
            assertThat(this[0] is Empty).isTrue()
        }
    }

    @Test
    fun `maps empty result to UI model`() = test {
        val forced = false
        val refresh = true
        val model = YearsInsightsModel(
                listOf()
        )
        whenever(insightsStore.getYearsInsights(site)).thenReturn(model)
        whenever(insightsStore.fetchYearsInsights(site, forced)).thenReturn(
                OnStatsFetched(
                        model
                )
        )

        val result = loadMostPopularInsights(refresh, forced)

        Assertions.assertThat(result.state).isEqualTo(UseCaseState.EMPTY)
    }

    @Test
    fun `maps error item to UI model`() = test {
        val forced = false
        val refresh = true
        val message = "Generic error"
        whenever(insightsStore.fetchYearsInsights(site, forced)).thenReturn(
                OnStatsFetched(
                        StatsError(GENERIC_ERROR, message)
                )
        )

        val result = loadMostPopularInsights(refresh, forced)

        assertThat(result.state).isEqualTo(ERROR)
    }

    private fun assertTitle(item: BlockListItem) {
        assertThat(item.type).isEqualTo(TITLE)
        assertThat((item as Title).textResource).isEqualTo(R.string.stats_insights_this_year_site_stats)
    }

    private suspend fun loadMostPopularInsights(refresh: Boolean, forced: Boolean): UseCaseModel {
        var result: UseCaseModel? = null
        useCase.liveData.observeForever { result = it }
        useCase.fetch(refresh, forced)
        return checkNotNull(result)
    }
}<|MERGE_RESOLUTION|>--- conflicted
+++ resolved
@@ -31,11 +31,8 @@
 import org.wordpress.android.ui.stats.refresh.lists.sections.BlockListItem.Link
 import org.wordpress.android.ui.stats.refresh.lists.sections.BlockListItem.Title
 import org.wordpress.android.ui.stats.refresh.lists.sections.BlockListItem.Type.TITLE
-<<<<<<< HEAD
+import org.wordpress.android.ui.stats.refresh.lists.sections.granular.SelectedDateProvider
 import org.wordpress.android.ui.stats.refresh.utils.ItemPopupMenuHandler
-=======
-import org.wordpress.android.ui.stats.refresh.lists.sections.granular.SelectedDateProvider
->>>>>>> d76eff90
 import org.wordpress.android.ui.stats.refresh.utils.StatsSiteProvider
 import org.wordpress.android.util.LocaleManagerWrapper
 import org.wordpress.android.viewmodel.Event
@@ -49,12 +46,9 @@
     @Mock lateinit var localeManagerWrapper: LocaleManagerWrapper
     @Mock lateinit var annualStatsMapper: AnnualStatsMapper
     @Mock lateinit var site: SiteModel
-<<<<<<< HEAD
     @Mock lateinit var popupMenuHandler: ItemPopupMenuHandler
-=======
     private val year2019 = YearInsights(null, null, null, null, 0, 0, 0, 0, 0, "2019")
     private val year2018 = year2019.copy(year = "2018")
->>>>>>> d76eff90
     private lateinit var useCase: AnnualSiteStatsUseCase
     @Before
     fun setUp() {
@@ -62,14 +56,11 @@
                 Dispatchers.Unconfined,
                 insightsStore,
                 statsSiteProvider,
-<<<<<<< HEAD
-                popupMenuHandler
-=======
                 selectedDateProvider,
                 annualStatsMapper,
                 localeManagerWrapper,
+                popupMenuHandler,
                 BLOCK
->>>>>>> d76eff90
         )
         whenever(statsSiteProvider.siteModel).thenReturn(site)
         whenever(localeManagerWrapper.getLocale()).thenReturn(Locale.US)
@@ -86,7 +77,7 @@
                         model
                 )
         )
-        whenever(annualStatsMapper.mapYearInBlock(year2019)).thenReturn(listOf(BlockListItem.Empty()))
+        whenever(annualStatsMapper.mapYearInBlock(year2019)).thenReturn(listOf(Empty()))
 
         val result = loadMostPopularInsights(refresh, forced)
 
@@ -115,7 +106,7 @@
                         model
                 )
         )
-        whenever(annualStatsMapper.mapYearInBlock(year2019)).thenReturn(listOf(BlockListItem.Empty()))
+        whenever(annualStatsMapper.mapYearInBlock(year2019)).thenReturn(listOf(Empty()))
 
         val result = loadMostPopularInsights(refresh, forced)
 
@@ -143,6 +134,7 @@
                 selectedDateProvider,
                 annualStatsMapper,
                 localeManagerWrapper,
+                popupMenuHandler,
                 VIEW_ALL
         )
         val forced = false
@@ -154,7 +146,7 @@
                         model
                 )
         )
-        whenever(annualStatsMapper.mapYearInViewAll(year2019)).thenReturn(listOf(BlockListItem.Empty()))
+        whenever(annualStatsMapper.mapYearInViewAll(year2019)).thenReturn(listOf(Empty()))
 
         val result = loadMostPopularInsights(refresh, forced)
 
@@ -181,7 +173,7 @@
 
         val result = loadMostPopularInsights(refresh, forced)
 
-        Assertions.assertThat(result.state).isEqualTo(UseCaseState.EMPTY)
+        assertThat(result.state).isEqualTo(UseCaseState.EMPTY)
     }
 
     @Test
