--- conflicted
+++ resolved
@@ -64,11 +64,8 @@
 
     @Mock private lateinit var dispatcher: Dispatcher
     @Mock private lateinit var siteStore: SiteStore
-<<<<<<< HEAD
     @Mock private lateinit var bundle: Bundle
-=======
     @Mock private lateinit var quickStartStore: QuickStartStore
->>>>>>> de5b2de4
     @Mock private lateinit var fetchWpComUseCase: FetchWpComSiteUseCase
     @Mock private lateinit var networkUtils: NetworkUtilsWrapper
     @Mock private lateinit var urlUtils: UrlUtilsWrapper
