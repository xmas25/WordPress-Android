package org.wordpress.android.ui.reader.viewmodels

import androidx.arch.core.executor.testing.InstantTaskExecutorRule
import com.nhaarman.mockitokotlin2.mock
import com.nhaarman.mockitokotlin2.verify
import com.nhaarman.mockitokotlin2.whenever
import kotlinx.coroutines.CoroutineScope
import kotlinx.coroutines.InternalCoroutinesApi
import org.assertj.core.api.Assertions.assertThat
import org.junit.Before
import org.junit.Rule
import org.junit.Test
import org.junit.runner.RunWith
import org.mockito.ArgumentMatchers.any
import org.mockito.Mock
import org.mockito.junit.MockitoJUnitRunner
import org.wordpress.android.TEST_DISPATCHER
import org.wordpress.android.models.ReaderTag
import org.wordpress.android.models.ReaderTagList
import org.wordpress.android.test
import org.wordpress.android.ui.prefs.AppPrefsWrapper
import org.wordpress.android.ui.reader.usecases.LoadReaderTabsUseCase
import org.wordpress.android.ui.reader.utils.DateProvider
import org.wordpress.android.ui.reader.viewmodels.ReaderViewModel.ReaderUiState
import java.util.Date

private const val DUMMY_CURRENT_TIME: Long = 10000000000

@InternalCoroutinesApi
@RunWith(MockitoJUnitRunner::class)
class ReaderViewModelTest {
    @Rule
    @JvmField
    val rule = InstantTaskExecutorRule()

    private lateinit var viewModel: ReaderViewModel

    @Mock lateinit var appPrefsWrapper: AppPrefsWrapper
    @Mock lateinit var dateProvider: DateProvider
    @Mock lateinit var loadReaderTabsUseCase: LoadReaderTabsUseCase

    @Before
    fun setup() {
        viewModel = ReaderViewModel(
                TEST_DISPATCHER,
                TEST_DISPATCHER,
                appPrefsWrapper,
                dateProvider,
                loadReaderTabsUseCase
        )

        whenever(dateProvider.getCurrentDate()).thenReturn(Date(DUMMY_CURRENT_TIME))
        whenever(appPrefsWrapper.getReaderTag()).thenReturn(null)
    }

    @Test
    fun `updateTags invoked on first start`() = testWithEmptyTags {
        // Arrange
        whenever(appPrefsWrapper.readerTagsUpdatedTimestamp).thenReturn(-1)
        // Act
        viewModel.start()
        // Assert
        assertThat(viewModel.updateTags.value?.getContentIfNotHandled()).isNotNull
    }

    @Test
    fun `updateTags NOT invoked if lastUpdate within threshold`() = testWithEmptyTags {
        // Arrange
        whenever(appPrefsWrapper.readerTagsUpdatedTimestamp).thenReturn(DUMMY_CURRENT_TIME - UPDATE_TAGS_THRESHOLD + 1)
        // Act
        viewModel.start()
        // Assert
        assertThat(viewModel.updateTags.value?.getContentIfNotHandled()).isNull()
    }

    @Test
    fun `updateTags invoked if lastUpdate NOT within threshold`() = testWithEmptyTags {
        // Arrange
        whenever(appPrefsWrapper.readerTagsUpdatedTimestamp).thenReturn(DUMMY_CURRENT_TIME - UPDATE_TAGS_THRESHOLD - 1)
        // Act
        viewModel.start()
        // Assert
        assertThat(viewModel.updateTags.value?.getContentIfNotHandled()).isNotNull
    }

    @Test
    fun `UiState is NOT updated when loaded tags are empty`() = test {
        // Arrange
        whenever(loadReaderTabsUseCase.loadTabs()).thenReturn(ReaderTagList())
        // Act
        viewModel.start()
        // Assert
        assertThat(viewModel.uiState.value).isNull()
    }

    @Test
    fun `UiState is updated in start() when loaded tags are NOT empty`() = testWithNonEmptyTags {
        // Arrange
        var state: ReaderUiState? = null
        viewModel.uiState.observeForever {
            state = it
        }
        // Act
        viewModel.start()
        // Assert
        assertThat(state).isNotNull
    }

    @Test
    fun `Tags are reloaded when FollowedTagsChanged event is received`() = testWithNonEmptyTags {
        // Arrange
        var state: ReaderUiState? = null
        viewModel.uiState.observeForever {
            state = it
        }
        // Act
        viewModel.onTagsUpdated(mock())
        // Assert
        assertThat(state).isNotNull
    }

    @Test
    fun `Last selected tab is stored into shared preferences`() {
        // Arrange
        val selectedTag: ReaderTag = mock()
        // Act
        viewModel.onTagChanged(selectedTag)
        // Assert
        verify(appPrefsWrapper).setReaderTag(any())
    }

    @Test
    fun `Last selected tab is restored after restart`() = test {
        // Arrange
        val tagList = createNonEmptyReaderTagList()
        whenever(loadReaderTabsUseCase.loadTabs()).thenReturn(tagList)
        whenever(appPrefsWrapper.getReaderTag()).thenReturn(tagList[3])

        var tabPosition: TabPosition? = null
        viewModel.selectTab.observeForever {
            tabPosition = it.getContentIfNotHandled()
        }
        // Act
        viewModel.start()
        // Assert
        assertThat(tabPosition).isEqualTo(3)
    }

    @Test
    fun `SelectTab not invoked when last selected tab is null`() = test {
        // Arrange
        val tagList = createNonEmptyReaderTagList()
        whenever(loadReaderTabsUseCase.loadTabs()).thenReturn(tagList)
        whenever(appPrefsWrapper.getReaderTag()).thenReturn(null)

        var tabPosition: TabPosition? = null
        viewModel.selectTab.observeForever {
            tabPosition = it.getContentIfNotHandled()
        }
        // Act
        viewModel.start()
        // Assert
        assertThat(tabPosition).isNull()
    }

    private fun <T> testWithEmptyTags(block: suspend CoroutineScope.() -> T) {
        test {
            whenever(loadReaderTabsUseCase.loadTabs()).thenReturn(ReaderTagList())
            block()
        }
    }

<<<<<<< HEAD
    private fun createNonEmptyReaderTagList(): ReaderTagList {
        return ReaderTagList().apply {
            add(mock())
            add(mock())
            add(mock())
            add(mock())
=======
    private fun <T> testWithNonEmptyTags(block: suspend CoroutineScope.() -> T) {
        test {
            whenever(loadReaderTabsUseCase.loadTabs()).thenReturn(ReaderTagList().apply { this.add(mock()) })
            block()
>>>>>>> b12f568e
        }
    }
}<|MERGE_RESOLUTION|>--- conflicted
+++ resolved
@@ -38,6 +38,13 @@
     @Mock lateinit var appPrefsWrapper: AppPrefsWrapper
     @Mock lateinit var dateProvider: DateProvider
     @Mock lateinit var loadReaderTabsUseCase: LoadReaderTabsUseCase
+    private val emptyReaderTagList =  ReaderTagList()
+    private val nonEmptyReaderTagList =  ReaderTagList().apply {
+        this.add(mock())
+        this.add(mock())
+        this.add(mock())
+        this.add(mock())
+    }
 
     @Before
     fun setup() {
@@ -130,11 +137,9 @@
     }
 
     @Test
-    fun `Last selected tab is restored after restart`() = test {
+    fun `Last selected tab is restored after restart`() = testWithNonEmptyTags {
         // Arrange
-        val tagList = createNonEmptyReaderTagList()
-        whenever(loadReaderTabsUseCase.loadTabs()).thenReturn(tagList)
-        whenever(appPrefsWrapper.getReaderTag()).thenReturn(tagList[3])
+        whenever(appPrefsWrapper.getReaderTag()).thenReturn(nonEmptyReaderTagList[3])
 
         var tabPosition: TabPosition? = null
         viewModel.selectTab.observeForever {
@@ -147,10 +152,8 @@
     }
 
     @Test
-    fun `SelectTab not invoked when last selected tab is null`() = test {
+    fun `SelectTab not invoked when last selected tab is null`() = testWithNonEmptyTags {
         // Arrange
-        val tagList = createNonEmptyReaderTagList()
-        whenever(loadReaderTabsUseCase.loadTabs()).thenReturn(tagList)
         whenever(appPrefsWrapper.getReaderTag()).thenReturn(null)
 
         var tabPosition: TabPosition? = null
@@ -165,24 +168,15 @@
 
     private fun <T> testWithEmptyTags(block: suspend CoroutineScope.() -> T) {
         test {
-            whenever(loadReaderTabsUseCase.loadTabs()).thenReturn(ReaderTagList())
+            whenever(loadReaderTabsUseCase.loadTabs()).thenReturn(emptyReaderTagList)
             block()
         }
     }
 
-<<<<<<< HEAD
-    private fun createNonEmptyReaderTagList(): ReaderTagList {
-        return ReaderTagList().apply {
-            add(mock())
-            add(mock())
-            add(mock())
-            add(mock())
-=======
     private fun <T> testWithNonEmptyTags(block: suspend CoroutineScope.() -> T) {
         test {
-            whenever(loadReaderTabsUseCase.loadTabs()).thenReturn(ReaderTagList().apply { this.add(mock()) })
+            whenever(loadReaderTabsUseCase.loadTabs()).thenReturn(nonEmptyReaderTagList)
             block()
->>>>>>> b12f568e
         }
     }
 }