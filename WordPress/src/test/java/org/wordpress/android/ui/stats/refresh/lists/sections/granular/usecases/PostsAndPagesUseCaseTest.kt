--- conflicted
+++ resolved
@@ -78,11 +78,7 @@
                 store.fetchPostAndPageViews(
                         site,
                         statsGranularity,
-<<<<<<< HEAD
-                        LimitMode.Top(pageSize),
-=======
-                        LimitMode.Top(itemsToLoad),
->>>>>>> a70fc10c
+                        LimitMode.Top(itemsToLoad),
                         selectedDate,
                         forced
                 )
@@ -103,11 +99,7 @@
                 store.fetchPostAndPageViews(
                         site,
                         statsGranularity,
-<<<<<<< HEAD
-                        LimitMode.Top(pageSize),
-=======
-                        LimitMode.Top(itemsToLoad),
->>>>>>> a70fc10c
+                        LimitMode.Top(itemsToLoad),
                         selectedDate,
                         forced
                 )
@@ -134,11 +126,7 @@
                 store.fetchPostAndPageViews(
                         site,
                         statsGranularity,
-<<<<<<< HEAD
-                        LimitMode.Top(pageSize),
-=======
-                        LimitMode.Top(itemsToLoad),
->>>>>>> a70fc10c
+                        LimitMode.Top(itemsToLoad),
                         selectedDate,
                         forced
                 )
@@ -172,11 +160,7 @@
                 store.fetchPostAndPageViews(
                         site,
                         statsGranularity,
-<<<<<<< HEAD
-                        LimitMode.Top(pageSize),
-=======
-                        LimitMode.Top(itemsToLoad),
->>>>>>> a70fc10c
+                        LimitMode.Top(itemsToLoad),
                         selectedDate,
                         forced
                 )
@@ -210,11 +194,7 @@
                 store.fetchPostAndPageViews(
                         site,
                         statsGranularity,
-<<<<<<< HEAD
-                        LimitMode.Top(pageSize),
-=======
-                        LimitMode.Top(itemsToLoad),
->>>>>>> a70fc10c
+                        LimitMode.Top(itemsToLoad),
                         selectedDate,
                         forced
                 )
@@ -247,11 +227,7 @@
                 store.fetchPostAndPageViews(
                         site,
                         statsGranularity,
-<<<<<<< HEAD
-                        LimitMode.Top(pageSize),
-=======
-                        LimitMode.Top(itemsToLoad),
->>>>>>> a70fc10c
+                        LimitMode.Top(itemsToLoad),
                         selectedDate,
                         forced
                 )
@@ -283,11 +259,7 @@
                 store.fetchPostAndPageViews(
                         site,
                         statsGranularity,
-<<<<<<< HEAD
-                        LimitMode.Top(pageSize),
-=======
-                        LimitMode.Top(itemsToLoad),
->>>>>>> a70fc10c
+                        LimitMode.Top(itemsToLoad),
                         selectedDate,
                         forced
                 )
