package org.wordpress.android.ui.stats.refresh.lists.sections.granular.usecases

import com.nhaarman.mockitokotlin2.whenever
import kotlinx.coroutines.Dispatchers
import org.assertj.core.api.Assertions.assertThat
import org.junit.Before
import org.junit.Test
import org.mockito.Mock
import org.wordpress.android.BaseUnitTest
import org.wordpress.android.R
import org.wordpress.android.fluxc.model.SiteModel
import org.wordpress.android.fluxc.model.stats.LimitMode
import org.wordpress.android.fluxc.model.stats.time.VideoPlaysModel
import org.wordpress.android.fluxc.model.stats.time.VideoPlaysModel.VideoPlays
import org.wordpress.android.fluxc.network.utils.StatsGranularity.DAYS
import org.wordpress.android.fluxc.store.StatsStore.OnStatsFetched
import org.wordpress.android.fluxc.store.StatsStore.StatsError
import org.wordpress.android.fluxc.store.StatsStore.StatsErrorType.GENERIC_ERROR
import org.wordpress.android.fluxc.store.StatsStore.TimeStatsTypes
import org.wordpress.android.fluxc.store.stats.time.VideoPlaysStore
import org.wordpress.android.test
import org.wordpress.android.ui.stats.refresh.lists.sections.BaseStatsUseCase.UseCaseMode.BLOCK
import org.wordpress.android.ui.stats.refresh.lists.sections.BaseStatsUseCase.UseCaseModel
import org.wordpress.android.ui.stats.refresh.lists.sections.BaseStatsUseCase.UseCaseModel.UseCaseState
import org.wordpress.android.ui.stats.refresh.lists.sections.BlockListItem
import org.wordpress.android.ui.stats.refresh.lists.sections.BlockListItem.Header
import org.wordpress.android.ui.stats.refresh.lists.sections.BlockListItem.Link
import org.wordpress.android.ui.stats.refresh.lists.sections.BlockListItem.ListItemWithIcon
import org.wordpress.android.ui.stats.refresh.lists.sections.BlockListItem.Title
import org.wordpress.android.ui.stats.refresh.lists.sections.BlockListItem.Type.HEADER
import org.wordpress.android.ui.stats.refresh.lists.sections.BlockListItem.Type.LINK
import org.wordpress.android.ui.stats.refresh.lists.sections.BlockListItem.Type.LIST_ITEM_WITH_ICON
import org.wordpress.android.ui.stats.refresh.lists.sections.BlockListItem.Type.TITLE
import org.wordpress.android.ui.stats.refresh.lists.sections.granular.SelectedDateProvider
import org.wordpress.android.ui.stats.refresh.lists.sections.granular.SelectedDateProvider.SelectedDate
import org.wordpress.android.ui.stats.refresh.utils.StatsSiteProvider
import org.wordpress.android.util.analytics.AnalyticsTrackerWrapper
import java.util.Date

private const val ITEMS_TO_LOAD = 6
private val statsGranularity = DAYS
private val selectedDate = Date(0)

class VideoPlaysUseCaseTest : BaseUnitTest() {
    @Mock lateinit var store: VideoPlaysStore
    @Mock lateinit var siteModelProvider: StatsSiteProvider
    @Mock lateinit var site: SiteModel
    @Mock lateinit var selectedDateProvider: SelectedDateProvider
    @Mock lateinit var tracker: AnalyticsTrackerWrapper
    private lateinit var useCase: VideoPlaysUseCase
    private val videoPlay = VideoPlays("post1", "Video 1", "group2.jpg", 100)
    @Before
    fun setUp() {
        useCase = VideoPlaysUseCase(
                statsGranularity,
                Dispatchers.Unconfined,
                store,
                siteModelProvider,
                selectedDateProvider,
                tracker,
                BLOCK
        )
        whenever(siteModelProvider.siteModel).thenReturn(site)
        whenever((selectedDateProvider.getSelectedDate(statsGranularity))).thenReturn(selectedDate)
        whenever((selectedDateProvider.getSelectedDateState(statsGranularity))).thenReturn(
                SelectedDate(
                        0,
                        listOf(selectedDate)
                )
        )
    }

    @Test
    fun `maps video plays to UI model`() = test {
        val forced = false
        val model = VideoPlaysModel(10, 15, listOf(videoPlay), false)
<<<<<<< HEAD
        whenever(
                store.getVideoPlays(
                        site,
                        statsGranularity,
                        pageSize,
                        selectedDate
                )
        ).thenReturn(model)
        whenever(store.fetchVideoPlays(site, pageSize, statsGranularity, selectedDate, forced)).thenReturn(
=======
        whenever(store.fetchVideoPlays(site, statsGranularity, LimitMode.Top(ITEMS_TO_LOAD), selectedDate,
                forced)).thenReturn(
>>>>>>> 950b82ba
                OnStatsFetched(
                        model
                )
        )

        val result = loadData(true, forced)

        assertThat(result.type).isEqualTo(TimeStatsTypes.VIDEOS)
        assertThat(result.state).isEqualTo(UseCaseState.SUCCESS)
        result.data!!.apply {
            assertTitle(this[0])
            assertHeader(this[1])
            assertItem(this[2], videoPlay.title, videoPlay.plays)
        }
    }

    @Test
    fun `adds view more button when hasMore`() = test {
        val forced = false
        val model = VideoPlaysModel(10, 15, listOf(videoPlay), true)
        whenever(
<<<<<<< HEAD
                store.getVideoPlays(
                        site,
                        statsGranularity,
                        pageSize,
                        selectedDate
                )
        ).thenReturn(model)
        whenever(
                store.fetchVideoPlays(site, pageSize, statsGranularity, selectedDate, forced)
=======
                store.fetchVideoPlays(site, statsGranularity, LimitMode.Top(ITEMS_TO_LOAD), selectedDate, forced)
>>>>>>> 950b82ba
        ).thenReturn(
                OnStatsFetched(
                        model
                )
        )
        val result = loadData(true, forced)

        assertThat(result.type).isEqualTo(TimeStatsTypes.VIDEOS)
        assertThat(result.state).isEqualTo(UseCaseState.SUCCESS)
        result.data!!.apply {
            assertThat(this).hasSize(4)
            assertTitle(this[0])
            assertHeader(this[1])
            assertItem(this[2], videoPlay.title, videoPlay.plays)
            assertLink(this[3])
        }
    }

    @Test
    fun `maps empty video plays to UI model`() = test {
        val forced = false
        whenever(
                store.fetchVideoPlays(site, statsGranularity, LimitMode.Top(ITEMS_TO_LOAD), selectedDate, forced)
        ).thenReturn(
                OnStatsFetched(VideoPlaysModel(0, 0, listOf(), false))
        )

        val result = loadData(true, forced)

        assertThat(result.type).isEqualTo(TimeStatsTypes.VIDEOS)
        assertThat(result.state).isEqualTo(UseCaseState.EMPTY)
        result.stateData!!.apply {
            assertThat(this).hasSize(2)
            assertTitle(this[0])
            assertThat(this[1]).isEqualTo(BlockListItem.Empty(R.string.stats_no_data_for_period))
        }
    }

    @Test
    fun `maps error item to UI model`() = test {
        val forced = false
        val message = "Generic error"
        whenever(
                store.fetchVideoPlays(site, statsGranularity, LimitMode.Top(ITEMS_TO_LOAD), selectedDate, forced)
        ).thenReturn(
                OnStatsFetched(
                        StatsError(GENERIC_ERROR, message)
                )
        )

        val result = loadData(true, forced)

        assertThat(result.type).isEqualTo(TimeStatsTypes.VIDEOS)
    }

    private fun assertTitle(item: BlockListItem) {
        assertThat(item.type).isEqualTo(TITLE)
        assertThat((item as Title).textResource).isEqualTo(R.string.stats_videos)
    }

    private fun assertHeader(item: BlockListItem) {
        assertThat(item.type).isEqualTo(HEADER)
        assertThat((item as Header).leftLabel).isEqualTo(R.string.stats_videos_title_label)
        assertThat(item.rightLabel).isEqualTo(R.string.stats_videos_views_label)
    }

    private fun assertItem(
        item: BlockListItem,
        key: String,
        views: Int?
    ) {
        assertThat(item.type).isEqualTo(LIST_ITEM_WITH_ICON)
        assertThat((item as ListItemWithIcon).text).isEqualTo(key)
        if (views != null) {
            assertThat(item.value).isEqualTo(views.toString())
        } else {
            assertThat(item.value).isNull()
        }
    }

    private fun assertLink(item: BlockListItem) {
        assertThat(item.type).isEqualTo(LINK)
        assertThat((item as Link).text).isEqualTo(R.string.stats_insights_view_more)
    }

    private suspend fun loadData(refresh: Boolean, forced: Boolean): UseCaseModel {
        var result: UseCaseModel? = null
        useCase.liveData.observeForever { result = it }
        useCase.fetch(refresh, forced)
        return checkNotNull(result)
    }
}<|MERGE_RESOLUTION|>--- conflicted
+++ resolved
@@ -9,7 +9,7 @@
 import org.wordpress.android.BaseUnitTest
 import org.wordpress.android.R
 import org.wordpress.android.fluxc.model.SiteModel
-import org.wordpress.android.fluxc.model.stats.LimitMode
+import org.wordpress.android.fluxc.model.stats.LimitMode.Top
 import org.wordpress.android.fluxc.model.stats.time.VideoPlaysModel
 import org.wordpress.android.fluxc.model.stats.time.VideoPlaysModel.VideoPlays
 import org.wordpress.android.fluxc.network.utils.StatsGranularity.DAYS
@@ -40,6 +40,7 @@
 private const val ITEMS_TO_LOAD = 6
 private val statsGranularity = DAYS
 private val selectedDate = Date(0)
+private val limitMode = Top(ITEMS_TO_LOAD)
 
 class VideoPlaysUseCaseTest : BaseUnitTest() {
     @Mock lateinit var store: VideoPlaysStore
@@ -74,20 +75,16 @@
     fun `maps video plays to UI model`() = test {
         val forced = false
         val model = VideoPlaysModel(10, 15, listOf(videoPlay), false)
-<<<<<<< HEAD
         whenever(
                 store.getVideoPlays(
                         site,
                         statsGranularity,
-                        pageSize,
+                        limitMode,
                         selectedDate
                 )
         ).thenReturn(model)
-        whenever(store.fetchVideoPlays(site, pageSize, statsGranularity, selectedDate, forced)).thenReturn(
-=======
-        whenever(store.fetchVideoPlays(site, statsGranularity, LimitMode.Top(ITEMS_TO_LOAD), selectedDate,
+        whenever(store.fetchVideoPlays(site, statsGranularity, limitMode, selectedDate,
                 forced)).thenReturn(
->>>>>>> 950b82ba
                 OnStatsFetched(
                         model
                 )
@@ -109,19 +106,15 @@
         val forced = false
         val model = VideoPlaysModel(10, 15, listOf(videoPlay), true)
         whenever(
-<<<<<<< HEAD
                 store.getVideoPlays(
                         site,
                         statsGranularity,
-                        pageSize,
+                        limitMode,
                         selectedDate
                 )
         ).thenReturn(model)
         whenever(
-                store.fetchVideoPlays(site, pageSize, statsGranularity, selectedDate, forced)
-=======
-                store.fetchVideoPlays(site, statsGranularity, LimitMode.Top(ITEMS_TO_LOAD), selectedDate, forced)
->>>>>>> 950b82ba
+                store.fetchVideoPlays(site, statsGranularity, limitMode, selectedDate, forced)
         ).thenReturn(
                 OnStatsFetched(
                         model
@@ -144,7 +137,7 @@
     fun `maps empty video plays to UI model`() = test {
         val forced = false
         whenever(
-                store.fetchVideoPlays(site, statsGranularity, LimitMode.Top(ITEMS_TO_LOAD), selectedDate, forced)
+                store.fetchVideoPlays(site, statsGranularity, limitMode, selectedDate, forced)
         ).thenReturn(
                 OnStatsFetched(VideoPlaysModel(0, 0, listOf(), false))
         )
@@ -165,7 +158,7 @@
         val forced = false
         val message = "Generic error"
         whenever(
-                store.fetchVideoPlays(site, statsGranularity, LimitMode.Top(ITEMS_TO_LOAD), selectedDate, forced)
+                store.fetchVideoPlays(site, statsGranularity, limitMode, selectedDate, forced)
         ).thenReturn(
                 OnStatsFetched(
                         StatsError(GENERIC_ERROR, message)
