package org.wordpress.android.ui.mysite

import android.text.SpannableString
import com.nhaarman.mockitokotlin2.eq
import com.nhaarman.mockitokotlin2.mock
import com.nhaarman.mockitokotlin2.never
import com.nhaarman.mockitokotlin2.verify
import com.nhaarman.mockitokotlin2.verifyZeroInteractions
import com.nhaarman.mockitokotlin2.whenever
import kotlinx.coroutines.InternalCoroutinesApi
import kotlinx.coroutines.flow.Flow
import kotlinx.coroutines.flow.take
import kotlinx.coroutines.flow.toList
import org.assertj.core.api.Assertions.assertThat
import org.junit.Before
import org.junit.Test
import org.mockito.Mock
import org.wordpress.android.BaseUnitTest
import org.wordpress.android.TEST_DISPATCHER
import org.wordpress.android.fluxc.Dispatcher
import org.wordpress.android.fluxc.model.SiteHomepageSettings.ShowOnFront
import org.wordpress.android.fluxc.model.SiteModel
import org.wordpress.android.fluxc.store.QuickStartStore
import org.wordpress.android.fluxc.store.QuickStartStore.QuickStartTask.CREATE_SITE
import org.wordpress.android.fluxc.store.QuickStartStore.QuickStartTask.EDIT_HOMEPAGE
import org.wordpress.android.fluxc.store.QuickStartStore.QuickStartTask.ENABLE_POST_SHARING
import org.wordpress.android.fluxc.store.QuickStartStore.QuickStartTask.PUBLISH_POST
import org.wordpress.android.fluxc.store.QuickStartStore.QuickStartTask.UPDATE_SITE_TITLE
import org.wordpress.android.fluxc.store.QuickStartStore.QuickStartTaskType.CUSTOMIZE
import org.wordpress.android.fluxc.store.QuickStartStore.QuickStartTaskType.GROW
import org.wordpress.android.test
import org.wordpress.android.ui.mysite.MySiteUiState.PartialState.QuickStartUpdate
import org.wordpress.android.ui.pages.SnackbarMessageHolder
import org.wordpress.android.ui.quickstart.QuickStartEvent
import org.wordpress.android.ui.quickstart.QuickStartMySitePrompts
import org.wordpress.android.ui.quickstart.QuickStartTaskDetails
import org.wordpress.android.ui.quickstart.QuickStartTaskDetails.CREATE_SITE_TUTORIAL
import org.wordpress.android.ui.quickstart.QuickStartTaskDetails.PUBLISH_POST_TUTORIAL
import org.wordpress.android.ui.quickstart.QuickStartTaskDetails.SHARE_SITE_TUTORIAL
import org.wordpress.android.ui.utils.UiString.UiStringText
import org.wordpress.android.util.EventBusWrapper
import org.wordpress.android.util.QuickStartUtilsWrapper
import org.wordpress.android.util.analytics.AnalyticsTrackerWrapper
import org.wordpress.android.viewmodel.ResourceProvider

class QuickStartRepositoryTest : BaseUnitTest() {
    @Mock lateinit var quickStartStore: QuickStartStore
    @Mock lateinit var quickStartUtils: QuickStartUtilsWrapper
    @Mock lateinit var selectedSiteRepository: SelectedSiteRepository
    @Mock lateinit var resourceProvider: ResourceProvider
    @Mock lateinit var analyticsTrackerWrapper: AnalyticsTrackerWrapper
    @Mock lateinit var dispatcher: Dispatcher
    @Mock lateinit var eventBus: EventBusWrapper
    private lateinit var site: SiteModel
    private lateinit var quickStartRepository: QuickStartRepository
    private lateinit var snackbars: MutableList<SnackbarMessageHolder>
    private lateinit var source: Flow<QuickStartUpdate>
    private val siteId = 1

    @InternalCoroutinesApi
    @Before
    fun setUp() = test {
        quickStartRepository = QuickStartRepository(
                TEST_DISPATCHER,
                quickStartStore,
                quickStartUtils,
                selectedSiteRepository,
                resourceProvider,
                analyticsTrackerWrapper,
                dispatcher,
                eventBus
        )
        snackbars = mutableListOf()
        quickStartRepository.onSnackbar.observeForever { event ->
            event?.getContentIfNotHandled()
                    ?.let { snackbars.add(it) }
        }
        site = SiteModel()
        site.id = siteId
        source = quickStartRepository.buildSource(siteId)
    }

    @Test
    fun `refresh loads model`() = test {
        initStore()

        quickStartRepository.refresh()

        assertModel(1)
    }

    @Test
    fun `start marks CREATE_SITE as done and loads model`() = test {
        whenever(selectedSiteRepository.getSelectedSite()).thenReturn(site)
        initStore()

        quickStartRepository.startQuickStart()

        verify(quickStartStore).setDoneTask(siteId.toLong(), CREATE_SITE, true)
        assertModel(1)
    }

    @Test
    fun `sets active task and shows stylized snackbar when not UPDATE_SITE_TITLE`() = test {
        initStore()
        quickStartRepository.refresh()

        val spannableString = initActiveTask(QuickStartMySitePrompts.PUBLISH_POST_TUTORIAL)

        quickStartRepository.setActiveTask(PUBLISH_POST)

        assertThat(source.take(1).toList().last().activeTask).isEqualTo(PUBLISH_POST)
        assertThat((snackbars.last().message as UiStringText).text).isEqualTo(spannableString)
    }

    private fun initActiveTask(quickStartMySitePrompts: QuickStartMySitePrompts): SpannableString {
        val spannableString = mock<SpannableString>()
        whenever(
                quickStartUtils.stylizeQuickStartPrompt(
                        eq(quickStartMySitePrompts.shortMessagePrompt),
                        eq(quickStartMySitePrompts.iconId)
                )
        ).thenReturn(spannableString)
        return spannableString
    }

    @Test
    fun `completeTask marks current active task as done and refreshes model`() = test {
        whenever(selectedSiteRepository.getSelectedSite()).thenReturn(site)
        initStore()
        val task = PUBLISH_POST

        initActiveTask(QuickStartMySitePrompts.PUBLISH_POST_TUTORIAL)
        quickStartRepository.setActiveTask(task)

        quickStartRepository.completeTask(task)

        verify(quickStartStore).setDoneTask(siteId.toLong(), task, true)
        val update = source.take(1).toList().last()
        assertThat(update.activeTask).isNull()
        assertThat(update.categories).isNotEmpty()
    }

    @Test
    fun `completeTask does not marks active task as done if it is different`() = test {
        whenever(selectedSiteRepository.getSelectedSite()).thenReturn(site)
        initStore()

        initActiveTask(QuickStartMySitePrompts.PUBLISH_POST_TUTORIAL)
        quickStartRepository.setActiveTask(PUBLISH_POST)

        quickStartRepository.completeTask(UPDATE_SITE_TITLE)

        verifyZeroInteractions(quickStartStore)
    }

    @Test
    fun `requestNextStepOfTask emits quick start event`() {
        initQuickStartInProgress()

        initActiveTask(QuickStartMySitePrompts.SHARE_SITE_TUTORIAL)
        quickStartRepository.setActiveTask(ENABLE_POST_SHARING)
        quickStartRepository.requestNextStepOfTask(ENABLE_POST_SHARING)

        verify(eventBus).postSticky(QuickStartEvent(ENABLE_POST_SHARING))
    }

    @Test
    fun `requestNextStepOfTask clears current active task`() = test {
        initQuickStartInProgress()

        initActiveTask(QuickStartMySitePrompts.SHARE_SITE_TUTORIAL)
        quickStartRepository.setActiveTask(ENABLE_POST_SHARING)
        quickStartRepository.requestNextStepOfTask(ENABLE_POST_SHARING)

        val update = source.take(1).toList().last()
        assertThat(update.activeTask).isNull()
    }

    @Test
    fun `requestNextStepOfTask does not proceed if the active task is different`() = test {
        initQuickStartInProgress()

        initActiveTask(QuickStartMySitePrompts.PUBLISH_POST_TUTORIAL)
        quickStartRepository.setActiveTask(PUBLISH_POST)
        quickStartRepository.requestNextStepOfTask(ENABLE_POST_SHARING)

        verifyZeroInteractions(eventBus)
        val update = source.take(1).toList().last()
        assertThat(update.activeTask).isEqualTo(PUBLISH_POST)
    }

    @Test
<<<<<<< HEAD
    fun `hides CUSTOMIZE category`() = test {
        initStore()

        quickStartRepository.hideCategory(CUSTOMIZE.toString())

        val quickStartUpdate = source.take(2).toList().last()
        quickStartUpdate.categories.apply {
            assertThat(this).hasSize(1)
            assertThat(this.first().taskType).isEqualTo(GROW)
        }
    }

    @Test
    fun `hides GROW category`() = test {
        initStore()

        quickStartRepository.hideCategory(GROW.toString())

        val quickStartUpdate = source.take(2).toList().last()
        quickStartUpdate.categories.apply {
            assertThat(this).hasSize(1)
            assertThat(this.first().taskType).isEqualTo(CUSTOMIZE)
        }
=======
    fun `marks EDIT_HOMEPAGE task as done when site showing Posts instead of Homepage`() = test {
        val updatedSiteId = 2
        site.id = updatedSiteId
        site.showOnFront = ShowOnFront.POSTS.value
        whenever(selectedSiteRepository.getSelectedSite()).thenReturn(site)
        whenever(quickStartStore.hasDoneTask(updatedSiteId.toLong(), EDIT_HOMEPAGE)).thenReturn(false)

        quickStartRepository.buildSource(updatedSiteId)

        verify(quickStartStore).setDoneTask(updatedSiteId.toLong(), EDIT_HOMEPAGE, true)
    }

    @Test
    fun `does not mark EDIT_HOMEPAGE task as done when site showing Homepage`() = test {
        val updatedSiteId = 2
        site.id = updatedSiteId
        site.showOnFront = ShowOnFront.PAGE.value
        whenever(selectedSiteRepository.getSelectedSite()).thenReturn(site)

        quickStartRepository.buildSource(updatedSiteId)

        verify(quickStartStore, never()).setDoneTask(updatedSiteId.toLong(), EDIT_HOMEPAGE, true)
>>>>>>> aa1f3f0d
    }

    private fun initQuickStartInProgress() {
        initStore()
        quickStartRepository.refresh()
    }

    private fun initStore() {
        whenever(quickStartUtils.isQuickStartInProgress(site.id)).thenReturn(true)
        whenever(quickStartStore.getUncompletedTasksByType(siteId.toLong(), CUSTOMIZE)).thenReturn(listOf(CREATE_SITE))
        whenever(quickStartStore.getCompletedTasksByType(siteId.toLong(), CUSTOMIZE)).thenReturn(
                listOf(
                        UPDATE_SITE_TITLE
                )
        )
        whenever(
                quickStartStore.getUncompletedTasksByType(
                        siteId.toLong(),
                        GROW
                )
        ).thenReturn(listOf(ENABLE_POST_SHARING))
        whenever(quickStartStore.getCompletedTasksByType(siteId.toLong(), GROW)).thenReturn(listOf(PUBLISH_POST))
    }

    private suspend fun assertModel(elements: Int = 1) {
        val quickStartUpdate = source.take(elements).toList().last()
        quickStartUpdate.categories.let { categories ->
            assertThat(categories).hasSize(2)
            assertThat(categories[0].taskType).isEqualTo(CUSTOMIZE)
            assertThat(categories[0].uncompletedTasks).containsExactly(CREATE_SITE_TUTORIAL)
            assertThat(categories[0].completedTasks).containsExactly(QuickStartTaskDetails.UPDATE_SITE_TITLE)
            assertThat(categories[1].taskType).isEqualTo(GROW)
            assertThat(categories[1].uncompletedTasks).containsExactly(SHARE_SITE_TUTORIAL)
            assertThat(categories[1].completedTasks).containsExactly(PUBLISH_POST_TUTORIAL)
        }
    }
}<|MERGE_RESOLUTION|>--- conflicted
+++ resolved
@@ -191,7 +191,31 @@
     }
 
     @Test
-<<<<<<< HEAD
+    fun `marks EDIT_HOMEPAGE task as done when site showing Posts instead of Homepage`() = test {
+        val updatedSiteId = 2
+        site.id = updatedSiteId
+        site.showOnFront = ShowOnFront.POSTS.value
+        whenever(selectedSiteRepository.getSelectedSite()).thenReturn(site)
+        whenever(quickStartStore.hasDoneTask(updatedSiteId.toLong(), EDIT_HOMEPAGE)).thenReturn(false)
+
+        quickStartRepository.buildSource(updatedSiteId)
+
+        verify(quickStartStore).setDoneTask(updatedSiteId.toLong(), EDIT_HOMEPAGE, true)
+    }
+
+    @Test
+    fun `does not mark EDIT_HOMEPAGE task as done when site showing Homepage`() = test {
+        val updatedSiteId = 2
+        site.id = updatedSiteId
+        site.showOnFront = ShowOnFront.PAGE.value
+        whenever(selectedSiteRepository.getSelectedSite()).thenReturn(site)
+
+        quickStartRepository.buildSource(updatedSiteId)
+
+        verify(quickStartStore, never()).setDoneTask(updatedSiteId.toLong(), EDIT_HOMEPAGE, true)
+    }
+
+    @Test
     fun `hides CUSTOMIZE category`() = test {
         initStore()
 
@@ -215,30 +239,6 @@
             assertThat(this).hasSize(1)
             assertThat(this.first().taskType).isEqualTo(CUSTOMIZE)
         }
-=======
-    fun `marks EDIT_HOMEPAGE task as done when site showing Posts instead of Homepage`() = test {
-        val updatedSiteId = 2
-        site.id = updatedSiteId
-        site.showOnFront = ShowOnFront.POSTS.value
-        whenever(selectedSiteRepository.getSelectedSite()).thenReturn(site)
-        whenever(quickStartStore.hasDoneTask(updatedSiteId.toLong(), EDIT_HOMEPAGE)).thenReturn(false)
-
-        quickStartRepository.buildSource(updatedSiteId)
-
-        verify(quickStartStore).setDoneTask(updatedSiteId.toLong(), EDIT_HOMEPAGE, true)
-    }
-
-    @Test
-    fun `does not mark EDIT_HOMEPAGE task as done when site showing Homepage`() = test {
-        val updatedSiteId = 2
-        site.id = updatedSiteId
-        site.showOnFront = ShowOnFront.PAGE.value
-        whenever(selectedSiteRepository.getSelectedSite()).thenReturn(site)
-
-        quickStartRepository.buildSource(updatedSiteId)
-
-        verify(quickStartStore, never()).setDoneTask(updatedSiteId.toLong(), EDIT_HOMEPAGE, true)
->>>>>>> aa1f3f0d
     }
 
     private fun initQuickStartInProgress() {
