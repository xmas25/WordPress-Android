package org.wordpress.android.ui.mysite

import androidx.lifecycle.MutableLiveData
import com.nhaarman.mockitokotlin2.verify
import com.nhaarman.mockitokotlin2.whenever
import kotlinx.coroutines.InternalCoroutinesApi
import org.assertj.core.api.Assertions.assertThat
import org.junit.Before
import org.junit.Test
import org.mockito.Mock
import org.wordpress.android.BaseUnitTest
import org.wordpress.android.TEST_DISPATCHER
import org.wordpress.android.fluxc.model.SiteModel
import org.wordpress.android.fluxc.store.QuickStartStore
import org.wordpress.android.fluxc.store.QuickStartStore.QuickStartTask.CREATE_SITE
import org.wordpress.android.fluxc.store.QuickStartStore.QuickStartTask.ENABLE_POST_SHARING
import org.wordpress.android.fluxc.store.QuickStartStore.QuickStartTask.PUBLISH_POST
import org.wordpress.android.fluxc.store.QuickStartStore.QuickStartTask.UPDATE_SITE_TITLE
import org.wordpress.android.fluxc.store.QuickStartStore.QuickStartTaskType.CUSTOMIZE
import org.wordpress.android.fluxc.store.QuickStartStore.QuickStartTaskType.GROW
import org.wordpress.android.ui.mysite.QuickStartRepository.QuickStartModel
import org.wordpress.android.ui.quickstart.QuickStartTaskDetails
import org.wordpress.android.ui.quickstart.QuickStartTaskDetails.CREATE_SITE_TUTORIAL
import org.wordpress.android.ui.quickstart.QuickStartTaskDetails.PUBLISH_POST_TUTORIAL
import org.wordpress.android.ui.quickstart.QuickStartTaskDetails.SHARE_SITE_TUTORIAL
import org.wordpress.android.util.QuickStartUtilsWrapper

class QuickStartRepositoryTest : BaseUnitTest() {
    @Mock lateinit var quickStartStore: QuickStartStore
    @Mock lateinit var quickStartUtils: QuickStartUtilsWrapper
    @Mock lateinit var selectedSiteRepository: SelectedSiteRepository
    private lateinit var site: SiteModel
    private lateinit var quickStartRepository: QuickStartRepository
<<<<<<< HEAD
    private lateinit var models: MutableList<QuickStartModel>
=======
    private lateinit var models: MutableList<List<QuickStartCategory>>
    private lateinit var selectedSite: MutableLiveData<SiteModel>
>>>>>>> 582f7220
    private val siteId = 1

    @InternalCoroutinesApi
    @Before
    fun setUp() {
        selectedSite = MutableLiveData()
        whenever(selectedSiteRepository.selectedSiteChange).thenReturn(selectedSite)
        quickStartRepository = QuickStartRepository(
                TEST_DISPATCHER,
                quickStartStore,
                quickStartUtils,
                selectedSiteRepository
        )
        models = mutableListOf()
        quickStartRepository.quickStartModel.observeForever { if (it != null) models.add(it) }
        site = SiteModel()
        site.id = siteId
    }

    @Test
    fun `model is empty when not started`() {
        assertEmptyModel()
    }

    @Test
    fun `refresh loads model when quick start in progress and model not yet refreshed`() {
        whenever(quickStartUtils.isQuickStartInProgress()).thenReturn(true)
        initStore()

        quickStartRepository.refreshIfNecessary()

        assertModel()
    }

    @Test
    fun `refresh doesn't reload model when already initialized`() {
        whenever(quickStartUtils.isQuickStartInProgress()).thenReturn(true)
        initStore()

        quickStartRepository.refreshIfNecessary()

        assertModel()

        quickStartRepository.refreshIfNecessary()

        assertModel()
    }

    @Test
    fun `refresh doesn't load model when quick start not in progress`() {
        whenever(quickStartUtils.isQuickStartInProgress()).thenReturn(false)

        quickStartRepository.refreshIfNecessary()

        assertEmptyModel()
    }

    @Test
    fun `start marsk CREATE_SITE as done and loads model`() {
        whenever(selectedSiteRepository.getSelectedSite()).thenReturn(site)
        initStore()

        quickStartRepository.startQuickStart()

        verify(quickStartStore).setDoneTask(siteId.toLong(), CREATE_SITE, true)
        assertModel()
    }

    private fun initStore() {
        selectedSite.value = site
        whenever(quickStartStore.getUncompletedTasksByType(siteId.toLong(), CUSTOMIZE)).thenReturn(listOf(CREATE_SITE))
        whenever(quickStartStore.getCompletedTasksByType(siteId.toLong(), CUSTOMIZE)).thenReturn(
                listOf(
                        UPDATE_SITE_TITLE
                )
        )
        whenever(
                quickStartStore.getUncompletedTasksByType(
                        siteId.toLong(),
                        GROW
                )
        ).thenReturn(listOf(ENABLE_POST_SHARING))
        whenever(quickStartStore.getCompletedTasksByType(siteId.toLong(), GROW)).thenReturn(listOf(PUBLISH_POST))
    }

    private fun assertModel() {
<<<<<<< HEAD
        assertThat(models).hasSize(3)
        models.last().categories.let { categories ->
=======
        assertThat(models).hasSize(1)
        models.last().let { categories ->
>>>>>>> 582f7220
            assertThat(categories).hasSize(2)
            assertThat(categories[0].taskType).isEqualTo(CUSTOMIZE)
            assertThat(categories[0].uncompletedTasks).containsExactly(CREATE_SITE_TUTORIAL)
            assertThat(categories[0].completedTasks).containsExactly(QuickStartTaskDetails.UPDATE_SITE_TITLE)
            assertThat(categories[1].taskType).isEqualTo(GROW)
            assertThat(categories[1].uncompletedTasks).containsExactly(SHARE_SITE_TUTORIAL)
            assertThat(categories[1].completedTasks).containsExactly(PUBLISH_POST_TUTORIAL)
        }
    }

    private fun assertEmptyModel() {
        models.last().let { quickStartModel ->
            assertThat(quickStartModel.activeTask).isNull()
            assertThat(quickStartModel.categories).isEmpty()
        }
    }
}<|MERGE_RESOLUTION|>--- conflicted
+++ resolved
@@ -31,12 +31,8 @@
     @Mock lateinit var selectedSiteRepository: SelectedSiteRepository
     private lateinit var site: SiteModel
     private lateinit var quickStartRepository: QuickStartRepository
-<<<<<<< HEAD
+    private lateinit var selectedSite: MutableLiveData<SiteModel>
     private lateinit var models: MutableList<QuickStartModel>
-=======
-    private lateinit var models: MutableList<List<QuickStartCategory>>
-    private lateinit var selectedSite: MutableLiveData<SiteModel>
->>>>>>> 582f7220
     private val siteId = 1
 
     @InternalCoroutinesApi
@@ -123,13 +119,8 @@
     }
 
     private fun assertModel() {
-<<<<<<< HEAD
-        assertThat(models).hasSize(3)
+        assertThat(models).hasSize(1)
         models.last().categories.let { categories ->
-=======
-        assertThat(models).hasSize(1)
-        models.last().let { categories ->
->>>>>>> 582f7220
             assertThat(categories).hasSize(2)
             assertThat(categories[0].taskType).isEqualTo(CUSTOMIZE)
             assertThat(categories[0].uncompletedTasks).containsExactly(CREATE_SITE_TUTORIAL)
