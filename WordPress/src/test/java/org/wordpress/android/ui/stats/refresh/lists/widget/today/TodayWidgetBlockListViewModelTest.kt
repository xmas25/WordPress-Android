--- conflicted
+++ resolved
@@ -40,17 +40,14 @@
     private val color = Color.LIGHT
     @Before
     fun setUp() {
-<<<<<<< HEAD
-        viewModel = TodayWidgetBlockListViewModel(siteStore, store, resourceProvider, statsUtils, todayWidgetUpdater)
-=======
         viewModel = TodayWidgetBlockListViewModel(
                 siteStore,
                 store,
                 resourceProvider,
                 todayWidgetUpdater,
-                appPrefsWrapper
+                appPrefsWrapper,
+                statsUtils
         )
->>>>>>> 5e17c663
         viewModel.start(siteId, color, appWidgetId)
         whenever(statsUtils.toFormattedString(any<Int>(), any(), any())).then { (it.arguments[0] as Int).toString() }
     }
