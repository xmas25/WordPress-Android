--- conflicted
+++ resolved
@@ -495,15 +495,9 @@
                 postId = post.postId,
                 blogId = post.blogId,
                 blogSection = ReaderBlogSectionUiState(
-                        post.postId, post.blogId, "", "", "", "", ReaderBlogSectionClickData(postHeaderClicked, 0)
+                        post.postId, post.blogId, "", mock(), "", "", ReaderBlogSectionClickData(postHeaderClicked, 0)
                 ),
                 tagItems = listOf(TagUiState("", "", false, onTagClicked)),
-<<<<<<< HEAD
-=======
-                dateLine = "",
-                avatarOrBlavatarUrl = "",
-                blogName = mock(),
->>>>>>> 96d7ae56
                 excerpt = "",
                 title = mock(),
                 photoFrameVisibility = false,
