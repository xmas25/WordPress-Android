--- conflicted
+++ resolved
@@ -67,18 +67,6 @@
 import org.wordpress.android.viewmodel.ReactiveMutableLiveData
 
 private const val POST_PARAM_POSITION = 0
-<<<<<<< HEAD
-private const val ON_ITEM_RENDERED_PARAM_POSITION = 8
-private const val ON_TAG_CLICKED_PARAM_POSITION = 14
-private const val ON_BUTTON_CLICKED_PARAM_POSITION = 6
-private const val ON_VIDEO_OVERLAY_CLICKED_PARAM_POSITION = 12
-private const val ON_POST_HEADER_CLICKED_PARAM_POSITION = 13
-private const val ON_POST_ITEM_CLICKED_PARAM_POSITION = 7
-private const val ON_MORE_MENU_CLICKED_PARAM_POSITION = 10
-private const val ON_MORE_MENU_DISMISSED_PARAM_POSITION = 11
-private const val RECOMMENDED_BLOG_PARAM_POSITION = 0
-private const val ON_RECOMMENDED_BLOG_ITEM_CLICKED_PARAM_POSITION = 1
-=======
 private const val ON_ITEM_RENDERED_PARAM_POSITION = 7
 private const val ON_TAG_CLICKED_PARAM_POSITION = 13
 private const val ON_BUTTON_CLICKED_PARAM_POSITION = 5
@@ -87,7 +75,8 @@
 private const val ON_POST_ITEM_CLICKED_PARAM_POSITION = 6
 private const val ON_MORE_MENU_CLICKED_PARAM_POSITION = 9
 private const val ON_MORE_MENU_DISMISSED_PARAM_POSITION = 10
->>>>>>> f2ea9a12
+private const val RECOMMENDED_BLOG_PARAM_POSITION = 0
+private const val ON_RECOMMENDED_BLOG_ITEM_CLICKED_PARAM_POSITION = 1
 private const val NUMBER_OF_ITEMS = 10L
 
 @InternalCoroutinesApi
