--- conflicted
+++ resolved
@@ -59,11 +59,8 @@
     @Mock private lateinit var readerPostCardActionsHandler: ReaderPostCardActionsHandler
     @Mock private lateinit var reblogUseCase: ReblogUseCase
     @Mock private lateinit var readerUtilsWrapper: ReaderUtilsWrapper
-<<<<<<< HEAD
+    @Mock private lateinit var analyticsTrackerWrapper: AnalyticsTrackerWrapper
     @Mock private lateinit var appPrefsWrapper: AppPrefsWrapper
-=======
-    @Mock private lateinit var analyticsTrackerWrapper: AnalyticsTrackerWrapper
->>>>>>> e992289e
 
     private val fakeDiscoverFeed = ReactiveMutableLiveData<ReaderDiscoverCards>()
     private val communicationChannel = MutableLiveData<Event<ReaderRepositoryCommunication>>()
@@ -79,11 +76,8 @@
                 readerDiscoverDataProvider,
                 reblogUseCase,
                 readerUtilsWrapper,
-<<<<<<< HEAD
+                analyticsTrackerWrapper,
                 appPrefsWrapper,
-=======
-                analyticsTrackerWrapper,
->>>>>>> e992289e
                 TEST_DISPATCHER,
                 TEST_DISPATCHER
         )
