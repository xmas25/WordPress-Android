--- conflicted
+++ resolved
@@ -60,12 +60,12 @@
         val buildSiteItems = siteItemsBuilder.buildSiteItems(siteModel, SITE_ITEM_ACTION)
 
         assertThat(buildSiteItems).containsExactly(
-<<<<<<< HEAD
                 PLAN_ITEM,
                 JETPACK_HEADER,
                 STATS_ITEM,
                 ACTIVITY_ITEM,
                 SCAN_ITEM,
+                JETPACK_ITEM,
                 PUBLISH_HEADER,
                 PAGES_ITEM,
                 POSTS_ITEM,
@@ -81,29 +81,6 @@
                 EXTERNAL_HEADER,
                 VIEW_SITE_ITEM,
                 ADMIN_ITEM
-=======
-                planItem,
-                jetpackHeader,
-                statsItem,
-                activityItem,
-                scanItem,
-                jetpackItem,
-                publishHeader,
-                pagesItem,
-                postsItem,
-                mediaItem,
-                commentsItem,
-                lookAndFeelHeader,
-                themesItem,
-                configurationHeader,
-                peopleItem,
-                pluginsItem,
-                sharingItem,
-                siteSettingsItem,
-                externalHeader,
-                viewSiteItem,
-                adminItem
->>>>>>> 4e3cc6d0
         )
     }
 
@@ -129,8 +106,8 @@
             )
         }
         if (addJetpackSettings) {
-            whenever(siteListItemBuilder.buildJetpackItemIfAvailable(siteModel, onClick)).thenReturn(
-                    jetpackItem
+            whenever(siteListItemBuilder.buildJetpackItemIfAvailable(siteModel, SITE_ITEM_ACTION)).thenReturn(
+                    JETPACK_ITEM
             )
         }
         if (addLookAndFeelHeader) {
